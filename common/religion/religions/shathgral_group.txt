﻿shathgral = {
	family = rf_shadow
	graphical_faith = pagan_gfx

	doctrine = shathgral_hostility_doctrine

	#Main Group
	doctrine = doctrine_spiritual_head
	doctrine = doctrine_gender_equal
	doctrine = doctrine_pluralism_righteous
	doctrine = doctrine_theocracy_temporal

	#Marriage
	doctrine = doctrine_concubines
	doctrine = doctrine_divorce_allowed
	doctrine = doctrine_bastardry_none
	doctrine = doctrine_consanguinity_unrestricted

	#Crimes
	doctrine = doctrine_homosexuality_accepted
	doctrine = doctrine_adultery_men_accepted
	doctrine = doctrine_adultery_women_accepted
	doctrine = doctrine_kinslaying_accepted
	doctrine = doctrine_deviancy_accepted
	doctrine = doctrine_witchcraft_accepted

	#Clerical Functions
	doctrine = doctrine_clerical_function_recruitment
	doctrine = doctrine_clerical_gender_either
	doctrine = doctrine_clerical_marriage_allowed
	doctrine = doctrine_clerical_succession_temporal_appointment

	#Special
	doctrine = special_doctrine_end_justifies_means

	# Placeholder
	traits = {
		virtues = { sadistic callous deceitful arbitrary }
		sins = { compassionate honest just }
	}

	# Placeholder
	reserved_male_names = {
	}
	reserved_female_names = {
	}

	custom_faith_icons = {
		custom_faith_1 custom_faith_2 custom_faith_3 custom_faith_4 custom_faith_5 custom_faith_6 custom_faith_7 custom_faith_8 custom_faith_9 custom_faith_10 dualism_custom_1 zoroastrian_custom_1 zoroastrian_custom_2 buddhism_custom_1 buddhism_custom_2 buddhism_custom_3 buddhism_custom_4 taoism_custom_1 yazidi_custom_1 sunni_custom_2 sunni_custom_3 sunni_custom_4 ibadi_custom muhakkima_1 muhakkima_2 muhakkima_4 muhakkima_5 muhakkima_6 judaism_custom_1
	}

	holy_order_names = {
		{ name = "holy_order_void" coat_of_arms = "ho_void" }
	}

	holy_order_maa = { teutonic_knights }

	localization = {
		#HighGod
		HighGodName = CTHUN_NAME
		HighGodNamePossessive = CTHUN_POSSESSIVE
		HighGodNameSheHe = CHARACTER_SHEHE_HE
		HighGodHerselfHimself = CHARACTER_HIMSELF
		HighGodHerHis = CHARACTER_HERHIS_HIS
		HighGodNameAlternate = CTHUN_NAME
		HighGodNameAlternatePossessive = CTHUN_POSSESSIVE

		#Creator
		CreatorName = CTHUN_NAME
		CreatorNamePossessive = CTHUN_POSSESSIVE
		CreatorSheHe = CHARACTER_SHEHE_HE
		CreatorHerHis = CHARACTER_HERHIS_HIS
		CreatorHerHim = CHARACTER_HERHIM_HIM

		#HealthGod
		HealthGodName = GHUUN_NAME
		HealthGodNamePossessive = GHUUN_POSSESSIVE
		HealthGodSheHe = CHARACTER_SHEHE_HE
		HealthGodHerHis = CHARACTER_HERHIS_HIS
		HealthGodHerHim = CHARACTER_HERHIM_HIM
		
		#FertilityGod
		FertilityGodName = GHUUN_NAME
		FertilityGodNamePossessive = GHUUN_POSSESSIVE
		FertilityGodSheHe = CHARACTER_SHEHE_HE
		FertilityGodHerHis = CHARACTER_HERHIS_HIS
		FertilityGodHerHim = CHARACTER_HERHIM_HIM

		#WealthGod
		WealthGodName = CTHUN_NAME
		WealthGodNamePossessive = CTHUN_POSSESSIVE
		WealthGodSheHe = CHARACTER_SHEHE_HE
		WealthGodHerHis = CHARACTER_HERHIS_HIS
		WealthGodHerHim = CHARACTER_HERHIM_HIM

		#HouseholdGod
		HouseholdGodName = YSHAARJ_NAME
		HouseholdGodNamePossessive = YSHAARJ_POSSESSIVE
		HouseholdGodSheHe = CHARACTER_SHEHE_HE
		HouseholdGodHerHis = CHARACTER_HERHIS_HIS
		HouseholdGodHerHim = CHARACTER_HERHIM_HIM

		#FateGod
		FateGodName = CTHUN_NAME
		FateGodNamePossessive = CTHUN_POSSESSIVE
		FateGodSheHe = CHARACTER_SHEHE_HE
		FateGodHerHis = CHARACTER_HERHIS_HIS
		FateGodHerHim = CHARACTER_HERHIM_HIM

		#KnowledgeGod
		KnowledgeGodName = YOGG_SARON_NAME
		KnowledgeGodNamePossessive = YOGG_SARON_POSSESSIVE
		KnowledgeGodSheHe = CHARACTER_SHEHE_HE
		KnowledgeGodHerHis = CHARACTER_HERHIS_HIS
		KnowledgeGodHerHim = CHARACTER_HERHIM_HIM

		#WarGod
		WarGodName = YSHAARJ_NAME
		WarGodNamePossessive = YSHAARJ_POSSESSIVE
		WarGodSheHe = CHARACTER_SHEHE_HE
		WarGodHerHis = CHARACTER_HERHIS_HIS
		WarGodHerHim = CHARACTER_HERHIM_HIM

		#TricksterGod
		TricksterGodName = NZOTH_NAME
		TricksterGodNamePossessive = NZOTH_POSSESSIVE
		TricksterGodSheHe = CHARACTER_SHEHE_HE
		TricksterGodHerHis = CHARACTER_HERHIS_HIS
		TricksterGodHerHim = CHARACTER_HERHIM_HIM

		#NightGod
		NightGodName = YOGG_SARON_NAME
		NightGodNamePossessive = YOGG_SARON_POSSESSIVE
		NightGodSheHe = CHARACTER_SHEHE_HE
		NightGodHerHis = CHARACTER_HERHIS_HIS
		NightGodHerHim = CHARACTER_HERHIM_HIM

		#WaterGod
		WaterGodName = NZOTH_NAME
		WaterGodNamePossessive = NZOTH_POSSESSIVE
		WaterGodSheHe = CHARACTER_SHEHE_HE
		WaterGodHerHis = CHARACTER_HERHIS_HIS
		WaterGodHerHim = CHARACTER_HERHIM_HIM

		PantheonTerm = religion_the_gods
		PantheonTermHasHave = pantheon_term_have
		GoodGodNames = {
			CTHUN_NAME
		}
		
		DevilName = LIGHT_NAME
		DevilNamePossessive = LIGHT_POSSESSIVE
		DevilSheHe = CHARACTER_SHEHE_IT
		DevilHerHis = CHARACTER_HERHIS_ITS
		DevilHerselfHimself = CHARACTER_ITSELF
		EvilGodNames = {
			#Light
			LIGHT_NAME
		}
		
		HouseOfWorship = TEMPLE_NAME
		HouseOfWorshipPlural = TEMPLE_PLURAL
		
		ReligiousSymbol = HAMMER_NAME
		ReligiousText = GRIMOIRES_NAME
		
		ReligiousHeadName = PROPHET_MALE_NAME
		ReligiousHeadNameFemale = PROPHET_FEMALE_NAME
		ReligiousHeadTitleName = HIGH_PRIESTHOOD_NAME
		
		DevoteeMale = MONK_NAME
		DevoteeMalePlural = MONK_PLURAL
		DevoteeFemale = NUN_NAME
		DevoteeFemalePlural = NUN_PLURAL
		DevoteeNeuter = MONASTIC_NAME
		DevoteeNeuterPlural = MONASTIC_PLURAL
		
		PriestMale = PRIEST_NAME
		PriestMalePlural = PRIEST_PLURAL
		PriestFemale = PRIESTESS_NAME
		PriestFemalePlural = PRIESTESS_PLURAL
		PriestNeuter = PRIEST_NAME
		PriestNeuterPlural = PRIEST_PLURAL
		AltPriestTermPlural = CLERGY_NAME
		
		BishopMale = BISHOP_MALE_NAME
		BishopMalePlural = BISHOP_MALE_PLURAL
		BishopFemale = BISHOP_FEMALE_NAME
		BishopFemalePlural = BISHOP_FEMALE_PLURAL
		BishopNeuter = BISHOP_MALE_NAME
		BishopNeuterPlural = BISHOP_MALE_PLURAL
		
		DivineRealm = GREAT_DARK_BEYOND_NAME
		PositiveAfterLife = GREAT_DARK_BEYOND_NAME
		NegativeAfterLife = MAW_NAME
		
		DeathDeityName = YOGG_SARON_NAME
		DeathDeityNamePossessive = YOGG_SARON_POSSESSIVE
		DeathDeitySheHe = CHARACTER_SHEHE_HE
		DeathDeityHerHis = CHARACTER_HERHIS_HIS
		
		WitchGodName = UNSEEN_GUESTS_NAME
		WitchGodHerHis = CHARACTER_HERHIS_THEIR
		WitchGodSheHe = CHARACTER_SHEHE_THEY
		WitchGodHerHim = CHARACTER_HERHIM_THEM
		WitchGodMistressMaster = master
		WitchGodMotherFather = father

		GHWName = ghw_great_holy_war
		GHWNamePlural = ghw_great_holy_wars
	}

	faiths = {
		cthun_worship = {
			#Main Group
			color = rgb { 75 45 100 }
<<<<<<< HEAD
			icon = wcmw_cthun_worship
=======
			religious_head = d_cthun_worship
			icon = custom_faith_1
			
			holy_site = ahnqiraj
			holy_site = tolnariv
			holy_site = eldrethalas
			holy_site = zin_malor
			holy_site = zulfarrak
>>>>>>> badcd220

			doctrine = tenet_sacred_shadows
			doctrine = tenet_ritual_cannibalism
			doctrine = tenet_aniconism
		}

		yoggsaron_worship = {
			#Main Group
			color = rgb { 15 45 35 }
<<<<<<< HEAD
			icon = wcmw_yoggsaron_worship
=======
			religious_head = d_yoggsaron_worship
			icon = custom_faith_1
			
			holy_site = icecrown
			holy_site = wyrmrest
			holy_site = ulduar
			holy_site = dun_niffelem
			holy_site = utgarde
>>>>>>> badcd220

			doctrine = tenet_sacred_shadows
			doctrine = tenet_ritual_cannibalism
			doctrine = tenet_astrology
			
			localization = {
				#HighGod
				HighGodName = YOGG_SARON_NAME
				HighGodNamePossessive = YOGG_SARON_POSSESSIVE
				HighGodNameAlternate = YOGG_SARON_NAME
				HighGodNameAlternatePossessive = YOGG_SARON_POSSESSIVE

				#Creator
				CreatorName = YOGG_SARON_NAME
				CreatorNamePossessive = YOGG_SARON_POSSESSIVE
				
				#Head
				ReligiousHeadName = HERALD_MALE_NAME
				ReligiousHeadNameFemale = HERALD_FEMALE_NAME
			}
		}

		nzoth_worship = {
			#Main Group
			color = rgb { 30 15 30 }
<<<<<<< HEAD
			icon = wcmw_nzoth_worship
=======
			religious_head = d_nzoth_worship
			icon = custom_faith_1
			
			holy_site = grim_batol
			holy_site = deathknell
			holy_site = red_desert
			holy_site = storm_isle
			holy_site = stromgarde
>>>>>>> badcd220

			doctrine = tenet_sacred_shadows
			doctrine = tenet_ritual_cannibalism
			doctrine = tenet_false_conversion_sanction
			
			localization = {
				#HighGod
				HighGodName = NZOTH_NAME
				HighGodNamePossessive = NZOTH_POSSESSIVE
				HighGodNameAlternate = NZOTH_NAME
				HighGodNameAlternatePossessive = NZOTH_POSSESSIVE

				#Creator
				CreatorName = NZOTH_NAME
				CreatorNamePossessive = NZOTH_POSSESSIVE
			}
		}

		yshaarj_worship = {
			#Main Group
			color = rgb { 40 40 5 }
<<<<<<< HEAD
			icon = wcmw_yshaarj_worship
=======
			religious_head = d_yshaarj_worship
			icon = custom_faith_1
			
			holy_site = xuen
			holy_site = chi_ji
			holy_site = niuzao
			holy_site = mantivess
			holy_site = lulkail
>>>>>>> badcd220

			doctrine = tenet_sacred_shadows
			doctrine = tenet_ritual_cannibalism
			doctrine = tenet_cult_of_strength
			
			localization = {
				#HighGod
				HighGodName = YSHAARJ_NAME
				HighGodNamePossessive = YSHAARJ_POSSESSIVE
				HighGodNameAlternate = YSHAARJ_NAME
				HighGodNameAlternatePossessive = YSHAARJ_POSSESSIVE

				#Creator
				CreatorName = YSHAARJ_NAME
				CreatorNamePossessive = YSHAARJ_POSSESSIVE
			}
		}

		ghuun_worship = {
			#Main Group
			color = rgb { 60 10 10 }
<<<<<<< HEAD
			icon = wcmw_ghuun_worship

=======
			religious_head = d_ghuun_worship
			icon = custom_faith_1

			holy_site = zanchul
			holy_site = zulnazman
			holy_site = nazwatha
			holy_site = atulaman
			holy_site = lulkail
			
>>>>>>> badcd220
			#Main Group
			doctrine = doctrine_temporal_head
			doctrine = doctrine_gender_female_dominated
			doctrine = doctrine_theocracy_lay_clergy
			
			#Clerical Functions
			doctrine = doctrine_clerical_gender_female_only

			doctrine = tenet_sacred_shadows
			doctrine = tenet_ritual_cannibalism
			doctrine = tenet_natural_primitivism
			
			localization = {
				#HighGod
				HighGodName = GHUUN_NAME
				HighGodNamePossessive = GHUUN_POSSESSIVE
				HighGodNameAlternate = GHUUN_NAME
				HighGodNameAlternatePossessive = GHUUN_POSSESSIVE

				#Creator
				CreatorName = GHUUN_NAME
				CreatorNamePossessive = GHUUN_POSSESSIVE

				#Head
				ReligiousHeadName = PATRIARCH_NAME
				ReligiousHeadNameFemale = MATRIARCH_NAME
			}
		}
	}
}<|MERGE_RESOLUTION|>--- conflicted
+++ resolved
@@ -214,18 +214,14 @@
 		cthun_worship = {
 			#Main Group
 			color = rgb { 75 45 100 }
-<<<<<<< HEAD
+			religious_head = d_cthun_worship
 			icon = wcmw_cthun_worship
-=======
-			religious_head = d_cthun_worship
-			icon = custom_faith_1
 			
 			holy_site = ahnqiraj
 			holy_site = tolnariv
 			holy_site = eldrethalas
 			holy_site = zin_malor
 			holy_site = zulfarrak
->>>>>>> badcd220
 
 			doctrine = tenet_sacred_shadows
 			doctrine = tenet_ritual_cannibalism
@@ -235,18 +231,14 @@
 		yoggsaron_worship = {
 			#Main Group
 			color = rgb { 15 45 35 }
-<<<<<<< HEAD
+			religious_head = d_yoggsaron_worship
 			icon = wcmw_yoggsaron_worship
-=======
-			religious_head = d_yoggsaron_worship
-			icon = custom_faith_1
 			
 			holy_site = icecrown
 			holy_site = wyrmrest
 			holy_site = ulduar
 			holy_site = dun_niffelem
 			holy_site = utgarde
->>>>>>> badcd220
 
 			doctrine = tenet_sacred_shadows
 			doctrine = tenet_ritual_cannibalism
@@ -272,18 +264,14 @@
 		nzoth_worship = {
 			#Main Group
 			color = rgb { 30 15 30 }
-<<<<<<< HEAD
+			religious_head = d_nzoth_worship
 			icon = wcmw_nzoth_worship
-=======
-			religious_head = d_nzoth_worship
-			icon = custom_faith_1
 			
 			holy_site = grim_batol
 			holy_site = deathknell
 			holy_site = red_desert
 			holy_site = storm_isle
 			holy_site = stromgarde
->>>>>>> badcd220
 
 			doctrine = tenet_sacred_shadows
 			doctrine = tenet_ritual_cannibalism
@@ -305,18 +293,14 @@
 		yshaarj_worship = {
 			#Main Group
 			color = rgb { 40 40 5 }
-<<<<<<< HEAD
+			religious_head = d_yshaarj_worship
 			icon = wcmw_yshaarj_worship
-=======
-			religious_head = d_yshaarj_worship
-			icon = custom_faith_1
 			
 			holy_site = xuen
 			holy_site = chi_ji
 			holy_site = niuzao
 			holy_site = mantivess
 			holy_site = lulkail
->>>>>>> badcd220
 
 			doctrine = tenet_sacred_shadows
 			doctrine = tenet_ritual_cannibalism
@@ -338,12 +322,8 @@
 		ghuun_worship = {
 			#Main Group
 			color = rgb { 60 10 10 }
-<<<<<<< HEAD
+			religious_head = d_ghuun_worship
 			icon = wcmw_ghuun_worship
-
-=======
-			religious_head = d_ghuun_worship
-			icon = custom_faith_1
 
 			holy_site = zanchul
 			holy_site = zulnazman
@@ -351,7 +331,6 @@
 			holy_site = atulaman
 			holy_site = lulkail
 			
->>>>>>> badcd220
 			#Main Group
 			doctrine = doctrine_temporal_head
 			doctrine = doctrine_gender_female_dominated
