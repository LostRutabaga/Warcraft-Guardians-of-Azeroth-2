﻿l_english:
 #WARCRAFT#
 game_concept_caster:0 "Caster"
 game_concept_caster_desc:0 "Casters are magic wielding [men_at_arms|E] which are lightly armored but can deal heavy damage.\n\nWhile each kind of Caster is unique, they generally [counter|E] [massive_infantry|E],[heavy_infantry|E] and #E $pikemen$#!, and are in turn countered by [light_cavalry|E] and [heavy_cavalry|E] .\n\nCasters are also often strong on flat or hilly [terrain|E]."

 game_concept_light_aerial:0 "Aerial"
 game_concept_light_aerial_desc:0 "Aerial [men_at_arms|E] fight from the skies or on the ground with various weapons.\n\nWhile each kind of Aerial Unit is unique, they generally [counter|E] [massive_aerial|E], and are in turn countered by [archers|E] and #E $crossbowmen$#!.\n\nAerial units are also often weak over forest and jungle [terrain|E]."

 game_concept_massive_aerial:0 "Massive Aerial"
 game_concept_massive_aerial_desc:0 "Massive Aerial [men_at_arms|E] fight from the skies or on the ground with various weaponry, being more heavily armed and armored than their light aerial counterpart.\n\nWhile each kind of Massive Aerial Unit is unique, they generally [counter|E] [heavy_cavalry|E], and are in turn countered by [light_aerial|E].\n\nThe sheer size and damage this unit can inflict makes the terrain they fight in irrelevant."

 game_concept_massive_infantry:0 "Giant"
 game_concept_massive_infantry_desc:0 "Giants are massive [men_at_arms|E] whose extreme strength and resilience cause a dreadful presence on any battlefield.\n\nThey fight with various weaponry or only with their bare hands.\n\nWhile each kind of Giant is unique, they generally [counter|E] [skirmishers|E], and are in turn countered by #E $pikemen$#! and [caster|E].\n\nGiants are also often weak over jungle, mountainous and wet [terrain|E]."

 game_concept_union:0 "Union"
 game_concept_unions:0 "Unions"
 game_concept_union_possessive:0 "Union's"
 game_concept_union_desc:2 "A Union is a network of [alliances|E].\n\n$union_member_common_info$\n\nOnly the [union_leader|E] may accept, reject, and invite new members to join the [union|E]. The [union|E] can be broken by using the [shatter_realm_casus_belli|E] on the [union_leader|E].\n\nOnly seven Unions may exist at any given time:\n$EFFECT_LIST_BULLET$$union_alliance_name$ #weak (historical)#!\n$EFFECT_LIST_BULLET$$union_horde_name$ #weak (historical)#!\n$EFFECT_LIST_BULLET$$union_illidari_forces_name$ #weak (historical)#!\n$EFFECT_LIST_BULLET$$union_dragon_forces_name$ #weak (historical)#!\n$EFFECT_LIST_BULLET$$union_scourge_forces_name$ #weak (historical)#!\n$EFFECT_LIST_BULLET$$union_axis_of_awful_name$ #weak (historical)#!\n$EFFECT_LIST_BULLET$Custom"
 game_concept_union_leader:0 "Union Leader"
 game_concept_leader_wo_union:0 "Leader"
 game_concept_union_leader_desc:2 "The Union Leader is the character in charge of the [union|E]. Only they can accept, reject, and invite new members to join the [union|E]. They can be targeted with the [shatter_realm_casus_belli|E]."

 game_concept_union_heir:0 "Union Heir"
 game_concept_heir_wo_union:0 "Heir"
 game_concept_union_heir_desc:1 "The Union Heir is the character who will inherit the [union|E] after the death of the current [union_leader|E]."

 game_concept_union_powerful_member:0 "Leadership Candidate"
 game_concept_powerful_member_wo_union:0 "Candidate"
 game_concept_union_powerful_member_desc:1 "The Leadership Candidate is one of the [union|E]'s members or curent leader's [Concept('primary_heir','primary heir')|E]. The score based on various conditions. \n\nIt is not the candidate with the highest score who is selected as the next leader. Points determine the chance to become the next one #help (your score/total score of all candidates*100)%#!"

 game_concept_crisis:1 "Crisis"
 game_concept_ongoing_crisis:1 "Ongoing Crisis"
 game_concept_crisis_desc:1 "A colossal power in the world.\n\nThey gain almost free [casus_bellis|E], like the [great_invasion_casus_belli|E], and increased aggressiveness. They need special attention from more peaceful rulers.\n\nHaving an $game_concept_ongoing_crisis$ activates further options to defend oneself, such as [unions|E] or using the [shatter_realm_casus_belli|E] against them.\n\nThere can exist these $game_concept_crises$:\n$EFFECT_LIST_BULLET$$e_horde$\n$EFFECT_LIST_BULLET$[scourge|E]\n$EFFECT_LIST_BULLET$$e_burning_legion$\n$EFFECT_LIST_BULLET$[the_thunder_king|E]\n$EFFECT_LIST_BULLET$And more..."

 game_concept_grim_religion:0 "Grim Religion"
 game_concept_grim_religions:0 "Grim Religions"
 game_concept_grim_religion_desc:0 "A [religion|E] so dark and evil that it opposes the rest of the world. They refuse to seek outside allies and will never stop until they reach their ultimate goal.\n\nThese religions are:\n$EFFECT_LIST_BULLET$$deathbringer$\n$EFFECT_LIST_BULLET$$doombringer$\n$EFFECT_LIST_BULLET$$shathgral$"

 game_concept_dark_authority:0 "Dark Authority"
 game_concept_dark_authority_desc:1 "Replaces [crown_authority|E] for [dark_governments|E].\n\nThe $game_concept_dark_authority$ laws change automatically when enough [dark_frenzy|E] is accumulated and thus can't be changed manually.\n\nHigh levels of $game_concept_dark_authority$ grant bonuses while low levels grant minuses. Each [dark_government|E] has a unique set of bonuses and minuses."

 game_concept_dark_frenzy:0 "Dark Frenzy"
 game_concept_dark_frenzy_desc:0 "Used by [dark_governments|E] to pass the [dark_authority|E] laws. Depending on the [dark_government|E], there are different ways to get $game_concept_dark_frenzy$.\n\n$game_concept_dark_frenzy$ decays over time."

 game_concept_dark_government:0 "Dark Government"
 game_concept_dark_governments:0 "Dark Governments"
 game_concept_dark_wo_government:0 "Dark"
 game_concept_dark_government_desc:0 "[government_forms|E] that uses [dark_authority|E] instead of [crown_authority|E]. [levies|E] and [taxes|E] given to a [liege|E] by their [vassals|E] is determined by their [opinion|E] of said Liege. However, the Liege's [dark_authority|E] can increase the minimum amount they must provide regardless of Opinion."

 game_concept_necro_government:1 "$necro_government_adjective$ Government"
 game_concept_necro_government_desc:1 "A [dark_government|E] available to [GetTrait('being_undead').GetName( GetNullCharacter )] with $doctrine_death_magic_name$ accepted.\nHaving high [dark_authority|E], they get bigger [levies|E] and reinforce them faster, their [men_at_arms|E] become cheaper."

 twisting_nether_return_years:1 "#V [EmptyScope.ScriptValue( 'return_to_twisting_nether_min' )|0]-[EmptyScope.ScriptValue( 'return_to_twisting_nether_max' )|0]#!"

 game_concept_twisting_nether:0 "Twisting Nether"
 game_concept_twisting_nether_desc:0 "Instead of [character_death_dying|E], [characters|E] with the [GetTrait('being_demon').GetName( GetNullCharacter )] [trait|E] return to the Twisting Nether.\n\nThey get [GetTrait('in_twisting_nether').GetName( GetNullCharacter )] [trait|E] but can return to Azeroth in $twisting_nether_return_years$ years.\n\nReturning costs #V 2#! [prestige_level|E] and increases [stress|E].\n\nDemons can't return if they...\n$EFFECT_LIST_BULLET$Vanish\n$EFFECT_LIST_BULLET$Are sacrificed\n$EFFECT_LIST_BULLET$Commit suicide\n$EFFECT_LIST_BULLET$Are scared to death"

 game_concept_wc_incapable:0 "Incapable"
 game_concept_wc_incapable_desc:0 "Incapable characters cannot take actions independently due to severe illness or being isolated."

 game_concept_demonic_government:0 "$demonic_government_adjective$ Government"
 game_concept_demonic_government_desc:0 "A [dark_government|E] available to [GetTrait('being_demon').GetName( GetNullCharacter )] with $doctrine_disorder_magic_name$ accepted.\nHaving high [dark_authority|E], they deal more [dead_soldiers|E], slow down [dread|E] decay and their [armies|E] move faster."

 game_concept_eldritch_government:0 "$eldritch_government_adjective$ Government"
 game_concept_eldritch_government_desc:0 "A [dark_government|E] available to [GetTrait('being_void').GetName( GetNullCharacter )] with $doctrine_shadow_magic_name$ accepted.\nHaving high [dark_authority|E], they get all [skills|E] per [stress_level|E] and increase [county_development_growth|E]."

 game_concept_knowledge_overflow:0 "Knowledge Overflow"
 game_concept_knowledge_overflow_common_desc:0 "When you unlock new [perks|E] the character may feel $game_concept_knowledge_overflow$: [lifestyle_experience|E] gain slows down per each [perk|E] unlocked.\n\nThis pace depends on the [life_expectancy|E] of a [wc_race|E]. Long-lived [wc_races|E] slow down slower, but at a younger age. Short-lived [wc_races|E] slow down faster, but at a later age."
 game_concept_knowledge_overflow_desc:1 "$game_concept_knowledge_overflow_common_desc$\n\nFor example, [GetTrait('creature_human').GetName( GetNullCharacter )] characters slow down by #N [EmptyScope.ScriptValue('long_lived_lifestyle_xp_slowdown_human_per_perk_percent_value')|2]%#! per each [perk|E] starting after [EmptyScope.ScriptValue('long_lived_lifestyle_xp_slowdown_human_offset_value')|V0] [perk|E]."

 game_concept_scourge_jailor:0 "Scourge Jailor"
 game_concept_scourge_jailors:0 "Scourge Jailors"
 game_concept_scourge_jailor_and_damned_common_desc:0 "As long as the [scourge_jailors|E] are alive, the [scourge|E] is guaranteed to stay a [legions_puppet|E]. Any public hostile action of the [scourge_damned|E] against a [scourge_jailor|E] like [imprisoning|E] or open #E $murder$#! will result in [execution|E]."
 game_concept_scourge_jailor_desc:0 "A [relation|E] indicating a [GetTrait('creature_nathrezim').GetName( GetNullCharacter )] sent to oversee the [scourge_damned|E].\n\n$game_concept_scourge_jailor_and_damned_common_desc$"

 game_concept_legions_puppet:0 "Legion's Puppet"
 game_concept_legions_puppet_desc:0 "A state of the [scourge|E] where they obey the Legion's commands. While it's a case, $deathbringer_adj$ and $doombringer_adj$ [faiths|E] consider each other [faith_astray|E]. The [GetTrait('lich_king').GetName( GetNullCharacter )] can use [great_invasion_casus_belli|E] on $special_scourge_conquest_region_prio_2$ without bordering it.\n\nThe [GetTrait('lich_king').GetName( GetNullCharacter )] has 15 years to summon the Legion. If the [GetTrait('lich_king').GetName( GetNullCharacter )] fails, [scourge_jailors|E] end the [scourge|E]. If all the [scourge_jailors|E] are dead or imprisoned or the Legion is summoned, the [scourge|E] is free and is allowed to survive on its own."

 game_concept_scourge:0 "Scourge"
 game_concept_scourge_possessive:0 "Scourge's"
 game_concept_scourge_desc:1 "One of the main [crises|E] on Azeroth. The $game_concept_scourge$ has a [necro_government|E] and is led by the [GetTrait('lich_king').GetName( GetNullCharacter )], a powerful necromancer who controls their [vassals|E] with an iron grip.\n\nThe $game_concept_scourge$ has the [great_invasion_casus_belli|E], but instead of taking lands it takes vassals and turn them [GetTrait('being_undead').GetName( GetNullCharacter )].\n\nThe $game_concept_scourge$ also starts as a [legions_puppet|E], and must spend the first 15 years dedicated to bringing the Legion to Azeroth."

 game_concept_great_invasion_casus_belli:0 "Great Invasion Casus Belli"
 game_concept_great_invasion_casus_belli_desc:0 "A powerful [casus_belli|E] available to some [crises|E].\n\nIt can target an entire [kingdom|E] [title|E] at once, and allows for rapid expansion across large swathes of land."

 game_concept_obey_legion:0 "Obey the Legion"

 game_concept_scourge_damned:0 "Jailed"
 game_concept_scourge_damned_desc:0 "A [relation|E] indicating the [GetTrait('lich_king').GetName( GetNullCharacter )] overseen by the [scourge_jailors|E].\n\n$game_concept_scourge_jailor_and_damned_common_desc$"

 game_concept_plague_scheme:0 "Plague Scheme"
 game_concept_plague:0 "Plague"
 game_concept_plagued:0 "Plagued"
 game_concept_plague_scheme_desc:0 "A [hostile_scheme|E] to provoke a disease outbreak that turns people [GetTrait('being_undead').GetName(GetNullCharacter)]. It may spread to neighboring provinces.\n\nThe [scourge|E] start a [war|E] and may take $game_concept_plagued$ [counties|E] if won. Also, every $game_concept_plagued$ [county|E] gives [special_troops|E] based on [development|E].\n\nIf the $game_concept_plague_scheme$ is successful, [agents|E] convert to [scheme_owner_possessive|E] [faith|E].\n\nOnly [GetTrait('creature_human').GetName(GetNullCharacter)] characters and #E Human#! provinces are vulnerable."
 
 game_concept_union_member:0 "Union Member"
 game_concept_union_members:0 "Union Members"
 game_concept_union_member_desc:0 "A character who is a part of [union|E].\n\n$union_member_common_info$"
 
 union_member_common_info:0 "Every [union_member|E] is allied to each other. They can't be called in [civil_wars|E]. To stay in the [union], they have to pay a part of their [income|E], [levies|E] and suffer from high maintenance of [men_at_arms|E]."
 
 game_concept_crises:0 "Сrises"
 game_concept_union_leaders:0 "Union Leaders"
 
 game_concept_shatter_realm_casus_belli:0 "Shatter Realm Casus Belli"
 game_concept_shatter_realm_casus_belli_desc:0 "A powerful [casus_belli|E] available against [crises|E] and [union_leaders|E]. As a result, the $shatter_realm_casus_belli_common_info$."
 
 shatter_realm_casus_belli_common_info:0 "realm falls apart freeing [vassals|E], giving lands to [claimants|E] and defeated [character|E] leaves or breaks a [union|E]"
 
 game_concept_great_invasion:0 "Great Invasion"
 game_concept_shatter_short:0 "Shatter"
 game_concept_scheme_owner_possessive:0 "Scheme Owner's"
 
 game_concept_frostmourne:0 "$frostmourne_name$"
 game_concept_frostmourne_desc:0 "$frostmourne_desc$"
 
 game_concept_titan_forge:0 "Titan Forge"
 game_concept_titan_forge_desc:0 "Place where new $titanforged$ are created."
<<<<<<< HEAD

 game_concept_infusion:0 "Infusion"
 game_concept_infusion_desc:0 "Infusion measures a characters connection and influence over [cosmic_forces|e], and in turn their influence over the character. Characters gain infusion when they come in contact with, or consume, magic of one of the forces.\n\nCharacters who gain enough infusion of a specific type will have the opportunity to take it into their very soul, and become become a new type of being. For instance, those infused with [fel|e] could become [GetTrait('being_demon').GetName( GetPlayer )]s."
 
 game_concept_cosmic_forces:0 "The Cosmic Forces"
 game_concept_cosmic_forces_desc:0 "Created by the First Ones, the Cosmic Forces have influenced Azeroth and the surrounding cosmos, setting the stars in motion and shaping the destiny of countless worlds and mortal civilizations.\n\nThe Cosmic Forces consist of:\n$EFFECT_LIST_BULLET$ [light|e]\n$EFFECT_LIST_BULLET$ [void|e]\n$EFFECT_LIST_BULLET$ [arcane|e]\n$EFFECT_LIST_BULLET$ [fel|e]\n$EFFECT_LIST_BULLET$ [life|e]\n$EFFECT_LIST_BULLET$ [death|e]"
 
 game_concept_cosmic_force:0 "Cosmic Force"
 game_concept_cosmic_force_desc:0 "$game_concept_cosmic_forces_desc$"
 
 game_concept_light:0 "Light"
 game_concept_light_desc:0 "The Light (also known as the Holy Light, the Light of Creation, and the Holy Light of Creation) is an endless, shimmering sea of energy, situated outside the barriers of reality and one of the two most fundamental [cosmic_force|e]s in the world of Warcraft along with the [void|e], which was born from the absence of the former. The two cannot exist without the other. The Light is not necessarily "good"; it is a primal force with its morality characterized by how it is wielded."

 game_concept_holy:0 "Holy"
 game_concept_holy_desc:0 "$game_concept_light_desc$"
 
 game_concept_void:0 "Void"
 game_concept_void_desc:0 "The Void (also referred to as Shadow), along with the [light|e], is one of the most fundamental [cosmic_force|e]s in existence. Although contradictory by their very nature, they are bound together on a cosmic scale. One cannot exist without the other. Pure Light and Shadow dwell in realms outside the borders of reality. The Void is not necessarily "evil", it is a primal force with its morality characterized by how it is wielded."
 
 game_concept_shadow:0 "Shadow"
 game_concept_shadow_desc:0 "$game_concept_void_desc$"
 
 game_concept_life:0 "Life"
 game_concept_life_desc:0 "The energies of Life, commonly known as nature magic, are one of [cosmic_forces|e], and promotes growth and renewal in all things. [death|e], in the form of necromantic magic, acts as a counterbalance to life. Together, these two forces hold sway over every living thing in the physical universe."

 game_concept_nature:0 "Nature"
 game_concept_nature_desc:0 "$game_concept_life_desc$"
 
 game_concept_death:0 "Death"
 game_concept_death_desc:0 "Death is a [cosmic_force|e] that holds sway over every living thing in the Great Dark Beyond. Acting as a counterbalance to [life|e], it is an unavoidable force that breeds despair in mortal hearts and pushes everything towards a state of entropic decay and eventual oblivion. It manifests in the form of necromantic magic and is represented by the Shadowlands, the realm of the dead."
 
 game_concept_arcane:0 "Arcane"
 game_concept_arcane_desc:0 "Arcane magic is the [cosmic_force|e] of Order. It is a cold and intellectual magic that warps time and space, and controls the flow of mana. Though extremely volatile, arcane is so similar to an element it might as well be one, for all magical intents and purposes. While arcane represents order, [fel|e] is the magic of chaos and disorder, and are considered opposite ends of the same spectrum."
 
 game_concept_order:0 "Order"
 game_concept_order_desc:0 "$game_concept_arcane_desc$"
 
 game_concept_fel:0 "Fel"
 game_concept_fel_desc:0 "Fel is the [cosmic_force|e] of disorder, chaos, and entropy. As such, it is the opposite of [order|e]. It is the energy of the [twisting_nether|e] and the [GetTrait('being_demon').GetName( GetPlayer )]s that dwell therein. It is created from the destruction [light|e] and [shadow|e] create as they collide on a cosmic scale in the Twisting Nether."
=======
 
 game_concept_lei_shen:0 "Lei Shen"
 game_concept_thunder_king:0 "Thunder King"
 game_concept_the_thunder_king:0 "The Thunder King"
 game_concept_the_thunder_king_desc:0 "One of the lesser [crises|E] on Azeroth. The [GetTrait('thunder_king').GetName( GetNullCharacter )] Lei Shen was the first Emperor of the Mogu Empire. He absorbed the powers of the titan watcher Ra-den to become one of the most powerful beings on Azeroth and conquered all of Pandaria, founding a tyrannical regime that would last for thousands of years. He was eventually killed alongside his Zandalari allies while attempting to claim the Forge of Origination in Uldum.\n\nThe Zandalari trolls are rumored to possess the secret ritual of his resurrection. If the legends are true, the resurrected Thunder King would waste no time rallying the [GetTrait('creature_mogu').GetName( GetNullCharacter )] Clans to reestablish his ancient [empire|E]'s dominion over Pandaria.\n\nAs an [ongoing_crisis|E], the Thunder King will have access to the [great_invasion|E] [casus_belli|E], but will generally not expand beyond Pandaria."
>>>>>>> 9dc1e75e
<|MERGE_RESOLUTION|>--- conflicted
+++ resolved
@@ -1,4 +1,4 @@
-﻿l_english:
+l_english:
  #WARCRAFT#
  game_concept_caster:0 "Caster"
  game_concept_caster_desc:0 "Casters are magic wielding [men_at_arms|E] which are lightly armored but can deal heavy damage.\n\nWhile each kind of Caster is unique, they generally [counter|E] [massive_infantry|E],[heavy_infantry|E] and #E $pikemen$#!, and are in turn countered by [light_cavalry|E] and [heavy_cavalry|E] .\n\nCasters are also often strong on flat or hilly [terrain|E]."
@@ -116,7 +116,11 @@
  
  game_concept_titan_forge:0 "Titan Forge"
  game_concept_titan_forge_desc:0 "Place where new $titanforged$ are created."
-<<<<<<< HEAD
+ 
+ game_concept_lei_shen:0 "Lei Shen"
+ game_concept_thunder_king:0 "Thunder King"
+ game_concept_the_thunder_king:0 "The Thunder King"
+ game_concept_the_thunder_king_desc:0 "One of the lesser [crises|E] on Azeroth. The [GetTrait('thunder_king').GetName( GetNullCharacter )] Lei Shen was the first Emperor of the Mogu Empire. He absorbed the powers of the titan watcher Ra-den to become one of the most powerful beings on Azeroth and conquered all of Pandaria, founding a tyrannical regime that would last for thousands of years. He was eventually killed alongside his Zandalari allies while attempting to claim the Forge of Origination in Uldum.\n\nThe Zandalari trolls are rumored to possess the secret ritual of his resurrection. If the legends are true, the resurrected Thunder King would waste no time rallying the [GetTrait('creature_mogu').GetName( GetNullCharacter )] Clans to reestablish his ancient [empire|E]'s dominion over Pandaria.\n\nAs an [ongoing_crisis|E], the Thunder King will have access to the [great_invasion|E] [casus_belli|E], but will generally not expand beyond Pandaria."
 
  game_concept_infusion:0 "Infusion"
  game_concept_infusion_desc:0 "Infusion measures a characters connection and influence over [cosmic_forces|e], and in turn their influence over the character. Characters gain infusion when they come in contact with, or consume, magic of one of the forces.\n\nCharacters who gain enough infusion of a specific type will have the opportunity to take it into their very soul, and become become a new type of being. For instance, those infused with [fel|e] could become [GetTrait('being_demon').GetName( GetPlayer )]s."
@@ -155,11 +159,4 @@
  game_concept_order_desc:0 "$game_concept_arcane_desc$"
  
  game_concept_fel:0 "Fel"
- game_concept_fel_desc:0 "Fel is the [cosmic_force|e] of disorder, chaos, and entropy. As such, it is the opposite of [order|e]. It is the energy of the [twisting_nether|e] and the [GetTrait('being_demon').GetName( GetPlayer )]s that dwell therein. It is created from the destruction [light|e] and [shadow|e] create as they collide on a cosmic scale in the Twisting Nether."
-=======
- 
- game_concept_lei_shen:0 "Lei Shen"
- game_concept_thunder_king:0 "Thunder King"
- game_concept_the_thunder_king:0 "The Thunder King"
- game_concept_the_thunder_king_desc:0 "One of the lesser [crises|E] on Azeroth. The [GetTrait('thunder_king').GetName( GetNullCharacter )] Lei Shen was the first Emperor of the Mogu Empire. He absorbed the powers of the titan watcher Ra-den to become one of the most powerful beings on Azeroth and conquered all of Pandaria, founding a tyrannical regime that would last for thousands of years. He was eventually killed alongside his Zandalari allies while attempting to claim the Forge of Origination in Uldum.\n\nThe Zandalari trolls are rumored to possess the secret ritual of his resurrection. If the legends are true, the resurrected Thunder King would waste no time rallying the [GetTrait('creature_mogu').GetName( GetNullCharacter )] Clans to reestablish his ancient [empire|E]'s dominion over Pandaria.\n\nAs an [ongoing_crisis|E], the Thunder King will have access to the [great_invasion|E] [casus_belli|E], but will generally not expand beyond Pandaria."
->>>>>>> 9dc1e75e
+ game_concept_fel_desc:0 "Fel is the [cosmic_force|e] of disorder, chaos, and entropy. As such, it is the opposite of [order|e]. It is the energy of the [twisting_nether|e] and the [GetTrait('being_demon').GetName( GetPlayer )]s that dwell therein. It is created from the destruction [light|e] and [shadow|e] create as they collide on a cosmic scale in the Twisting Nether."