--- conflicted
+++ resolved
@@ -1137,12 +1137,8 @@
 	name=Dagran
 	dna=dagran_thaurissan_dna
 	dynasty=4010
-<<<<<<< HEAD
-	culture=dark_iron religion=khazic
-=======
-	culture=dark_iron religion=khazism
+	culture=dark_iron religion=khazic
 	sexuality = heterosexual
->>>>>>> c4e90139
 	martial=8 diplomacy=5 stewardship=6 intrigue=4 learning=6
 	father = 12052
 	trait=education_learning_3 trait=trusting trait=patient trait=content trait=honest
