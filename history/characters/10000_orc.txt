--- conflicted
+++ resolved
@@ -1122,16 +1122,12 @@
 		#trait = blood_ogre
 	}
 	583.1.1={
-<<<<<<< HEAD
-		effect={ set_variable = { name = wc_hunter_lifestyle_additional_perks_variable value = wc_perks_needed_for_level_4_magic_trait_value } }
-=======
 		effect={
 			set_variable = { name = wc_endurance_physical_lifestyle_additional_perks_variable value = wc_perks_needed_for_level_4_physical_trait_value }
 			set_variable = { name = wc_dexterity_physical_lifestyle_additional_perks_variable value = wc_perks_needed_for_level_4_physical_trait_value }
 		}
 		# trait=physical_lifestyle_endurance_4
 		# trait=physical_lifestyle_dexterity_4
->>>>>>> 13bdda14
 		employer=10000	#Blackhand
 	}
 	593.1.1={	# Only trust beasts from thereon out
@@ -1386,16 +1382,12 @@
 		}
 	}
 	577.1.19={
-<<<<<<< HEAD
-		effect={ set_variable = { name = wc_hunter_lifestyle_additional_perks_variable value = wc_perks_needed_for_level_2_magic_trait_value } }
-=======
 		effect={
 			set_variable = { name = wc_endurance_physical_lifestyle_additional_perks_variable value = wc_perks_needed_for_level_2_physical_trait_value }
 			set_variable = { name = wc_dexterity_physical_lifestyle_additional_perks_variable value = wc_perks_needed_for_level_2_physical_trait_value }
 		}
 		# trait=physical_lifestyle_endurance_2
 		# trait=physical_lifestyle_dexterity_2
->>>>>>> 13bdda14
 	}
 	620.1.1={ death=yes }
 }
