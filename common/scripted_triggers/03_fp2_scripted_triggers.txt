--- conflicted
+++ resolved
@@ -1,17 +1,9 @@
 ﻿##################################################
 # General Triggers
-<<<<<<< HEAD
  
 wc_character_any_involvement_lordaeron_struggle_trigger = {
 	wc_character_involved_in_struggle_trigger = yes
 	wc_character_interloper_in_struggle_trigger = yes
-}
-
-wc_character_involved_in_struggle_trigger = {
-=======
-
-fp2_should_use_lordaeronian_graphics_trigger = {
-	culture = { has_building_gfx = lordaeronian_building_gfx }
 }
  
 character_any_involvement_lordaeron_struggle_trigger = {
@@ -22,38 +14,25 @@
 }
 
 character_involved_in_lordaeron_struggle_trigger = {
->>>>>>> 71af8cd9
 	any_character_struggle = {
 		involvement = involved
 		is_struggle_type = lordaeron_struggle
 	}
 }
 
-<<<<<<< HEAD
-wc_character_interloper_in_struggle_trigger = {
-=======
 character_interloper_in_lordaeron_struggle_trigger = {
->>>>>>> 71af8cd9
 	any_character_struggle = {
 		involvement = interloper
 		is_struggle_type = lordaeron_struggle
 	}
 }
 
-<<<<<<< HEAD
-wc_character_uninvolved_in_struggle_trigger = {
-	exists = struggle:lordaeron_struggle
-	wc_character_interloper_in_struggle_trigger = no
-	wc_character_involved_in_struggle_trigger = no
-=======
 character_uninvolved_in_lordaeron_struggle_trigger = {
 	exists = struggle:lordaeron_struggle
 	character_involved_in_lordaeron_struggle_trigger = no
 	character_interloper_in_lordaeron_struggle_trigger = no
->>>>>>> 71af8cd9
-}
-
-# TODO should this be added for involved dynasties in the struggle?
+}
+
 eligible_for_fp2_dynasty_legacies_trigger = {
 	has_fp2_dlc_trigger = yes
 	dynasty = {
@@ -182,11 +161,7 @@
 	}
 }
 
-<<<<<<< HEAD
-wc_struggle_contract_assistance_war_winning_trigger = {
-=======
 lordaeron_struggle_contract_assistance_war_winning_trigger = {
->>>>>>> 71af8cd9
 	trigger_if = {
 		limit = {
 			scope:recipient = { is_attacker_in_war = prev }
@@ -196,11 +171,7 @@
 	trigger_else = { defender_war_score >= offer_assistance_interaction_already_winning_value }
 }
 
-<<<<<<< HEAD
-wc_struggle_contract_assistance_war_losing_trigger = {
-=======
 lordaeron_struggle_contract_assistance_war_losing_trigger = {
->>>>>>> 71af8cd9
 	trigger_if = {
 		limit = {
 			scope:recipient = { is_attacker_in_war = prev }
@@ -210,11 +181,7 @@
 	trigger_else = { attacker_war_score >= offer_assistance_interaction_already_losing_value }
 }
 
-<<<<<<< HEAD
-wc_struggle_contract_assistance_war_outnumbering_trigger = {
-=======
 lordaeron_struggle_contract_assistance_war_outnumbering_trigger = {
->>>>>>> 71af8cd9
  	trigger_if = {
 		limit = {
 			scope:recipient = { is_attacker_in_war = prev }
@@ -224,11 +191,7 @@
 	trigger_else = { war_defender_total_strength_halved_value > war_attacker_total_strength_value }
 }
 
-<<<<<<< HEAD
-wc_struggle_contract_assistance_war_outnumbered_trigger = {
-=======
 lordaeron_struggle_contract_assistance_war_outnumbered_trigger = {
->>>>>>> 71af8cd9
  	trigger_if = {
 		limit = {
 			scope:recipient = { is_attacker_in_war = prev }
@@ -238,11 +201,7 @@
 	trigger_else = { war_attacker_total_strength_halved_value > war_defender_total_strength_value }
 }
 
-<<<<<<< HEAD
-wc_struggle_contract_assistance_war_outnumbered_minor_trigger = {
-=======
 lordaeron_struggle_contract_assistance_war_outnumbered_minor_trigger = {
->>>>>>> 71af8cd9
  	trigger_if = {
 		limit = {
 			scope:recipient = { is_attacker_in_war = prev }
@@ -252,11 +211,7 @@
 	trigger_else = { war_attacker_total_strength_value > war_defender_total_strength_value }
 }
 
-<<<<<<< HEAD
-wc_struggle_contract_assistance_war_insufficient_trigger = {
-=======
 lordaeron_struggle_contract_assistance_war_insufficient_trigger = {
->>>>>>> 71af8cd9
 	trigger_if = {
 		limit = {
 			scope:recipient = { is_attacker_in_war = prev }
@@ -282,11 +237,7 @@
 ### Common
 
 # Checks a de jure kingdom of Lordaeron is completely controlled
-<<<<<<< HEAD
-wc_struggle_ending_hold_de_jure_kingdom_trigger = {
-=======
 lordaeron_struggle_ending_hold_de_jure_kingdom_trigger = {
->>>>>>> 71af8cd9
 	title:e_lordaeron ?= {
 		any_in_de_jure_hierarchy = {
 			tier = tier_kingdom
@@ -301,30 +252,17 @@
 	}
 }
 
-<<<<<<< HEAD
-# Checks less than half of Lordaeron Struggle Region owned
-wc_struggle_ending_percent_lordaeron_trigger = {
-	any_county_in_region = {
-		region = world_lordaeron_struggle
-		percent < wc_struggle_compromise_owned_percent_decimal_value
-=======
 # Checks less than half of Lordaeron owned
 lordaeron_struggle_ending_percent_iberia_trigger = {
 	any_county_in_region = {
 		region = world_eastern_kingdoms_lordaeron
 		percent < lordaeron_struggle_compromise_owned_percent_decimal_value
->>>>>>> 71af8cd9
 		holder.top_liege = root
 	}
 }
 
-<<<<<<< HEAD
-# Checks no more than half of Lordaeron Struggle Region is owned by another
-wc_struggle_ending_other_percent_lordaeron_trigger = {
-=======
 # Checks no more than half of Lordaeron is owned by another
 lordaeron_struggle_ending_other_percent_iberia_trigger = {
->>>>>>> 71af8cd9
 	struggle:lordaeron_struggle = {
 		NOT = {
 			any_involved_ruler = {
@@ -333,13 +271,8 @@
 				is_independent_ruler = yes
 				primary_title = { is_mercenary_company = no }
 				any_county_in_region = {
-<<<<<<< HEAD
-					region = world_lordaeron_struggle
-					percent > wc_struggle_compromise_involved_percent_decimal_value
-=======
 					region = world_eastern_kingdoms_lordaeron
 					percent > lordaeron_struggle_compromise_involved_percent_decimal_value
->>>>>>> 71af8cd9
 					holder.top_liege = prev
 				}
 			}
@@ -348,11 +281,7 @@
 }
 
 # Checks duchy is held by an independent ruler who owns at least half of it
-<<<<<<< HEAD
-wc_struggle_ending_compromise_independent_duchy_trigger = {
-=======
 lordaeron_struggle_ending_compromise_independent_duchy_trigger = {
->>>>>>> 71af8cd9
 	tier = tier_duchy
 	# Is created
 	exists = holder
@@ -389,11 +318,7 @@
 }
 
 # Checks duchy should be split from de jure kingdom
-<<<<<<< HEAD
-wc_struggle_ending_compromise_split_duchy_trigger = { 
-=======
 lordaeron_struggle_ending_compromise_split_duchy_trigger = { 
->>>>>>> 71af8cd9
 	tier = tier_duchy
 	# Has not been tampered with already
 	NOT = { is_in_list = duchy_kingdom } 
@@ -414,11 +339,7 @@
 }
 
 # Checks titular duchy should be made into de jure kingdom
-<<<<<<< HEAD
-wc_struggle_ending_compromise_titular_trigger = {
-=======
 lordaeron_struggle_ending_compromise_titular_trigger = {
->>>>>>> 71af8cd9
 	# Has not been tampered with already
 	NOT = { is_in_list = duchy_kingdom }
 	# Is created
@@ -444,11 +365,7 @@
 }
 
 # Should title be created by ststus quo decision?
-<<<<<<< HEAD
-wc_struggle_ending_compromise_create_title_trigger = {
-=======
 lordaeron_struggle_ending_compromise_create_title_trigger = {
->>>>>>> 71af8cd9
 	NOR = {
 		this = title:e_lordaeron
 		exists = holder
@@ -462,16 +379,6 @@
 }
 
 # Checks two cultures were Involved in the struggle that ended in Conciliation
-<<<<<<< HEAD
-wc_struggle_conciliation_special_cultural_rules_trigger = {
-	has_global_variable = wc_struggle_conciliation_ending
-	any_in_global_list = {
-		variable = wc_struggle_ending_culture_list
-		this = $C1$.culture
-	}
-	any_in_global_list = {
-		variable = wc_struggle_ending_culture_list
-=======
 lordaeron_struggle_conciliation_special_cultural_rules_trigger = {
 	has_global_variable = lordaeron_struggle_conciliation_ending
 	any_in_global_list = {
@@ -480,22 +387,12 @@
 	}
 	any_in_global_list = {
 		variable = lordaeron_struggle_ending_culture_list
->>>>>>> 71af8cd9
 		this = $C2$.culture
 	}
 }
 
 # Checks two faiths were Involved in the struggle that ended in Conciliation
 are_holy_wars_disabled_by_struggle_conciliation_trigger = {
-<<<<<<< HEAD
-	has_global_variable = wc_struggle_conciliation_ending
-	any_in_global_list = {
-		variable = wc_struggle_ending_faith_list
-		this = scope:attacker.faith
-	}
-	any_in_global_list = {
-		variable = wc_struggle_ending_faith_list
-=======
 	has_global_variable = lordaeron_struggle_conciliation_ending
 	any_in_global_list = {
 		variable = lordaeron_struggle_ending_faith_list
@@ -503,27 +400,11 @@
 	}
 	any_in_global_list = {
 		variable = lordaeron_struggle_ending_faith_list
->>>>>>> 71af8cd9
 		this = scope:defender.faith
 	}
 }
 
 # Checks if characters were both involved in struggle
-<<<<<<< HEAD
-wc_struggle_conciliation_recipient_actor_involved_trigger = {
-	has_global_variable = wc_struggle_conciliation_ending
-	AND = {
-		scope:actor.capital_province = { geographical_region = world_lordaeron_struggle }
-		scope:recipient.capital_province = { geographical_region = world_lordaeron_struggle }
-		# Offer comes from an Involved culture/faith character
-		OR = {
-			any_in_global_list = {
-				variable = wc_struggle_ending_faith_list
-				this = scope:actor.faith
-			}
-			any_in_global_list = {
-				variable = wc_struggle_ending_culture_list
-=======
 lordaeron_struggle_conciliation_recipient_actor_involved_trigger = {
 	has_global_variable = lordaeron_struggle_conciliation_ending
 	AND = {
@@ -537,26 +418,17 @@
 			}
 			any_in_global_list = {
 				variable = lordaeron_struggle_ending_culture_list
->>>>>>> 71af8cd9
 				this = scope:actor.culture
 			}
 		}
 		# Recipient is from an Involved culture/faith
 		OR = {
 			any_in_global_list = {
-<<<<<<< HEAD
-				variable = wc_struggle_ending_faith_list
-				this = scope:recipient.faith
-			}
-			any_in_global_list = {
-				variable = wc_struggle_ending_culture_list
-=======
 				variable = lordaeron_struggle_ending_faith_list
 				this = scope:recipient.faith
 			}
 			any_in_global_list = {
 				variable = lordaeron_struggle_ending_culture_list
->>>>>>> 71af8cd9
 				this = scope:recipient.culture
 			}
 		}
@@ -564,18 +436,6 @@
 }
 
 # Checks if character was involved in struggle
-<<<<<<< HEAD
-wc_struggle_conciliation_scope_uninvolved_trigger = {
-	has_global_variable = wc_struggle_conciliation_ending
-	OR = {
-		NOR = {
-			any_in_global_list = {
-				variable = wc_struggle_ending_faith_list
-				this = $SCOPE$.faith
-			}
-			any_in_global_list = {
-				variable = wc_struggle_ending_culture_list
-=======
 lordaeron_struggle_conciliation_scope_uninvolved_trigger = {
 	has_global_variable = lordaeron_struggle_conciliation_ending
 	OR = {
@@ -586,81 +446,10 @@
 			}
 			any_in_global_list = {
 				variable = lordaeron_struggle_ending_culture_list
->>>>>>> 71af8cd9
 				this = $SCOPE$.culture
 			}
 		}
 		NOT = {
-<<<<<<< HEAD
-			$SCOPE$.capital_province = { geographical_region = world_lordaeron_struggle }
-		}
-	}
-}
-
-wc_struggle_compromise_transfer_duchy_trigger = {
-	tier = tier_duchy
-	save_temporary_scope_as = transfer_duchy 
-	# Duchy is completely controlled by its capital's holder's top_liege
-	exists = title_capital_county.holder.top_liege
-	title_capital_county.holder.top_liege = { completely_controls = scope:transfer_duchy }
-	# De jure liege does not control duchy
-	trigger_if = {
-		limit = { exists = kingdom.holder }
-		NOT = { kingdom = scope:transfer_duchy.title_capital_county.holder.top_liege.capital_county.kingdom }
-	}
-	# Is controlled by a kingdom tier
-	trigger_else = { title_capital_county.holder.top_liege.primary_title.tier >= tier_kingdom }
-	# Duchy is connected de_jure to holders kingdom
-	any_de_jure_county = {
-		any_title_to_title_neighboring_and_across_water_county = {
-			exists = kingdom.holder
-			kingdom.holder = scope:transfer_duchy.title_capital_county.holder.top_liege
-		}
-	}
-}
-
-fp2_struggle_faith_is_mozarabic_trigger = {
-	always = no
-	#OR = {
-	#	this = faith:mozarabic_church
-		# trigger_if = { # TODO: Find a way for dead characters to store data
-		# 	limit = { exists = founder }
-        #     founder = {
-        #     	has_variable = foundational_faith
-        #     	var:foundational_faith = faith:mozarabic_church
-        #     }
-		# }
-    #}
-}
-
-fp2_struggle_council_toledo_attendee_trigger = {
-	always = no
-	#OR = {
-	#	has_trait = education_learning_3
-	#	has_trait = education_learning_4
-	#	has_trait = education_learning_5
-	#}
-}
-
-fp2_struggle_council_toledo_decision_trigger = {
-	always = no
-	#is_toledo_ownership_valid_trigger = yes
-	#is_at_war = no
-}
-
-wc_struggle_secure_lordaeron_foothold_lordaeron_kingdom_trigger = {
-	tier = tier_kingdom
-	de_jure_liege = title:e_lordaeron
-	root = { completely_controls = prev }
-	save_temporary_scope_as = lordaeron_kingdom_temp
-}
-
-wc_struggle_secure_lordaeron_foothold_faith_trigger = {
-	wc_struggle_secure_lordaeron_foothold_faith_percent_value >= wc_struggle_secure_lordaeron_foothold_faith_target_percent_value
-}
-
-wc_struggle_secure_lordaeron_foothold_outsider_kingdom_trigger = {
-=======
 			$SCOPE$.capital_province = { geographical_region = world_europe_west_iberia }
 		}
 	}
@@ -700,7 +489,6 @@
 }
 
 lordaeron_struggle_secure_lordaeronian_foothold_outsider_kingdom_trigger = {
->>>>>>> 71af8cd9
 	any_de_jure_county = {
 		any_title_to_title_neighboring_and_across_water_county = {
 			NOT = { empire = title:e_lordaeron }
@@ -709,11 +497,7 @@
 	}
 }
 
-<<<<<<< HEAD
-wc_struggle_lordaeron_reclamation_should_vassalize_trigger = {
-=======
 lordaeron_struggle_lordaeronian_reclamation_should_vassalize_trigger = {
->>>>>>> 71af8cd9
 	any_character_struggle = { is_struggle_type = lordaeron_struggle }
 	any_held_title = { tier < scope:attacker.primary_title.tier }
 	any_realm_county = {
@@ -723,19 +507,11 @@
 	}
 }
 
-<<<<<<< HEAD
-wc_struggle_any_realm_county_in_lordaeron_trigger = {
-	any_realm_county = { target_is_de_jure_liege_or_above = title:e_lordaeron }
-}
-
-wc_lordaeron_reclamation_vassalize_lordaeron_trigger = {
-=======
 lordaeron_struggle_any_realm_county_in_lordaeron_trigger = {
 	any_realm_county = { target_is_de_jure_liege_or_above = title:e_lordaeron }
 }
 
 lordaeronian_reclamation_vassalize_lordaeronian_trigger = {
->>>>>>> 71af8cd9
 	tier = tier_county
 	holder = {
 		any_character_struggle = {
@@ -750,21 +526,13 @@
 	}
 }
 
-<<<<<<< HEAD
-wc_lordaeron_reclamation_involved_county_trigger = {
-=======
 lordaeronian_reclamation_involved_county_trigger = {
->>>>>>> 71af8cd9
 	any_realm_county = {
 		any_county_struggle = { is_struggle_type = lordaeron_struggle }
 	}
 }
 
-<<<<<<< HEAD
-wc_lordaeron_reclamation_vassalize_vassal_trigger = {
-=======
 lordaeronian_reclamation_vassalize_vassal_trigger = {
->>>>>>> 71af8cd9
 	primary_title.tier >= tier_county
 	primary_title.tier < scope:attacker.primary_title.tier
 	any_character_struggle = { is_struggle_type = lordaeron_struggle }
@@ -778,24 +546,14 @@
 	}
 }
 
-<<<<<<< HEAD
-wc_struggle_enforce_truce_war_leader_trigger = {
-	custom_tooltip = {
-		#TODO update this
-=======
 lordaeron_struggle_enforce_truce_war_leader_trigger = {
 	custom_tooltip = {
->>>>>>> 71af8cd9
 		text = fp2_enforce_truce_war_with_not_involved_tt
 		any_character_struggle = {
 			involvement = involved
 		}
 	}
 	custom_tooltip = {
-<<<<<<< HEAD
-		#TODO update this
-=======
->>>>>>> 71af8cd9
 		text = fp2_enforce_truce_tier_difference_tt
 		tier_difference = {
 			target = scope:actor
@@ -807,10 +565,6 @@
 		this = scope:actor
 	}
 	custom_tooltip = {
-<<<<<<< HEAD
-		#TODO update this
-=======
->>>>>>> 71af8cd9
 		text = fp2_enforce_truce_liege_or_independent_tt
 		OR = {
 			scope:recipient = { is_independent_ruler = yes }
@@ -821,12 +575,12 @@
 	}
 }
 
-wc_bargain_fealty_war_outnumbered_trigger = {
+fp2_bargain_fealty_war_outnumbered_trigger = {
 	war_attacker_total_strength_halved_value > scope:recipient.max_military_strength
 }
 
-wc_bargain_fealty_war_losing_trigger = {
-	attacker_war_score >= wc_bargain_fealty_interaction_already_losing_value
+fp2_bargain_fealty_war_losing_trigger = {
+	attacker_war_score >= fp2_bargain_fealty_interaction_already_losing_value
 }
 
 # We use a hard trigger so that this can be easily adjusted without overwriting the rest of the fp2_interactions file by modders.
@@ -877,7 +631,6 @@
 	always = no
 }
 
-<<<<<<< HEAD
 wc_does_this_player_care_about_the_fate_of_lordaeron = {
 	NOT = { this = root }
 	OR = {
@@ -886,12 +639,8 @@
 		}
 		struggle:lordaeron_struggle = { is_culture_involved_in_struggle = culture }
 	}
-=======
-fp2_does_this_player_care_about_the_fate_of_iberia = {
-	always = no
 }
 
 fp2_eligible_for_yearly_events_trigger = {
 	always = no
->>>>>>> 71af8cd9
 }