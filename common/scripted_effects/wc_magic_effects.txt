--- conflicted
+++ resolved
@@ -23,7 +23,6 @@
 	}
 }
 
-<<<<<<< HEAD
 # change_elemental_favour_effect = {
 # 	if = {
 # 		limit = {
@@ -41,30 +40,9 @@
 # 		name = wc_$TYPE$_favour_variable
 # 		$CHANGE$ = $VALUE$
 # 	}
-# 	# TODO : recalculate traits
+# 	# TODO : recalculate traits / secrets 
 	
 # }
-=======
-change_elemental_favour_effect = {
-	if = {
-		limit = {
-			has_variable = wc_$TYPE$_favour_variable
-		} 
-		# nothing
-	}
-	else = {
-		set_variable = {
-			name = wc_$TYPE$_favour_variable
-			value = wc_$TYPE$_favour_current_value
-		}
-	}
-	change_variable = {
-		name = wc_$TYPE$_favour_variable
-		$CHANGE$ = $VALUE$
-	}
-	# TODO : recalculate traits / secrets 
-}
->>>>>>> 01ed9857
 
 execute_scoped_spell_effect = {
 	if = { limit = { debug_only = yes NOT = { has_variable = current_spell_rank } } set_variable = { name = current_spell_rank value = 1 }  }
