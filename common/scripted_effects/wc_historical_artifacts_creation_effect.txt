--- conflicted
+++ resolved
@@ -148,7 +148,6 @@
 		set_variable = { name = hammer_of_twilight value = yes }
 	}
 }
-<<<<<<< HEAD
 
 create_artifact_doomhammer_effect = {
 	# Get the character the artifact is being made for.
@@ -178,8 +177,6 @@
 	}
 }
 
-=======
->>>>>>> 90f0269c
 create_artifact_bloodhoof_runespear_effect = {
 	# Get the character the artifact is being made for.
 	$OWNER$ = { save_scope_as = owner }
