﻿



accessory_genes = {


#####################################
#									#
# 			   HAIR 			    #
#									#
#####################################


	hairstyles = {
		index = 99
		inheritable = no
		group = hair
		
		all_hairstyles = {
			index = 0
			male = {
				#weight = <object in gfx/portrait/accessories/>
				1 = male_hair_western_01
				1 = male_hair_western_02
				1 = male_hair_western_03
				1 = male_hair_western_04
				1 = male_hair_western_05
				1 = male_hair_western_06
				1 = male_hair_western_07
				1 = male_hair_western_08
				1 = male_hair_western_09
				1 = male_hair_western_10
				1 = male_hair_mena_01
				1 = male_hair_mena_02
				1 = male_hair_mena_03
				1 = male_hair_mena_04
				1 = male_hair_byzantine_01
				1 = male_hair_byzantine_02
				1 = male_hair_sub_saharan_01
				1 = male_hair_sub_saharan_02
				1 = male_hair_sub_saharan_03
				1 = male_hair_rtt_01
				1 = male_hair_rtt_02
				
				1 = male_hair_indian_01
				1 = male_hair_indian_01_wc
				
				1 = male_hair_indian_02
				1 = male_hair_indian_03
				1 = male_hair_northern_01
				1 = male_hair_northern_02
				1 = male_hair_northern_03
				1 = male_hair_steppe_01
				1 = male_hair_steppe_02
			}

			female = {
				1 = female_hair_western_01
				1 = female_hair_western_02
				1 = female_hair_western_03
				1 = female_hair_western_04
				1 = female_hair_western_05
				1 = female_hair_western_06
				1 = female_hair_western_07
				1 = female_hair_western_08
				1 = female_hair_western_09
				1 = female_hair_western_10
				1 = female_hair_mena_01
				1 = female_hair_mena_02
				1 = female_hair_byzantine_01
				1 = female_hair_byzantine_02
				1 = female_hair_sub_saharan_01
                1 = female_hair_sub_saharan_02
                1 = female_hair_sub_saharan_03
				1 = female_hair_rtt_01
				1 = female_hair_rtt_02
				1 = female_hair_rtt_02_milla
				1 = female_hair_indian_01
				1 = female_hair_indian_02
				1 = female_hair_indian_03
				1 = female_hair_northern_01
				1 = female_hair_northern_02
				1 = female_hair_northern_03
				1 = female_hair_steppe_01
				1 = female_hair_steppe_02
			}
			boy = male
			girl = female
		}		

		no_hairstyles = {
			index = 1
			male = {
				1 = bald
			}		   
			female = male
			boy = male
			girl = male
		}	  

		western_hairstyles = {
			index = 2
			male = {
				2 = male_hair_western_01
				2 = male_hair_western_02
				2 = male_hair_western_03
				2 = male_hair_western_04
				2 = male_hair_western_05
				2 = male_hair_western_06
				2 = male_hair_western_07
				2 = male_hair_western_08
				2 = male_hair_western_09
				# 2 = male_hair_western_10 # Tonsure 
				2 = male_hair_mena_01
				2 = male_hair_mena_02
			}
			
			female = {
				1 = female_hair_western_01
				1 = female_hair_western_02
				1 = female_hair_western_03
				1 = female_hair_western_04
				1 = female_hair_western_05
				1 = female_hair_western_06
				1 = female_hair_western_07
				1 = female_hair_western_08
				1 = female_hair_western_09
				1 = female_hair_western_10
			}
			boy = male
			girl = female
		}    

		mena_hairstyles = {
			index = 3
			male = {
				1 = male_hair_mena_01
				1 = male_hair_mena_02
				1 = male_hair_mena_03
				1 = male_hair_mena_04
			}
			
			female = {
				1 = female_hair_mena_01
				1 = female_hair_mena_02
			}
			boy = male
			girl = female
		}   

		byzantine_hairstyles = {
			index = 4
			male = {
				5 = male_hair_western_01
				5 = male_hair_western_05
				5 = male_hair_western_06
				5 = male_hair_western_08
				10 = male_hair_byzantine_01
				10 = male_hair_byzantine_02
			}
			
			female = {
				1 = female_hair_byzantine_01
				1 = female_hair_byzantine_02

			}
			boy = male
			girl = female
		}

		sub_saharan_hairstyles = {
			index = 5
			set_tags = "very_curly_hair"
			male = {
				5 = male_hair_sub_saharan_01
				5 = male_hair_sub_saharan_02
				5 = male_hair_sub_saharan_03
			}
			
			female = {
				5 = female_hair_sub_saharan_01
                5 = female_hair_sub_saharan_02
                5 = female_hair_sub_saharan_03
			}
			boy = male
			girl = female
		}
 
		rtt_hairstyles = {
			index = 6
			male = {
				#weight = <object in gfx/portrait/accessories/>
				1 = male_hair_rtt_01
				1 = male_hair_rtt_02
			}

			female = {
				1 = female_hair_rtt_01
				1 = female_hair_rtt_02
				1 = female_hair_rtt_02_milla
			}
			boy = male
			girl = female
		}
		
		indian_hairstyles = {
			index = 7
			male = {
				#weight = <object in gfx/portrait/accessories/>
				1 = male_hair_indian_01
				1 = male_hair_indian_01_wc
				
				1 = male_hair_indian_02
				1 = male_hair_indian_03
				
			}

			female = {
				1 = female_hair_indian_01
				1 = female_hair_indian_02
				1 = female_hair_indian_03
				
			}
			boy = male
			girl = female
		}
		
		northern_hairstyles = {
			index = 8
			male = {
				#weight = <object in gfx/portrait/accessories/>
				5 = male_hair_western_04
				5 = male_hair_western_07
				10 = male_hair_northern_01
				10 = male_hair_northern_02
				10 = male_hair_northern_03
				
			}

			female = {
				1 = female_hair_northern_01
				1 = female_hair_northern_02
				1 = female_hair_northern_03
				
			}
			boy = male
			girl = female
		}

		steppe_hairstyles = {
			index = 9
			male = {
				#weight = <object in gfx/portrait/accessories/>
				5 = male_hair_steppe_01
				5 = male_hair_steppe_02
				
			}

			female = {
				5 = female_hair_steppe_01
				5 = female_hair_steppe_02
				
			}
			boy = male
			girl = female
		}


		catholic_devoted_hairstyles = {
			index = 10
			male = {
				2 = male_hair_western_10 # Tonsure 
			}
			
			female = {
				1 = female_hair_western_01
				1 = female_hair_western_02
				1 = female_hair_western_03
				1 = female_hair_western_04
				1 = female_hair_western_05
				1 = female_hair_western_06
				1 = female_hair_western_07
				1 = female_hair_western_08
				1 = female_hair_western_09
				1 = female_hair_western_10
			}
			boy = male
			girl = female
		} 

		western_baby_hairstyles = {
			index = 11
			male = {
				1 = male_hair_western_baby_01
			}		   
			female = {
				1 = female_hair_western_baby_01
			}	
			boy = male
			girl = female
		}	

		sub_saharan_baby_hairstyles = {
			index = 12
			male = {
				1 = male_hair_sub_saharan_01
			}		   
			female = {
				1 = female_hair_sub_saharan_child_01
				1 = female_hair_sub_saharan_01
			}	
			boy = male
			girl = female
		}	

		# Warcraft
		high_elven_hairstyles = {
			index = 13
			male = {
				1 = male_hair_western_02 #Medium Unkempt
				1 = male_hair_western_05 #Medium Flowing
				1 = male_hair_western_06 #Messy
				1 = male_hair_western_07 #Long Flowing
				1 = male_hair_western_08 #Medium Wavy
				1 = male_hair_western_09 #Short Wavy
				1 = male_hair_mena_01 #Curly
				1 = male_hair_mena_02 #Medium Curls
				1 = male_hair_mena_04 #Curly Chevelure
				1 = male_hair_byzantine_01 #Curly Bowl
				1 = male_hair_indian_01 #Pulled Back
				1 = male_hair_indian_02 #Pulled Back Medium Wavy
				1 = male_hair_indian_03 #High Bun
				1 = male_hair_northern_01 #Very Long Wild
				1 = male_hair_northern_02 #Long Wild
			}		   
			female = {
				1 = female_hair_western_02
				1 = female_hair_western_03
				1 = female_hair_western_04
				1 = female_hair_western_05
				1 = female_hair_western_07
				1 = female_hair_western_09
				1 = female_hair_western_10
				1 = female_hair_byzantine_01
				1 = female_hair_byzantine_02
				1 = female_hair_indian_02
				1 = female_hair_indian_03
				1 = female_hair_northern_01
				1 = female_hair_northern_02
				1 = female_hair_northern_03
				1 = female_hair_steppe_01
				1 = female_hair_steppe_02
			}	
			boy = male
			girl = female
		}
		orcish_hairstyles = {
			index = 14
			male = {
				15 = male_hair_western_04 #Fade
				5 = male_hair_western_07 #Long Flowing
				10 = male_hair_indian_03 #High Bun
				5 = male_hair_northern_01 #Very Long Wide
				5 = male_hair_northern_02 #Long Wide
				15 = male_hair_indian_01_wc #Bald Top
			}		   
			female = {
				1 = female_hair_western_02
				1 = female_hair_western_03
				1 = female_hair_western_04
				1 = female_hair_western_05
				1 = female_hair_western_07
				1 = female_hair_western_09
				1 = female_hair_western_10

				1 = female_hair_northern_01
				1 = female_hair_northern_02
				1 = female_hair_northern_03
			}	
			boy = male
			girl = female
		}
		dwarven_hairstyles = {
			index = 15
			male = {
				# Western
				1 = male_hair_western_01
				1 = male_hair_western_02
				1 = male_hair_western_03
				1 = male_hair_western_04
				1 = male_hair_western_05
				1 = male_hair_western_06
				1 = male_hair_western_07
				1 = male_hair_western_08
				1 = male_hair_western_09
				# 2 = male_hair_western_10 # Tonsure 
				1 = male_hair_mena_01
				1 = male_hair_mena_02
				
				# Northern
				1 = male_hair_western_04
				1 = male_hair_western_07
				1 = male_hair_northern_01
				1 = male_hair_northern_02
				1 = male_hair_northern_03
				
				# Bald
				1 = male_hair_indian_01_wc #Bald Top
			}		   
			female = {
				# Western
				1 = female_hair_western_01
				1 = female_hair_western_02
				1 = female_hair_western_03
				1 = female_hair_western_04
				1 = female_hair_western_05
				1 = female_hair_western_06
				1 = female_hair_western_07
				1 = female_hair_western_08
				1 = female_hair_western_09
				1 = female_hair_western_10
				
				# Northern
				1 = female_hair_northern_01
				1 = female_hair_northern_02
				1 = female_hair_northern_03
			}	
			boy = male
			girl = female
		}
		troll_hairstyles = {
			index = 16
			male = {
				15 = male_hair_western_04 #Fade
				5 = male_hair_western_09 #Short Wavy
				# 5 = male_hair_mena_01 #Curly	#Trolls with them look too elvish
				5 = male_hair_indian_01_wc #Bald Top
				15 = male_hair_indian_03 #High Bun
				5 = male_hair_northern_01 #Very Long Wild
				5 = male_hair_northern_02 #Long Wild
				10 = male_hair_steppe_01 #Hair Loops
				10 = male_hair_steppe_02 #Steppe Rider
			}		   
			female = {
				5 = female_hair_western_04 #Very Long Double Braids
				5 = female_hair_western_05 #Medium Wavy
				5 = female_hair_mena_01 #Gilded Braids
				5 = female_hair_mena_02 #Long Curly
				10 = female_hair_sub_saharan_01 #Medium Afro
				15 = female_hair_sub_saharan_02 #Medium Thin Braids
				15 = female_hair_sub_saharan_03 #Short Thin Braids
				5 = female_hair_indian_02 #Neck Braid
				5 = female_hair_indian_03 #Wavy Sides
				10 = female_hair_northern_01 #Back Knot
				15 = female_hair_northern_02 #Single Braid
				15 = female_hair_steppe_01 #Twin Braids with Ribbons
				10 = female_hair_steppe_02 #Rolled Up Braids
			}	
			boy = male
			girl = female
		}
<<<<<<< HEAD
		uther_hair = {
			index = 17
			male = {
				1 = male_hair_western_07_wc
			}		   
			female = {
				1 = empty
=======
		vrykul_hairstyles = {
			index = 18
			male = {
				15 = male_hair_western_04
				10 = male_hair_western_07
				15 = male_hair_northern_01
				15 = male_hair_northern_02
				15 = male_hair_northern_03
				5 = male_hair_byzantine_02
				5 = male_hair_indian_03
			}		   
			female = {
				5 = female_hair_western_01
				5 = female_hair_western_02
				5 = female_hair_western_03
				5 = female_hair_western_04
				5 = female_hair_western_05
				5 = female_hair_western_08
				5 = female_hair_western_09
				5 = female_hair_western_10
				5 = female_hair_northern_01
				5 = female_hair_northern_02
				5 = female_hair_northern_03
				5 = female_hair_rtt_01
>>>>>>> b310316b
			}	
			boy = male
			girl = female
		}
	}
}<|MERGE_RESOLUTION|>--- conflicted
+++ resolved
@@ -460,17 +460,8 @@
 			boy = male
 			girl = female
 		}
-<<<<<<< HEAD
-		uther_hair = {
+		vrykul_hairstyles = {
 			index = 17
-			male = {
-				1 = male_hair_western_07_wc
-			}		   
-			female = {
-				1 = empty
-=======
-		vrykul_hairstyles = {
-			index = 18
 			male = {
 				15 = male_hair_western_04
 				10 = male_hair_western_07
@@ -493,7 +484,17 @@
 				5 = female_hair_northern_02
 				5 = female_hair_northern_03
 				5 = female_hair_rtt_01
->>>>>>> b310316b
+			}	
+			boy = male
+			girl = female
+		}
+		uther_hair = {
+			index = 18
+			male = {
+				1 = male_hair_western_07_wc
+			}		   
+			female = {
+				1 = empty
 			}	
 			boy = male
 			girl = female
