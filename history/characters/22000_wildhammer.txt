--- conflicted
+++ resolved
@@ -1645,16 +1645,12 @@
 	disallow_random_traits = yes
 	350.3.11={ birth=yes trait=creature_dwarf }
 	390.1.1={
-<<<<<<< HEAD
-		effect={ set_variable = { name = wc_hunter_lifestyle_additional_perks_variable value = wc_perks_needed_for_level_2_magic_trait_value } }
-=======
 		effect={
 			set_variable = { name = wc_endurance_physical_lifestyle_additional_perks_variable value = wc_perks_needed_for_level_2_physical_trait_value }
 			set_variable = { name = wc_dexterity_physical_lifestyle_additional_perks_variable value = wc_perks_needed_for_level_2_physical_trait_value }
 		}
 		# trait=physical_lifestyle_endurance_2
 		# trait=physical_lifestyle_dexterity_2
->>>>>>> 13bdda14
 	}
 	750.2.11={ death=yes }
 }