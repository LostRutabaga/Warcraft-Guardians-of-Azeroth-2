--- conflicted
+++ resolved
@@ -69,10 +69,7 @@
  
  GREAT_OPT:3 "Great!"
  ALAS_OPT:3 "Alas!"
-<<<<<<< HEAD
-
- fel_corruption_modifier:0 "Fel Corruption"
-=======
  
  peacekeepers_troops:3 "Peacekeepers"
->>>>>>> dd17422b
+
+ fel_corruption_modifier:0 "Fel Corruption"