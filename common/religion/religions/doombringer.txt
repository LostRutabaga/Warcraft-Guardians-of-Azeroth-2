﻿doombringer = {
	family = rf_disorder
	graphical_faith = pagan_gfx

	doctrine = burning_legion_religion_hostility_doctrine

	#Main Group
	doctrine = doctrine_temporal_head
	doctrine = doctrine_gender_equal
	doctrine = doctrine_pluralism_fundamentalist
	doctrine = doctrine_theocracy_lay_clergy

	#Marriage
	doctrine = doctrine_concubines
	doctrine = doctrine_divorce_allowed
	doctrine = doctrine_bastardry_none
	doctrine = doctrine_consanguinity_unrestricted

	#Crimes
	doctrine = doctrine_homosexuality_accepted
	doctrine = doctrine_adultery_men_accepted
	doctrine = doctrine_adultery_women_accepted
	doctrine = doctrine_kinslaying_accepted
	doctrine = doctrine_deviancy_accepted
	doctrine = doctrine_witchcraft_accepted

	#Clerical Functions
	doctrine = doctrine_clerical_function_recruitment
	doctrine = doctrine_clerical_gender_either
	doctrine = doctrine_clerical_marriage_allowed
	doctrine = doctrine_clerical_succession_temporal_appointment
	
	#Special
	doctrine = special_doctrine_end_justifies_means

	# Placeholder
	traits = {
		virtues = { sadistic callous deceitful ambitious }
		sins = { compassionate honest content }
	}

	# Placeholder
	reserved_male_names = {
	}
	reserved_female_names = {
	}

	custom_faith_icons = {
		custom_faith_1 custom_faith_2 custom_faith_3 custom_faith_4 custom_faith_5 custom_faith_6 custom_faith_7 custom_faith_8 custom_faith_9 custom_faith_10 dualism_custom_1 zoroastrian_custom_1 zoroastrian_custom_2 buddhism_custom_1 buddhism_custom_2 buddhism_custom_3 buddhism_custom_4 taoism_custom_1 yazidi_custom_1 sunni_custom_2 sunni_custom_3 sunni_custom_4 ibadi_custom muhakkima_1 muhakkima_2 muhakkima_4 muhakkima_5 muhakkima_6 judaism_custom_1
	}

	holy_order_names = {
		{ name = "holy_order_fel" coat_of_arms = "ho_fel" }
	}

	holy_order_maa = { teutonic_knights }

	localization = {
		#HighGod
		HighGodName = SARGERAS_NAME
		HighGodNamePossessive = SARGERAS_POSSESSIVE
		HighGodNameSheHe = CHARACTER_SHEHE_HE
		HighGodHerselfHimself = CHARACTER_HIMSELF
		HighGodHerHis = CHARACTER_HERHIS_HIS
		HighGodNameAlternate = SARGERAS_NAME
		HighGodNameAlternatePossessive = SARGERAS_POSSESSIVE

		#Creator
		CreatorName = SARGERAS_NAME
		CreatorNamePossessive = SARGERAS_POSSESSIVE
		CreatorSheHe = CHARACTER_SHEHE_HE
		CreatorHerHis = CHARACTER_HERHIS_HIS
		CreatorHerHim = CHARACTER_HERHIM_HIM

		#HealthGod
		HealthGodName = SARGERAS_NAME
		HealthGodNamePossessive = SARGERAS_POSSESSIVE
		HealthGodSheHe = CHARACTER_SHEHE_HE
		HealthGodHerHis = CHARACTER_HERHIS_HIS
		HealthGodHerHim = CHARACTER_HERHIM_HIM
		
		#FertilityGod
		FertilityGodName = SARGERAS_NAME
		FertilityGodNamePossessive = SARGERAS_POSSESSIVE
		FertilityGodSheHe = CHARACTER_SHEHE_HE
		FertilityGodHerHis = CHARACTER_HERHIS_HIS
		FertilityGodHerHim = CHARACTER_HERHIM_HIM

		#WealthGod
		WealthGodName = SARGERAS_NAME
		WealthGodNamePossessive = SARGERAS_POSSESSIVE
		WealthGodSheHe = CHARACTER_SHEHE_HE
		WealthGodHerHis = CHARACTER_HERHIS_HIS
		WealthGodHerHim = CHARACTER_HERHIM_HIM

		#HouseholdGod
		HouseholdGodName = SARGERAS_NAME
		HouseholdGodNamePossessive = SARGERAS_POSSESSIVE
		HouseholdGodSheHe = CHARACTER_SHEHE_HE
		HouseholdGodHerHis = CHARACTER_HERHIS_HIS
		HouseholdGodHerHim = CHARACTER_HERHIM_HIM

		#FateGod
		FateGodName = SARGERAS_NAME
		FateGodNamePossessive = SARGERAS_POSSESSIVE
		FateGodSheHe = CHARACTER_SHEHE_HE
		FateGodHerHis = CHARACTER_HERHIS_HIS
		FateGodHerHim = CHARACTER_HERHIM_HIM

		#KnowledgeGod
		KnowledgeGodName = SARGERAS_NAME
		KnowledgeGodNamePossessive = SARGERAS_POSSESSIVE
		KnowledgeGodSheHe = CHARACTER_SHEHE_HE
		KnowledgeGodHerHis = CHARACTER_HERHIS_HIS
		KnowledgeGodHerHim = CHARACTER_HERHIM_HIM

		#WarGod
		WarGodName = SARGERAS_NAME
		WarGodNamePossessive = SARGERAS_POSSESSIVE
		WarGodSheHe = CHARACTER_SHEHE_HE
		WarGodHerHis = CHARACTER_HERHIS_HIS
		WarGodHerHim = CHARACTER_HERHIM_HIM

		#TricksterGod
		TricksterGodName = SARGERAS_NAME
		TricksterGodNamePossessive = SARGERAS_POSSESSIVE
		TricksterGodSheHe = CHARACTER_SHEHE_HE
		TricksterGodHerHis = CHARACTER_HERHIS_HIS
		TricksterGodHerHim = CHARACTER_HERHIM_HIM

		#NightGod
		NightGodName = SARGERAS_NAME
		NightGodNamePossessive = SARGERAS_POSSESSIVE
		NightGodSheHe = CHARACTER_SHEHE_HE
		NightGodHerHis = CHARACTER_HERHIS_HIS
		NightGodHerHim = CHARACTER_HERHIM_HIM

		#WaterGod
		WaterGodName = SARGERAS_NAME
		WaterGodNamePossessive = SARGERAS_POSSESSIVE
		WaterGodSheHe = CHARACTER_SHEHE_HE
		WaterGodHerHis = CHARACTER_HERHIS_HIS
		WaterGodHerHim = CHARACTER_HERHIM_HIM

		PantheonTerm = SARGERAS_NAME
		PantheonTermHasHave = pantheon_term_has
		GoodGodNames = {
			SARGERAS_NAME
		}
		
		DevilName = ORDER_NAME
		DevilNamePossessive = ORDER_POSSESSIVE
		DevilSheHe = CHARACTER_SHEHE_IT
		DevilHerHis = CHARACTER_HERHIS_ITS
		DevilHerselfHimself = CHARACTER_ITSELF
		EvilGodNames = {
			ORDER_NAME
		}
		
		HouseOfWorship = TEMPLE_NAME
		HouseOfWorshipPlural = TEMPLE_PLURAL
		
		ReligiousSymbol = FLAME_NAME
		ReligiousText = GRIMOIRES_NAME
		
		ReligiousHeadName = HIGH_WARLOCK_MALE_NAME
		ReligiousHeadNameFemale = HIGH_WARLOCK_FEMALE_NAME
		ReligiousHeadTitleName = HIGH_CHURCH_NAME
		
		DevoteeMale = WARLOCK_MALE_NAME
		DevoteeMalePlural = WARLOCK_MALE_PLURAL
		DevoteeFemale = WARLOCK_FEMALE_NAME
		DevoteeFemalePlural = WARLOCK_FEMALE_PLURAL
		DevoteeNeuter = WARLOCK_MALE_NAME
		DevoteeNeuterPlural = WARLOCK_MALE_PLURAL
		
		PriestMale = WARLOCK_MALE_NAME
		PriestMalePlural = WARLOCK_MALE_PLURAL
		PriestFemale = WARLOCK_FEMALE_NAME
		PriestFemalePlural = WARLOCK_FEMALE_PLURAL
		PriestNeuter = WARLOCK_MALE_NAME
		PriestNeuterPlural = WARLOCK_MALE_PLURAL
		AltPriestTermPlural = WARLOCK_MALE_NAME
		
		BishopMale = WARLOCK_MALE_NAME
		BishopMalePlural = WARLOCK_MALE_PLURAL
		BishopFemale = WARLOCK_FEMALE_NAME
		BishopFemalePlural = WARLOCK_FEMALE_PLURAL
		BishopNeuter = WARLOCK_MALE_NAME
		BishopNeuterPlural = WARLOCK_MALE_PLURAL
		
		DivineRealm = GREAT_DARK_BEYOND_NAME
		PositiveAfterLife = GREAT_DARK_BEYOND_NAME
		NegativeAfterLife = GREAT_DARK_BEYOND_NAME
		
		DeathDeityName = DEATH_NAME
		DeathDeityNamePossessive = DEATH_POSSESSIVE
		DeathDeitySheHe = CHARACTER_SHEHE_HE
		DeathDeityHerHis = CHARACTER_HERHIS_HIS
		
		WitchGodName = UNSEEN_GUESTS_NAME
		WitchGodHerHis = CHARACTER_HERHIS_THEIR
		WitchGodSheHe = CHARACTER_SHEHE_THEY
		WitchGodHerHim = CHARACTER_HERHIM_THEM
		WitchGodMistressMaster = master
		WitchGodMotherFather = father

		GHWName = ghw_crusade
		GHWNamePlural = ghw_crusades
	}

	faiths = {
		burning_legion_religion = {
			#Main Group
			color = rgb { 100 200 0 }
<<<<<<< HEAD
			icon = wccc_burning_legion_religion
=======
			religious_head = d_burning_legion_religion
			icon = custom_faith_1
			
			holy_site = nordrassil
			holy_site = dark_portal
			holy_site = karazhan
			holy_site = sunwell_plateau
			holy_site = dalaran
>>>>>>> badcd220

			doctrine = tenet_carnal_exaltation
			doctrine = tenet_sacred_shadows
			doctrine = tenet_hedonistic
		}
	}
}<|MERGE_RESOLUTION|>--- conflicted
+++ resolved
@@ -213,18 +213,14 @@
 		burning_legion_religion = {
 			#Main Group
 			color = rgb { 100 200 0 }
-<<<<<<< HEAD
+			religious_head = d_burning_legion_religion
 			icon = wccc_burning_legion_religion
-=======
-			religious_head = d_burning_legion_religion
-			icon = custom_faith_1
 			
 			holy_site = nordrassil
 			holy_site = dark_portal
 			holy_site = karazhan
 			holy_site = sunwell_plateau
 			holy_site = dalaran
->>>>>>> badcd220
 
 			doctrine = tenet_carnal_exaltation
 			doctrine = tenet_sacred_shadows
