﻿loa_group = {
	family = rf_elemental
	graphical_faith = pagan_gfx

	doctrine = elemental_hostility_doctrine

	#Main Group
	doctrine = doctrine_spiritual_head
	doctrine = doctrine_gender_male_dominated
	doctrine = doctrine_pluralism_fundamentalist
	doctrine = doctrine_theocracy_temporal

	#Marriage
	doctrine = doctrine_concubines
	doctrine = doctrine_divorce_allowed
	doctrine = doctrine_bastardry_legitimization
	doctrine = doctrine_consanguinity_cousins

	#Crimes
	doctrine = doctrine_homosexuality_shunned
	doctrine = doctrine_adultery_men_shunned
	doctrine = doctrine_adultery_women_shunned
	doctrine = doctrine_kinslaying_close_kin_crime
	doctrine = doctrine_deviancy_crime
	doctrine = doctrine_witchcraft_crime

	#Magic
	doctrine = doctrine_light_magic_accepted
	doctrine = doctrine_shadow_magic_accepted
	doctrine = doctrine_disorder_magic_shunned
	doctrine = doctrine_order_magic_accepted
	doctrine = doctrine_life_magic_accepted
	doctrine = doctrine_death_magic_accepted
	doctrine = doctrine_elemental_spirit_magic_approved
	doctrine = doctrine_elemental_decay_magic_accepted
	doctrine = doctrine_elemental_fire_magic_accepted
	doctrine = doctrine_elemental_water_magic_accepted
	doctrine = doctrine_elemental_air_magic_accepted
	doctrine = doctrine_elemental_earth_magic_accepted

	#Clerical Functions
	doctrine = doctrine_clerical_function_alms_and_pacification
	doctrine = doctrine_clerical_gender_either
	doctrine = doctrine_clerical_marriage_allowed
	doctrine = doctrine_clerical_succession_spiritual_fixed_appointment

	# Placeholder
	traits = {
		virtues = { brave ambitious diligent }
		sins = { craven content lazy }
	}

	# Placeholder
	reserved_male_names = {
	}
	reserved_female_names = {
	}

	custom_faith_icons = {
		## Warcraft
		# Zandalari
		wcmw_zandism_custom_1
		# Loa Mask
		wcmw_loa_mask_custom_1 wcmw_loa_mask_custom_2 wcmw_loa_mask_custom_3
		wcmw_loa_mask_custom_1_1 wcmw_loa_mask_custom_1_2 wcmw_loa_mask_custom_1_3 wcmw_loa_mask_custom_1_4
		## Vanilla
		# Leaf
		baltic_custom
		# Vine
		custom_faith_3
		# Tree
		custom_faith_6 waaqism custom_faith_fp1_yggdrasil
		# Flower
		custom_faith_10
<<<<<<< HEAD
		# Elephant
		custom_faith_5
=======
>>>>>>> d9ad7c8a
		# Horse
		custom_faith_7
		# Cat
		custom_faith_9
		# Deer
		finno_ugric_custom
		# Stork
		melieism
		# Raven
		germanic_custom custom_faith_fp1_odins_ravens
		# Dog
		kushism custom_faith_fp1_fenrir
		# Goat
		pagan_magyar
		# Bear
		siberian
		# Snake
		custom_faith_fp1_jormungandr
		# Head
		kiratism mande yoruba west_african_custom
		# Temple
		hellenic_custom
		# Stones
		rrmeaism
	}

	holy_order_names = {
		{ name = "holy_order_loa" coat_of_arms = "ho_loa" }
	}

	holy_order_maa = { teutonic_knights }

	localization = {
		#HighGod
		HighGodName = REZAN_NAME
		HighGodNamePossessive = REZAN_POSSESSIVE
		HighGodNameSheHe = CHARACTER_SHEHE_HE
		HighGodHerselfHimself = CHARACTER_HIMSELF
		HighGodHerHis = CHARACTER_HERHIS_HIS
		HighGodNameAlternate = REZAN_NAME
		HighGodNameAlternatePossessive = REZAN_POSSESSIVE

		#Creator
		CreatorName = REZAN_NAME
		CreatorNamePossessive = REZAN_POSSESSIVE
		CreatorSheHe = CHARACTER_SHEHE_HE
		CreatorHerHis = CHARACTER_HERHIS_HIS
		CreatorHerHim = CHARACTER_HERHIM_HIM

		#HealthGod
		HealthGodName = SETHRALISS_NAME
		HealthGodNamePossessive = SETHRALISS_POSSESSIVE
		HealthGodSheHe = CHARACTER_SHEHE_SHE
		HealthGodHerHis = CHARACTER_HERHIS_HER
		HealthGodHerHim = CHARACTER_HERHIM_HER
		
		#FertilityGod
		FertilityGodName = KRAGWA_NAME
		FertilityGodNamePossessive = KRAGWA_POSSESSIVE
		FertilityGodSheHe = CHARACTER_SHEHE_HE
		FertilityGodHerHis = CHARACTER_HERHIS_HIS
		FertilityGodHerHim = CHARACTER_HERHIM_HIM

		#WealthGod
		WealthGodName = AKUNDA_NAME
		WealthGodNamePossessive = AKUNDA_POSSESSIVE
		WealthGodSheHe = CHARACTER_SHEHE_HE
		WealthGodHerHis = CHARACTER_HERHIS_HIS
		WealthGodHerHim = CHARACTER_HERHIM_HIM

		#HouseholdGod
		HouseholdGodName = PAKU_NAME
		HouseholdGodNamePossessive = PAKU_POSSESSIVE
		HouseholdGodSheHe = CHARACTER_SHEHE_SHE
		HouseholdGodHerHis = CHARACTER_HERHIS_HER
		HouseholdGodHerHim = CHARACTER_HERHIM_HER

		#FateGod
		FateGodName = SHADRA_NAME
		FateGodNamePossessive = SHADRA_POSSESSIVE
		FateGodSheHe = CHARACTER_SHEHE_SHE
		FateGodHerHis = CHARACTER_HERHIS_HER
		FateGodHerHim = CHARACTER_HERHIM_HER

		#KnowledgeGod
		KnowledgeGodName = TORGA_NAME
		KnowledgeGodNamePossessive = TORGA_POSSESSIVE
		KnowledgeGodSheHe = CHARACTER_SHEHE_HE
		KnowledgeGodHerHis = CHARACTER_HERHIS_HIS
		KnowledgeGodHerHim = CHARACTER_HERHIM_HIM

		#WarGod
		WarGodName = GONK_NAME
		WarGodNamePossessive = GONK_POSSESSIVE
		WarGodSheHe = CHARACTER_SHEHE_HE
		WarGodHerHis = CHARACTER_HERHIS_HIS
		WarGodHerHim = CHARACTER_HERHIM_HIM

		#TricksterGod
		TricksterGodName = JANI_NAME
		TricksterGodNamePossessive = JANI_POSSESSIVE
		TricksterGodSheHe = CHARACTER_SHEHE_HE
		TricksterGodHerHis = CHARACTER_HERHIS_HIS
		TricksterGodHerHim = CHARACTER_HERHIM_HIM

		#NightGod
		NightGodName = HIREEK_NAME
		NightGodNamePossessive = HIREEK_POSSESSIVE
		NightGodSheHe = CHARACTER_SHEHE_HE
		NightGodHerHis = CHARACTER_HERHIS_HIS
		NightGodHerHim = CHARACTER_HERHIM_HIM

		#WaterGod
		WaterGodName = GRAL_NAME
		WaterGodNamePossessive = GRAL_POSSESSIVE
		WaterGodSheHe = CHARACTER_SHEHE_HE
		WaterGodHerHis = CHARACTER_HERHIS_HIS
		WaterGodHerHim = CHARACTER_HERHIM_HIM

		PantheonTerm = religion_the_spirits
		PantheonTermHasHave = pantheon_term_have
		GoodGodNames = {
			AKALI_NAME
			AKILZON_NAME
			AKUNDA_NAME
			BETHEKK_NAME
			BWONSAMDI_NAME
			DAMBALA_NAME
			SHADRA_NAME
			KIMBUL_NAME
			GONK_NAME
			GRAL_NAME
			GRIMATH_NAME
			HALAZZI_NAME
			HARKOA_NAME
			HETHISS_NAME
			HIREEK_NAME
			JANI_NAME
			JANALAI_NAME
			KRAGWA_NAME
			LAKALI_NAME
			LUKOU_NAME
			MAMTOTH_NAME
			NALORAKK_NAME
			PAKU_NAME
			QUETZLUN_NAME
			REZAN_NAME
			RHUNOK_NAME
			SETHRALISS_NAME
			SHIRVALLAH_NAME
			SSERATUS_NAME
			THARONJA_NAME
			TORCALI_NAME
			TORGA_NAME
			ZANZA_NAME
		}
		
		DevilName = HAKKAR_NAME
		DevilNamePossessive = HAKKAR_POSSESSIVE
		DevilSheHe = CHARACTER_SHEHE_HE
		DevilHerHis = CHARACTER_HERHIS_HIS
		DevilHerselfHimself = CHARACTER_HIMSELF
		EvilGodNames = {
			HAKKAR_NAME
			MUEHZALA_NAME
		}
		
		HouseOfWorship = TEMPLE_NAME
		HouseOfWorshipPlural = TEMPLE_PLURAL
		
		ReligiousSymbol = VOODOO_MASK_NAME
		ReligiousText = STORIES_NAME
		
		ReligiousHeadName = HIGH_PROPHET_MALE_NAME
		ReligiousHeadNameFemale = HIGH_PROPHET_FEMALE_NAME
		ReligiousHeadTitleName = HIGH_PRIESTHOOD_NAME
		
		DevoteeMale = PRIEST_NAME
		DevoteeMalePlural = PRIEST_PLURAL
		DevoteeFemale = PRIESTESS_NAME
		DevoteeFemalePlural = PRIESTESS_PLURAL
		DevoteeNeuter = PRIEST_NAME
		DevoteeNeuterPlural = PRIEST_PLURAL
		
		PriestMale = PRIEST_NAME
		PriestMalePlural = PRIEST_PLURAL
		PriestFemale = PRIESTESS_NAME
		PriestFemalePlural = PRIESTESS_PLURAL
		PriestNeuter = PRIEST_NAME
		PriestNeuterPlural = PRIEST_PLURAL
		AltPriestTermPlural = PRIEST_NAME
		
		BishopMale = PRIEST_NAME
		BishopMalePlural = PRIEST_PLURAL
		BishopFemale = PRIESTESS_NAME
		BishopFemalePlural = PRIESTESS_PLURAL
		BishopNeuter = PRIEST_NAME
		BishopNeuterPlural = PRIEST_PLURAL
		
		DivineRealm = DE_OTHER_SIDE
		PositiveAfterLife = DE_OTHER_SIDE
		NegativeAfterLife = MAW_NAME
		
		DeathDeityName = BWONSAMDI_NAME
		DeathDeityNamePossessive = BWONSAMDI_POSSESSIVE
		DeathDeitySheHe = CHARACTER_SHEHE_HE
		DeathDeityHerHis = CHARACTER_HERHIS_HIS
		
		WitchGodName = HAKKAR_NAME
		WitchGodHerHis = CHARACTER_HERHIS_HIS
		WitchGodSheHe = CHARACTER_SHEHE_HE
		WitchGodHerHim = CHARACTER_HERHIM_HIM
		WitchGodMistressMaster = master
		WitchGodMotherFather = father

		GHWName = ghw_great_holy_war
		GHWNamePlural = ghw_great_holy_wars
	}

	faiths = {
		#Zandalari pantheon
		zandism = {
			#Main Group
			color = rgb { 125 180 65 }
			religious_head = d_zanchuli_loa_council
			icon = wcmw_zandism

			#3 Seals of G'huun
			holy_site = zanchul
			holy_site = nazwatha
			holy_site = atulaman
			
			holy_site = necropolis
			holy_site = surohi
			
			#Main Group
			doctrine = doctrine_pluralism_pluralistic
			doctrine = doctrine_gender_equal
			
			doctrine = tenet_adaptive
			doctrine = tenet_ancestor_worship
			doctrine = tenet_light_syncretism

			#Magic
			doctrine = doctrine_light_magic_approved
			doctrine = doctrine_elemental_spirit_magic_accepted

		}
		#Gurubashi pantheon
		gurubism = {
			#Main Group
			color = rgb { 208 65 65 }
			religious_head = d_guratali_council
			icon = wcmw_gurubism

			holy_site = necropolis
			holy_site = zulgurub
			holy_site = echo_isle
			holy_site = zulkunda
			holy_site = surohi

			doctrine = tenet_ritual_cannibalism
			doctrine = tenet_human_sacrifice
			doctrine = tenet_ancestor_worship
			
			localization = {
				#HighGod
				HighGodName = BWONSAMDI_NAME
				HighGodNamePossessive = BWONSAMDI_POSSESSIVE
				HighGodNameAlternate = BWONSAMDI_NAME
				HighGodNameAlternatePossessive = BWONSAMDI_POSSESSIVE
				
				GoodGodNames = {
					BETHEKK_NAME
					SHADRA_NAME
					HETHISS_NAME
					HIREEK_NAME
					SHIRVALLAH_NAME
					BWONSAMDI_NAME
					DAMBALA_NAME
					GONK_NAME
					KRAGWA_NAME
					LUKOU_NAME
				}
			}
		}
		#Drakkari pantheon
		drakkism = {
			#Main Group
			color = rgb { 200 100 125 }
			religious_head = d_drakatali_council
			icon = wcmw_drakkism
			
			holy_site = gundrak
			holy_site = draktharon
			holy_site = sseratus
			holy_site = wyrmrest
			holy_site = grizzlemaw

			doctrine = tenet_ritual_cannibalism
			doctrine = tenet_human_sacrifice
			doctrine = tenet_cult_of_strength
			
			localization = {
				#HighGod
				HighGodName = MAMTOTH_NAME
				HighGodNamePossessive = MAMTOTH_POSSESSIVE
				HighGodNameAlternate = MAMTOTH_NAME
				HighGodNameAlternatePossessive = MAMTOTH_POSSESSIVE
				
				GoodGodNames = {
					AKALI_NAME
					HARKOA_NAME
					MAMTOTH_NAME
					QUETZLUN_NAME
					RHUNOK_NAME
					SSERATUS_NAME
					THARONJA_NAME
				}
			}
		}
		#Amani pantheon
		amism = {
			#Main Group
			color = rgb { 255 175 40 }
			religious_head = d_amatali_council
			icon = wcmw_amism
			
			holy_site = peleahjin
			holy_site = ula_tek
			holy_site = altar_of_zul
			holy_site = silvermoon
			holy_site = andaroth

			doctrine = tenet_ritual_cannibalism
			doctrine = tenet_human_sacrifice
			doctrine = tenet_ritual_hunt
			
			localization = {
				#HighGod
				HighGodName = NALORAKK_NAME
				HighGodNamePossessive = NALORAKK_POSSESSIVE
				HighGodNameAlternate = NALORAKK_NAME
				HighGodNameAlternatePossessive = NALORAKK_POSSESSIVE
				
				GoodGodNames = {
					AKILZON_NAME
					HALAZZI_NAME
					JANALAI_NAME
					NALORAKK_NAME
				}
			}
		}
		#Farraki pantheon
		#Mueh'zala takes a place of the main god
		farrism = {
			#Main Group
			color = rgb { 75 160 110 }
			religious_head = d_faratali_council
			icon = wcmw_farrism
			
			holy_site = zulfarrak
			holy_site = necropolis
			holy_site = volund
			holy_site = gadgetzan
			holy_site = molten_cay

			doctrine = tenet_ritual_cannibalism
			doctrine = tenet_human_sacrifice
			doctrine = tenet_death_syncretism

			#Magic
			doctrine = doctrine_death_magic_approved
			doctrine = doctrine_elemental_spirit_magic_accepted

			localization = {
				#HighGod
				HighGodName = MUEHZALA_NAME
				HighGodNamePossessive = MUEHZALA_POSSESSIVE
				HighGodNameAlternate = MUEHZALA_NAME
				HighGodNameAlternatePossessive = MUEHZALA_POSSESSIVE
				
				GoodGodNames = {
					SHADRA_NAME
					KIMBUL_NAME
					MUEHZALA_NAME
				}
				
				EvilGodNames = {
					HAKKAR_NAME
				}
				
				DeathDeityName = MUEHZALA_NAME
				DeathDeityNamePossessive = MUEHZALA_POSSESSIVE
			}
		}
		#Hakkari
		cult_of_hakkar = {
			#Main Group
			color = rgb { 135 80 170 }
			religious_head = k_atalai
			icon = wcmw_cult_of_hakkar

			holy_site = atalhakkar
			holy_site = zulgurub
			holy_site = zanchul
			holy_site = zulkunda
			holy_site = surohi

			#Special hostility
			doctrine = intolerance_hostility_doctrine
			
			doctrine = tenet_ritual_cannibalism
			doctrine = tenet_human_sacrifice
			doctrine = tenet_warmonger
			
			localization = {
				#HighGod
				HighGodName = HAKKAR_NAME
				HighGodNamePossessive = HAKKAR_POSSESSIVE
				HighGodNameAlternate = HAKKAR_NAME
				HighGodNameAlternatePossessive = HAKKAR_POSSESSIVE

				#Creator
				CreatorName = HAKKAR_NAME
				CreatorNamePossessive = HAKKAR_POSSESSIVE

				#HealthGod
				HealthGodName = HAKKAR_NAME
				HealthGodNamePossessive = HAKKAR_POSSESSIVE
				HealthGodSheHe = CHARACTER_SHEHE_HE
				HealthGodHerHis = CHARACTER_HERHIS_HIS
				HealthGodHerHim = CHARACTER_HERHIM_HIM
				
				#FertilityGod
				FertilityGodName = HAKKAR_NAME
				FertilityGodNamePossessive = HAKKAR_POSSESSIVE

				#WealthGod
				WealthGodName = HAKKAR_NAME
				WealthGodNamePossessive = HAKKAR_POSSESSIVE

				#HouseholdGod
				HouseholdGodName = HAKKAR_NAME
				HouseholdGodNamePossessive = HAKKAR_POSSESSIVE
				HouseholdGodSheHe = CHARACTER_SHEHE_HE
				HouseholdGodHerHis = CHARACTER_HERHIS_HIS
				HouseholdGodHerHim = CHARACTER_HERHIM_HIM

				#FateGod
				FateGodName = HAKKAR_NAME
				FateGodNamePossessive = HAKKAR_POSSESSIVE
				FateGodSheHe = CHARACTER_SHEHE_HE
				FateGodHerHis = CHARACTER_HERHIS_HIS
				FateGodHerHim = CHARACTER_HERHIM_HIM

				#KnowledgeGod
				KnowledgeGodName = HAKKAR_NAME
				KnowledgeGodNamePossessive = HAKKAR_POSSESSIVE
				KnowledgeGodSheHe = CHARACTER_SHEHE_HE
				KnowledgeGodHerHis = CHARACTER_HERHIS_HIS
				KnowledgeGodHerHim = CHARACTER_HERHIM_HIM

				#WarGod
				WarGodName = HAKKAR_NAME
				WarGodNamePossessive = HAKKAR_POSSESSIVE

				#TricksterGod
				TricksterGodName = HAKKAR_NAME
				TricksterGodNamePossessive = HAKKAR_POSSESSIVE

				#NightGod
				NightGodName = HAKKAR_NAME
				NightGodNamePossessive = HAKKAR_POSSESSIVE

				#WaterGod
				WaterGodName = HAKKAR_NAME
				WaterGodNamePossessive = HAKKAR_POSSESSIVE

				PantheonTerm = HAKKAR_NAME
				PantheonTermHasHave = pantheon_term_has
				GoodGodNames = {
					HAKKAR_NAME
				}
				
				DevilName = BWONSAMDI_NAME
				DevilNamePossessive = BWONSAMDI_POSSESSIVE
				EvilGodNames = {
					BWONSAMDI_NAME
				}

				DeathDeityName = HAKKAR_NAME
				DeathDeityNamePossessive = HAKKAR_POSSESSIVE
				
				WitchGodName = BWONSAMDI_NAME
			}
		}
		#Sethrak god
		cult_of_sethraliss = {
			#Main Group
			color = rgb { 75 215 195 }
			religious_head = d_cult_of_sethraliss
			icon = wcmw_cult_of_sethraliss
			
			#3 Seals of G'huun
			holy_site = zanchul
			holy_site = nazwatha
			holy_site = atulaman
			
			holy_site = sethraliss
			holy_site = voldunai
			
			#Main Group
			doctrine = doctrine_gender_equal
			doctrine = doctrine_pluralism_pluralistic

			doctrine = tenet_adaptive
			doctrine = tenet_asceticism
			doctrine = tenet_reincarnation
			
			localization = {
				#HighGod
				HighGodName = SETHRALISS_NAME
				HighGodNamePossessive = SETHRALISS_POSSESSIVE
				HighGodNameSheHe = CHARACTER_SHEHE_SHE
				HighGodHerselfHimself = CHARACTER_HERSELF
				HighGodHerHis = CHARACTER_HERHIS_HER
				HighGodNameAlternate = SETHRALISS_NAME
				HighGodNameAlternatePossessive = SETHRALISS_POSSESSIVE
				
				#Creator
				CreatorName = SETHRALISS_NAME
				CreatorNamePossessive = SETHRALISS_POSSESSIVE
				CreatorSheHe = CHARACTER_SHEHE_SHE
				CreatorHerHis = CHARACTER_HERHIS_HER
				CreatorHerHim = CHARACTER_HERHIM_HER
				
				GoodGodNames = {
					SETHRALISS_NAME
				}
			}
		}
		#Vulpera god
		cult_of_ariwo = {
			#Main Group
			color = rgb { 225 165 125 }
			icon = wcmw_cult_of_ariwo
			
			#3 Seals of G'huun
			holy_site = zanchul
			holy_site = nazwatha
			holy_site = atulaman
			
			holy_site = sethraliss
			holy_site = voldunai
			
			#Main Group
			doctrine = doctrine_gender_equal
			doctrine = doctrine_pluralism_pluralistic

			doctrine = tenet_adaptive
			doctrine = tenet_communal_identity
			doctrine = tenet_sacred_childbirth
			
			localization = {
				#HighGod
				HighGodName = ARIWO_NAME
				HighGodNamePossessive = ARIWO_POSSESSIVE
				HighGodNameAlternate = ARIWO_NAME
				HighGodNameAlternatePossessive = ARIWO_POSSESSIVE
				
				CreatorName = ARIWO_NAME
				CreatorNamePossessive = ARIWO_POSSESSIVE
				
				GoodGodNames = {
					ARIWO_NAME
				}
			}
		}
		#Tortollan god
		cult_of_torga = {
			#Main Group
			color = rgb { 210 173 93 }
			icon = wcmw_cult_of_torga
			
			#3 Seals of G'huun
			holy_site = zanchul
			holy_site = nazwatha
			holy_site = atulaman
			
			holy_site = surohi
			holy_site = torga
			
			#Main Group
			doctrine = doctrine_gender_equal
			doctrine = doctrine_pluralism_pluralistic

			doctrine = tenet_communal_identity
			doctrine = tenet_vows_of_poverty
			doctrine = tenet_ancestor_worship
			
			localization = {
				#HighGod
				HighGodName = TORGA_NAME
				HighGodNamePossessive = TORGA_POSSESSIVE
				HighGodNameAlternate = TORGA_NAME
				HighGodNameAlternatePossessive = TORGA_POSSESSIVE
				
				#Creator
				CreatorName = TORGA_NAME
				CreatorNamePossessive = TORGA_POSSESSIVE
				
				GoodGodNames = {
					TORGA_NAME
				}
			}
		}
	}
}<|MERGE_RESOLUTION|>--- conflicted
+++ resolved
@@ -72,11 +72,6 @@
 		custom_faith_6 waaqism custom_faith_fp1_yggdrasil
 		# Flower
 		custom_faith_10
-<<<<<<< HEAD
-		# Elephant
-		custom_faith_5
-=======
->>>>>>> d9ad7c8a
 		# Horse
 		custom_faith_7
 		# Cat
