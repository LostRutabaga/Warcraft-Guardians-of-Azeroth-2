--- conflicted
+++ resolved
@@ -6,12 +6,8 @@
  death_wandering_isle_killer:0 "banished to the Wandering Isle by [TARGET_CHARACTER.GetUIName]"
 
  death_plague:0 "died of [Scourge|E] Plague"
-<<<<<<< HEAD
 
  death_horde:0 "was killed by the Horde"
-  
- death_arcane_explosion:0 "died in a freak and uncontrolled Arcane Explosion"
-=======
  
  death_arcane_explosion:0 "died in a freak and uncontrolled Arcane Explosion"
  
@@ -19,5 +15,4 @@
  death_adventurers_killer:0 "was slain by adventurers led by [TARGET_CHARACTER.GetUIName]"
  
  death_merge:0 "was merged"
- death_merge_killer:0 "was merged with [TARGET_CHARACTER.GetUIName]"
->>>>>>> 92c42a5e
+ death_merge_killer:0 "was merged with [TARGET_CHARACTER.GetUIName]"