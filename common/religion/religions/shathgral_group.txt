﻿shathgral = {
	family = rf_shadow
	graphical_faith = pagan_gfx

	doctrine = shathgral_hostility_doctrine

	#Main Group
	doctrine = doctrine_spiritual_head
	doctrine = doctrine_gender_equal
	doctrine = doctrine_pluralism_righteous
	doctrine = doctrine_theocracy_temporal

	#Marriage
	doctrine = doctrine_concubines
	doctrine = doctrine_divorce_allowed
	doctrine = doctrine_bastardry_none
	doctrine = doctrine_consanguinity_unrestricted

	#Crimes
	doctrine = doctrine_homosexuality_accepted
	doctrine = doctrine_adultery_men_accepted
	doctrine = doctrine_adultery_women_accepted
	doctrine = doctrine_kinslaying_accepted
	doctrine = doctrine_deviancy_accepted
	doctrine = doctrine_witchcraft_accepted

	#Clerical Functions
	doctrine = doctrine_clerical_function_recruitment
	doctrine = doctrine_clerical_gender_either
	doctrine = doctrine_clerical_marriage_allowed
	doctrine = doctrine_clerical_succession_temporal_appointment
	
	#Special
	doctrine = special_doctrine_all_means_to_end

	# Placeholder
	traits = {
		virtues = { sadistic callous deceitful arbitrary }
		sins = { compassionate honest just }
	}

	# Placeholder
	reserved_male_names = {
	}
	reserved_female_names = {
	}

	custom_faith_icons = {
		custom_faith_1 custom_faith_2 custom_faith_3 custom_faith_4 custom_faith_5 custom_faith_6 custom_faith_7 custom_faith_8 custom_faith_9 custom_faith_10 dualism_custom_1 zoroastrian_custom_1 zoroastrian_custom_2 buddhism_custom_1 buddhism_custom_2 buddhism_custom_3 buddhism_custom_4 taoism_custom_1 yazidi_custom_1 sunni_custom_2 sunni_custom_3 sunni_custom_4 ibadi_custom muhakkima_1 muhakkima_2 muhakkima_4 muhakkima_5 muhakkima_6 judaism_custom_1
	}

	holy_order_names = {
		{ name = "holy_order_void" coat_of_arms = "ho_void" }
	}

	holy_order_maa = { teutonic_knights }

	localization = {
		#HighGod
		HighGodName = CTHUN_NAME
		HighGodNamePossessive = CTHUN_POSSESSIVE
		HighGodNameSheHe = CHARACTER_SHEHE_HE
		HighGodHerselfHimself = CHARACTER_HIMSELF
		HighGodHerHis = CHARACTER_HERHIS_HIS
		HighGodNameAlternate = CTHUN_NAME
		HighGodNameAlternatePossessive = CTHUN_POSSESSIVE

		#Creator
		CreatorName = CTHUN_NAME
		CreatorNamePossessive = CTHUN_POSSESSIVE
		CreatorSheHe = CHARACTER_SHEHE_HE
		CreatorHerHis = CHARACTER_HERHIS_HIS
		CreatorHerHim = CHARACTER_HERHIM_HIM

		#HealthGod
		HealthGodName = GHUUN_NAME
		HealthGodNamePossessive = GHUUN_POSSESSIVE
		HealthGodSheHe = CHARACTER_SHEHE_HE
		HealthGodHerHis = CHARACTER_HERHIS_HIS
		HealthGodHerHim = CHARACTER_HERHIM_HIM
		
		#FertilityGod
		FertilityGodName = GHUUN_NAME
		FertilityGodNamePossessive = GHUUN_POSSESSIVE
		FertilityGodSheHe = CHARACTER_SHEHE_HE
		FertilityGodHerHis = CHARACTER_HERHIS_HIS
		FertilityGodHerHim = CHARACTER_HERHIM_HIM

		#WealthGod
		WealthGodName = CTHUN_NAME
		WealthGodNamePossessive = CTHUN_POSSESSIVE
		WealthGodSheHe = CHARACTER_SHEHE_HE
		WealthGodHerHis = CHARACTER_HERHIS_HIS
		WealthGodHerHim = CHARACTER_HERHIM_HIM

		#HouseholdGod
		HouseholdGodName = YSHAARJ_NAME
		HouseholdGodNamePossessive = YSHAARJ_POSSESSIVE
		HouseholdGodSheHe = CHARACTER_SHEHE_HE
		HouseholdGodHerHis = CHARACTER_HERHIS_HIS
		HouseholdGodHerHim = CHARACTER_HERHIM_HIM

		#FateGod
		FateGodName = CTHUN_NAME
		FateGodNamePossessive = CTHUN_POSSESSIVE
		FateGodSheHe = CHARACTER_SHEHE_HE
		FateGodHerHis = CHARACTER_HERHIS_HIS
		FateGodHerHim = CHARACTER_HERHIM_HIM

		#KnowledgeGod
		KnowledgeGodName = YOGG_SARON_NAME
		KnowledgeGodNamePossessive = YOGG_SARON_POSSESSIVE
		KnowledgeGodSheHe = CHARACTER_SHEHE_HE
		KnowledgeGodHerHis = CHARACTER_HERHIS_HIS
		KnowledgeGodHerHim = CHARACTER_HERHIM_HIM

		#WarGod
		WarGodName = YSHAARJ_NAME
		WarGodNamePossessive = YSHAARJ_POSSESSIVE
		WarGodSheHe = CHARACTER_SHEHE_HE
		WarGodHerHis = CHARACTER_HERHIS_HIS
		WarGodHerHim = CHARACTER_HERHIM_HIM

		#TricksterGod
		TricksterGodName = NZOTH_NAME
		TricksterGodNamePossessive = NZOTH_POSSESSIVE
		TricksterGodSheHe = CHARACTER_SHEHE_HE
		TricksterGodHerHis = CHARACTER_HERHIS_HIS
		TricksterGodHerHim = CHARACTER_HERHIM_HIM

		#NightGod
		NightGodName = YOGG_SARON_NAME
		NightGodNamePossessive = YOGG_SARON_POSSESSIVE
		NightGodSheHe = CHARACTER_SHEHE_HE
		NightGodHerHis = CHARACTER_HERHIS_HIS
		NightGodHerHim = CHARACTER_HERHIM_HIM

		#WaterGod
		WaterGodName = NZOTH_NAME
		WaterGodNamePossessive = NZOTH_POSSESSIVE
		WaterGodSheHe = CHARACTER_SHEHE_HE
		WaterGodHerHis = CHARACTER_HERHIS_HIS
		WaterGodHerHim = CHARACTER_HERHIM_HIM

		PantheonTerm = religion_the_gods
		PantheonTermHasHave = pantheon_term_have
		GoodGodNames = {
			CTHUN_NAME
		}
		
		DevilName = LIGHT_NAME
		DevilNamePossessive = LIGHT_POSSESSIVE
		DevilSheHe = CHARACTER_SHEHE_IT
		DevilHerHis = CHARACTER_HERHIS_ITS
		DevilHerselfHimself = CHARACTER_ITSELF
		EvilGodNames = {
			#Light
			LIGHT_NAME
		}
		
		HouseOfWorship = TEMPLE_NAME
		HouseOfWorshipPlural = TEMPLE_PLURAL
		
		ReligiousSymbol = HAMMER_NAME
		ReligiousText = GRIMOIRES_NAME
		
		ReligiousHeadName = HIGH_PRIEST_NAME
		ReligiousHeadTitleName = HIGH_PRIESTHOOD_NAME
		
		DevoteeMale = MONK_NAME
		DevoteeMalePlural = MONK_PLURAL
		DevoteeFemale = NUN_NAME
		DevoteeFemalePlural = NUN_PLURAL
		DevoteeNeuter = MONASTIC_NAME
		DevoteeNeuterPlural = MONASTIC_PLURAL
		
		PriestMale = PRIEST_NAME
		PriestMalePlural = PRIEST_PLURAL
		PriestFemale = PRIESTESS_NAME
		PriestFemalePlural = PRIESTESS_PLURAL
		PriestNeuter = PRIEST_NAME
		PriestNeuterPlural = PRIEST_PLURAL
		AltPriestTermPlural = CLERGY_NAME
		
		BishopMale = BISHOP_MALE_NAME
		BishopMalePlural = BISHOP_MALE_PLURAL
		BishopFemale = BISHOP_FEMALE_NAME
		BishopFemalePlural = BISHOP_FEMALE_PLURAL
		BishopNeuter = BISHOP_MALE_NAME
		BishopNeuterPlural = BISHOP_MALE_PLURAL
		
		DivineRealm = GREAT_DARK_BEYOND_NAME
		PositiveAfterLife = GREAT_DARK_BEYOND_NAME
		NegativeAfterLife = MAW_NAME
		
		DeathDeityName = YOGG_SARON_NAME
		DeathDeityNamePossessive = YOGG_SARON_POSSESSIVE
		DeathDeitySheHe = CHARACTER_SHEHE_HE
		DeathDeityHerHis = CHARACTER_HERHIS_HIS
		
		WitchGodName = UNSEEN_GUESTS_NAME
		WitchGodHerHis = CHARACTER_HERHIS_THEIR
		WitchGodSheHe = CHARACTER_SHEHE_THEY
		WitchGodHerHim = CHARACTER_HERHIM_THEM
		WitchGodMistressMaster = master
		WitchGodMotherFather = father

		GHWName = ghw_great_holy_war
		GHWNamePlural = ghw_great_holy_wars
	}

	faiths = {
		cthun_worship = {
			#Main Group
			color = rgb { 75 45 100 }
			icon = cc_cthun_worship

			doctrine = tenet_sacred_shadows
			doctrine = tenet_ritual_cannibalism
			doctrine = tenet_aniconism
		}

		yoggsaron_worship = {
			#Main Group
			color = rgb { 15 45 35 }
			icon = cc_yoggsaron_worship

			doctrine = tenet_sacred_shadows
			doctrine = tenet_ritual_cannibalism
			doctrine = tenet_astrology
			
			localization = {
				#HighGod
				HighGodName = YOGG_SARON_NAME
				HighGodNamePossessive = YOGG_SARON_POSSESSIVE
				HighGodNameAlternate = YOGG_SARON_NAME
				HighGodNameAlternatePossessive = YOGG_SARON_POSSESSIVE

				#Creator
				CreatorName = YOGG_SARON_NAME
				CreatorNamePossessive = YOGG_SARON_POSSESSIVE
			}
		}

		nzoth_worship = {
			#Main Group
			color = rgb { 30 15 30 }
			icon = cc_nzoth_worship

			doctrine = tenet_sacred_shadows
			doctrine = tenet_ritual_cannibalism
			doctrine = tenet_false_conversion_sanction
			
			localization = {
				#HighGod
				HighGodName = NZOTH_NAME
				HighGodNamePossessive = NZOTH_POSSESSIVE
				HighGodNameAlternate = NZOTH_NAME
				HighGodNameAlternatePossessive = NZOTH_POSSESSIVE

				#Creator
				CreatorName = NZOTH_NAME
				CreatorNamePossessive = NZOTH_POSSESSIVE
			}
		}

		yshaarj_worship = {
			#Main Group
			color = rgb { 40 40 5 }
			icon = cc_yshaarj_worship

			doctrine = tenet_sacred_shadows
			doctrine = tenet_ritual_cannibalism
			doctrine = tenet_cult_of_strength
			
			localization = {
				#HighGod
				HighGodName = YSHAARJ_NAME
				HighGodNamePossessive = YSHAARJ_POSSESSIVE
				HighGodNameAlternate = YSHAARJ_NAME
				HighGodNameAlternatePossessive = YSHAARJ_POSSESSIVE

				#Creator
				CreatorName = YSHAARJ_NAME
				CreatorNamePossessive = YSHAARJ_POSSESSIVE
			}
		}

		ghuun_worship = {
			#Main Group
			color = rgb { 60 10 10 }
<<<<<<< HEAD
			icon = cc_ghuun_worship
=======
			icon = custom_faith_1
			
			#Main Group
			doctrine = doctrine_temporal_head
			doctrine = doctrine_gender_female_dominated
			doctrine = doctrine_theocracy_lay_clergy
			
			#Clerical Functions
			doctrine = doctrine_clerical_gender_female_only
>>>>>>> 2cc1162d

			doctrine = tenet_sacred_shadows
			doctrine = tenet_ritual_cannibalism
			doctrine = tenet_natural_primitivism
			
			localization = {
				#HighGod
				HighGodName = GHUUN_NAME
				HighGodNamePossessive = GHUUN_POSSESSIVE
				HighGodNameAlternate = GHUUN_NAME
				HighGodNameAlternatePossessive = GHUUN_POSSESSIVE

				#Creator
				CreatorName = GHUUN_NAME
				CreatorNamePossessive = GHUUN_POSSESSIVE
			}
		}
	}
}<|MERGE_RESOLUTION|>--- conflicted
+++ resolved
@@ -29,7 +29,7 @@
 	doctrine = doctrine_clerical_gender_either
 	doctrine = doctrine_clerical_marriage_allowed
 	doctrine = doctrine_clerical_succession_temporal_appointment
-	
+
 	#Special
 	doctrine = special_doctrine_all_means_to_end
 
@@ -289,11 +289,8 @@
 		ghuun_worship = {
 			#Main Group
 			color = rgb { 60 10 10 }
-<<<<<<< HEAD
 			icon = cc_ghuun_worship
-=======
-			icon = custom_faith_1
-			
+
 			#Main Group
 			doctrine = doctrine_temporal_head
 			doctrine = doctrine_gender_female_dominated
@@ -301,7 +298,6 @@
 			
 			#Clerical Functions
 			doctrine = doctrine_clerical_gender_female_only
->>>>>>> 2cc1162d
 
 			doctrine = tenet_sacred_shadows
 			doctrine = tenet_ritual_cannibalism
