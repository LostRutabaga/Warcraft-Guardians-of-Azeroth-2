--- conflicted
+++ resolved
@@ -449,22 +449,9 @@
 	}
 }
 is_garrosh_trigger = {
-<<<<<<< HEAD
-	OR = {
-		AND = {
-			exists = character:garrosh
-			this = character:garrosh
-		}
-		AND = {
-			exists = global_var:garrosh
-			this = global_var:garrosh
-		}
-	}
-=======
 	exists = this
 	exists = global_var:garrosh
 	this = global_var:garrosh
->>>>>>> 926a3987
 }
 is_drekthar_trigger = {
 	exists = this
