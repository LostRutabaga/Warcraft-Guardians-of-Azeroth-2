--- conflicted
+++ resolved
@@ -166,31 +166,8 @@
 	flag = tribal_era_regional
 }
 
-<<<<<<< HEAD
-=======
-##To be changed into tradition next DLC
-innovation_loyal_pawns = {
-	group = culture_group_regional
-	culture_era = culture_era_tribal
-	icon = @loyal_pawns
-	potential = {
-		##Loyal soldiers cultures
-		OR = {
-			is_culture_or_parent_culture_trigger = { CULTURE = culture:qiraji }
-			is_culture_or_parent_culture_trigger = { CULTURE = culture:scourge }
-			has_cultural_pillar = heritage_xavic 
-			has_cultural_pillar = heritage_demonic
-		}
-	}
-	culture_modifier = {
-		mercenary_count_mult = -1
-	}
-
-	flag = global_regional
-	flag = tribal_era_regional
-}
-
->>>>>>> 9933f255
+}
+
 ####################
 ##Early Medieval##
 ####################
@@ -254,26 +231,6 @@
 	flag = early_medieval_era_regional
 }
 
-<<<<<<< HEAD
-=======
-innovation_time_is_money = {
-	group = culture_group_regional
-	culture_era = culture_era_early_medieval
-	icon = @goblin
-	potential = {
-		##Goblin
-		is_culture_or_parent_culture_trigger = { CULTURE = culture:goblin }
-	}
-	modifier = {
-		monthly_income_mult = 0.05
-		vassal_tax_contribution_mult = 0.1
-	}
-
-	flag = global_regional
-	flag = early_medieval_era_regional
-}
-
->>>>>>> 9933f255
 ####################
 ##High Medieval##
 ####################
@@ -339,7 +296,7 @@
 	culture_era = culture_era_high_medieval
 	icon = @goblin
 	potential = {
-		##Goblin
+		##Goblin			
 		is_culture_or_parent_culture_trigger = { CULTURE = culture:goblin }		
 	}
 	modifier = {
