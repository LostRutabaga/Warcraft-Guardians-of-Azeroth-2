--- conflicted
+++ resolved
@@ -61,12 +61,8 @@
 		remove_trait=creature_highborne
 		trait=creature_naga
 		effect={
-<<<<<<< HEAD
-			set_variable = { name = wc_hunter_lifestyle_additional_perks_variable value = wc_perks_needed_for_level_2_magic_trait_value }
-=======
 			set_variable = { name = wc_endurance_physical_lifestyle_additional_perks_variable value = wc_perks_needed_for_level_2_physical_trait_value }
 			set_variable = { name = wc_dexterity_physical_lifestyle_additional_perks_variable value = wc_perks_needed_for_level_2_physical_trait_value }
->>>>>>> 13bdda14
 			set_variable = { name = wc_order_magic_lifestyle_additional_perks_variable value = wc_perks_needed_for_level_2_magic_trait_value }
 			set_variable = { name = wc_elemental_air_magic_lifestyle_additional_perks_variable value = wc_perks_needed_for_level_3_magic_trait_value }
 		}
