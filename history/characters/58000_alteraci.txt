﻿#dynasty=34000
58000={
	name=Aiden
	dna=aiden_perenolde_dna
	dynasty=34000
<<<<<<< HEAD
	culture=alteraci religion=cleric
=======
	culture=alteraci religion=holy_light
	sexuality = heterosexual
>>>>>>> c4e90139
	martial=6 diplomacy=4 stewardship=6 intrigue=6 learning=5
	trait=education_diplomacy_2
	trait=deceitful trait=shy trait=temperate trait=greedy
	disallow_random_traits = yes
	father=58006	#Hrolfr
	550.7.21={ 
		birth=yes
		trait=creature_human
		effect = {
			make_important_lore_character_effect = yes
		}
	}
	569.1.1={
		effect={
			set_variable = { name = wc_dexterity_physical_lifestyle_additional_perks_variable value = wc_perks_needed_for_level_2_physical_trait_value }
			set_variable = { name = wc_strength_physical_lifestyle_additional_perks_variable value = wc_perks_needed_for_level_2_physical_trait_value }
		}
		# trait=physical_lifestyle_dexterity_2
		# trait=physical_lifestyle_strength_2
		add_prestige = 400
		add_spouse=58001
	}
	570.1.1 = {
		effect = {
			add_opinion = { modifier = envy_opinion opinion = -80 target = character:60001 }
		}
		add_pressed_claim = title:c_tarren_mill
		add_pressed_claim = title:c_sorrow_hill
		add_pressed_claim = title:c_darrow_hill
	}
	603.1.12={ 
		death = {
			death_reason = death_dungeon 
		}
	}
}
58001={
	name=Isolde
	dna = isolde_perenolde_dna
	female=yes
<<<<<<< HEAD
	culture=alteraci religion=cleric
=======
	culture=alteraci religion=holy_light
	sexuality = heterosexual
>>>>>>> c4e90139
	martial=6 diplomacy=7 stewardship=7 intrigue=4 learning=6
	trait=education_diplomacy_2 trait=patient trait=zealous
	551.9.17={ birth=yes trait=creature_human }
	603.12.20={ 
		death = {
			death_reason = death_dungeon 
		}
	}
}
58002={
	name=Aliden
	dna = aliden_perenolde_dna
	dynasty=34000
	culture=alteraci religion=cleric
	martial=6 diplomacy=7 stewardship=5 intrigue=7 learning=6
	trait=education_intrigue_3 trait=content trait=stubborn trait=cynical trait=trusting
	father=58000	#Aiden
	mother=58001	#Isolde
	572.6.26={ birth=yes trait=creature_human }
	588.6.26={
		effect={
			set_variable = { name = wc_dexterity_physical_lifestyle_additional_perks_variable value = wc_perks_needed_for_level_2_physical_trait_value }
			set_variable = { name = wc_strength_physical_lifestyle_additional_perks_variable value = wc_perks_needed_for_level_2_physical_trait_value }
		}
		# trait=physical_lifestyle_dexterity_2
		# trait=physical_lifestyle_strength_2
	}
	590.1.1={
		add_pressed_claim=title:k_alterac
		add_pressed_claim=title:c_alterac
	}
	617.5.11={ death=yes }
}
58003={
	name=Beve
	dna = beve_perenolde_dna
	female=yes
	dynasty=34000
	culture=alteraci religion=cleric
	martial=6 diplomacy=6 stewardship=6 intrigue=7 learning=5
	trait=education_learning_3 trait=stubborn trait=temperate trait=just trait=brave
	trait = curious
	disallow_random_traits = yes
	father=58000	#Aiden
	mother=58001	#Isolde
	570.11.12={ birth=yes trait=creature_human }
	587.11.12={
		effect={ set_variable = { name = wc_order_magic_lifestyle_additional_perks_variable value = wc_perks_needed_for_level_2_magic_trait_value } }
	}
	590.1.1={
		add_pressed_claim=title:k_alterac
		add_pressed_claim=title:c_alterac
	}
	613.6.9={ death=yes }
}
58004={
	name=Valerius
	dna = valerius_perenolde_dna
	dynasty=34000
	culture=alteraci religion=cleric
	martial=6 diplomacy=6 stewardship=6 intrigue=7 learning=6
	trait=education_diplomacy_2 trait=gregarious
	father=58006	#Malatar
	540.4.16={ birth=yes trait=creature_human }
	555.3.17={
		add_pressed_claim=title:k_alterac
		add_pressed_claim=title:c_alterac
	}
	562.6.19={ death=yes }
}
58005={
	name=Isiden
	dna = isiden_perenolde_dna
	dynasty=34000
	culture=alteraci religion=cleric
	martial=5 diplomacy=7 stewardship=3 intrigue=6 learning=3
	trait=education_diplomacy_2 trait=gregarious
	father=58004	#Horrace
	560.7.16={ birth=yes trait=creature_human }
	562.6.19={
		add_pressed_claim=title:k_alterac
		add_pressed_claim=title:c_alterac
	}
	591.1.1={
		employer = 46001	# Genn Greymane
	}
	613.9.7={ death=yes }
}
58006={
	name=Malatar
	dna = malatar_perenolde_dna
	dynasty=34000
	culture=alteraci religion=cleric
	martial=4 diplomacy=8 stewardship=7 intrigue=4 learning=7
	trait=education_martial_2
	father=58007	#Bernard
	480.3.1={ birth=yes trait=creature_human }
	555.3.17={ death=yes }
}
58007={
	name=Bernard
	dynasty=34000
	culture=alteraci religion=cleric
	martial=6 diplomacy=6 stewardship=7 intrigue=6 learning=7
	trait=education_martial_3
	father=58008	#Alvor
	436.12.11={ birth=yes trait=creature_human }
	511.2.24={ death=yes }
}
58008={
	name=Alvor
	dynasty=34000
	culture=alteraci religion=cleric
	martial=4 diplomacy=5 stewardship=7 intrigue=4 learning=7
	trait=education_martial_3
	415.7.18={ birth=yes trait=creature_human }
	461.4.11={ death=yes }
}
#dynasty=34001
58009={
	name=Malavai
	dynasty=34001
	culture=alteraci religion=cleric
	martial=6 diplomacy=6 stewardship=6 intrigue=8 learning=8
	trait=education_diplomacy_3 trait=honest trait=generous trait=content 
	trait=arrogant
	father=58008	#Hildebald
	450.8.19={ birth=yes trait=creature_human }
	461.4.11={
		add_pressed_claim=title:k_alterac
		add_pressed_claim=title:c_alterac
	}
	521.11.27={ death=yes }
}
58010={
	name=Lysander
	dynasty=34001
	culture=alteraci religion=cleric
	martial=6 diplomacy=6 stewardship=7 intrigue=5 learning=7
	trait=education_diplomacy_3 trait=chaste trait=lazy trait=temperate
	father=58009	#Malavai
	483.7.8={ birth=yes trait=creature_human }
	521.11.27={
		add_pressed_claim=title:k_alterac
		add_pressed_claim=title:c_alterac
	}
	551.5.6={ death=yes }
}
58011={
	name=Makar
	dynasty=34001
	culture=alteraci religion=cleric
	martial=6 diplomacy=6 stewardship=7 intrigue=5 learning=6
	trait=education_diplomacy_4 trait=arrogant
	father=58010	#Lysander
	519.4.21={ birth=yes trait=creature_human }
	551.5.6={
		add_pressed_claim=title:k_alterac
		add_pressed_claim=title:c_alterac
	}
	564.12.17={ death=yes }
}
# Totally not dragon
58012={
	name=Daval
	dynasty=34001
	culture=alteraci religion=cleric
	martial=6 diplomacy=8 stewardship=7 intrigue=6 learning=7
	trait=education_diplomacy_4 trait=temperate trait=diligent trait=patient trait=humble 
	disallow_random_traits = yes
	father=58011	#Gedalbert
	563.5.16={ birth=yes trait=creature_human }
	564.12.17={
		add_pressed_claim=title:k_alterac
		add_pressed_claim=title:c_alterac
	}
	630.2.11={ death=yes }
}

#dynasty=34002
58013={
	name=Willichar
	dynasty=34002
	culture=alteraci religion=cleric
	martial=7 diplomacy=7 stewardship=5 intrigue=4 learning=5
	trait=education_martial_2 trait=lifestyle_reveler trait=content trait=zealous trait=diligent 
	trait=lustful
	537.1.15={ birth=yes trait=creature_human 
		effect = {
			add_trait_xp = {
				trait = lifestyle_reveler
				value = 50
			}
		}
	}
	553.1.15={
		effect={
			set_variable = { name = wc_endurance_physical_lifestyle_additional_perks_variable value = wc_perks_needed_for_level_2_physical_trait_value }
			set_variable = { name = wc_strength_physical_lifestyle_additional_perks_variable value = wc_perks_needed_for_level_2_physical_trait_value }
		}
		# trait=physical_lifestyle_endurance_2
		# trait=physical_lifestyle_strength_2
	}
	608.6.10={ death=yes }
}
58014={
	name=Gunthar
	dynasty=34002
	culture=alteraci religion=cleric
	martial=8 diplomacy=8 stewardship=4 intrigue=4 learning=7
	trait=education_martial_2 trait=shy trait=chaste trait=trusting
	father=58013	#Willichar
	566.12.17={ birth=yes trait=creature_human }
	582.12.17={
		effect={
			set_variable = { name = wc_endurance_physical_lifestyle_additional_perks_variable value = wc_perks_needed_for_level_1_physical_trait_value }
			set_variable = { name = wc_strength_physical_lifestyle_additional_perks_variable value = wc_perks_needed_for_level_1_physical_trait_value }
		}
		# trait=physical_lifestyle_endurance_1
		# trait=physical_lifestyle_strength_1
	}
	589.12.29={ death=yes }
}
58015={
	name=Habitha
	female=yes
	dynasty=34002
	culture=alteraci religion=cleric
	father=58013	#Willichar
	572.5.26={ birth=yes trait=creature_human }
	603.8.24={ death=yes }
}
58016={
	name=Kevin
	dynasty=34002
	culture=alteraci religion=cleric
	martial=6 diplomacy=4 stewardship=6 intrigue=8 learning=6
	trait=education_intrigue_3 trait=just
	father=58013	#Willichar
	580.12.3={ birth=yes trait=creature_human }
	608.2.26={ death=yes }
}
#dynasty=34003
58017={
	name=Theudemeres
	dynasty=34003
	culture=alteraci religion=cleric
	martial=6 diplomacy=4 stewardship=6 intrigue=5 learning=6
	trait=education_martial_2 trait=sadistic trait=ambitious
	543.4.1={ birth=yes trait=creature_human }
	559.4.1={
		effect={
			set_variable = { name = wc_endurance_physical_lifestyle_additional_perks_variable value = wc_perks_needed_for_level_1_physical_trait_value }
			set_variable = { name = wc_strength_physical_lifestyle_additional_perks_variable value = wc_perks_needed_for_level_1_physical_trait_value }
		}
		# trait=physical_lifestyle_endurance_1
		# trait=physical_lifestyle_strength_1
	}
	605.12.11={ death=yes }
}
58018={
	name=Jorach
	dynasty=34003
	culture=alteraci religion=cleric
	martial=6 diplomacy=6 stewardship=4 intrigue=8 learning=5
	trait=education_intrigue_3 trait = deceitful trait = diligent trait = patient
	father=58017	#Theudemeres
	569.9.4={ birth=yes trait=creature_human }
	585.9.4={
		effect={
			set_variable = { name = wc_dexterity_physical_lifestyle_additional_perks_variable value = wc_perks_needed_for_level_4_physical_trait_value }
			set_variable = { name = wc_strength_physical_lifestyle_additional_perks_variable value = wc_perks_needed_for_level_4_physical_trait_value }
		}
		# trait=physical_lifestyle_dexterity_4
		# trait=physical_lifestyle_strength_4
		trait=shrewd
	}
	608.6.29={ death=yes }
}
#dynasty=34004
58019={
	name=Valimar
	dynasty=34004
	culture=alteraci religion=cleric
	martial=6 diplomacy=7 stewardship=7 intrigue=7 learning=5
	trait=education_martial_3 trait=ambitious trait=just trait=temperate trait=generous
	557.7.27={ birth=yes trait=creature_human }
	607.7.11={ death=yes }
}
#dynasty=34005
58020={
	name=Hath
	dynasty=34005
	culture=alteraci religion=cleric
	martial=8 diplomacy=4 stewardship=6 intrigue=6 learning=7
	trait=education_martial_3 trait=honest trait=content trait=just trait=patient
	543.8.13={ birth=yes trait=creature_human }
	613.2.14={ death=yes }
}
#dynasty=34006
58021={
	name=Faroard
	dynasty=34006
	culture=alteraci religion=cleric
	martial=5 diplomacy=7 stewardship=5 intrigue=5 learning=7
	trait=education_learning_2 trait=sadistic trait=craven trait=lazy
	541.8.8={ birth=yes trait=creature_human }
	589.6.2={ death=yes }
}
58022={
	name=Gillian
	female=yes
	dynasty=34006
	culture=alteraci religion=cleric
	father=58021	#Faroard
	567.3.5={ birth=yes trait=creature_human }
	620.12.27={ death=yes }
}
58023={
	name=Finnula
	female=yes
	dynasty=34006
	culture=alteraci religion=cleric
	father=58021	#Faroard
	571.8.18={ birth=yes trait=creature_human }
	617.6.15={ death=yes }
}
58024={
	name=Teutbert
	dynasty=34006
	culture=alteraci religion=cleric
	martial=6 diplomacy=6 stewardship=6 intrigue=7 learning=4
	trait=education_stewardship_4 trait=scholar trait=shy trait=ambitious trait=deceitful 
	trait=brave
	father=58021	#Faroard
	572.2.1={ birth=yes trait=creature_human }
	626.12.30={ death=yes }
}
58025={
	name=Janey
	female=yes
	dynasty=34006
	culture=alteraci religion=cleric
	father=58021	#Faroard
	577.7.14={ birth=yes trait=creature_human }
	659.8.28={ death=yes }
}
58026={
	name=Hrolfr
	dynasty=34006
	culture=alteraci religion=cleric
	martial=7 diplomacy=4 stewardship=7 intrigue=7 learning=6
	trait=education_intrigue_2 trait=gregarious trait=generous trait=compassionate
	father=58021	#Faroard
	580.6.22={ birth=yes trait=creature_human }
	633.6.3={ death=yes }
}
#dynasty=34007
58027={
	name=Christof
	dynasty=34007
	culture=alteraci religion=cleric
	martial=8 diplomacy=7 stewardship=8 intrigue=8 learning=8
	trait=education_learning_3 trait=compassionate trait=lustful trait=patient
	538.2.20={ birth=yes trait=creature_human }
	618.10.20={ death=yes }
}
58028={
	name=Gregorio
	dynasty=34007
	culture=alteraci religion=cleric
	martial=5 diplomacy=6 stewardship=7 intrigue=7 learning=7
	trait=education_intrigue_3 trait=deceitful trait=chaste trait=greedy trait=gregarious
	father=58027	#Christof
	562.10.13={ birth=yes trait=creature_human }
	617.10.27={ death=yes }
}
58029={
	name=Ellen
	female=yes
	dynasty=34007
	culture=alteraci religion=cleric
	father=58027	#Christof
	565.7.18={ birth=yes trait=creature_human }
	634.2.19={ death=yes }
}
58030={
	name=Velvet
	female=yes
	dynasty=34007
	culture=alteraci religion=cleric
	father=58027	#Christof
	567.7.12={ birth=yes trait=creature_human }
	644.10.13={ death=yes }
}
58031={
	name=Foley
	dynasty=34007
	culture=alteraci religion=cleric
	martial=6 diplomacy=4 stewardship=5 intrigue=7 learning=8
	trait=education_intrigue_3 trait=shy trait=wrathful trait=generous trait=ambitious 
	father=58027	#Christof
	571.7.13={ birth=yes trait=creature_human }
	627.4.30={ death=yes }
}
58032={
	name=Tetra
	female=yes
	dynasty=34007
	culture=alteraci religion=cleric
	father=58027	#Christof
	574.8.10={ birth=yes trait=creature_human }
	628.6.10={ death=yes }
}
58033={
	name=Vuitard
	dynasty=34007
	culture=alteraci religion=cleric
	martial=5 diplomacy=7 stewardship=6 intrigue=7 learning=7
	trait=education_martial_1 trait=lifestyle_herbalist trait=temperate trait=gregarious trait=just 
	father=58027	#Christof
	578.1.25={ birth=yes trait=creature_human }
	624.7.12={ death=yes }
}
58034={
	name=Saltain
	dynasty=34007
	culture=alteraci religion=cleric
	martial=5 diplomacy=7 stewardship=4 intrigue=6 learning=4
	trait=education_intrigue_2 trait=humble trait=shy trait=lazy 
	father=58027	#Christof
	580.10.1={ birth=yes trait=creature_human }
	632.1.10={ death=yes }
}
58035={
	name=Arnulf
	dynasty=34007
	culture=alteraci religion=cleric
	martial=7 diplomacy=4 stewardship=5 intrigue=8 learning=8
	trait=education_diplomacy_3 trait=scholar trait=lustful trait=honest
	father=58028	#Gregorio
	586.4.18={ birth=yes trait=creature_human }
	654.8.7={ death=yes }
}
58036={
	name=Ello
	female=yes
	dynasty=34007
	culture=alteraci religion=cleric
	father=58028	#Gregorio
	590.3.3={ birth=yes trait=creature_human }
	647.10.8={ death=yes }
}
58037={
	name=Segoin
	dynasty=34007
	culture=alteraci religion=cleric
	martial=8 diplomacy=7 stewardship=4 intrigue=5 learning=8
	trait=education_stewardship_1 trait=just trait=paranoid trait=humble trait=diligent 
	father=58028	#Gregorio
	593.3.9={ birth=yes trait=creature_human }
	637.11.15={ death=yes }
}
58038={
	name=Marell
	dynasty=34007
	culture=alteraci religion=cleric
	martial=6 diplomacy=5 stewardship=8 intrigue=7 learning=6
	trait=education_intrigue_3 trait=lifestyle_hunter trait=gluttonous trait=just trait=lazy
	father=58028	#Gregorio
	597.8.24={ birth=yes trait=creature_human
		effect = {
			add_trait_xp = {
				trait = lifestyle_hunter
				track = hunter
				value = 50
			}
		}
	}
	669.4.17={ death=yes }
}

#dynasty=none
58039={
	name=Finch
	culture=alteraci religion=cleric
	martial=6 diplomacy=4 stewardship=8 intrigue=8 learning=4
	trait=temperate trait=trusting
	trait=education_stewardship_4 trait=lifestyle_reveler trait=patient trait=brave
	541.7.24={ birth=yes trait=creature_human
		effect = {
			add_trait_xp = {
				trait = lifestyle_reveler
				value = 50
			}
		}
	}
	589.2.27={ death=yes }
}

58040={
	name=Fahrad
	culture=alteraci religion=cleric
	martial=6 diplomacy=6 stewardship=4 intrigue=4 learning=4
	trait=education_intrigue_2 trait=deceitful trait=diligent trait=ambitious trait=shrewd
	disallow_random_traits = yes
	549.9.7={ birth=yes trait=creature_human }
	580.1.1={
		effect={
			set_variable = { name = wc_dexterity_physical_lifestyle_additional_perks_variable value = wc_perks_needed_for_level_3_physical_trait_value }
			set_variable = { name = wc_strength_physical_lifestyle_additional_perks_variable value = wc_perks_needed_for_level_3_physical_trait_value }
		}
		# trait=physical_lifestyle_dexterity_3
		# trait=physical_lifestyle_strength_3
	}
	609.11.11={ death=yes }
}

#dynasty=34001
# Totally not daughter of dragon
58050={
	name=Katrana
	female=yes
	dynasty=34001
	culture=alteraci religion=cleric
	martial=5 diplomacy=7 stewardship=7 intrigue=6 learning=6
	trait=education_intrigue_4
	trait=gregarious trait=patient trait=temperate 
	father=58012 #Daval
	583.5.18={ birth=yes trait=creature_human }
	593.1.1={
		trait=shrewd
	}
	600.1.1={
		employer=8 #Varian
		give_council_position = councillor_chancellor
	}
	633.5.27={ death=yes }
}

#dynasty=34071
58100={
	name=Zoltan
	dynasty=34071
<<<<<<< HEAD
	culture=alteraci religion=cleric
=======
	culture=alteraci religion=holy_light
	sexuality = heterosexual
>>>>>>> c4e90139
	martial=4 diplomacy=5 stewardship=6 intrigue=3 learning=4
	trait=education_stewardship_2
	trait=gregarious trait=honest trait=patient trait=generous
	549.12.3={ birth=yes trait=creature_human }
	573.1.1={
		add_spouse=58101 #Lucina
		effect={
			set_relation_soulmate = character:58101 #Lucina
		}
	}
	590.5.27={ death=yes }
}
58101={
	name=Lucina
	female=yes
<<<<<<< HEAD
	culture=alteraci religion=cleric
=======
	culture=alteraci religion=holy_light
	sexuality = heterosexual
>>>>>>> c4e90139
	martial=5 diplomacy=4 stewardship=5 intrigue=4 learning=5
	552.7.5={ birth=yes trait=creature_human }
	598.1.18={ death=yes }
}
58102={
	name=Vyral
	dynasty=34071
	culture=alteraci religion=cleric
	martial=5 diplomacy=4 stewardship=5 intrigue=7 learning=7
	trait=education_intrigue_4
	trait=shy trait=sadistic trait=wrathful 
	father=58100 #Zoltan
	mother=58101 #Lucina
	582.4.13={ birth=yes trait=creature_human }
	# Joins the service of the Twilight's Hammer
	603.1.1={
		employer = 52000
		religion = cthun_worship
		give_nickname = nick_the_vile
		effect = {
			set_variable = { name = wc_shadow_magic_lifestyle_additional_perks_variable value = wc_perks_needed_for_level_3_magic_trait_value }
			#join_society_twilights_hammer_cult_effect = yes
		}
	}
	608.10.27={ death=yes }
}


#dynasty=34072
58103={
	name=Faroard
	dynasty=34072
	culture=alteraci religion=cleric
	martial=4 diplomacy=8 stewardship=5 intrigue=4 learning=8
	trait=education_learning_2 trait=scholar trait=deceitful trait=lazy trait=just 
	trait=chaste 
	299.1.20={ birth=yes }
	362.2.11={ death=yes }
}
58104={
	name=Anju
	female=yes
	dynasty=34072
	culture=alteraci religion=cleric
	father=58103	#Faroard
	315.9.25={ birth=yes }
	357.6.1={ death=yes }
}
58105={
	name=Guntram
	dynasty=34072
	culture=alteraci religion=cleric
	martial=5 diplomacy=4 stewardship=6 intrigue=8 learning=7
	trait=education_learning_1 trait=sadistic trait=gregarious trait=lazy trait=chaste 
	father=58103	#Faroard
	315.9.26={ birth=yes }
	380.4.18={ death=yes }
}
58106={
	name=Gocelm
	dynasty=34072
	culture=alteraci religion=cleric
	martial=8 diplomacy=6 stewardship=5 intrigue=4 learning=8
	trait=education_diplomacy_3 trait=craven trait=content trait=just  
	trait=wrathful  
	father=58103	#Faroard
	320.3.11={ birth=yes }
	387.9.7={ death=yes }
}
58107={
	name=Haldemar
	dynasty=34072
	culture=alteraci religion=cleric
	martial=6 diplomacy=7 stewardship=5 intrigue=5 learning=5
	trait=education_intrigue_3 trait=celibate trait=honest trait=lustful trait=trusting 
	trait=zealous  
	father=58103	#Faroard
	324.5.12={ birth=yes }
	382.2.9={ death=yes }
}
58108={
	name=Gedalbert
	dynasty=34072
	culture=alteraci religion=cleric
	martial=4 diplomacy=8 stewardship=6 intrigue=4 learning=8
	trait=education_stewardship_1 trait=brave trait=sadistic 
	father=58103	#Faroard
	329.4.22={ birth=yes }
	390.3.26={ death=yes }
}
58109={
	name=Gedalca
	dynasty=34072
	culture=alteraci religion=cleric
	martial=4 diplomacy=5 stewardship=7 intrigue=7 learning=7
	trait=education_learning_1 trait=lifestyle_hunter trait=generous trait=humble trait=craven 
	trait=trusting  
	father=58105	#Guntram
	331.12.27={ birth=yes
		effect = {
			add_trait_xp = {
				trait = lifestyle_hunter
				value = 50
			}
		}
	}
	399.4.23={ death=yes }
}
58110={
	name=Berneri
	dynasty=34072
	culture=alteraci religion=cleric
	martial=6 diplomacy=5 stewardship=8 intrigue=6 learning=4
	trait=education_stewardship_4 trait=gregarious trait=sadistic trait=arbitrary trait=generous 
	father=58105	#Guntram
	334.12.7={ birth=yes }
	402.12.13={ death=yes }
}
58111={
	name=Severina
	female=yes
	dynasty=34072
	culture=alteraci religion=cleric
	father=58105	#Guntram
	343.7.25={ birth=yes }
	407.1.29={ death=yes }
}
58112={
	name=Abram
	dynasty=34072
	culture=alteraci religion=cleric
	martial=4 diplomacy=5 stewardship=8 intrigue=4 learning=5
	trait=education_martial_2 trait=patient trait=lustful trait=gluttonous trait=sadistic 
	father=58109	#Gedalca
	348.8.17={ birth=yes }
	387.4.22={ death=yes }
}
58113={
	name=Keira
	female=yes
	dynasty=34072
	culture=alteraci religion=cleric
	father=58109	#Gedalca
	349.2.5={ birth=yes }
	392.5.13={ death=yes }
}
58114={
	name=Carolaine
	female=yes
	dynasty=34072
	culture=alteraci religion=cleric
	father=58109	#Gedalca
	349.6.12={ birth=yes }
	411.5.27={ death=yes }
}
58115={
	name=Celina
	female=yes
	dynasty=34072
	culture=alteraci religion=cleric
	father=58109	#Gedalca
	354.7.8={ birth=yes }
	427.8.21={ death=yes }
}
58116={
	name=Danath
	dynasty=34072
	culture=alteraci religion=cleric
	martial=8 diplomacy=7 stewardship=8 intrigue=8 learning=8
	trait=education_stewardship_2 trait=sadistic trait=patient trait=arrogant trait=possessed_1 
	father=58109	#Gedalca
	362.8.2={ birth=yes }
	426.10.9={ death=yes }
}
58117={
	name=Berion
	dynasty=34072
	culture=alteraci religion=cleric
	martial=7 diplomacy=7 stewardship=7 intrigue=6 learning=6
	trait=education_learning_1 trait=celibate trait=sadistic trait=cynical trait=content 
	father=58109	#Gedalca
	368.12.26={ birth=yes }
	428.2.12={ death=yes }
}
58118={
	name=Tetbert
	dynasty=34072
	culture=alteraci religion=cleric
	martial=8 diplomacy=5 stewardship=8 intrigue=6 learning=5
	trait=education_stewardship_4 trait=sadistic trait=honest trait=lustful 
	father=58109	#Gedalca
	375.12.11={ birth=yes }
	438.5.15={ death=yes }
}
58119={
	name=Melania
	female=yes
	dynasty=34072
	culture=alteraci religion=cleric
	father=58112	#Abram
	365.11.17={ birth=yes }
	388.11.19={ death=yes }
}
58120={
	name=Finnula
	female=yes
	dynasty=34072
	culture=alteraci religion=cleric
	father=58112	#Abram
	365.1.1={ birth=yes }
	405.10.21={ death=yes }
}
58121={
	name=Ingomer
	dynasty=34072
	culture=alteraci religion=cleric
	martial=8 diplomacy=7 stewardship=5 intrigue=5 learning=4
	trait=education_diplomacy_4 trait=greedy trait=cynical trait=wrathful 
	father=58112	#Abram
	366.7.12={ birth=yes }
	419.7.29={ death=yes }
}
58122={
	name=Jaezel
	female=yes
	dynasty=34072
	culture=alteraci religion=cleric
	father=58112	#Abram
	367.10.8={ birth=yes }
	413.6.26={ death=yes }
}
58123={
	name=Dementia
	female=yes
	dynasty=34072
	culture=alteraci religion=cleric
	father=58112	#Abram
	367.11.16={ birth=yes }
	432.6.5={ death=yes }
}
58124={
	name=Abram
	dynasty=34072
	culture=alteraci religion=cleric
	martial=6 diplomacy=5 stewardship=6 intrigue=6 learning=5
	trait=education_diplomacy_3 trait=patient trait=content trait=shy trait=lustful 
	trait=possessed_1 
	father=58112	#Abram
	375.2.27={ birth=yes }
	431.10.28={ death=yes }
}
58125={
	name=Eberulf
	dynasty=34072
	culture=alteraci religion=cleric
	martial=8 diplomacy=7 stewardship=7 intrigue=5 learning=8
	trait=education_diplomacy_3 trait=zealous trait=wrathful trait=chaste trait=diligent 
	father=58112	#Abram
	382.6.1={ birth=yes }
	420.6.15={ death=yes }
}
58126={
	name=Berald
	dynasty=34072
	culture=alteraci religion=cleric
	martial=5 diplomacy=6 stewardship=5 intrigue=7 learning=6
	trait=education_learning_1 trait=humble trait=chaste trait=compassionate trait=generous 
	father=58121	#Ingomer
	383.11.24={ birth=yes }
	429.12.24={ death=yes }
}
58127={
	name=Raina
	female=yes
	dynasty=34072
	culture=alteraci religion=cleric
	father=58121	#Ingomer
	383.1.18={ birth=yes }
	442.7.11={ death=yes }
}
58128={
	name=Carmina
	female=yes
	dynasty=34072
	culture=alteraci religion=cleric
	father=58121	#Ingomer
	384.7.21={ birth=yes }
	435.6.17={ death=yes }
}
58129={
	name=Frotari
	dynasty=34072
	culture=alteraci religion=cleric
	martial=5 diplomacy=4 stewardship=7 intrigue=5 learning=8
	trait=education_stewardship_1 trait=gluttonous trait=paranoid trait=honest 
	father=58121	#Ingomer
	384.10.13={ birth=yes }
	432.5.3={ death=yes }
}
58130={
	name=Priscilla
	female=yes
	dynasty=34072
	culture=alteraci religion=cleric
	father=58121	#Ingomer
	387.4.19={ birth=yes }
	465.11.24={ death=yes }
}
58131={
	name=Rignomer
	dynasty=34072
	culture=alteraci religion=cleric
	martial=6 diplomacy=7 stewardship=7 intrigue=8 learning=4
	trait=education_stewardship_4 trait=trusting trait=temperate 
	father=58126	#Berald
	399.5.27={ birth=yes }
	428.6.15={ death=yes }
}
58132={
	name=Habitha
	female=yes
	dynasty=34072
	culture=alteraci religion=cleric
	father=58126	#Berald
	400.11.20={ birth=yes }
	443.9.28={ death=yes }
}
58133={
	name=Luana
	female=yes
	dynasty=34072
	culture=alteraci religion=cleric
	father=58126	#Berald
	400.12.23={ birth=yes }
	441.4.9={ death=yes }
}
58134={
	name=Gerbert
	dynasty=34072
	culture=alteraci religion=cleric
	martial=8 diplomacy=4 stewardship=5 intrigue=6 learning=8
	trait=education_learning_3 trait=arbitrary trait=deceitful trait=lazy 
	father=58131	#Rignomer
	416.12.20={ birth=yes }
	446.1.21={ death=yes }
}
58135={
	name=Teotbert
	dynasty=34072
	culture=alteraci religion=cleric
	martial=6 diplomacy=8 stewardship=6 intrigue=5 learning=7
	trait=education_learning_4 trait=gregarious trait=just  
	father=58131	#Rignomer
	417.3.23={ birth=yes }
	438.1.7={ death=yes }
}
58136={
	name=Althea
	female=yes
	dynasty=34072
	culture=alteraci religion=cleric
	father=58131	#Rignomer
	417.2.12={ birth=yes }
	446.8.29={ death=yes }
}
58137={
	name=Severina
	female=yes
	dynasty=34072
	culture=alteraci religion=cleric
	father=58131	#Rignomer
	420.10.25={ birth=yes }
	494.9.14={ death=yes }
}
58138={
	name=Bertilla
	female=yes
	dynasty=34072
	culture=alteraci religion=cleric
	father=58134	#Gerbert
	433.8.19={ birth=yes }
	451.5.5={ death=yes }
}
58139={
	name=Falconcrest
	dynasty=34072
	culture=alteraci religion=cleric
	martial=8 diplomacy=5 stewardship=5 intrigue=8 learning=6
	trait=education_intrigue_3 trait=ambitious trait=zealous trait=deceitful trait=chaste 
	trait=lunatic_1 
	father=58134	#Gerbert
	433.11.1={ birth=yes }
	474.12.14={ death=yes }
}
58140={
	name=Charibert
	dynasty=34072
	culture=alteraci religion=cleric
	martial=8 diplomacy=6 stewardship=4 intrigue=5 learning=5
	trait=education_diplomacy_3 trait=shy trait=ambitious trait=arrogant  
	trait=trusting 
	father=58134	#Gerbert
	434.11.4={ birth=yes }
	455.8.6={ death=yes }
}
58141={
	name=Chramnesind
	dynasty=34072
	culture=alteraci religion=cleric
	martial=7 diplomacy=7 stewardship=7 intrigue=6 learning=6
	trait=education_martial_1 trait=zealous trait=arrogant trait=generous trait=content 
	trait=lunatic_1 
	father=58139	#Falconcrest
	450.6.8={ birth=yes }
	474.8.11={ death=yes }
}
58142={
	name=Kelsing
	dynasty=34072
	culture=alteraci religion=cleric
	martial=6 diplomacy=5 stewardship=8 intrigue=5 learning=7
	trait=education_learning_3 trait=scholar trait=ambitious trait=sadistic trait=cynical 
	father=58139	#Falconcrest
	450.6.13={ birth=yes }
	493.9.15={ death=yes }
}
58143={
	name=Adalbald
	dynasty=34072
	culture=alteraci religion=cleric
	martial=6 diplomacy=4 stewardship=8 intrigue=7 learning=5
	trait=education_intrigue_3 trait=celibate trait=diligent trait=paranoid trait=sadistic 
	trait=generous   
	father=58139	#Falconcrest
	455.9.19={ birth=yes }
	495.12.25={ death=yes }
}
58144={
	name=Reginari
	dynasty=34072
	culture=alteraci religion=cleric
	martial=8 diplomacy=7 stewardship=7 intrigue=4 learning=5
	trait=education_intrigue_3 trait=chaste trait=arbitrary trait=honest trait=wrathful 
	father=58141	#Chramnesind
	467.12.13={ birth=yes }
	480.5.2={ death=yes }
}
58145={
	name=Noira
	female=yes
	dynasty=34072
	culture=alteraci religion=cleric
	father=58141	#Chramnesind
	470.5.10={ birth=yes }
	491.7.12={ death=yes }
}
58146={
	name=Rodolf
	dynasty=34072
	culture=alteraci religion=cleric
	martial=8 diplomacy=8 stewardship=5 intrigue=7 learning=6
	trait=education_martial_3 trait=torturer trait=brave trait=patient trait=content 
	trait=generous 
	father=58141	#Chramnesind
	470.6.19={ birth=yes }
	513.6.3={ death=yes }
}
58147={
	name=Berald
	dynasty=34072
	culture=alteraci religion=cleric
	martial=4 diplomacy=4 stewardship=4 intrigue=8 learning=7
	trait=education_learning_4 trait=lifestyle_hunter trait=trusting trait=gluttonous trait=content 
	trait=shy trait=wounded_1 
	father=58141	#Chramnesind
	473.4.26={ birth=yes
		effect = {
			add_trait_xp = {
				trait = lifestyle_hunter
				value = 50
			}
		}
	}
	504.10.30={ death=yes }
}
58148={
	name=Otgeri
	dynasty=34072
	culture=alteraci religion=cleric
	martial=4 diplomacy=4 stewardship=8 intrigue=8 learning=6
	trait=education_learning_2 trait=education_martial_prowess_4 trait=cynical trait=lazy trait=chaste 
	trait=wrathful  
	father=58144	#Reginari
	484.10.9={ birth=yes }
	507.2.12={ death=yes }
}
58149={
	name=Eirika
	female=yes
	dynasty=34072
	culture=alteraci religion=cleric
	father=58144	#Reginari
	484.5.9={ birth=yes }
	490.1.15={ death=yes }
}
58150={
	name=Frothari
	dynasty=34072
	culture=alteraci religion=cleric
	martial=6 diplomacy=6 stewardship=5 intrigue=7 learning=5
	trait=education_stewardship_1 trait=arbitrary trait=shy trait=zealous trait=wrathful 
	father=58148	#Otgeri
	501.5.16={ birth=yes }
	560.1.16={ death=yes }
}
58151={
	name=Lucretia
	female=yes
	dynasty=34072
	culture=alteraci religion=cleric
	father=58148	#Otgeri
	502.1.16={ birth=yes }
	561.12.24={ death=yes }
}
58152={
	name=Adalbald
	dynasty=34072
	culture=alteraci religion=cleric
	martial=5 diplomacy=7 stewardship=6 intrigue=7 learning=7
	trait=education_stewardship_4 trait=humble trait=chaste trait=generous trait=craven 
	father=58148	#Otgeri
	502.9.11={ birth=yes }
	570.7.16={ death=yes }
}
58153={
	name=Ricchar
	dynasty=34072
	culture=alteraci religion=cleric
	martial=5 diplomacy=8 stewardship=5 intrigue=4 learning=7
	trait=education_learning_2 trait=cynical trait=deceitful 
	father=58148	#Otgeri
	503.4.14={ birth=yes }
	558.10.22={ death=yes }
}

#dynasty=34073
58154={
	name=Marell
	dynasty=34073
	culture=alteraci religion=cleric
	martial=5 diplomacy=7 stewardship=7 intrigue=6 learning=5
	trait=education_diplomacy_4 trait=chaste trait=trusting trait=cynical 
	300.4.12={ birth=yes }
	350.3.20={ death=yes }
}
58155={
	name=Halley
	female=yes
	dynasty=34073
	culture=alteraci religion=cleric
	father=58154	#Marell
	320.1.6={ birth=yes }
	381.9.11={ death=yes }
}
58156={
	name=Ramona
	female=yes
	dynasty=34073
	culture=alteraci religion=cleric
	father=58154	#Marell
	327.7.6={ birth=yes }
	372.9.9={ death=yes }
}
58157={
	name=Bertilla
	female=yes
	dynasty=34073
	culture=alteraci religion=cleric
	father=58154	#Marell
	334.5.18={ birth=yes }
	384.3.22={ death=yes }
}
58158={
	name=Sicland
	dynasty=34073
	culture=alteraci religion=cleric
	martial=7 diplomacy=7 stewardship=4 intrigue=4 learning=7
	trait=education_intrigue_2 trait=lifestyle_reveler trait=ambitious trait=sadistic 
	father=58154	#Marell
	341.9.23={ birth=yes
		effect = {
			add_trait_xp = {
				trait = lifestyle_reveler
				value = 50
			}
		}
	}
	412.8.8={ death=yes }
}
58159={
	name=Steven
	dynasty=34073
	culture=alteraci religion=cleric
	martial=7 diplomacy=7 stewardship=5 intrigue=5 learning=7
	trait=education_martial_2 trait=chaste trait=wrathful trait=deceitful 
	father=58158	#Sicland
	359.6.20={ birth=yes }
	409.11.24={ death=yes }
}
58160={
	name=Federico
	dynasty=34073
	culture=alteraci religion=cleric
	martial=6 diplomacy=5 stewardship=4 intrigue=4 learning=6
	trait=education_learning_4 trait=diligent trait=temperate trait=ambitious trait=gregarious 
	father=58158	#Sicland
	366.12.25={ birth=yes }
	430.5.6={ death=yes }
}
58161={
	name=Venya
	female=yes
	dynasty=34073
	culture=alteraci religion=cleric
	father=58158	#Sicland
	372.9.15={ birth=yes }
	448.12.31={ death=yes }
}
58162={
	name=Gundred
	female=yes
	dynasty=34073
	culture=alteraci religion=cleric
	father=58158	#Sicland
	379.8.24={ birth=yes }
	449.7.11={ death=yes }
}
58163={
	name=Albrada
	female=yes
	dynasty=34073
	culture=alteraci religion=cleric
	father=58159	#Steven
	377.6.9={ birth=yes }
	436.8.6={ death=yes }
}
58164={
	name=Merle
	dynasty=34073
	culture=alteraci religion=cleric
	martial=5 diplomacy=8 stewardship=6 intrigue=7 learning=7
	trait=education_diplomacy_1 trait=content trait=compassionate trait=chaste trait=temperate 
	father=58159	#Steven
	380.11.14={ birth=yes }
	441.6.14={ death=yes }
}
58165={
	name=Tancrad
	dynasty=34073
	culture=alteraci religion=cleric
	martial=4 diplomacy=6 stewardship=8 intrigue=5 learning=8
	trait=education_intrigue_2 trait=generous trait=gregarious trait=patient trait=sadistic 
	father=58159	#Steven
	383.3.22={ birth=yes }
	424.10.23={ death=yes }
}
58166={
	name=Abram
	dynasty=34073
	culture=alteraci religion=cleric
	martial=4 diplomacy=6 stewardship=8 intrigue=6 learning=6
	trait=education_martial_3 trait=generous trait=trusting trait=chaste trait=compassionate 
	father=58159	#Steven
	388.1.13={ birth=yes }
	441.7.3={ death=yes }
}
58167={
	name=Berald
	dynasty=34073
	culture=alteraci religion=cleric
	martial=4 diplomacy=6 stewardship=7 intrigue=4 learning=5
	trait=education_learning_2 trait=zealous trait=greedy trait=lazy trait=compassionate 
	father=58164	#Merle
	397.6.4={ birth=yes }
	464.10.31={ death=yes }
}
58168={
	name=Robert
	dynasty=34073
	culture=alteraci religion=cleric
	martial=6 diplomacy=6 stewardship=8 intrigue=7 learning=6
	trait=education_learning_3 trait=celibate trait=lustful trait=arrogant trait=content 
	trait=sadistic 
	father=58164	#Merle
	404.5.13={ birth=yes }
	475.5.30={ death=yes }
}
58169={
	name=Avremar
	dynasty=34073
	culture=alteraci religion=cleric
	martial=4 diplomacy=4 stewardship=7 intrigue=5 learning=4
	trait=education_stewardship_2 trait=deceitful trait=arbitrary trait=arrogant 
	father=58167	#Berald
	418.8.4={ birth=yes }
	482.9.6={ death=yes }
}
58170={
	name=Serratus
	dynasty=34073
	culture=alteraci religion=cleric
	martial=4 diplomacy=6 stewardship=5 intrigue=6 learning=4
	trait=education_learning_3 trait=lifestyle_hunter trait=temperate trait=paranoid trait=stuttering 
	father=58167	#Berald
	424.12.18={ birth=yes
		effect = {
			add_trait_xp = {
				trait = lifestyle_hunter
				value = 50
			}
		}
	}
	471.2.24={ death=yes }
}
58171={
	name=Hartmut
	dynasty=34073
	culture=alteraci religion=cleric
	martial=4 diplomacy=7 stewardship=6 intrigue=5 learning=7
	trait=education_martial_1 trait=education_martial_prowess_4 trait=lustful trait=content trait=gregarious 
	trait=deceitful 
	father=58167	#Berald
	430.7.12={ birth=yes }
	511.5.16={ death=yes }
}
58172={
	name=Deidra
	female=yes
	dynasty=34073
	culture=alteraci religion=cleric
	father=58167	#Berald
	436.7.27={ birth=yes }
	492.9.7={ death=yes }
}
58173={
	name=Tancrad
	dynasty=34073
	culture=alteraci religion=cleric
	martial=6 diplomacy=4 stewardship=8 intrigue=5 learning=6
	trait=education_learning_1 trait=lifestyle_reveler trait=gregarious trait=sadistic trait=honest 
	trait=lazy trait=intellect_bad_2 
	father=58169	#Avremar
	435.6.27={ birth=yes
		effect = {
			add_trait_xp = {
				trait = lifestyle_reveler
				value = 50
			}
		}
	}
	496.2.5={ death=yes }
}
58174={
	name=Noira
	female=yes
	dynasty=34073
	culture=alteraci religion=cleric
	father=58169	#Avremar
	436.4.24={ birth=yes }
	495.8.15={ death=yes }
}
58175={
	name=Fardel
	dynasty=34073
	culture=alteraci religion=cleric
	martial=5 diplomacy=7 stewardship=7 intrigue=7 learning=7
	trait=education_diplomacy_3 trait=greedy trait=craven trait=sadistic 
	father=58169	#Avremar
	436.8.12={ birth=yes }
	494.2.21={ death=yes }
}
58176={
	name=Rathar
	dynasty=34073
	culture=alteraci religion=cleric
	martial=6 diplomacy=7 stewardship=5 intrigue=4 learning=4
	trait=education_learning_2 trait=chaste 
	father=58169	#Avremar
	445.8.14={ birth=yes }
	500.12.24={ death=yes }
}
58177={
	name=Guitard
	dynasty=34073
	culture=alteraci religion=cleric
	martial=4 diplomacy=4 stewardship=7 intrigue=6 learning=8
	trait=education_martial_2 trait=paranoid trait=humble trait=generous trait=lustful 
	father=58173	#Tancrad
	452.7.27={ birth=yes }
	498.10.28={ death=yes }
}
58178={
	name=Lantbert
	dynasty=34073
	culture=alteraci religion=cleric
	martial=4 diplomacy=8 stewardship=7 intrigue=4 learning=4
	trait=education_stewardship_1 trait=arrogant trait=patient trait=sadistic trait=paranoid 
	father=58173	#Tancrad
	453.3.8={ birth=yes }
	500.8.21={ death=yes }
}
58179={
	name=Marcia
	female=yes
	dynasty=34073
	culture=alteraci religion=cleric
	father=58173	#Tancrad
	453.3.6={ birth=yes }
	521.3.28={ death=yes }
}
58180={
	name=Frothard
	dynasty=34073
	culture=alteraci religion=cleric
	martial=6 diplomacy=7 stewardship=4 intrigue=5 learning=8
	trait=education_stewardship_4 trait=cynical trait=sadistic trait=humble 
	father=58173	#Tancrad
	456.12.15={ birth=yes }
	528.6.29={ death=yes }
}
58181={
	name=Ursyn
	female=yes
	dynasty=34073
	culture=alteraci religion=cleric
	father=58173	#Tancrad
	460.7.1={ birth=yes }
	530.7.23={ death=yes }
}
58182={
	name=Alice
	female=yes
	dynasty=34073
	culture=alteraci religion=cleric
	father=58173	#Tancrad
	464.9.15={ birth=yes }
	525.5.11={ death=yes }
}
58183={
	name=Clarisse
	female=yes
	dynasty=34073
	culture=alteraci religion=cleric
	father=58173	#Tancrad
	470.6.20={ birth=yes }
	535.7.13={ death=yes }
}
58184={
	name=Maximus
	dynasty=34073
	culture=alteraci religion=cleric
	martial=4 diplomacy=8 stewardship=8 intrigue=6 learning=8
	trait=education_learning_3 trait=cynical trait=honest trait=sadistic trait=shy 
	father=58177	#Guitard
	469.1.21={ birth=yes }
	507.4.30={ death=yes }
}
58185={
	name=Parker
	female=yes
	dynasty=34073
	culture=alteraci religion=cleric
	father=58177	#Guitard
	470.6.5={ birth=yes }
	529.4.21={ death=yes }
}
58186={
	name=Landina
	female=yes
	dynasty=34073
	culture=alteraci religion=cleric
	father=58177	#Guitard
	471.1.10={ birth=yes }
	528.12.20={ death=yes }
}
58187={
	name=Ariane
	female=yes
	dynasty=34073
	culture=alteraci religion=cleric
	father=58177	#Guitard
	473.5.1={ birth=yes }
	523.5.27={ death=yes }
}
58188={
	name=Habitha
	female=yes
	dynasty=34073
	culture=alteraci religion=cleric
	father=58177	#Guitard
	478.12.24={ birth=yes }
	527.2.10={ death=yes }
}
58189={
	name=Nials
	female=yes
	dynasty=34073
	culture=alteraci religion=cleric
	father=58177	#Guitard
	484.9.1={ birth=yes }
	546.8.11={ death=yes }
}
58190={
	name=Yenn
	female=yes
	dynasty=34073
	culture=alteraci religion=cleric
	father=58177	#Guitard
	486.5.2={ birth=yes }
	551.3.3={ death=yes }
}
58191={
	name=Catriona
	female=yes
	dynasty=34073
	culture=alteraci religion=cleric
	father=58184	#Maximus
	486.4.17={ birth=yes }
	525.11.13={ death=yes }
}
58192={
	name=Wilona
	female=yes
	dynasty=34073
	culture=alteraci religion=cleric
	father=58184	#Maximus
	487.12.15={ birth=yes }
	530.4.25={ death=yes }
}
58193={
	name=Hildoin
	dynasty=34073
	culture=alteraci religion=cleric
	martial=4 diplomacy=7 stewardship=7 intrigue=8 learning=8
	trait=education_learning_2 trait=brave trait=lustful trait=deceitful 
	father=58184	#Maximus
	488.10.10={ birth=yes }
	531.9.8={ death=yes }
}
58194={
	name=Gerbert
	dynasty=34073
	culture=alteraci religion=cleric
	martial=6 diplomacy=8 stewardship=7 intrigue=6 learning=7
	trait=education_stewardship_4 trait=lustful trait=compassionate trait=paranoid trait=generous 
	father=58193	#Hildoin
	505.9.5={ birth=yes }
	569.11.2={ death=yes }
}
58195={
	name=Lucas
	dynasty=34073
	culture=alteraci religion=cleric
	martial=4 diplomacy=4 stewardship=6 intrigue=6 learning=7
	trait=education_diplomacy_4 trait=brave trait=sadistic trait=patient trait=drunkard 
	father=58193	#Hildoin
	505.12.16={ birth=yes }
	539.5.30={ death=yes }
}
58196={
	name=Gautmar
	dynasty=34073
	culture=alteraci religion=cleric
	martial=6 diplomacy=7 stewardship=5 intrigue=6 learning=7
	trait=education_learning_3 trait=wrathful trait=gregarious trait=arrogant trait=trusting 
	father=58193	#Hildoin
	510.8.3={ birth=yes }
	576.3.24={ death=yes }
}
58197={
	name=Samantha
	female=yes
	dynasty=34073
	culture=alteraci religion=cleric
	father=58193	#Hildoin
	517.8.15={ birth=yes }
	586.7.15={ death=yes }
}
58198={
	name=Aldedramn
	dynasty=34073
	culture=alteraci religion=cleric
	martial=6 diplomacy=5 stewardship=7 intrigue=7 learning=7
	trait=education_diplomacy_3 trait=lifestyle_herbalist trait=wrathful trait=honest 
	father=58194	#Gerbert
	522.7.24={ birth=yes }
	581.1.20={ death=yes }
}
58199={
	name=Robert
	dynasty=34073
	culture=alteraci religion=cleric
	martial=8 diplomacy=8 stewardship=4 intrigue=6 learning=7
	trait=education_stewardship_2 trait=greedy trait=paranoid trait=arbitrary trait=humble 
	father=58194	#Gerbert
	523.12.22={ birth=yes }
	582.1.25={ death=yes }
}
58200={
	name=Martin
	dynasty=34073
	culture=alteraci religion=cleric
	martial=6 diplomacy=4 stewardship=6 intrigue=7 learning=6
	trait=education_diplomacy_3 trait=paranoid trait=just trait=ill 
	father=58194	#Gerbert
	524.9.5={ birth=yes }
	569.3.19={ death=yes }
}
58201={
	name=Aliberta
	female=yes
	dynasty=34073
	culture=alteraci religion=cleric
	father=58194	#Gerbert
	527.6.4={ birth=yes }
	595.5.10={ death=yes }
}

#dynasty=34074
58202={
	name=Avremar
	dynasty=34074
	culture=alteraci religion=cleric
	martial=4 diplomacy=6 stewardship=8 intrigue=5 learning=4
	trait=education_martial_2 trait=lifestyle_herbalist trait=temperate trait=brave trait=patient 
	trait=just  
	299.7.5={ birth=yes }
	371.10.2={ death=yes }
}
58203={
	name=Adallinda
	female=yes
	dynasty=34074
	culture=alteraci religion=cleric
	father=58202	#Avremar
	316.11.23={ birth=yes }
	371.7.20={ death=yes }
}
58204={
	name=Teutbert
	dynasty=34074
	culture=alteraci religion=cleric
	martial=4 diplomacy=8 stewardship=5 intrigue=8 learning=5
	trait=education_learning_3 trait=just trait=patient trait=paranoid trait=diligent 
	father=58202	#Avremar
	317.12.9={ birth=yes }
	364.7.2={ death=yes }
}
58205={
	name=Cedrik
	dynasty=34074
	culture=alteraci religion=cleric
	martial=8 diplomacy=5 stewardship=4 intrigue=6 learning=4
	trait=education_learning_2 trait=diligent trait=gluttonous trait=humble trait=paranoid 
	father=58202	#Avremar
	320.5.27={ birth=yes }
	383.5.23={ death=yes }
}
58206={
	name=Bertilla
	female=yes
	dynasty=34074
	culture=alteraci religion=cleric
	father=58202	#Avremar
	324.2.24={ birth=yes }
	389.4.17={ death=yes }
}
58207={
	name=Edith
	female=yes
	dynasty=34074
	culture=alteraci religion=cleric
	father=58204	#Teutbert
	334.9.20={ birth=yes }
	412.5.18={ death=yes }
}
58208={
	name=Eva
	female=yes
	dynasty=34074
	culture=alteraci religion=cleric
	father=58204	#Teutbert
	335.8.15={ birth=yes }
	414.12.21={ death=yes }
}
58209={
	name=Ulfr
	dynasty=34074
	culture=alteraci religion=cleric
	martial=8 diplomacy=6 stewardship=5 intrigue=6 learning=4
	trait=education_intrigue_4 trait=arrogant trait=gregarious trait=brave 
	father=58204	#Teutbert
	336.9.23={ birth=yes }
	393.10.8={ death=yes }
}
58210={
	name=Zarise
	female=yes
	dynasty=34074
	culture=alteraci religion=cleric
	father=58204	#Teutbert
	339.2.12={ birth=yes }
	395.11.2={ death=yes }
}
58211={
	name=Leona
	female=yes
	dynasty=34074
	culture=alteraci religion=cleric
	father=58204	#Teutbert
	345.12.21={ birth=yes }
	384.10.20={ death=yes }
}
58212={
	name=Rodolf
	dynasty=34074
	culture=alteraci religion=cleric
	martial=6 diplomacy=6 stewardship=6 intrigue=4 learning=7
	trait=education_intrigue_4 trait=deceitful trait=sadistic trait=gregarious trait=arbitrary 
	trait=possessed_1 
	father=58209	#Ulfr
	354.8.14={ birth=yes }
	429.8.4={ death=yes }
}
58213={
	name=Ragambald
	dynasty=34074
	culture=alteraci religion=cleric
	martial=4 diplomacy=5 stewardship=6 intrigue=7 learning=4
	trait=education_stewardship_4 trait=celibate trait=paranoid trait=patient trait=diligent 
	trait=temperate  
	father=58209	#Ulfr
	360.11.16={ birth=yes }
	427.6.1={ death=yes }
}
58214={
	name=Lordain
	dynasty=34074
	culture=alteraci religion=cleric
	martial=6 diplomacy=6 stewardship=4 intrigue=6 learning=5
	trait=education_learning_1 trait=zealous trait=greedy 
	father=58209	#Ulfr
	366.11.20={ birth=yes }
	430.7.31={ death=yes }
}
58215={
	name=Hucbert
	dynasty=34074
	culture=alteraci religion=cleric
	martial=8 diplomacy=5 stewardship=7 intrigue=8 learning=8
	trait=education_diplomacy_4 trait=brave trait=wrathful trait=arbitrary trait=cynical 
	trait=lunatic_1 
	father=58212	#Rodolf
	371.1.7={ birth=yes }
	413.11.23={ death=yes }
}
58216={
	name=Jane
	female=yes
	dynasty=34074
	culture=alteraci religion=cleric
	father=58212	#Rodolf
	372.12.22={ birth=yes }
	425.10.14={ death=yes }
}
58217={
	name=Penley
	dynasty=34074
	culture=alteraci religion=cleric
	martial=5 diplomacy=4 stewardship=8 intrigue=8 learning=5
	trait=education_diplomacy_1 trait=wrathful trait=gluttonous trait=arrogant trait=shy 
	father=58212	#Rodolf
	374.6.12={ birth=yes }
	447.3.1={ death=yes }
}
58218={
	name=Godalbert
	dynasty=34074
	culture=alteraci religion=cleric
	martial=4 diplomacy=6 stewardship=4 intrigue=8 learning=5
	trait=education_learning_4 trait=craven trait=paranoid 
	father=58215	#Hucbert
	388.6.7={ birth=yes }
	438.3.31={ death=yes }
}
58219={
	name=Antonius
	dynasty=34074
	culture=alteraci religion=cleric
	martial=6 diplomacy=5 stewardship=5 intrigue=8 learning=8
	trait=education_stewardship_2 trait=scholar trait=sadistic trait=patient trait=greedy 
	trait=lustful 
	father=58215	#Hucbert
	390.9.2={ birth=yes }
	421.2.20={ death=yes }
}
58220={
	name=Camilla
	female=yes
	dynasty=34074
	culture=alteraci religion=cleric
	father=58215	#Hucbert
	397.7.22={ birth=yes }
	456.4.6={ death=yes }
}
58221={
	name=Hildegaud
	dynasty=34074
	culture=alteraci religion=cleric
	martial=6 diplomacy=8 stewardship=5 intrigue=6 learning=4
	trait=education_intrigue_3 trait=scholar trait=gregarious trait=cynical trait=arbitrary 
	trait=chaste trait=possessed_1 
	father=58218	#Godalbert
	405.9.8={ birth=yes }
	452.8.29={ death=yes }
}
58222={
	name=Janey
	female=yes
	dynasty=34074
	culture=alteraci religion=cleric
	father=58218	#Godalbert
	406.12.16={ birth=yes }
	476.7.12={ death=yes }
}
58223={
	name=Cedrik
	dynasty=34074
	culture=alteraci religion=cleric
	martial=5 diplomacy=7 stewardship=8 intrigue=7 learning=7
	trait=education_learning_4 trait=lustful trait=temperate trait=cynical trait=deceitful 
	father=58218	#Godalbert
	410.7.1={ birth=yes }
	472.10.25={ death=yes }
}
58224={
	name=Adalbald
	dynasty=34074
	culture=alteraci religion=cleric
	martial=7 diplomacy=4 stewardship=8 intrigue=7 learning=7
	trait=education_intrigue_2 trait=arbitrary trait=lazy trait=greedy trait=content 
	father=58218	#Godalbert
	417.10.10={ birth=yes }
	462.12.28={ death=yes }
}
58225={
	name=Clovis
	dynasty=34074
	culture=alteraci religion=cleric
	martial=5 diplomacy=7 stewardship=7 intrigue=4 learning=6
	trait=education_intrigue_3 trait=shy trait=arbitrary trait=deceitful trait=greedy 
	father=58221	#Hildegaud
	422.7.26={ birth=yes }
	473.4.10={ death=yes }
}
58226={
	name=Balduin
	dynasty=34074
	culture=alteraci religion=cleric
	martial=8 diplomacy=4 stewardship=5 intrigue=5 learning=5
	trait=education_stewardship_4 trait=brave trait=lustful trait=sadistic 
	father=58221	#Hildegaud
	423.1.4={ birth=yes }
	481.3.17={ death=yes }
}
58227={
	name=Ursyn
	female=yes
	dynasty=34074
	culture=alteraci religion=cleric
	father=58221	#Hildegaud
	423.3.8={ birth=yes }
	505.3.22={ death=yes }
}
58228={
	name=Gerhard
	dynasty=34074
	culture=alteraci religion=cleric
	martial=8 diplomacy=8 stewardship=5 intrigue=6 learning=6
	trait=education_learning_1 trait=paranoid trait=arbitrary trait=cynical trait=lazy 
	father=58221	#Hildegaud
	425.10.26={ birth=yes }
	468.8.29={ death=yes }
}
58229={
	name=Samantha
	female=yes
	dynasty=34074
	culture=alteraci religion=cleric
	father=58221	#Hildegaud
	428.10.12={ birth=yes }
	485.7.22={ death=yes }
}
58230={
	name=Cesaria
	female=yes
	dynasty=34074
	culture=alteraci religion=cleric
	father=58221	#Hildegaud
	432.9.9={ birth=yes }
	495.3.12={ death=yes }
}
58231={
	name=Vuitard
	dynasty=34074
	culture=alteraci religion=cleric
	martial=8 diplomacy=8 stewardship=8 intrigue=5 learning=7
	trait=education_intrigue_3 trait=cynical trait=diligent trait=arrogant trait=content 
	trait=beauty_good_3 
	father=58221	#Hildegaud
	435.6.3={ birth=yes }
	491.8.4={ death=yes }
}
58232={
	name=Siclevold
	dynasty=34074
	culture=alteraci religion=cleric
	martial=8 diplomacy=7 stewardship=8 intrigue=7 learning=8
	trait=education_intrigue_3 trait=lifestyle_mystic trait=content trait=lazy trait=generous 
	trait=wrathful 
	father=58225	#Clovis
	439.5.17={ birth=yes
		effect = {
			add_trait_xp = {
				trait = lifestyle_mystic
				value = 50
			}
		}
	}
	508.6.29={ death=yes }
}
58233={
	name=Dementia
	female=yes
	dynasty=34074
	culture=alteraci religion=cleric
	father=58225	#Clovis
	440.12.20={ birth=yes }
	503.11.21={ death=yes }
}
58234={
	name=Adallinda
	female=yes
	dynasty=34074
	culture=alteraci religion=cleric
	father=58225	#Clovis
	440.12.24={ birth=yes }
	510.1.29={ death=yes }
}
58235={
	name=Tassilo
	dynasty=34074
	culture=alteraci religion=cleric
	martial=6 diplomacy=6 stewardship=4 intrigue=6 learning=8
	trait=education_learning_2 trait=brave trait=shy trait=ambitious 
	father=58232	#Siclevold
	456.12.9={ birth=yes }
	510.1.18={ death=yes }
}
58236={
	name=Adalgari
	dynasty=34074
	culture=alteraci religion=cleric
	martial=7 diplomacy=7 stewardship=8 intrigue=4 learning=6
	trait=education_diplomacy_4 trait=arbitrary trait=sadistic trait=ill 
	father=58232	#Siclevold
	457.12.7={ birth=yes }
	508.1.10={ death=yes }
}
58237={
	name=Bree
	female=yes
	dynasty=34074
	culture=alteraci religion=cleric
	father=58232	#Siclevold
	458.4.16={ birth=yes }
	511.6.3={ death=yes }
}
58238={
	name=Antonius
	dynasty=34074
	culture=alteraci religion=cleric
	martial=6 diplomacy=4 stewardship=7 intrigue=8 learning=7
	trait=education_martial_2 trait=content trait=lazy 
	father=58235	#Tassilo
	473.12.25={ birth=yes }
	517.4.11={ death=yes }
}
58239={
	name=Theudemeres
	dynasty=34074
	culture=alteraci religion=cleric
	martial=6 diplomacy=6 stewardship=4 intrigue=7 learning=5
	trait=education_learning_3 trait=celibate trait=sadistic trait=generous trait=diligent 
	father=58235	#Tassilo
	474.5.27={ birth=yes }
	525.9.25={ death=yes }
}
58240={
	name=Wilona
	female=yes
	dynasty=34074
	culture=alteraci religion=cleric
	father=58235	#Tassilo
	474.5.1={ birth=yes }
	553.7.11={ death=yes }
}
58241={
	name=Fulcrad
	dynasty=34074
	culture=alteraci religion=cleric
	martial=7 diplomacy=4 stewardship=7 intrigue=6 learning=8
	trait=education_intrigue_3 trait=lifestyle_hunter trait=diligent trait=cynical trait=just 
	trait=humble  
	father=58235	#Tassilo
	474.3.19={ birth=yes
		effect = {
			add_trait_xp = {
				trait = lifestyle_hunter
				track = hunter
				value = 50
			}
		}
	}
	523.3.18={ death=yes }
}
58242={
	name=Habitha
	female=yes
	dynasty=34074
	culture=alteraci religion=cleric
	father=58235	#Tassilo
	475.3.26={ birth=yes }
	547.4.24={ death=yes }
}
58243={
	name=Eva
	female=yes
	dynasty=34074
	culture=alteraci religion=cleric
	father=58238	#Antonius
	490.5.7={ birth=yes }
	518.10.21={ death=yes }
}
58244={
	name=Austrechild
	female=yes
	dynasty=34074
	culture=alteraci religion=cleric
	father=58238	#Antonius
	490.9.6={ birth=yes }
	533.3.29={ death=yes }
}
58245={
	name=Ashnard
	dynasty=34074
	culture=alteraci religion=cleric
	martial=7 diplomacy=8 stewardship=5 intrigue=6 learning=6
	trait=education_intrigue_4 trait=temperate trait=chaste trait=beauty_good_3 
	father=58238	#Antonius
	487.7.14={ birth=yes }
	549.3.23={ death=yes }
}
58246={
	name=Austreberta
	female=yes
	dynasty=34074
	culture=alteraci religion=cleric
	father=58238	#Antonius
	493.4.24={ birth=yes }
	565.12.8={ death=yes }
}

#dynasty=none
58247={
	name=Wolfgang
	culture=alteraci religion=cleric
	martial=3 diplomacy=9 stewardship=6 intrigue=2 learning=5
	trait=education_diplomacy_2 trait=deceitful trait=shrewd trait=architect
	trait=just
	483.5.18={ birth=yes trait=creature_human }
	535.5.6={ death=yes }
}<|MERGE_RESOLUTION|>--- conflicted
+++ resolved
@@ -3,12 +3,8 @@
 	name=Aiden
 	dna=aiden_perenolde_dna
 	dynasty=34000
-<<<<<<< HEAD
-	culture=alteraci religion=cleric
-=======
-	culture=alteraci religion=holy_light
+	culture=alteraci religion=cleric
 	sexuality = heterosexual
->>>>>>> c4e90139
 	martial=6 diplomacy=4 stewardship=6 intrigue=6 learning=5
 	trait=education_diplomacy_2
 	trait=deceitful trait=shy trait=temperate trait=greedy
@@ -49,12 +45,8 @@
 	name=Isolde
 	dna = isolde_perenolde_dna
 	female=yes
-<<<<<<< HEAD
-	culture=alteraci religion=cleric
-=======
-	culture=alteraci religion=holy_light
+	culture=alteraci religion=cleric
 	sexuality = heterosexual
->>>>>>> c4e90139
 	martial=6 diplomacy=7 stewardship=7 intrigue=4 learning=6
 	trait=education_diplomacy_2 trait=patient trait=zealous
 	551.9.17={ birth=yes trait=creature_human }
@@ -599,12 +591,8 @@
 58100={
 	name=Zoltan
 	dynasty=34071
-<<<<<<< HEAD
-	culture=alteraci religion=cleric
-=======
-	culture=alteraci religion=holy_light
+	culture=alteraci religion=cleric
 	sexuality = heterosexual
->>>>>>> c4e90139
 	martial=4 diplomacy=5 stewardship=6 intrigue=3 learning=4
 	trait=education_stewardship_2
 	trait=gregarious trait=honest trait=patient trait=generous
@@ -620,12 +608,8 @@
 58101={
 	name=Lucina
 	female=yes
-<<<<<<< HEAD
-	culture=alteraci religion=cleric
-=======
-	culture=alteraci religion=holy_light
+	culture=alteraci religion=cleric
 	sexuality = heterosexual
->>>>>>> c4e90139
 	martial=5 diplomacy=4 stewardship=5 intrigue=4 learning=5
 	552.7.5={ birth=yes trait=creature_human }
 	598.1.18={ death=yes }
