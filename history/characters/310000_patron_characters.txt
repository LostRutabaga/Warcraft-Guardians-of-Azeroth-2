﻿# dynasty=125000
310000={
	name=Aberthol
	dynasty=125000
	culture=lordaeronian religion=cleric
	martial=8 diplomacy=4 stewardship=7 intrigue=5 learning=4
	trait=education_martial_3
	trait=scarred trait=intellect_good_3 trait=lifestyle_reveler trait=generous trait=diligent
	trait=patient trait=lustful  
	553.11.3={ birth=yes trait=creature_human }
	553.11.3={
		effect={add_patron_trait_character_effect=yes}
	}
	569.11.3={
		effect={
			set_variable = { name = wc_endurance_physical_lifestyle_additional_perks_variable value = wc_perks_needed_for_level_2_physical_trait_value }
			set_variable = { name = wc_strength_physical_lifestyle_additional_perks_variable value = wc_perks_needed_for_level_2_physical_trait_value }
		}
		# trait=physical_lifestyle_endurance_2
		# trait=physical_lifestyle_strength_2
	}
	590.1.1={
		effect={ set_variable = { name = wc_light_magic_lifestyle_additional_perks_variable value = wc_perks_needed_for_level_1_magic_trait_value } }
	}
	605.9.9={
		religion=scarlet
	}
	619.5.24={ death=yes }
}
# dynasty=125001
310010={ #Count
	name=Baemrahein
	dynasty=125001
	culture=high_elf religion=cult_of_sunwell
	martial=6 diplomacy=6 stewardship=4 intrigue=4 learning=6
	trait=education_diplomacy_4
	trait=intellect_good_3 trait=patient
	33.5.1={ birth=yes trait=creature_high_elf }
	33.5.1={
		effect={add_patron_trait_character_effect=yes}
	}
	53.5.1={
		effect={
			set_variable = { name = wc_endurance_physical_lifestyle_additional_perks_variable value = wc_perks_needed_for_level_2_physical_trait_value }
			set_variable = { name = wc_strength_physical_lifestyle_additional_perks_variable value = wc_perks_needed_for_level_2_physical_trait_value }
			set_variable = { name = wc_disorder_magic_lifestyle_additional_perks_variable value = wc_perks_needed_for_level_2_magic_trait_value }
		}
		# trait=physical_lifestyle_endurance_2
		# trait=physical_lifestyle_strength_2
	}
	603.10.1={
		culture=blood_elf
	}
	620.1.23={ death=yes }
}
# dynasty=125002
310020={ # Magnus Dalmatius
	name=Magnus
	dynasty=125002
	culture=tirassian religion=cleric
	martial=5 diplomacy=4 stewardship=6 intrigue=7 learning=7
	trait=intellect_good_3
	580.8.14={ birth=yes trait=creature_human }
	580.8.14={
		effect={add_patron_trait_character_effect=yes}
	}
	600.1.1={
		trait=education_martial_4
		effect={ 
			set_variable = { name = wc_shadow_magic_lifestyle_additional_perks_variable value = wc_perks_needed_for_level_3_magic_trait_value }
			make_character_crypto_religionist_effect = { CRYPTO_RELIGION = faith:forgotten_shadow }
		}
		trait=brave trait=zealous trait=wrathful trait=education_martial_prowess_4 
		trait=shy
	}
	610.7.10={ death=yes }
}
# dynasty=125003
310030={ # Nation Garza
	name=Tibault
	dynasty=125003
	culture=lordaeronian religion=cleric
	martial=8 diplomacy=6 stewardship=7 intrigue=2 learning=8
	trait=education_martial_4
	trait=physique_good_3 trait=strategist trait=diligent trait=patient trait=compassionate
	trait=honest 
	567.1.1={ birth=yes trait=creature_human }
	567.1.1={
		effect={add_patron_trait_character_effect=yes}
	}
	583.1.1={
		effect={
			set_variable = { name = wc_endurance_physical_lifestyle_additional_perks_variable value = wc_perks_needed_for_level_2_physical_trait_value }
			set_variable = { name = wc_strength_physical_lifestyle_additional_perks_variable value = wc_perks_needed_for_level_2_physical_trait_value }
		}
		# trait=physical_lifestyle_endurance_2
		# trait=physical_lifestyle_strength_2
	}
	590.1.1={
		effect={ set_variable = { name = wc_light_magic_lifestyle_additional_perks_variable value = wc_perks_needed_for_level_1_magic_trait_value } }
	}
	606.9.9={
		religion=scarlet
	}
	639.8.31={ death=yes }
}
# dynasty=125004
310040={
	name=Fyodor
	dynasty=125004
	culture=gilnean religion=cleric
	trait=education_stewardship_4
	trait=intellect_good_3
	582.1.1={ birth=yes trait=creature_human }
	582.1.1={
		effect={add_patron_trait_character_effect=yes}
	}
}
# dynasty=125005
310050={
	name=Kanath
	dynasty=125005
	culture=blackrock religion=orcish_shamanism
	martial=7 diplomacy=6 stewardship=4 intrigue=6 learning=7
	trait=education_martial_3
	trait=intellect_good_2 trait=diligent trait=brave trait=honest trait=just
	563.1.10={ birth=yes trait=creature_orc }
	563.1.10={
		effect={add_patron_trait_character_effect=yes}
	}
	581.1.10={
		effect={
			set_variable = { name = wc_endurance_physical_lifestyle_additional_perks_variable value = wc_perks_needed_for_level_3_physical_trait_value }
			set_variable = { name = wc_strength_physical_lifestyle_additional_perks_variable value = wc_perks_needed_for_level_3_physical_trait_value }
		}
		# trait=physical_lifestyle_endurance_3
		# trait=physical_lifestyle_strength_3
	}
	610.1.31={ death=yes }
}
# dynasty=125006
310060={ # Cait-eriona
	name=Caitlyn
	female=yes
	dynasty=125006
	culture=gilnean religion=cleric
	martial=4 diplomacy=4 stewardship=7 intrigue=4 learning=5
	trait=education_martial_2
	trait=beauty_good_3 trait=strong trait=lustful trait=wrathful trait=just trait=content 
	father=310061
	mother=310062
	585.1.10={ birth=yes trait=creature_human }
	585.1.10={
		effect={add_patron_trait_character_effect=yes}
	}
	601.1.1={
		effect={
			set_variable = { name = wc_endurance_physical_lifestyle_additional_perks_variable value = wc_perks_needed_for_level_3_physical_trait_value }
			set_variable = { name = wc_strength_physical_lifestyle_additional_perks_variable value = wc_perks_needed_for_level_3_physical_trait_value }
		}
		# trait=physical_lifestyle_endurance_3
		# trait=physical_lifestyle_strength_3
		add_prestige = 21
	}
	640.1.31={ death=yes }
}
310061={
	name=Stan
	culture=gilnean religion=cleric
	martial=4 diplomacy=5 stewardship=4 intrigue=4 learning=8
	trait=education_intrigue_4
	trait=gluttonous trait=just trait=arrogant
	539.10.26={ birth=yes trait=creature_human effect={add_fan_trait_character_effect=yes} }
	589.4.8={ death=yes }
}
310062={
	name=Cathrine
	female=yes
	culture=gilnean religion=cleric
	550.5.5={ birth=yes trait=creature_human effect={add_fan_trait_character_effect=yes} }
	589.7.16={ death=yes }
}
310063={
	name=Ryan
	sexuality = homosexual
	culture=gilnean religion=cleric
	martial=5 diplomacy=8 stewardship=6 intrigue=7 learning=7
	trait=education_martial_2
	trait=content trait=gluttonous trait=lazy trait=craven trait=lisping
	trait=drunkard
	father=310061
	mother=310062
	586.9.17={ birth=yes trait=creature_human effect={add_fan_trait_character_effect=yes} }
	620.11.4={ death=yes }
}
# dynasty=125007
310070={ # Mads Alslev Jurgensen
	name=Valeriia
	female=yes
	dynasty=125007
	culture=northern religion=cleric
	martial=7 diplomacy=7 stewardship=6 intrigue=7 learning=5
	575.7.19={ birth=yes trait=creature_human }
	575.7.19={
		effect={add_patron_trait_character_effect=yes}
	}
	595.1.1={
		trait=education_learning_4
		effect={ set_variable = { name = wc_light_magic_lifestyle_additional_perks_variable value = wc_perks_needed_for_level_3_magic_trait_value } }
		trait=shy trait=craven trait=ambitious trait=diligent
	}
	626.2.11={ death=yes }
}
# dynasty=125008
310080={ # Style72
	name=Vince
	dynasty=125008
	culture=lordaeronian religion=cleric
	martial=5 diplomacy=5 stewardship=5 intrigue=5 learning=5
	trait=education_martial_4
	trait=kinslayer_3 trait=lisping trait=intellect_good_2 trait=honest trait=shy trait=trusting
	trait=military_engineer trait=lustful trait=physique_good_3 
	trait = legitimized_bastard 
	562.4.25={ birth=yes trait=creature_human }
	562.4.25={
		effect={add_patron_trait_character_effect=yes}
	}
	562.4.25={ employer=60246 }		# c_tyrs_hand
	583.1.1={
		effect={
			set_variable = { name = wc_endurance_physical_lifestyle_additional_perks_variable value = wc_perks_needed_for_level_2_physical_trait_value }
			set_variable = { name = wc_strength_physical_lifestyle_additional_perks_variable value = wc_perks_needed_for_level_2_physical_trait_value }
		}
		# trait=physical_lifestyle_endurance_2
		# trait=physical_lifestyle_strength_2
	}
	590.1.1={
		effect={ set_variable = { name = wc_light_magic_lifestyle_additional_perks_variable value = wc_perks_needed_for_level_1_magic_trait_value } }
	}
	607.7.21={ death=yes }
}
# dynasty=125009
310090={ # Silverchase
	name=Magnus
	dynasty=125009
	culture=arathorian religion=cleric
	martial=6 diplomacy=6 stewardship=4 intrigue=7 learning=6
	trait=education_martial_4
	trait=physique_good_3 trait=beauty_good_3 trait=wrathful trait=arrogant trait=ambitious trait=brave
	561.10.26={ birth=yes trait=creature_human }
	561.10.26={
		effect={add_patron_trait_character_effect=yes}
	}
	577.10.26={
		effect={
			set_variable = { name = wc_endurance_physical_lifestyle_additional_perks_variable value = wc_perks_needed_for_level_3_physical_trait_value }
			set_variable = { name = wc_strength_physical_lifestyle_additional_perks_variable value = wc_perks_needed_for_level_3_physical_trait_value }
		}
		# trait=physical_lifestyle_endurance_3
		# trait=physical_lifestyle_strength_3
	}
	622.11.29={ death=yes }
}

# dynasty=125010
310100={
	name=Jebediah
	dynasty=125010
	culture=night_elf religion=kaldorei_religion
	martial=6 diplomacy=7 stewardship=7 intrigue=7 learning=6
	trait=education_learning_4
	trait=drunkard trait=cynical trait=wrathful
	2.6.16={ birth=yes trait=creature_night_elf }
	2.6.16={
		effect={add_patron_trait_character_effect=yes}
	}
	20.1.1={ effect={ set_variable = { name = wc_life_magic_lifestyle_additional_perks_variable value = wc_perks_needed_for_level_3_magic_trait_value } } }
	691.8.29={ death=yes }
}

# dynasty=125011
310110={
	name=Garmanosh
	dynasty=125011
	culture=bonechewer religion=orcish_shamanism
	martial=6 diplomacy=8 stewardship=6 intrigue=4 learning=7
	trait=education_learning_2
	trait=intellect_good_2 trait=lustful trait=wrathful trait=arbitrary trait=brave 
	566.10.1={ birth=yes trait=creature_orc }
	566.10.1={
		effect={
			add_patron_trait_character_effect=yes 
			make_character_crypto_religionist_effect = { CRYPTO_RELIGION = faith:orcish_fel }
		}
	}
	582.10.1={ effect={ set_variable = { name = wc_disorder_magic_lifestyle_additional_perks_variable value = wc_perks_needed_for_level_3_magic_trait_value } } }
	615.2.6={ death=yes }
}

# dynasty=125012
310120={
	name=Medragore
	dynasty=125012
	culture=goblin religion=cult_of_wealth
	martial=4 diplomacy=8 stewardship=7 intrigue=5 learning=6
	trait=education_intrigue_4
	trait=greedy trait=paranoid
	566.2.10={
		birth=yes trait=creature_goblin
		employer=64000
		effect={add_patron_trait_character_effect=yes}
	}
	582.2.10={
		effect={ set_variable = { name = wc_disorder_magic_lifestyle_additional_perks_variable value = wc_perks_needed_for_level_3_magic_trait_value } }
	}
	620.6.7={ death=yes }
}

# dynasty=125013
310130={
	name=Rimaka
	dynasty=125013
	culture=gurubashi religion=gurubism
	martial=6 diplomacy=6 stewardship=6 intrigue=6 learning=6
	trait=education_martial_2
	trait=lifestyle_hunter trait=physique_good_3 trait=sadistic trait=wrathful trait=paranoid trait=ambitious
	561.2.10={ birth=yes trait=creature_troll }
	561.2.10={
		effect={
			add_patron_trait_character_effect=yes 
			make_character_crypto_religionist_effect = { CRYPTO_RELIGION = faith:cult_of_hakkar }
		}
	}
	577.2.10={
		effect={
			set_variable = { name = wc_endurance_physical_lifestyle_additional_perks_variable value = wc_perks_needed_for_level_3_physical_trait_value }
			set_variable = { name = wc_strength_physical_lifestyle_additional_perks_variable value = wc_perks_needed_for_level_3_physical_trait_value }
		}
		# trait=physical_lifestyle_endurance_3
		# trait=physical_lifestyle_strength_3
	}
	620.6.7={ death=yes }
}

# dynasty=125014
310140={
	name=Wolfram
	dynasty=125014
	culture=blackrock religion=orcish_shamanism
	martial=5 diplomacy=5 stewardship=5 intrigue=5 learning=5
	trait=education_stewardship_3
	trait=arrogant trait=patient trait=sadistic trait=kinslayer_3 trait=gregarious
	trait=strong
	trait=lifestyle_hunter
	560.1.1={ birth=yes trait=creature_orc effect={add_fan_trait_character_effect=yes} }
	576.1.1={
		effect={
			set_variable = { name = wc_endurance_physical_lifestyle_additional_perks_variable value = wc_perks_needed_for_level_3_physical_trait_value }
			set_variable = { name = wc_dexterity_physical_lifestyle_additional_perks_variable value = wc_perks_needed_for_level_3_physical_trait_value }
		}
		# trait=physical_lifestyle_endurance_3
		# trait=physical_lifestyle_dexterity_3
	}
	658.10.21={ death=yes }
}

# dynasty=125015
310150={
	name="Ar'thok"
	dynasty=125015
	culture=warsong religion=cleric
	martial=5 diplomacy=5 stewardship=5 intrigue=5 learning=5
	trait=education_martial_3
	trait=honest trait=just trait=arrogant trait=wrathful 
	trait=physique_good_3
	trait=education_martial_prowess_4
	560.1.1={ birth=yes trait=creature_orc effect={add_fan_trait_character_effect=yes} }
	576.1.1={
		effect={
			set_variable = { name = wc_endurance_physical_lifestyle_additional_perks_variable value = wc_perks_needed_for_level_2_physical_trait_value }
			set_variable = { name = wc_strength_physical_lifestyle_additional_perks_variable value = wc_perks_needed_for_level_2_physical_trait_value }
		}
		# trait=physical_lifestyle_endurance_2
		# trait=physical_lifestyle_strength_2
	}
	583.1.1={
		employer=10019	# Durotan
	}
	590.1.1={
		effect={ set_variable = { name = wc_light_magic_lifestyle_additional_perks_variable value = wc_perks_needed_for_level_1_magic_trait_value } }
	}
	603.1.1={
		employer=10021	# Go'el
	}
	658.10.21={ death=yes }
}

# dynasty=125016
310160={
	name=Captain_Boo
	dynasty=125016
<<<<<<< HEAD
	culture=quilboar religion=cleric # secret_religion=scarlet
=======
	culture=quilboar religion=holy_light
>>>>>>> b063169e
	martial=5 diplomacy=5 stewardship=5 intrigue=5 learning=5
	trait=education_martial_3
	trait=trusting trait=one_eyed trait=stubborn trait=zealous
	trait=strong
	trait=lifestyle_mystic
	560.1.1={ birth=yes trait=creature_quilboar culture=lordaeronian 
		effect={
			add_fan_trait_character_effect=yes
			make_character_crypto_religionist_effect = { CRYPTO_RELIGION = faith:scarlet_light }
		}
	}
	576.1.1={
		effect={
			set_variable = { name = wc_endurance_physical_lifestyle_additional_perks_variable value = wc_perks_needed_for_level_2_physical_trait_value }
			set_variable = { name = wc_strength_physical_lifestyle_additional_perks_variable value = wc_perks_needed_for_level_2_physical_trait_value }
		}
		# trait=physical_lifestyle_endurance_2
		# trait=physical_lifestyle_strength_2
	}
	590.1.1={
		effect={ set_variable = { name = wc_light_magic_lifestyle_additional_perks_variable value = wc_perks_needed_for_level_1_magic_trait_value } }
	}
	643.2.23={ death=yes }
}

# Commented out because I created new character for Alvieck, 310370
# dynasty=125017
# 310170={ #Courtier #Alvieck
	# name="Gubl-Blugl"
	# dynasty=125017
	# culture=murloc religion=water_deities
	# martial=5 diplomacy=5 stewardship=5 intrigue=5 learning=5
	# trait=education_learning_3
	# effect={add_fan_trait_character_effect=yes}
	# trait=wrathful trait=physique_bad_2 trait=ambitious
	# trait=intellect_good_2
	# disallow_random_traits = yes
	# 560.1.1={ birth=yes trait=creature_murloc }
	# 643.2.23={ death=yes }
# }

# dynasty=125018
310180={
	name="Run'themas"
	dynasty=125018
	culture=high_elf religion=cult_of_sunwell
	dna = Runthemas_dna
	martial=5 diplomacy=5 stewardship=5 intrigue=5 learning=5
	trait=education_martial_2
	trait=shy trait=zealous trait=stubborn trait=scarred
	trait=beauty_good_3
	560.1.1={ birth=yes trait=creature_high_elf effect={add_fan_trait_character_effect=yes} }
	576.1.1={
		effect={
			set_variable = { name = wc_endurance_physical_lifestyle_additional_perks_variable value = wc_perks_needed_for_level_2_physical_trait_value }
			set_variable = { name = wc_strength_physical_lifestyle_additional_perks_variable value = wc_perks_needed_for_level_2_physical_trait_value }
		}
		# trait=physical_lifestyle_endurance_2
		# trait=physical_lifestyle_strength_2
	}
	603.10.1={
		culture=blood_elf
	}
	643.2.23={ death=yes }
}

# dynasty=125019
310190={
	name=Urist
	dynasty=125019
	culture=bronzebeard religion=khazic
	martial=5 diplomacy=5 stewardship=5 intrigue=5 learning=5
	trait=education_martial_2
	trait=scarred trait=diligent trait=brave trait=arrogant
	trait=intellect_good_2
	trait=education_martial_prowess_4
	560.1.1={ birth=yes trait=creature_dwarf effect={add_fan_trait_character_effect=yes} }
	576.1.1={
		effect={
			set_variable = { name = wc_endurance_physical_lifestyle_additional_perks_variable value = wc_perks_needed_for_level_3_physical_trait_value }
			set_variable = { name = wc_strength_physical_lifestyle_additional_perks_variable value = wc_perks_needed_for_level_3_physical_trait_value }
		}
		# trait=physical_lifestyle_endurance_3
		# trait=physical_lifestyle_strength_3
	}
	643.2.23={ death=yes }
}

# dynasty=125020
310200={
	name=Anerian
	dynasty=125020
	culture=high_elf religion=cult_of_sunwell
	martial=5 diplomacy=5 stewardship=5 intrigue=5 learning=5
	trait=education_martial_3
	trait=paranoid trait=sadistic trait=cynical trait=ambitious
	trait=intellect_good_3
	trait=schemer
	560.1.1={ birth=yes trait=creature_high_elf 
		effect={
			add_fan_trait_character_effect=yes 
			make_character_crypto_religionist_effect = { CRYPTO_RELIGION = faith:burning_legion_religion }
		} 
	}
	580.1.1={
		effect={ set_variable = { name = wc_order_magic_lifestyle_additional_perks_variable value = wc_perks_needed_for_level_3_magic_trait_value } }
	}
	603.10.1={
		culture=blood_elf
	}
	643.2.23={ death=yes }
}

# dynasty=125021
310210={
	name=Balovar
	dynasty=125021
<<<<<<< HEAD
	culture=lordaeronian religion=cleric # secret_religion=maldraxxi
=======
	culture=lordaeronian religion=holy_light
>>>>>>> b063169e
	martial=5 diplomacy=5 stewardship=5 intrigue=5 learning=5
	trait=education_intrigue_4
	trait=physique_bad_3 trait=diligent trait=stubborn
	trait=shrewd
	trait=schemer
	560.1.1={ birth=yes trait=creature_human
		effect={
			add_fan_trait_character_effect=yes
			make_character_crypto_religionist_effect = { CRYPTO_RELIGION = faith:maldraxxi }
		} 
	}
	576.1.1={ effect={ set_variable = { name = wc_death_magic_lifestyle_additional_perks_variable value = wc_perks_needed_for_level_3_magic_trait_value } } }
	600.1.1={
		effect = { make_character_crypto_religionist_effect = { CRYPTO_RELIGION = faith:death_god } }
	}
	643.2.23={ death=yes }
}

# dynasty=125022
310220={
	name=Merub
	dynasty=125022
	culture=tolvir religion=cleric
	martial=5 diplomacy=5 stewardship=5 intrigue=5 learning=5
	trait=education_learning_3
	trait=one_eyed trait=stubborn
	trait=magic_good_1
	trait=scholar
	560.1.1={ birth=yes trait=creature_tolvir effect={add_fan_trait_character_effect=yes} }
	580.1.1={
		give_nickname = nick_the_mystery_seeker
		effect={ set_variable = { name = wc_order_magic_lifestyle_additional_perks_variable value = wc_perks_needed_for_level_3_magic_trait_value } }
	}
	643.2.23={ death=yes }
}

# dynasty=125023
310230={
	name=Andros
	dynasty=125023
	culture=arathorian religion=cleric
	martial=5 diplomacy=5 stewardship=5 intrigue=5 learning=5
	trait=education_martial_3
	trait=arrogant trait=ambitious trait=scarred trait = legitimized_bastard trait=physique_good_1 trait=lustful trait=brave
	trait=beauty_good_3
	trait=strategist
	560.5.8={ birth=yes trait=creature_human effect={add_patron_trait_character_effect=yes} }
	576.5.8={
		effect={
			set_variable = { name = wc_endurance_physical_lifestyle_additional_perks_variable value = wc_perks_needed_for_level_2_physical_trait_value }
			set_variable = { name = wc_strength_physical_lifestyle_additional_perks_variable value = wc_perks_needed_for_level_2_physical_trait_value }
		}
		# trait=physical_lifestyle_endurance_2
		# trait=physical_lifestyle_strength_2
	}
	590.1.1={
		effect={ set_variable = { name = wc_light_magic_lifestyle_additional_perks_variable value = wc_perks_needed_for_level_1_magic_trait_value } }
	}
	620.7.15={ death=yes }
}

# dynasty=125024
310240={
	name=Elendur
	dynasty=125024
	culture=azerothian religion=cleric
	martial=5 diplomacy=5 stewardship=5 intrigue=5 learning=5
	trait=education_martial_4
	trait=physique_good_3
	trait=strategist
	559.12.19={ birth=yes trait=creature_human effect={add_patron_trait_character_effect=yes} }
	575.12.19={
		effect={
			set_variable = { name = wc_endurance_physical_lifestyle_additional_perks_variable value = wc_perks_needed_for_level_2_physical_trait_value }
			set_variable = { name = wc_strength_physical_lifestyle_additional_perks_variable value = wc_perks_needed_for_level_2_physical_trait_value }
		}
		# trait=physical_lifestyle_endurance_2
		# trait=physical_lifestyle_strength_2
	}
	590.1.1={
		effect={ set_variable = { name = wc_light_magic_lifestyle_additional_perks_variable value = wc_perks_needed_for_level_1_magic_trait_value } }
	}
	643.11.9={ death=yes }
}

# dynasty=125025
310250={
	name=Gilbertus
	dynasty=125025
	culture=alteraci religion=cleric
	martial=5 diplomacy=5 stewardship=5 intrigue=5 learning=5
	trait=education_martial_2
	trait=diligent 
	trait=physique_good_3
	trait=scholar
	559.1.4={ birth=yes trait=creature_human effect={add_patron_trait_character_effect=yes} }
	575.1.4={
		effect={
			set_variable = { name = wc_endurance_physical_lifestyle_additional_perks_variable value = wc_perks_needed_for_level_2_physical_trait_value }
			set_variable = { name = wc_strength_physical_lifestyle_additional_perks_variable value = wc_perks_needed_for_level_2_physical_trait_value }
		}
		# trait=physical_lifestyle_endurance_2
		# trait=physical_lifestyle_strength_2
	}
	590.1.1={
		effect={ set_variable = { name = wc_light_magic_lifestyle_additional_perks_variable value = wc_perks_needed_for_level_1_magic_trait_value } }
	}
	629.4.6={ death=yes }
}

# dynasty=125026
310260={
	name=Kanista
	female=yes
	dynasty=125026
	culture=alteraci religion=cleric
	martial=5 diplomacy=5 stewardship=5 intrigue=5 learning=5
	trait=education_martial_2
	trait=brave trait=cynical trait=paranoid trait=rough_terrain_expert trait=patient
	trait=shrewd
	trait=lifestyle_hunter
	559.9.21={ birth=yes trait=creature_human effect={add_patron_trait_character_effect=yes} }
	575.9.21={
		effect={
			set_variable = { name = wc_endurance_physical_lifestyle_additional_perks_variable value = wc_perks_needed_for_level_3_physical_trait_value }
			set_variable = { name = wc_dexterity_physical_lifestyle_additional_perks_variable value = wc_perks_needed_for_level_3_physical_trait_value }
		}
		# trait=physical_lifestyle_endurance_3
		# trait=physical_lifestyle_dexterity_3
	}
	632.4.11={ death=yes }
}

# dynasty=125027
310270={
	name=Severnaya
	female=yes
	dynasty=125027
	culture=high_elf religion=cleric
	martial=5 diplomacy=5 stewardship=5 intrigue=5 learning=5
	trait=education_martial_1
	trait=lifestyle_reveler trait=drunkard
	trait=beauty_bad_1
	trait=lifestyle_hunter
	300.5.15={ birth=yes trait=creature_high_elf effect={add_patron_trait_character_effect=yes} }
	316.5.15={
		effect={
			set_variable = { name = wc_endurance_physical_lifestyle_additional_perks_variable value = wc_perks_needed_for_level_3_physical_trait_value }
			set_variable = { name = wc_dexterity_physical_lifestyle_additional_perks_variable value = wc_perks_needed_for_level_3_physical_trait_value }
		}
		# trait=physical_lifestyle_endurance_3
		# trait=physical_lifestyle_dexterity_3
	}
	603.10.1={
		culture=blood_elf
	}
	631.9.15={ death=yes }
}

# dynasty=125028
310280={ #Count #Mark D Vincent
	name=Markus
	dynasty=125028
	culture=tirassian religion=old_ways
	martial=5 diplomacy=5 stewardship=5 intrigue=5 learning=5
	trait=intellect_good_2
	559.1.19={ birth=yes trait=creature_human effect={add_patron_trait_character_effect=yes} }
	580.1.1={
		trait=education_martial_4
		effect={ set_variable = { name = wc_life_magic_lifestyle_additional_perks_variable value = wc_perks_needed_for_level_3_magic_trait_value } }
		trait=shy trait=gluttonous trait=wrathful trait=lustful
		trait=lifestyle_mystic
	}
	650.5.31={ death=yes }
}

# dynasty=125029
310290={ #Baron #Liu Jiaming
	name=Jia'ming
	dynasty=125029
	culture=farraki religion=farrism
	martial=5 diplomacy=5 stewardship=5 intrigue=5 learning=5
	trait=intellect_good_3
	559.1.2={ birth=yes trait=creature_troll effect={add_patron_trait_character_effect=yes} }
	580.1.1={
		trait=education_learning_4
		effect={
			set_variable = { name = wc_death_magic_lifestyle_additional_perks_variable value = wc_perks_needed_for_level_2_magic_trait_value }
			set_variable = { name = wc_elemental_fire_magic_lifestyle_additional_perks_variable value = wc_perks_needed_for_level_2_magic_trait_value }
		}
		trait=scholar
	}
	650.7.2={ death=yes }
}

# dynasty=125030
310300={ #Count #Itachiaurion
	name=Hardbeard
	dynasty=125030
	culture=bronzebeard religion=mystery_of_the_makers
	martial=5 diplomacy=5 stewardship=5 intrigue=5 learning=5
	trait=physique_good_3
	500.1.3={ birth=yes trait=creature_dwarf effect={add_patron_trait_character_effect=yes} }
	520.1.1={
		trait=education_martial_4
		effect={
			set_variable = { name = wc_endurance_physical_lifestyle_additional_perks_variable value = wc_perks_needed_for_level_3_physical_trait_value }
			set_variable = { name = wc_strength_physical_lifestyle_additional_perks_variable value = wc_perks_needed_for_level_3_physical_trait_value }
		}
		# trait=physical_lifestyle_endurance_3
		# trait=physical_lifestyle_strength_3
		trait=wrathful trait=arrogant trait=brave
		trait=education_martial_prowess_4
	}
	650.9.4={ death=yes }
}

# dynasty=125031
310310={ #Count #noah
	name=Barkeins
	dynasty=125031
	culture=high_elf religion=cult_of_sunwell
	martial=5 diplomacy=5 stewardship=5 intrigue=5 learning=5
	300.8.7={ birth=yes trait=creature_high_elf effect={add_patron_trait_character_effect=yes} }
	320.1.1={
		trait=education_martial_4
		effect={
			set_variable = { name = wc_endurance_physical_lifestyle_additional_perks_variable value = wc_perks_needed_for_level_3_physical_trait_value }
			set_variable = { name = wc_strength_physical_lifestyle_additional_perks_variable value = wc_perks_needed_for_level_3_physical_trait_value }
		}
		# trait=physical_lifestyle_endurance_3
		# trait=physical_lifestyle_strength_3
		trait=wrathful trait=sadistic trait=lazy
		trait=strong
		trait=lifestyle_hunter
	}
	600.1.1={
		effect = { make_character_crypto_religionist_effect = { CRYPTO_RELIGION = faith:death_god } }
	}
	603.8.1={
		religion=death_god
	}
	620.1.22={ death=yes }
}

# dynasty=125032
310320={ #Count #Jacob Singleton
	name=Malin
	dynasty=125032
	culture=gilnean religion=old_ways
	martial=5 diplomacy=5 stewardship=5 intrigue=5 learning=5
	trait=magic_good_1
	559.11.21={ birth=yes trait=creature_human effect={add_patron_trait_character_effect=yes} }
	580.1.1={
		trait=education_intrigue_4
		effect={ set_variable = { name = wc_life_magic_lifestyle_additional_perks_variable value = wc_perks_needed_for_level_3_magic_trait_value } }
		trait=schemer
	}
	630.8.22={ death=yes }
}

# dynasty=125033
310330={ #Count #Jan Straka
	name=Mylesia
	female=yes
	dynasty=125033
	culture=high_elf religion=cult_of_sunwell
	martial=5 diplomacy=5 stewardship=5 intrigue=5 learning=5
	trait=intellect_good_3
	300.12.14={ birth=yes trait=creature_high_elf effect={add_patron_trait_character_effect=yes} }
	320.1.1={
		trait=education_learning_4
		effect={
			set_variable = { name = wc_light_magic_lifestyle_additional_perks_variable value = wc_perks_needed_for_level_3_magic_trait_value }
			# set_light_gfx_effect=yes
		}
		trait=compassionate trait=trusting trait=honest trait=shy
		trait=theologian
	}
	603.10.1={
		culture=blood_elf
	}
	633.5.25={ death=yes }
}

# dynasty=125034
310340={ #Count #Theoderic
	name=Theoderic
	dynasty=125034
	culture=lordaeronian religion=cleric
	martial=5 diplomacy=5 stewardship=5 intrigue=5 learning=5
	trait=education_martial_3
	trait=physique_good_3
	trait=lustful trait=brave
	553.1.20={ birth=yes trait=creature_human effect={add_patron_trait_character_effect=yes} }
	583.1.1={
		effect={
			set_variable = { name = wc_endurance_physical_lifestyle_additional_perks_variable value = wc_perks_needed_for_level_2_physical_trait_value }
			set_variable = { name = wc_strength_physical_lifestyle_additional_perks_variable value = wc_perks_needed_for_level_2_physical_trait_value }
		}
		# trait=physical_lifestyle_endurance_2
		# trait=physical_lifestyle_strength_2
		trait=strategist
	}
	590.1.1={
		effect={ set_variable = { name = wc_light_magic_lifestyle_additional_perks_variable value = wc_perks_needed_for_level_1_magic_trait_value } }
	}
	630.6.22={ death=yes }
}

# dynasty=125035
310350={ #Count #SimYRuler
	name=Alexander
	dynasty=125035
<<<<<<< HEAD
	culture=azerothian religion=rationalism # secret_religion=cleric
=======
	culture=azerothian religion=rationalism
>>>>>>> b063169e
	martial=5 diplomacy=5 stewardship=5 intrigue=5 learning=5
	trait=education_martial_3
	trait=intellect_good_3
	552.9.5={ birth=yes trait=creature_human 
		effect={
			add_patron_trait_character_effect=yes
			make_character_crypto_religionist_effect = { CRYPTO_RELIGION = faith:holy_light }
		} 
	}
	583.1.1={
		effect={
			set_variable = { name = wc_endurance_physical_lifestyle_additional_perks_variable value = wc_perks_needed_for_level_2_physical_trait_value }
			set_variable = { name = wc_strength_physical_lifestyle_additional_perks_variable value = wc_perks_needed_for_level_2_physical_trait_value }
		}
		# trait=physical_lifestyle_endurance_2
		# trait=physical_lifestyle_strength_2
		trait=architect
	}
	590.1.1={
		effect={ set_variable = { name = wc_light_magic_lifestyle_additional_perks_variable value = wc_perks_needed_for_level_1_magic_trait_value } }
	}
	630.10.21={ death=yes }
}

# dynasty=125036
310360={ #Courtier #Callum Sparkes
	name=Reignald
	dynasty=125036
	culture=tirassian religion=cleric
	martial=5 diplomacy=5 stewardship=5 intrigue=5 learning=5
	trait=education_martial_2
	trait=lustful trait=arrogant trait=diligent
	563.10.7={ birth=yes trait=creature_human effect={add_patron_trait_character_effect=yes} }
	583.1.1={
		effect={
			set_variable = { name = wc_endurance_physical_lifestyle_additional_perks_variable value = wc_perks_needed_for_level_3_physical_trait_value }
			set_variable = { name = wc_strength_physical_lifestyle_additional_perks_variable value = wc_perks_needed_for_level_3_physical_trait_value }
		}
		# trait=physical_lifestyle_endurance_3
		# trait=physical_lifestyle_strength_3
		trait=shrewd
		trait=education_martial_prowess_4
	}
	622.8.27={ death=yes }
}

# dynasty=125037
310370={ #Count #Alvieck
	name=Blung-Blung
	dynasty=125037
	culture=murloc religion=water_deities
	martial=5 diplomacy=5 stewardship=5 intrigue=5 learning=5
	trait=education_diplomacy_4
	trait=intellect_good_3
	trait=ambitious trait=patient trait=cynical trait=sadistic
	563.10.14={ birth=yes trait=creature_murloc effect={add_patron_trait_character_effect=yes} }
	583.1.1={
		effect={ set_variable = { name = wc_order_magic_lifestyle_additional_perks_variable value = wc_perks_needed_for_level_3_magic_trait_value } }
		trait=lifestyle_mystic
	}
	636.2.18={ death=yes }
}

# dynasty=125038
310380={ #Courtier #Melorandor
	name=Melorandor
	dynasty=125038
	culture=night_elf religion=kaldorei_religion
	martial=5 diplomacy=5 stewardship=5 intrigue=5 learning=5
	trait=magic_good_1
	563.9.9={ birth=yes trait=creature_night_elf effect={add_patron_trait_character_effect=yes} }
	583.1.1={
		trait=education_diplomacy_4
		effect={ set_variable = { name = wc_order_magic_lifestyle_additional_perks_variable value = wc_perks_needed_for_level_3_magic_trait_value } }
		trait=lifestyle_mystic
		trait=ambitious trait=lustful trait=lazy trait=cynical
	}
	700.4.18={ death=yes }
}

# dynasty=125039
310390={ #Count #Francis Morin
	name=Athael
	dynasty=125039
	culture=lordaeronian religion=cleric
	martial=5 diplomacy=5 stewardship=5 intrigue=5 learning=5
	trait=intellect_good_2 trait=beauty_bad_3
	563.6.6={ birth=yes trait=creature_human effect={add_patron_trait_character_effect=yes} }
	583.1.1={
		trait=education_learning_3
		effect={ set_variable = { name = wc_light_magic_lifestyle_additional_perks_variable value = wc_perks_needed_for_level_3_magic_trait_value } }
		trait=scholar
		trait=celibate trait=diligent trait=wrathful trait=arrogant trait=deceitful  
	}
	604.1.1={
		religion=scarlet
	}
	648.1.5={ death=yes }
}

#dynasty=125040
310400={ #Count #Spartan
	name=Edward
	dynasty=125040
	culture=gilnean religion=cleric
	martial=5 diplomacy=5 stewardship=5 intrigue=5 learning=5
	559.12.15={ birth=yes trait=creature_human effect={add_patron_trait_character_effect=yes} }
	580.1.1={
		trait=education_intrigue_3
		effect={
			set_variable = { name = wc_dexterity_physical_lifestyle_additional_perks_variable value = wc_perks_needed_for_level_3_physical_trait_value }
			set_variable = { name = wc_strength_physical_lifestyle_additional_perks_variable value = wc_perks_needed_for_level_3_physical_trait_value }
		}
		# trait=physical_lifestyle_dexterity_3
		# trait=physical_lifestyle_strength_3
		trait=shrewd
		trait=strategist
		trait=ambitious trait=arrogant trait=greedy trait=patient
	}
	612.10.28={ death=yes }
}

#dynasty=125041
310410={ #Count #Daruthyr
	name=Gyliad
	dynasty=125041
<<<<<<< HEAD
	culture=arathorian religion=cleric # secret_religion=old_ways
=======
	culture=arathorian religion=holy_light
>>>>>>> b063169e
	martial=0 diplomacy=5 stewardship=5 intrigue=5 learning=5
	trait = legitimized_bastard
	#trait = lefthanded
	trait=beauty_good_3
	560.1.27={ birth=yes trait=creature_human
		effect={
			add_patron_trait_character_effect=yes
			make_character_crypto_religionist_effect = { CRYPTO_RELIGION = faith:old_ways } 
		}
	}
	580.1.1={
		trait=education_martial_4
		effect={
			set_variable = { name = wc_endurance_physical_lifestyle_additional_perks_variable value = wc_perks_needed_for_level_3_physical_trait_value }
			set_variable = { name = wc_strength_physical_lifestyle_additional_perks_variable value = wc_perks_needed_for_level_3_physical_trait_value }
		}
		# trait=physical_lifestyle_endurance_3
		# trait=physical_lifestyle_strength_3
		trait=lifestyle_mystic
		trait=scarred trait=one_eyed trait=lustful trait=wrathful trait=brave trait=zealous trait=unyielding_defender trait=rough_terrain_expert
	}
	616.7.30={ death=yes }
}

#dynasty=125042
310420={ #Count #BadManCZ
	name=Sedrieth
	female = yes
	dynasty=125042
	culture=night_elf religion=kaldorei_religion
	martial=5 diplomacy=5 stewardship=5 intrigue=5 learning=5
	trait=education_stewardship_2
	559.4.22={ birth=yes trait=creature_night_elf effect={add_patron_trait_character_effect=yes} }
	580.1.1={
		trait=shrewd
		trait=education_martial_prowess_4
	}
	623.2.10={ death=yes }
}

#dynasty=125043
310430={ #Count #Adam M
	name=Glarr'glarr
	dynasty=125043
<<<<<<< HEAD
	culture=gurubashi religion=gurubism # secret_religion=kirin_torian
=======
	culture=gurubashi religion=gurubism
>>>>>>> b063169e
	martial=5 diplomacy=5 stewardship=5 intrigue=5 learning=5
	trait=education_learning_3
	559.3.22={ birth=yes trait=creature_troll
		effect={
			add_patron_trait_character_effect=yes
			make_character_crypto_religionist_effect = { CRYPTO_RELIGION = faith:kirin_tor }
		}
	}
	580.1.1={
		effect={ set_variable = { name = wc_order_magic_lifestyle_additional_perks_variable value = wc_perks_needed_for_level_3_magic_trait_value } }
		trait=magic_good_1
		trait=scholar
	}
	617.12.23={ death=yes }
}

#dynasty=125044
310440={ #Count #Wiggles The Sea Turtle
	name=Willis
	dynasty=125044
	culture=tirassian religion=tidemother
	martial=5 diplomacy=5 stewardship=5 intrigue=5 learning=5
	559.9.26={ birth=yes trait=creature_human effect={add_patron_trait_character_effect=yes} }
	580.1.1={
		trait=education_martial_2
		effect={
			set_variable = { name = wc_endurance_physical_lifestyle_additional_perks_variable value = wc_perks_needed_for_level_3_physical_trait_value }
			set_variable = { name = wc_strength_physical_lifestyle_additional_perks_variable value = wc_perks_needed_for_level_3_physical_trait_value }
		}
		# trait=physical_lifestyle_endurance_3
		# trait=physical_lifestyle_strength_3
		trait=shrewd
		trait=education_martial_prowess_4
		trait=diligent trait=patient trait=brave trait=stubborn
	}
	611.1.23={ death=yes }
}

#dynasty=125045
#Should be in the Hinterlands
310450={ #Count #Anders Rosnes Kvamme
	name=Mace'alai
	dynasty=125045
	culture=amani religion=amism
	martial=5 diplomacy=5 stewardship=5 intrigue=5 learning=5
	trait=magic_good_1
	559.8.4={ birth=yes trait=creature_troll effect={add_patron_trait_character_effect=yes} }
	580.1.1={
		trait=education_learning_3
		effect={
			set_variable = { name = wc_shadow_magic_lifestyle_additional_perks_variable value = wc_perks_needed_for_level_2_magic_trait_value }
			set_variable = { name = wc_death_magic_lifestyle_additional_perks_variable value = wc_perks_needed_for_level_2_magic_trait_value }
		}
		trait=theologian
		trait=physique_bad_2 trait=wrathful trait=arbitrary trait=diligent trait=gluttonous
	}
	599.4.13={ religion=cult_of_hakkar }
	620.12.30={ death=yes }
}

#dynasty=125046
#Should be a part of Thrall's Horde
310460={ #Courtier #Iceman77
	name=Nor'Rul
	dynasty=125046
	culture=gurubashi religion=gurubism
	martial=5 diplomacy=5 stewardship=5 intrigue=5 learning=5
	trait=education_martial_3
	trait=beauty_good_3
	560.11.3={ birth=yes trait=creature_troll effect={add_patron_trait_character_effect=yes} }
	580.1.1={
		effect={
			set_variable = { name = wc_elemental_fire_magic_lifestyle_additional_perks_variable value = wc_perks_needed_for_level_1_magic_trait_value }
			set_variable = { name = wc_elemental_water_magic_lifestyle_additional_perks_variable value = wc_perks_needed_for_level_2_magic_trait_value }
			set_variable = { name = wc_elemental_air_magic_lifestyle_additional_perks_variable value = wc_perks_needed_for_level_1_magic_trait_value }
			set_variable = { name = wc_elemental_earth_magic_lifestyle_additional_perks_variable value = wc_perks_needed_for_level_1_magic_trait_value }
		}
		trait=seducer
		trait=ambitious trait=compassionate trait=lustful trait=diligent
	}
	# Joins Thrall's Horde
	603.1.1 = {
		employer=10021 #Go'el[2200]
	}
	631.11.14={ death=yes }
}

#dynasty=125047
# Main bookmark: 583
# Preferred bookmarks: 603
#Should have long brown hair
310470={ #Count #Cotton Candy
	name=Lana
	female=yes
	dynasty=125047
<<<<<<< HEAD
	culture=gilnean religion=cleric # secret_religion=old_ways
=======
	culture=gilnean religion=holy_light
>>>>>>> b063169e
	martial=5 diplomacy=5 stewardship=5 intrigue=5 learning=5
	trait=education_diplomacy_3
	trait=beauty_good_3
	trait=temperate trait=lustful trait=greedy trait=stubborn
	558.2.14={ birth=yes trait=creature_human
		effect={
			add_patron_trait_character_effect=yes
			make_character_crypto_religionist_effect = { CRYPTO_RELIGION = faith:old_ways }
		}
	}
	580.1.1={
		effect={ set_variable = { name = wc_order_magic_lifestyle_additional_perks_variable value = wc_perks_needed_for_level_3_magic_trait_value } }
		trait=seducer
	}
	620.6.8={ death=yes }
}

#dynasty=125048
# Main bookmark: 605
# Preferred bookmarks: 603
#Should be clean-shaven with blond hair
310480={ #Count #Tyler Wilson
	name=Rumus
	dynasty=125048
<<<<<<< HEAD
	culture=lordaeronian religion=cleric # secret_religion=scarlet
=======
	culture=lordaeronian religion=holy_light
>>>>>>> b063169e
	martial=5 diplomacy=5 stewardship=5 intrigue=5 learning=5
	trait=education_martial_3
	trait=chaste trait=arrogant trait=wrathful trait=honest 
	580.10.4={ birth=yes trait=creature_human
		effect={
			add_patron_trait_character_effect=yes
			make_character_crypto_religionist_effect = { CRYPTO_RELIGION = faith:scarlet_light } 
		}
	}
	600.1.1={
		effect={
			set_variable = { name = wc_endurance_physical_lifestyle_additional_perks_variable value = wc_perks_needed_for_level_2_physical_trait_value }
			set_variable = { name = wc_strength_physical_lifestyle_additional_perks_variable value = wc_perks_needed_for_level_2_physical_trait_value }
			set_variable = { name = wc_light_magic_lifestyle_additional_perks_variable value = wc_perks_needed_for_level_1_magic_trait_value }
		}
		# trait=physical_lifestyle_endurance_2
		# trait=physical_lifestyle_strength_2
		trait=physique_good_1
		trait=theologian
	}
	620.7.2={ death=yes }
}

# dynasty=125049
# Lazarus Vaim
# Main bookmark: 583
# Preferred bookmarks: 603 605
#Should have short dark brown hair with a goatee, the family coat of arms to be a tree, half of which is orange on a dark green background and the half of which is dark green on an orange background
310490={ #Count #Molealack
	name=Lazarus
	dynasty=125049
	culture=alteraci religion=cleric
	martial=5 diplomacy=5 stewardship=5 intrigue=5 learning=5
	563.1.23={ birth=yes trait=creature_human effect={add_patron_trait_character_effect=yes} }
	583.1.1={
		trait=education_martial_2
		effect={
			set_variable = { name = wc_endurance_physical_lifestyle_additional_perks_variable value = wc_perks_needed_for_level_1_physical_trait_value }
			set_variable = { name = wc_strength_physical_lifestyle_additional_perks_variable value = wc_perks_needed_for_level_1_physical_trait_value }
			set_variable = { name = wc_order_magic_lifestyle_additional_perks_variable value = wc_perks_needed_for_level_3_magic_trait_value }
		}
		# trait=physical_lifestyle_endurance_1
		# trait=physical_lifestyle_strength_1
		trait=strong
		trait=architect
		trait=wounded_1 trait=wrathful trait=honest trait=brave trait=content 
	}
	620.9.1={ death=yes }
}

# dynasty=125050
# Thinion Shadowblood
# Main bookmark: 605
# Preferred bookmarks: 603 583
310500={ #Courtier #Zachary Dary
	name=Thinion
	dynasty=125050
	culture=zandalari religion=zandism
	martial=5 diplomacy=5 stewardship=5 intrigue=5 learning=5
	trait=education_martial_4
	trait=diligent trait=greedy
	551.4.16={ birth=yes trait=creature_troll effect={add_patron_trait_character_effect=yes} }
	571.1.1={
		effect={ set_variable = { name = wc_death_magic_lifestyle_additional_perks_variable value = wc_perks_needed_for_level_2_magic_trait_value } }
		trait=shrewd
		trait=lifestyle_reveler
	}
	603.1.1={
		trait=being_undead
		effect={ set_variable = { name = wc_death_magic_lifestyle_additional_perks_variable value = wc_perks_needed_for_level_1_magic_trait_value } }
		religion=death_god
	}
	620.8.22={ death=yes }
}

# dynasty=125051
# Aenethia Singwind
# Main bookmark: 583
# Preferred bookmarks:
#Should have blue hairs
310510={ #Count #Renaud Exbrayat
	name=Aenethia
	female=yes
	dynasty=125051
	culture=night_elf religion=kaldorei_religion
	martial=5 diplomacy=5 stewardship=5 intrigue=5 learning=5
	trait=education_martial_2
	2.3.20={ birth=yes trait=creature_night_elf effect={add_patron_trait_character_effect=yes} }
	20.1.1={
		effect={
			set_variable = { name = wc_endurance_physical_lifestyle_additional_perks_variable value = wc_perks_needed_for_level_3_physical_trait_value }
			set_variable = { name = wc_dexterity_physical_lifestyle_additional_perks_variable value = wc_perks_needed_for_level_3_physical_trait_value }
		}
		# trait=physical_lifestyle_endurance_3
		# trait=physical_lifestyle_dexterity_3
		trait=strong
		trait=lifestyle_hunter
	}
	620.11.21={ death=yes }
}

# dynasty=125052
# Leonitys Pherae
# Main bookmark: 603
# Preferred bookmarks: 583 605
310520={ #Count #George Williams
	name=Leonitys
	dynasty=125052
	culture=lordaeronian religion=cleric
	martial=5 diplomacy=5 stewardship=5 intrigue=5 learning=5
	trait=education_learning_4
	582.8.13={ birth=yes trait=creature_human effect={add_patron_trait_character_effect=yes} }
	602.1.1={
		effect={
			set_variable = { name = wc_endurance_physical_lifestyle_additional_perks_variable value = wc_perks_needed_for_level_2_physical_trait_value }
			set_variable = { name = wc_strength_physical_lifestyle_additional_perks_variable value = wc_perks_needed_for_level_2_physical_trait_value }
			set_variable = { name = wc_light_magic_lifestyle_additional_perks_variable value = wc_perks_needed_for_level_1_magic_trait_value }
		}
		# trait=physical_lifestyle_endurance_2
		# trait=physical_lifestyle_strength_2
		trait=beauty_good_1
		trait=strategist
	}
	604.1.1={
<<<<<<< HEAD
		religion=scarlet
		# secret_religion=cleric
=======
		religion=scarlet_light
		effect = { make_character_crypto_religionist_effect = { CRYPTO_RELIGION = faith:holy_light } }
>>>>>>> b063169e
	}
	620.8.7={ death=yes }
}

# dynasty=125053
# Caza Springsprocket
# Main bookmark: 605
# Preferred bookmarks: 603
310530={ #Baron #CazaClaw
	name=Caza
	female=yes
	dynasty=125053
	culture=goblin religion=cult_of_wealth
	martial=5 diplomacy=5 stewardship=5 intrigue=5 learning=5
	trait=education_martial_3
	trait=sadistic trait=stubborn trait=ambitious
	579.4.11={ birth=yes trait=creature_goblin effect={add_patron_trait_character_effect=yes} }
	599.1.1={
		effect={
			set_variable = { name = wc_endurance_physical_lifestyle_additional_perks_variable value = wc_perks_needed_for_level_3_physical_trait_value }
			set_variable = { name = wc_strength_physical_lifestyle_additional_perks_variable value = wc_perks_needed_for_level_3_physical_trait_value }
		}
		# trait=physical_lifestyle_endurance_3
		# trait=physical_lifestyle_strength_3
		trait=strong
		trait=torturer
	}
	603.1.1={
		effect = { make_character_crypto_religionist_effect = { CRYPTO_RELIGION = faith:death_god } }
	}
	620.9.8={ death=yes }
}

# dynasty=125054
# Yewst Malb
# Main bookmark: 583
# Preferred bookmarks: 603 605
310540={ #Baron #Stuart Balm
	name=Yewst
	dynasty=125054
	culture=lordaeronian religion=cleric
	martial=5 diplomacy=5 stewardship=5 intrigue=5 learning=5
	trait=education_learning_3
	trait=magic_good_1
	trait=lustful trait=stubborn trait=shrewd trait=ambitious trait=diligent
	563.11.26={ birth=yes trait=creature_human effect={add_patron_trait_character_effect=yes} }
	583.1.1={
		effect={ set_variable = { name = wc_order_magic_lifestyle_additional_perks_variable value = wc_perks_needed_for_level_3_magic_trait_value } }
		trait=lifestyle_mystic
	}
	620.7.17={ death=yes }
}

#dynasty=125055
#Tronis Flanagan
# Main bookmark: 583
# Preferred bookmarks: 603 605
310545={	#Shaun Flanagan #Count
	name=Tronis
	dynasty=125055
<<<<<<< HEAD
	culture=high_elf religion=cleric # secret_religion=scarlet
=======
	culture=high_elf religion=holy_light
>>>>>>> b063169e
	martial=5 diplomacy=5 stewardship=5 intrigue=5 learning=5
	trait=education_diplomacy_3
	trait=magic_good_1
	548.8.17={ birth=yes trait=creature_high_elf 
		effect={
			add_patron_trait_character_effect=yes 
			make_character_crypto_religionist_effect = { CRYPTO_RELIGION = faith:scarlet_light }
		}
	}
	568.1.1={
		effect={
			set_variable = { name = wc_endurance_physical_lifestyle_additional_perks_variable value = wc_perks_needed_for_level_2_physical_trait_value }
			set_variable = { name = wc_strength_physical_lifestyle_additional_perks_variable value = wc_perks_needed_for_level_2_physical_trait_value }
			set_variable = { name = wc_light_magic_lifestyle_additional_perks_variable value = wc_perks_needed_for_level_1_magic_trait_value }
		}
		# trait=physical_lifestyle_endurance_2
		# trait=physical_lifestyle_strength_2
		trait=education_martial_prowess_4
	}
	603.10.1={
		culture=blood_elf
	}
	616.8.20={ death=yes }
}

#dynasty=125056
#Thoradin Durannon
# Main bookmark: 603
# Preferred bookmarks: 605
310550={	#Joker #Courtier
	name=Thoradin
	dynasty=125056
	culture=arathorian religion=cleric
	martial=5 diplomacy=5 stewardship=5 intrigue=5 learning=5
	trait=education_martial_2
	trait=just trait=arrogant
	579.9.3={ birth=yes trait=creature_human effect={add_patron_trait_character_effect=yes} }
	599.1.1={
		effect={
			set_variable = { name = wc_endurance_physical_lifestyle_additional_perks_variable value = wc_perks_needed_for_level_2_physical_trait_value }
			set_variable = { name = wc_strength_physical_lifestyle_additional_perks_variable value = wc_perks_needed_for_level_2_physical_trait_value }
			set_variable = { name = wc_light_magic_lifestyle_additional_perks_variable value = wc_perks_needed_for_level_1_magic_trait_value }
		}
		# trait=physical_lifestyle_endurance_2
		# trait=physical_lifestyle_strength_2
		trait=strong
		trait=scholar
	}
	616.4.22={ death=yes }
}

#dynasty=125057
#Germanicus Kanis
# Main bookmark: 603
# Preferred bookmarks: 605
310560={	#Germanicus #Count
	name=Germanicus
	dynasty=125057
	culture=high_elf religion=cleric
	martial=5 diplomacy=5 stewardship=5 intrigue=5 learning=5
	367.2.21={ birth=yes trait=creature_high_elf effect={add_patron_trait_character_effect=yes} }
	387.1.1={
		trait=education_martial_4
		effect={
			set_variable = { name = wc_endurance_physical_lifestyle_additional_perks_variable value = wc_perks_needed_for_level_3_physical_trait_value }
			set_variable = { name = wc_strength_physical_lifestyle_additional_perks_variable value = wc_perks_needed_for_level_3_physical_trait_value }
		}
		# trait=physical_lifestyle_endurance_3
		# trait=physical_lifestyle_strength_3
		trait=shrewd
		trait=strategist
		trait=scarred trait=ambitious trait=honest
	}
	590.1.1={
		add_spouse=310561
	}
	620.2.14={ death=yes }
}
310561={
	name=Ferry
	female=yes
	culture=azerothian religion=cleric
	581.8.10={ birth=yes trait=creature_human }
	645.2.11={ death=yes }
}

#dynasty=125058
#Lucky Goldblood
# Main bookmark: 583
# Preferred bookmarks: 603 605
310570={	#LuckBased #Count
	name=Lucky
	dynasty=125058
	culture=frostwolf religion=orcish_shamanism
	martial=5 diplomacy=5 stewardship=5 intrigue=5 learning=5
	557.9.17={ birth=yes trait=creature_orc effect={add_patron_trait_character_effect=yes} }
	577.1.1={
		trait=education_martial_1
		effect={
			set_variable = { name = wc_endurance_physical_lifestyle_additional_perks_variable value = wc_perks_needed_for_level_3_physical_trait_value }
			set_variable = { name = wc_strength_physical_lifestyle_additional_perks_variable value = wc_perks_needed_for_level_3_physical_trait_value }
		}
		# trait=physical_lifestyle_endurance_3
		# trait=physical_lifestyle_strength_3
		trait=beauty_good_1
		trait=one_eyed trait=bastard trait=generous trait=humble trait=trusting trait=honest
	}
	620.5.29={ death=yes }
}

#dynasty=125059
#Rhidian Starshield
# Main bookmark: 583
# Preferred bookmarks: 583 603 605
310590={	#Rhidian #Courtier
	name=Rhidian
	dynasty=125059
	culture=high_elf religion=cult_of_sunwell
	martial=5 diplomacy=5 stewardship=5 intrigue=5 learning=5
	trait=magic_good_1
	222.7.11={ birth=yes trait=creature_high_elf effect={add_patron_trait_character_effect=yes} }
	242.1.1={
		trait=education_martial_4
		effect={ set_variable = { name = wc_order_magic_lifestyle_additional_perks_variable value = wc_perks_needed_for_level_3_magic_trait_value } }
		trait=scholar
		trait=diligent trait=wrathful trait=brave trait=trusting
	}
	603.10.1={
		culture=blood_elf
	}
	620.8.12={ death=yes }
}

#dynasty=125060
#Seno'j Ordersong
# Main bookmark: 605
# Preferred bookmarks: 603 605
310600={	#One Game #Count
	name=Seno'j
	dynasty=125060
	culture=high_elf religion=cult_of_sunwell
	martial=5 diplomacy=5 stewardship=5 intrigue=5 learning=5
	trait=education_martial_4
	trait=arrogant trait=ambitious
	376.5.20={ birth=yes trait=creature_high_elf effect={add_patron_trait_character_effect=yes} }
	396.1.1={
		effect={
			set_variable = { name = wc_endurance_physical_lifestyle_additional_perks_variable value = wc_perks_needed_for_level_2_physical_trait_value }
			set_variable = { name = wc_strength_physical_lifestyle_additional_perks_variable value = wc_perks_needed_for_level_2_physical_trait_value }
		}
		# trait=physical_lifestyle_endurance_2
		# trait=physical_lifestyle_strength_2
		trait=shrewd
		trait=scholar
		trait=scarred
	}
	603.7.29={
		trait=being_undead
		effect={ set_variable = { name = wc_death_magic_lifestyle_additional_perks_variable value = wc_perks_needed_for_level_1_magic_trait_value } }
		religion=death_god
	}
	647.12.16={ death=yes }
}


#Mahìro Shadyneth
# Main bookmark: 583
patron310610={ #Herbemagik #Count
	name=Mahiro
	dynasty=125061
	female=yes
	culture=high_elf religion=cult_of_sunwell
	dna = Mahiro_dna
	sexuality=bisexual
	trait=education_intrigue_3
	trait=intellect_good_2
	trait=stubborn trait=generous trait=cynical
	376.5.20={ birth=yes trait=creature_high_elf effect={add_patron_trait_character_effect=yes} }
	603.1.1={
		effect={
			set_variable = { name = wc_shadow_magic_lifestyle_additional_perks_variable value = wc_perks_needed_for_level_1_magic_trait_value }
		}
		culture=blood_elf
	}
}

#Kargatha Shadowglyph
# Main bookmark: 583
patron310611={ #Horgian 
	name=Kargatha
	dynasty=125062
	dna = Kargatha_dna
	female=yes
	culture=stormreaver religion=orcish_fel
	sexuality=heterosexual
	trait=beauty_good_2
	trait=physique_good_1
	565.09.30={ birth=yes trait=creature_orc effect={add_patron_trait_character_effect=yes} }
	573.01.01={
		effect = {
			set_variable = { name = wc_disorder_magic_lifestyle_additional_perks_variable value = wc_perks_needed_for_level_4_magic_trait_value }
		}
	}
	581.09.30={
		trait=education_learning_3
		trait=intellect_good_1
		trait=ambitious trait=paranoid trait=deceitful
 		trait=lifestyle_mystic
	}
	583.1.1={ trait=theologian }
}

#Imhott Longhorn
# Main bookmark: 583
patron310612={ #Aramis 
	name=Imhott
	dynasty=125063
	culture=tauren religion=earth_mother_worship
	sexuality=heterosexual
	trait=education_learning_4
	trait=intellect_good_1
	trait=lifestyle_herbalist
	567.1.1={ birth=yes trait=creature_tauren effect={add_patron_trait_character_effect=yes} }
}

#Trystan Redcap
# Main bookmark: 603
patron310613={ #Noxel
	name=Trystan
	dynasty=125064
	culture=gilnean religion=cleric
	sexuality=heterosexual
	martial=5 diplomacy=5 stewardship=5 intrigue=5 learning=5
	trait=intellect_good_1
	trait=albino
	583.01.01={ birth=yes trait=creature_human effect={add_patron_trait_character_effect=yes} }
	599.01.01 ={
		trait=education_stewardship_4
		trait=ambitious
	}
	603.01.01={
		religion=burning_legion_religion
	}
}

#Ryzzik Mushdough
# Main bookmark: 605
patron310614={ #Ryzzik Mushdough
	name=Ryzzik
	dynasty=125065
	culture=blackwater religion=cult_of_wealth
	sexuality=heterosexual
	trait=education_intrigue_4
	trait=intellect_good_1
	trait=albino fertility=0
	574.01.01={ birth=yes trait=creature_goblin effect={add_patron_trait_character_effect=yes} }
	590.01.01={
		trait=military_engineer trait=shrewd trait=kinslayer_3
	}
	603.01.01={
		religion=burning_legion_religion
	}
}

#Kalandros Ironbane
# Main bookmark: 603
patron310615={ #Kalandros Ironbane
	name=Kalandros
	dynasty=125066
	dna=Kalandros_dna
	culture=high_elf religion=cleric
	sexuality=heterosexual
	trait=education_martial_3
	trait=intellect_good_1
	trait=patient 
	trait=adventurer
	150.1.1={ birth=yes trait=creature_high_elf effect={add_patron_trait_character_effect=yes} }
}

#Thenell Shadowmoon
# Main bookmark: 603
patron310616={ #Thenell Shadowmoon
	name=Thenell
	dynasty=125067
	dna=Thenell_dna
	female=yes
	culture=night_elf religion=kaldorei_religion
	sexuality=heterosexual
	trait=education_martial_4
	trait=intellect_good_2
	trait=diligent trait=patient trait=cynical trait=deceitful trait=brave
	trait=lifestyle_blademaster
	173.1.1={birth=yes trait=creature_night_elf  effect={add_patron_trait_character_effect=yes} }
	300.1.1={
		employer = 340050
		give_council_position = councillor_marshal
	}
	604.8.1={
		religion = death_god
		culture = scourge
		trait=being_undead
	}
}

#Vallesta Shan
# Main bookmark: 605
patron310617={ #Vallesta Shan
	name=Vallesta
	dynasty=125068
	dna=Vallesta_dna
	culture=high_elf religion=cleric
	sexuality=heterosexual
	trait=education_martial_3
	trait=physique_good_3
	trait=scarred 
	trait=athletic 
	trait=holy_warrior
	485.1.1={ birth=yes trait=creature_high_elf effect={add_patron_trait_character_effect=yes} }
}

#Spasmus Brainwave
# Main bookmark: 605
patron310618={ #Spasmus Brainwave
	name=Spasmus
	dynasty=125069
	culture=arathorian religion=cleric
	sexuality=heterosexual
	trait=education_learning_3
	trait=intellect_good_2
	trait=lunatic_1 
	trait=lisping 
	573.11.19={ birth=yes trait=creature_human effect = { add_patron_trait_character_effect = yes } }
	603.2.24={
		trait = being_undead
		religion = death_god
		culture = scourge
	}
}


#Ralanor Arnoldian
# Main bookmark: 605
patron310619={ #Ralanor Arnoldian
	name=Ralanor
	dynasty=125070
	dna=Ralanor_dna
	culture=high_elf religion=cult_of_sunwell
	sexuality=heterosexual
	trait=physique_good_2
	564.5.20={ birth=yes trait=creature_high_elf effect = { add_patron_trait_character_effect = yes } }
	580.5.20={
		trait=education_martial_3	
		trait=lifestyle_mystic
		trait=wrathful
	}
	603.1.1={
		culture=blood_elf
	}
}


#Stolbond Hellebron
# Main bookmark: 583
patron310620={ #Stolbond Hellebron
	name=Stolbond
	dynasty=125071
	culture=vrykul religion=odyn
	trait=intellect_good_3
	553.10.25={ birth=yes trait=creature_vrykul effect={add_patron_trait_character_effect=yes} }
	569.10.25={
		trait=education_learning_3
		trait=zealous 
		trait=impatient 
		trait=arbitrary 
	}
}
	
#Kyr Darkcore
# Main bookmark: 583
patron310621={ #Kyr Darkcore
	name=Kyr
	dynasty=125072
	culture=arathorian religion=cleric
	trait=intellect_good_3
	527.05.12={ birth=yes trait=creature_human effect={add_patron_trait_character_effect=yes} }
	543.01.1={
		trait=education_learning_4
		trait=calm 
		trait=sadistic trait=honest trait=journaller trait=reclusive trait=deviant trait=logistician
	}
	602.8.19={
		effect = {
			#join_society_cult_of_the_damned_effect = yes
			make_character_crypto_religionist_effect = { CRYPTO_RELIGION = faith:death_god }
		}
	}
	603.2.24={
		effect={ set_variable = { name = wc_order_magic_lifestyle_additional_perks_variable value = wc_perks_needed_for_level_3_magic_trait_value } }
		trait = being_undead
		remove_trait = creature_human
		add_trait = creature_lich 
		religion = death_god
		culture = scourge
	}
}

#Galgamn Icemane
# Main bookmark: 583
patron310622={ #Galgamn Icemane
	name=Galgamn
	dynasty=125073
	dna=Galgamn_dna
	culture=bronzebeard religion=mystery_of_the_makers
	sexuality=heterosexual
	trait=intellect_good_2
	500.01.1={ birth=yes trait=creature_dwarf effect={add_patron_trait_character_effect=yes} }
	516.01.1={
		trait=education_martial_4
		trait=lifestyle_blademaster 
		trait=scarred trait=drunkard trait=aggressive_attacker
	}
}

#Thorias Eldaran
# Main bookmark: 603
patron310623={ #Thorias Eldaren
	name=Thorias
	dynasty=125074
	dna=Thorias_dna
	culture=azerothian religion=cleric
	trait=physique_good_3
	578.01.1={ birth=yes trait=creature_human effect={add_patron_trait_character_effect=yes} }
	594.01.1={
		trait=education_martial_4
		trait=lifestyle_blademaster 
		trait=brave trait=honest trait=patient trait=temperate
	}
}

#Anara Snowleaf
# Main bookmark: 603
patron310624={ #Anara Snowleaf
	name=Anara
	dynasty=125075
	#dna=Anara_dna
	female=yes
	culture=night_elf religion=kaldorei_religion
	sexuality=homosexual
	trait=beauty_good_2
	574.01.1={ birth=yes trait=creature_night_elf effect={add_patron_trait_character_effect=yes} }
	590.01.1={
		trait=education_martial_3
		trait=seducer
		trait=just trait=sodomite trait=compassionate
	}

}

#Grün Timberpaw
# Main bookmark: 583
patron310625={ #Grün Timberpaw
	name=Grun_patreon
	dynasty=125076
	culture=gnoll religion=primitive_shamanism
	trait=physique_good_1
	563.01.1={ birth=yes trait=creature_gnoll effect={add_patron_trait_character_effect=yes} }
	579.01.1={
		trait=education_martial_2
		trait=wrathful trait=brave trait=patient trait=scarred
	}
}

#Thruk Corpserot
# Main bookmark: 605
patron310626={ #Thruk Corpserot
	name=Thruk
	dynasty=125077
	dna=Thruk_dna
	culture=warsong religion=orcish_shamanism
	sexuality=heterosexual
	trait=intellect_good_1
	545.01.1={ birth=yes trait=creature_orc effect={add_patron_trait_character_effect=yes} }
	561.01.1={
		trait=education_martial_3
		trait=overseer
		trait=sadistic trait=arbitrary
	}
	603.1.1 ={
		religion=death_god
		trait=being_undead
		culture=scourge
	}
}

#Haera Forcythe ##Make a wanderer somehow
# Main bookmark: 583
patron310627={ #Haera Forcythe
	name=Haera
	dynasty=125078
	female=yes
	culture=eredar religion=mystery_of_the_makers
	sexuality=bisexual
	trait=physique_good_1
	465.01.1={ birth=yes trait=creature_draenei 
		effect={add_patron_trait_character_effect=yes}
		effect={ move_to_pool = yes }
	}
	481.01.1={
		trait=education_martial_3
		trait=gallant
		trait=brave trait=diligent trait=gregarious trait=patient trait=being_demon
	}
}

#Yeral An'arath
# Main bookmark: 583
patron310628={ #Yeral An'arath
	name=Yeral
	dynasty=125079
	dna=Yeral_dna
	female=yes
	culture=night_elf religion=kaldorei_religion
	sexuality=heterosexual
	trait=intellect_good_1
	351.01.1={ birth=yes trait=creature_night_elf effect={add_patron_trait_character_effect=yes} }
	367.01.1={
		trait=education_martial_2
		trait=lifestyle_blademaster
		trait=temperate trait=patient trait=shrewd trait=calm
	}
}

#Eddard Locke
# Main bookmark: 605
patron310629={ #Eddard Locke
	name=Eddard
	dynasty=125080
	culture=scourge religion=death_god
	sexuality=heterosexual
	trait=intellect_good_1
	568.01.1={ birth=yes trait=creature_human effect={add_patron_trait_character_effect=yes} }
	584.01.1={
		trait=education_intrigue_3
		trait=schemer
		trait=vengeful trait=ambitious trait=being_undead
	}
	605.5.5={
		culture=forsaken
		religion=forsaken_cult
		#employer=42076 # Sylvanas Windrunner, cultural head
	}
}
##Vikram Weihbart
# Main bookmark: 605
patron310630={ #Vikram Weihbart
	name=Vikram
	dynasty=125081
	dna=Vikram_dna
	culture=bronzebeard religion=cleric
	sexuality=heterosexual
	trait=intellect_good_1
	425.01.1={ birth=yes trait=creature_dwarf effect={add_patron_trait_character_effect=yes} }
	441.01.1={
		trait=education_diplomacy_4
		trait=theologian
		trait=faith_warrior
	}

}
##Salazard Blacksun
# Main bookmark: 605
patron310631={ #Salazard Blacksun
	name=Salazard
	dynasty=125082
	dna=Salazard_dna
	culture=high_elf religion=cleric
	sexuality=bisexual
	285.01.1={ birth=yes trait=creature_high_elf effect={add_patron_trait_character_effect=yes} }
	301.01.1={
		trait=education_intrigue_4
		trait=schemer
		trait=lifestyle_blademaster
		trait=vengeful trait=deceitful trait=diligent trait=one_eyed trait=confider
	}
	605.1.1 ={
		religion=death_god
		trait=being_undead
	}
}
##Aeraniel Silvermist
# Main bookmark: 603
patron310632={ #Aeraniel Silvermist
	name=Aeraneil
	dynasty=125083
	dna=Aeraniel_dna
	female=yes
	culture=high_elf religion=cleric
	sexuality=bisexual
	trait=intellect_good_2
	453.01.1={ birth=yes trait=creature_high_elf effect={add_patron_trait_character_effect=yes} }
	469.01.1={
		trait=education_learning_3
		trait=lifestyle_blademaster
		trait=magic_good_2
	}

}

##Nicole Broomford
# Main bookmark: 605
patron310633={ #Nicole Broomford
	name=Nicole
	dynasty=125084
	female=yes
	culture=lordaeronian religion=cleric
	sexuality=bisexual
	trait=education_learning_2
	trait=intellect_good_1
	trait=lifestyle_mystic
	578.09.10={ birth=yes trait=creature_human effect={add_patron_trait_character_effect=yes} }
}

##Dunbarten Varlas
# Main bookmark: 583
patron310634={ #Dunbarten Varlas
	name=Dunbarten
	dna=Dunbarten_dna
	dynasty=125086
	culture=bronzebeard religion=khazic
	sexuality=heterosexual
	trait=physique_good_1
	459.05.04={ birth=yes trait=creature_dwarf effect={add_patron_trait_character_effect=yes} }
	475.05.04={
		trait=education_martial_3
		trait=brave trait=diligent trait=organizer
	}
}

##Anarial Dawnstrike
# Main bookmark: 605
patron310635={ #Anarial Dawnstrike
	name=Anarial
	dynasty=125087
	female=yes
	culture=high_elf religion=cult_of_sunwell
	sexuality=heterosexual
	trait=beauty_good_1
	trait=intellect_good_1
	disallow_random_traits = yes
	505.05.07={ birth=yes trait=creature_high_elf effect={add_patron_trait_character_effect=yes} }
	521.05.07.1={
		trait=education_martial_4
		trait=lifestyle_blademaster
		trait=zealous
	}
	603.10.1={
		culture=blood_elf
	}
}

##Nuthurdel Aastran
# Main bookmark: 583
patron310636={ #Nuthurdel Aastran
	name=Nuthurdel
	dynasty=125088
	culture=highborne religion=arcane_religion
	sexuality=bisexual
	trait=intellect_good_1
	282.3.3={ birth=yes trait=creature_highborne effect={add_patron_trait_character_effect=yes} }
	298.10.1={
		trait=education_intrigue_4
		trait=torturer
		trait=deceitful trait=patient
	}
}

##Nathaniel Riverhine
# Main bookmark: 605
patron310637={ #Nathaniel Riverhine
	name=Nathaniel
	dynasty=125089
	culture=azerothian religion=cleric
	sexuality=bisexual
	trait=intellect_good_1
	579.4.24={ birth=yes trait=creature_human effect={add_patron_trait_character_effect=yes} }
	595.4.24={
		trait=education_martial_2
		trait=chaste
		trait=scarred
		trait=depressed_1
		trait=drunkard
	}
	603.1.1 = {
		employer=38020 #Audovald Bradley, vassal of Stromgarde
	}
}

##Mughal Forsaken
# Main bookmark: 603
patron310638={ #Mughal Forsaken
	name=Mughal
	dynasty=125090
	culture=arathorian religion=cleric
	sexuality=heterosexual
	trait=intellect_good_1
	trait=cynical
	582.6.8={ birth=yes trait = creature_human 	effect={add_patron_trait_character_effect=yes} }
	598.6.8={
		trait=education_intrigue_2
		trait=lifestyle_mystic
	}
	605.5.5={

		trait = being_undead
		remove_trait = creature_human
		add_trait = creature_lich 

		culture=forsaken
		religion=forsaken_cult
		employer=42076 # Sylvanas Windrunner, cultural head
	}
}

##Carmelia Kerlf
# Main bookmark: 605
patron310639={ #Carmelia Kerlf
	name=Carmelia
	dna=carmelia_dna
	dynasty=125091
	female=yes
	culture=gilnean religion=cleric
	sexuality=bisexual
	trait=intellect_good_2
	disallow_random_traits = yes
	581.2.19={ birth=yes trait=creature_human effect={add_patron_trait_character_effect=yes} }
	597.2.19={
		trait=education_learning_3
		trait=lifestyle_herbalist
	}
}

##Lrmlokr
# Main bookmark: 603
patron310640={ #Lrmlokr
	name=Lrmlokr
	dynasty=125092
	culture=murloc religion=water_deities
	sexuality=heterosexual
	trait=intellect_good_2
	585.4.16={ 
		birth=yes 
		trait=creature_murloc 
		effect={
			add_patron_trait_character_effect=yes
		}
		employer=35385 # Chieftain Hgmghr of Whispering Reef
	}
	601.4.16={
		trait=education_stewardship_2
		trait=avaricious
		trait=vengeful
	}
	604.3.5={
		employer=35389 # Chieftain Mrgmr of Whispering Reef
	}
}

##Savaena Windsong
# Main bookmark: 583
patron310641={ #Savaena Windsong
	name=Savaena
	dna=savaena_dna
	dynasty=125093
	female=yes
	culture=night_elf religion=kaldorei_religion
	sexuality=heterosexual
	disallow_random_traits = yes
	trait=intellect_good_3
	trait=temperate trait=gregarious
	82.11.7={ birth=yes trait=creature_night_elf effect={add_patron_trait_character_effect=yes} }
	98.11.7={
		trait=education_learning_4
		trait=beauty_good_3
		trait=family_first
		trait=lifestyle_herbalist
		trait=magic_good_3
	}
}

##Shar Runeguard
# Main bookmark: 583
patron310642={ #Shar Runeguard
	name=Shar
	dna=shar_dna
	dynasty=125094
	female=yes
	culture=high_elf religion=cleric
	sexuality=heterosexual
	trait=intellect_good_2
	556.12.5={ birth=yes trait=creature_high_elf effect={add_patron_trait_character_effect=yes} }
	572.12.5={
		trait=education_learning_3
		trait=lazy
		trait=lustful
		trait=scholar
	}
	# Second War, Alliance of Lordaeron
	587.1.1={
		culture=azerothian
	}
}

##Harku Sundream
# Main bookmark: 605
patron310643={ #Harku Sundream
	name=Harku
	dna=harku_dna
	dynasty=125098
	culture=high_elf religion=cult_of_sunwell
	sexuality=heterosexual
	trait=giant trait=intellect_good_2
	577.01.1={ birth=yes trait=creature_high_elf effect={add_patron_trait_character_effect=yes} }
	593.1.1={
		trait=education_intrigue_2
		trait=honest
		trait=lifestyle_mystic
	}
	603.10.1={
		culture=blood_elf
	}
}

##Lilith Nightshade
# Main bookmark: 583
patron310644={ #Lilith Nightshade
	name=Lilith
	dna=lilith_nightshade_dna
	dynasty=125095
	female=yes
	culture=northern religion=cleric
	sexuality=bisexual
	trait=beauty_good_3
	trait=physique_bad_1 trait=infertile
	563.5.21={
		birth=yes
		trait=creature_human
		effect={
			add_patron_trait_character_effect=yes
		}
		employer=60250 #Grand Prince Darric of Wintergarde (patron requested to be far from main human kingdoms)
	}
	579.5.21={
		trait=education_learning_4
		trait=seducer
		trait=ambitious
		trait=lustful
	}
	603.1.1={
		religion=death_god
		employer=260632 #Count Mikhail of Hollowstone
	}
	604.7.13={
		employer=260463 #Grand Prince Mikhail of Solstice
	}
}

##Sahala Silver
# Main bookmark: 605
patron310645={ #Sahala Silver
	name=Sahala
	dna=sahala_dna
	dynasty=125096
	female=yes
	culture=azerothian religion=cleric
	sexuality=heterosexual
	trait=intellect_good_2
	589.2.3={
		birth=yes
		trait=creature_human
		effect={
			add_patron_trait_character_effect=yes
		}
	}
	605.2.3={
		trait=education_martial_3
		trait=gallant
	}
}

##Sallion Seraphis
# Main bookmark: 605
patron310646={ ##Sallion Seraphis
	name=Sallion
	dna=sallion_dna
	dynasty=125097
	culture=azerothian religion=cleric
	sexuality=heterosexual
	586.1.1={
		birth=yes
		trait=creature_human
		effect={
			add_patron_trait_character_effect=yes
		}
	}
	602.1.1={
		trait=education_martial_3
		trait=brave
		trait=lustful
		trait=arrogant
		trait=wrathful
		trait=vengeful
		trait=stubborn
	}
}

##Grace Grace
# Main bookmark: 583
patron310647={ # Grace Grace
	name=Grace
	dynasty=125099
	female=yes
	culture=night_elf religion=kaldorei_religion
	sexuality=bisexual
	trait=beauty_good_2
	557.9.14={
		birth=yes
		trait=creature_night_elf
		effect={
			add_patron_trait_character_effect=yes
		}
	}
	573.9.14={
		trait=education_learning_4
		trait=forgiving
		trait=theologian
	}
}

##Fyn LeFleur
# Main bookmark: 583
patron310648={ # Fyn LeFleur
	name=Fyn
	dna=fyn_dna
	dynasty=125100
	female=yes
	culture=lordaeronian religion=cleric
	sexuality=bisexual
	trait=beauty_good_3
	562.3.11={
		birth=yes
		trait=creature_human
		effect={
			add_patron_trait_character_effect=yes
		}
	}
	578.3.11={
		trait=education_intrigue_3
		trait=torturer
		trait=cynical
		trait=arrogant
		trait=flagellant
	}
	605.9.9={
		religion=scarlet
	}
}

##Chogan Steelbender
# Main bookmark: 583
patron310649={ # Chogan Steelbender
	name=Chogan
	dynasty=125101
	culture=tauren religion=earth_mother_worship
	sexuality=heterosexual
	trait=intellect_good_1
	disallow_random_traits=yes
	557.9.25={
		birth=yes
		trait=creature_tauren
		effect={
			add_patron_trait_character_effect=yes
		}
	}
	573.9.25={
		trait=education_martial_4
		trait=strategist
		trait=wrathful trait=zealous trait=stubborn
	}
}

##Attha Lionheart
# Main bookmark: 603
patron310650={ # Attha Lionheart
	name=Attha
	dna=attha_dna
	dynasty=125102
	culture=lordaeronian religion=cleric
	sexuality=heterosexual
	trait=physique_good_2
	disallow_random_traits=yes
	584.9.26={
		birth=yes
		trait=creature_human
		effect={
			add_patron_trait_character_effect=yes
		}
	}
	600.9.26={
		trait=education_martial_4
		trait=lifestyle_physician
		trait=brave trait=lustful
	}
}

##Richard Aigle
# Main bookmark: 583
patron310651={ # Richard Aigle
	name=Richard
	dynasty=125103
	culture=arathorian religion=cleric
	sexuality=heterosexual
	trait=physique_good_2
	disallow_random_traits=yes
	565.10.11={
		birth=yes
		trait=creature_human
		effect={
			add_patron_trait_character_effect=yes
		}
	}
	581.10.11={
		trait=education_martial_2
		trait=strategist
		trait=brave trait=temperate trait=scarred
	}
}

##Durnack Hellfire
# Main bookmark: 583
patron310652={ # Durnack Hellfire
	name=Durnack
	dynasty=125104
	culture=warsong religion=orcish_shamanism
	sexuality=heterosexual
	trait=intellect_good_1
	disallow_random_traits=yes
	555.3.4={
		birth=yes
		trait=creature_orc
		effect={
			add_patron_trait_character_effect=yes
		}
	}
	571.3.4={
		trait=education_martial_4
		trait=strategist
		trait=diligent
	}
}

##Zediwan Leodegar
# Main bookmark: 603
patron310653={ # Zediwan Leodegar
	name=Zediwan
	dna=zediwan_dna
	dynasty=125105
	culture=lordaeronian religion=cleric
	sexuality=heterosexual
	disallow_random_traits=yes
	580.03.30={
		birth=yes
		trait=creature_human
		effect={
			add_patron_trait_character_effect=yes
		}
	}
	596.03.30={
		trait=education_diplomacy_4
		trait=family_first
		trait=diligent trait=gregarious trait=brave
		trait=journaller
	}
}


##Kireina Radiant Blade
# Main bookmark: 583
patron310654={ #Kireina Radiant Blade
	name=Kireina
	dynasty=125085
	female=yes
	culture=high_elf religion=cult_of_sunwell
	sexuality=bisexual
	trait=education_learning_2
	trait=beauty_good_3
	trait=ambitious trait=calm trait=deceitful trait=zealous
	305.05.04={ birth=yes trait=creature_high_elf effect={add_patron_trait_character_effect=yes} }
}<|MERGE_RESOLUTION|>--- conflicted
+++ resolved
@@ -399,11 +399,7 @@
 310160={
 	name=Captain_Boo
 	dynasty=125016
-<<<<<<< HEAD
-	culture=quilboar religion=cleric # secret_religion=scarlet
-=======
-	culture=quilboar religion=holy_light
->>>>>>> b063169e
+	culture=quilboar religion=cleric
 	martial=5 diplomacy=5 stewardship=5 intrigue=5 learning=5
 	trait=education_martial_3
 	trait=trusting trait=one_eyed trait=stubborn trait=zealous
@@ -521,11 +517,7 @@
 310210={
 	name=Balovar
 	dynasty=125021
-<<<<<<< HEAD
-	culture=lordaeronian religion=cleric # secret_religion=maldraxxi
-=======
-	culture=lordaeronian religion=holy_light
->>>>>>> b063169e
+	culture=lordaeronian religion=cleric
 	martial=5 diplomacy=5 stewardship=5 intrigue=5 learning=5
 	trait=education_intrigue_4
 	trait=physique_bad_3 trait=diligent trait=stubborn
@@ -840,18 +832,14 @@
 310350={ #Count #SimYRuler
 	name=Alexander
 	dynasty=125035
-<<<<<<< HEAD
-	culture=azerothian religion=rationalism # secret_religion=cleric
-=======
 	culture=azerothian religion=rationalism
->>>>>>> b063169e
 	martial=5 diplomacy=5 stewardship=5 intrigue=5 learning=5
 	trait=education_martial_3
 	trait=intellect_good_3
 	552.9.5={ birth=yes trait=creature_human 
 		effect={
 			add_patron_trait_character_effect=yes
-			make_character_crypto_religionist_effect = { CRYPTO_RELIGION = faith:holy_light }
+			make_character_crypto_religionist_effect = { CRYPTO_RELIGION = faith:cleric }
 		} 
 	}
 	583.1.1={
@@ -971,11 +959,7 @@
 310410={ #Count #Daruthyr
 	name=Gyliad
 	dynasty=125041
-<<<<<<< HEAD
-	culture=arathorian religion=cleric # secret_religion=old_ways
-=======
-	culture=arathorian religion=holy_light
->>>>>>> b063169e
+	culture=arathorian religion=cleric
 	martial=0 diplomacy=5 stewardship=5 intrigue=5 learning=5
 	trait = legitimized_bastard
 	#trait = lefthanded
@@ -1020,17 +1004,13 @@
 310430={ #Count #Adam M
 	name=Glarr'glarr
 	dynasty=125043
-<<<<<<< HEAD
-	culture=gurubashi religion=gurubism # secret_religion=kirin_torian
-=======
 	culture=gurubashi religion=gurubism
->>>>>>> b063169e
 	martial=5 diplomacy=5 stewardship=5 intrigue=5 learning=5
 	trait=education_learning_3
 	559.3.22={ birth=yes trait=creature_troll
 		effect={
 			add_patron_trait_character_effect=yes
-			make_character_crypto_religionist_effect = { CRYPTO_RELIGION = faith:kirin_tor }
+			make_character_crypto_religionist_effect = { CRYPTO_RELIGION = faith:kirin_torian }
 		}
 	}
 	580.1.1={
@@ -1120,11 +1100,7 @@
 	name=Lana
 	female=yes
 	dynasty=125047
-<<<<<<< HEAD
-	culture=gilnean religion=cleric # secret_religion=old_ways
-=======
-	culture=gilnean religion=holy_light
->>>>>>> b063169e
+	culture=gilnean religion=cleric
 	martial=5 diplomacy=5 stewardship=5 intrigue=5 learning=5
 	trait=education_diplomacy_3
 	trait=beauty_good_3
@@ -1149,11 +1125,7 @@
 310480={ #Count #Tyler Wilson
 	name=Rumus
 	dynasty=125048
-<<<<<<< HEAD
-	culture=lordaeronian religion=cleric # secret_religion=scarlet
-=======
-	culture=lordaeronian religion=holy_light
->>>>>>> b063169e
+	culture=lordaeronian religion=cleric
 	martial=5 diplomacy=5 stewardship=5 intrigue=5 learning=5
 	trait=education_martial_3
 	trait=chaste trait=arrogant trait=wrathful trait=honest 
@@ -1278,13 +1250,8 @@
 		trait=strategist
 	}
 	604.1.1={
-<<<<<<< HEAD
 		religion=scarlet
-		# secret_religion=cleric
-=======
-		religion=scarlet_light
-		effect = { make_character_crypto_religionist_effect = { CRYPTO_RELIGION = faith:holy_light } }
->>>>>>> b063169e
+		effect = { make_character_crypto_religionist_effect = { CRYPTO_RELIGION = faith:cleric } }
 	}
 	620.8.7={ death=yes }
 }
@@ -1345,18 +1312,14 @@
 310545={	#Shaun Flanagan #Count
 	name=Tronis
 	dynasty=125055
-<<<<<<< HEAD
-	culture=high_elf religion=cleric # secret_religion=scarlet
-=======
-	culture=high_elf religion=holy_light
->>>>>>> b063169e
+	culture=high_elf religion=cleric
 	martial=5 diplomacy=5 stewardship=5 intrigue=5 learning=5
 	trait=education_diplomacy_3
 	trait=magic_good_1
 	548.8.17={ birth=yes trait=creature_high_elf 
 		effect={
 			add_patron_trait_character_effect=yes 
-			make_character_crypto_religionist_effect = { CRYPTO_RELIGION = faith:scarlet_light }
+			make_character_crypto_religionist_effect = { CRYPTO_RELIGION = faith:scarlet }
 		}
 	}
 	568.1.1={
