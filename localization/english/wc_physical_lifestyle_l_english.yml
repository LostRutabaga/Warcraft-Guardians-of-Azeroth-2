﻿l_english:
 physical_lifestyle_name:0 "Physical"
 physical_lifestyle_desc:0 "Focus on training your body and mind, on acquiring the strength to defeat your enemies."

 #Trees
 stamina_name:0 "Resilient"
 agility_name:0 "Trickster"
 strength_name:0 "Might"

 #Focus
 physical_focus_1:0 "Toughness Focus"
 physical_physical_focus_1_focus_desc:0 "Maintianing your body is vital to all pursuits."
 physical_focus_1_effect_desc:0 "Focusing on Toughness grants:"
 physical_focus_2:0 "Dexterity Focus"
 physical_physical_focus_2_focus_desc:0 "Your enemies will not notice you until they're already dead."
 physical_focus_2_effect_desc:0 "Focusing on Dexterity grants:"
 physical_focus_3:0 "Strength Focus"
<<<<<<< HEAD
 physical_physical_focus_3_focus_desc:0 "Strenght of the body is paramount to crushing your foes!"

 #Perks
 unleashed_rage_name:0 "Unleashed Rage"

 blood_haze_name:0 "Blood Haze"

 pain_resistance_name:0 "Pain Resistance"

 fortifying_feast_name:0 "Fortifying Feast"

 #Effects
 unleash_rage_decision:0 "Enables the Unleash Rage decision, granting you the [GetModifier('unleashed_rage_modifier').GetNameWithTooltip] modifier. The modifier can be disabled at will."
 blood_haze_injury:0 "You are #N 20%#! more likely to take injuries."
 fortifying_feast_desc:0 "Holding a successful feast grants you the [GetModifier('fortifying_feast_gain_modifier').GetNameWithTooltip] modifier \n(Max 3 times)"

 #Flags
 unleashed_rage:0 "$unleashed_rage_modifier$"
=======
 physical_physical_focus_3_focus_desc:0 "Strength of the body is paramount to crushing your foes!"
 physical_focus_3_effect_desc:0 "Focusing on Strength grants:"
>>>>>>> 1addb1d2
<|MERGE_RESOLUTION|>--- conflicted
+++ resolved
@@ -15,8 +15,8 @@
  physical_physical_focus_2_focus_desc:0 "Your enemies will not notice you until they're already dead."
  physical_focus_2_effect_desc:0 "Focusing on Dexterity grants:"
  physical_focus_3:0 "Strength Focus"
-<<<<<<< HEAD
- physical_physical_focus_3_focus_desc:0 "Strenght of the body is paramount to crushing your foes!"
+ physical_physical_focus_3_focus_desc:0 "Strength of the body is paramount to crushing your foes!"
+ physical_focus_3_effect_desc:0 "Focusing on Strength grants:"
 
  #Perks
  unleashed_rage_name:0 "Unleashed Rage"
@@ -33,8 +33,4 @@
  fortifying_feast_desc:0 "Holding a successful feast grants you the [GetModifier('fortifying_feast_gain_modifier').GetNameWithTooltip] modifier \n(Max 3 times)"
 
  #Flags
- unleashed_rage:0 "$unleashed_rage_modifier$"
-=======
- physical_physical_focus_3_focus_desc:0 "Strength of the body is paramount to crushing your foes!"
- physical_focus_3_effect_desc:0 "Focusing on Strength grants:"
->>>>>>> 1addb1d2
+ unleashed_rage:0 "$unleashed_rage_modifier$"