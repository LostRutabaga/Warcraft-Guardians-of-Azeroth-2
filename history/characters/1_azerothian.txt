--- conflicted
+++ resolved
@@ -16590,15 +16590,9 @@
 			#set_variable = { name = wc_dexterity_physical_lifestyle_additional_perks_variable value =  value = wc_perks_needed_for_level_2_physical_trait_value }
 			#set_variable = { name = wc_strength_physical_lifestyle_additional_perks_variable value =  value = wc_perks_needed_for_level_2_physical_trait_value }
 		}
-<<<<<<< HEAD
-		#trait=physical_lifestyle_dexterity_2
-		#trait=physical_lifestyle_strength_2
-		religion=masonry
-=======
 		# trait=physical_lifestyle_dexterity_2
 		# trait=physical_lifestyle_strength_2
 		religion=masonic
->>>>>>> d0f576a2
 		trait=peasant_leader
 	}
 	598.3.17={
@@ -16621,15 +16615,9 @@
 			#set_variable = { name = wc_dexterity_physical_lifestyle_additional_perks_variable value =  value = wc_perks_needed_for_level_2_physical_trait_value }
 			#set_variable = { name = wc_strength_physical_lifestyle_additional_perks_variable value =  value = wc_perks_needed_for_level_2_physical_trait_value }
 		}
-<<<<<<< HEAD
-		#trait=physical_lifestyle_dexterity_2
-		#trait=physical_lifestyle_strength_2
-		religion=masonry
-=======
 		# trait=physical_lifestyle_dexterity_2
 		# trait=physical_lifestyle_strength_2
 		religion=masonic
->>>>>>> d0f576a2
 		trait=peasant_leader
 		trait=lunatic_1
 	}
@@ -17144,6 +17132,34 @@
 		effect={
 			# set_variable = { name = wc_endurance_physical_lifestyle_additional_perks_variable value = wc_perks_needed_for_level_2_physical_trait_value }
 			# set_variable = { name = wc_strength_physical_lifestyle_additional_perks_variable value = wc_perks_needed_for_level_2_physical_trait_value }
+		}
+		# trait=physical_lifestyle_endurance_2
+		# trait=physical_lifestyle_strength_2
+	}
+	605.9.9={
+		religion=scarletism
+	}
+	611.1.12 = {
+		death = {
+			death_reason = death_battle
+		}
+	}
+}
+
+ellen_stanbridge={
+	name=Ellen
+	female=yes
+	dynasty=stanbridge
+	culture=azerothian religion=holy_light
+	trait=education_martial_2 trait=education_martial_prowess_2
+	trait=just trait=brave trait=stubborn
+	570.2.12={ birth=yes trait=creature_human }
+	605.9.9={
+		religion = argent
+	}
+	608.12.30={
+		death = {
+			death_reason = death_execution #Killed by the human death knight pc
 		}
 		# trait=physical_lifestyle_endurance_2
 		# trait=physical_lifestyle_strength_2
