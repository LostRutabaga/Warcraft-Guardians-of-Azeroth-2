--- conflicted
+++ resolved
@@ -482,16 +482,13 @@
  dragon_green_ethnicity:0 "Green Dragon"
  dragon_red_ethnicity:0 "Red Dragon"
  dragon_red_ethnicity_without_horn:0 "$dragon_red_ethnicity$"
-<<<<<<< HEAD
+
  green_harpy_ethnicity:0 "Harpy Green"
  yellow_harpy_ethnicity:0 "Harpy Yellow"
  blue_harpy_ethnicity:0 "Harpy Blue"
  elven_harpy_ethnicity:0 "Harpy Elven"
-=======
- 
+
  #Giant Ethnicities
  skrog_ethnicity:0 "Skrog"
- 
  drogbar_ethnicity:0 "Drogbar"
- trogg_ethnicity:0 "Trogg"
->>>>>>> aa6fa84b
+ trogg_ethnicity:0 "Trogg"