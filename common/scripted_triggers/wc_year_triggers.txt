﻿distillation_discovered_trigger = {
	current_date > 605.1.1
}
# After this date, the AI avoids special successions
avoid_special_succession_date_trigger = {
	current_date_1100_trigger = yes
}
current_date_1100_trigger = {
	current_date > 650.1.1
}
battle_of_Mount_Hyjal_happened_trigger = {
	current_date > 604.1.1
}
landing_of_exodar_happened_trigger = {
	current_date >= 610.1.1
}

<<<<<<< HEAD
has_viking_adventurers_era_trigger = {
	NOT = { has_cultural_era_or_later = culture_era_high_medieval }
=======
like_1066_year_trigger = {
	current_date >= 583.1.1
}

no_bubonic_plague_year_trigger = {
	always = no
}

# Allows all GHWs
free_ghw_year_trigger = {
	current_date >= 700.1.1
}
# Allows religions under attack after this year
under_attack_ghw_year_trigger = {
	current_date >= 400.1.1
>>>>>>> 00a36765
}<|MERGE_RESOLUTION|>--- conflicted
+++ resolved
@@ -15,10 +15,6 @@
 	current_date >= 610.1.1
 }
 
-<<<<<<< HEAD
-has_viking_adventurers_era_trigger = {
-	NOT = { has_cultural_era_or_later = culture_era_high_medieval }
-=======
 like_1066_year_trigger = {
 	current_date >= 583.1.1
 }
@@ -34,5 +30,8 @@
 # Allows religions under attack after this year
 under_attack_ghw_year_trigger = {
 	current_date >= 400.1.1
->>>>>>> 00a36765
+}
+
+has_viking_adventurers_era_trigger = {
+	NOT = { has_cultural_era_or_later = culture_era_high_medieval }
 }