﻿special_genes = {

	accessory_genes = {


	#####################################
	#									#
	# 			  CLOTHES 				#
	#									#
	#####################################


		clothes = {
			most_clothes = {
				index = 0
				male = {
				1 = m_clothes_sec_ep3_byzantine_era1_war_nob_01
					1 = male_clothes_secular_western_nobility_01_high
					1 = male_clothes_secular_western_nobility_01_low
					1 = male_clothes_secular_western_nobility_01_common
					1 = male_clothes_secular_western_nobility_02_high
					1 = male_clothes_secular_western_nobility_02_low
					1 = male_clothes_secular_western_nobility_02_common
					1 = male_clothes_secular_western_nobility_03_high
					1 = male_clothes_secular_western_nobility_03_low
					1 = male_clothes_secular_western_nobility_03_common
					1 = male_clothes_secular_dde_hre_nobility_01_common
					1 = male_clothes_secular_dde_hre_nobility_01_low
					1 = male_clothes_secular_dde_hre_nobility_01_high
					1 = m_clothes_sec_western_war_nob_01_lo
					1 = m_clothes_sec_western_war_nob_01_hi
					1 = male_clothes_situational_western_bedchamber_01_common
					1 = male_clothes_situational_western_prison_01_common
					1 = male_clothes_situational_western_stealth_cloak_01
					1 = m_clothes_sec_crusades_western_war_nob_01_templar
					1 = m_clothes_sec_crusades_western_war_nob_01_hospitaller
					1 = m_clothes_sec_crusades_western_war_nob_01_jerusalem
					1 = m_clothes_sec_crusades_western_war_nob_01_common
					1 = male_clothes_secular_indian_nobility_01_common
					1 = male_clothes_secular_indian_nobility_02_common
					1 = male_clothes_secular_indian_nobility_01_low
					1 = male_clothes_secular_indian_nobility_02_low
					1 = male_clothes_secular_indian_nobility_01_high
					1 = male_clothes_secular_indian_nobility_02_high
					1 = m_clothes_sec_indian_war_nob_01_lo
					1 = m_clothes_sec_indian_war_nob_01_hi
					1 = male_clothes_secular_byzantine_nobility_01_common
					1 = male_clothes_secular_byzantine_nobility_02_common
					1 = male_clothes_secular_byzantine_nobility_01_low
					1 = male_clothes_secular_byzantine_nobility_02_low
					1 = male_clothes_secular_byzantine_nobility_01_high
					1 = male_clothes_secular_byzantine_nobility_02_high
					1 = m_clothes_sec_byzantine_war_nob_01_lo
					1 = m_clothes_sec_byzantine_war_nob_01_hi
					1 = m_clothes_sec_byzantine_war_nob_01_roy
					1 = male_clothes_secular_steppe_nobility_01_common
					1 = male_clothes_secular_steppe_nobility_02_common
					1 = male_clothes_secular_steppe_nobility_01_low
					1 = male_clothes_secular_steppe_nobility_02_low
					1 = male_clothes_secular_steppe_nobility_01_high
					1 = male_clothes_secular_steppe_nobility_02_high
					1 = m_clothes_sec_steppe_war_nob_01_lo
					1 = m_clothes_sec_steppe_war_nob_01_hi
					1 = male_clothes_secular_mena_nobility_01_common
					1 = male_clothes_secular_mena_nobility_02_common
					1 = male_clothes_secular_dde_abbasid_nobility_01_common
					1 = male_clothes_secular_mena_nobility_01_low
					1 = male_clothes_secular_mena_nobility_02_low
					1 = male_clothes_secular_dde_abbasid_nobility_01_low
					1 = male_clothes_secular_mena_nobility_01_high
					1 = male_clothes_secular_mena_nobility_02_high
					1 = male_clothes_secular_dde_abbasid_nobility_01_high
					1 = m_clothes_sec_mena_war_nob_01_lo
					1 = male_clothes_secular_northern_nobility_01_common
					1 = male_clothes_secular_northern_nobility_02_common
					1 = male_clothes_secular_northern_nobility_01_low
					1 = male_clothes_secular_northern_nobility_02_low
					1 = male_clothes_secular_northern_nobility_01_high
					1 = male_clothes_secular_northern_nobility_02_high
					1 = m_clothes_sec_northern_war_nob_01_lo
					1 = m_clothes_sec_northern_war_nob_01_hi
					1 = male_clothes_secular_sub_saharan_nobility_01_common
					1 = male_clothes_secular_sub_saharan_nobility_02_common
					1 = male_clothes_secular_sub_saharan_nobility_01_low
					1 = male_clothes_secular_sub_saharan_nobility_02_low
					1 = male_clothes_secular_sub_saharan_nobility_01_high
					1 = male_clothes_secular_sub_saharan_nobility_02_high
					1 = m_clothes_sec_mena_war_nob_01_lo
					1 = male_clothes_secular_dde_hre_nobility_02_common
					1 = male_clothes_secular_dde_hre_nobility_03_common
					1 = male_clothes_secular_dde_hre_nobility_02_low
					1 = male_clothes_secular_dde_hre_nobility_03_low
					1 = m_clothes_sec_dde_hre_war_nob_01_lo
					1 = male_clothes_secular_dde_abbasid_nobility_02_common
					1 = male_clothes_secular_dde_abbasid_nobility_03_common
					1 = male_clothes_secular_dde_abbasid_nobility_02_high
					1 = male_clothes_secular_dde_abbasid_nobility_03_high
					1 = m_clothes_sec_dde_abbasid_war_nob_01_lo
					1 = m_clothes_sec_dde_abbasid_war_nob_01_hi
					1 = m_clothes_sec_dde_abbasid_war_nob_01_roy
					1 = male_clothes_religious_orthodox_high_01
					1 = male_clothes_religious_orthodox_head_01_common
					1 = male_clothes_religious_muslim_high_01
					1 = male_clothes_religious_dde_muslim_head_01_common
					1 = male_clothes_religious_catholic_devoted_01_dominican
					1 = male_clothes_religious_catholic_devoted_02_franciscan
					1 = male_clothes_religious_catholic_devoted_02_benedictine
					1 = male_clothes_religious_catholic_high_01
					1 = male_clothes_religious_dde_catholic_high_01_common
					1 = male_clothes_religious_catholic_high_01
					1 = male_clothes_religious_catholic_head_01
					1 = male_clothes_religious_northern_high_01
					1 = male_clothes_religious_african_high_01_common
					1 = male_clothes_religious_hindu_devoted_01
					1 = male_clothes_religious_buddhist_high_01
					1 = male_clothes_religious_zoroastrian_high_01
					1 = male_clothes_religious_jewish_head_01
					1 = male_clothes_religious_steppe_high_01_common
					1 = male_clothes_secular_fp1_common_01
					1 = male_clothes_secular_fp1_common_02
					1 = male_clothes_secular_fp1_nobility_01_low
					1 = male_clothes_secular_fp1_nobility_02_low
					1 = male_clothes_secular_fp1_nobility_01_high
					1 = male_clothes_secular_fp1_nobility_02_high
					1 = male_clothes_secular_fp1_war_nobility_01
					1 = male_clothes_secular_ep1_jester_01
					1 = male_clothes_secular_fp2_iberian_muslim_common_01
					1 = male_clothes_secular_fp2_iberian_christian_common_01
					1 = male_clothes_secular_fp2_iberian_muslim_nobility_01_low
					1 = male_clothes_secular_fp2_iberian_muslim_nobility_01_high
					1 = male_clothes_secular_fp2_iberian_muslim_nobility_02_low
					1 = male_clothes_secular_fp2_iberian_muslim_nobility_02_high
					1 = male_clothes_secular_fp2_iberian_christian_nobility_01_low
					1 = male_clothes_secular_fp2_iberian_christian_nobility_01_high
					1 = male_clothes_secular_fp2_iberian_christian_nobility_02_low
					1 = male_clothes_secular_fp2_iberian_christian_nobility_02_high
					1 = m_clothes_sec_fp2_iberian_muslim_war_nob_01_lo
					1 = m_clothes_sec_fp2_iberian_muslim_war_nob_01_hi
					1 = m_clothes_sec_fp2_iberian_christian_war_nob_01_lo
					1 = m_clothes_sec_fp2_iberian_christian_war_nob_01_hi
					1 = m_clothes_sec_fp3_iranian_nob_01_lo
					1 = m_clothes_sec_fp3_iranian_nob_02_lo
					1 = m_clothes_sec_fp3_iranian_nob_03_lo
					1 = m_clothes_sec_fp3_iranian_nob_01_hi
					1 = m_clothes_sec_fp3_iranian_nob_02_hi
					1 = m_clothes_sec_fp3_iranian_nob_03_hi
					1 = m_clothes_sec_fp3_iranian_war_nob_01
					1 = m_clothes_sec_afr_common_01
					1 = m_clothes_sec_afr_common_02
					1 = m_clothes_sec_afr_low_nob_01
					1 = m_clothes_sec_afr_low_nob_02
					1 = m_clothes_sec_afr_high_nob_01
					1 = m_clothes_sec_afr_high_nob_02
				# EP2 #
				# Era1 #
					1 = m_clothes_sec_ep2_western_era1_nob_01_lo
					1 = m_clothes_sec_ep2_western_era1_nob_01_hi
					1 = m_clothes_sec_ep2_western_era1_nob_02_lo
					1 = m_clothes_sec_ep2_western_era1_nob_02_hi
					1 = m_clothes_sec_ep2_western_era1_war_nob_01_lo
					1 = m_clothes_sec_ep2_western_era1_war_nob_01_hi
					1 = m_clothes_sec_ep2_western_era1_war_nob_02_lo
					1 = m_clothes_sec_ep2_western_era1_war_nob_02_hi
					# Era2 #
					1 = m_clothes_sec_ep2_western_era2_war_nob_01_lo
					1 = m_clothes_sec_ep2_western_era2_war_nob_01_hi
					# Era4 #
					1 = m_clothes_sec_ep2_western_era4_war_nob_01_lo
					1 = m_clothes_sec_ep2_western_era4_war_nob_01_hi
					1 = m_clothes_sec_ep2_western_era4_war_nob_02_lo
					1 = m_clothes_sec_ep2_western_era4_war_nob_02_hi
					# Cultures #
					1 = m_clothes_sec_ep2_mena_war_nob_01_lo
					1 = m_clothes_sec_ep2_mena_war_nob_01_hi
					1 = m_clothes_sec_ep2_steppe_war_nob_01_lo
					1 = m_clothes_sec_ep2_steppe_war_nob_01_hi
					1 = m_clothes_sec_ep2_byzantine_war_nob_01_lo
					1 = m_clothes_sec_ep2_byzantine_war_nob_01_hi
					1 = m_clothes_sec_ep2_indian_war_nob_01_lo
					1 = m_clothes_sec_ep2_indian_war_nob_01_hi

					# EP3 #---------------------------------------------------------------------------------------
					# Era1 #
					1 = m_clothes_sec_ep3_byzantine_era1_nob_01_lo
					1 = m_clothes_sec_ep3_byzantine_era1_nob_01_hi
					1 = m_clothes_sec_ep3_byzantine_era1_nob_02_lo
					1 = m_clothes_sec_ep3_byzantine_era1_nob_02_hi
					1 = m_clothes_sec_ep3_byzantine_era1_imp_01

					# Era2 #
					1 = m_clothes_sec_ep3_byzantine_era2_nob_01_lo
					1 = m_clothes_sec_ep3_byzantine_era2_nob_01_hi
					1 = m_clothes_sec_ep3_byzantine_era2_nob_02_lo
					1 = m_clothes_sec_ep3_byzantine_era2_nob_02_hi
					1 = m_clothes_sec_ep3_byzantine_era2_war_nob_01_lo
					1 = m_clothes_sec_ep3_byzantine_era2_war_nob_01_hi
					1 = m_clothes_sec_ep3_byzantine_era2_imp_01
					1 = m_clothes_sec_ep3_byzantine_era2_nob_03_lo
					1 = m_clothes_sec_ep3_byzantine_era2_nob_03_hi
					
					# POl
					1 = m_clothes_sec_pol_common_01
					1 = m_clothes_sec_pol_common_02
					1 = m_clothes_sec_pol_low_nob_01
					1 = m_clothes_sec_pol_low_nob_02
					1 = m_clothes_sec_pol_high_nob_01
					1 = m_clothes_sec_pol_high_nob_02
					1 = m_clothes_sec_pol_imperial_01
					1 = m_clothes_sec_pol_war_nob_01
				}

				female = {
				1 = f_clothes_sec_ep3_byzantine_era1_war_nob_01
					1 = female_clothes_secular_western_nobility_01_high
					1 = female_clothes_secular_western_nobility_01_low
					1 = female_clothes_secular_western_nobility_01_common
					1 = female_clothes_secular_western_nobility_02_high
					1 = female_clothes_secular_western_nobility_02_low
					1 = female_clothes_secular_western_nobility_02_common
					1 = female_clothes_secular_western_nobility_03_high
					1 = female_clothes_secular_western_nobility_03_low
					1 = female_clothes_secular_western_nobility_03_common
					1 = female_clothes_secular_dde_hre_nobility_01_common
					1 = female_clothes_secular_dde_hre_nobility_01_low
					1 = female_clothes_secular_dde_hre_nobility_01_high
					1 = f_clothes_sec_western_war_nob_01_lo
					1 = f_clothes_sec_western_war_nob_01_hi
					1 = female_clothes_situational_western_bedchamber_01_common
					1 = female_clothes_situational_western_prison_01_common
					1 = female_clothes_situational_western_stealth_cloak_01
					1 = f_clothes_sec_crusades_western_war_nob_01_templar
					1 = f_clothes_sec_crusades_western_war_nob_01_hospitaller
					1 = f_clothes_sec_crusades_western_war_nob_01_jerusalem
					1 = f_clothes_sec_crusades_western_war_nob_01_common
					1 = female_clothes_secular_indian_nobility_01_common
					1 = female_clothes_secular_indian_nobility_02_common
					1 = female_clothes_secular_indian_nobility_01_low
					1 = female_clothes_secular_indian_nobility_02_low
					1 = female_clothes_secular_indian_nobility_01_high
					1 = female_clothes_secular_indian_nobility_02_high
					1 = f_clothes_sec_indian_war_nob_01_lo
					1 = f_clothes_sec_indian_war_nob_01_hi
					1 = f_clothes_sec_indian_war_nob_01_roy
					1 = female_clothes_secular_byzantine_nobility_01_common
					1 = female_clothes_secular_byzantine_nobility_02_common
					1 = female_clothes_secular_byzantine_nobility_01_low
					1 = female_clothes_secular_byzantine_nobility_02_low
					1 = female_clothes_secular_byzantine_nobility_01_high
					1 = female_clothes_secular_byzantine_nobility_02_high
					1 = f_clothes_sec_byzantine_war_nob_01_lo
					1 = f_clothes_sec_byzantine_war_nob_01_hi
					1 = female_clothes_secular_steppe_nobility_01_common
					1 = female_clothes_secular_steppe_nobility_02_common
					1 = female_clothes_secular_steppe_nobility_01_low
					1 = female_clothes_secular_steppe_nobility_02_low
					1 = female_clothes_secular_steppe_nobility_01_high
					1 = female_clothes_secular_steppe_nobility_02_high
					1 = f_clothes_sec_steppe_war_nob_01_lo
					1 = f_clothes_sec_steppe_war_nob_01_hi
					1 = female_clothes_secular_mena_nobility_01_common
					1 = female_clothes_secular_mena_nobility_02_common
					1 = female_clothes_secular_dde_abbasid_nobility_01_common
					1 = female_clothes_secular_mena_nobility_01_low
					1 = female_clothes_secular_mena_nobility_02_low
					1 = female_clothes_secular_dde_abbasid_nobility_01_low
					1 = female_clothes_secular_mena_nobility_01_high
					1 = female_clothes_secular_mena_nobility_02_high
					1 = female_clothes_secular_dde_abbasid_nobility_01_high
					1 = f_clothes_sec_mena_war_nob_01_lo
					1 = f_clothes_sec_mena_war_nob_01_hi
					1 = female_clothes_secular_northern_nobility_01_common
					1 = female_clothes_secular_northern_nobility_02_common
					1 = female_clothes_secular_northern_nobility_01_low
					1 = female_clothes_secular_northern_nobility_02_low
					1 = female_clothes_secular_northern_nobility_01_high
					1 = female_clothes_secular_northern_nobility_02_high
					1 = f_clothes_sec_northern_war_nob_01_lo
					1 = f_clothes_sec_northern_war_nob_01_hi
					1 = female_clothes_secular_sub_saharan_nobility_01_common
					1 = female_clothes_secular_sub_saharan_nobility_02_common
					1 = female_clothes_secular_sub_saharan_nobility_01_low
					1 = female_clothes_secular_sub_saharan_nobility_02_low
					1 = female_clothes_secular_sub_saharan_nobility_01_high
					1 = female_clothes_secular_sub_saharan_nobility_02_high
					1 = f_clothes_sec_mena_war_nob_01_lo
					1 = f_clothes_sec_mena_war_nob_01_hi
					1 = female_clothes_secular_dde_hre_nobility_02_common
					1 = female_clothes_secular_dde_hre_nobility_03_common
					1 = female_clothes_secular_dde_hre_nobility_02_low
					1 = female_clothes_secular_dde_hre_nobility_03_low
					1 = f_clothes_sec_dde_hre_war_nob_01_lo
					1 = f_clothes_sec_dde_hre_war_nob_01_hi
					1 = female_clothes_secular_dde_abbasid_nobility_02_common
					1 = female_clothes_secular_dde_abbasid_nobility_03_common
					1 = female_clothes_secular_dde_abbasid_nobility_02_high
					1 = female_clothes_secular_dde_abbasid_nobility_03_high
					1 = f_clothes_sec_dde_abbasid_war_nob_01_lo
					1 = f_clothes_sec_dde_abbasid_war_nob_01_hi
					1 = f_clothes_sec_dde_abbasid_war_nob_01_roy
					1 = female_clothes_religious_catholic_devoted_01_common
					1 = female_clothes_religious_northern_high_01
					1 = female_clothes_religious_african_high_01_common
					1 = female_clothes_religious_hindu_devoted_01
					1 = female_clothes_religious_zoroastrian_high_01
					1 = female_clothes_religious_steppe_high_01_common
					1 = female_clothes_secular_fp1_common_01
					1 = female_clothes_secular_fp1_common_02
					1 = female_clothes_secular_fp1_nobility_01_low
					1 = female_clothes_secular_fp1_nobility_02_low
					1 = female_clothes_secular_fp1_nobility_01_high
					1 = female_clothes_secular_fp1_nobility_02_high
					1 = female_clothes_secular_fp1_war_nobility_01
					1 = female_clothes_secular_ep1_jester_01
					1 = female_clothes_secular_fp2_iberian_muslim_common_01
					1 = female_clothes_secular_fp2_iberian_christian_common_01
					1 = female_clothes_secular_fp2_iberian_muslim_nobility_01_low
					1 = female_clothes_secular_fp2_iberian_muslim_nobility_01_high
					1 = female_clothes_secular_fp2_iberian_muslim_nobility_02_low
					1 = female_clothes_secular_fp2_iberian_muslim_nobility_02_high
					1 = female_clothes_secular_fp2_iberian_christian_nobility_01_low
					1 = female_clothes_secular_fp2_iberian_christian_nobility_01_high
					1 = female_clothes_secular_fp2_iberian_christian_nobility_02_low
					1 = female_clothes_secular_fp2_iberian_christian_nobility_02_high
					1 = f_clothes_sec_fp2_iberian_muslim_war_nob_01_lo
					1 = f_clothes_sec_fp2_iberian_muslim_war_nob_01_hi
					1 =	f_clothes_sec_fp2_iberian_christian_war_nob_01_lo
					1 =	f_clothes_sec_fp2_iberian_christian_war_nob_01_hi
					1 = f_clothes_sec_fp3_iranian_nob_01_lo
					1 = f_clothes_sec_fp3_iranian_nob_02_lo
					1 = f_clothes_sec_fp3_iranian_nob_03_lo
					1 = f_clothes_sec_fp3_iranian_nob_01_hi
					1 = f_clothes_sec_fp3_iranian_nob_02_hi
					1 = f_clothes_sec_fp3_iranian_nob_03_hi
					1 = f_clothes_sec_fp3_iranian_war_nob_01
					1 = f_clothes_sec_afr_high_nob_01
					1 = f_clothes_sec_afr_high_nob_02
					1 = f_clothes_sec_afr_low_nob_01
					1 = f_clothes_sec_afr_low_nob_02
					1 = f_clothes_sec_afr_common_01
					1 = f_clothes_sec_afr_common_02

					# EP2 #---------------------------------------------------------------------------------------
					1 = f_clothes_sec_ep2_western_era1_nob_01_lo
					1 = f_clothes_sec_ep2_western_era1_nob_01_hi
					1 = f_clothes_sec_ep2_western_era1_nob_02_lo
					1 = f_clothes_sec_ep2_western_era1_nob_02_hi
					1 = f_clothes_sec_ep2_western_era1_war_nob_01_lo
					1 = f_clothes_sec_ep2_western_era1_war_nob_02_hi
					1 = f_clothes_sec_ep2_western_era2_war_nob_01_lo
					1 = f_clothes_sec_ep2_western_era2_war_nob_01_hi

					1 = f_clothes_sec_ep2_western_era4_war_nob_01_lo
					1 = f_clothes_sec_ep2_western_era4_war_nob_01_hi
					1 = f_clothes_sec_ep2_western_era4_war_nob_02_lo
					1 = f_clothes_sec_ep2_western_era4_war_nob_02_hi

					1 = f_clothes_sec_ep2_mena_war_nob_01_lo
					1 = f_clothes_sec_ep2_mena_war_nob_01_hi
					1 = f_clothes_sec_ep2_steppe_war_nob_01_lo
					1 = f_clothes_sec_ep2_steppe_war_nob_01_hi
					1 = f_clothes_sec_ep2_byzantine_war_nob_01_lo
					1 = f_clothes_sec_ep2_byzantine_war_nob_01_hi
					1 = f_clothes_sec_ep2_indian_war_nob_01_lo
					1 = f_clothes_sec_ep2_indian_war_nob_01_hi


					# CE1 #
					1 = f_clothes_sec_fp4_western_physician_01

					# EP3 #---------------------------------------------------------------------------------------
					1 = f_clothes_sec_ep3_byzantine_era1_nob_01_lo
					1 = f_clothes_sec_ep3_byzantine_era1_nob_01_hi
					1 = f_clothes_sec_ep3_byzantine_era1_nob_02_lo
					1 = f_clothes_sec_ep3_byzantine_era1_nob_02_hi
					# Era2 #
					1 = f_clothes_sec_ep3_byzantine_era2_nob_01_lo
					1 = f_clothes_sec_ep3_byzantine_era2_nob_01_hi
					1 = f_clothes_sec_ep3_byzantine_era2_nob_02_lo
					1 = f_clothes_sec_ep3_byzantine_era2_nob_02_hi
					1 = f_clothes_sec_ep3_byzantine_era2_imp_01
					1 = f_clothes_sec_ep3_byzantine_era1_com_01_lo
					1 = f_clothes_sec_ep3_byzantine_era1_com_01_hi
					1 = f_clothes_sec_ep3_byzantine_era2_war_nob_01_lo
					1 = f_clothes_sec_ep3_byzantine_era2_war_nob_01_hi
					1 = f_clothes_sec_ep3_byzantine_era1_imp_01
					
					# POL
					1 = f_clothes_sec_pol_common_01
					1 = f_clothes_sec_pol_common_02
					1 = f_clothes_sec_pol_low_nob_01
					1 = f_clothes_sec_pol_low_nob_02
					1 = f_clothes_sec_pol_high_nob_01
					1 = f_clothes_sec_pol_high_nob_02
					1 = f_clothes_sec_pol_imperial_01
					1 = f_clothes_sec_pol_war_nob_01

				}

				boy = male
				girl = female
	 		}

	 		 no_clothes = {
				index = 1
				male = {
					1 = male_clothes_secular_western_nudity_01
				}
				female = {
					1 = female_clothes_secular_western_nudity_01
				}

				# So that children always have clothes!
				boy = {
					1 = male_clothes_situational_western_bedchamber_01_common
				}
				girl = {
					1 = female_clothes_situational_western_bedchamber_01_common
				}
			}


	 		## WESTERN ##---------------------------------------------------------------------------------------


			western_commoner_clothes = {
				index = 2

				male = {
					2 = male_clothes_secular_western_nobility_01_common
					2 = male_clothes_secular_western_nobility_02_common
					2 = male_clothes_secular_western_nobility_03_common
					1 = male_clothes_secular_dde_hre_nobility_01_common
				}

				female = {
					2 = female_clothes_secular_western_nobility_01_common
					2 = female_clothes_secular_western_nobility_02_common
					2 = female_clothes_secular_western_nobility_03_common
					1 = female_clothes_secular_dde_hre_nobility_01_common
				}

				boy = male
				girl = female
			}

			western_low_nobility_clothes = {
				index = 3

				male = {
					2 = male_clothes_secular_western_nobility_01_low
					2 = male_clothes_secular_western_nobility_02_low
					2 = male_clothes_secular_western_nobility_03_low
					1 = male_clothes_secular_dde_hre_nobility_01_low
				}

				female = {
					2 = female_clothes_secular_western_nobility_01_low
					2 = female_clothes_secular_western_nobility_02_low
					2 = female_clothes_secular_western_nobility_03_low
					1 = female_clothes_secular_dde_hre_nobility_01_low
				}

				boy = male
				girl = female
			}

			western_high_nobility_clothes = {
				index = 4

				male = {
					2 = male_clothes_secular_western_nobility_01_high
					2 = male_clothes_secular_western_nobility_02_high
					2 = male_clothes_secular_western_nobility_03_high
					1 = male_clothes_secular_dde_hre_nobility_01_high
				}

				female = {
					2 = female_clothes_secular_western_nobility_01_high
					2 = female_clothes_secular_western_nobility_02_high
					2 = female_clothes_secular_western_nobility_03_high
					1 = female_clothes_secular_dde_hre_nobility_01_high
				}

				boy = male
				girl = female
			}

			western_royalty_clothes = {
				index = 5

				male = {
					2 = male_clothes_secular_western_nobility_01_high
					2 = male_clothes_secular_western_nobility_02_high
					2 = male_clothes_secular_western_nobility_03_high
					1 = male_clothes_secular_dde_hre_nobility_01_high
				}

				female = {
					2 = female_clothes_secular_western_nobility_01_high
					2 = female_clothes_secular_western_nobility_02_high
					2 = female_clothes_secular_western_nobility_03_high
					1 = female_clothes_secular_dde_hre_nobility_01_high
				}

				boy = male
				girl = female
			}

			western_imperial_clothes = {
				index = 6

				male = {
					2 = male_clothes_secular_western_nobility_01_high
					2 = male_clothes_secular_western_nobility_02_high
					2 = male_clothes_secular_western_nobility_03_high
					1 = male_clothes_secular_dde_hre_nobility_01_high
				}

				female = {
					2 = female_clothes_secular_western_nobility_01_high
					2 = female_clothes_secular_western_nobility_02_high
					2 = female_clothes_secular_western_nobility_03_high
					1 = female_clothes_secular_dde_hre_nobility_01_high
				}

				boy = male
				girl = female
			}


			western_war_nobility_clothes = {
				index = 7

				male = {
					1 = m_clothes_sec_western_war_nob_01_lo
					1 = m_clothes_sec_western_war_nob_01_hi
				}

				female = {
					1 = f_clothes_sec_western_war_nob_01_lo
					1 = f_clothes_sec_western_war_nob_01_hi
				}

				boy = male
				girl = female
			}


			western_sickness = {
				index = 8

				male = {
					1 = male_clothes_situational_western_bedchamber_01_common
				}

				female = {
					1 = female_clothes_situational_western_bedchamber_01_common
				}

				boy = male
				girl = female
			}

			western_prison = {
				index = 9

				male = {
					1 = male_clothes_situational_western_prison_01_common
				}

				female = {
					1 = female_clothes_situational_western_prison_01_common
				}

				boy = male
				girl = female
			}

			western_stealth = {
				index = 10

				male = {
					1 = male_clothes_situational_western_stealth_cloak_01
				}

				female = {
					1 = female_clothes_situational_western_stealth_cloak_01
				}

				boy = male
				girl = female
			}

			western_bedchamber = {
				index = 11

				male = {
					1 = male_clothes_situational_western_bedchamber_01_common
				}

				female = {
					1 = female_clothes_situational_western_bedchamber_01_common
				}

				boy = male
				girl = female
			}

			western_crusades = {
				index = 12

				male = {
					1 = m_clothes_sec_crusades_western_war_nob_01_templar
					1 = m_clothes_sec_crusades_western_war_nob_01_hospitaller
					1 = m_clothes_sec_crusades_western_war_nob_01_jerusalem
					1 = m_clothes_sec_crusades_western_war_nob_01_common
				}

				female = {
					1 = f_clothes_sec_crusades_western_war_nob_01_templar
					1 = f_clothes_sec_crusades_western_war_nob_01_hospitaller
					1 = f_clothes_sec_crusades_western_war_nob_01_jerusalem
					1 = f_clothes_sec_crusades_western_war_nob_01_common

				}

				boy = male
				girl = female
			}


			## INDIAN ##---------------------------------------------------------------------------------------



			indian_commoner_clothes = {
				index = 13

				male = {
					1 = male_clothes_secular_indian_nobility_01_common
					1 = male_clothes_secular_indian_nobility_02_common

				}

				female = {
					1 = female_clothes_secular_indian_nobility_01_common
					1 = female_clothes_secular_indian_nobility_02_common
				}
				boy = male
				girl = female
			}

			indian_low_nobility_clothes = {
				index = 14

				male = {
					1 = male_clothes_secular_indian_nobility_01_low
					1 = male_clothes_secular_indian_nobility_02_low
				}

				female = {
					1 = female_clothes_secular_indian_nobility_01_low
					1 = female_clothes_secular_indian_nobility_02_low
				}
				boy = male
				girl = female
			}

			indian_high_nobility_clothes = {
				index = 15

				male = {
					1 = male_clothes_secular_indian_nobility_01_high
					1 = male_clothes_secular_indian_nobility_02_high
				}

				female = {
					1 = female_clothes_secular_indian_nobility_01_high
					1 = female_clothes_secular_indian_nobility_02_high
				}
				boy = male
				girl = female
			}

			indian_war_nobility_clothes = {
				index = 16

				male = {
					1 = m_clothes_sec_indian_war_nob_01_lo
					1 = m_clothes_sec_indian_war_nob_01_hi
					1 = m_clothes_sec_indian_war_nob_01_roy

				}

				female = {
					1 = f_clothes_sec_indian_war_nob_01_lo
					1 = f_clothes_sec_indian_war_nob_01_hi
					1 = f_clothes_sec_indian_war_nob_01_roy

				}
				boy = male
				girl = female
			}


			## BYZANTINE ##---------------------------------------------------------------------------------------



	 		byzantine_commoner_clothes = {
				index = 17

				male = {
					1 = male_clothes_secular_byzantine_nobility_01_common
					1 = male_clothes_secular_byzantine_nobility_02_common
				}

				female = {
					1 = female_clothes_secular_byzantine_nobility_01_common
					1 = female_clothes_secular_byzantine_nobility_02_common
				}
				boy = male
				girl = female
			}

	 		byzantine_low_nobility_clothes = {
				index = 18

				male = {
					1 = male_clothes_secular_byzantine_nobility_01_low
					1 = male_clothes_secular_byzantine_nobility_02_low
				}

				female = {
					1 = female_clothes_secular_byzantine_nobility_01_low
					1 = female_clothes_secular_byzantine_nobility_02_low
				}
				boy = male
				girl = female
			}

	 		byzantine_high_nobility_clothes = {
				index = 19

				male = {
					1 = male_clothes_secular_byzantine_nobility_01_high
					1 = male_clothes_secular_byzantine_nobility_02_high
				}

				female = {
					1 = female_clothes_secular_byzantine_nobility_01_high
					1 = female_clothes_secular_byzantine_nobility_02_high
				}
				boy = male
				girl = female
			}

			byzantine_war_nobility_clothes = {
				index = 20

				male = {
					1 = m_clothes_sec_byzantine_war_nob_01_lo
					1 = m_clothes_sec_byzantine_war_nob_01_hi
					1 = m_clothes_sec_byzantine_war_nob_01_roy

				}

				female = {
					1 = f_clothes_sec_byzantine_war_nob_01_lo
					1 = f_clothes_sec_byzantine_war_nob_01_hi

				}
				boy = male
				girl = female
			}


	## STEPPE ##---------------------------------------------------------------------------------------


			steppe_commoner_clothes = {
				index = 21

				male = {
					1 = male_clothes_secular_steppe_nobility_01_common
					1 = male_clothes_secular_steppe_nobility_02_common
				}

				female = {
					1 = female_clothes_secular_steppe_nobility_01_common
					1 = female_clothes_secular_steppe_nobility_02_common
				}

				boy = male
				girl = female
			}

			 steppe_low_nobility_clothes = {
				index = 22

				male = {
					1 = male_clothes_secular_steppe_nobility_01_low
					1 = male_clothes_secular_steppe_nobility_02_low

				}

				female = {
					1 = female_clothes_secular_steppe_nobility_01_low
					1 = female_clothes_secular_steppe_nobility_02_low

				}
				boy = male
				girl = female
			}

			steppe_high_nobility_clothes = {
				index = 23

				male = {
					1 = male_clothes_secular_steppe_nobility_01_high
					1 = male_clothes_secular_steppe_nobility_02_high

				}

				female = {
					1 = female_clothes_secular_steppe_nobility_01_high
					1 = female_clothes_secular_steppe_nobility_02_high

				}
				boy = male
				girl = female
			}

			steppe_war_nobility_clothes = {
				index = 24

				male = {
					1 = m_clothes_sec_steppe_war_nob_01_lo
					1 = m_clothes_sec_steppe_war_nob_01_hi


				}

				female = {
					1 = f_clothes_sec_steppe_war_nob_01_lo
					1 = f_clothes_sec_steppe_war_nob_01_hi

				}
				boy = male
				girl = female
			}



	## MENA ##---------------------------------------------------------------------------------------



			mena_commoner_clothes = {
				index = 25

				male = {
					1 = male_clothes_secular_mena_nobility_01_common
					1 = male_clothes_secular_mena_nobility_02_common
					1 = male_clothes_secular_dde_abbasid_nobility_01_common

				}

				female = {
					1 = female_clothes_secular_mena_nobility_01_common
					1 = female_clothes_secular_mena_nobility_02_common
					1 = female_clothes_secular_dde_abbasid_nobility_01_common
				}

				boy = male
				girl = female
			}

			mena_low_nobility_clothes = {
				index = 26

				male = {
					1 = male_clothes_secular_mena_nobility_01_low
					1 = male_clothes_secular_mena_nobility_02_low
					1 = male_clothes_secular_dde_abbasid_nobility_01_low

				}

				female = {
					1 = female_clothes_secular_mena_nobility_01_low
					1 = female_clothes_secular_mena_nobility_02_low
					1 = female_clothes_secular_dde_abbasid_nobility_01_low

				}

				boy = male
				girl = female
			}

			mena_high_nobility_clothes = {
				index = 27

				male = {
					1 = male_clothes_secular_mena_nobility_01_high
					1 = male_clothes_secular_mena_nobility_02_high
					1 = male_clothes_secular_dde_abbasid_nobility_01_high

				}

				female = {
					1 = female_clothes_secular_mena_nobility_01_high
					1 = female_clothes_secular_mena_nobility_02_high
					1 = female_clothes_secular_dde_abbasid_nobility_01_high

				}

				boy = male
				girl = female
			}

			mena_war_nobility_clothes = {
				index = 28

				male = {
					1 = m_clothes_sec_mena_war_nob_01_lo
					1 = m_clothes_sec_mena_war_nob_01_hi
				}

				female = {
					1 = f_clothes_sec_mena_war_nob_01_lo
					1 = f_clothes_sec_mena_war_nob_01_hi
				}

				boy = male
				girl = female
			}

			mena_sickness = {
				index = 29
				male = {
					1 = male_clothes_situational_western_bedchamber_01_common
				}

				female = {
					1 = female_clothes_situational_western_bedchamber_01_common
				}

				boy = male
				girl = female
			}

			mena_prison = {
				index = 30

				male = {
					1 = male_clothes_situational_western_prison_01_common
				}

				female = {
					1 = female_clothes_situational_western_prison_01_common
				}

				boy = male
				girl = female
			}

			mena_stealth = {
				index = 31

				male = {
					1 = male_clothes_situational_mena_stealth_01
				}

				female = {
					1 = female_clothes_situational_mena_stealth_01
				}

				boy = male
				girl = female
			}

			mena_bedchamber = {
				index = 32

				male = {
					1 = male_clothes_situational_western_bedchamber_01_common
				}

				female = {
					1 = female_clothes_situational_western_bedchamber_01_common
				}

				boy = male
				girl = female
			}


			mena_crusades = {
				index = 33

				male = {
					1 = m_clothes_sec_mena_war_nob_01_lo
				}

				female = {
					1 = f_clothes_sec_mena_war_nob_01_lo
				}

				boy = male
				girl = female
			}


	## Northern Pagans ##---------------------------------------------------------------------------------------


			northern_commoner_clothes = {
				index = 34

				male = {
					1 = male_clothes_secular_northern_nobility_01_common
					1 = male_clothes_secular_northern_nobility_02_common
				}

				female = {
					1 = female_clothes_secular_northern_nobility_01_common
					1 = female_clothes_secular_northern_nobility_02_common
				}

				boy = male
				girl = female
			}

			 northern_low_nobility_clothes = {
				index = 35

				male = {
					1 = male_clothes_secular_northern_nobility_01_low
					1 = male_clothes_secular_northern_nobility_02_low
				}

				female = {
					1 = female_clothes_secular_northern_nobility_01_low
					1 = female_clothes_secular_northern_nobility_02_low
				}
				boy = male
				girl = female
			}

			northern_high_nobility_clothes = {
				index = 36

				male = {

					1 = male_clothes_secular_northern_nobility_01_high
					1 = male_clothes_secular_northern_nobility_02_high
				}

				female = {
					1 = female_clothes_secular_northern_nobility_01_high
					1 = female_clothes_secular_northern_nobility_02_high
				}
				boy = male
				girl = female
			}

			northern_war_nobility_clothes = {
				index = 37

				male = {
					1 = m_clothes_sec_northern_war_nob_01_lo
					1 = m_clothes_sec_northern_war_nob_01_hi
				}

				female = {
					1 = f_clothes_sec_northern_war_nob_01_lo
					1 = f_clothes_sec_northern_war_nob_01_hi
				}
				boy = male
				girl = female
			}


	## Sub-Saharan African ##---------------------------------------------------------------------------------------


			sub_saharan_commoner_clothes = {
				index = 38

				male = {
					1 = male_clothes_secular_sub_saharan_nobility_01_common
					1 = male_clothes_secular_sub_saharan_nobility_02_common
				}

				female = {
					1 = female_clothes_secular_sub_saharan_nobility_01_common
					1 = female_clothes_secular_sub_saharan_nobility_02_common
				}

				boy = male
				girl = female
			}

			sub_saharan_low_nobility_clothes = {
				index = 39

				male = {
					1 = male_clothes_secular_sub_saharan_nobility_01_low
					1 = male_clothes_secular_sub_saharan_nobility_02_low
				}

				female = {
					1 = female_clothes_secular_sub_saharan_nobility_01_low
					1 = female_clothes_secular_sub_saharan_nobility_02_low
				}
				boy = male
				girl = female
			}

			sub_saharan_high_nobility_clothes = {
				index = 40

				male = {
					1 = male_clothes_secular_sub_saharan_nobility_01_high
					1 = male_clothes_secular_sub_saharan_nobility_02_high
				}

				female = {
					1 = female_clothes_secular_sub_saharan_nobility_01_high
					1 = female_clothes_secular_sub_saharan_nobility_02_high
				}
				boy = male
				girl = female
			}

			sub_saharan_war_nobility_clothes = {
				index = 41

				male = {
					1 = m_clothes_sec_mena_war_nob_01_lo
					1 = m_clothes_sec_mena_war_nob_01_hi
				}

				female = {
					1 = f_clothes_sec_mena_war_nob_01_lo
					1 = f_clothes_sec_mena_war_nob_01_hi
				}
				boy = male
				girl = female
			}


	## DDE HRE ##---------------------------------------------------------------------------------------

			dde_hre_commoner_clothes = {
				index = 42

				male = {
					# 1 = male_clothes_secular_dde_hre_nobility_01_common
					1 = male_clothes_secular_dde_hre_nobility_02_common
					1 = male_clothes_secular_dde_hre_nobility_03_common
				}

				female = {
					# 1 = female_clothes_secular_dde_hre_nobility_01_common
					1 = female_clothes_secular_dde_hre_nobility_02_common
					1 = female_clothes_secular_dde_hre_nobility_03_common
				}

				boy = male
				girl = female
			}

			dde_hre_low_nobility_clothes = {
				index = 43

				male = {
					# 1 = male_clothes_secular_dde_hre_nobility_01_low
					1 = male_clothes_secular_dde_hre_nobility_02_low
					1 = male_clothes_secular_dde_hre_nobility_03_low
				}

				female = {
					# 1 = female_clothes_secular_dde_hre_nobility_01_low
					1 = female_clothes_secular_dde_hre_nobility_02_low
					1 = female_clothes_secular_dde_hre_nobility_03_low
				}

				boy = male
				girl = female
			}

			dde_hre_high_nobility_clothes = {
				index = 44

				male = {
					# 1 = male_clothes_secular_dde_hre_nobility_01_high
					1 = male_clothes_secular_dde_hre_nobility_02_high
					1 = male_clothes_secular_dde_hre_nobility_03_high
				}

				female = {
					# 1 = female_clothes_secular_dde_hre_nobility_01_high
					1 = female_clothes_secular_dde_hre_nobility_02_high
					1 = female_clothes_secular_dde_hre_nobility_03_high
				}

				boy = male
				girl = female
			}

			dde_hre_war_nobility_clothes = {
				index = 45

				male = {
					1 = m_clothes_sec_dde_hre_war_nob_01_lo
					1 = m_clothes_sec_dde_hre_war_nob_01_hi
				}

				female = {
					1 = f_clothes_sec_dde_hre_war_nob_01_lo
					1 = f_clothes_sec_dde_hre_war_nob_01_hi
				}

				boy = male
				girl = female
			}



	## DDE ADDASID ##---------------------------------------------------------------------------------------

			dde_abbasid_commoner_clothes = {
				index = 46

				male = {
					1 = male_clothes_secular_dde_abbasid_nobility_01_common
					1 = male_clothes_secular_dde_abbasid_nobility_02_common
					1 = male_clothes_secular_dde_abbasid_nobility_03_common
				}

				female = {
					# 1 = female_clothes_secular_dde_abbasid_nobility_01_common
					1 = female_clothes_secular_dde_abbasid_nobility_02_common
					1 = female_clothes_secular_dde_abbasid_nobility_03_common
				}

				boy = male
				girl = female
			}

			dde_abbasid_low_nobility_clothes = {
				index = 47

				male = {
					1 = male_clothes_secular_dde_abbasid_nobility_01_low
					1 = male_clothes_secular_dde_abbasid_nobility_02_low
					1 = male_clothes_secular_dde_abbasid_nobility_03_low
				}

				female = {
					1 = female_clothes_secular_dde_abbasid_nobility_01_low
					1 = female_clothes_secular_dde_abbasid_nobility_02_low
					1 = female_clothes_secular_dde_abbasid_nobility_03_low
				}

				boy = male
				girl = female
			}

			dde_abbasid_high_nobility_clothes = {
				index = 48

				male = {
					 1 = male_clothes_secular_dde_abbasid_nobility_01_high
					1 = male_clothes_secular_dde_abbasid_nobility_02_high
					1 = male_clothes_secular_dde_abbasid_nobility_03_high
				}

				female = {
					1 = female_clothes_secular_dde_abbasid_nobility_01_high
					1 = female_clothes_secular_dde_abbasid_nobility_02_high
					1 = female_clothes_secular_dde_abbasid_nobility_03_high
				}

				boy = male
				girl = female
			}

			dde_abbasid_war_nobility_clothes = {
				index = 49

				male = {
					1 = m_clothes_sec_dde_abbasid_war_nob_01_lo
					1 = m_clothes_sec_dde_abbasid_war_nob_01_hi
					1 = m_clothes_sec_dde_abbasid_war_nob_01_roy
				}

				female = {
					1 = f_clothes_sec_dde_abbasid_war_nob_01_lo
					1 = f_clothes_sec_dde_abbasid_war_nob_01_hi
					1 = f_clothes_sec_dde_abbasid_war_nob_01_roy
				}

				boy = male
				girl = female
			}





				#---------------------------------------------------------------------- ## RELIGIOUS ## -----------------------------------------------------------------------

	# orthodox #

			religious_orthodox_high_clothes = {
				index = 50

				male = {
					1 = male_clothes_religious_orthodox_high_01
				}

				female = {
					1 = female_clothes_religious_catholic_devoted_01_common
				}

				boy = male
				girl = female
			}

			religious_orthodox_head_clothes = {
				index = 51

				male = {
					1 = male_clothes_religious_orthodox_head_01_common
				}

				female = {
					1 = female_clothes_religious_catholic_devoted_01_common
				}

				boy = male
				girl = female
			}

	# muslim #

			religious_muslim_high_clothes = {
				index = 52

				male = {
					1 = male_clothes_religious_muslim_high_01

				}

				female = {
					1 = female_clothes_secular_mena_nobility_01_high
				}

				boy = male
				girl = female
			}

			religious_muslim_head_clothes = {
				index = 53

				male = {
					1 = male_clothes_religious_dde_muslim_head_01_common
				}

				female = {
					1 = female_clothes_secular_mena_nobility_01_high
				}

				boy = male
				girl = female
			}


	# catholic #

			religious_catholic_devoted_clothes = {
				index = 54

				male = {
					1 = male_clothes_religious_catholic_devoted_01_dominican
					1 = male_clothes_religious_catholic_devoted_02_franciscan
					1 = male_clothes_religious_catholic_devoted_02_benedictine
				}

				female = {
					1 = female_clothes_religious_catholic_devoted_01_common
				}

				boy = male
				girl = female
			}

			religious_catholic_high_clothes = {
				index = 55

				male = { # Duplicate weights to make seed different from catholic_high headgear gene
					1 = male_clothes_religious_catholic_high_01
					2 = male_clothes_religious_dde_catholic_high_01_common
					1 = male_clothes_religious_catholic_high_01

				}

				female = {
					1 = female_clothes_religious_catholic_devoted_01_common
				}

				boy = male
				girl = female
			}

			religious_catholic_head_clothes = {
				index = 56
				male = {
					1 = male_clothes_religious_catholic_head_01
				}
				female = {
					1 = female_clothes_religious_catholic_devoted_01_common

				}
				boy = male
				girl = female
			}



	# dde catholic #


			#religious_dde_catholic_high_clothes = {
			#	index = 57
			#
			#	male = {
			#		1 = male_clothes_religious_dde_catholic_high_01_common
			#
			#	}
			#
			#	female = {
			#		1 = female_clothes_religious_catholic_devoted_01_common
			#	}
			#
			#	boy = male
			#	girl = female
			#}

	# african pagans #


			religious_african_high_clothes = {
				index = 58

				male = {
					1 = male_clothes_religious_african_high_01_common

				}

				female = {
					1 = female_clothes_religious_african_high_01_common
				}

				boy = male
				girl = female
			}

	# northern pagans #

			 religious_northern_high_clothes = {
				index = 59

				male = {
					1 = male_clothes_religious_northern_high_01

				}

				female = {
					1 = female_clothes_religious_northern_high_01
				}

				boy = male
				girl = female
			}

	# hindu #


			 religious_hindu_devoted_clothes = {
				index = 60

				male = {
					1 = male_clothes_religious_hindu_devoted_01

				}

				female = {
					1 = female_clothes_religious_hindu_devoted_01
				}

				boy = male
				girl = female
			}


	# jain #

			 religious_jain_high_clothes = {
				index = 61

				male = {
					1 = male_clothes_religious_jain_devoted_01

				}

				female = {
					1 = female_clothes_religious_jain_devoted_01
				}

				boy = male
				girl = female
			}

	 # buddhist #


			religious_buddhist_high_clothes = {
				index = 62

				male = {
					1 = male_clothes_religious_buddhist_high_01

				}

				female = {
					1 = female_clothes_religious_hindu_devoted_01
				}

				boy = male
				girl = female
			}

	# zoroastrian #


			religious_zoroastrian_high_clothes = {
				index = 63

				male = {
					1 = male_clothes_religious_zoroastrian_high_01

				}

				female = {
					1 = female_clothes_religious_zoroastrian_high_01
				}

				boy = male
				girl = female
			}


	 # jewish #

			religious_jewish_head_clothes = {
				index = 64

				male = {
					1 = male_clothes_religious_jewish_head_01

				}

				female = {
					1 = female_clothes_religious_zoroastrian_high_01
				}

				boy = male
				girl = female
			}

			religious_jewish_high_clothes = {
				index = 65

				male = {
					1 = male_clothes_religious_jewish_high_01

				}

				female = {
					1 = female_clothes_religious_zoroastrian_high_01
				}

				boy = male
				girl = female
			}


	 # steppe #

			religious_steppe_high_clothes = {
				index = 66

				male = {
					1 = male_clothes_religious_steppe_high_01_common

				}

				female = {
					1 = female_clothes_religious_steppe_high_01_common
				}

				boy = male
				girl = female
			}

	### Children ###

			western_children_commoner_clothes = {
				index = 67

				male = {
					2 = male_clothes_secular_western_child_01_common
				}

				female = {
					2 = female_clothes_secular_western_child_01_common
				}

				boy = male
				girl = female
			}

	## FP1 - Fury of the Northmen ##-------------------------------------------------------------------------------


			fp1_commoner_clothes = {
				index = 68

				male = {
					1 = male_clothes_secular_fp1_common_01
					1 = male_clothes_secular_fp1_common_02
				}

				female = {
					1 = female_clothes_secular_fp1_common_01
					1 = female_clothes_secular_fp1_common_02
				}

				boy = male
				girl = female
			}

			 fp1_low_nobility_clothes = {
				index = 69

				male = {
					1 = male_clothes_secular_fp1_nobility_01_low
					1 = male_clothes_secular_fp1_nobility_02_low
				}

				female = {
					1 = female_clothes_secular_fp1_nobility_01_low
					1 = female_clothes_secular_fp1_nobility_02_low
				}
				boy = male
				girl = female
			}

			fp1_high_nobility_clothes = {
				index = 70

				male = {
					1 = male_clothes_secular_fp1_nobility_01_high
					1 = male_clothes_secular_fp1_nobility_02_high
				}

				female = {
					1 = female_clothes_secular_fp1_nobility_01_high
					1 = female_clothes_secular_fp1_nobility_02_high
				}
				boy = male
				girl = female
			}

			fp1_war_nobility_clothes = {
				index = 71

				male = {
					1 = male_clothes_secular_fp1_war_nobility_01
				}

				female = {
					1 = female_clothes_secular_fp1_war_nobility_01
				}
				boy = male
				girl = female
			}

			ep1_jester_clothes = {
				index = 72

				male = {
					1 = male_clothes_secular_ep1_jester_01
				}

				female = {
					1 = female_clothes_secular_ep1_jester_01
				}

				boy = male
				girl = female
			}

	## FP2 - The Fate of Iberia ##-------------------------------------------------------------------------------


			fp2_muslim_commoner_clothes = {
				index = 73

				male = {
					1 = male_clothes_secular_fp2_iberian_muslim_common_01
				}

				female = {
					1 = female_clothes_secular_fp2_iberian_muslim_common_01
				}

				boy = male
				girl = female
			}


			fp2_christian_commoner_clothes = {
				index = 74

				male = {
					1 = male_clothes_secular_fp2_iberian_christian_common_01
				}

				female = {
					1 = female_clothes_secular_fp2_iberian_christian_common_01
				}

				boy = male
				girl = female
			}

			fp2_muslim_low_nobility_clothes = {
				index = 75

				male = {
					1 = male_clothes_secular_fp2_iberian_muslim_nobility_01_low
					1 = male_clothes_secular_fp2_iberian_muslim_nobility_02_low
				}

				female = {
					1 = female_clothes_secular_fp2_iberian_muslim_nobility_01_low
					1 = female_clothes_secular_fp2_iberian_muslim_nobility_02_low

				}
				boy = male
				girl = female
			}

			fp2_muslim_high_nobility_clothes = {
				index = 76

				male = {
					1 = male_clothes_secular_fp2_iberian_muslim_nobility_01_high
					1 = male_clothes_secular_fp2_iberian_muslim_nobility_02_high
				}

				female = {
					1 = female_clothes_secular_fp2_iberian_muslim_nobility_01_high
					1 = female_clothes_secular_fp2_iberian_muslim_nobility_02_high

				}
				boy = male
				girl = female
			}


			fp2_christian_low_nobility_clothes = {
				index = 77

				male = {
					1 = male_clothes_secular_fp2_iberian_christian_nobility_01_low
					1 = male_clothes_secular_fp2_iberian_christian_nobility_02_low
				}

				female = {
					1 = female_clothes_secular_fp2_iberian_christian_nobility_01_low
					1 = female_clothes_secular_fp2_iberian_christian_nobility_02_low

				}
				boy = male
				girl = female
			}

			fp2_christian_high_nobility_clothes = {
				index = 78

				male = {
					1 = male_clothes_secular_fp2_iberian_christian_nobility_01_high
					1 = male_clothes_secular_fp2_iberian_christian_nobility_02_high
				}

				female = {
					1 = female_clothes_secular_fp2_iberian_christian_nobility_01_high
					1 = female_clothes_secular_fp2_iberian_christian_nobility_02_high

				}
				boy = male
				girl = female
			}

			fp2_muslim_war_nobility_clothes = {
				index = 79

				male = {
					1 = m_clothes_sec_fp2_iberian_muslim_war_nob_01_lo
					1 = m_clothes_sec_fp2_iberian_muslim_war_nob_01_hi
				}

				female = {
					1 = f_clothes_sec_fp2_iberian_muslim_war_nob_01_lo
					1 = f_clothes_sec_fp2_iberian_muslim_war_nob_01_hi
				}
				boy = male
				girl = female

			}

			fp2_christian_war_nobility_clothes = {
				index = 80

				male = {
					1 = m_clothes_sec_fp2_iberian_christian_war_nob_01_lo
					1 = m_clothes_sec_fp2_iberian_christian_war_nob_01_hi

				}

				female = {
					1 = f_clothes_sec_fp2_iberian_christian_war_nob_01_lo
					1 = f_clothes_sec_fp2_iberian_christian_war_nob_01_hi
				}
				boy = male
				girl = female

				}

			# Warcraft
			wc_no_clothes = {
				index = 81
				male = {
					1 = empty
				}
				female = male
				boy = male
				girl = male
			}
			quillboar_clothes = {
				index = 82
				male = {
					1 = empty
				}
				female = {
					1 = quillboar2_female_clothes_grey
					1 = quillboar2_female_clothes_red
					1 = quillboar2_female_clothes_teal
					1 = quillboar2_female_clothes_white
					1 = quillboar2_female_clothes_yellow
					1 = quillboar2_female_clothes_zombie
				}
				boy = male
				girl = female
			}
			troll_clothes = {
				index = 83
				male = {
					1 = male_clothes_religious_hindu_devoted_01
					1 = male_clothes_religious_african_high_01_common
				}
				female = {
					1 = female_clothes_religious_hindu_devoted_01
					1 = female_clothes_religious_african_high_01_common
				}
				boy = male
				girl = female
			}
			ogre_clothes = {
				index = 84
				male = {
					1 = male_clothes_religious_buddhist_high_01
					1 = male_clothes_religious_hindu_devoted_01
				}
				female = {
					1 = female_clothes_religious_hindu_devoted_01
				}
				boy = male
				girl = female
			}
			
			draenei_commoner_clothes = {
				index = 85
				male = {
					1 = male_clothes_secular_dde_abbasid_nobility_03_common # DLC
					1 = male_clothes_secular_mena_nobility_01_common
					1 = male_clothes_secular_mena_nobility_02_common
					1 = male_clothes_secular_indian_nobility_01_common
				}
				female = {
					1 = female_clothes_secular_indian_nobility_01_common
					1 = female_clothes_secular_mena_nobility_02_common
					1 = female_clothes_secular_dde_abbasid_nobility_02_common# DLC
				}
				boy = male
				girl = female
			}
			draenei_low_nobility_clothes = {
				index = 86
				male = {
					1 = male_clothes_secular_dde_abbasid_nobility_03_low # DLC
					1 = male_clothes_secular_mena_nobility_01_low
					1 = male_clothes_secular_mena_nobility_02_low
					1 = male_clothes_secular_indian_nobility_01_low
				}
				female = {
					1 = female_clothes_secular_indian_nobility_01_low
					1 = female_clothes_secular_mena_nobility_02_low
					1 = female_clothes_secular_dde_abbasid_nobility_02_low # DLC
				}
				boy = male
				girl = female
			}
			draenei_high_nobility_clothes = {
				index = 87
				male = {
					1 = male_clothes_secular_dde_abbasid_nobility_03_high # DLC
					1 = male_clothes_secular_mena_nobility_01_high
					1 = male_clothes_secular_mena_nobility_02_high
					1 = male_clothes_secular_indian_nobility_01_high
				}
				female = {
					1 = female_clothes_secular_indian_nobility_01_high
					1 = female_clothes_secular_mena_nobility_02_high
					1 = female_clothes_secular_dde_abbasid_nobility_02_high # DLC
				}
				boy = male
				girl = female
			}
			
			zandalari_imperial = {
				index = 88
				male = {
					1 = male_clothes_secular_zandalari_rastakhan
				}
				female = {
					1 = female_clothes_religious_hindu_devoted_01
					1 = female_clothes_religious_african_high_01_common
				}
				boy = male
				girl = female
			}
			
			### Demonic ###
			demonic_commoner_clothes = {
				index = 89

				male = {
					1 = male_clothes_secular_demonic_common_01
					1 = male_clothes_secular_demonic_common_02
				}
				female = {
					1 = female_clothes_secular_demonic_common_01
					1 = female_clothes_secular_demonic_common_02
				}
				boy = male
				girl = female
			}
			demonic_low_nobility_clothes = {
				index = 90

				male = {
					1 = male_clothes_secular_demonic_nobility_low_01
					1 = male_clothes_secular_demonic_nobility_low_02
				}
				female = {
					1 = female_clothes_secular_demonic_nobility_low_01
					1 = female_clothes_secular_demonic_nobility_low_02
				}
				boy = male
				girl = female
			}
			demonic_high_nobility_clothes = {
				index = 91

				male = {
					1 = male_clothes_secular_demonic_nobility_high_01
					1 = male_clothes_secular_demonic_nobility_high_02
				}
				female = {
					1 = female_clothes_secular_demonic_nobility_high_01
					1 = female_clothes_secular_demonic_nobility_high_02
				}
				boy = male
				girl = female
			}
			demonic_war_nobility_clothes = {
				index = 92

				male = {
					1 = male_clothing_secular_demonic_war_nobility_01
				}
				female = {
					1 = female_clothing_secular_demonic_war_nobility_01
				}
				boy = male
				girl = female
			}
			
			scourge_commoner_clothes = {
				index = 93

				male = {
					1 = male_clothes_secular_scourge_nobility_01_common
					1 = male_clothes_secular_scourge_nobility_02_common
					1 = male_clothes_secular_scourge_nobility_03_common
				}
				female = {
					1 = female_clothes_secular_scourge_nobility_01_common
					1 = female_clothes_secular_scourge_nobility_02_common
					1 = female_clothes_secular_scourge_nobility_03_common
				}
				boy = male
				girl = female
			}
			scourge_low_nobility_clothes = {
				index = 94

				male = {
					1 = male_clothes_secular_scourge_nobility_01_low
					1 = male_clothes_secular_scourge_nobility_02_low
					1 = male_clothes_secular_scourge_nobility_03_low
				}
				female = {
					1 = female_clothes_secular_scourge_nobility_01_low
					1 = female_clothes_secular_scourge_nobility_02_low
					1 = female_clothes_secular_scourge_nobility_03_low
				}
				boy = male
				girl = female
			}
			scourge_high_nobility_clothes = {
				index = 95

				male = {
					1 = male_clothes_secular_scourge_nobility_01_high
					1 = male_clothes_secular_scourge_nobility_02_high
					1 = male_clothes_secular_scourge_nobility_03_high
				}
				female = {
					1 = female_clothes_secular_scourge_nobility_01_high
					1 = female_clothes_secular_scourge_nobility_02_high
					1 = female_clothes_secular_scourge_nobility_03_high
				}
				boy = male
				girl = female
			}
			scourge_war_nobility_clothes = {
				index = 96

				male = {
					1 = male_clothes_secular_scourge_war_nobility_01_low
				}
				female = {
					1 = female_clothes_secular_scourge_war_nobility_01_low
				}
				boy = male
				girl = female
			}
			jinyu_clothes = {
				index = 97
				male = {
					1 = jinyu2meleered
					1 = jinyu2melee
					1 = jinyu2meleeblue
					1 = jinyu2meleegold
				}
				female = male
				boy = male
				girl = male
			}
			mogumale_clothes = {
				index = 98
				male = {
					1 = empty
					# 1 = mogu2green
					# 1 = mogu2blue
					# 1 = mogu2obsidian
					# 1 = mogu2orange
				}
				female = {
					1 = empty
					# 1 = femalemoguarmor_01
					# 1 = femalemoguarmor_02
					# 1 = femalemoguarmor_03
					# 1 = femalemoguarmor_04
					# 1 = femalemoguarmor_05
				}
				boy = male
				girl = female
			}
			dryad_clothes = {
				index = 99
				male = {
					1 = grovekeeper_belt_default
					1 = grovekeeper_belt_green
				}
				female = {
					1 = empty
				}
				boy = male
				girl = female
			}
			sethrak_clothes = {
				index = 100
				male = {
					1 = sethrak_caster_blue
					1 = sethrak_caster_brown
					1 = sethrak_caster_red
					1 = sethrak_caster_white
				}
				female = male
				boy = male
				girl = female
			}
			#frostgiant_clothes = {
			#	index = 101
			#	male = {
			#		1 = frostgiantarmor
			#	}
			#	female = male
			#	boy = male
			#	girl = female
			#}
			#firegiant_clothes = {
			#	index = 102
			#	male = {
			#		1 = firegiantarmor
			#	}
			#	female = male
			#	boy = male
			#	girl = female
			#}
			#stormgiant_clothes = {
			#	index = 103
			#	male = {
			#		1 = stormgiantarmor
			#	}
			#	female = male
			#	boy = male
			##	girl = female
			#}
			#titanwatcher_clothes = {
			#	index = 104
			#	male = {
			#		1 = titanmalearmorgold
			#		1 = titanmalearmorivory
			#		1 = titanmalearmorstone
			#	}
			#	female = {
			#		1 = empty
			#	}
			#	boy = male
			#	girl = female
			#}
			#titanwatcher_clothes_01 = {
			#	index = 96
			#	male = {
			#		1 = titanmalearmor01
			#	}
			#	female = male
			#	boy = male
			#	girl = female
			#}
			#titanwatcher_clothes_gold = {
			#	index = 97
			#	male = {
			#		1 = titanmalearmorgold
			#	}
			#	female = male
			#	boy = male
			#	girl = female
			#}
			#titanwatcher_clothes_ivory = {
			#	index = 98
			#	male = {
			#		1 = titanmalearmorivory
			#	}
			#	female = male
			#	boy = male
			#	girl = female
			#}
			#titanwatcher_clothes_stone = {
			#	index = 99
			#	male = {
			#		1 = titanmalearmorstone
			#	}
			#	female = male
			#	boy = male
			#	girl = female
			#}
			freya_clothes = {
				index = 105
				male = {
					1 = empty
				}
				female = {
					1 = empty
					#1 = freyaclothes
				}
				boy = male
				girl = female
			}
			thorim_clothes = {
				index = 106
				male = {
					1 = empty
					#1 = thorimarmor
				}
				female = {
					1 = empty
				}
				boy = male
				girl = female
			}
			hodir_clothes = {
				index = 107
				male = {
					1 = empty
					#1 = hodirarmor
				}
				female = {
					1 = empty
				}
				boy = male
				girl = female
			}
			frostnymph_clothes = {
				index = 108
				male = {
					1 = grovekeeper_belt_blue
				}
				female = {
					1 = frostnymph_haircloak_blue
					1 = frostnymph_haircloak_warm
					1 = frostnymph_haircloak_winter
				}
				boy = male
				girl = female
			}
			pandaren_clothes = {
				index = 109
				male = {
					1 = malepandamonkbelt
				}
				female = {
					1 = femalepandamonkbelt
				}
				boy = {
					1 = empty
				}
				girl = {
					1 = empty
				}
			}
			#vulpera_clothes = {
			#	index = 102
			#	male = {
			#		1 = empty
			#	}
			#	female = {
			#		#1 = femalevulperaheritage
			#		1 = empty
			#	}
			#	boy = {
			#		1 = empty
			#	}
			#	girl = {
			#		1 = empty
			#	}
			#}
			femalemogu01_clothes = {
				index = 110
				male = {
					1 = empty
				}
				female = {
					1 = empty
					#1 = femalemoguarmor_01
				}
				boy = male
				girl = female
			}
			femalemogu02_clothes = {
				index = 111
				male = {
					1 = empty
				}
				female = {
					1 = empty
					#1 = femalemoguarmor_02
				}
				boy = male
				girl = female
			}
			femalemogu03_clothes = {
				index = 112
				male = {
					1 = empty
				}
				female = {
					1 = empty
					#1 = femalemoguarmor_03
				}
				boy = male
				girl = female
			}
			femalemogu04_clothes = {
				index = 113
				male = {
					1 = empty
				}
				female = {
					1 = empty
					#1 = femalemoguarmor_04
				}
				boy = male
				girl = female
			}
			femalemogu05_clothes = {
				index = 114
				male = {
					1 = empty
				}
				female = {
					1 = empty
					#1 = femalemoguarmor_05
				}
				boy = male
				girl = female
			}
			saurok_clothes = {
				index = 115
				male = {
					1 = saurokarmorblue
					1 = saurokarmorgreen
					1 = saurokarmordarkblue
					1 = saurokarmorred
				}
				female = male
				boy = male
				girl = female
			}
			hozenchief_clothes = {
				index = 116
				male = {
					1 = hozenchiefarmorblue
					1 = hozenchiefarmordark
					1 = hozenchiefarmorgreen
					1 = hozenchiefarmorpale
				}
				female = male
				boy = male
				girl = female
			}
			hozen_clothes = {
				index = 117
				male = {
					4 = empty
					1 = hozenclotharmorablue
					1 = hozenclotharmoradark
					1 = hozenclotharmoragreen
					1 = hozenclotharmorapale
				}
				female = male
				boy = male
				girl = female
			}
			taunka_shoulders = {
				index = 118
				male = {
					1 = maletaunka_shoulders
				}
				female = {
					1 = femaletaunka_shoulders
				}
				boy = {
					1 = empty
				}
				girl = boy
			}
			grummle_clothes_hat = {
				index = 119
				male = {
					1 = grummleclothes1_red
					1 = grummleclothes1_yellow
					1 = grummleclothes1_purple
				}
				female = male
				boy = {
					1 = empty
				}
				girl = boy
			}
			grummle_clothes_hatless = {
				index = 120
				male = {
					1 = grummleclothes2_red
					1 = grummleclothes2_yellow
					1 = grummleclothes2_purple
				}
				female = male
				boy = {
					1 = empty
				}
				girl = boy
			}
			yaungol_armor1 = {
				index = 121
				male = {
					1 = yaungolarmor1
				}
				female = {
					1 = empty
				}
				boy = male
				girl = female
			}
			yaungol_armor2 = {
				index = 122
				male = {
					1 = yaungolarmor2
				}
				female = {
					1 = empty
				}
				boy = male
				girl = female
			}
			yaungol_armor3 = {
				index = 123
				male = {
					1 = yaungolarmor3
				}
				female = {
					1 = empty
				}
				boy = male
				girl = female
			}
			yaungol_armor4 = {
				index = 124
				male = {
					1 = yaungolarmor4
				}
				female = {
					1 = empty
				}
				boy = male
				girl = female
			}
			femaleyaungol_shoulder = {
				index = 125
				male = {
					1 = empty
				}
				female = {
					1 = femaleyaungolshoulder1
					1 = femaleyaungolshoulder2
				}
				boy = male
				girl = female
			}
			
			### Elves ###

			### High Elf ###

			high_elven_war_nobility_clothes = {
				index = 126

				male = {
					1 = male_clothes_secular_high_elven_heritage
				}
				female = {
					1 = female_clothes_secular_high_elven_heritage
				}
				boy = male
				girl = female
			}

			### Blood Elven ###


	 		blood_elven_commoner_clothes = {
				index = 127

				male = {
					1 = male_clothes_secular_blood_elven_nobility_01_common
					1 = male_clothes_secular_blood_elven_nobility_02_common
				}

				female = {
					1 = female_clothes_secular_blood_elven_nobility_01_common
					1 = female_clothes_secular_blood_elven_nobility_02_common
				}
				boy = male
				girl = female
			}

	 		blood_elven_low_nobility_clothes = {
				index = 128

				male = {
					1 = male_clothes_secular_blood_elven_nobility_01_low
					1 = male_clothes_secular_blood_elven_nobility_02_low
				}

				female = {
					1 = female_clothes_secular_blood_elven_nobility_01_low
					1 = female_clothes_secular_blood_elven_nobility_02_low
				}
				boy = male
				girl = female
			}

	 		blood_elven_high_nobility_clothes = {
				index = 129

				male = {
					1 = male_clothes_secular_blood_elven_nobility_01_high
					1 = male_clothes_secular_blood_elven_nobility_02_high
				}

				female = {
					1 = female_clothes_secular_blood_elven_nobility_01_high
					1 = female_clothes_secular_blood_elven_nobility_02_high
				}
				boy = male
				girl = female
			}

			sp2_western_royalty_clothes = {
				index = 130

				male = {
					1 = m_clothes_sec_sp2_western_imp_01
				}

				female = {
				 	1 = f_clothes_sec_sp2_western_imp_01
				}
				boy = male
				girl = female
			}

			# Pygmy
			pygmy_commoner_clothes = {
				index = 131

				male = {
					25 = empty
					1 = male_clothes_secular_mena_nobility_01_common
					1 = male_clothes_secular_mena_nobility_02_common
					1 = male_clothes_secular_dde_abbasid_nobility_01_common

				}

				female = {
					1 = female_clothes_secular_mena_nobility_01_common
					1 = female_clothes_secular_mena_nobility_02_common		
					1 = female_clothes_secular_dde_abbasid_nobility_01_common	
				}

				boy = male
				girl = female
			}

			pygmy_low_nobility_clothes = {
				index = 132

				male = {
					25 = empty
					1 = male_clothes_secular_mena_nobility_01_low
					1 = male_clothes_secular_mena_nobility_02_low
					1 = male_clothes_secular_dde_abbasid_nobility_01_low

				}

				female = {
					1 = female_clothes_secular_mena_nobility_01_low
					1 = female_clothes_secular_mena_nobility_02_low
					1 = female_clothes_secular_dde_abbasid_nobility_01_low

				}

				boy = male
				girl = female
			}

			pygmy_high_nobility_clothes = {
				index = 133

				male = {
					25 = empty
					1 = male_clothes_secular_mena_nobility_01_high
					1 = male_clothes_secular_mena_nobility_02_high
					1 = male_clothes_secular_dde_abbasid_nobility_01_high
				}

				female = {
					1 = female_clothes_secular_mena_nobility_01_high
					1 = female_clothes_secular_mena_nobility_02_high
					1 = female_clothes_secular_dde_abbasid_nobility_01_high
				}

				boy = male
				girl = female
			}

			pygmy_war_nobility_clothes = {
				index = 134

				male = {
					1 = m_clothes_sec_mena_war_nob_01_lo
				}

				female = {
					1 = f_clothes_sec_mena_war_nob_01_lo
				}

				boy = male
				girl = female
			}

			### EP2 Tours and Tournaments ###-------------------------------------------------------------------------------


		# Era1 #---------------------------------------------------------
			ep2_western_era1_commoner_clothes = {
				index = 135

				male = {
					1 = m_clothes_sec_ep2_western_era1_com_01
					1 = m_clothes_sec_ep2_western_era1_com_02
				}

				female = {
					1 = f_clothes_sec_ep2_western_era1_com_01
					1 = f_clothes_sec_ep2_western_era1_com_02
				}
				boy = male
				girl = female
			}

			ep2_western_era1_low_nobility_clothes = {
				index = 136

				male = {
					1 = m_clothes_sec_ep2_western_era1_nob_01_lo
					1 = m_clothes_sec_ep2_western_era1_nob_02_lo
				}

				female = {
					1 = f_clothes_sec_ep2_western_era1_nob_01_lo
					1 = f_clothes_sec_ep2_western_era1_nob_02_lo
				}
				boy = male
				girl = female
			}

			ep2_western_era1_high_nobility_clothes = {
				index = 137

				male = {
					1 = m_clothes_sec_ep2_western_era1_nob_01_hi
					1 = m_clothes_sec_ep2_western_era1_nob_02_hi
				}

				female = {
					1 = f_clothes_sec_ep2_western_era1_nob_01_hi
					1 = f_clothes_sec_ep2_western_era1_nob_02_hi
				}
				boy = male
				girl = female
			}

			ep2_western_era1_war_nobility_clothes = {
				index = 138

				male = {
					1 = m_clothes_sec_ep2_western_era1_war_nob_01_lo
					1 = m_clothes_sec_ep2_western_era1_war_nob_01_hi
					1 = m_clothes_sec_ep2_western_era1_war_nob_02_lo
					1 = m_clothes_sec_ep2_western_era1_war_nob_02_hi
				}

				female = {
				 	1 = f_clothes_sec_ep2_western_era1_war_nob_01_lo
				 	1 = f_clothes_sec_ep2_western_era1_war_nob_01_hi
				 	1 = f_clothes_sec_ep2_western_era1_war_nob_02_lo
				 	1 = f_clothes_sec_ep2_western_era1_war_nob_02_hi
				}

				boy = male
				girl = female
			}

			# Era2 #-----------------------------------------------------------
			ep2_western_era2_war_nobility_clothes = {
				index = 139

				male = {
					1 = m_clothes_sec_ep2_western_era2_war_nob_01_lo
					1 = m_clothes_sec_ep2_western_era2_war_nob_01_hi
				}

				female = {
				 	1 = f_clothes_sec_ep2_western_era2_war_nob_01_lo
				 	1 = f_clothes_sec_ep2_western_era2_war_nob_01_hi
				}

				boy = male
				girl = female
			}

			# Era3 #-----------------------------------------------------------
			ep2_western_era3_low_nobility_clothes = {
				index = 140

				male = {
					1 = m_clothes_sec_ep2_western_era3_nob_01_lo
					1 = m_clothes_sec_ep2_western_era3_nob_02_lo
				}

				female = {
					1 = f_clothes_sec_ep2_western_era3_nob_01_lo
					1 = f_clothes_sec_ep2_western_era3_nob_02_lo
				}
				boy = male
				girl = female
			}

			ep2_western_era3_high_nobility_clothes = {
				index = 141

				male = {
					1 = m_clothes_sec_ep2_western_era3_nob_01_hi
					1 = m_clothes_sec_ep2_western_era3_nob_02_hi
					# 1 = m_clothes_sec_ep2_western_era3_nob_02_hi
				}

				female = {
					1 = f_clothes_sec_ep2_western_era3_nob_01_hi
					1 = f_clothes_sec_ep2_western_era3_nob_02_hi
				}
				boy = male
				girl = female
			}
			
			# Era4 #-------------------------------------------------------------
			ep2_western_era4_war_nobility_clothes = {
				index = 142

				male = {
					1 = m_clothes_sec_ep2_western_era4_war_nob_01_lo
					1 = m_clothes_sec_ep2_western_era4_war_nob_02_lo
					1 = m_clothes_sec_ep2_western_era4_war_nob_01_hi
					1 = m_clothes_sec_ep2_western_era4_war_nob_02_hi

				}

				female = {
					# 1 = f_clothes_sec_ep2_western_era4_war_nob_01
					1 = f_clothes_sec_ep2_western_era4_war_nob_01_lo
					1 = f_clothes_sec_ep2_western_era4_war_nob_02_lo
					1 = f_clothes_sec_ep2_western_era4_war_nob_01_hi
					1 = f_clothes_sec_ep2_western_era4_war_nob_02_hi
				}

				boy = male
				girl = female

			}

			# Religious #--------------------------------------------------------------
			ep2_religious_muslim_hajj_clothes = {
				index = 143

				male = {
					1 = m_clothes_religious_ep2_muslim_hajj_01 # Basic
				}

				female = {
				 	1 = f_clothes_religious_ep2_muslim_hajj_01 # Basic
				}

				boy = male
				girl = female
			}

			ep2_religious_muslim_ihram_clothes = {
				index = 144

				male = {
					1 = m_clothes_religious_ep2_muslim_hajj_02
				}

				female = {
				 	1 = f_clothes_religious_ep2_muslim_hajj_01
				}

				boy = male
				girl = female
			}

			ep2_pope_larper_clothes = {
				index = 145

				male = {
					1 = male_clothes_religious_catholic_head_01
					1 = male_headgear_religious_catholic_head_01
				}

				female = {
					1 = female_clothes_religious_catholic_devoted_01_common #No female Pope clothes :(
					1 = female_headgear_religious_catholic_high_01
				}
				boy = male
				girl = female
			}

			ep2_cardinal_larper_clothes = {
				index = 146

				male = {
					1 = male_clothes_religious_catholic_high_01
					1 = male_headgear_religious_catholic_high_01
				}

				female = {
					1 = female_clothes_religious_catholic_devoted_01_common #No female Cardinal clothes :(
					1 = female_headgear_religious_catholic_devoted_01
				}
				boy = male
				girl = female
			}

			# Mena #--------------------------------------------------------------
			ep2_mena_war_nobility_clothes = {
				index = 147

				male = {
					1 = m_clothes_sec_ep2_mena_war_nob_01_lo
					1 = m_clothes_sec_ep2_mena_war_nob_01_hi

				}

				female = {
					1 = f_clothes_sec_ep2_mena_war_nob_01_lo
					1 = f_clothes_sec_ep2_mena_war_nob_01_hi

				}

				boy = male
				girl = female
			}

			# Steppe #-------------------------------------------------------------
			ep2_steppe_war_nobility_clothes = {
				index = 148

				male = {
					1 = m_clothes_sec_ep2_steppe_war_nob_01_lo
					1 = m_clothes_sec_ep2_steppe_war_nob_01_hi

				}

				female = {
				 	1 = f_clothes_sec_ep2_steppe_war_nob_01_lo
				 	1 = f_clothes_sec_ep2_steppe_war_nob_01_hi

				}

				boy = male
				girl = female

			}

			# Byzantine #-----------------------------------------------------------
			ep2_byzantine_war_nobility_clothes = {
				index = 149

				male = {
					1 = m_clothes_sec_ep2_byzantine_war_nob_01_lo
					1 = m_clothes_sec_ep2_byzantine_war_nob_01_hi

				}

				female = {
				 	1 = f_clothes_sec_ep2_byzantine_war_nob_01_lo
				 	1 = f_clothes_sec_ep2_byzantine_war_nob_01_hi

				}

				boy = male
				girl = female

			}

			# Indian #---------------------------------------------------------------
			ep2_indian_war_nobility_clothes = {
				index = 150

				male = {
					1 = m_clothes_sec_ep2_indian_war_nob_01_lo
					1 = m_clothes_sec_ep2_indian_war_nob_01_hi

				}

				female = {
				 	1 = f_clothes_sec_ep2_indian_war_nob_01_lo
				 	1 = f_clothes_sec_ep2_indian_war_nob_01_hi

				}

				boy = male
				girl = female

			}

			## FP3 - Legacy of Persia ##-------------------------------

			fp3_iranian_low_nobility_clothes = {
				index = 151

				male = {
					1 = m_clothes_sec_fp3_iranian_nob_01_lo
					1 = m_clothes_sec_fp3_iranian_nob_02_lo
					1 = m_clothes_sec_fp3_iranian_nob_03_lo
				}

				female = {
					1 = f_clothes_sec_fp3_iranian_nob_01_lo
					1 = f_clothes_sec_fp3_iranian_nob_02_lo
					1 = f_clothes_sec_fp3_iranian_nob_03_lo
				}

				boy = male
				girl = female
			}

			fp3_iranian_high_nobility_clothes = {
				index = 152

				male = {
					1 = m_clothes_sec_fp3_iranian_nob_01_hi
					1 = m_clothes_sec_fp3_iranian_nob_02_hi
					1 = m_clothes_sec_fp3_iranian_nob_03_hi
				}

				female = {
					1 = f_clothes_sec_fp3_iranian_nob_01_hi
					1 = f_clothes_sec_fp3_iranian_nob_02_hi
					1 = f_clothes_sec_fp3_iranian_nob_03_hi
				}

				boy = male
				girl = female
			}

			fp3_iranian_war_nobility_clothes = {
				index = 153

				male = {
					1 = m_clothes_sec_fp3_iranian_war_nob_01
				}

				female = {
					1 = f_clothes_sec_fp3_iranian_war_nob_01
				}

				boy = male
				girl = female
			}


			## AFR ##

			afr_commoner_clothes = {
				index = 154

				male = {
					1 = m_clothes_sec_afr_common_01
					1 = m_clothes_sec_afr_common_02
				}

				female = {
					1 = f_clothes_sec_afr_common_01
					1 = f_clothes_sec_afr_common_02
				}

				boy = male
				girl = female
			}

			afr_low_nobility_clothes = {
				index = 155

				male = {
					1 = m_clothes_sec_afr_low_nob_01
					1 = m_clothes_sec_afr_low_nob_02
				}

				female = {
					1 = f_clothes_sec_afr_low_nob_01
					1 = f_clothes_sec_afr_low_nob_02
				}
				boy = male
				girl = female
			}

			afr_high_nobility_clothes = {
				index = 156

				male = {
					1 = m_clothes_sec_afr_high_nob_01
					1 = m_clothes_sec_afr_high_nob_02
				}

				female = {
					1 = f_clothes_sec_afr_high_nob_01
					1 = f_clothes_sec_afr_high_nob_02
				}
				boy = male
				girl = female
			}

			afr_war_nobility_clothes = {
				index = 157

				male = {
					1 = m_clothes_sec_afr_war_nob_01
				}

				female = {
					1 = f_clothes_sec_afr_war_nob_01
				}
				boy = male
				girl = female
			}

			sp3_western_royalty_clothes = {
				index = 158

				male = {
					1 = m_clothes_sec_sp3_western_roy_01
				}

				female = {
					1 = f_clothes_sec_sp3_western_roy_01
				}
			}
			whitemane_armor = {
				index = 159
				
				female = {
					1 = female_clothes_secular_whitemane_armor
				}
				boy = male
				girl = female
			}
			
			alliance_armor = {
				index = 160

				male = {
					1 = male_clothes_secular_stormwind_armor
					1 = male_clothes_secular_gilneas_armor
					1 = male_clothes_secular_dalaran_armor
					1 = male_clothes_secular_stormgarde_armor
					1 = male_clothes_secular_alterac_armor
					1 = male_clothes_secular_lordaeron_armor
					1 = male_clothes_secular_kultiras_armor
				}
				female = {
					1 = female_clothes_secular_stormwind_armor
					1 = female_clothes_secular_gilneas_armor
					1 = female_clothes_secular_dalaran_armor
					1 = female_clothes_secular_stormgarde_armor
					1 = female_clothes_secular_alterac_armor
					1 = female_clothes_secular_lordaeron_armor
					1 = female_clothes_secular_kultiras_armor
				}
				boy = male
				girl = female
			}
			
		
			## CE1 - Legends of the Dead ##-------------------------------

			fp4_western_era2_low_nobility_clothes = {
				index = 161

				male = {
				}

				female = {
				 	1 = f_clothes_sec_fp4_western_era2_nob_01_lo
				}

				boy = male
				girl = female
			}

			fp4_western_era2_high_nobility_clothes = {
				index = 162

				male = {
				}

				female = {
				 	1 = f_clothes_sec_fp4_western_era2_nob_01_hi
				}

				boy = male
				girl = female
			}

			fp4_western_era3_commoner_clothes = {
				index = 163

				male = {
					1 = m_clothes_sec_fp4_western_era3_nob_02_lo
					1 = m_clothes_sec_fp4_western_era3_nob_03_lo
				}

				female = {
				 	1 = f_clothes_sec_fp4_western_era3_nob_02_lo
				}

				boy = male
				girl = female
			}

			fp4_western_era3_low_nobility_clothes = {
				index = 164

				male = {
					1 = m_clothes_sec_fp4_western_era3_nob_01_lo
					1 = m_clothes_sec_fp4_western_era3_nob_02_lo
					1 = m_clothes_sec_fp4_western_era3_nob_03_lo
				}

				female = {
				 	1 = f_clothes_sec_fp4_western_era3_nob_02_lo
				}

				boy = male
				girl = female
			}

			fp4_western_era3_high_nobility_clothes = {
				index = 165

				male = {
					1 = m_clothes_sec_fp4_western_era3_nob_01_hi
					1 = m_clothes_sec_fp4_western_era3_nob_02_hi
					1 = m_clothes_sec_fp4_western_era3_nob_03_hi
				}

				female = {
				 	1 = f_clothes_sec_fp4_western_era3_nob_02_hi
				}

				boy = male
				girl = female
			}

			fp4_western_bedchamber_clothes = {
				index = 166

				male = {
					1 = m_clothes_sec_fp4_western_bedchamber_02_lo
					1 = m_clothes_sec_fp4_western_bedchamber_02_hi
				}

				female = {
				 	1 = f_clothes_sec_fp4_western_bedchamber_02_lo
				 	1 = f_clothes_sec_fp4_western_bedchamber_03_lo
				}

				boy = male
				girl = female
			}	

			fp4_western_physician_01 = {
				index = 167

				male = {
					1 = m_clothes_sec_fp4_western_physician_01
				}

				female = {
				 	1 = f_clothes_sec_fp4_western_physician_01
				}

				boy = male
				girl = female
			}
		

			#Warcraft
			orc_war_nobility_clothes = {
				index = 168

				male = {
					1 = male_clothes_secular_orc_war_nobility
				}

				female = {
					1 = female_clothes_secular_orc_war_nobility
				}

				boy = male
				girl = female

			}
		
	### EP3 byzantine ###-------------------------------------------------------------------------------

			# Era1 #---------------------------------------------------------

			ep3_byzantine_era1_commoner_clothes = {
				index = 169

				male = {
					1 = m_clothes_sec_ep3_byzantine_era1_com_01
				}

				female = {
					1 = f_clothes_sec_ep3_byzantine_era1_com_01_lo
				}
				boy = male
				girl = female
			}

			ep3_byzantine_era1_low_nobility_clothes = {
				index = 170

				male = {
					1 = m_clothes_sec_ep3_byzantine_era1_nob_01_lo
					1 = m_clothes_sec_ep3_byzantine_era1_nob_02_lo
					1 = m_clothes_sec_ep3_byzantine_era1_nob_03_lo
				}

				female = {
					1 = f_clothes_sec_ep3_byzantine_era1_nob_01_lo
					1 = f_clothes_sec_ep3_byzantine_era1_nob_02_lo
					1 = f_clothes_sec_ep3_byzantine_era1_nob_03_lo
				}
				boy = male
				girl = female
			}

			ep3_byzantine_era1_high_nobility_clothes = {
				index = 171

				male = {
					1 = m_clothes_sec_ep3_byzantine_era1_nob_01_hi
					1 = m_clothes_sec_ep3_byzantine_era1_nob_02_hi
					1 = m_clothes_sec_ep3_byzantine_era1_nob_03_hi
				}

				female = {
					1 = f_clothes_sec_ep3_byzantine_era1_nob_01_hi
					1 = f_clothes_sec_ep3_byzantine_era1_nob_02_hi
					1 = f_clothes_sec_ep3_byzantine_era1_nob_03_hi
				}
				boy = male
				girl = female
			}

			ep3_byzantine_era1_imperial_clothes = {
				index = 172

				male = {
					1 = m_clothes_sec_ep3_byzantine_era1_imp_01
				}

				female = {
					1 = f_clothes_sec_ep3_byzantine_era1_imp_01
				}
				boy = male
				girl = female
			}

			ep3_byzantine_era2_commoner_clothes = {
				index = 173

				male = {
					1 = m_clothes_sec_ep3_byzantine_era1_com_01 # Replace
				}

				female = {
					1 = f_clothes_sec_ep3_byzantine_era1_com_01_lo # Replace
				}
				boy = male
				girl = female
			}

			ep3_byzantine_era2_low_nobility_clothes = {
				index = 174

				male = {
					1 = m_clothes_sec_ep3_byzantine_era2_nob_01_lo
					1 = m_clothes_sec_ep3_byzantine_era2_nob_02_lo
					1 = m_clothes_sec_ep3_byzantine_era2_nob_03_lo
				}

				female = {
					1 = f_clothes_sec_ep3_byzantine_era2_nob_01_lo
					1 = f_clothes_sec_ep3_byzantine_era2_nob_02_lo
					1 = f_clothes_sec_ep3_byzantine_era2_nob_03_lo
				}
				boy = male
				girl = female
			}

			ep3_byzantine_era2_high_nobility_clothes = {
				index = 175

				male = {
					1 = m_clothes_sec_ep3_byzantine_era2_nob_01_hi
					1 = m_clothes_sec_ep3_byzantine_era2_nob_02_hi
					1 = m_clothes_sec_ep3_byzantine_era2_nob_03_hi
				}

				female = {
					1 = f_clothes_sec_ep3_byzantine_era2_nob_01_hi
					1 = f_clothes_sec_ep3_byzantine_era2_nob_02_hi
					1 = f_clothes_sec_ep3_byzantine_era2_nob_03_hi
				}
				boy = male
				girl = female
			}

			ep3_byzantine_era2_war_nobility_clothes = {
				index = 176

				male = {
					1 = m_clothes_sec_ep3_byzantine_era2_war_nob_01_lo
					1 = m_clothes_sec_ep3_byzantine_era2_war_nob_01_hi


				}

				female = {
					1 = f_clothes_sec_ep3_byzantine_era2_war_nob_01_lo
					1 = f_clothes_sec_ep3_byzantine_era2_war_nob_01_hi
				}

				boy = male
				girl = female
			}

			ep3_byzantine_era2_royalty_clothes = {
				index = 177
					male = {
					1 = m_clothes_sec_ep3_byzantine_era2_roy_01
				}
				
				female = {
					1 = f_clothes_sec_ep3_byzantine_era2_roy_01
				}

				boy = male
				girl = female
			}

			ep3_byzantine_era2_imperial_clothes = {
				index = 178
					male = {
					1 = m_clothes_sec_ep3_byzantine_era2_imp_01
				}
				
				female = {
					1 = f_clothes_sec_ep3_byzantine_era2_imp_01
				}

				boy = male
				girl = female
			}

			ep3_byzantine_charioteer_clothes_blue = {
				index = 179
				male = {
					1 = m_clothes_sec_ep3_byzantine_era1_nob_01_lo
				}

				female = {
					1 = f_clothes_sec_ep3_byzantine_era1_nob_01_lo
				}
				boy = male
				girl = female
			}

			ep3_byzantine_charioteer_clothes_green = {
				index = 180
				male = {
					1 = m_clothes_sec_ep3_byzantine_era1_nob_01_lo
				}

				female = {
					1 = f_clothes_sec_ep3_byzantine_era1_nob_01_lo
				}
				boy = male
				girl = female
			}

			ep3_byzantine_charioteer_clothes_white = {
				index = 181
				male = {
					1 = m_clothes_sec_ep3_byzantine_era1_nob_01_lo
				}

				female = {
					1 = f_clothes_sec_ep3_byzantine_era1_nob_01_lo
				}
				boy = male
				girl = female
			}

			ep3_byzantine_charioteer_clothes_red = {
				index = 182
				male = {
					1 = m_clothes_sec_ep3_byzantine_era1_nob_01_lo
				}

				female = {
					1 = f_clothes_sec_ep3_byzantine_era1_nob_01_lo
				}
				boy = male
				girl = female
			}

			ep3_byzantine_era1_war_nobility_clothes = {
				index = 183
					male = {
					1 = m_clothes_sec_ep3_byzantine_era1_war_nob_01
				}
				female = {
					1 = f_clothes_sec_ep3_byzantine_era1_war_nob_01
					
				}
				boy = male
				girl = female
			}
<<<<<<< HEAD
			
			# Warcraft
			elisande_robe = {
				index = 194
				
				female = {
					1 = female_clothes_secular_nightborne_elisande
=======
		
			## POL ##

			pol_commoner_clothes = {
				index = 184
				male = {
					1 = m_clothes_sec_pol_common_01
					1 = m_clothes_sec_pol_common_02
				}
				female = {
					1 = f_clothes_sec_pol_common_01
					1 = f_clothes_sec_pol_common_02
				}
				boy = male
				girl = female
			}

			pol_low_nobility_clothes = {
				index = 185
				male = {
					1 = m_clothes_sec_pol_low_nob_01
					1 = m_clothes_sec_pol_low_nob_02
				}
				female = {
					1 = f_clothes_sec_pol_low_nob_01
					1 = f_clothes_sec_pol_low_nob_02
				}
				boy = male
				girl = female
			}

			pol_high_nobility_clothes = {
				index = 186
				male = {
					1 = m_clothes_sec_pol_high_nob_01
					1 = m_clothes_sec_pol_high_nob_02
				}
				female = {
					1 = f_clothes_sec_pol_high_nob_01
					1 = f_clothes_sec_pol_high_nob_02
				}
				boy = male
				girl = female
			}

			pol_imperial_clothes = {
				index = 187
				male = {
					1 = m_clothes_sec_pol_imperial_01
				}
				female = {
					1 = f_clothes_sec_pol_imperial_01
				}
				boy = male
				girl = female
			}

			pol_war_nobility_clothes = {
				index = 188
				male = {
					1 = m_clothes_sec_pol_war_nob_01
				}
				female = {
					1 = f_clothes_sec_pol_war_nob_01
>>>>>>> 90f0269c
				}
				boy = male
				girl = female
			}
<<<<<<< HEAD
=======

>>>>>>> 90f0269c
		}
	}
}<|MERGE_RESOLUTION|>--- conflicted
+++ resolved
@@ -3471,88 +3471,87 @@
 				boy = male
 				girl = female
 			}
-<<<<<<< HEAD
+		
+			## POL ##
+
+			pol_commoner_clothes = {
+				index = 184
+				male = {
+					1 = m_clothes_sec_pol_common_01
+					1 = m_clothes_sec_pol_common_02
+				}
+				female = {
+					1 = f_clothes_sec_pol_common_01
+					1 = f_clothes_sec_pol_common_02
+				}
+				boy = male
+				girl = female
+			}
+
+			pol_low_nobility_clothes = {
+				index = 185
+				male = {
+					1 = m_clothes_sec_pol_low_nob_01
+					1 = m_clothes_sec_pol_low_nob_02
+				}
+				female = {
+					1 = f_clothes_sec_pol_low_nob_01
+					1 = f_clothes_sec_pol_low_nob_02
+				}
+				boy = male
+				girl = female
+			}
+
+			pol_high_nobility_clothes = {
+				index = 186
+				male = {
+					1 = m_clothes_sec_pol_high_nob_01
+					1 = m_clothes_sec_pol_high_nob_02
+				}
+				female = {
+					1 = f_clothes_sec_pol_high_nob_01
+					1 = f_clothes_sec_pol_high_nob_02
+				}
+				boy = male
+				girl = female
+			}
+
+			pol_imperial_clothes = {
+				index = 187
+				male = {
+					1 = m_clothes_sec_pol_imperial_01
+				}
+				female = {
+					1 = f_clothes_sec_pol_imperial_01
+				}
+				boy = male
+				girl = female
+			}
+
+			pol_war_nobility_clothes = {
+				index = 188
+				male = {
+					1 = m_clothes_sec_pol_war_nob_01
+				}
+				female = {
+					1 = f_clothes_sec_pol_war_nob_01
+				}
+				boy = male
+				girl = female
+			}
+
 			
 			# Warcraft
 			elisande_robe = {
-				index = 194
+				index = 189
 				
 				female = {
 					1 = female_clothes_secular_nightborne_elisande
-=======
-		
-			## POL ##
-
-			pol_commoner_clothes = {
-				index = 184
-				male = {
-					1 = m_clothes_sec_pol_common_01
-					1 = m_clothes_sec_pol_common_02
-				}
-				female = {
-					1 = f_clothes_sec_pol_common_01
-					1 = f_clothes_sec_pol_common_02
-				}
-				boy = male
-				girl = female
-			}
-
-			pol_low_nobility_clothes = {
-				index = 185
-				male = {
-					1 = m_clothes_sec_pol_low_nob_01
-					1 = m_clothes_sec_pol_low_nob_02
-				}
-				female = {
-					1 = f_clothes_sec_pol_low_nob_01
-					1 = f_clothes_sec_pol_low_nob_02
-				}
-				boy = male
-				girl = female
-			}
-
-			pol_high_nobility_clothes = {
-				index = 186
-				male = {
-					1 = m_clothes_sec_pol_high_nob_01
-					1 = m_clothes_sec_pol_high_nob_02
-				}
-				female = {
-					1 = f_clothes_sec_pol_high_nob_01
-					1 = f_clothes_sec_pol_high_nob_02
-				}
-				boy = male
-				girl = female
-			}
-
-			pol_imperial_clothes = {
-				index = 187
-				male = {
-					1 = m_clothes_sec_pol_imperial_01
-				}
-				female = {
-					1 = f_clothes_sec_pol_imperial_01
-				}
-				boy = male
-				girl = female
-			}
-
-			pol_war_nobility_clothes = {
-				index = 188
-				male = {
-					1 = m_clothes_sec_pol_war_nob_01
-				}
-				female = {
-					1 = f_clothes_sec_pol_war_nob_01
->>>>>>> 90f0269c
-				}
-				boy = male
-				girl = female
-			}
-<<<<<<< HEAD
-=======
-
->>>>>>> 90f0269c
+				}
+				boy = male
+				girl = female
+			}
+
 		}
 	}
 }