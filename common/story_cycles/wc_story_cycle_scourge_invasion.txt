﻿story_scourge_invasion = {
	on_setup = {
		story_owner = {
			trigger_event = WCCSC.3
		}
		
		# Timeline setup
		# Set happend events for bookmarks
		if = {
			limit = { game_start_date > 591.11.1 }
			set_variable = {
				name = timer
				value = {
					value = current_year
					subtract = 591
				}
			}
		}
		else = {
			set_variable = { name = timer value = 0 }
		}
		# Legion's puppet before 603
		if = {
			limit = { game_start_date < 603.10.12 }
			set_variable = { name = legions_puppet value = yes }
			faith:death_god = {
				add_doctrine = special_doctrine_legions_puppet
			}
		}
		# Start Plague in year 603
		if = {
			limit = { game_start_date = 603.1.1 }
			title:c_andorhal = {
				save_temporary_scope_as = plague_center
				holder.top_liege = { save_temporary_scope_as = target }
			}
			story_owner = {
				save_temporary_scope_as = owner
				
				add_scheme_cooldown = { target = title:c_andorhal.holder.top_liege type = plague years = 5 }
				trigger_event_plague_outcome_2001_effect = { OWNER = scope:owner TARGET = scope:target PLAGUE_CENTER = scope:plague_center }
			}
			# Send event to cultists
			# Alexei
			character:60009 = { trigger_event_plague_outcome_2001_effect = { OWNER = scope:owner TARGET = scope:target PLAGUE_CENTER = scope:plague_center } }
			# Illucia
			character:60010 = { trigger_event_plague_outcome_2001_effect = { OWNER = scope:owner TARGET = scope:target PLAGUE_CENTER = scope:plague_center } }
			# Jandice
			character:60011 = { trigger_event_plague_outcome_2001_effect = { OWNER = scope:owner TARGET = scope:target PLAGUE_CENTER = scope:plague_center } }
			# Pharamond
			character:60022 = { trigger_event_plague_outcome_2001_effect = { OWNER = scope:owner TARGET = scope:target PLAGUE_CENTER = scope:plague_center } }
		}
	}

	on_end = {
		on_end_scourge_effect = yes
	}

	on_owner_death = {
		if = {
			limit = {
				exists = story_owner.primary_heir
			}
			try_to_set_scourge_story_owner = { OWNER = story_owner.primary_heir }
		}
		else = {
			end_story = yes
		}
	}
	
	effect_group = {
		days = { 335 395 }
		
		trigger = {
			exists = var:timer
		}
		triggered_effect = {
			trigger = { always = yes }
			effect = {
				change_variable = {
					name = timer
					add = 1
				}
			}
		}
		triggered_effect = {
			trigger = {
				NOT = { exists = var:WCCSC_20_fired }
				
				var:timer > 10
				exists = var:legions_puppet
			}
			effect = {
				set_variable = { name = WCCSC_20_fired value = yes }
				
				story_owner = { trigger_event = WCCSC.20 }
			}
		}
		triggered_effect = {
			trigger = {
				NOT = { exists = var:WCCSC_25_fired }
				
				var:timer > 15
				exists = var:legions_puppet
			}
			effect = {
				set_variable = { name = WCCSC_25_fired value = yes }
				
				story_owner = { trigger_event = WCCSC.25 }
			}
		}
	}
	
	# The story should pick another target for AI Scourge to invade
	effect_group = {
		days = { 30 60 }

		trigger = {
			story_owner = {
				is_ai = yes
				is_able_to_wage_war_trigger = yes
				has_title = title:e_scourge
			}
		}

		triggered_effect = {
			trigger = {
				always = yes
			}
			effect = {
				story_owner = { great_invader_target_evaluation_and_declaration_effect = { MULTIPLY = 1 } }
			}
		}
	}
	
	# Spread Plague
	effect_group = {
<<<<<<< HEAD
		years = 3
=======
		years = 1
>>>>>>> 5426fc98
		
		trigger = {
			story_owner = {
				is_ai = yes
				has_title = title:e_scourge
			}
		}
		
		triggered_effect = {
			trigger = {
				NOT = { exists = var:wintergarde_plague_fired }
				
				story_owner = {
					can_start_plague_scheme_on_county_trigger = { COUNTY = title:c_wintergarde }
				}
			}
			effect = {
<<<<<<< HEAD
				set_variable = { name = wintergarde_plague_fired value = yes }
				
				story_owner = {
					start_plague_scheme_effect = { TARGET = title:c_wintergarde.holder.top_liege PLAGUE_CENTER = title:c_wintergarde }
				}
			}
		}
		triggered_effect = {
			trigger = {
				NOT = { exists = var:andorhal_plague_fired }
				OR = {
					exists = var:wintergarde_plague_fired
					story_owner = { NOT = { can_start_plague_scheme_on_county_trigger = { COUNTY = title:c_wintergarde } } }
				}
				
				story_owner = {
					can_start_plague_scheme_on_county_trigger = { COUNTY = title:c_andorhal }
					
					primary_title = { recent_history = { years = 6 } }
=======
				story_owner = {
					start_plague_scheme_effect = { TARGET = title:c_wintergarde.holder.top_liege PLAGUE_CENTER = title:c_wintergarde }
				}
			}
		}
		triggered_effect = {
			trigger = {
				NOT = { exists = var:andorhal_plague_fired }
				OR = {
					exists = var:wintergarde_plague_fired
					story_owner = { NOT = { can_start_plague_scheme_on_county_trigger = { COUNTY = title:c_wintergarde } } }
				}
				
				story_owner = {
					can_start_plague_scheme_on_county_trigger = { COUNTY = title:c_andorhal }
					
					primary_title = { NOT = { recent_history = { years = 6 } } }
>>>>>>> 5426fc98
				}
			}
			effect = {
				set_variable = { name = andorhal_plague_fired value = yes }
				
				story_owner = {
					start_plague_scheme_effect = { TARGET = title:c_andorhal.holder.top_liege PLAGUE_CENTER = title:c_andorhal }
				}
			}
		}
	}
	
	# Story handling in case of succession weirdness
	effect_group = {
		days = 180

		trigger = {
			story_owner = {
				NOT = { has_title = title:e_scourge }
			}
		}

		triggered_effect = {
			trigger = { exists = title:e_scourge.holder }
			effect = {
				try_to_set_scourge_story_owner = { OWNER = title:e_scourge.holder }
			}
		}

		triggered_effect = {
			trigger = { NOT = { exists = title:e_scourge.holder } }
			effect = {
				end_story = yes
			}
		}
	}
	
	# All jailors are dead
	effect_group = {
		days = 180

		trigger = {
			exists = var:legions_puppet
			any_scourge_jailor_is_avaliable_trigger = no
		}

		triggered_effect = {
			trigger = { always = yes }
			effect = {
				story_owner = { fire_jailors_unavailable_event_effect = yes }
			}
		}
	}
}<|MERGE_RESOLUTION|>--- conflicted
+++ resolved
@@ -135,11 +135,7 @@
 	
 	# Spread Plague
 	effect_group = {
-<<<<<<< HEAD
-		years = 3
-=======
 		years = 1
->>>>>>> 5426fc98
 		
 		trigger = {
 			story_owner = {
@@ -157,9 +153,6 @@
 				}
 			}
 			effect = {
-<<<<<<< HEAD
-				set_variable = { name = wintergarde_plague_fired value = yes }
-				
 				story_owner = {
 					start_plague_scheme_effect = { TARGET = title:c_wintergarde.holder.top_liege PLAGUE_CENTER = title:c_wintergarde }
 				}
@@ -176,31 +169,10 @@
 				story_owner = {
 					can_start_plague_scheme_on_county_trigger = { COUNTY = title:c_andorhal }
 					
-					primary_title = { recent_history = { years = 6 } }
-=======
-				story_owner = {
-					start_plague_scheme_effect = { TARGET = title:c_wintergarde.holder.top_liege PLAGUE_CENTER = title:c_wintergarde }
-				}
-			}
-		}
-		triggered_effect = {
-			trigger = {
-				NOT = { exists = var:andorhal_plague_fired }
-				OR = {
-					exists = var:wintergarde_plague_fired
-					story_owner = { NOT = { can_start_plague_scheme_on_county_trigger = { COUNTY = title:c_wintergarde } } }
-				}
-				
-				story_owner = {
-					can_start_plague_scheme_on_county_trigger = { COUNTY = title:c_andorhal }
-					
 					primary_title = { NOT = { recent_history = { years = 6 } } }
->>>>>>> 5426fc98
-				}
-			}
-			effect = {
-				set_variable = { name = andorhal_plague_fired value = yes }
-				
+				}
+			}
+			effect = {
 				story_owner = {
 					start_plague_scheme_effect = { TARGET = title:c_andorhal.holder.top_liege PLAGUE_CENTER = title:c_andorhal }
 				}
