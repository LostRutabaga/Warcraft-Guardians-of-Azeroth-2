--- conflicted
+++ resolved
@@ -850,23 +850,7 @@
 			exists = scope:sacrifice_pilgrim
 		}
 		flavor = pilgrimage.1100.c.flavor
-<<<<<<< HEAD
-		if = {
-			limit = {
-				location = {
-					county = {
-						has_county_modifier = wc_vernal_solstice_modifier
-					}
-				}
-			}
-			add_piety = massive_piety_value
-		}
-		else = {
-			add_piety = major_piety_value
-		}
-=======
 		add_piety = medium_piety_gain
->>>>>>> b98bde84
 		scope:sacrifice_pilgrim = {
 			override_death_effect = { death_reason = death_drowned }
 			every_close_family_member = {
