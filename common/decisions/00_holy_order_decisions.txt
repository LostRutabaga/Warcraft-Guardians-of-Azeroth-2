﻿create_holy_order_decision = {
	picture = "gfx/interface/illustrations/decisions/decision_major_religion.dds"
	major = yes

	ai_goal = yes

	is_shown = {
		is_landed = yes
		NOT = {
			faith = {
				any_faith_holy_order = {
					holy_order_patron = root
					save_temporary_scope_as = order
				}
			}
		}

		# Warcraft
		# Clerics should use their special decision if appropriate.
		trigger_if = {
			faith = {
				NOT = { wc_valid_light_faith_for_northshire_trigger = yes }
			}
		}
	}

	widget = {
		controller = create_holy_order
		barony_valid = {
			trigger_if = {
				limit = { exists = this }
				barony_is_valid_for_holy_order_lease_trigger = { CHARACTER = scope:ruler }
			}
			trigger_else = {
				custom_description = {
					text = "has_holy_order_barony_selected"
					always = no
				}
			}
		}
	}

	is_valid_showing_failures_only = {
		is_available_adult = yes
		is_at_war = no
	}

	is_valid = {
		# Warcraft - removed struggle condition
		custom_description = {
			text = "is_king_or_emperor"
			highest_held_title_tier >= tier_kingdom
		}
		
		custom_description = {
			text = "has_two_castle_county"
			any_held_county = {
				any_in_de_jure_hierarchy = {
					barony_is_valid_for_holy_order_lease_trigger = { CHARACTER = scope:ruler }
				}
			}
		}
		trigger_if = {
			limit = {
				exists = faith.religious_head
				NOT = { root = root.faith.religious_head }
			}
			faith.religious_head = {
				opinion = {
					target = root
					value >= {
						value = 0
						if = {
							limit = { is_ai = no }
					 		add = high_positive_opinion
						}
					}
				}
			}
		}
		
		trigger_if = {
			limit = {
				is_ai = yes
			}
			piety_level >= 1
		}
		trigger_else = {
			piety_level >= 3
		}
	}
	cost = {
		gold = {
			value = holy_order_gold_cost
		}
		piety = {
			value = holy_order_piety_cost
		}
	}

	effect = {
		custom_tooltip = create_holy_order_decision_effect_message

		if = { # If you have no valid barony this will throw errors when you open the decision - we add this check to avoid that 
			limit = {
				exists = scope:barony
			}
			hidden_effect = {
				if = {
					limit = { NOT = { scope:barony.holder = root } }
					create_title_and_vassal_change = {
						type = leased_out
						save_scope_as = change
						add_claim_on_loss = no
					}
					scope:barony = {
						change_title_holder_include_vassals = {
							holder = root
							change = scope:change
						}
					}
					resolve_title_and_vassal_change = scope:change
				}
			}

			create_character = {
				template = holy_order_leader_character
				location = scope:barony.title_province
				save_scope_as = leader
			}

			create_holy_order_neutral_effect = {
				LEADER = scope:leader
				CAPITAL = scope:barony
				NEW_HO_SCOPE = new_holy_order
				FOUNDER = root
			}
		}

		hidden_effect = {
			if = { # If you have no valid barony this will throw errors when you open the decision since the leader won't be saved - we add this check to avoid that 
				limit = {
					exists = scope:leader
				}
				scope:leader = {
					add_gold = 100 #So that they have some money to lend out
					add_piety_level = 2
					add_gold = holy_order_starting_gold
					every_courtier = {
						add_trait = order_member
					}
				}
				
				# Messages
				send_interface_toast = {
					type = holy_order_founded_message
					desc = i_created_holy_order_message
					left_icon = scope:leader
					right_icon = scope:new_holy_order.title
				}
			}
			save_scope_as = holy_order_creator
			every_ruler = {
				limit = {
					faith = scope:holy_order_creator.faith
					NOT = { this = scope:holy_order_creator }
				}
				send_interface_message = {
					type = holy_order_founded_message
					desc = someone_created_holy_order_message
					left_icon = scope:holy_order_creator
					right_icon = scope:new_holy_order.title
				}
			}
			every_neighboring_top_liege_realm_owner = {
				limit = {
					NOT = { faith = scope:holy_order_creator.faith }
				}
				send_interface_message = {
					type = enemy_holy_order_founded_message
					desc = other_faith_neighbor_created_holy_order_message
					left_icon = scope:holy_order_creator
					right_icon = scope:new_holy_order.title
				}
			}

			# Warcraft
			# add_achievement_flag_effect = { FLAG = achievement_non_nobis_domine_flag }

			# Warcraft
			# hidden_effect = {
				# if = {
					# limit = { exists = global_var:started_give_a_dog_a_bone_achievement }
					# add_achievement_global_variable_effect = {
						# VARIABLE = holy_order_give_a_dog_a_bone_achievement
						# VALUE = yes
					# }
				# }
			# }

		}
<<<<<<< HEAD
		create_holy_order_effect = yes
=======
		wc_create_holy_order_effect = { LEADER = scope:leader }
>>>>>>> b27e7279
	}
	
	ai_potential = {
		highest_held_title_tier >= tier_kingdom
		is_landed = yes
		OR = {
			any_held_title = {
				tier = tier_barony
				barony_is_valid_for_holy_order_lease_trigger = { CHARACTER = root }
			}
			any_vassal = {
				primary_title.tier = tier_barony
				any_held_title = {
					barony_is_valid_for_holy_order_lease_trigger = { CHARACTER = root }
				}
			}
		}
	}

	ai_will_do = {
		base = 200
		modifier = {
			add = {
				faith = {
					# Don't create more than 5 holy orders for a faith
					every_faith_holy_order = {
						subtract = 40
					}
				}
			}
		}

	}
}

borrow_from_holy_order_decision = { #by Linnéa Thimrén
	picture = "gfx/interface/illustrations/decisions/decision_spend_money.dds"

	desc = borrow_from_holy_order_decision_desc
	selection_tooltip = borrow_from_holy_order_decision_tooltip

	ai_check_interval = 72

	cost = {
		piety = 50
	}

	cooldown = { days = 5475 }

	is_shown = {
		is_landed = yes
		highest_held_title_tier > tier_barony
		faith = {
			any_faith_holy_order = { #Your faith must have a Holy Order
				always = yes
			}
		}
		NOR = {
			exists = var:loan_amount_owed
			exists = var:loan_holder
		}
	}

	is_valid_showing_failures_only = {
		is_available = yes
		custom_description = {
			text = borrow_from_holy_order_gold_condition
			faith = {
				any_faith_holy_order = {
					leader = {
						gold >= holy_order_gold_value
					}
				}
			}
		}
	}

	effect = {
		hidden_effect = {
			set_variable = {
				name = amount_to_loan
				value = holy_order_gold_value
				days = 1
			}
			add_character_flag = {
				flag = borrow_from_holy_order
				days = 3560
			}
			faith = {
				random_faith_holy_order = {
					limit = {
						leader = { gold >= holy_order_gold_value }
					}
					leader = {
						save_scope_as = recipient
					}
					save_scope_as = order
				}
			}
			trigger_event = holy_order.0200
		}
		custom_tooltip = borrow_from_holy_order_decision_effect_tooltip

	}
	
	ai_potential = {
		always = yes
	}

	ai_will_do = {
		base = 50
		ai_value_modifier = {
			ai_zeal = -0.5
		}
		ai_value_modifier = {
			ai_greed = 0.5
		}
	}
}

cancel_holy_order_lease_decision = {
	picture = "gfx/interface/illustrations/decisions/decision_major_religion.dds"

	desc = {
		first_valid = {
			triggered_desc = {
			    trigger = {
					faith = {
						faith_hostility_level = {
							target = scope:barony.lessee_title.holder.faith
							value >= faith_hostile_level
						}
					}
			    }
			    desc = cancel_holy_order_lease_hostile_decision_desc
			}
			desc = cancel_holy_order_lease_decision_desc
		}
	}

	ai_check_interval = 36

	is_shown = {
		is_landed = yes

		any_sub_realm_barony = {
			barony_is_valid_for_holy_order_lease_cancellation_trigger = yes
		}
	}

	widget = {
		controller = revoke_holy_order_lease
		barony_valid = {
			trigger_if = {
				limit = { exists = this }
				barony_is_valid_for_holy_order_lease_cancellation_trigger = yes
			}
			trigger_else = {
				custom_description = {
					text = "has_holy_order_barony_selected"
					always = no
				}
			}
		}
	}

	is_valid_showing_failures_only = {
		is_available_adult = yes
		is_at_war = no
	}

	effect = {
		revoke_holy_order_lease_effect = {
			CHARACTER = root
			TARGET = scope:barony.lessee
			BARONY = scope:barony
		}
		hidden_effect = {

			#Message is sent through the on_holy_order_destroyed on_action instead!
			#send_interface_toast = {
			#	type = holy_order_founded_message
			#	desc = i_created_holy_order_message
			#	left_icon = scope:leader
			#	right_icon = scope:new_holy_order.title
			#}
			#save_scope_as = holy_order_creator
			#every_ruler = {
			#	limit = {
			#		faith = scope:holy_order_creator.faith
			#		NOT = { this = scope:holy_order_creator }
			#	}
			#	send_interface_message = {
			#		type = holy_order_founded_message
			#		desc = someone_created_holy_order_message
			#		left_icon = scope:holy_order_creator
			#		right_icon = scope:new_holy_order.title
			#	}
			#}
			#every_neighboring_top_liege_realm_owner = {
			#	limit = {
			#		NOT = { faith = scope:holy_order_creator.faith }
			#	}
			#	send_interface_message = {
			#		type = enemy_holy_order_founded_message
			#		desc = other_faith_neighbor_created_holy_order_message
			#		left_icon = scope:holy_order_creator
			#		right_icon = scope:new_holy_order.title
			#	}
			#}
		}
	}
	
	ai_potential = {
		is_landed = yes
		highest_held_title_tier >= tier_county
		any_sub_realm_barony = {
			county.holder = { is_ai = yes }
			is_under_holy_order_lease = yes
		}
	}

	ai_will_do = {
		base = 0
		# revoke titles leased to holy orders of the wrong faith
		modifier = {
			add = 100
			exists = scope:barony.lessee
			NOT = {
				scope:barony.lessee.faith = root.faith
			}
		}
		# Revoke if cynical
		modifier = {
			add = 100
			ai_zeal <= -50
			exists = scope:barony.lessee
			NOT = {
				any_patroned_holy_order = {
					leader = {
						this = scope:barony.lessee
					}
				}
			}
		}
	}
}<|MERGE_RESOLUTION|>--- conflicted
+++ resolved
@@ -199,11 +199,7 @@
 			# }
 
 		}
-<<<<<<< HEAD
 		create_holy_order_effect = yes
-=======
-		wc_create_holy_order_effect = { LEADER = scope:leader }
->>>>>>> b27e7279
 	}
 	
 	ai_potential = {
