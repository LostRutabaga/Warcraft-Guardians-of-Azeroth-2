--- conflicted
+++ resolved
@@ -222,17 +222,11 @@
 			}
 			desc = de_jure_cb_victory_desc
 		}
-<<<<<<< HEAD
-	}
-	
-	on_victory = {
-=======
 		
 	}
 	
 	on_victory = {
 		scope:attacker = { show_pow_release_message_effect = yes }
->>>>>>> c2a4610c
 		every_in_list = {
 			list = target_titles
 			de_jure_liege.holder = { save_scope_as = temp_de_jure_liege }
@@ -278,17 +272,11 @@
 			}
 			desc = de_jure_cb_white_peace_desc
 		}
-<<<<<<< HEAD
-	}
-	
-	on_white_peace = {
-=======
 		
 	}
 	
 	on_white_peace = {
 		scope:attacker = { show_pow_release_message_effect = yes }
->>>>>>> c2a4610c
 
 		# Create an 'helper' de jure CB which we won't execute, but can use to determine how much Prestige should be given to war participants.
 		setup_de_jure_cb = {
@@ -329,18 +317,12 @@
 			}
 			desc = de_jure_cb_defeat_desc
 		}
-<<<<<<< HEAD
-	}
-	
-	on_defeat = {
-=======
 
 		
 	}
 	
 	on_defeat = {
 		scope:attacker = { show_pow_release_message_effect = yes }
->>>>>>> c2a4610c
 		# Attacker must pay the defender war reparations.
 		scope:attacker = {
 			pay_short_term_gold = {
@@ -462,9 +444,6 @@
 		}
 	}
 
-<<<<<<< HEAD
-	on_invalidated_desc = msg_de_jure_county_war_invalidated_message
-=======
 	on_invalidated_desc = {
 		first_valid = {
 			triggered_desc = {
@@ -485,7 +464,6 @@
 
 		
 	}
->>>>>>> c2a4610c
 
 	on_invalidated = {
 	}
@@ -663,18 +641,12 @@
 			}
 			desc = individual_county_de_jure_cb_victory_desc
 		}
-<<<<<<< HEAD
-	}
-	
-	on_victory = {
-=======
 
 		
 	}
 	
 	on_victory = {
 		scope:attacker = { show_pow_release_message_effect = yes }
->>>>>>> c2a4610c
 		every_in_list = {
 			list = target_titles
 			if = {
@@ -730,18 +702,12 @@
 			}
 			desc = individual_county_de_jure_cb_white_peace_desc
 		}
-<<<<<<< HEAD
-	}
-	
-	on_white_peace = {
-=======
 
 		
 	}
 	
 	on_white_peace = {
 		scope:attacker = { show_pow_release_message_effect = yes }
->>>>>>> c2a4610c
 		# Create an 'helper' de jure CB which we won't execute, but can use to determine how much Prestige should be given to war participants.
 		every_in_list = {
 			list = target_titles
@@ -786,18 +752,12 @@
 			}
 			desc = individual_county_de_jure_cb_defeat_desc
 		}
-<<<<<<< HEAD
-	}
-	
-	on_defeat = {
-=======
 
 		
 	}
 	
 	on_defeat = {
 		scope:attacker = { show_pow_release_message_effect = yes }
->>>>>>> c2a4610c
 		# Attacker must pay the defender war reparations.
 		scope:attacker = {
 			pay_short_term_gold = {
@@ -1127,18 +1087,12 @@
 			}
 			desc = de_jure_cb_victory_desc
 		}
-<<<<<<< HEAD
-	}
-	
-	on_victory = {
-=======
 
 		
 	}
 	
 	on_victory = {
 		scope:attacker = { show_pow_release_message_effect = yes }
->>>>>>> c2a4610c
 		every_in_list = {
 			list = target_titles
 			limit = { exists = holder }
@@ -1191,18 +1145,12 @@
 			}
 			desc = de_jure_cb_white_peace_desc
 		}
-<<<<<<< HEAD
-	}
-	
-	on_white_peace = {
-=======
 
 		
 	}
 	
 	on_white_peace = {
 		scope:attacker = { show_pow_release_message_effect = yes }
->>>>>>> c2a4610c
 		# Create an 'helper' de jure CB which we won't execute, but can use to determine how much Prestige should be given to war participants.
 		every_in_list = {
 			list = target_titles
@@ -1247,18 +1195,12 @@
 			}
 			desc = de_jure_cb_defeat_desc
 		}
-<<<<<<< HEAD
-	}
-	
-	on_defeat = {
-=======
 
 		
 	}
 	
 	on_defeat = {
 		scope:attacker = { show_pow_release_message_effect = yes }
->>>>>>> c2a4610c
 		# Attacker must pay the defender war reparations.
 		scope:attacker = {
 			pay_short_term_gold = {
@@ -1391,17 +1333,11 @@
 			}
 			desc = de_jure_cb_victory_desc
 		}
-<<<<<<< HEAD
-	}
-	
-	on_victory = {
-=======
 		
 	}
 	
 	on_victory = {
 		scope:attacker = { show_pow_release_message_effect = yes }
->>>>>>> c2a4610c
 		create_title_and_vassal_change = {
 			type = conquest
 			save_scope_as = change
@@ -1435,17 +1371,11 @@
 			}
 			desc = de_jure_cb_white_peace_desc
 		}
-<<<<<<< HEAD
-	}
-	
-	on_white_peace = {
-=======
 		
 	}
 	
 	on_white_peace = {
 		scope:attacker = { show_pow_release_message_effect = yes }
->>>>>>> c2a4610c
 		every_in_list = {
 			list = target_titles
 			save_temporary_scope_as = target
@@ -1474,17 +1404,11 @@
 			}
 			desc = de_jure_cb_defeat_desc
 		}
-<<<<<<< HEAD
-	}
-	
-	on_defeat = {
-=======
 		
 	}
 	
 	on_defeat = {
 		scope:attacker = { show_pow_release_message_effect = yes }
->>>>>>> c2a4610c
 	
 		scope:attacker = {
 			pay_short_term_gold = {
@@ -1575,10 +1499,7 @@
 	}
 	
 	on_victory = {
-<<<<<<< HEAD
-=======
 		scope:attacker = { show_pow_release_message_effect = yes }
->>>>>>> c2a4610c
 		scope:defender = { save_scope_as = hre_emperor }
 		scope:attacker = {
 			save_scope_as = byz_emperor
@@ -1615,10 +1536,7 @@
 	}
 	
 	on_defeat = {
-<<<<<<< HEAD
-=======
 		scope:attacker = { show_pow_release_message_effect = yes }
->>>>>>> c2a4610c
 		scope:defender = { save_scope_as = hre_emperor }
 		scope:attacker = {
 			save_scope_as = byz_emperor
@@ -1726,10 +1644,7 @@
 	}
 	
 	on_victory = {
-<<<<<<< HEAD
-=======
 		scope:attacker = { show_pow_release_message_effect = yes }
->>>>>>> c2a4610c
 		scope:defender = { save_scope_as = byz_emperor }
 		scope:attacker = {
 			save_scope_as = hre_emperor
@@ -1767,10 +1682,7 @@
 	}
 	
 	on_defeat = {
-<<<<<<< HEAD
-=======
 		scope:attacker = { show_pow_release_message_effect = yes }
->>>>>>> c2a4610c
 		scope:defender = { save_scope_as = byz_emperor }
 		scope:attacker = {
 			save_scope_as = hre_emperor
