
hbox = {
	name = "layer_hbox"

	window = {
		name = "layer_window"
		layoutpolicy_horizontal = Expanding
		layoutpolicy_vertical = Expanding
		alwaystransparent = yes
		movable = no
		resizable = no
		filter_mouse = none

		widget = {
			name = "bottom_layer"
			size = { 100% 100% }
			alwaystransparent = yes
		}

		widget = {
			name = "middle_layer"
			size = { 100% 100% }
			alwaystransparent = yes
		}

		widget = {
			name = "top_layer"
			size = { 100% 100% }
			alwaystransparent = yes
		}
	}
}

### Unified province icon
widget = {
	name = "province_map_icon"
	widgetanchor = center
	allow_outside = yes

	flowcontainer = {
		visible = "[Not( IsPauseMenuShown )]"
		parentanchor = center
		direction = vertical
		ignoreinvisible = yes
		allow_outside = yes

		widget = {
			parentanchor = hcenter
			allow_outside = yes

			flowcontainer = {
				parentanchor = bottom|hcenter
				direction = vertical
				ignoreinvisible = yes
				allow_outside = yes

				widget_combat_icon = {
					visible = "[And(ProvinceIcon.HasCombat, Not(And(CombatMapIcon.RightIsNeutral, CombatMapIcon.LeftIsNeutral)))]"
					parentanchor = hcenter
					allow_outside = yes

					size = { 234 45 }
				}

				#### NEUTRAL VERSION ####
				widget_combat_icon_small = {
					visible = "[And(ProvinceIcon.HasCombat, And(CombatMapIcon.RightIsNeutral, CombatMapIcon.LeftIsNeutral))]"
					parentanchor = hcenter
					allow_outside = yes

					size = { 234 45 }
				}

				widget_character_icon = {
					datacontext = "[ProvinceIcon.GetFocusCharacter]"
					visible = "[ProvinceIcon.HasCharacter]"
					parentanchor = hcenter
					allow_outside = yes
				}

				spacer = {
					visible = "[Or(Or(ProvinceIcon.HasSiege, ProvinceIcon.HasRaid), ProvinceIcon.HasBeenRaided)]"
					size = { 0 55 }
				}
			}
		}

		widget = {
			visible = "[And( LessThan_int32( GetZoomLevel, '(int32)7' ), Or( ProvinceIcon.HasCoa, ProvinceIcon.HasLocationIcons ) )]"
			name = "offset_widget_v"
			size = { 2 0 }

			state = {
				name = "map_zoom_0"
				size = { 2 60 }
				duration = 0.25
			}

			state = {
				name = "map_zoom_1"
				size = { 2 50 }
				duration = 0.25
			}

			state = {
				name = "map_zoom_2"
				size = { 2 40 }
				duration = 0.25
			}

			state = {
				name = "map_zoom_3"
				size = { 2 30 }
				duration = 0.25
			}

			state = {
				name = "map_zoom_4"
				size = { 2 20 }
				duration = 0.25
			}

			state = {
				name = "map_zoom_5"
				size = { 2 10 }
				duration = 0.25
			}

			state = {
				name = "map_zoom_6"
				size = { 2 0 }
				duration = 0.25
			}
		}

		flowcontainer = {
			ignoreinvisible = yes
			allow_outside = yes
			visible = "[ProvinceIcon.HasUnits]"

			widget = {
				name = "offset_widget_h"
				visible = "[And( ProvinceIcon.HasUnits, ProvinceIcon.HasCoa )]"
				size = { 0 2 }


				state = {
					name = shift_right
					size = { 30 2 }
					duration = 0.25
					trigger_when = "[LessThan_int32( GetZoomLevel, '(int32)7' )]"
				}

				state = {
					name = shift_above
					size = { 0 2 }
					duration = 0.25
					trigger_when = "[GreaterThan_int32( GetZoomLevel, '(int32)6' )]"
				}
			}

			widget = {
				parentanchor = vcenter
				allow_outside = yes

				state = {
					name = units_fade_in
					trigger_when = "[Not( ProvinceIcon.HasHolding )]"
					using = Animation_FadeIn_Standard
				}

				state = {
					name = units_fade_out
					trigger_when = "[ProvinceIcon.HasHolding]"
					using = Animation_FadeOut_Standard
				}

				flowcontainer_unit_items = {
					allow_outside = yes
					parentanchor = vcenter
					position = { 0 0 }
				}
			}
		}

		flowcontainer = {
			parentanchor = hcenter
			allow_outside = yes
			ignoreinvisible = yes

			flowcontainer_realm_capital = {
				datacontext = "[ProvinceIcon.GetOwner]"
				datacontext = "[ProvinceIcon.GetCapitalIcon]"
				visible = "[ProvinceIcon.HasCoa]"
				#using = Animation_ShowHide_Standard

				blockoverride "coa_button"
				{
					tooltip = "[Character.GetDefaultRealmFlagTooltip]"
					onclick = "[DefaultOnRealmFlagClick(Character.GetID)]"
					onrightclick = "[DefaultOnCharacterRightClick(Character.GetID)]"
					button_ignore = "[ProvinceIcon.GetArmyIgnoreClick]"

					tooltip_enabled = "[Not(IsInteractionMenuOpenForCharacter(Character.GetID))]"
				}
			}

			widget = {
				parentanchor = vcenter
				allow_outside = yes
				visible = "[ProvinceIcon.HasWarfareIcons]"

				state = {
					name = warfare_in
					using = Animation_FadeIn_Standard
					trigger_when = "[LessThan_int32( GetZoomLevel, '(int32)9' )]"
				}

				state = {
					name = warfare_out
					using = Animation_FadeOut_Standard
					trigger_when = "[GreaterThan_int32( GetZoomLevel, '(int32)8' )]"
				}

				flowcontainer_warfare_status = {
					visible = "[ProvinceIcon.HasCoa]"
					parentanchor = left|vcenter
					allow_outside = yes
				}

				flowcontainer_warfare_status = {
					visible = "[Not( ProvinceIcon.HasCoa )]"
					widgetanchor = bottom|left
					allow_outside = yes

					blockoverride "spacer_widget"
					{
						widget = {
							name = "offset_widget_h"
							size = { 30 2 }

							state = {
								name = shift_right
								size = { 30 2 }
								duration = 0.25
								trigger_when = "[LessThan_int32( GetZoomLevel, '(int32)5' )]"
							}

							state = {
								name = shift_above
								size = { 0 2 }
								duration = 0.25
								trigger_when = "[GreaterThan_int32( GetZoomLevel, '(int32)4' )]"
							}
						}
					}
				}
			}
		}

		widget = {
			parentanchor = hcenter
			allow_outside = yes
			alpha = 1
			#visible = "[ProvinceIcon.HasLocationIcons]"
			# TODO: this causes weird bugs when this item appears for a moment when icons are shown for the first time
			# using = Animation_ShowHide_Standard

			flowcontainer = {
				parentanchor = hcenter
				direction = vertical
				ignoreinvisible = yes
				allow_outside = yes

				flowcontainer_holding_info = {
					allow_outside = yes
					visible = "[ProvinceIcon.HasHolding]"
				}

				fixedgridbox_activity = {
					visible = "[ProvinceIcon.HasActivities]"
				}

				flowcontainer_active_tasks = {
					parentanchor = hcenter
					visible = "[ProvinceIcon.HasCouncilTasks]"
					datamodel = "[ProvinceIcon.GetCouncilTasks]"
				}
			}
		}
	}
}

### Unit
container = {
	datacontext = "[UnitMapIconHandler.GetUnitIcon]"
	name = "unit_widget"
	allow_outside = yes

	widget_unit_icon_item = {
		position = { -93 10 }

		alpha = 1
	}
}

container = {
	datacontext = "[UnitMapIconHandler.GetUnitIcon]"
	name = "unit_widget_flat_map"

	widget_unit_icon_item = {
		position = { -65 10 }
		widgetanchor = vcenter
	}
}

### RALLY POINT
container = {
	name = "rally_point_widget"
	position = { -48 -10 }
	widgetanchor = center

	button_rally_point = {
		datacontext = "[RallyPointMapIcon.GetRallyPoint]"
		visible = "[RallyPointMapIcon.ShouldBeShown]"
		alwaystransparent = "[Not( RallyPointMapIcon.CanClick )]" # Ignore the clicks if we are moving or placing a rally point so it filters through to the map to handle it instead of trying to show the info of the not existing rally point
	}
}

### Major river ford
widget = {
	name = "ford_widget"
	size = { 40 40 }
	widgetanchor = center

	tooltip = "[StraitMapIcon.GetTooltip]"

	icon = {
		name = "ford_icon"
		visible = "[StraitMapIcon.ShouldBeShown]"

		using = Animation_ShowHide_Quick

		size = { 40 40 }
		texture = "gfx/interface/icons/map_icons/ford.dds"
	}
}

### Strait
widget = {
	name = "strait_widget"
	size = { 40 40 }
	widgetanchor = center

	tooltip = "[StraitMapIcon.GetTooltip]"

	icon = {
		name = "strait_icon"
		visible = "[StraitMapIcon.ShouldBeShown]"

		using = Animation_ShowHide_Quick

		size = { 40 40 }
		texture = "gfx/interface/icons/map_icons/strait.dds"
	}
}

### Title capital
container = {
	name = "title_capital_widget"
	widgetanchor = center
	allow_outside = yes

	# Animations have been removed for now, should be part of map_realm_coa types

	background = {
		texture = "gfx/interface/component_masks/mask_fade_circle.dds"
		color = { 0.1 0.1 0.1 1 }
		visible = "[TitleCapitalMapIcon.GetTitle.GetHolder.IsValid]"
		margin = { 15 5 }
		margin_bottom = 15
		alpha = 0.6
	}

	coa_title_small_crown = {
		datacontext = "[TitleCapitalMapIcon.GetTitle]"
		alpha = "[Select_float( TitleCapitalMapIcon.GetTitle.GetHolder.IsValid, '(float)1.0', '(float)0.7' )]"
	}
}

### Combat prediction
container = {
	name = "combat_prediction_widget"
	widgetanchor = top|hcenter
	position = { 0 60 }

	icon = {
		name = "prediction_icon"
		texture = "gfx/interface/icons/map_icons/combat_prediction_icon.dds"
		size = { 40 40 }
		framesize = { 120 120 }
		frame = "[CombatPredictionMapIcon.GetPredictionLevelFrame]"
		tooltipwidget = {
			using = combat_prediction_tooltip
		}
		using = tooltip_above
	}
}

### Fleet prediction
container = {
	name = "fleet_embark_widget"
	widgetanchor = top|hcenter
	position = { 0 30 }
	tooltip = "[FleetPredictionMapIcon.GetEmbarkCostBreakdownTooltip]"
	using = tooltip_above

	icon = {
		name = "prediction_icon"
		texture = "gfx/interface/icons/map_icons/naval_transportation.dds"
		position = { 10 0 }
	}

	flowcontainer = {
		direction = horizontal
		position = { 45 0 }
		ignoreinvisible = yes

		text_single = {
			visible = "[FleetPredictionMapIcon.IsCostOverOwned]"
			text = "@warning_icon!"
			default_format = "#high"
			snap_to_pixels = no
		}

		text_single = {
			autoresize = yes
			text = "@gold_icon![FleetPredictionMapIcon.GetEmbarkCost|V0]"
			default_format = "#high"
			snap_to_pixels = no
		}
	}
}

### Council Task

container = {
	name = "council_task_widget"

	flowcontainer_active_tasks = {
		widgetanchor = center
		datamodel = "[ActiveCouncilTaskIcon.GetTasks]"
	}
}

### Province move attrition
widget = {
	name = "province_move_attrition_widget"
	size = { 30 30 }
	widgetanchor = center
	tooltip = "[ProvinceMovementAttritionIcon.GetTooltip]"

	highlight_icon = {
		name = "attrition"
		position = { 0 0 }
		size = { 30 30 }
		texture = "gfx/interface/icons/map_icons/attrition_icon.dds"
	}
}

### Holy Site
widget = {
	name = "holy_site_widget"
	size = { 60 60 }
	widgetanchor = center
	datacontext = "[HolySiteIcon.GetHolySite]"
	datacontext = "[GuiHolySiteItem.GetHolySite]"

	background = {
		alpha = 0
		texture = "gfx/interface/component_masks/mask_circle.dds"
		margin = { -10 -10 }

		glow = {
			color = { 0.2 0.2 0.2 0.5 }
			glow_radius = 10

			glow_generation_rules= {
				glow_max_radius = 40
				glow_alpha_mask = 0
				glow_blur_passes = 10
				glow_texture_downscale = 5.5f
				glow_ignore_inside_pixels = yes
			}
		}
	}

	button_normal = {
		name = "faith_icon"
		texture = "[GuiHolySiteItem.GetFaith.GetIcon]"
		size = { 60 60 }
		onclick = "[HolySite.GetBarony.SelectTitle]"
		tooltip = "FAITH_WINDOW_HOLY_SITE_TOOLTIP"
	}
}

### house CoA
container = {
	name = "house_coa_icon"
	widgetanchor = center
	ignoreinvisible = yes

	coa_house_medium = {
		datacontext = "[DynastyHouseIcon.GetHouse]"
		parentanchor = center
		position = { 0 -5 }
	}
}

flowcontainer_realm_capital = {
	name = "realm_capital_small_widget"
	blockoverride "capital_datacontext" {
		datacontext = "[CapitalMapIcon.GetOwner]"
	}
}

types MapIcons
{
	type animations_map_coa = widget {
		size = { 10 10 }

		icon = {
			name = "at_war_anim"
			visible = "[CapitalMapIcon.IsAtWarWithMe]"

			parentanchor = center
			texture = "gfx/interface/icons/map_coa/at_war_icon.dds"
			size = { 95% 95% }

			modify_texture = {
				name = anim_mask1
				texture = "gfx/interface/icons/map_coa/at_war_mask.dds"
				blend_mode = alphamultiply

			}

			modify_texture = {
				name = anim_mask2
				texture = "gfx/interface/icons/map_coa/at_war_mask.dds"
				blend_mode = alphamultiply
			}

			modify_texture = {
				name = overlay
				texture = "gfx/interface/icons/map_coa/at_war_effect.dds"
				blend_mode = colordodge
			}

			state = {
				name = a
				next = b
				duration = 0.0
				trigger_on_create = yes

				modify_texture = {
					name = anim_mask1
					translate_uv = {0 0 }
				}

				modify_texture = {
					name = anim_mask2
					translate_uv = {0 -1 }
				}
			}

			state = {
				name = b
				next = a
				duration = 10

				modify_texture = {
					name = anim_mask1
					translate_uv = {0 1 }
				}

				modify_texture = {
					name = anim_mask2
					translate_uv = {0 0 }
				}
			}

			state = {
				trigger_on_create = yes
				name = start
				next = right

				duration = 0.0

				modify_texture = {
					name = overlay
					translate_uv = {0 0 }
				}
			}

			state = {
				name = right
				next = left

				duration = 7

				modify_texture = {
					name = overlay
					translate_uv = {0 1 }
				}
			}

			state = {
				name = left
				next = right
				duration = 0.0
				delay = 0

				modify_texture = {
					name = overlay
					translate_uv = {0 -0.6 }
				}
			}
		}

		icon = {
			name = "ally_war_anim"

			block "visible_ally" {
				visible = "[CapitalMapIcon.IsMyAllyInWar]"
			}

			parentanchor = center
			texture = "gfx/interface/icons/map_coa/ally_icon.dds"
			size = { 100% 100% }

			modify_texture = {
				name = overlay
				texture = "gfx/interface/icons/map_coa/ally_effect.dds"
				blend_mode = colordodge
				rotate_uv = 0
			}

			state = {
				name = right
				next = left

				duration = 15

				modify_texture = {
					name = overlay
					rotate_uv = 360
				}
			}

			state = {
				name = left
				next = right

				duration = 0
				delay = 0


				modify_texture = {
					name = overlay
					rotate_uv = 0
				}
			}

			state = {
				trigger_on_create = yes
				name = start
				next = right

				duration = 0.0

				modify_texture = {
					name = overlay
					rotate_uv = 0
				}
			}

			modify_texture = {
				name = overlay2
				texture = "gfx/interface/icons/map_coa/ally_effect.dds"
				blend_mode = colordodge
				rotate_uv = 0
			}

			state = {
				name = right2
				next = left2

				duration = 15

				modify_texture = {
					name = overlay2
					rotate_uv = -360
				}
			}

			state = {
				name = left2
				next = right2

				duration = 0
				delay = 0


				modify_texture = {
					name = overlay2
					rotate_uv = 0
				}
			}

			state = {
				trigger_on_create = yes
				name = start
				next = right

				duration = 0.0

				modify_texture = {
					name = overlay2
					rotate_uv = 0
				}
			}
		}
	}

	type coa_realm_map_big = widget {
		size = { 70 110 }

		container = {
			parentanchor = center
			scale = 1

			state = {
				name = "map_zoom_close"
				scale = 1
				duration = 0.25
				trigger_when = "[LessThan_int32( GetZoomLevel, '(int32)14' )]"
			}

			state = {
				name = "map_zoom_far"
				scale = 0.8
				duration = 0.25
				trigger_when = "[GreaterThan_int32( GetZoomLevel, '(int32)13' )]"
			}

			animations_map_coa = {
				name = "animations"
				parentanchor = center
				position = { 0 -35 }
				size = { 120 110 }
			}

			icon = {
				name = "ally_war_icon"
				visible = "[CapitalMapIcon.IsMyAlly]"
				parentanchor = center
				position = { -8 -30 }

				size = { 72 78 }
				texture = "gfx/interface/icons/map_coa/icon_ally.dds"
			}

			icon = {
				name = "at_war_icon"
				visible = "[CapitalMapIcon.IsAtWarWithMe]"
				parentanchor = center
				position = { 0 -20 }
				size = { 80 80 }
				texture = "gfx/interface/icons/map_coa/icon_at_war_big.dds"
			}


			icon = {
				name = "player_icon"
				visible = "[Or(CapitalMapIcon.GetOwner.IsLocalPlayer, CapitalMapIcon.GetOwner.IsOtherPlayer)]"

				texture = "gfx/interface/icons/map_coa/icon_player.dds"
				framesize = { 156 156 }
				frame = 4

				position = { 0 -10 }
				size = { 100 100 }
				parentanchor = center
			}

			coa_realm_medium_crown = {
				parentanchor = center
			}
		}
	}

	type coa_realm_map_medium = widget {
		size = { 55 80 }


		container = {
			parentanchor = center
			scale = 1

			state = {
				name = "map_zoom_close"
				scale = 1
				duration = 0.25
				trigger_when = "[LessThan_int32( GetZoomLevel, '(int32)14' )]"
			}

			state = {
				name = "map_zoom_far"
				scale = 0.8
				duration = 0.25
				trigger_when = "[GreaterThan_int32( GetZoomLevel, '(int32)13' )]"
			}


			animations_map_coa = {
				name = "animations"
				parentanchor = center
				position = { 0 -25 }
				size = { 85 80 }
			}

			icon = {
				name = "ally_war_icon"
				visible = "[CapitalMapIcon.IsMyAlly]"
				parentanchor = center
				position = { -6 -21 }

				size = { 60 63 }
				texture = "gfx/interface/icons/map_coa/icon_ally.dds"
			}

			icon = {
				name = "at_war_icon"
				visible = "[CapitalMapIcon.IsAtWarWithMe]"
				parentanchor = center
				position = { 0 -20 }
				size = { 55 55 }
				texture = "gfx/interface/icons/map_coa/icon_at_war_big.dds"
			}

			icon = {
				name = "player_icon"
				visible = "[Or(CapitalMapIcon.GetOwner.IsLocalPlayer, CapitalMapIcon.GetOwner.IsOtherPlayer)]"

				texture = "gfx/interface/icons/map_coa/icon_player.dds"
				framesize = { 156 156 }
				frame = 3

				position = { 0 -14 }
				size = { 72 72 }
				parentanchor = center
			}

			coa_realm_small_crown = {
				parentanchor = center
				position = { 0 -5 }
			}
		}
	}

	type coa_realm_map_small = widget {
		size = { 40 50 }

		animations_map_coa = {
			name = "animations"
			parentanchor = center
			position = { 1 -15 }
			size = { 60 65 }
		}

		icon = {
			name = "ally_war_icon"
			visible = "[CapitalMapIcon.IsMyAlly]"
			parentanchor = center
			position = { -4 -15 }

			size = { 42 42 }
			texture = "gfx/interface/icons/map_coa/icon_ally.dds"
		}

		icon = {
			name = "at_war_icon"
			visible = "[CapitalMapIcon.IsAtWarWithMe]"
			parentanchor = center
			position = { 0 -5 }
			size = { 40 40 }
			texture = "gfx/interface/icons/map_coa/icon_at_war_big.dds"
		}

		icon = {
			name = "player_icon"
			visible = "[Or(CapitalMapIcon.GetOwner.IsLocalPlayer, CapitalMapIcon.GetOwner.IsOtherPlayer)]"

			texture = "gfx/interface/icons/map_coa/icon_player.dds"
			framesize = { 156 156 }
			frame = 2

			position = { 0 -7 }
			size = { 48 48 }
			parentanchor = center
		}

		coa_realm_tiny_crown = {
			parentanchor = center
		}
	}

	### Holding
	type flowcontainer_holding_info = flowcontainer  {
		datacontext = "[ProvinceIcon.GetHolding]"
		direction = vertical
		ignoreinvisible = yes
		tooltipwidget = { holding_tooltip = {} }

		# widget = {
		# 	coa_realm_map_small = {
		# 		datacontext = "[Title.GetLessee]"
		# 		#	visible = "[And(Title.IsLeasedOut,Title.GetLessee.GetPrimaryTitle.IsHolyOrder)]"

		# 		position = { 30 0 }

		# 		tooltip = "[holy_order|E]"
		# 		alwaystransparent = no
		# 		widgetanchor = bottom|left
		# 		allow_outside = yes
		# 	}
		# }

		flowcontainer = {
			parentanchor = hcenter
			allow_outside = yes
			margin_top = -6

			container = {
				name = "name_banner"

				icon = {
					size = { 100% 36 }
					texture = "gfx/interface/icons/banners/banner_blue_center.dds"
					spriteType = Corneredtiled
					spriteborder = { 72 0 }
					spriteborder_right = 114
					texture_density = 4
					using = Holding_Mouse_Entry
				}

				flowcontainer = {
					margin_left = 45
					ignoreinvisible = yes

					text_single = {
						name = "tutorial_highlight_capital_holding"
						snap_to_pixels = no
						margin_top = 8

						text = "[ProvinceIcon.GetTitle.GetNameNoTierNoTooltip]"
						default_format = "#high;glow_color:{0.1,0.1,0.1,1.0}"
						using = Font_Type_Flavor
						fontsize = 17
					}

					widget = {
						size = { 70 33 }
						tooltip = "REALM_CAPITAL_TOOLTIP"
						visible = "[Holding.GetProvince.IsRealmCapital]"

						icon = {
							name = "realm_capital_icon"
							parentanchor = left|vcenter
							position = { 0 1 }
							size = { 38 38 }
							framesize = { 63 63 }
							texture = "gfx/interface/icons/icon_capital.dds"
							frame = 2
						}
					}

					spacer = {
						size = { 45 33 }
						visible = "[Not(Holding.GetProvince.IsRealmCapital)]"
					}
				}

			}

			widget = {
				allow_outside = yes
				flowcontainer_unit_items = {
					allow_outside = yes
					visible = "[ProvinceIcon.HasUnits]"
				}
			}
		}

		widget = {
			visible = "[And( Not( Holding.GetHolder.IsAtWar ), ProvinceIcon.HasHoldingDetails )]"
			parentanchor = hcenter
			size = { 150 28 }

			background = {
				texture = "gfx/interface/component_masks/mask_fade_circle.dds"
				color = { 0.1 0.1 0.1 1 }
				margin = { 50 0 }
				margin_top = 20
				margin_bottom = 20
				alpha = 0.6
			}

			flowcontainer = {
				name = "holding_info"
				parentanchor = center
				ignoreinvisible = yes

				widget = {
					flowcontainer = {
						position = { -10 0 }
						widgetanchor = right
						ignoreinvisible = yes

						icon = {
							visible = "[Holding.CanConstructAnyBuilding(GetPlayer)]"
							parentanchor = vcenter
							size = { 25 25 }
							texture = "gfx/interface/icons/map_icons/county_building_available.dds"
							tooltip = "MY_REALM_WINDOW_CONSTRUCT_BUILDING"
						}

						icon = {
							visible = "[Holding.IsLowControl]"
							parentanchor = vcenter
							size = { 25 25 }
							texture = "gfx/interface/icons/map_icons/county_low_control.dds"
							tooltip = "MY_REALM_WINDOW_MAP_ICON_LOW_CONTROL"
						}
					}
				}

				flowcontainer = {
					spacing = 3

					icon = {
						parentanchor = vcenter
						size = { 25 25 }
						texture = "gfx/interface/icons/icon_gold.dds"
					}

					text_single = {
						name = "tax_text"
						snap_to_pixels = no
						text = "[Holding.GetIncome|1]"
						default_format = "#high"
						align = nobaseline
						fontsize = 17
					}
				}

				spacer = {
					size = { 10 10 }
				}

				flowcontainer = {
					spacing = 3

					icon = {
						parentanchor = vcenter
						size = { 25 25 }
						texture = "gfx/interface/icons/icon_soldier.dds"
					}

					text_single = {
						name = "levies_text"
						snap_to_pixels = no
						text = "[Holding.GetMaxLevySize]"
						default_format = "#high"
						align = nobaseline
						fontsize = 17
					}
				}
			}
		}

		widget = {
			parentanchor = hcenter
			visible = "[And( Holding.GetHolder.IsAtWar, ProvinceIcon.HasHoldingDetails )]"

			#using = Animation_MapIcon_Fade
			#blockoverride "icon_size"
			#{
			size = { 150 28 }
			#}

			background = {
				texture = "gfx/interface/component_masks/mask_fade_circle.dds"
				color = { 0.1 0.1 0.1 1 }
				margin = { 50 0 }
				margin_top = 15
				margin_bottom = 20
				alpha = 0.6
			}

			flowcontainer = {
				name = "holding_info_war"
				parentanchor = center
				ignoreinvisible = yes

				widget = {
					flowcontainer = {
						position = { -10 0 }
						widgetanchor = right
						ignoreinvisible = yes

						icon = {
							visible = "[Holding.CanConstructAnyBuilding(GetPlayer)]"
							parentanchor = vcenter
							size = { 25 25 }
							texture = "gfx/interface/icons/map_icons/county_building_available.dds"
							tooltip = "MY_REALM_WINDOW_CONSTRUCT_BUILDING"
						}

						icon = {
							visible = "[Holding.IsLowControl]"
							parentanchor = vcenter
							size = { 25 25 }
							texture = "gfx/interface/icons/map_icons/county_low_control.dds"
							tooltip = "MY_REALM_WINDOW_MAP_ICON_LOW_CONTROL"
						}
					}
				}

				flowcontainer = {
					spacing = 3

					icon = {
						size = { 25 25 }
						texture = "gfx/interface/icons/text_icons/icon_holding.dds"
					}

					text_single = {
						name = "fort_text"
						datacontext = "[ProvinceIcon.GetProvince]"
						visible = "[Province.HasFort]"
						snap_to_pixels = no

						text = "[Province.GetFortLevel]"
						default_format = "#high"
						align = nobaseline
						fontsize = 17
					}
				}

				spacer = {
					size = { 10 10 }
				}

				flowcontainer = {
					spacing = 3

					icon = {
						size = { 25 25 }
						texture = "gfx/interface/icons/icon_garrison.dds"
					}

					text_single = {
						name = "garrison_text"
						snap_to_pixels = no

						text = "[Holding.GetCurrentGarrisonSize]"
						default_format = "#high"
						align = nobaseline
						fontsize = 17
					}
				}
			}
		}
	}

	### CHARACTER
	type widget_character_icon = widget {

		#using = Animation_MapIcon_Fade
		#blockoverride "icon_size"
		#{
		size = { 150 28 }
		#}

		button = {
			name = "portrait_pin"
			parentanchor = bottom|hcenter

			texture = "gfx/interface/icons/map_icons/portrait_pin.dds"
			size = { 84 95 }

			tooltip = "[Character.GetLocationDesc]"
			onclick = "[DefaultOnCharacterClick(Character.GetID)]"

			background = {
				texture = "gfx/interface/component_masks/mask_fade_circle.dds"
				color = { 0.1 0.1 0.1 1 }
				margin = { 20 20 }
				alpha = 0.5
			}

			portrait_button = {
				parentanchor = bottom|hcenter
				size = { 80 100 }
				using = portrait_base
				portrait_texture = "[Character.GetPortrait('environment_head', 'camera_head', 'idle', PdxGetWidgetScreenSize(PdxGuiWidget.Self))]"
				mask = "gfx/portraits/portrait_mask_map.dds"
				effectname = "NoHighlight"

				using = Portrait_Background_Glows
			}
		}
	}

	type button_rally_point = button_normal {
		name = "rally_point_button"
		size = { 34 34 }
		texture = "gfx/interface/window_military/banner_icon.dds"
		tintcolor = "[RallyPoint.GetIconColor]"

		block "rally_point_click" {
			onclick = "[RallyPointMapIcon.OnClick]"
		}

		tooltip = "RP_TOOLTIP_CLICK"
	}

	type flowcontainer_active_tasks = flowcontainer {
		spacing = 6
		margin = { 5 5 }

		item = {
			icon = {
				visible = "[And( Not( ActiveCouncilTask.GetTaskType.IsInfiniteTask ), Not( ActiveCouncilTask.IsFrozen ) )]"
				texture = "gfx/interface/icons/map_icons/map_council_task_base.dds"
				size = { 52 52 }

				tooltipwidget = {
					container = {
						using = DefaultTooltipBackground
						using = GeneralTooltipSetup
						layoutpolicy_horizontal = preferred
						alwaystransparent = no
						flowcontainer = {
							margin_left = 12
							margin_right = 12
							margin_top = 3
							margin_bottom = 12
							layoutpolicy_horizontal = preferred
							ignoreinvisible = yes
							text_single = {
								name = "frozen"
								text = ACTIVE_COUNCIL_TASK_FROZEN_TT
								visible = "[ActiveCouncilTask.IsFrozen]"
							}

							council_task_icon_tooltip_widget = {
								name = "active"
								visible = "[Not( ActiveCouncilTask.IsFrozen )]"
							}
						}
					}
				}

				progresspie = {
					name = "progress"
					parentanchor = center
					size = { 45 45 }
					texture = "gfx/interface/progressbars/action_progress_thin.dds"
					framesize = { 124 124 }
					frame = 2
					value = "[ActiveCouncilTask.GetProgressPie]"
				}

				button_normal = {
					name = "council_task"
					parentanchor = center
					alwaystransparent = no
					texture = "[ActiveCouncilTask.GetTaskType.GetIcon]"
					framesize = { 140 140 }
					size = { 35 35 }
					onclick = "[ProvinceIcon.OnActiveTaskClick( ActiveCouncilTask.Self )]"
				}

				highlight_icon = {
					name = "inactive"
					parentanchor = center
					size = { 15 15 }
					texture = "gfx/interface/icons/symbols/icon_cross.dds"
					visible = "[ActiveCouncilTask.IsFrozen]"
				}
			}
		}
	}

	type fixedgridbox_activity = fixedgridbox {
		name = "activity_items_grid"
		addcolumn = 46
		addrow = 46
		maxhorizontalslots = 10
		datamodel = "[ProvinceIcon.GetActivities]"

		item = {
			widget = {
				alwaystransparent = yes
				size = { 46 46 }

				icon = {
					name = "activity_icon"
					visible = "[Not(ActivityMapItem.GetActivity.GetType.HasActivityWindow)]"
					alwaystransparent = no
					parentanchor = center
					tooltip = "ACTIVITY_MAP_ITEM_TOOLTIP_TOGGLE_CLICKABLE"
					framesize = { 160 160 }
					size = { 46 46 }

					texture = "gfx/interface/icons/map_icons/map_council_task_base.dds"

					background = {
						texture = "gfx/interface/component_masks/mask_fade_circle.dds"
						color = { 0.1 0.1 0.1 1 }
						margin = { 10 10 }
						alpha = 0.6
					}

					highlight_icon = {
						visible = "[ActivityMapItem.GetActivity.GetType.HasIcon]"
						parentanchor = center
						alwaystransparent = yes
						texture = "[ActivityMapItem.GetActivity.GetType.GetIcon]"
						size = { 35 35 }
					}
				}

				icon = {
					name = "activity_button_with_window"
					visible = "[ActivityMapItem.GetActivity.GetType.HasActivityWindow]"
					alwaystransparent = no
					parentanchor = center
					tooltip = "ACTIVITY_MAP_ITEM_TOOLTIP_TOGGLE_CLICKABLE"
					framesize = { 160 160 }
					size = { 46 46 }

					texture = "gfx/interface/icons/map_icons/map_council_task_base.dds"

					button_icon = {
						texture = "gfx/interface/buttons/button_round_big.dds"
						parentanchor = center
						size = { 46 46 }
						onclick = "[ActivityMapItem.OnClick]"

						highlight_icon = {
							visible = "[ActivityMapItem.GetActivity.GetType.HasIcon]"
							parentanchor = center
							alwaystransparent = yes
<<<<<<< HEAD
							
							# Warcraft
							texture = "gfx/interface/icons/activities/activity_beyond_dark_portal.dds"
							
=======
							texture = "[ActivityMapItem.GetActivity.GetType.GetIcon]"
>>>>>>> 1ca2ea90
							size = { 35 35 }
						}
					}
				}

				watch_window_button = {
					size = { 30 20 }
					parentanchor = top|left
					onclick = "[AddWatchWindow( ActivityMapItem.GetActivity.MakeScope )]"
				}
			}
		}
	}

	type flowcontainer_warfare_status = flowcontainer {
		allow_outside = yes
		ignoreinvisible = yes

		block "spacer_widget" {}

		button_rally_point = {
			datacontext = "[ProvinceIcon.GetRallyPoint]"
			visible = "[ProvinceIcon.HasRallyPoint]"
			parentanchor = vcenter

			blockoverride "rally_point_click" {
				onclick = "[ProvinceIcon.OnRallyPointClick]"
			}
		}

		flowcontainer = {
			parentanchor = vcenter
			direction = vertical
			ignoreinvisible = yes

			flowcontainer = {
				visible = "[ProvinceIcon.HasSiegeGroup]"
				ignoreinvisible = yes
				parentanchor = vcenter
				margin_bottom = 25

				button_group_siege = {
					datacontext = "[ProvinceIcon.GetSiege]"
					visible = "[ProvinceIcon.HasSiege]"
					parentanchor = vcenter
				}

				button_group_raid = {
					datacontext = "[ProvinceIcon.GetRaid]"
					visible = "[ProvinceIcon.HasRaid]"
					parentanchor = vcenter
				}

				icon = {
					datacontext = "[ProvinceIcon.GetProvince]"
					visible = "[ProvinceIcon.HasBeenRaided]"
					parentanchor = vcenter
					name = "recently_raided_icon"
					texture = "gfx/interface/icons/map_icons/recently_raided.dds"
					size = { 35 35 }
					tooltip = "RECENTLY_RAIDED_TOOLTIP"
				}
			}
		}
	}

	type widget_combat_icon = widget {
		name = "combat_widget"
		datacontext = "[ProvinceIcon.GetCombatIcon]"
		datacontext = "[CombatMapIcon.GetCombat]"

		button_group = {
			parentanchor = hcenter
			onclick = "[CombatMapIcon.OnClick]"
			tooltip = "COMBAT_ON_MAP_TOOLTIP"
			using = tooltip_below

			container = {
				position = { 0 6 }

				button_normal = {
					name = "left_side_bg"
					visible = "[CombatMapIcon.LeftIsPlayer]"
					texture = "gfx/interface/icons/map_icons/army_bg_me.dds"
					size = { 82 27 }
					framesize = { 164 54 }
					frame = 4
				}

				button_normal = {
					name = "left_side_bg_ally"
					visible = "[CombatMapIcon.LeftIsAlly]"
					texture = "gfx/interface/icons/map_icons/army_bg_ally.dds"
					size = { 82 27 }
					framesize = { 164 54 }
					frame = 4
				}

				button_normal = {
					name = "left_side_bg_neutral"
					visible = "[CombatMapIcon.LeftIsNeutral]"
					texture = "gfx/interface/icons/map_icons/army_bg_neutral.dds"
					size = { 82 27 }
					framesize = { 164 54 }
					frame = 4
				}

				button_normal = {
					name = "left_side_bg_enemyl"
					visible = "[Or( CombatMapIcon.LeftIsEnemy, CombatMapIcon.LeftIsHostile )]"
					texture = "gfx/interface/icons/map_icons/army_bg_enemy.dds"
					size = { 82 27 }
					framesize = { 164 54 }
					frame = 4
				}
			}

			container = {
				position = { 80 6 }

				button = {
					name = "right_side_bg_me"
					visible = "[CombatMapIcon.RightIsPlayer]"
					texture = "gfx/interface/icons/map_icons/army_bg_me.dds"
					mirror = horizontal
					size = { 82 27 }
					framesize = { 164 54 }
					frame = 4
				}

				button = {
					name = "right_side_bg_ally"
					visible = "[CombatMapIcon.RightIsAlly]"
					texture = "gfx/interface/icons/map_icons/army_bg_ally.dds"
					mirror = horizontal
					size = { 82 27 }
					framesize = { 164 54 }
					frame = 4
				}

				button = {
					name = "right_side_bg_neutral"
					visible = "[CombatMapIcon.RightIsNeutral]"
					texture = "gfx/interface/icons/map_icons/army_bg_neutral.dds"
					mirror = horizontal
					size = { 82 27 }
					framesize = { 164 54 }
					frame = 4
				}

				button = {
					name = "right_side_bg"
					visible = "[Or( CombatMapIcon.RightIsEnemy, CombatMapIcon.RightIsHostile )]"
					texture = "gfx/interface/icons/map_icons/army_bg_enemy.dds"
					mirror = horizontal
					size = { 82 27 }
					framesize = { 164 54 }
					frame = 4
				}
			}

			progressbar = {
				name = "power_progressbar"
				parentanchor = top|hcenter
				position = { 0 30 }
				size = { 150 12 }
				progresstexture = "gfx/interface/progressbars/onmap_progress_blue.dds"

				noprogresstexture = "gfx/interface/progressbars/onmap_progress_red.dds"
				value = "[Combat.GetPowerSlider]"
				direction = horizontal
				alwaystransparent = yes
			}

			button = {
				name = "combat_icon"
				parentanchor = center
				alwaystransparent = no
				texture = "gfx/interface/icons/map_icons/combat_map_icon.dds"
				size = { 40 40 }
			}
		}

		background = {
			name = "unit_highlight"
			visible = "[CombatMapIcon.IsSelected]"
			texture = "gfx/interface/icons/map_icons/army_selected.dds"
			spriteType = Corneredtiled
			spriteborder = { 20 5 }
			margin_left = -38
			margin_right = -26
			margin_top = -6
			margin_bottom = -2
		}

		coa_realm_small = {
			name = "left_realm_flag"
			parentanchor = hcenter
			position = { -92 1 }
			datacontext = "[Combat.GetLeftSideResult.GetMainParticipant]"
			using = tooltip_below
		}

		coa_realm_small = {
			name = "right_realm_flag"
			parentanchor = hcenter
			position = { 92 1 }
			datacontext = "[Combat.GetRightSideResult.GetMainParticipant]"
			using = tooltip_below
		}

		flowcontainer = {
			parentanchor = hcenter
			position = { -42 5 }

			text_single = {
				name = "soldiers_left"
				parentanchor = vcenter
				text = "[Combat.GetLeftSide.GetCurrentFightingMen|0]"
				default_format = "#high;glow_color:{0.1,0.1,0.1,1.0}"
				snap_to_pixels = no
				max_width = 40
				fontsize_min = 12
			}

			icon = {
				name = "unit_quality_left"
				texture = "gfx/interface/icons/army_quality_icon.dds"
				framesize = { 32 32 }
				size = { 22 22 }
				frame = "[Combat.GetLeftSide.GetComposition.CalcQualityLevel]"
			}
		}

		flowcontainer = {
			parentanchor = hcenter
			position = { 45 5 }

			text_single = {
				name = "soldiers_right"
				text = "[Combat.GetRightSide.GetCurrentFightingMen|0]"
				default_format = "#high;glow_color:{0.1,0.1,0.1,1.0}"
				snap_to_pixels = no
				max_width = 40
				fontsize_min = 12
			}

			icon = {
				name = "unit_quality_right"
				texture = "gfx/interface/icons/army_quality_icon.dds"
				framesize = { 32 32 }
				size = { 22 22 }
				frame = "[Combat.GetRightSide.GetComposition.CalcQualityLevel]"
			}
		}
	}

	type widget_combat_icon_small = widget {
		name = "combat_widget"
		datacontext = "[ProvinceIcon.GetCombatIcon]"
		datacontext = "[CombatMapIcon.GetCombat]"

		button_group = {
			parentanchor = hcenter
			onclick = "[CombatMapIcon.OnClick]"
			tooltip = "COMBAT_ON_MAP_TOOLTIP"
			using = tooltip_below

			background = {
				using = Background_Area_Light
				spriteType = Corneredtiled
				spriteborder = { 20 5 }
				margin = { 10 3 }
				margin_top = -10
			}

			container = {
				position = { 0 6 }

				button_normal = {
					name = "left_side_bg_neutral"
					texture = "gfx/interface/icons/map_icons/army_bg_neutral.dds"
					size = { 82 27 }
					framesize = { 164 54 }
					frame = 4
				}
			}

			container = {
				position = { 80 6 }

				button = {
					name = "right_side_bg_neutral"
					texture = "gfx/interface/icons/map_icons/army_bg_neutral.dds"
					mirror = horizontal
					size = { 82 27 }
					framesize = { 164 54 }
					frame = 4
				}
			}

			progressbar = {
				name = "power_progressbar"
				parentanchor = top|hcenter
				position = { 0 30 }
				size = { 156 10 }
				progresstexture = "gfx/interface/progressbars/onmap_progress_blue.dds"

				noprogresstexture = "gfx/interface/progressbars/onmap_progress_red.dds"
				value = "[Combat.GetPowerSlider]"
				direction = horizontal
				alwaystransparent = yes
			}

			button = {
				name = "combat_icon"
				parentanchor = center
				alwaystransparent = no
				texture = "gfx/interface/icons/map_icons/combat_map_icon.dds"
				size = { 40 40 }
			}
		}

		background = {
			name = "unit_highlight"
			visible = "[CombatMapIcon.IsSelected]"
			texture = "gfx/interface/icons/map_icons/army_selected.dds"
			spriteType = Corneredtiled
			spriteborder = { 20 5 }
			margin_left = -34
			margin_right = -24
			margin_top = -7
			margin_bottom = -3
		}

		coa_realm_tiny = {
			name = "left_realm_flag"
			parentanchor = hcenter
			position = { -88 3 }
			datacontext = "[Combat.GetLeftSideResult.GetMainParticipant]"
			using = tooltip_below
		}

		coa_realm_tiny = {
			name = "right_realm_flag"
			parentanchor = hcenter
			position = { 88 3 }
			datacontext = "[Combat.GetRightSideResult.GetMainParticipant]"
			using = tooltip_below
		}

		flowcontainer = {
			parentanchor = hcenter
			position = { -42 5 }

			text_single = {
				name = "soldiers_left"
				parentanchor = vcenter
				text = "[Combat.GetLeftSide.GetCurrentFightingMen|0]"
				default_format = "#high;glow_color:{0.1,0.1,0.1,1.0}"
				snap_to_pixels = no
				max_width = 40
				fontsize_min = 12
			}

			icon = {
				name = "unit_quality_left"
				texture = "gfx/interface/icons/army_quality_icon.dds"
				framesize = { 32 32 }
				size = { 22 22 }
				frame = "[Combat.GetLeftSide.GetComposition.CalcQualityLevel]"
			}
		}

		flowcontainer = {
			parentanchor = hcenter
			position = { 45 5 }

			text_single = {
				name = "soldiers_right"
				text = "[Combat.GetRightSide.GetCurrentFightingMen|0]"
				default_format = "#high;glow_color:{0.1,0.1,0.1,1.0}"
				snap_to_pixels = no
				max_width = 40
				fontsize_min = 12
			}

			icon = {
				name = "unit_quality_right"
				texture = "gfx/interface/icons/army_quality_icon.dds"
				framesize = { 32 32 }
				size = { 22 22 }
				frame = "[Combat.GetRightSide.GetComposition.CalcQualityLevel]"
			}
		}
	}


	type flowcontainer_unit_items = flowcontainer {
		datacontext = "[ProvinceIcon.GetUnitIcon]"
		position = { 15 0 }
		direction = vertical
		ignoreinvisible = yes

		alpha = 1

		state = {
			name = map_zoom_in
			trigger_when = "[ProvinceIcon.HasUnits]"
			using = Animation_FadeIn_Standard
		}

		state = {
			name = map_zoom_out
			trigger_when = "[Not( ProvinceIcon.HasUnits )]"
			using = Animation_FadeOut_Standard
		}

		widget_unit_icon_item = {
			#visible = "[ProvinceIcon.HasUnits]"
		}
	}

	type flowcontainer_realm_capital = flowcontainer {
		name = "realm_capital_widget"
		ignoreinvisible = yes

		block "capital_datacontext" {
			datacontext = "[ProvinceIcon.GetOwner]"
		}

		coa_realm_map_small = {
			visible = "[EqualTo_int32(Character.GetPrimaryTitle.GetTierFrame, '(int32)3')]" #Count Rank
		}

		coa_realm_map_medium = {
			visible = "[EqualTo_int32(Character.GetPrimaryTitle.GetTierFrame, '(int32)4')]" #Duke Rank
		}

		coa_realm_map_big = {
			visible = "[EqualTo_int32(Character.GetPrimaryTitle.GetTierFrame, '(int32)5')]" #King Rank
		}

		coa_realm_map_big = {
			visible = "[EqualTo_int32(Character.GetPrimaryTitle.GetTierFrame, '(int32)6')]" #Empire Rank
		}
	}
}<|MERGE_RESOLUTION|>--- conflicted
+++ resolved
@@ -1364,14 +1364,7 @@
 							visible = "[ActivityMapItem.GetActivity.GetType.HasIcon]"
 							parentanchor = center
 							alwaystransparent = yes
-<<<<<<< HEAD
-							
-							# Warcraft
-							texture = "gfx/interface/icons/activities/activity_beyond_dark_portal.dds"
-							
-=======
 							texture = "[ActivityMapItem.GetActivity.GetType.GetIcon]"
->>>>>>> 1ca2ea90
 							size = { 35 35 }
 						}
 					}
