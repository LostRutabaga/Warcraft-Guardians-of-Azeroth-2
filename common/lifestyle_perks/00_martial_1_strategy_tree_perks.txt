--- conflicted
+++ resolved
@@ -37,12 +37,8 @@
 	
 	effect = {
 		# Warcraft
-<<<<<<< HEAD
 		trigger_event = { on_action = on_vanilla_lifestyle_perk_gained }
 		
-=======
-		trigger_event = { on_action = on_perk_gained }
->>>>>>> b98bde84
 		custom_description_no_bullet = {
 			text = bellum_justum_effect
 		}
@@ -70,13 +66,10 @@
 		archer_cavalry_toughness_mult = 0.2
 		trait_track_horse_xp_gain_mult = 0.1
 	}
-<<<<<<< HEAD
-	effect = {
-		# Warcraft
-		trigger_event = { on_action = on_vanilla_lifestyle_perk_gained }
-	}
-=======
->>>>>>> b98bde84
+	effect = {
+		# Warcraft
+		trigger_event = { on_action = on_vanilla_lifestyle_perk_gained }
+	}
 }
 
 
@@ -92,14 +85,11 @@
 		counter_efficiency = 0.25
 		trait_track_wit_xp_gain_mult = 0.1
 	}
-<<<<<<< HEAD
-	
-	effect = {
-		# Warcraft
-		trigger_event = { on_action = on_vanilla_lifestyle_perk_gained }
-	}
-=======
->>>>>>> b98bde84
+	
+	effect = {
+		# Warcraft
+		trigger_event = { on_action = on_vanilla_lifestyle_perk_gained }
+	}
 }
 
 
@@ -119,14 +109,11 @@
 		archers_screen_add = 5
 		skirmishers_screen_add = 5
 	}
-<<<<<<< HEAD
-	
-	effect = {
-		# Warcraft
-		trigger_event = { on_action = on_vanilla_lifestyle_perk_gained }
-	}
-=======
->>>>>>> b98bde84
+	
+	effect = {
+		# Warcraft
+		trigger_event = { on_action = on_vanilla_lifestyle_perk_gained }
+	}
 }
 
 
@@ -147,7 +134,6 @@
 		skirmishers_damage_mult = 0.2
 		skirmishers_toughness_mult = 0.1
 		trait_track_bow_xp_gain_mult = 0.1
-<<<<<<< HEAD
 
 		# Warcraft
 		massive_infantry_toughness_mult = 0.15
@@ -157,8 +143,6 @@
 	effect = {
 		# Warcraft
 		trigger_event = { on_action = on_vanilla_lifestyle_perk_gained }
-=======
->>>>>>> b98bde84
 	}
 }
 
@@ -175,14 +159,11 @@
 		siege_weapon_siege_value_mult = 0.4
 		naval_movement_speed_mult = 0.25
 	}
-<<<<<<< HEAD
-	
-	effect = {
-		# Warcraft
-		trigger_event = { on_action = on_vanilla_lifestyle_perk_gained }
-	}
-=======
->>>>>>> b98bde84
+	
+	effect = {
+		# Warcraft
+		trigger_event = { on_action = on_vanilla_lifestyle_perk_gained }
+	}
 }
 
 
@@ -200,11 +181,6 @@
 		raid_speed = 0.25
 	}
 	
-<<<<<<< HEAD
-	effect = {
-		# Warcraft
-		trigger_event = { on_action = on_vanilla_lifestyle_perk_gained }
-=======
 	government_character_modifier = {
 		flag = government_is_landless_adventurer
 		provisions_loss_mult = -0.1
@@ -213,7 +189,11 @@
 	character_modifier = {
 		supply_capacity_mult = 2
 		character_travel_safety_mult = 0.25
->>>>>>> b98bde84
+	}
+	
+	effect = {
+		# Warcraft
+		trigger_event = { on_action = on_vanilla_lifestyle_perk_gained }
 	}
 }
 
@@ -234,14 +214,11 @@
 		archers_siege_value_add = 0.1
 		skirmishers_siege_value_add = 0.1
 	}
-<<<<<<< HEAD
-	
-	effect = {
-		# Warcraft
-		trigger_event = { on_action = on_vanilla_lifestyle_perk_gained }
-	}
-=======
->>>>>>> b98bde84
+	
+	effect = {
+		# Warcraft
+		trigger_event = { on_action = on_vanilla_lifestyle_perk_gained }
+	}
 }
 
 
@@ -256,12 +233,8 @@
 	trait = strategist
 	effect = {
 		# Warcraft
-<<<<<<< HEAD
 		trigger_event = { on_action = on_vanilla_lifestyle_perk_gained }
 		
-=======
-		trigger_event = { on_action = on_perk_gained }
->>>>>>> b98bde84
 		add_trait_force_tooltip = strategist
 	}
 }