--- conflicted
+++ resolved
@@ -74,13 +74,8 @@
 	
 	603.5.1 = {
 		culture = gilnean
-<<<<<<< HEAD
 		religion = cleric
-		holding = castle_holding
-=======
-		religion = holy_light
 		holding = city_holding
->>>>>>> 92c42a5e
 	}
 }
 
