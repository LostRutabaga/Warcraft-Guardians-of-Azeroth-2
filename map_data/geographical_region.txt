# Geographical regions
# Regions can be declared with one or more of the following fields:
#	duchies = { }, takes duchy title names declared in landed_titles.txt
#	counties = { }, takes county title names declared in landed_titles.txt
#	provinces = { }, takes province id numbers declared in /history/provinces
#	regions = { }, a region can also include other regions, however the subregions needs to be declared before the parent region. 
#		E.g. If the region world_europe contains the region world_europe_west then world_europe_west needs to be declared as a region before (i.e. higher up in this file) world_europe.

###########################################################################
# World Regions
#	These groups are mutually exclusive on the same tier & should cover every part of the map
###########################################################################

# Eastern Kingdoms
world_eastern_kingdoms_kul_tiras = {
	duchies={
		d_ashvane
		d_drustwar
		d_freehold
		d_stormsong
		d_tiragarde
	}
}
world_eastern_kingdoms_mechagon = {
	duchies={
		d_junkwatt
		d_rustbolt
	}
}
world_eastern_kingdoms_azeroth_azeroth = {
	duchies={
		d_elwynn
		d_westfall
		d_stormwind
		d_brightwood
		d_sentinel_hill
		d_raven_hill
		d_sunnyglade
		d_eastvale
		d_twilight_grove
	}
}
world_eastern_kingdoms_azeroth_redridge_mountains={
	duchies={
		d_blackrock_mountain
		d_burning_steppes
		d_redridge_mountains
		d_stonewatch
		d_redhelm
	}
}
world_eastern_kingdoms_azeroth_stranglethorn={
	duchies={
		d_zulkunda
		d_bambala
		d_cape_of_stranglethorn
		d_booty_bay
		d_zulgurub
		d_ludei
		d_zulmamwe
	}
}
world_eastern_kingdoms_azeroth_black_morass={
	duchies={
		d_deadwind_pass
		d_swamp_of_sorrows
		d_black_morass
		d_tainted_forest
		d_dulzin
		d_shindun
		d_bogpaddle
		d_stonard
	}
}
world_eastern_kingdoms_azeroth={
	regions = {
		world_eastern_kingdoms_azeroth_azeroth
		world_eastern_kingdoms_azeroth_redridge_mountains
		world_eastern_kingdoms_azeroth_stranglethorn
		world_eastern_kingdoms_azeroth_black_morass
	}
}
world_eastern_kingdoms_khaz_modan_dun_morogh = {
	duchies = {
		d_west_dun_morogh
		d_central_dun_morogh
		d_east_dun_morogh
		d_new_tinkertown
		d_kharanos
		d_hildor
		d_lohdi
		d_gnomeregan
	}
}
world_eastern_kingdoms_khaz_modan_southern_khaz_modan = {
	duchies = {
		d_searing_gorge
		d_badland
		d_drognur
		d_lethlor
	}
}
world_eastern_kingdoms_khaz_modan_wetlands = {
	duchies = {
		d_dryslope
		d_dun_algaz
		d_dun_modr
		d_wetlands
	}
}
world_eastern_kingdoms_khaz_modan_northeron = {
	duchies = {
		d_grim_batol
		d_high_northeron
		d_low_northeron
		d_cleftlands
		d_verrall
		d_thorvald
		d_vermillion
	}
}
world_eastern_kingdoms_khaz_modan_the_highlands = {
	duchies = {
		d_loch_modan
		d_far_highlands
		d_krensen
		d_stonewrought
	}
}
world_eastern_kingdoms_khaz_modan = {
	regions = {
		world_eastern_kingdoms_khaz_modan_dun_morogh
		world_eastern_kingdoms_khaz_modan_southern_khaz_modan
		world_eastern_kingdoms_khaz_modan_wetlands
		world_eastern_kingdoms_khaz_modan_northeron
		world_eastern_kingdoms_khaz_modan_the_highlands
	}
}
world_eastern_kingdoms_lordaeron_arathi_highlands = {
	duchies = {
		d_western_arathi
		d_eastern_arathi
		d_zolnanji
		d_northfold
	}
}
world_eastern_kingdoms_lordaeron_southern_lordaeron_hillsbrad_foothills = {
	duchies = {
		d_hillsbrad
		d_durnholde
	}
}
world_eastern_kingdoms_lordaeron_southern_lordaeron = {
	duchies = {
		d_dalaran
		d_ambermill
		d_deep_elem
	}
	regions = {
		world_eastern_kingdoms_lordaeron_southern_lordaeron_hillsbrad_foothills
	}
}
world_eastern_kingdoms_lordaeron_alterac_mountains = {
	duchies = {
		d_alterac
		d_uplands
	}
}
world_eastern_kingdoms_lordaeron_gilnean_peninsula = {
	duchies = {
		d_keel_harbor
		d_duskmist_shore
		d_blackwald
		d_gilneas
		d_crowvale
	}
}
world_eastern_kingdoms_lordaeron_western_lordaeron = {
	duchies = {
		d_silverpine
		d_brill
		d_lordaeron
		d_whispering_gardens
		d_lordamere
	}
}
world_eastern_kingdoms_lordaeron_eastern_lordaeron_hearthglen = {
	duchies = {
		d_hearthglen
	}
}
world_eastern_kingdoms_lordaeron_eastern_lordaeron_tyrs_hand = {
	duchies = {
		d_tyrs_hand
	}
}
world_eastern_kingdoms_lordaeron_eastern_lordaeron = {
	duchies = {
		d_andorhal
		d_darrowshire
		d_stratholme
		d_blackwood
	}
	regions = {
		world_eastern_kingdoms_lordaeron_eastern_lordaeron_hearthglen
		world_eastern_kingdoms_lordaeron_eastern_lordaeron_tyrs_hand
	}
}
world_eastern_kingdoms_lordaeron_the_hinterlands = {
	duchies = {
		d_aerie_peak
		d_jinthaalor
		d_overlook_cliffs
		d_seradane
	}
}
world_eastern_kingdoms_lordaeron_baradin_bay = {
	duchies = {
		d_tol_barad
		d_channel_islands
		d_darkmoon_island
		d_zuldare		
	}
}
world_eastern_kingdoms_lordaeron = {
	regions = {
		world_eastern_kingdoms_lordaeron_arathi_highlands
		world_eastern_kingdoms_lordaeron_southern_lordaeron
		world_eastern_kingdoms_lordaeron_western_lordaeron
		world_eastern_kingdoms_lordaeron_eastern_lordaeron
		world_eastern_kingdoms_lordaeron_the_hinterlands
		world_eastern_kingdoms_lordaeron_baradin_bay
		world_eastern_kingdoms_lordaeron_gilnean_peninsula
		world_eastern_kingdoms_lordaeron_alterac_mountains
	}
}
world_eastern_kingdoms_quelthalas_queldanas_isle = {
	duchies = {
		d_queldanas_isle
	}
}
world_eastern_kingdoms_quelthalas_quelthalas = {
	duchies = {
		d_thalassian_pass
		d_shalandis
		d_tranquillien
		d_living_wood
		d_golden_strand
		d_silvermoon
		d_sunstrider_isle
	}
}
world_eastern_kingdoms_quelthalas_zulaman = {
	duchies = {
		d_sungraze_peak
		d_zulaman
		d_torwatha
		d_greenrush
	}
}
world_eastern_kingdoms_quelthalas = {
	regions = {
		world_eastern_kingdoms_quelthalas_quelthalas
		world_eastern_kingdoms_quelthalas_zulaman
		world_eastern_kingdoms_quelthalas_queldanas_isle
	}
}
world_eastern_kingdoms={
	regions = {
		world_eastern_kingdoms_azeroth
		world_eastern_kingdoms_lordaeron
		world_eastern_kingdoms_khaz_modan
		world_eastern_kingdoms_quelthalas
		world_eastern_kingdoms_kul_tiras
		world_eastern_kingdoms_mechagon
	}
}

# Northrend
world_northrend_borean_tundra={
	duchies = {
		d_njord
		d_hotfield
		d_bloodspore
		d_amber_ledge
		d_borean_strand
		d_coldarra
		d_magmoth
		d_transborea
	}
}
world_northrend_sholazar_basin={
	duchies = {
		d_wildgrowth
		d_frenzyheart
		d_lifewarden
		d_nesingwary
		d_raincoast
		d_splursh
		d_stormwright
	}
}
world_northrend_icecrown_glacier={
	duchies = {
		d_icecrown
		d_jotunheim
		d_silentreach
		d_skalmarnes
		d_ymirheim
		d_holmslatr
	}
}
world_northrend_isle_of_conquest={
	duchies = {
		d_baymouth
		d_isle_of_conquest
	}
}
world_northrend_dragonblight={
	duchies = {
		d_wyrmrest
		d_dragonwastes
		d_wintergarde
		d_indule
		d_jinthakalar
		d_strand_of_ancients
		d_moonrest
		d_wintergrasp
	}
}
world_northrend_storm_peaks={
	duchies = {
		d_brunnhildar
		d_snowdrift
		d_valkyrion
		d_frosthold
		d_snowblind
		d_dun_niffelem
		d_tunkalo
		d_ulduar
	}
}
world_northrend_crystalsong={
	duchies = {
		d_jahaqua
		d_assmel
	}
}
world_northrend_grizzly_hills = {
	duchies = {
		d_western_hills
		d_eastwind
		d_grizzlemaw
		d_gundrak
		d_hebdrakkar
		d_drakmabwa
		d_draktharon
		d_draksotra
		d_bluedome
		d_solstice
	}
}
world_northrend_howling_fjord = {
	duchies = {
		d_utgarde
		d_giants_run
		d_gjalerbron
		d_nifflevar
		d_spears_isles
		d_halgrind
	}
}
world_northrend = {
	regions = {
		world_northrend_borean_tundra
		world_northrend_sholazar_basin
		world_northrend_icecrown_glacier
		world_northrend_isle_of_conquest
		world_northrend_dragonblight
		world_northrend_storm_peaks
		world_northrend_crystalsong
		world_northrend_grizzly_hills
		world_northrend_howling_fjord
	}
}

# Kalimdor
world_kalimdor_durotar = {
	duchies = {
		d_orgrimmar
		d_drygulch
		d_sarkoth		
		d_echo_isles	
	}
}	
world_kalimdor_barrens = {
	duchies = {
		d_crossroads
		d_dreadmist	
		d_nittawosew
		d_razorfen
		d_stone_hill
		d_taurajo
		d_ratchet
		d_downs
	}
}
world_kalimdor_dustwallow = {
	duchies = {
		d_theramore
		d_brackenwall
		d_quagmire
		d_wyrmbog
	}
}
world_kalimdor_mulgore = {
	duchies = {
		d_thunder_bluff
		d_cocheta
		d_red_cloud
		d_redrock
		d_shaibi
	}
}
world_kalimdor_stonetalon = {
	duchies = {
		d_greatwood
		d_ponisuk
		d_stonetalon
		d_webwinder
		d_windshear
	}
}
world_kalimdor_feralas = {
	duchies = {
		d_eldrethalas
		d_cifonill
		d_darkmist
		d_isildien
		d_ravenwind
		d_skypeak
		d_solarsal
	}
}
world_kalimdor_desolace = {
	duchies = {
		d_maraudon
		d_dhurrah
		d_magram
		d_sargeron
		d_sartheris
		d_tethris_aran
	}
}
world_kalimdor_thousand_needles = {
	duchies = {
		d_wahkan
		d_bulwark
		d_mirage
		d_segenam
		d_shobassa
	}
}
world_kalimdor_ashenvale = {
	duchies = {
		d_astranaar
		d_constellas
		d_darkshore
		d_dordanil
		d_irontree
		d_jaedenar
		d_night_run
		d_nightsong
		d_ordilaran
		d_raynewood
		d_shatterspear
		d_silverwind
		d_talonbranch
		d_thethiru
		d_nighthaven
		d_stormrage
		d_stardust
		d_lordanel
	}
}
world_kalimdor_azshara = {
	duchies = {
		d_haldarr
		d_blackmaw
		d_eldarath
		d_jozaes
		d_legash
	}
}
world_kalimdor_hyjal = {
	duchies = {
		d_nordrassil
		d_bwonalor
		d_frostfire
		d_frostsaber
		d_lardonir
		d_mazthoril
		d_regrowth
		d_sildinas
		d_starfall
		d_thimil
		d_kaldoran
		d_aessina
	}
}
world_kalimdor_veiled_isles = {
	duchies = {
		d_azuremyst_isle
		d_loretharan
		d_kalidar
		d_seething_shore
	}
}

world_kalimdor_uldum = {
	duchies = {
		d_uldum
		d_neferset
		d_orsis
		d_ramkahen
		d_khintaset
		d_akhenet
		d_khartut
		d_asova
	}
}
world_kalimdor_silithus = {
	duchies = {
		d_murcevin
		d_ahnqiraj
		d_crystalvale
		d_scarab_wall
	}
}
world_kalimdor_tanaris = {
	duchies = {
		d_waterspring
		d_caverns_of_time
		d_jagtar
		d_southbreak
		d_thistleshrub
		d_zulfarrak
	}
}
world_kalimdor = {
	regions = {
		# Isles
		world_kalimdor_durotar
		world_kalimdor_barrens
		world_kalimdor_dustwallow
		world_kalimdor_mulgore
		world_kalimdor_stonetalon
		world_kalimdor_feralas
		world_kalimdor_desolace
		world_kalimdor_thousand_needles
		world_kalimdor_ashenvale
		world_kalimdor_azshara
		world_kalimdor_hyjal
		world_kalimdor_veiled_isles
		world_kalimdor_uldum
		world_kalimdor_silithus
		world_kalimdor_tanaris
	}
}

# South Seas
world_south_seas_plunder_isle = {
	duchies={
		d_plunder_isle
		d_jinkalak
		d_whispering_reef
		d_hiji
	}
}
world_south_seas_zandalar_voldun = {
	duchies={
		d_sytror
		d_atulaman
		d_bonetrail
	}
}
world_south_seas_zandalar_except_voldun = {
	duchies={
		d_nazmir
		d_zuldazar
		d_mugamba
		d_dazaralor
		d_nazwatha
		d_zebahari
	}
}
world_south_seas_zandalar = {
	regions = {
		world_south_seas_zandalar_voldun
		world_south_seas_zandalar_except_voldun
	}
}
world_south_seas_isle_of_giants = {
	duchies={
		d_isle_of_giants
	}
}
world_south_seas_kezan = {
	duchies={
		d_undermine
		d_edj
		d_glaive_isle
		d_lost_isles
	}
}
world_south_seas_tel_abim = {
	duchies = {
		d_oomsk
		d_tel_abim
	}
}
world_south_seas_darkspear_islands = {
	duchies = {
		d_darkspear_islands
		d_paradise_islands
		d_verdant_wilds
		d_turtle_rock
	}
}
world_south_seas_vashjir = {
	duchies = {
		d_balor
	}
}
world_south_seas = {
	regions = {
		world_south_seas_plunder_isle
		world_south_seas_zandalar
		world_south_seas_isle_of_giants
		world_south_seas_kezan
		world_south_seas_tel_abim
		world_south_seas_darkspear_islands
		world_south_seas_vashjir
	}
}

# Pandaria
world_pandaria_kun_lai_summit={
	duchies = {
		d_xuen
		d_binan
		d_broketooth
		d_burlap
		d_cloudstrike
		d_firebough
		d_hakshix
		d_howlingwind
		d_kota
		d_neverest
		d_shado_pan
		d_shil_qem
		d_zouchin
		d_jehsed
		d_korune
		d_nalaksha
		d_snowblossom
	}
}
world_pandaria_townlong_steppes={
	duchies = {
		d_niuzao
		d_dampsoil
		d_dusklight
		d_krivess
		d_osul
		d_sikvess
		d_sravess
	}
}
world_pandaria_dread_wastes={
	duchies = {
		d_mantivess
		d_klaxxivess
		d_mazu
		d_shekzeer
		d_writhingwood
		d_zanvess
	}
}
world_pandaria_vale_of_eternal_blossoms={
	duchies = {
		d_mogushan
		d_lulkail
		d_mistfall
		d_whitepetal
		d_winterbough
	}
}
world_pandaria_valley_of_the_four_winds={
	duchies = {
		d_veiled_stair
		d_halfhill
		d_new_cifera
		d_paoquan
		d_stoneplow
		d_sunsoak
		d_lei_jiao
		d_windedge
	}
}
world_pandaria_krasarang_wilds={
	duchies = {
		d_deepwild
		d_dojan
		d_korja
		d_dawnchaser
		d_narsong
		d_nayel
		d_marista
		d_zhu
	}
}
world_pandaria_jade_forest={
	duchies = {
		d_yulon
		d_amberfly
		d_chi_huandi
		d_chun_tian
		d_foxgrove
		d_gan_shi
		d_greenstone
		d_grookin
		d_honeydew
		d_nectarbreeze
		d_pawdon
		d_pearlfin
		d_silkwood
		d_tigerswood
		d_windward
	}
}
world_pandaria_isle_of_thunder={
	duchies = {
		d_diremoor
		d_ihgaluk
		d_lei_shen
		d_shanze
	}
}
world_pandaria={
	regions = {
		world_pandaria_kun_lai_summit
		world_pandaria_townlong_steppes
		world_pandaria_dread_wastes
		world_pandaria_vale_of_eternal_blossoms
		world_pandaria_valley_of_the_four_winds
		world_pandaria_krasarang_wilds
		world_pandaria_jade_forest
		world_pandaria_isle_of_thunder
	}
}

###########################################################################
# Custom Regions
###########################################################################

custom_deserts = {
	regions = {
		world_kalimdor_desolace
		world_kalimdor_thousand_needles
		world_kalimdor_uldum
		world_kalimdor_silithus
		world_kalimdor_tanaris
		world_south_seas_zandalar_voldun
<<<<<<< HEAD
=======
		world_south_seas_kezan
>>>>>>> fe2c755f
	}
}

custom_south_seas_except_deserts = {
	regions = {
		world_south_seas_plunder_isle
		world_south_seas_zandalar_except_voldun
		world_south_seas_isle_of_giants
<<<<<<< HEAD
		world_south_seas_kezan
=======
>>>>>>> fe2c755f
		world_south_seas_tel_abim
		world_south_seas_darkspear_islands
		world_south_seas_vashjir
	}
}
custom_eastern_kingdoms_jungles = {
	regions = {
		world_eastern_kingdoms_azeroth_stranglethorn
		world_eastern_kingdoms_azeroth_black_morass
	}
}
custom_jungles_except_pandaria = {
	regions = {
<<<<<<< HEAD
=======
		world_northrend_sholazar_basin
>>>>>>> fe2c755f
		custom_eastern_kingdoms_jungles
		custom_south_seas_except_deserts
	}
}
custom_jungles = {
	regions = {
		custom_jungles_except_pandaria
<<<<<<< HEAD
		world_pandaria
=======
		world_pandaria_jade_forest
		world_pandaria_krasarang_wilds
>>>>>>> fe2c755f
	}
}

custom_kaldorei_empire = {
	regions = {
		world_kalimdor_feralas
		world_kalimdor_ashenvale
		world_kalimdor_azshara
		world_kalimdor_hyjal
	}
}

custom_vrykul_cores = {
	regions = {
		world_northrend_icecrown_glacier
		world_northrend_storm_peaks
		world_northrend_howling_fjord
	}
}

###########################################################################
# Graphical Regions
###########################################################################

#not needed because it's default
#graphical_western = {
#	graphical = yes
#	regions = {
#		world_europe
#	}
#}

graphical_mena = {
	graphical = yes
	regions = {
		custom_deserts
		custom_jungles_except_pandaria
	}
}

graphical_india = {
	graphical = yes
	regions = {
		world_pandaria
	}
}

graphical_mediterranean = {
	graphical = yes
	regions = {
		world_eastern_kingdoms_azeroth_azeroth
		world_eastern_kingdoms_azeroth_redridge_mountains
	}
}

##############################
# Misc
###############################

world_innovation_elephants = {
	regions = { 
		world_kalimdor_veiled_isles
	}
}
world_innovation_camels = {
	regions = { 
		world_kalimdor_uldum
		world_kalimdor_tanaris
	}
}
<|MERGE_RESOLUTION|>--- conflicted
+++ resolved
@@ -772,10 +772,7 @@
 		world_kalimdor_silithus
 		world_kalimdor_tanaris
 		world_south_seas_zandalar_voldun
-<<<<<<< HEAD
-=======
 		world_south_seas_kezan
->>>>>>> fe2c755f
 	}
 }
 
@@ -784,10 +781,6 @@
 		world_south_seas_plunder_isle
 		world_south_seas_zandalar_except_voldun
 		world_south_seas_isle_of_giants
-<<<<<<< HEAD
-		world_south_seas_kezan
-=======
->>>>>>> fe2c755f
 		world_south_seas_tel_abim
 		world_south_seas_darkspear_islands
 		world_south_seas_vashjir
@@ -801,10 +794,7 @@
 }
 custom_jungles_except_pandaria = {
 	regions = {
-<<<<<<< HEAD
-=======
 		world_northrend_sholazar_basin
->>>>>>> fe2c755f
 		custom_eastern_kingdoms_jungles
 		custom_south_seas_except_deserts
 	}
@@ -812,12 +802,8 @@
 custom_jungles = {
 	regions = {
 		custom_jungles_except_pandaria
-<<<<<<< HEAD
-		world_pandaria
-=======
 		world_pandaria_jade_forest
 		world_pandaria_krasarang_wilds
->>>>>>> fe2c755f
 	}
 }
 
