--- conflicted
+++ resolved
@@ -13262,12 +13262,8 @@
 	}
 	585.1.1={
 		effect={ set_variable = { name = wc_shadow_magic_lifestyle_additional_perks_variable value = wc_perks_needed_for_level_3_magic_trait_value } }
-<<<<<<< HEAD
 		trait=user_of_shadow_magic_3
-		religion=forsaken_cult
-=======
 		religion=forgotten_shadow
->>>>>>> 77ee55f1
 	}
 	589.1.1={ death=yes }
 }
