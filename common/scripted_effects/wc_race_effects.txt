﻿# Racial effects are the most CPU heavy
# If you face performance problems, these are racial effects to blame and refactor in the first place

trigger_race_giving_no_gene_effect = {
	trigger_event = WCRAC.10
}
trigger_on_game_start_effect = {
	trigger_event = WCRAC.30
}

try_to_set_race_effect = {
	# Caused a loop
	#Just to make sure
	# if = {
		# limit = { exists = father }
		# father = { trigger_event = WCRAC.5 }
	# }
	# if = {
		# limit = { exists = mother }
		# mother = { trigger_event = WCRAC.5 }
	# }
	
	# Add new races always at the end
	if = {
		limit = {
			OR = {
				AND = {
					exists = father
					father = { has_race_trait_trigger = yes }
				}
				AND = {
					exists = mother
					mother = { has_race_trait_trigger = yes }
				}
			}
		}
		random_list = {
			50 = {
				trigger = {
					exists = father
					father = { has_race_trait_trigger = yes }
				}
				copy_race_effect = { CHARACTER = father }
			}
			50 = {
				trigger = {
					exists = mother
					mother = { has_race_trait_trigger = yes }
				}
				copy_race_effect = { CHARACTER = mother }
			}
		}
	}
	else_if = {
		limit = { is_race_no_gene_trigger = { RACE = creature_human } }
		set_race_effect = { RACE = creature_human }
	}
	else_if = {
		limit = { is_race_no_gene_trigger = { RACE = creature_orc } }
		set_race_effect = { RACE = creature_orc }
	}
	else_if = {
		limit = { is_race_no_gene_trigger = { RACE = creature_ogre } }
		set_race_effect = { RACE = creature_ogre }
		### Commented for now
		# if = {
			# limit =  { graphical_culture = twoheadedogregfx }
			# add_trait = twoheaded
		# }
		# else = {
			# random = {
				# chance = 5
				# add_trait = twoheaded
				# set_graphical_culture = twoheadedogre
			# }
		# }
	}
	else_if = {
		limit = { is_race_no_gene_trigger = { RACE = creature_troll } }
		set_race_effect = { RACE = creature_troll }
	}
	else_if = {
		limit = { is_race_no_gene_trigger = { RACE = creature_murloc } }
		set_race_effect = { RACE = creature_murloc }
	}
	else_if = {
		limit = { is_race_no_gene_trigger = { RACE = creature_gnoll } }
		set_race_effect = { RACE = creature_gnoll }
	}
	else_if = {
		limit = { is_race_no_gene_trigger = { RACE = creature_kobold } }
		set_race_effect = { RACE = creature_kobold }
	}
	else_if = {
		limit = { is_race_no_gene_trigger = { RACE = creature_dwarf } }
		set_race_effect = { RACE = creature_dwarf }
	}
	else_if = {
		limit = { is_race_no_gene_trigger = { RACE = creature_gnome } }
		set_race_effect = { RACE = creature_gnome }
	}
	else_if = {
		limit = { is_race_no_gene_trigger = { RACE = creature_high_elf } }
		set_race_effect = { RACE = creature_high_elf }
	}
	else_if = {
		limit = { is_race_no_gene_trigger = { RACE = creature_naga } }
		set_race_effect = { RACE = creature_naga }
		#add_trait_void_creature_effect = yes
	}
	
	# Commented for now
	# else_if = {
		# limit = {
			# OR = {
				# is_race_no_gene_trigger = { RACE = creature_red_dragon }
				# is_race_no_gene_trigger = { RACE = creature_blue_dragon }
				# is_race_no_gene_trigger = { RACE = creature_green_dragon }
				# is_race_no_gene_trigger = { RACE = creature_black_dragon }
				# is_race_no_gene_trigger = { RACE = creature_bronze_dragon }
				# is_race_no_gene_trigger = { RACE = creature_infinite_dragon }
			# }
		# }
		# character_event = { id = WCDRA.150 }
	# }
	# All dragons get one racial trait
	else_if = {
		limit = { is_race_no_gene_trigger = { RACE = creature_red_dragon } }
		set_race_effect = { RACE = creature_red_dragon }
	}
	else_if = {
		limit = { is_race_no_gene_trigger = { RACE = creature_blue_dragon } }
		set_race_effect = { RACE = creature_blue_dragon }
	}
	else_if = {
		limit = { is_race_no_gene_trigger = { RACE = creature_green_dragon } }
		set_race_effect = { RACE = creature_green_dragon }
	}
	else_if = {
		limit = { is_race_no_gene_trigger = { RACE = creature_black_dragon } }
		set_race_effect = { RACE = creature_black_dragon }
	}
	else_if = {
		limit = { is_race_no_gene_trigger = { RACE = creature_bronze_dragon } }
		set_race_effect = { RACE = creature_bronze_dragon }
	}
	else_if = {
		limit = { is_race_no_gene_trigger = { RACE = creature_infinite_dragon } }
		set_race_effect = { RACE = creature_infinite_dragon }
	}
	
	else_if = {
		limit = { is_race_no_gene_trigger = { RACE = creature_goblin } }
		set_race_effect = { RACE = creature_goblin }
	}
	else_if = {
		limit = { is_race_no_gene_trigger = { RACE = creature_pygmy } }
		set_race_effect = { RACE = creature_pygmy }
	}
	else_if = {
		limit = { is_race_no_gene_trigger = { RACE = creature_hozen } }
		set_race_effect = { RACE = creature_hozen }
	}
	else_if = {
		limit = { is_race_no_gene_trigger = { RACE = creature_draenei } }
		set_race_effect = { RACE = creature_draenei }
	}
	else_if = {
		limit = { is_race_no_gene_trigger = { RACE = creature_arakkoa_corrupted } }
		set_race_effect = { RACE = creature_arakkoa_corrupted }
	}
	else_if = {
		limit = { is_race_no_gene_trigger = { RACE = creature_abomination } }
		set_race_effect = { RACE = creature_abomination }
		#add_trait_undead_effect = yes
	}
	else_if = {
		limit = { is_race_no_gene_trigger = { RACE = creature_lich } }
		set_race_effect = { RACE = creature_lich }
		#add_trait_undead_effect = yes
	}
	else_if = {
		limit = { is_race_no_gene_trigger = { RACE = creature_wickerman } }
		set_race_effect = { RACE = creature_wickerman }
		#add_trait_undead_effect = yes
	}
	else_if = {
		limit = { is_race_no_gene_trigger = { RACE = creature_wicker_behemoth } }
		set_race_effect = { RACE = creature_wicker_behemoth }
		#add_trait_undead_effect = yes
	}
	else_if = {
		limit = { is_race_no_gene_trigger = { RACE = creature_wicker_golem } }
		set_race_effect = { RACE = creature_wicker_golem }
		#add_trait_undead_effect = yes
	}
	else_if = {
		limit = { is_race_no_gene_trigger = { RACE = creature_annihilan } }
		set_race_effect = { RACE = creature_annihilan }
		# add_trait_demon_effect = yes
		# if = {
			# limit = { culture = shivarra }
			# culture = annihilan 
		# }
	}
	else_if = {
		limit = { is_race_no_gene_trigger = { RACE = creature_nathrezim } }
		set_race_effect = { RACE = creature_nathrezim }
		# add_trait_demon_effect = yes
		# if = {
			# limit = { culture = sayaadi }
			# culture = nathrezim
		# }
	}
	else_if = {
		limit = { is_race_no_gene_trigger = { RACE = creature_eredruin } }
		set_race_effect = { RACE = creature_eredruin }
		#add_trait_demon_effect = yes
	}
	else_if = {
		limit = { is_race_no_gene_trigger = { RACE = creature_satyr } }
		set_race_effect = { RACE = creature_satyr }
		#add_trait_demon_effect = yes
	}
	else_if = {
		limit = { is_race_no_gene_trigger = { RACE = creature_sayaadi } }
		set_race_effect = { RACE = creature_sayaadi }
		# add_trait_demon_effect = yes
		# if = {
			# limit = { culture = nathrezim }
			# culture = sayaadi 
		# }
	}
	else_if = {
		limit = { is_race_no_gene_trigger = { RACE = creature_shivarra } }
		set_race_effect = { RACE = creature_shivarra }
		# add_trait_demon_effect = yes
		# if = {
			# limit = { culture = annihilan }
			# culture = shivarra 
		# }
	}
	else_if = {
		limit = { is_race_no_gene_trigger = { RACE = creature_observer } }
		set_race_effect = { RACE = creature_observer }
		#add_trait_demon_effect = yes
	}
	# else_if = {
		# limit = { potential_race_air_elemental_trigger = yes }
		# set_race_effect = { RACE = creature_air_elemental }
	# }
	# else_if = {
		# limit = { potential_race_earth_elemental_trigger = yes }
		# set_race_effect = { RACE = creature_earth_elemental }
	# }
	# else_if = {
		# limit = { potential_race_fire_elemental_trigger = yes }
		# set_race_effect = { RACE = creature_fire_elemental }
	# }
	else_if = {
		limit = { is_race_no_gene_trigger = { RACE = creature_flamewaker } }
		set_race_effect = { RACE = creature_flamewaker }
	}
	# else_if = {
		# limit = { potential_race_water_elemental_trigger = yes }
		# set_race_effect = { RACE = creature_water_elemental }
	# }
	else_if = {
		limit = { is_race_no_gene_trigger = { RACE = creature_vrykul } }
		set_race_effect = { RACE = creature_vrykul }
	}
	else_if = {
		limit = { is_race_no_gene_trigger = { RACE = creature_tuskarr } }
		set_race_effect = { RACE = creature_tuskarr }
	}
	else_if = {
		limit = { is_race_no_gene_trigger = { RACE = creature_magnataur } }
		set_race_effect = { RACE = creature_magnataur }
	}
	else_if = {
		limit = { is_race_no_gene_trigger = { RACE = creature_furbolg } }
		set_race_effect = { RACE = creature_furbolg }
	}
	else_if = {
		limit = { is_race_no_gene_trigger = { RACE = creature_gorloc } }
		set_race_effect = { RACE = creature_gorloc }
	}
	else_if = {
		limit = { is_race_no_gene_trigger = { RACE = creature_watcher } }
		set_race_effect = { RACE = creature_watcher }
	}
	else_if = {
		limit = { is_race_no_gene_trigger = { RACE = creature_wolvar } }
		set_race_effect = { RACE = creature_wolvar }
	}
	else_if = {
		limit = { is_race_no_gene_trigger = { RACE = creature_taunka } }
		set_race_effect = { RACE = creature_taunka }
	}
	else_if = {
		limit = { is_race_no_gene_trigger = { RACE = creature_kvaldir } }
		set_race_effect = { RACE = creature_kvaldir }
		#add_trait_undead_effect = yes
	}
	else_if = {
		limit = { is_race_no_gene_trigger = { RACE = creature_nerubian } }
		set_race_effect = { RACE = creature_nerubian }
	}
	else_if = {
		limit = { is_race_no_gene_trigger = { RACE = creature_harpy } }
		set_race_effect = { RACE = creature_harpy }
	}
	else_if = {
		limit = { is_race_no_gene_trigger = { RACE = creature_mechagnome } }
		set_race_effect = { RACE = creature_mechagnome }
	}
	else_if = {
		limit = { is_race_no_gene_trigger = { RACE = creature_giant } }
		set_race_effect = { RACE = creature_giant }
	}
	else_if = {
		limit = { is_race_no_gene_trigger = { RACE = creature_nraqi } }
		random_list = {
			75 = { set_race_effect = { RACE = creature_nraqi } }
			25 = { set_race_effect = { RACE = creature_cthraxxi } }
		}
		#add_trait_void_creature_effect = yes
	}
	else_if = {
		limit = { is_race_no_gene_trigger = { RACE = creature_cthraxxi } }
		set_race_effect = { RACE = creature_cthraxxi }
		#add_trait_void_creature_effect = yes
	}
	else_if = {
		limit = { is_race_no_gene_trigger = { RACE = creature_night_elf } }
		set_race_effect = { RACE = creature_night_elf }
	}
	else_if = {
		limit = { is_race_no_gene_trigger = { RACE = creature_tauren } }
		set_race_effect = { RACE = creature_tauren }
	}
	else_if = {
		limit = { is_race_no_gene_trigger = { RACE = creature_centaur } }
		set_race_effect = { RACE = creature_centaur }
	}
	else_if = {
		limit = { is_race_no_gene_trigger = { RACE = creature_quilboar } }
		set_race_effect = { RACE = creature_quilboar }
	}
	else_if = {
		limit = { is_race_no_gene_trigger = { RACE = creature_tolvir } }
		set_race_effect = { RACE = creature_tolvir }
	}
	else_if = {
		limit = { is_race_no_gene_trigger = { RACE = creature_qiraji } }
		set_race_effect = { RACE = creature_qiraji }
		#add_trait_void_creature_effect = yes
	}
	else_if = {
		limit = { is_race_no_gene_trigger = { RACE = creature_dryad } }
		set_race_effect = { RACE = creature_dryad }
	}
	else_if = {
		limit = { is_race_no_gene_trigger = { RACE = creature_frostnymph } }
		set_race_effect = { RACE = creature_frostnymph }
	}
	else_if = {
		limit = { is_race_no_gene_trigger = { RACE = creature_highborne } }
		set_race_effect = { RACE = creature_highborne }
	}
	else_if = {
		limit = { is_race_no_gene_trigger = { RACE = creature_vulpera } }
		set_race_effect = { RACE = creature_vulpera }
	}
	else_if = {
		limit = { is_race_no_gene_trigger = { RACE = creature_sethrak } }
		set_race_effect = { RACE = creature_sethrak }
	}
	else_if = {
<<<<<<< HEAD
		limit = { is_race_no_gene_trigger = { RACE = creature_protector } }
		set_race_effect = { RACE = creature_protector }
	}
	else_if = {
		limit = { is_race_no_gene_trigger = { RACE = creature_ancient_war } }
		set_race_effect = { RACE = creature_ancient_war }
		#culture = protector
	}
	else_if = {
		limit = { is_race_no_gene_trigger = { RACE = creature_ancient_lore } }
		set_race_effect = { RACE = creature_ancient_lore }
		#culture = protector
	}
	else_if = {
		limit = { is_race_no_gene_trigger = { RACE = creature_ancient_wind } }
		set_race_effect = { RACE = creature_ancient_wind }
		#culture = protector
	}
	else_if = {
=======
>>>>>>> ea69a75e
		limit = { is_race_no_gene_trigger = { RACE = creature_pandaren } }
		set_race_effect = { RACE = creature_pandaren }
	}
	else_if = {
		limit = { is_race_no_gene_trigger = { RACE = creature_jinyu } }
		set_race_effect = { RACE = creature_jinyu }
	}
	else_if = {
		limit = { is_race_no_gene_trigger = { RACE = creature_ankoan } }
		set_race_effect = { RACE = creature_ankoan }
	}
	else_if = {
		limit = { is_race_no_gene_trigger = { RACE = creature_mogu } }
		set_race_effect = { RACE = creature_mogu }
	}
	else_if = {
		limit = { is_race_no_gene_trigger = { RACE = creature_saurok } }
		set_race_effect = { RACE = creature_saurok }
	}
	else_if = {
		limit = { is_race_no_gene_trigger = { RACE = creature_grummle } }
		set_race_effect = { RACE = creature_grummle }
	}
	else_if = {
		limit = { is_race_no_gene_trigger = { RACE = creature_mantid } }
		set_race_effect = { RACE = creature_mantid }
		#add_trait_void_creature_effect = yes
	}
	else_if = {
		limit = { is_race_no_gene_trigger = { RACE = creature_yaungol } }
		set_race_effect = { RACE = creature_yaungol }
	}
	else_if = {
		limit = { is_race_no_gene_trigger = { RACE = creature_nightborne } }
		set_race_effect = { RACE = creature_nightborne }
	}
	else_if = {
		limit = { is_race_no_gene_trigger = { RACE = creature_highmountain_tauren } }
		set_race_effect = { RACE = creature_highmountain_tauren }
	}
	else_if = {
		limit = { is_race_no_gene_trigger = { RACE = creature_drogbar } }
		set_race_effect = { RACE = creature_drogbar }
	}
	else_if = {
		limit = { is_race_no_gene_trigger = { RACE = creature_trogg } }
		set_race_effect = { RACE = creature_trogg }
	}
	else = {
		debug_log = "(IMPORTANT) Couldn't get race trait."
		debug_log_scopes = yes
		
		# To avoid recursion
		# death = { death_reason = death_vanished }
	}
}

remove_racial_traits_effect = {
	# Add new races always at the end
	if = { limit = { has_trait = creature_human 				} remove_trait = creature_human 				}
	if = { limit = { has_trait = creature_orc 					} remove_trait = creature_orc 				}
	if = { limit = { has_trait = creature_ogre 					} remove_trait = creature_ogre 				}
	if = { limit = { has_trait = creature_troll 				} remove_trait = creature_troll 				}
	if = { limit = { has_trait = creature_murloc 				} remove_trait = creature_murloc 				}
	if = { limit = { has_trait = creature_gnoll 				} remove_trait = creature_gnoll 				}
	if = { limit = { has_trait = creature_kobold 				} remove_trait = creature_kobold 				}
	if = { limit = { has_trait = creature_dwarf 				} remove_trait = creature_dwarf 				}
	if = { limit = { has_trait = creature_gnome 				} remove_trait = creature_gnome 				}

	# High elves
	if = { limit = { has_trait = creature_high_elf 				} remove_trait = creature_high_elf 			}

	if = { limit = { has_trait = creature_naga 					} remove_trait = creature_naga 				}

	# Red dragons
	if = { limit = { has_trait = creature_red_dragon 			} remove_trait = creature_red_dragon 			}

	# Blue dragons
	if = { limit = { has_trait = creature_blue_dragon 			} remove_trait = creature_blue_dragon 		}

	# Green dragons
	if = { limit = { has_trait = creature_green_dragon 			} remove_trait = creature_green_dragon 		}

	# Black dragons
	if = { limit = { has_trait = creature_black_dragon 			} remove_trait = creature_black_dragon 		}

	if = { limit = { has_trait = creature_goblin 				} remove_trait = creature_goblin 				}
	if = { limit = { has_trait = creature_pygmy 				} remove_trait = creature_pygmy 				}
	if = { limit = { has_trait = creature_hozen 				} remove_trait = creature_hozen 				}
	if = { limit = { has_trait = creature_draenei 				} remove_trait = creature_draenei 			}
	if = { limit = { has_trait = creature_arakkoa_corrupted 	} remove_trait = creature_arakkoa_corrupted 	}

	# Forms of undead
	if = { limit = { has_trait = creature_abomination 			} remove_trait = creature_abomination 		}
	if = { limit = { has_trait = creature_lich 					} remove_trait = creature_lich 				}
	if = { limit = { has_trait = creature_wickerman 			} remove_trait = creature_wickerman 		}
	if = { limit = { has_trait = creature_wicker_behemoth 		} remove_trait = creature_wicker_behemoth 		}
	if = { limit = { has_trait = creature_wicker_golem 			} remove_trait = creature_wicker_golem 				}

	# Demons
	if = { limit = { has_trait = creature_annihilan 			} remove_trait = creature_annihilan 			}
	if = { limit = { has_trait = creature_nathrezim				} remove_trait = creature_nathrezim			}
	if = { limit = { has_trait = creature_eredruin				} remove_trait = creature_eredruin			}
	if = { limit = { has_trait = creature_satyr					} remove_trait = creature_satyr				}
	if = { limit = { has_trait = creature_sayaadi				} remove_trait = creature_sayaadi				}
	if = { limit = { has_trait = creature_shivarra				} remove_trait = creature_shivarra			}
	if = { limit = { has_trait = creature_observer				} remove_trait = creature_observer			}

	# Elementals
	# if = { limit = { has_trait = creature_air_elemental			} remove_trait = creature_air_elemental		}
	# if = { limit = { has_trait = creature_earth_elemental		} remove_trait = creature_earth_elemental   	}
	# if = { limit = { has_trait = creature_fire_elemental		} remove_trait = creature_fire_elemental		}
	if = { limit = { has_trait = creature_flamewaker			} remove_trait = creature_flamewaker			}
	# if = { limit = { has_trait = creature_water_elemental		} remove_trait = creature_water_elemental   	}

	if = { limit = { has_trait = creature_vrykul				} remove_trait = creature_vrykul				}
	if = { limit = { has_trait = creature_tuskarr				} remove_trait = creature_tuskarr				}
	if = { limit = { has_trait = creature_magnataur				} remove_trait = creature_magnataur			}
	if = { limit = { has_trait = creature_furbolg				} remove_trait = creature_furbolg				}
	if = { limit = { has_trait = creature_gorloc				} remove_trait = creature_gorloc				}
	if = { limit = { has_trait = creature_watcher				} remove_trait = creature_watcher				}
	if = { limit = { has_trait = creature_wolvar				} remove_trait = creature_wolvar				}
	if = { limit = { has_trait = creature_taunka				} remove_trait = creature_taunka				}
	if = { limit = { has_trait = creature_kvaldir				} remove_trait = creature_kvaldir				}
	if = { limit = { has_trait = creature_nerubian				} remove_trait = creature_nerubian			}
	if = { limit = { has_trait = creature_harpy					} remove_trait = creature_harpy				}
	if = { limit = { has_trait = creature_mechagnome			} remove_trait = creature_mechagnome			}

	# Bronze dragons
	if = { limit = { has_trait = creature_bronze_dragon			} remove_trait = creature_bronze_dragon		}

	if = { limit = { has_trait = creature_giant				} remove_trait = creature_giant			}

	if = { limit = { has_trait = creature_nraqi					} remove_trait = creature_nraqi				}
	if = { limit = { has_trait = creature_cthraxxi				} remove_trait = creature_cthraxxi			}

	if = { limit = { has_trait = creature_night_elf				} remove_trait = creature_night_elf			}
	if = { limit = { has_trait = creature_tauren				} remove_trait = creature_tauren				}
	if = { limit = { has_trait = creature_centaur				} remove_trait = creature_centaur				}
	if = { limit = { has_trait = creature_quilboar				} remove_trait = creature_quilboar			}
	if = { limit = { has_trait = creature_tolvir				} remove_trait = creature_tolvir				}
	if = { limit = { has_trait = creature_qiraji				} remove_trait = creature_qiraji				}
	if = { limit = { has_trait = creature_dryad					} remove_trait = creature_dryad			}
	if = { limit = { has_trait = creature_frostnymph			} remove_trait = creature_frostnymph			}
	if = { limit = { has_trait = creature_highborne				} remove_trait = creature_highborne			}
	
	# Infinite dragons
	if = { limit = { has_trait = creature_infinite_dragon		} remove_trait = creature_infinite_dragon		}
	
	if = { limit = { has_trait = creature_vulpera						} remove_trait = creature_vulpera						}
	if = { limit = { has_trait = creature_sethrak						} remove_trait = creature_sethrak						}
	
	# Ancients
	if = { limit = { has_trait = creature_protector 					} remove_trait = creature_protector 					}
	if = { limit = { has_trait = creature_ancient_war				} remove_trait = creature_ancient_war				}
	if = { limit = { has_trait = creature_ancient_lore				} remove_trait = creature_ancient_lore			}
	if = { limit = { has_trait = creature_ancient_wind				} remove_trait = creature_ancient_wind			}
	
	# Pandaria
	if = { limit = { has_trait = creature_pandaren				} remove_trait = creature_pandaren			}
	if = { limit = { has_trait = creature_jinyu				} remove_trait = creature_jinyu			}
	if = { limit = { has_trait = creature_ankoan				} remove_trait = creature_ankoan			}	
	if = { limit = { has_trait = creature_mogu				} remove_trait = creature_mogu			}
	if = { limit = { has_trait = creature_saurok				} remove_trait = creature_saurok			}
	if = { limit = { has_trait = creature_grummle				} remove_trait = creature_grummle			}
	if = { limit = { has_trait = creature_mantid				} remove_trait = creature_mantid			}
	if = { limit = { has_trait = creature_yaungol				} remove_trait = creature_yaungol			}

	if = { limit = { has_trait = creature_nightborne				} remove_trait = creature_nightborne			}
	
	if = { limit = { has_trait = creature_highmountain_tauren		} remove_trait = creature_highmountain_tauren			}

	if = { limit = { has_trait = creature_drogbar				} remove_trait = creature_drogbar				}
	
	if = { limit = { has_trait = creature_trogg				} remove_trait = creature_trogg				}

	# # Race-related traits
	# if = { limit = { has_trait = twoheaded 									} remove_trait = twoheaded									}
	# if = { limit = { has_trait = tentacle_arm_mutation 			} remove_trait = tentacle_arm_mutation			}
	# if = { limit = { has_trait = chela_hand_mutation 				} remove_trait = chela_hand_mutation				}
	# if = { limit = { has_trait = chitinous_growths_mutation 	} remove_trait = chitinous_growths_mutation	}
	# if = { limit = { has_trait = spikes_mutation 						} remove_trait = spikes_mutation						}
	# if = { limit = { has_trait = scales_mutation 						} remove_trait = scales_mutation						}
	# if = { limit = { has_trait = eyes_mutation 							} remove_trait = eyes_mutation							}
}
set_race_effect = {
	save_temporary_scope_value_as = {
		name = temp_race
		value = flag:$RACE$
	}
	
	remove_racial_traits_effect = yes
	add_trait = $RACE$
	
	if = {
		limit = { scope:temp_race = flag:creature_vrykul }
		if = {
			limit = {
				age > 300 #Leave this one be
				exists = location
				location = { geographical_region = world_northrend_howling_fjord }
			}
			add_character_modifier = hibernated_modifier
		}
	}
	else_if = {
		limit = {
			OR = {
				is_being_gene_trigger = { BEING = being_undead }
				has_trait_with_flag = undead_class
			}
		}
		become_undead_no_notification_event_effect = yes
	}
	else_if = {
		limit = {
			OR = {
				is_being_gene_trigger = { BEING = being_demon }
				has_trait_with_flag = demon_class
			}
		}
		become_demon_effect = yes
	}
	else_if = {
		limit = {
			OR = {
				is_being_gene_trigger = { BEING = being_void }
				scope:temp_race = flag:creature_naga
				scope:temp_race = flag:creature_nraqi
				scope:temp_race = flag:creature_cthraxxi
				scope:temp_race = flag:creature_qiraji
				scope:temp_race = flag:creature_mantid
			}
		}
		become_being_void_effect = yes
	}
	else_if = {
		limit = {
			OR = {
				is_being_gene_trigger = { BEING = being_life }
				has_trait_with_flag = plant_class
				scope:temp_race = flag:creature_dryad
				scope:temp_race = flag:creature_frostnymph
			}
		}
		become_being_life_effect = yes
	}
	else_if = {
		limit = {
			OR = {
				is_being_gene_trigger = { BEING = being_order }
				has_trait_with_flag = titanforged_class
			}
		}
		become_being_order_effect = yes
	}
	else_if = {
		limit = {
			is_being_gene_trigger = { BEING = being_light }
		}
		become_being_light_effect = yes
	}
	
	if = {
		limit = {
			has_trait = dire
			dire_possible_trigger = no
		}
		remove_trait = dire
	}
	if = {
		limit = {
			has_trait = scaly
			scaly_possible_trigger = no
		}
		remove_trait = scaly
	}
}
copy_race_effect = {
	# Add new races always at the end
	if = { limit = { $CHARACTER$ = { has_trait = creature_human 					} } set_race_effect = { RACE = creature_human 			} }
	else_if = { limit = { $CHARACTER$ = { has_trait = creature_orc 					} } set_race_effect = { RACE = creature_orc 				} }
	else_if = { limit = { $CHARACTER$ = { has_trait = creature_ogre 				} } set_race_effect = { RACE = creature_ogre 				} }
	else_if = { limit = { $CHARACTER$ = { has_trait = creature_troll 				} } set_race_effect = { RACE = creature_troll 			} }
	else_if = { limit = { $CHARACTER$ = { has_trait = creature_murloc 				} } set_race_effect = { RACE = creature_murloc 			} }
	else_if = { limit = { $CHARACTER$ = { has_trait = creature_gnoll 				} } set_race_effect = { RACE = creature_gnoll 			} }
	else_if = { limit = { $CHARACTER$ = { has_trait = creature_kobold 				} } set_race_effect = { RACE = creature_kobold 			} }
	else_if = { limit = { $CHARACTER$ = { has_trait = creature_dwarf 				} } set_race_effect = { RACE = creature_dwarf 			} }
	else_if = { limit = { $CHARACTER$ = { has_trait = creature_gnome 				} } set_race_effect = { RACE = creature_gnome 			} }

	# High elves
	else_if = { limit = { $CHARACTER$ = { has_trait = creature_high_elf 			} } set_race_effect = { RACE = creature_high_elf 			} }

	else_if = { limit = { $CHARACTER$ = { has_trait = creature_naga 				} } set_race_effect = { RACE = creature_naga 				} }

	# Red dragons
	else_if = { limit = { $CHARACTER$ = { has_trait = creature_red_dragon 			} } set_race_effect = { RACE = creature_red_dragon 		} }

	# Blue dragons
	else_if = { limit = { $CHARACTER$ = { has_trait = creature_blue_dragon 			} } set_race_effect = { RACE = creature_blue_dragon 		} }

	# Green dragons
	else_if = { limit = { $CHARACTER$ = { has_trait = creature_green_dragon 		} } set_race_effect = { RACE = creature_green_dragon 		} }

	# Black dragons
	else_if = { limit = { $CHARACTER$ = { has_trait = creature_black_dragon 		} } set_race_effect = { RACE = creature_black_dragon 		} }

	else_if = { limit = { $CHARACTER$ = { has_trait = creature_goblin 				} } set_race_effect = { RACE = creature_goblin 			} }
	else_if = { limit = { $CHARACTER$ = { has_trait = creature_pygmy 				} } set_race_effect = { RACE = creature_pygmy 			} }
	else_if = { limit = { $CHARACTER$ = { has_trait = creature_hozen 				} } set_race_effect = { RACE = creature_hozen 			} }
	else_if = { limit = { $CHARACTER$ = { has_trait = creature_draenei 				} } set_race_effect = { RACE = creature_draenei 			} }
	else_if = { limit = { $CHARACTER$ = { has_trait = creature_arakkoa_corrupted 	} } set_race_effect = { RACE = creature_arakkoa_corrupted } }

	# Forms of undead
	else_if = { limit = { $CHARACTER$ = { has_trait = creature_abomination 			} } set_race_effect = { RACE = creature_abomination 		} }
	else_if = { limit = { $CHARACTER$ = { has_trait = creature_lich 				} } set_race_effect = { RACE = creature_lich 				} }
	else_if = { limit = { $CHARACTER$ = { has_trait = creature_wickerman 			} } set_race_effect = { RACE = creature_wickerman 		} }
	else_if = { limit = { $CHARACTER$ = { has_trait = creature_wicker_behemoth 		} } set_race_effect = { RACE = creature_wicker_behemoth 	} }
	else_if = { limit = { $CHARACTER$ = { has_trait = creature_wicker_golem 		} } set_race_effect = { RACE = creature_wicker_golem 		} }

	# Demons
	else_if = { limit = { $CHARACTER$ = { has_trait = creature_annihilan 			} } set_race_effect = { RACE = creature_annihilan 		} }
	else_if = { limit = { $CHARACTER$ = { has_trait = creature_nathrezim			} } set_race_effect = { RACE = creature_nathrezim			} }
	else_if = { limit = { $CHARACTER$ = { has_trait = creature_eredruin				} } set_race_effect = { RACE = creature_eredruin			} }
	else_if = { limit = { $CHARACTER$ = { has_trait = creature_satyr				} } set_race_effect = { RACE = creature_satyr				} }
	else_if = { limit = { $CHARACTER$ = { has_trait = creature_sayaadi				} } set_race_effect = { RACE = creature_sayaadi			} }
	else_if = { limit = { $CHARACTER$ = { has_trait = creature_shivarra				} } set_race_effect = { RACE = creature_shivarra			} }
	else_if = { limit = { $CHARACTER$ = { has_trait = creature_observer				} } set_race_effect = { RACE = creature_observer			} }

	# Elementals
	# else_if = { limit = { $CHARACTER$ = { has_trait = creature_air_elemental		} } set_race_effect = { RACE = creature_air_elemental		} }
	# else_if = { limit = { $CHARACTER$ = { has_trait = creature_earth_elemental	} } set_race_effect = { RACE = creature_earth_elemental   } }
	# else_if = { limit = { $CHARACTER$ = { has_trait = creature_fire_elemental		} } set_race_effect = { RACE = creature_fire_elemental	} }
	else_if = { limit = { $CHARACTER$ = { has_trait = creature_flamewaker			} } set_race_effect = { RACE = creature_flamewaker		} }
	# else_if = { limit = { $CHARACTER$ = { has_trait = creature_water_elemental	} } set_race_effect = { RACE = creature_water_elemental   } }

	else_if = { limit = { $CHARACTER$ = { has_trait = creature_vrykul				} } set_race_effect = { RACE = creature_vrykul			} }
	else_if = { limit = { $CHARACTER$ = { has_trait = creature_tuskarr				} } set_race_effect = { RACE = creature_tuskarr			} }
	else_if = { limit = { $CHARACTER$ = { has_trait = creature_magnataur			} } set_race_effect = { RACE = creature_magnataur			} }
	else_if = { limit = { $CHARACTER$ = { has_trait = creature_furbolg				} } set_race_effect = { RACE = creature_furbolg			} }
	else_if = { limit = { $CHARACTER$ = { has_trait = creature_gorloc				} } set_race_effect = { RACE = creature_gorloc			} }
	else_if = { limit = { $CHARACTER$ = { has_trait = creature_watcher				} } set_race_effect = { RACE = creature_watcher			} }
	else_if = { limit = { $CHARACTER$ = { has_trait = creature_wolvar				} } set_race_effect = { RACE = creature_wolvar			} }
	else_if = { limit = { $CHARACTER$ = { has_trait = creature_taunka				} } set_race_effect = { RACE = creature_taunka			} }
	else_if = { limit = { $CHARACTER$ = { has_trait = creature_kvaldir				} } set_race_effect = { RACE = creature_kvaldir			} }
	else_if = { limit = { $CHARACTER$ = { has_trait = creature_nerubian				} } set_race_effect = { RACE = creature_nerubian			} }
	else_if = { limit = { $CHARACTER$ = { has_trait = creature_harpy				} } set_race_effect = { RACE = creature_harpy				} }
	else_if = { limit = { $CHARACTER$ = { has_trait = creature_mechagnome			} } set_race_effect = { RACE = creature_mechagnome		} }

	# Bronze dragons
	else_if = { limit = { $CHARACTER$ = { has_trait = creature_bronze_dragon		} } set_race_effect = { RACE = creature_bronze_dragon		} }

	else_if = { limit = { $CHARACTER$ = { has_trait = creature_giant				} } set_race_effect = { RACE = creature_giant				} }

	else_if = { limit = { $CHARACTER$ = { has_trait = creature_nraqi				} } set_race_effect = { RACE = creature_nraqi				} }
	else_if = { limit = { $CHARACTER$ = { has_trait = creature_cthraxxi				} } set_race_effect = { RACE = creature_cthraxxi			} }

	else_if = { limit = { $CHARACTER$ = { has_trait = creature_night_elf			} } set_race_effect = { RACE = creature_night_elf			} }
	else_if = { limit = { $CHARACTER$ = { has_trait = creature_tauren				} } set_race_effect = { RACE = creature_tauren			} }
	else_if = { limit = { $CHARACTER$ = { has_trait = creature_centaur				} } set_race_effect = { RACE = creature_centaur			} }
	else_if = { limit = { $CHARACTER$ = { has_trait = creature_quilboar				} } set_race_effect = { RACE = creature_quilboar			} }
	else_if = { limit = { $CHARACTER$ = { has_trait = creature_tolvir				} } set_race_effect = { RACE = creature_tolvir			} }
	else_if = { limit = { $CHARACTER$ = { has_trait = creature_qiraji				} } set_race_effect = { RACE = creature_qiraji			} }
	else_if = { limit = { $CHARACTER$ = { has_trait = creature_dryad				} } set_race_effect = { RACE = creature_dryad				} }
	else_if = { limit = { $CHARACTER$ = { has_trait = creature_frostnymph			} } set_race_effect = { RACE = creature_frostnymph		} }
	else_if = { limit = { $CHARACTER$ = { has_trait = creature_highborne			} } set_race_effect = { RACE = creature_highborne			} }

	# Infinite dragons
	else_if = { limit = { $CHARACTER$ = { has_trait = creature_infinite_dragon		} } set_race_effect = { RACE = creature_infinite_dragon	} }

	else_if = { limit = { $CHARACTER$ = { has_trait = creature_vulpera				} } set_race_effect = { RACE = creature_vulpera			} }
	else_if = { limit = { $CHARACTER$ = { has_trait = creature_sethrak				} } set_race_effect = { RACE = creature_sethrak			} }

	# Ancients
	else_if = { limit = { $CHARACTER$ = { has_trait = creature_protector 			} } set_race_effect = { RACE = creature_protector 		} }
	else_if = { limit = { $CHARACTER$ = { has_trait = creature_ancient_war			} } set_race_effect = { RACE = creature_ancient_war		} }
	else_if = { limit = { $CHARACTER$ = { has_trait = creature_ancient_lore			} } set_race_effect = { RACE = creature_ancient_lore		} }
	else_if = { limit = { $CHARACTER$ = { has_trait = creature_ancient_wind			} } set_race_effect = { RACE = creature_ancient_wind		} }

	# Pandaria
	else_if = { limit = { $CHARACTER$ = { has_trait = creature_pandaren				} } set_race_effect = { RACE = creature_pandaren			} }
	else_if = { limit = { $CHARACTER$ = { has_trait = creature_jinyu				} } set_race_effect = { RACE = creature_jinyu				} }
	else_if = { limit = { $CHARACTER$ = { has_trait = creature_ankoan				} } set_race_effect = { RACE = creature_ankoan			} }	
	else_if = { limit = { $CHARACTER$ = { has_trait = creature_mogu					} } set_race_effect = { RACE = creature_mogu				} }
	else_if = { limit = { $CHARACTER$ = { has_trait = creature_saurok				} } set_race_effect = { RACE = creature_saurok			} }
	else_if = { limit = { $CHARACTER$ = { has_trait = creature_grummle				} } set_race_effect = { RACE = creature_grummle			} }
	else_if = { limit = { $CHARACTER$ = { has_trait = creature_mantid				} } set_race_effect = { RACE = creature_mantid			} }
	else_if = { limit = { $CHARACTER$ = { has_trait = creature_yaungol				} } set_race_effect = { RACE = creature_yaungol			} }

	else_if = { limit = { $CHARACTER$ = { has_trait = creature_nightborne			} } set_race_effect = { RACE = creature_nightborne			} }
	
	else_if = { limit = { $CHARACTER$ = { has_trait = creature_highmountain_tauren	} } set_race_effect = { RACE = creature_highmountain_tauren			} }

	else_if = { limit = { $CHARACTER$ = { has_trait = creature_drogbar				} } set_race_effect = { RACE = creature_drogbar		} }
	
	else_if = { limit = { $CHARACTER$ = { has_trait = creature_trogg				} } set_race_effect = { RACE = creature_trogg		} }

}<|MERGE_RESOLUTION|>--- conflicted
+++ resolved
@@ -377,28 +377,6 @@
 		set_race_effect = { RACE = creature_sethrak }
 	}
 	else_if = {
-<<<<<<< HEAD
-		limit = { is_race_no_gene_trigger = { RACE = creature_protector } }
-		set_race_effect = { RACE = creature_protector }
-	}
-	else_if = {
-		limit = { is_race_no_gene_trigger = { RACE = creature_ancient_war } }
-		set_race_effect = { RACE = creature_ancient_war }
-		#culture = protector
-	}
-	else_if = {
-		limit = { is_race_no_gene_trigger = { RACE = creature_ancient_lore } }
-		set_race_effect = { RACE = creature_ancient_lore }
-		#culture = protector
-	}
-	else_if = {
-		limit = { is_race_no_gene_trigger = { RACE = creature_ancient_wind } }
-		set_race_effect = { RACE = creature_ancient_wind }
-		#culture = protector
-	}
-	else_if = {
-=======
->>>>>>> ea69a75e
 		limit = { is_race_no_gene_trigger = { RACE = creature_pandaren } }
 		set_race_effect = { RACE = creature_pandaren }
 	}
