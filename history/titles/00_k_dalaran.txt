--- conflicted
+++ resolved
@@ -23,16 +23,13 @@
 	603.5.1={	# e_lordaeron ceases to exist
 		# clear_tribute_suzerain = e_lordaeron
 	}
-<<<<<<< HEAD
 	603.11.1={
 		holder = 59130 # Rhonin
-=======
 	603.12.13={
 		holder = 59120 # Ansirem Runeweaver
 		effect = {
 			holder = { join_pol_faction_effect = { faction = alliance give_modifiers = no } }
 		}
->>>>>>> 926a3987
 	}
 	604.07.01={
 		# set_tribute_suzerain = {
