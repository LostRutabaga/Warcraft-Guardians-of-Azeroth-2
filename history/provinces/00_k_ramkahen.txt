﻿##d_ramkahen ###################################
###c_ramkahen
1559 = {	# Ramkahen
	culture = tolvir
	religion = mystery_of_the_makers
	holding = castle_holding
}


###c_virdam
1569 = {	# Vir'dam
	culture = tolvir
	religion = mystery_of_the_makers
	holding = tribal_holding
}


###c_tahret
1570 = {	# Tahret
	culture = tolvir
	religion = mystery_of_the_makers
	holding = castle_holding
}


###c_sahket
1572 = {	# Sahket
	culture = tolvir
	religion = mystery_of_the_makers
	holding = castle_holding
}


###c_helhuvip
1573 = {	# Helhuvip
	culture = pygmy
<<<<<<< HEAD
	religion = primitive_shamanism
=======
	religion = farrism
>>>>>>> 8dd49195
	holding = tribal_holding
}



##d_khartut ###################################
###c_khartut
1564 = {	# Khartut
	culture = pygmy
<<<<<<< HEAD
	religion = primitive_shamanism
=======
	religion = farrism
>>>>>>> 8dd49195
	holding = tribal_holding
}


###c_nahom
1565 = {	# Nahom
	culture = tolvir
	religion = mystery_of_the_makers
	holding = castle_holding
}


###c_tammano
1566 = {	# Tammano
	culture = pygmy
<<<<<<< HEAD
	religion = primitive_shamanism
=======
	religion = farrism
>>>>>>> 8dd49195
	holding = castle_holding
}



##d_akhenet ###################################
###c_akhenet
1567 = {	# Akhenet
	culture = tolvir
	religion = mystery_of_the_makers
	holding = castle_holding
}


###c_marat
1568 = {	# Mar'at
	culture = tolvir
	religion = mystery_of_the_makers
	holding = castle_holding
}


###c_phedathi
1571 = {	# Phedathi
	culture = tolvir
	religion = mystery_of_the_makers
	holding = castle_holding
}


<|MERGE_RESOLUTION|>--- conflicted
+++ resolved
@@ -34,11 +34,7 @@
 ###c_helhuvip
 1573 = {	# Helhuvip
 	culture = pygmy
-<<<<<<< HEAD
-	religion = primitive_shamanism
-=======
 	religion = farrism
->>>>>>> 8dd49195
 	holding = tribal_holding
 }
 
@@ -48,11 +44,7 @@
 ###c_khartut
 1564 = {	# Khartut
 	culture = pygmy
-<<<<<<< HEAD
-	religion = primitive_shamanism
-=======
 	religion = farrism
->>>>>>> 8dd49195
 	holding = tribal_holding
 }
 
@@ -68,11 +60,7 @@
 ###c_tammano
 1566 = {	# Tammano
 	culture = pygmy
-<<<<<<< HEAD
-	religion = primitive_shamanism
-=======
 	religion = farrism
->>>>>>> 8dd49195
 	holding = castle_holding
 }
 
