﻿light_group = {
	family = rf_light

	doctrine_background_icon = core_tenet_banner_christian.dds
	doctrine = light_hostility_doctrine

	#Main Group
	doctrine = doctrine_spiritual_head
	doctrine = doctrine_gender_male_dominated
	doctrine = doctrine_pluralism_righteous
	doctrine = doctrine_theocracy_temporal

	#Marriage
	doctrine = doctrine_monogamy
	doctrine = doctrine_divorce_approval
	doctrine = doctrine_bastardry_legitimization
	doctrine = doctrine_consanguinity_aunt_nephew_and_uncle_niece

	#Crimes
	doctrine = doctrine_homosexuality_shunned
	doctrine = doctrine_adultery_men_shunned
	doctrine = doctrine_adultery_women_shunned
	doctrine = doctrine_kinslaying_close_kin_crime
	doctrine = doctrine_deviancy_crime
	doctrine = doctrine_witchcraft_crime

	#Clerical Functions
	doctrine = doctrine_clerical_function_taxation
	doctrine = doctrine_clerical_gender_male_only
	doctrine = doctrine_clerical_marriage_disallowed
	doctrine = doctrine_clerical_succession_spiritual_fixed_appointment

	# Placeholder
	traits = {
		virtues = { forgiving compassionate brave }
		sins = { vengeful sadistic callous craven }
	}

	# Placeholder
	reserved_male_names = {
	}
	reserved_female_names = {
	}

	custom_faith_icons = {
		custom_faith_1 custom_faith_2 custom_faith_3 custom_faith_4 custom_faith_5 custom_faith_6 custom_faith_7 custom_faith_8 custom_faith_9 custom_faith_10 dualism_custom_1 zoroastrian_custom_1 zoroastrian_custom_2 buddhism_custom_1 buddhism_custom_2 buddhism_custom_3 buddhism_custom_4 taoism_custom_1 yazidi_custom_1 sunni_custom_2 sunni_custom_3 sunni_custom_4 ibadi_custom muhakkima_1 muhakkima_2 muhakkima_4 muhakkima_5 muhakkima_6 judaism_custom_1
	}

	holy_order_names = {
		{ name = "holy_order_light" coat_of_arms = "ho_light" }
	}

	holy_order_maa = { teutonic_knights }

	localization = {
		#HighGod
		HighGodName = LIGHT_NAME
		HighGodNamePossessive = LIGHT_POSSESSIVE
		HighGodNameSheHe = CHARACTER_SHEHE_IT
		HighGodHerselfHimself = CHARACTER_ITSELF
		HighGodHerHis = CHARACTER_HERHIS_ITS
		HighGodNameAlternate = HOLY_LIGHT_NAME
		HighGodNameAlternatePossessive = HOLY_LIGHT_POSSESSIVE

		#Creator
		CreatorName = LIGHT_NAME
		CreatorNamePossessive = LIGHT_POSSESSIVE
		CreatorSheHe = CHARACTER_SHEHE_IT
		CreatorHerHis = CHARACTER_HERHIS_ITS
		CreatorHerHim = CHARACTER_HERHIM_IT

		#HealthGod
		HealthGodName = LIGHT_NAME
		HealthGodNamePossessive = LIGHT_POSSESSIVE
		HealthGodSheHe = CHARACTER_SHEHE_IT
		HealthGodHerHis = CHARACTER_HERHIS_ITS
		HealthGodHerHim = CHARACTER_HERHIM_IT
		
		#FertilityGod
		FertilityGodName = LIGHT_NAME
		FertilityGodNamePossessive = LIGHT_POSSESSIVE
		FertilityGodSheHe = CHARACTER_SHEHE_IT
		FertilityGodHerHis = CHARACTER_HERHIS_ITS
		FertilityGodHerHim = CHARACTER_HERHIM_IT

		#WealthGod
		WealthGodName = LIGHT_NAME
		WealthGodNamePossessive = LIGHT_POSSESSIVE
		WealthGodSheHe = CHARACTER_SHEHE_IT
		WealthGodHerHis = CHARACTER_HERHIS_ITS
		WealthGodHerHim = CHARACTER_HERHIM_IT

		#HouseholdGod
		HouseholdGodName = LIGHT_NAME
		HouseholdGodNamePossessive = LIGHT_POSSESSIVE
		HouseholdGodSheHe = CHARACTER_SHEHE_IT
		HouseholdGodHerHis = CHARACTER_HERHIS_ITS
		HouseholdGodHerHim = CHARACTER_HERHIM_IT

		#FateGod
		FateGodName = LIGHT_NAME
		FateGodNamePossessive = LIGHT_POSSESSIVE
		FateGodSheHe = CHARACTER_SHEHE_IT
		FateGodHerHis = CHARACTER_HERHIS_ITS
		FateGodHerHim = CHARACTER_HERHIM_IT

		#KnowledgeGod
		KnowledgeGodName = LIGHT_NAME
		KnowledgeGodNamePossessive = LIGHT_POSSESSIVE
		KnowledgeGodSheHe = CHARACTER_SHEHE_IT
		KnowledgeGodHerHis = CHARACTER_HERHIS_ITS
		KnowledgeGodHerHim = CHARACTER_HERHIM_IT

		#WarGod
		WarGodName = LIGHT_NAME
		WarGodNamePossessive = LIGHT_POSSESSIVE
		WarGodSheHe = CHARACTER_SHEHE_IT
		WarGodHerHis = CHARACTER_HERHIS_ITS
		WarGodHerHim = CHARACTER_HERHIM_IT

		#TricksterGod
		TricksterGodName = FORTUNA_NAME
		TricksterGodNamePossessive = FORTUNA_POSSESSIVE
		TricksterGodSheHe = CHARACTER_SHEHE_HE
		TricksterGodHerHis = CHARACTER_HERHIS_HIS
		TricksterGodHerHim = CHARACTER_HERHIM_HIM

		#NightGod
		NightGodName = LIGHT_NAME
		NightGodNamePossessive = LIGHT_POSSESSIVE
		NightGodSheHe = CHARACTER_SHEHE_IT
		NightGodHerHis = CHARACTER_HERHIS_ITS
		NightGodHerHim = CHARACTER_HERHIM_IT

		#WaterGod
		WaterGodName = LIGHT_NAME
		WaterGodNamePossessive = LIGHT_POSSESSIVE
		WaterGodSheHe = CHARACTER_SHEHE_IT
		WaterGodHerHis = CHARACTER_HERHIS_ITS
		WaterGodHerHim = CHARACTER_HERHIM_IT

		PantheonTerm = LIGHT_NAME
		PantheonTermHasHave = pantheon_term_has
		GoodGodNames = {
			LIGHT_NAME
			HOLY_LIGHT_NAME
		}
		
		DevilName = SARGERAS_NAME
		DevilNamePossessive = SARGERAS_POSSESSIVE
		DevilSheHe = CHARACTER_SHEHE_HE
		DevilHerHis = CHARACTER_HERHIS_HIS
		DevilHerselfHimself = CHARACTER_HIMSELF
		EvilGodNames = {
			#Disorder
			SARGERAS_NAME
			DISORDER_NAME
			
			#Void
			VOID_NAME
			OLD_GODS_NAME
		}
		
		HouseOfWorship = CHURCH_NAME
		HouseOfWorshipPlural = CHURCH_PLURAL
		
		ReligiousSymbol = CREST_NAME
		ReligiousText = SCRIPTURES_NAME
		
		ReligiousHeadName = ARCHBISHOP_NAME
		ReligiousHeadTitleName = ARCHBISHOPRIC_NAME
		
		DevoteeMale = MONK_NAME
		DevoteeMalePlural = MONK_PLURAL
		DevoteeFemale = NUN_NAME
		DevoteeFemalePlural = NUN_PLURAL
		DevoteeNeuter = MONASTIC_NAME
		DevoteeNeuterPlural = MONASTIC_PLURAL
		
		PriestMale = PRIEST_NAME
		PriestMalePlural = PRIEST_PLURAL
		PriestFemale = PRIESTESS_NAME
		PriestFemalePlural = PRIESTESS_PLURAL
		PriestNeuter = PRIEST_NAME
		PriestNeuterPlural = PRIEST_PLURAL
		AltPriestTermPlural = CLERGY_NAME
		
		BishopMale = BISHOP_MALE_NAME
		BishopMalePlural = BISHOP_MALE_PLURAL
		BishopFemale = BISHOP_FEMALE_NAME
		BishopFemalePlural = BISHOP_FEMALE_PLURAL
		BishopNeuter = BISHOP_MALE_NAME
		BishopNeuterPlural = BISHOP_MALE_PLURAL
		
		DivineRealm = GREAT_BRIGHT_BEYOND_NAME
		PositiveAfterLife = GREAT_BRIGHT_BEYOND_NAME
		NegativeAfterLife = MAW_NAME
		
		DeathDeityName = DEATH_NAME
		DeathDeityNamePossessive = DEATH_POSSESSIVE
		DeathDeitySheHe = CHARACTER_SHEHE_HE
		DeathDeityHerHis = CHARACTER_HERHIS_HIS
		
		WitchGodName = UNSEEN_GUESTS_NAME
		WitchGodHerHis = CHARACTER_HERHIS_THEIR
		WitchGodSheHe = CHARACTER_SHEHE_THEY
		WitchGodHerHim = CHARACTER_HERHIM_THEM
		WitchGodMistressMaster = master
		WitchGodMotherFather = father

		GHWName = ghw_crusade
		GHWNamePlural = ghw_crusades
	}

	faiths = {
		holy_light = {
			#Main Group
			color = rgb { 255 255 200 }
			icon = cc_holy_light

			doctrine = tenet_eastern_kingdoms_syncretism
			doctrine = tenet_communion
			doctrine = tenet_monasticism
		}

		scarlet_light = {
			#Main Group
			color = rgb { 200 85 85 }
<<<<<<< HEAD
			icon = cc_scarlet_light
=======
			icon = custom_faith_1
			
			#Main Group
			doctrine = doctrine_pluralism_fundamentalist
>>>>>>> 2cc1162d

			doctrine = tenet_communion
			doctrine = tenet_armed_pilgrimages
			doctrine = tenet_monasticism
		}

		naaru = {
			#Main Group
			color = rgb { 225 140 230 }
			icon = cc_naaru

			doctrine = tenet_astrology
			doctrine = tenet_pacifism
			doctrine = tenet_adaptive
			
			localization = {
				#HealthGod
				HealthGodName = NAARU_NAME
				HealthGodNamePossessive = NAARU_POSSESSIVE
				HealthGodSheHe = CHARACTER_SHEHE_THEY
				HealthGodHerHis = CHARACTER_HERHIS_THEIR
				HealthGodHerHim = CHARACTER_HERHIM_THEM
				
				#FateGod
				FateGodName = NAARU_NAME
				FateGodNamePossessive = NAARU_POSSESSIVE
				FateGodSheHe = CHARACTER_SHEHE_THEY
				FateGodHerHis = CHARACTER_HERHIS_THEIR
				FateGodHerHim = CHARACTER_HERHIM_THEM
				
				#KnowledgeGod
				KnowledgeGodName = NAARU_NAME
				KnowledgeGodNamePossessive = NAARU_POSSESSIVE
				KnowledgeGodSheHe = CHARACTER_SHEHE_THEY
				KnowledgeGodHerHis = CHARACTER_HERHIS_THEIR
				KnowledgeGodHerHim = CHARACTER_HERHIM_THEM
				
				GoodGodNames = {
					LIGHT_NAME
					HOLY_LIGHT_NAME
					NAARU_NAME
				}
			}
		}

		lightbound = {
			#Main Group
			color = rgb { 255 200 100 }
<<<<<<< HEAD
			icon = cc_lightbound
=======
			icon = custom_faith_1
			
			#Main Group
			doctrine = doctrine_pluralism_fundamentalist
>>>>>>> 2cc1162d

			doctrine = tenet_astrology
			doctrine = tenet_armed_pilgrimages
			doctrine = tenet_unrelenting_faith
			
			localization = {
				#HealthGod
				HealthGodName = NAARU_NAME
				HealthGodNamePossessive = NAARU_POSSESSIVE
				HealthGodSheHe = CHARACTER_SHEHE_THEY
				HealthGodHerHis = CHARACTER_HERHIS_THEIR
				HealthGodHerHim = CHARACTER_HERHIM_THEM
				
				#FateGod
				FateGodName = NAARU_NAME
				FateGodNamePossessive = NAARU_POSSESSIVE
				FateGodSheHe = CHARACTER_SHEHE_THEY
				FateGodHerHis = CHARACTER_HERHIS_THEIR
				FateGodHerHim = CHARACTER_HERHIM_THEM
				
				#KnowledgeGod
				KnowledgeGodName = NAARU_NAME
				KnowledgeGodNamePossessive = NAARU_POSSESSIVE
				KnowledgeGodSheHe = CHARACTER_SHEHE_THEY
				KnowledgeGodHerHis = CHARACTER_HERHIS_THEIR
				KnowledgeGodHerHim = CHARACTER_HERHIM_THEM
				
				#WarGod
				WarGodName = NAARU_NAME
				WarGodNamePossessive = NAARU_POSSESSIVE
				WarGodSheHe = CHARACTER_SHEHE_THEY
				WarGodHerHis = CHARACTER_HERHIS_THEIR
				WarGodHerHim = CHARACTER_HERHIM_THEM
				
				GoodGodNames = {
					LIGHT_NAME
					HOLY_LIGHT_NAME
					NAARU_NAME
				}
			}
		}
	}
}<|MERGE_RESOLUTION|>--- conflicted
+++ resolved
@@ -226,14 +226,10 @@
 		scarlet_light = {
 			#Main Group
 			color = rgb { 200 85 85 }
-<<<<<<< HEAD
 			icon = cc_scarlet_light
-=======
-			icon = custom_faith_1
-			
+
 			#Main Group
 			doctrine = doctrine_pluralism_fundamentalist
->>>>>>> 2cc1162d
 
 			doctrine = tenet_communion
 			doctrine = tenet_armed_pilgrimages
@@ -282,14 +278,10 @@
 		lightbound = {
 			#Main Group
 			color = rgb { 255 200 100 }
-<<<<<<< HEAD
 			icon = cc_lightbound
-=======
-			icon = custom_faith_1
-			
+
 			#Main Group
 			doctrine = doctrine_pluralism_fundamentalist
->>>>>>> 2cc1162d
 
 			doctrine = tenet_astrology
 			doctrine = tenet_armed_pilgrimages
