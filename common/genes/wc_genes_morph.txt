--- conflicted
+++ resolved
@@ -310,12 +310,7 @@
 			index = 1
 			male = { 
 				setting = { attribute = "bs_mouth_fangs"	value = { min = @maleMax max = @maleMax }	age = age_preset_child_features_wide_range }
-<<<<<<< HEAD
-				
-				
-=======
 				setting = { attribute = "mouth_width"	value = { min = @maleMax max = @maleMax }	age = age_preset_child_features }
->>>>>>> c9520d0b
 			}
 			female = { 
 				setting = { attribute = "bs_mouth_fangs"	value = { min = @femaleMax max = @femaleMax }	age = age_preset_child_features_wide_range }
