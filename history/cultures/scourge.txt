1.1.1 = {
	discover_innovation = innovation_motte 
	discover_innovation = innovation_bannus 
	#
	discover_innovation = innovation_city_planning 
	discover_innovation = innovation_development_01 
	#
	discover_innovation = innovation_taming_the_skies
	discover_innovation = innovation_giants
	discover_innovation = innovation_flying_beasts
}
270.1.1 = {
	discover_innovation = innovation_mustering_grounds 
	discover_innovation = innovation_barracks 
	#
	discover_innovation = innovation_plenary_assemblies 
	discover_innovation = innovation_casus_belli 
	discover_innovation = innovation_ledger 
	#
}
400.1.1 = {
	discover_innovation = innovation_quilted_armor 
	discover_innovation = innovation_catapult 
	#
	discover_innovation = innovation_currency_01 
	discover_innovation = innovation_gavelkind 
	discover_innovation = innovation_crop_rotation 
	#
	discover_innovation = innovation_epidemic
	#
	join_era = culture_era_early_medieval
}
508.1.1 = {
	discover_innovation  = innovation_arched_saddle 
	#
	discover_innovation = innovation_royal_prerogative 
	discover_innovation = innovation_manorialism 
	#
}
583.1.1 = {
	discover_innovation  = innovation_horseshoes 
	discover_innovation  = innovation_burhs 
	#
	discover_innovation = innovation_baliffs 
	discover_innovation = innovation_development_02 
}
605.1.1 = {
	discover_innovation  = innovation_mangonel 
	discover_innovation  = innovation_house_soldiers 
	#
	discover_innovation = innovation_chronicle_writing 
	discover_innovation = innovation_currency_02 
<<<<<<< HEAD
	#
	discover_innovation = innovation_saronite_arms 
=======
>>>>>>> eaea6935
}<|MERGE_RESOLUTION|>--- conflicted
+++ resolved
@@ -16,7 +16,6 @@
 	discover_innovation = innovation_plenary_assemblies 
 	discover_innovation = innovation_casus_belli 
 	discover_innovation = innovation_ledger 
-	#
 }
 400.1.1 = {
 	discover_innovation = innovation_quilted_armor 
@@ -35,7 +34,6 @@
 	#
 	discover_innovation = innovation_royal_prerogative 
 	discover_innovation = innovation_manorialism 
-	#
 }
 583.1.1 = {
 	discover_innovation  = innovation_horseshoes 
@@ -50,9 +48,6 @@
 	#
 	discover_innovation = innovation_chronicle_writing 
 	discover_innovation = innovation_currency_02 
-<<<<<<< HEAD
 	#
 	discover_innovation = innovation_saronite_arms 
-=======
->>>>>>> eaea6935
 }