--- conflicted
+++ resolved
@@ -30,11 +30,8 @@
  nightstalker_name:0 "Nightstalker"
  master_of_shadows_name:0 "Master of Shadows"
  poison_blades_name:0 "Poison Blades"
-<<<<<<< HEAD
+ never_surrender_name:0 "Never Surrender"
  stasis_trap_name:0 "Stasis Trap"
-=======
- never_surrender_name:0 "Never Surrender"
->>>>>>> 6f22cacb
 
  #Effects
  unleash_rage_decision:0 "Enables the Unleash Rage [decision|e], granting you the [GetModifier('unleashed_rage_modifier').GetNameWithTooltip] [modifier|e]. The modifier can be disabled at will."
@@ -43,13 +40,9 @@
  go_running_decision:0 "Enables the Go Running [decision|e], granting you the [GetModifier('running_modifier').GetNameWithTooltip] [modifier|e]. \n(The modifier stacks, but only lasts five years)"
  nightstalker_desc:0 "Grant a bonus to [scheme_hostile|E] [scheme_power|e] depending on your [prowess|e]"
  master_of_shadow_desc:0 "Successfully completing a [hostile_scheme|e] grants you the [GetModifier('master_of_shadows_modifier').GetNameWithTooltip] [modifier|e] \n(Lasts 10 years)"
-<<<<<<< HEAD
- poison_blades_desc:0 "Your enemies are #N 10%#! more likely to take injuries."
- stasis_trap_perk_desc:0 "Enables the [stasis_trap|E]"
-=======
  poison_blades_desc:0 "Your enemies are #P 10%#! more likely to take injuries."
  never_surrender_desc:0 "You can #P no longer#! die on the battlefield."
->>>>>>> 6f22cacb
+ stasis_trap_perk_desc:0 "Enables the [stasis_trap|E]"
 
  #
  HOSTILE_SCHEME_PROWESS_BONUS:0 "[prowess|e]: $VALUE|+0=-+$"