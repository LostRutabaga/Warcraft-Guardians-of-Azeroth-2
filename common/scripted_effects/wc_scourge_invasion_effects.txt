﻿scourge_start_pack_effect = {
	add_gold = massive_gold_max_value
	add_prestige = monumental_prestige_gain
	add_piety = massive_piety_gain
	
	add_dread = 100
	
	spawn_scourge_troops_effect = yes
	spawn_scourge_troops_effect = yes
	spawn_scourge_troops_effect = yes
	spawn_scourge_troops_effect = yes
}
scourge_603_pack_effect = {
	add_gold = massive_gold_max_value
	add_prestige = monumental_prestige_gain
	add_piety = massive_piety_gain
	
	add_dread = 100
	
	spawn_scourge_troops_effect = yes
	spawn_scourge_troops_effect = yes
	
	create_story = story_scourge_invasion
}
spawn_scourge_troops_effect = {
	if = {
		limit = { exists = capital_province }
		spawn_army = {
			uses_supply = no
			inheritable = yes
			name = scourge_event_troops
<<<<<<< HEAD
			levies = {
				value = 1500
			}
			men_at_arms = {
				type = light_footmen
				stacks = 3
			}
			men_at_arms = {
				type = bowmen
				stacks = 2
			}
			men_at_arms = {
				type = aerial_unit
				stacks = 1
			}
			men_at_arms = {
				type = armored_horsemen
=======
			men_at_arms = {
				type = ghoul
				stacks = 8
			}
			men_at_arms = {
				type = destroyer
				stacks = 1
			}
			men_at_arms = {
				type = abomination
>>>>>>> d6cc42bc
				stacks = 1
			}
			men_at_arms = {
				type = trebuchet
				stacks = 10
			}
			location = capital_province
		}
	}
}
try_to_set_scourge_story_owner = {
	if = {
		limit = {
			exists = title:e_scourge.holder
			OR = {
				story_owner = title:e_scourge.holder
				$OWNER$ = title:e_scourge.holder
			}
		}
		make_story_owner = $OWNER$
		set_scourge_jailor_relations_effect = yes
	}
	else = {
		end_scourge_effect = yes
	}
}
scourge_offer_vassalization_effect = {
	save_scope_as = actor
	save_scope_value_as = {
		name = turns_undead
		value = yes
	}
	
	$TITLE$ = {
		every_de_jure_top_liege = {
			limit = {
				highest_held_title_tier < tier_kingdom
				faith = faith:odyn
				is_ai = yes
			}
			save_scope_as = recipient
			
			offer_vassalization_interaction_effect = yes
		}
	}
}

find_scourge_jailor_and_save_to_scope_effect = {
	find_scourge_story_effect = yes
	
	scope:story = {
		random_in_list = {
			variable = nerzhul_jailors
			
			limit = { is_avaliable_scourge_jailor_trigger = yes }
			
			save_scope_as = scourge_jailor
		}
	}
}

hurt_scourge_jailor_consequences_effect = {
	$HURT_JAILOR$ = { save_scope_as = hurt_jailor }
	$SCOURGE$ = {
		if = {
			limit = {
				any_scourge_jailor_is_avaliable_trigger = yes
				has_relation_scourge_jailor = scope:hurt_jailor
				NOT = {
					scope:killer = {
						any_secret = {
							secret_target = scope:hurt_jailor
							secret_type = secret_murder
						}
					}
				}
			}
			custom_description = {
				text = imprison_scourge_jailor_consequences_tooltip
				
				trigger_event = { id = WCCSC.15 days = 3 }
			}
		}
	}
}

end_scourge_effect = {
	custom_description = {
		text = end_scourge_tooltip
		
		find_scourge_story_effect = yes
		
		on_end_scourge_effect = yes
		if = {
			limit = { exists = scope:story }
			scope:story = { end_story = yes }
		}
	}
}
on_end_scourge_effect = {
	if = {
		limit = { exists = title:e_scourge.holder }
		shatter_realm_effect = { WINNER = title:e_scourge.holder LOSER = title:e_scourge.holder }
	}
}

set_scourge_jailor_relations_effect = {
	if = {
		limit = { exists = var:legions_puppet }
		every_in_list = {
			variable = nerzhul_jailors
			limit = {
				is_alive = yes
				NOT = { has_relation_scourge_damned = prev.story_owner }
			}
			set_relation_scourge_damned = prev.story_owner
		}
	}
}

fire_jailors_unavailable_event_effect = {
	trigger_event = WCCSC.30
}
stops_being_legions_puppet_effect = {
	custom_description = {
		text = stops_being_legions_puppet_tooltip
		
		find_scourge_story_effect = yes
		
		scope:story = {
			if = {
				limit = { exists = var:legions_puppet }
				remove_variable = legions_puppet
			}
		}
		faith:death_god = {
			if = {
				limit = { has_doctrine = special_doctrine_legions_puppet }
				remove_doctrine = special_doctrine_legions_puppet
			}	
		}
		faith = {
			if = {
				limit = { has_doctrine = special_doctrine_legions_puppet }
				remove_doctrine = special_doctrine_legions_puppet
			}
		}
		every_relation = {
			type = scourge_jailor
			
			prev = { remove_relation_scourge_jailor = prev }
			set_relation_rival = prev
		}
	}
}

find_scourge_story_effect = {
	if = {
		limit = {
			exists = scope:story
			scope:story = { story_type = story_scourge_invasion }
		}
	}
	else = {
		random_owned_story = {
			limit = { story_type = story_scourge_invasion }
			save_scope_as = story
		}
	}
}<|MERGE_RESOLUTION|>--- conflicted
+++ resolved
@@ -29,25 +29,6 @@
 			uses_supply = no
 			inheritable = yes
 			name = scourge_event_troops
-<<<<<<< HEAD
-			levies = {
-				value = 1500
-			}
-			men_at_arms = {
-				type = light_footmen
-				stacks = 3
-			}
-			men_at_arms = {
-				type = bowmen
-				stacks = 2
-			}
-			men_at_arms = {
-				type = aerial_unit
-				stacks = 1
-			}
-			men_at_arms = {
-				type = armored_horsemen
-=======
 			men_at_arms = {
 				type = ghoul
 				stacks = 8
@@ -58,7 +39,6 @@
 			}
 			men_at_arms = {
 				type = abomination
->>>>>>> d6cc42bc
 				stacks = 1
 			}
 			men_at_arms = {
