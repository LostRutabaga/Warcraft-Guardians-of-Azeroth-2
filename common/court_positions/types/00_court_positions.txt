--- conflicted
+++ resolved
@@ -2082,11 +2082,7 @@
 
 	valid_character = {
 		scope:employee = {
-<<<<<<< HEAD
-			court_gardener_validity_trigger  = { EMPLOYER = scope:liege }
-=======
 			court_gardener_validity_trigger = { EMPLOYER = scope:liege }
->>>>>>> 5a89a1bb
 		}
 	}
 
