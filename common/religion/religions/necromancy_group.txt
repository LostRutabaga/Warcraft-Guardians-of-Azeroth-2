﻿necromancy_group = {
	family = rf_death

	doctrine_background_icon = core_tenet_banner_necromancy.dds
	doctrine = necromancy_hostility_doctrine

	#Main Group
	doctrine = doctrine_spiritual_head
	doctrine = doctrine_gender_male_dominated
	doctrine = doctrine_pluralism_righteous
	doctrine = doctrine_theocracy_temporal

	#Marriage
	doctrine = doctrine_monogamy
	doctrine = doctrine_divorce_approval
	doctrine = doctrine_bastardry_legitimization
	doctrine = doctrine_consanguinity_aunt_nephew_and_uncle_niece

	#Crimes
	doctrine = doctrine_homosexuality_shunned
	doctrine = doctrine_adultery_men_shunned
	doctrine = doctrine_adultery_women_shunned
	doctrine = doctrine_kinslaying_close_kin_crime
	doctrine = doctrine_deviancy_crime
	doctrine = doctrine_witchcraft_crime

	#Clerical Functions
	doctrine = doctrine_clerical_function_taxation
	doctrine = doctrine_clerical_gender_male_only
	doctrine = doctrine_clerical_marriage_disallowed
	doctrine = doctrine_clerical_succession_spiritual_fixed_appointment

	# Placeholder
	traits = {
		virtues = { forgiving compassionate brave }
		sins = { vengeful sadistic craven }
	}

	# Placeholder
	reserved_male_names = {
	}
	reserved_female_names = {
	}

	custom_faith_icons = {
		custom_faith_1 custom_faith_2 custom_faith_3 custom_faith_4 custom_faith_5 custom_faith_6 custom_faith_7 custom_faith_8 custom_faith_9 custom_faith_10 dualism_custom_1 zoroastrian_custom_1 zoroastrian_custom_2 buddhism_custom_1 buddhism_custom_2 buddhism_custom_3 buddhism_custom_4 taoism_custom_1 yazidi_custom_1 sunni_custom_2 sunni_custom_3 sunni_custom_4 ibadi_custom muhakkima_1 muhakkima_2 muhakkima_4 muhakkima_5 muhakkima_6 judaism_custom_1
	}

	holy_order_names = {
		{ name = "holy_order_necromancy" coat_of_arms = "ho_necromancy" }
	}

	holy_order_maa = { teutonic_knights }

	localization = {
		#HighGod
		HighGodName = DEATH_NAME
		HighGodNamePossessive = DEATH_POSSESSIVE
		HighGodNameSheHe = CHARACTER_SHEHE_IT
		HighGodHerselfHimself = CHARACTER_ITSELF
		HighGodHerHis = CHARACTER_HERHIS_ITS
		HighGodNameAlternate = DEATH_NAME
		HighGodNameAlternatePossessive = DEATH_POSSESSIVE

		#Creator
		CreatorName = DEATH_NAME
		CreatorNamePossessive = DEATH_POSSESSIVE
		CreatorSheHe = CHARACTER_SHEHE_IT
		CreatorHerHis = CHARACTER_HERHIS_ITS
		CreatorHerHim = CHARACTER_HERHIM_IT

		#HealthGod
		HealthGodName = DEATH_NAME
		HealthGodNamePossessive = DEATH_POSSESSIVE
		HealthGodSheHe = CHARACTER_SHEHE_IT
		HealthGodHerHis = CHARACTER_HERHIS_ITS
		HealthGodHerHim = CHARACTER_HERHIM_IT
		
		#FertilityGod
		FertilityGodName = DEATH_NAME
		FertilityGodNamePossessive = DEATH_POSSESSIVE
		FertilityGodSheHe = CHARACTER_SHEHE_IT
		FertilityGodHerHis = CHARACTER_HERHIS_ITS
		FertilityGodHerHim = CHARACTER_HERHIM_IT

		#WealthGod
		WealthGodName = DEATH_NAME
		WealthGodNamePossessive = DEATH_POSSESSIVE
		WealthGodSheHe = CHARACTER_SHEHE_IT
		WealthGodHerHis = CHARACTER_HERHIS_ITS
		WealthGodHerHim = CHARACTER_HERHIM_IT

		#HouseholdGod
		HouseholdGodName = DEATH_NAME
		HouseholdGodNamePossessive = DEATH_POSSESSIVE
		HouseholdGodSheHe = CHARACTER_SHEHE_IT
		HouseholdGodHerHis = CHARACTER_HERHIS_ITS
		HouseholdGodHerHim = CHARACTER_HERHIM_IT

		#FateGod
		FateGodName = DEATH_NAME
		FateGodNamePossessive = DEATH_POSSESSIVE
		FateGodSheHe = CHARACTER_SHEHE_IT
		FateGodHerHis = CHARACTER_HERHIS_ITS
		FateGodHerHim = CHARACTER_HERHIM_IT

		#KnowledgeGod
		KnowledgeGodName = DEATH_NAME
		KnowledgeGodNamePossessive = DEATH_POSSESSIVE
		KnowledgeGodSheHe = CHARACTER_SHEHE_IT
		KnowledgeGodHerHis = CHARACTER_HERHIS_ITS
		KnowledgeGodHerHim = CHARACTER_HERHIM_IT

		#WarGod
		WarGodName = DEATH_NAME
		WarGodNamePossessive = DEATH_POSSESSIVE
		WarGodSheHe = CHARACTER_SHEHE_IT
		WarGodHerHis = CHARACTER_HERHIS_ITS
		WarGodHerHim = CHARACTER_HERHIM_IT

		#TricksterGod
		TricksterGodName = FORTUNA_NAME
		TricksterGodNamePossessive = FORTUNA_POSSESSIVE
		TricksterGodSheHe = CHARACTER_SHEHE_HE
		TricksterGodHerHis = CHARACTER_HERHIS_HIS
		TricksterGodHerHim = CHARACTER_HERHIM_HIM

		#NightGod
		NightGodName = DEATH_NAME
		NightGodNamePossessive = DEATH_POSSESSIVE
		NightGodSheHe = CHARACTER_SHEHE_IT
		NightGodHerHis = CHARACTER_HERHIS_ITS
		NightGodHerHim = CHARACTER_HERHIM_IT

		#WaterGod
		WaterGodName = DEATH_NAME
		WaterGodNamePossessive = DEATH_POSSESSIVE
		WaterGodSheHe = CHARACTER_SHEHE_IT
		WaterGodHerHis = CHARACTER_HERHIS_ITS
		WaterGodHerHim = CHARACTER_HERHIM_IT

		PantheonTerm = DEATH_NAME
		PantheonTermHasHave = pantheon_term_has
		GoodGodNames = {
			DEATH_NAME
		}
		
		DevilName = LIFE_NAME
		DevilNamePossessive = LIFE_POSSESSIVE
		DevilSheHe = CHARACTER_SHEHE_IT
		DevilHerHis = CHARACTER_HERHIS_ITS
		DevilHerselfHimself = CHARACTER_ITSELF
		EvilGodNames = {
			LIFE_NAME
		}
		
		HouseOfWorship = TEMPLE_NAME
		HouseOfWorshipPlural = TEMPLE_PLURAL
		
		ReligiousSymbol = SKULL_NAME
		ReligiousText = SCRIPTURES_NAME
		
		ReligiousHeadName = HIGH_PRIEST_NAME
		ReligiousHeadTitleName = HIGH_PRIESTHOOD_NAME
		
		DevoteeMale = PRIEST_NAME
		DevoteeMalePlural = PRIEST_PLURAL
		DevoteeFemale = PRIESTESS_NAME
		DevoteeFemalePlural = PRIESTESS_PLURAL
		DevoteeNeuter = PRIEST_NAME
		DevoteeNeuterPlural = PRIEST_PLURAL
		
		PriestMale = PRIEST_NAME
		PriestMalePlural = PRIEST_PLURAL
		PriestFemale = PRIESTESS_NAME
		PriestFemalePlural = PRIESTESS_PLURAL
		PriestNeuter = PRIEST_NAME
		PriestNeuterPlural = PRIEST_PLURAL
		AltPriestTermPlural = PRIEST_NAME
		
		BishopMale = PRIEST_NAME
		BishopMalePlural = PRIEST_PLURAL
		BishopFemale = PRIESTESS_NAME
		BishopFemalePlural = PRIESTESS_PLURAL
		BishopNeuter = PRIEST_NAME
		BishopNeuterPlural = PRIEST_PLURAL
		
		DivineRealm = SHADOWLANDS_NAME
		PositiveAfterLife = SHADOWLANDS_NAME
		NegativeAfterLife = MAW_NAME
		
		DeathDeityName = DEATH_NAME
		DeathDeityNamePossessive = DEATH_POSSESSIVE
		DeathDeitySheHe = CHARACTER_SHEHE_IT
		DeathDeityHerHis = CHARACTER_HERHIS_ITS
		
		WitchGodName = OLD_ONE_NAME
		WitchGodHerHis = CHARACTER_HERHIS_HIS
		WitchGodSheHe = CHARACTER_SHEHE_HE
		WitchGodHerHim = CHARACTER_HERHIM_IT
		WitchGodMistressMaster = master
		WitchGodMotherFather = father

		GHWName = ghw_great_holy_war
		GHWNamePlural = ghw_great_holy_wars
	}

	faiths = {
		death_god = {
			#Main Group
<<<<<<< HEAD
			color = hsv { 1.0 1.0 0.86 }
			icon = cc_death_god
=======
			color = rgb { 95 75 100 }
			icon = custom_faith_1
>>>>>>> 04703f8f

			doctrine = tenet_communion
			doctrine = tenet_armed_pilgrimages
			doctrine = tenet_monasticism
		}

		maldraxxi = {
			#Main Group
			color = rgb { 25 70 50 }
			icon = custom_faith_1

			doctrine = tenet_communion
			doctrine = tenet_armed_pilgrimages
			doctrine = tenet_monasticism
		}

		throsic = {
			#Main Group
			color = rgb { 0 45 45 }
			icon = custom_faith_1

			doctrine = tenet_communion
			doctrine = tenet_armed_pilgrimages
			doctrine = tenet_monasticism
		}

		# maw = {
			# #Main Group
			# color = rgb { 15 15 15 }
			# icon = custom_faith_1

			# doctrine = tenet_communion
			# doctrine = tenet_armed_pilgrimages
			# doctrine = tenet_monasticism
		# }

		helya = {
			#Main Group
			color = rgb { 30 40 35 }
			icon = custom_faith_1

			doctrine = tenet_communion
			doctrine = tenet_armed_pilgrimages
			doctrine = tenet_monasticism
		}
	}
}<|MERGE_RESOLUTION|>--- conflicted
+++ resolved
@@ -208,13 +208,8 @@
 	faiths = {
 		death_god = {
 			#Main Group
-<<<<<<< HEAD
-			color = hsv { 1.0 1.0 0.86 }
+			color = rgb { 95 75 100 }
 			icon = cc_death_god
-=======
-			color = rgb { 95 75 100 }
-			icon = custom_faith_1
->>>>>>> 04703f8f
 
 			doctrine = tenet_communion
 			doctrine = tenet_armed_pilgrimages
@@ -259,6 +254,6 @@
 			doctrine = tenet_communion
 			doctrine = tenet_armed_pilgrimages
 			doctrine = tenet_monasticism
-		}
+	}
 	}
 }