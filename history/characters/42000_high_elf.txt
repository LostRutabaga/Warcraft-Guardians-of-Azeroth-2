﻿#dynasty=20000
42000={
	name=Pahein
	dynasty=20000
	culture=high_elf religion=cult_of_sunwell
	martial=6 diplomacy=8 stewardship=5 intrigue=5 learning=7
	trait=education_diplomacy_4 trait=zealous trait=lazy trait=greedy trait=wrathful
	333.1.1={ birth=yes trait=creature_high_elf }
	603.9.8={
		death = {
			death_reason = death_battle
		}
	}
}
42001={
	name=Bihen
	dynasty=20000
	culture=high_elf religion=cult_of_sunwell
	martial=4 diplomacy=6 stewardship=8 intrigue=6 learning=5
	trait=education_diplomacy_4 trait=compassionate trait=wrathful trait=lazy trait=paranoid
	father=42000	#Pahein
	548.3.23={ birth=yes trait=creature_high_elf }
	620.9.8={ death=yes }
}
#dynasty=20001
42002={
	name=Anasterian
	dynasty=20001
	dna=anasterian_dna
	culture=high_elf religion=cult_of_sunwell
	martial=7 diplomacy=7 stewardship=8 intrigue=6 learning=8
	trait=education_martial_3 trait=patient trait=arrogant trait=just trait=diligent
	disallow_random_traits = yes
	1.1.1={ birth=yes trait=creature_high_elf effect = { make_important_lore_character_effect = yes } }
	16.1.1={
		add_prestige = 6000
		effect={
			set_variable = { name = wc_endurance_physical_lifestyle_additional_perks_variable value = wc_perks_needed_for_level_2_physical_trait_value }
			set_variable = { name = wc_strength_physical_lifestyle_additional_perks_variable value = wc_perks_needed_for_level_2_physical_trait_value }
			set_variable = { name = wc_order_magic_lifestyle_additional_perks_variable value = wc_perks_needed_for_level_2_magic_trait_value }
		}
		# trait=physical_lifestyle_endurance_2
		# trait=physical_lifestyle_strength_2
		# create_bloodline = {
			# type = dathremar
		# }
	}
	603.7.29={
		death = {
			death_reason = death_battle
			killer = 60003
		}
	}
}
42003={
	name=Kael'thas
	dynasty=20001
	dna=kaelthas_dna
	culture=high_elf religion=cult_of_sunwell
	martial=7 diplomacy=6 stewardship=6 intrigue=7 learning=8
	trait=education_learning_4
	trait=content # Don't want to rule the elves
	trait=just # Though he is not worthy to be the next king
	trait=arrogant # Described as proud
	trait=cynical # Ready to do many dark things
	# Likes ventures
	disallow_random_traits = yes
	father=42002	#Anasterian
	21.12.3={ birth=yes trait=creature_high_elf effect = { make_important_lore_character_effect = yes } }
	37.12.3={
		effect={
			set_variable = { name = wc_order_magic_lifestyle_additional_perks_variable value = wc_perks_needed_for_level_3_magic_trait_value }
			set_variable = { name = wc_elemental_fire_magic_lifestyle_additional_perks_variable value = wc_perks_needed_for_level_4_magic_trait_value }
		}
		trait=shrewd # Described as shrewd
	}
	583.1.1={
		employer=59000	# Dalaran
		give_council_position = councillor_chancellor
	}
	596.2.13={
		trait=wrathful
		effect = {
			set_relation_rival = character:60003 #Arthas
		}
	}
	# Got depression after father's death
	603.10.1={
	}
	603.10.1={
		culture=blood_elf
	}
	605.6.2={
		add_gold = 300 #Military budget
	}
	620.1.1={ death=yes }
}

#dynasty=20002
42004={
	name=Dratdron
	dynasty=20002
	culture=high_elf religion=cult_of_sunwell
	martial=6 diplomacy=8 stewardship=7 intrigue=5 learning=5
	trait=education_stewardship_1 trait=content trait=generous trait=diligent trait=lustful
	271.10.10={ birth=yes trait=creature_high_elf }
	603.7.29={
		death = {
			death_reason = death_battle
		}
	}
}
42005={
	name=Melnaeith
	dynasty=20002
	culture=high_elf religion=cult_of_sunwell
	martial=5 diplomacy=4 stewardship=4 intrigue=7 learning=8
	trait=education_diplomacy_4 trait=arrogant trait=zealous trait=compassionate trait=craven
	father=42004	#Dratdron
	453.2.8={ birth=yes trait=creature_high_elf }
	603.10.1={
		culture=blood_elf
	}
	1123.12.27={ death=yes }
}
42006={
	name=Amorelda
	female=yes
	dynasty=20002
	culture=high_elf religion=cult_of_sunwell
	father=42004	#Dratdron
	576.9.14={ birth=yes trait=creature_high_elf }
	603.7.29={
		death = {
			death_reason = death_battle
		}
	}
}

#dynasty=20003
42007={
	name=Samathan
	dynasty=20003
	culture=high_elf religion=cult_of_sunwell
	martial=7 diplomacy=6 stewardship=5 intrigue=5 learning=4
	trait=education_stewardship_4 trait=temperate 
	210.7.23={ birth=yes trait=creature_high_elf }
	603.7.28={
		death = {
			death_reason = death_battle
		}
	}
}
42008={
	name=Meir
	dynasty=20003
	culture=high_elf religion=cult_of_sunwell
	martial=4 diplomacy=4 stewardship=6 intrigue=5 learning=8
	trait=education_learning_1 trait=sadistic trait=content trait=generous trait=wounded_1
	trait=hunchbacked
	father=42007	#Samathan
	284.10.18={ birth=yes trait=creature_high_elf }
	603.7.28={
		death = {
			death_reason = death_battle
		}
	}
}
42009={
	name=Elatestra
	female=yes
	dynasty=20003
	culture=high_elf religion=cult_of_sunwell
	father=42007	#Samathan
	327.10.17={ birth=yes trait=creature_high_elf }
	603.10.1={
		culture=blood_elf
	}
	727.1.3={ death=yes }
}
42010={
	name=Shathlean
	female=yes
	dynasty=20003
	culture=high_elf religion=cult_of_sunwell
	father=42007	#Samathan
	384.12.17={ birth=yes trait=creature_high_elf }
	603.10.1={
		culture=blood_elf
	}
	832.11.19={ death=yes }
}

#dynasty=20004
42011={
	name=Tanlaen
	dynasty=20004
	culture=high_elf religion=cult_of_sunwell
	martial=4 diplomacy=5 stewardship=4 intrigue=6 learning=5
	trait=education_intrigue_4 trait=mystic_2 trait=content trait=compassionate trait=trusting
	trait=chaste
	243.2.19={ birth=yes trait=creature_high_elf }
	603.7.5={
		death = {
			death_reason = death_battle
		}
	}
}
42012={
	name=Winraelen
	dynasty=20004
	culture=high_elf religion=cult_of_sunwell
	martial=8 diplomacy=7 stewardship=6 intrigue=8 learning=6
	trait=education_intrigue_4 trait=cynical trait=patient
	father=42011	#Tanlaen
	355.10.13={ birth=yes trait=creature_high_elf }
	603.7.6={
		death = {
			death_reason = death_battle
		}
	}
}
42013={
	name=Vynaen
	dynasty=20004
	culture=high_elf religion=cult_of_sunwell
	martial=6 diplomacy=7 stewardship=5 intrigue=7 learning=8
	trait=education_intrigue_2 trait=humble trait=patient trait=sadistic
	father=42011	#Tanlaen
	409.12.3={ birth=yes trait=creature_high_elf }
	603.7.10={
		death = {
			death_reason = death_battle
		}
	}
}
42014={
	name=Perthan
	dynasty=20004
	culture=high_elf religion=cult_of_sunwell
	martial=8 diplomacy=7 stewardship=5 intrigue=8 learning=6
	trait=education_martial_2 trait=gluttonous trait=brave trait=sadistic
	trait=arbitrary trait=physique_good_3
	father=42011	#Tanlaen
	443.10.9={ birth=yes trait=creature_high_elf }
	603.10.1={
		culture=blood_elf
	}
	841.11.22={ death=yes }
}

#dynasty=20005
42015={
	name=Zaehearen
	dynasty=20005
	culture=high_elf religion=cult_of_sunwell
	martial=6 diplomacy=7 stewardship=5 intrigue=4 learning=8
	trait=education_learning_1 trait=lustful trait=just trait=ambitious trait=cynical
	140.1.20={ birth=yes trait=creature_high_elf }
	603.8.5={
		death = {
			death_reason = death_battle
		}
	}
}
42016={
	name=Winraelen
	dynasty=20005
	culture=high_elf religion=cult_of_sunwell
	martial=8 diplomacy=7 stewardship=5 intrigue=8 learning=5
	trait=education_stewardship_1 trait=shy trait=wrathful trait=sadistic
	father=42015	#Zaehearen
	189.6.6={ birth=yes trait=creature_high_elf }
	541.3.19={ death=yes }
}
42017={
	name=Pelaen
	dynasty=20005
	culture=high_elf religion=cult_of_sunwell
	martial=4 diplomacy=7 stewardship=8 intrigue=5 learning=7
	trait=education_diplomacy_3 trait=arbitrary trait=temperate trait=patient trait=content
	father=42015	#Zaehearen
	250.3.11={ birth=yes trait=creature_high_elf }
	590.11.4={ death=yes }
}
42018={
	name=Lyhaelda
	female=yes
	dynasty=20005
	culture=high_elf religion=cult_of_sunwell
	father=42015	#Zaehearen
	298.9.27={ birth=yes trait=creature_high_elf }
	603.10.1={
		culture=blood_elf
	}
	613.3.16={ death=yes }
}

#dynasty=20006
42019={
	name=Draerin
	dynasty=20006
	culture=high_elf religion=cult_of_sunwell
	martial=4 diplomacy=6 stewardship=8 intrigue=8 learning=4
	trait=education_learning_1 trait=humble trait=generous trait=arbitrary trait=gregarious
	140.12.19={ birth=yes trait=creature_high_elf }
	603.8.4={
		trait=being_undead
		religion = death_god
	}
	614.9.5={ death=yes }
}
42020={
	name=Pehaelaen
	dynasty=20006
	culture=high_elf religion=cult_of_sunwell
	martial=7 diplomacy=8 stewardship=7 intrigue=5 learning=8
	trait=education_diplomacy_3 trait=gluttonous trait=trusting trait=generous trait=wounded_1
	father=42019	#Draerin
	248.7.23={ birth=yes trait=creature_high_elf }
	603.8.4={
		death = {
			death_reason = death_battle
		}
	}
}
42021={
	name=Amorelda
	female=yes
	dynasty=20006
	culture=high_elf religion=cult_of_sunwell
	father=42019	#Draerin
	319.2.22={ birth=yes trait=creature_high_elf }
	603.10.1={
		culture=blood_elf
	}
	801.8.5={ death=yes }
}
42022={
	name=Herrveth
	dynasty=20006
	culture=high_elf religion=cult_of_sunwell
	martial=6 diplomacy=5 stewardship=7 intrigue=4 learning=6
	trait=education_learning_4 trait=greedy trait=craven trait=lazy
	trait=cynical
	father=42019	#Draerin
	386.9.8={ birth=yes trait=creature_high_elf }
	603.10.1={
		culture=blood_elf
	}
	790.8.14={ death=yes }
}

#dynasty=20007
42023={
	name=Melnillan
	dynasty=20007
	culture=high_elf religion=cult_of_sunwell
	martial=6 diplomacy=7 stewardship=4 intrigue=7 learning=8
	trait=education_learning_4 trait=deceitful trait=cynical trait=content trait=temperate
	110.8.3={ birth=yes trait=creature_high_elf }
	603.8.1={ death=yes }
}
42024={
	name=Helaen
	dynasty=20007
	culture=high_elf religion=cult_of_sunwell
	martial=7 diplomacy=4 stewardship=6 intrigue=6 learning=6
	trait=education_diplomacy_3 trait=lifestyle_herbalist trait=craven trait=wrathful trait=shy
	trait=temperate
	father=42023	#Melnillan
	163.7.16={ birth=yes trait=creature_high_elf }
	603.8.1={ death=yes }
}
42025={
	name=Haheahean
	dynasty=20007
	culture=high_elf religion=cult_of_sunwell
	martial=8 diplomacy=4 stewardship=5 intrigue=4 learning=8
	trait=education_martial_2 trait=scholar trait=lazy trait=honest trait=sadistic
	trait=greedy
	father=42023	#Melnillan
	239.6.15={ birth=yes trait=creature_high_elf }
	540.7.22={ death=yes }
}
42026={
	name=Saetlaeth
	dynasty=20007
	culture=high_elf religion=cult_of_sunwell
	martial=4 diplomacy=5 stewardship=5 intrigue=8 learning=6
	trait=education_intrigue_2 trait=deceitful trait=brave trait=patient trait=shy
	father=42023	#Melnillan
	304.7.11={ birth=yes trait=creature_high_elf }
	582.3.23={ death=yes }
}
42027={
	name=Natlia
	female=yes
	dynasty=20007
	culture=high_elf religion=cult_of_sunwell
	father=42024	#Helaen
	186.11.15={ birth=yes trait=creature_high_elf }
	441.2.24={ death=yes }
}
42028={
	name=Draeeron
	dynasty=20007
	culture=high_elf religion=cult_of_sunwell
	martial=6 diplomacy=7 stewardship=4 intrigue=8 learning=6
	trait=education_intrigue_4 trait=cynical trait=shy trait=gluttonous trait=brave
	trait=drunkard trait=intellect_good_2
	father=42024	#Helaen
	230.12.4={ birth=yes trait=creature_high_elf }
	603.10.1={
		culture=blood_elf
	}
	650.9.26={ death=yes }
}

#dynasty=20008
42029={
	name=Rahir
	dynasty=20008
	culture=high_elf religion=cult_of_sunwell
	martial=4 diplomacy=8 stewardship=7 intrigue=5 learning=4
	trait=education_martial_1 trait=gregarious trait=cynical trait=diligent
	trait=sadistic
	118.10.1={ birth=yes trait=creature_high_elf }
	592.12.6={ death=yes }
}
42030={
	name=Qumailan
	dynasty=20008
	culture=high_elf religion=cult_of_sunwell
	martial=6 diplomacy=7 stewardship=6 intrigue=8 learning=5
	trait=education_intrigue_4 trait=shy trait=cynical trait=sadistic
	father=42029	#Rahir
	210.3.24={ birth=yes trait=creature_high_elf }
	603.10.1={
		culture=blood_elf
	}
	683.9.1={ death=yes }
}
42031={
	name=Elamana
	female=yes
	dynasty=20008
	culture=high_elf religion=cult_of_sunwell
	father=42029	#Rahir
	244.7.15={ birth=yes trait=creature_high_elf }
	603.8.5={
		death = {
			death_reason = death_battle
		}
	}
}
42032={
	name=Telrewe
	female=yes
	dynasty=20008
	culture=high_elf religion=cult_of_sunwell
	father=42029	#Rahir
	289.7.25={ birth=yes trait=creature_high_elf }
	603.8.4={
		death = {
			death_reason = death_battle
		}
	}
}
42033={
	name=Inetberon
	dynasty=20008
	culture=high_elf religion=cult_of_sunwell
	martial=6 diplomacy=8 stewardship=4 intrigue=8 learning=7
	trait=education_diplomacy_4 trait=hunter_2 trait=arrogant trait=arbitrary trait=generous
	trait=wrathful
	father=42029	#Rahir
	322.1.18={ birth=yes trait=creature_high_elf }
	603.8.1={
		death = {
			death_reason = death_battle
		}
	}
}
42034={
	name=Meraearrin
	dynasty=20008
	culture=high_elf religion=cult_of_sunwell
	martial=5 diplomacy=6 stewardship=7 intrigue=4 learning=8
	trait=education_learning_3 trait=reveler_2 trait=gluttonous trait=cynical trait=content
	father=42029	#Rahir
	381.11.25={ birth=yes trait=creature_high_elf }
	603.10.1={
		culture=blood_elf
	}
	690.4.6={ death=yes }
}
42035={
	name=Noraevae
	dynasty=20008
	culture=high_elf religion=cult_of_sunwell
	martial=7 diplomacy=6 stewardship=8 intrigue=5 learning=6
	trait=education_martial_1 trait=reveler_2 trait=arrogant trait=wrathful 
	trait=ambitious
	father=42030	#Qumailan
	291.11.14={ birth=yes trait=creature_high_elf }
	603.10.1={
		culture=blood_elf
	}
	672.6.8={ death=yes }
}
42036={
	name=Tymaerae
	female=yes
	dynasty=20008
	culture=high_elf religion=cult_of_sunwell
	father=42030	#Qumailan
	331.4.11={ birth=yes trait=creature_high_elf }
	603.7.10={
		death = {
			death_reason = death_battle
		}
	}
}
42037={
	name=Amornice
	female=yes
	dynasty=20008
	culture=high_elf religion=cult_of_sunwell
	father=42030	#Qumailan
	382.3.8={ birth=yes trait=creature_high_elf }
	603.7.5={
		death = {
			death_reason = death_battle
		}
	}
}
42038={
	name=Tyhli
	female=yes
	dynasty=20008
	culture=high_elf religion=cult_of_sunwell
	father=42030	#Qumailan
	453.11.15={ birth=yes trait=creature_high_elf }
	603.9.5={
		death = {
			death_reason = death_battle
		}
	}
}

#dynasty=20009
42039={
	name=Haaen
	dynasty=20009
	culture=high_elf religion=cult_of_sunwell
	martial=6 diplomacy=5 stewardship=8 intrigue=8 learning=7
	trait=education_intrigue_3 trait=shy trait=honest trait=generous trait=lazy
	140.12.19={ birth=yes trait=creature_high_elf }
	603.10.1={
		culture=blood_elf
	}
	705.5.26={ death=yes }
}
42040={
	name=Hahein
	dynasty=20009
	culture=high_elf religion=cult_of_sunwell
	martial=7 diplomacy=7 stewardship=8 intrigue=7 learning=5
	trait=education_intrigue_4 trait=just trait=lazy
	father=42039	#Haaen
	255.8.9={ birth=yes trait=creature_high_elf }
	603.10.1={
		culture=blood_elf
	}
	627.12.6={ death=yes }
}
42041={
	name=Amoranae
	female=yes
	dynasty=20009
	culture=high_elf religion=cult_of_sunwell
	father=42039	#Haaen
	299.4.8={ birth=yes trait=creature_high_elf }
	532.3.12={ death=yes }
}
42042={
	name=Elatestra
	female=yes
	dynasty=20009
	culture=high_elf religion=cult_of_sunwell
	father=42039	#Haaen
	343.5.24={ birth=yes trait=creature_high_elf }
	603.10.5={
		death = {
			death_reason = death_battle
		}
	}
}
42043={
	name=Vyaeth
	dynasty=20009
	culture=high_elf religion=cult_of_sunwell
	martial=7 diplomacy=6 stewardship=5 intrigue=8 learning=4
	trait=education_diplomacy_3 trait=ambitious trait=craven trait=zealous trait=greedy
	trait=intellect_good_2
	father=42039	#Haaen
	382.12.20={ birth=yes trait=creature_high_elf }
	603.8.15={
		death = {
			death_reason = death_battle
		}
	}
}
42044={
	name=Keellaen
	dynasty=20009
	culture=high_elf religion=cult_of_sunwell
	martial=7 diplomacy=4 stewardship=7 intrigue=5 learning=5
	trait=education_intrigue_4 trait=torturer trait=chaste trait=honest trait=just
	trait=lunatic_1
	father=42040	#Hahein
	305.8.22={ birth=yes trait=creature_high_elf }
	603.10.1={
		culture=blood_elf
	}
	703.3.17={ death=yes }
}
42045={
	name=Nonazen
	dynasty=20009
	culture=high_elf religion=cult_of_sunwell
	martial=4 diplomacy=7 stewardship=4 intrigue=4 learning=4
	trait=education_learning_1 trait=trusting trait=compassionate trait=just trait=chaste
	father=42040	#Hahein
	354.9.6={ birth=yes trait=creature_high_elf }
	603.10.1={
		culture=blood_elf
	}
	787.4.7={ death=yes }
}

#dynasty=20010
42046={
	name=Draleas
	dynasty=20010
	culture=high_elf religion=cult_of_sunwell
	martial=6 diplomacy=6 stewardship=5 intrigue=6 learning=6
	trait=education_stewardship_4 trait=arrogant trait=generous trait=lustful
	176.5.2={ birth=yes trait=creature_high_elf }
	604.1.15={
		death = {
			death_reason = death_battle
		}
	}
}
42047={
	name=Saethin
	dynasty=20010
	culture=high_elf religion=cult_of_sunwell
	martial=8 diplomacy=6 stewardship=5 intrigue=4 learning=7
	trait=education_martial_2 trait=just trait=lazy trait=gluttonous trait=ambitious
	father=42046	#Draleas
	227.3.27={ birth=yes trait=creature_high_elf }
	603.10.1={
		culture=blood_elf
	}
	696.3.6={ death=yes }
}
42048={
	name=Erdron
	dynasty=20010
	culture=high_elf religion=cult_of_sunwell
	martial=7 diplomacy=6 stewardship=6 intrigue=8 learning=8
	trait=education_stewardship_4 trait=chaste trait=temperate trait=wrathful trait=arbitrary
	father=42046	#Draleas
	281.6.24={ birth=yes trait=creature_high_elf }
	603.10.1={
		culture=blood_elf
	}
	664.8.31={ death=yes }
}
42049={
	name=Amoranae
	female=yes
	dynasty=20010
	culture=high_elf religion=cult_of_sunwell
	father=42046	#Draleas
	332.11.26={ birth=yes trait=creature_high_elf }
	603.10.12={
		death = {
			death_reason = death_battle
		}
	}
}
42050={
	name=Alnaeine
	female=yes
	dynasty=20010
	culture=high_elf religion=cult_of_sunwell
	father=42046	#Draleas
	384.12.8={ birth=yes trait=creature_high_elf }
	604.7.1={
		death = {
			death_reason = death_battle
		}
	}
}
#dynasty=20011
42051={
	name=Ithaveth
	dynasty=20011
	culture=high_elf religion=cult_of_sunwell
	martial=4 diplomacy=7 stewardship=7 intrigue=5 learning=7
	trait=education_intrigue_4 trait=diligent trait=gregarious trait=humble trait=paranoid
	181.1.25={ birth=yes trait=creature_high_elf }
	666.12.24={ death=yes }
}
42052={
	name=Dra'daras
	dynasty=20011
	culture=high_elf religion=cult_of_sunwell
	martial=5 diplomacy=8 stewardship=4 intrigue=6 learning=6
	trait=education_intrigue_3 trait=paranoid trait=zealous trait=patient trait=sadistic
	father=42051	#Ithaveth
	284.8.25={ birth=yes trait=creature_high_elf }
	665.5.29={ death=yes }
}
42053={
	name=Her'theas
	dynasty=20011
	culture=high_elf religion=cult_of_sunwell
	martial=7 diplomacy=5 stewardship=8 intrigue=6 learning=5
	trait=education_martial_1 trait=humble trait=generous trait=just trait=zealous
	father=42051	#Ithaveth
	320.2.27={ birth=yes trait=creature_high_elf }
	604.7.11={
		death = {
			death_reason = death_battle
		}
	}
}
42054={
	name=Bemais
	dynasty=20011
	culture=high_elf religion=cult_of_sunwell
	martial=4 diplomacy=8 stewardship=8 intrigue=5 learning=6
	trait=education_stewardship_1 trait=lazy trait=deceitful trait=content
	father=42051	#Ithaveth
	370.7.7={ birth=yes trait=creature_high_elf }
	604.7.4={
		death = {
			death_reason = death_battle
		}
	}
}
42055={
	name=Sothis
	dynasty=20011
	culture=high_elf religion=cult_of_sunwell
	martial=5 diplomacy=4 stewardship=4 intrigue=4 learning=4
	trait=education_stewardship_2 trait=content trait=arbitrary trait=gregarious trait=temperate
	father=42051	#Ithaveth
	411.5.11={ birth=yes trait=creature_high_elf }
	604.7.3={
		death = {
			death_reason = death_battle
		}
	}
}

#dynasty=20012
42056={
	name=Krehein
	dynasty=20012
	culture=high_elf religion=cult_of_sunwell
	martial=8 diplomacy=4 stewardship=4 intrigue=8 learning=8
	trait=education_intrigue_2 trait=ambitious trait=brave trait=temperate trait=greedy
	trait=drunkard trait=lunatic_1
	229.10.10={ birth=yes trait=creature_high_elf }
	604.7.9={
		death = {
			death_reason = death_battle
		}
	}
}
42057={
	name=Zethlaeth
	dynasty=20012
	culture=high_elf religion=cult_of_sunwell
	martial=6 diplomacy=6 stewardship=5 intrigue=7 learning=8
	trait=education_intrigue_2 trait=ambitious trait=cynical trait=sadistic trait=just
	father=42056	#Krehein
	370.12.13={ birth=yes trait=creature_high_elf }
	604.7.3={
		death = {
			death_reason = death_battle
		}
	}
}
42058={
	name=Azaelen
	female=yes
	dynasty=20012
	culture=high_elf religion=cult_of_sunwell
	father=42056	#Krehein
	431.4.25={ birth=yes trait=creature_high_elf }
	604.7.25={
		death = {
			death_reason = death_battle
		}
	}
}
42059={
	name=Damaonia
	female=yes
	dynasty=20012
	culture=high_elf religion=cult_of_sunwell
	father=42056	#Krehein
	495.9.15={ birth=yes trait=creature_high_elf }
	604.7.29={
		death = {
			death_reason = death_battle
		}
	}
}
42060={
	name=Ceeandra
	female=yes
	dynasty=20012
	culture=high_elf religion=cult_of_sunwell
	father=42056	#Krehein
	535.9.14={ birth=yes trait=creature_high_elf }
	604.7.28={
		death = {
			death_reason = death_battle
		}
	}
}

#dynasty=20013
42061={
	name=Dra'daras
	dynasty=20013
	culture=high_elf religion=cult_of_sunwell
	martial=8 diplomacy=5 stewardship=4 intrigue=5 learning=8
	trait=education_diplomacy_1 trait=arbitrary trait=greedy trait=patient trait=sadistic
	236.6.12={ birth=yes trait=creature_high_elf }
	598.2.5={ death=yes }
}
42062={
	name=Eriel
	dynasty=20013
	culture=high_elf religion=cult_of_sunwell
	martial=6 diplomacy=8 stewardship=8 intrigue=4 learning=8
	trait=education_stewardship_4 trait=generous trait=gluttonous trait=honest trait=arbitrary
	father=42061	#Dra'daras
	296.10.8={ birth=yes trait=creature_high_elf }
	604.7.3={
		death = {
			death_reason = death_battle
		}
	}
}
42063={
	name=Samathan
	dynasty=20013
	culture=high_elf religion=cult_of_sunwell
	martial=4 diplomacy=4 stewardship=6 intrigue=6 learning=7
	trait=education_intrigue_4 trait=lazy trait=paranoid trait=shy
	father=42061	#Dra'daras
	340.12.11={ birth=yes trait=creature_high_elf }
	559.6.21={ death=yes }
}
42064={
	name=Vyaeth
	dynasty=20013
	culture=high_elf religion=cult_of_sunwell
	martial=4 diplomacy=8 stewardship=8 intrigue=7 learning=8
	trait=education_intrigue_2 trait=chaste trait=trusting trait=cynical
	trait=honest trait=lunatic_1
	father=42061	#Dra'daras
	378.10.7={ birth=yes trait=creature_high_elf }
	604.7.24={
		death = {
			death_reason = death_battle
		}
	}
}
42065={
	name=Amorda
	female=yes
	dynasty=20013
	culture=high_elf religion=cult_of_sunwell
	father=42061	#Dra'daras
	428.9.21={ birth=yes trait=creature_high_elf }
	604.7.26={
		death = {
			death_reason = death_battle
		}
	}
}
42066={
	name=Vy'danas
	dynasty=20013
	culture=high_elf religion=cult_of_sunwell
	martial=8 diplomacy=4 stewardship=8 intrigue=5 learning=8
	trait=education_intrigue_2 trait=compassionate trait=honest
	father=42061	#Dra'daras
	478.6.20={ birth=yes trait=creature_high_elf }
	603.10.1={
		culture=blood_elf
	}
	974.5.24={ death=yes }
}
42067={
	name=Talmayna
	female=yes
	dynasty=20013
	culture=high_elf religion=cult_of_sunwell
	father=42061	#Dra'daras
	525.11.20={ birth=yes trait=creature_high_elf }
	603.10.1={
		culture=blood_elf
	}
	981.11.22={ death=yes }
}
42068={
	name=Telilalenne
	female=yes
	dynasty=20013
	culture=high_elf religion=cult_of_sunwell
	father=42061	#Dra'daras
	561.10.21={ birth=yes trait=creature_high_elf }
	603.10.1={
		culture=blood_elf
	}
	1014.6.12={ death=yes }
}

#dynasty=20014
42069={
	name=Queron
	dynasty=20014
	culture=high_elf religion=cult_of_sunwell
	martial=5 diplomacy=6 stewardship=5 intrigue=4 learning=8
	trait=education_stewardship_4 trait=gregarious trait=arbitrary trait=lustful
	trait=sadistic
	209.5.22={ birth=yes trait=creature_high_elf }
	604.8.26={
		death = {
			death_reason = death_battle
		}
	}
}
42070={
	name=Tanhen
	dynasty=20014
	culture=high_elf religion=cult_of_sunwell
	martial=7 diplomacy=8 stewardship=6 intrigue=5 learning=5
	trait=education_intrigue_4 trait=gluttonous trait=compassionate trait=lustful trait=deceitful
	father=42069	#Queron
	320.11.17={ birth=yes trait=creature_high_elf }
	604.8.2={
		death = {
			death_reason = death_battle
		}
	}
}
42071={
	name=Ceawea
	female=yes
	dynasty=20014
	culture=high_elf religion=cult_of_sunwell
	father=42069	#Queron
	365.5.27={ birth=yes trait=creature_high_elf }
	604.8.5={
		death = {
			death_reason = death_battle
		}
	}
}
42072={
	name=Andrin
	female=yes
	dynasty=20014
	culture=high_elf religion=cult_of_sunwell
	father=42069	#Queron
	401.7.1={ birth=yes trait=creature_high_elf }
	603.10.1={
		culture=blood_elf
	}
	813.9.1={ death=yes }
}
42073={
	name=Halaeten
	dynasty=20014
	culture=high_elf religion=cult_of_sunwell
	martial=8 diplomacy=5 stewardship=5 intrigue=6 learning=6
	trait=education_diplomacy_1 trait=sadistic trait=content trait=arbitrary
	father=42069	#Queron
	433.8.26={ birth=yes trait=creature_high_elf }
	603.10.1={
		culture=blood_elf
	}
	735.9.10={ death=yes }
}
42074={
	name=Saan
	dynasty=20014
	culture=high_elf religion=cult_of_sunwell
	martial=5 diplomacy=4 stewardship=4 intrigue=5 learning=4
	trait=education_intrigue_2 trait=paranoid trait=patient trait=sadistic
	trait=gluttonous
	father=42069	#Queron
	467.7.4={ birth=yes trait=creature_high_elf }
	604.8.9={
		death = {
			death_reason = death_battle
		}
	}
}

#dynasty=20015
42075={
	name=Lor'themar
	dna=lorthemar_theron_dna
	dynasty=20015
	culture=high_elf religion=cult_of_sunwell
	martial=8 diplomacy=6 stewardship=8 intrigue=3 learning=5
	trait=education_martial_3 trait=honest trait=content trait=gregarious trait=patient
	trait=shrewd
	disallow_random_traits = yes
	40.10.9={ birth=yes trait=creature_high_elf effect = { make_important_lore_character_effect = yes } }
	98.10.9={
<<<<<<< HEAD
		effect={ set_variable = { name = wc_hunter_lifestyle_additional_perks_variable value = wc_perks_needed_for_level_4_magic_trait_value } }
=======
		effect={
			set_variable = { name = wc_endurance_physical_lifestyle_additional_perks_variable value = wc_perks_needed_for_level_4_physical_trait_value }
			set_variable = { name = wc_dexterity_physical_lifestyle_additional_perks_variable value = wc_perks_needed_for_level_4_physical_trait_value }
		}
		# trait=physical_lifestyle_endurance_4
		# trait=physical_lifestyle_dexterity_4
>>>>>>> 13bdda14
	}
	603.10.1={
		culture=blood_elf
	}
	#He loses his eye
	603.10.1={
		trait=one_eyed
		trait=scarred
	}
	604.1.1={
		effect = {
			#spawn_colonial_troops_effect = yes
			#set_special_character_title = "REGENT_LORD_TITLE"
		}
	}
	620.6.16={ death=yes }
}

#dynasty=20016
42076={
	name=Sylvanas
	female=yes
	dynasty=20016
	dna=sylvanas_windrunner_dna
	culture=high_elf religion=cult_of_sunwell
	martial=6 diplomacy=4 stewardship=6 intrigue=5 learning=5
	trait=education_martial_4
	trait=unyielding_defender
	trait=beauty_good_lore trait=magic_good_2
	trait=stubborn #Arthas called her so
	trait=brave trait=ambitious
	#She gave gold coin to Stephon Marris, cousin of Nathanos
	#Sacrificed herself
	disallow_random_traits = yes
	father=42085	#Caemis
	mother=42303	#Lireesa
	211.10.26={ birth=yes trait=creature_high_elf effect = { make_important_lore_character_effect = yes } }
	227.10.26={
<<<<<<< HEAD
		effect={ set_variable = { name = wc_hunter_lifestyle_additional_perks_variable value = wc_perks_needed_for_level_4_magic_trait_value } }
=======
		effect={
			set_variable = { name = wc_endurance_physical_lifestyle_additional_perks_variable value = wc_perks_needed_for_level_4_physical_trait_value }
			set_variable = { name = wc_dexterity_physical_lifestyle_additional_perks_variable value = wc_perks_needed_for_level_4_physical_trait_value }
		}
		# trait=physical_lifestyle_endurance_4
		# trait=physical_lifestyle_dexterity_4
>>>>>>> 13bdda14
		trait=shrewd
	}
	550.1.1={
		employer=42002 #Anasterian
	}
	603.1.1 = {
		give_council_position = councillor_marshal
	}
	603.7.11={
		trait=being_undead
		effect={ set_variable = { name = wc_death_magic_lifestyle_additional_perks_variable value = wc_perks_needed_for_level_1_magic_trait_value } }
		religion=death_god
		trait=callous #The Scourge corrupted her
		give_nickname=nick_the_banshee
	}
	605.5.5={
		culture=forsaken
		religion=forsaken_cult
		add_gold = 300 #Military budget

		# Claims Balnazzar's lands in Lordaeron
		add_pressed_claim=k_lordaeron
		add_pressed_claim=c_lordaeron
		add_pressed_claim=c_balnir
		add_pressed_claim=c_bastion
		# Claims Windrunner estate
		add_pressed_claim=d_shalandis
		add_pressed_claim=c_windrunner
		add_pressed_claim=c_silverfury
		add_pressed_claim=c_ghost_forest
		add_pressed_claim=c_rest_hollow
		add_pressed_claim=c_underlight
		effect = {
			set_relation_rival = character:60003 #Arthas
			#spawn_colonial_troops_effect = yes
			#spawn_small_colonial_troops_effect = yes
		}
	}
	620.4.5={ death=yes }
}

#dynasty=20017
42077={
	name=Halduron
	dynasty=20017
	culture=high_elf religion=cult_of_sunwell
	martial=7 diplomacy=7 stewardship=4 intrigue=5 learning=5
	trait=education_martial_4 trait=humble trait=patient trait=honest trait=brave
	171.5.22={ birth=yes trait=creature_high_elf effect = { make_important_lore_character_effect = yes } }
<<<<<<< HEAD
	187.5.22={ effect={ set_variable = { name = wc_hunter_lifestyle_additional_perks_variable value = wc_perks_needed_for_level_3_magic_trait_value } } }
=======
	187.5.22={
		effect={
			set_variable = { name = wc_endurance_physical_lifestyle_additional_perks_variable value = wc_perks_needed_for_level_3_physical_trait_value }
			set_variable = { name = wc_dexterity_physical_lifestyle_additional_perks_variable value = wc_perks_needed_for_level_3_physical_trait_value }
		}
		# trait=physical_lifestyle_endurance_3
		# trait=physical_lifestyle_dexterity_3
	}
>>>>>>> 13bdda14
	603.10.1={
		culture=blood_elf
	}
	605.1.1 = {
		effect = {
			# give_council_position doesn't work
			liege = {
				fire_councillor = cp:councillor_marshal
				assign_councillor_type = {
					type = councillor_marshal
					target = root
				}
			}
		}
	}
	620.2.9={ death=yes }
}	

#dynasty=20018
42078={
	name=Dar'Khan
	dna = darkhan_drathir_dna
	dynasty=20018
	culture=high_elf religion=cult_of_sunwell
	martial=5 diplomacy=5 stewardship=8 intrigue=8 learning=5
	trait=education_learning_3 trait=greedy trait=arrogant trait=deceitful
	trait=ambitious
	157.7.19={ birth=yes trait=creature_high_elf effect = { make_important_lore_character_effect = yes } }
	173.7.19={
		effect={
			set_variable = { name = wc_order_magic_lifestyle_additional_perks_variable value = wc_perks_needed_for_level_3_magic_trait_value }
		}
	}
	603.7.1={
		religion=death_god
		effect={
			set_variable = { name = wc_shadow_magic_lifestyle_additional_perks_variable value = wc_perks_needed_for_level_2_magic_trait_value }
			give_nickname=nick_the_betrayer
		}
	}
	603.8.3={
		trait=being_undead
	}
	609.6.17={ death=yes }
}

#dynasty=none
42079={
	name=Melnaeith
	culture=high_elf religion=cult_of_sunwell
	martial=4 diplomacy=8 stewardship=4 intrigue=7 learning=6
	trait=education_learning_1 trait=compassionate trait=arrogant
	208.2.10={ birth=yes trait=creature_high_elf }
	604.8.2={
		death = {
			death_reason = death_battle
		}
	}
}

#dynasty=none
42080={
	name=Tanten
	culture=high_elf religion=cult_of_sunwell
	martial=8 diplomacy=6 stewardship=4 intrigue=5 learning=8
	trait=education_learning_2 trait=craven trait=diligent trait=compassionate trait=paranoid
	99.2.15={ birth=yes trait=creature_high_elf }
	603.8.3={
		trait=being_undead
		religion=death_god
	}
	609.6.4={ death=yes }
}

#dynasty=none
42081={
	name=Meraearrin
	culture=high_elf religion=cult_of_sunwell
	martial=6 diplomacy=8 stewardship=8 intrigue=4 learning=7
	trait=education_learning_1 trait=sadistic trait=zealous trait=shy trait=chaste
	171.11.16={ birth=yes trait=creature_high_elf }
	608.9.29={ death=yes }
}

#dynasty=Brightsun
42082={
	name=Vandellor
	dynasty=20263
	culture=high_elf religion=cult_of_sunwell
	martial=6 diplomacy=5 stewardship=5 intrigue=7 learning=8
	trait=education_learning_4 trait=shrewd trait=trusting trait=zealous trait=diligent trait=content
	200.5.26={ birth=yes trait=creature_high_elf }
	603.10.1={
		culture=blood_elf
	}
	604.1.6={ death=yes }
}

#dynasty=none
42083={
	name=Her'theas
	culture=high_elf religion=cult_of_sunwell
	martial=6 diplomacy=4 stewardship=8 intrigue=6 learning=4
	trait=education_stewardship_2 trait=ambitious trait=sadistic trait=just
	255.10.7={ birth=yes trait=creature_high_elf }
	603.10.1={
		culture=blood_elf
	}
	604.8.3={
		death = {
			death_reason = death_battle
		}
	}
}

#dynasty=none
42084={
	name=Inetberon
	culture=high_elf religion=cult_of_sunwell
	martial=5 diplomacy=7 stewardship=4 intrigue=5 learning=5
	trait=education_learning_1 trait=generous trait=diligent trait=sadistic trait=craven
	255.6.11={ birth=yes trait=creature_high_elf }
	603.10.1={
		culture=blood_elf
	}
	608.1.3={ death=yes }
}

#dynasty=20016	MORE WINDRUNNERS
# Fathers of the sisters
42085={
	name=Caemis
	culture=high_elf religion=cult_of_sunwell
	martial=5 diplomacy=5 stewardship=6 intrigue=7 learning=7
	trait=education_martial_4 trait=beauty_good_3
	50.1.1={ birth=yes trait=creature_high_elf }
	565.1.1={
		add_matrilineal_spouse = 42303
	}
	539.7.29={ death=yes }
}
42086={
	name=Alleria
	female=yes
	dynasty=20016
	dna=alleria_windrunner_dna
	culture=high_elf religion=cult_of_sunwell
	martial=5 diplomacy=5 stewardship=5 intrigue=6 learning=5
	trait=education_martial_4 trait=beauty_good_lore trait=brave trait=diligent trait=stubborn trait=patient trait=rough_terrain_expert
	disallow_random_traits = yes
	father=42085	#Caemis
	mother=42303
	150.3.22={ birth=yes trait=creature_high_elf }
	196.3.22={
		employer=42002 #Anasterian
<<<<<<< HEAD
		effect={ set_variable = { name = wc_hunter_lifestyle_additional_perks_variable value = wc_perks_needed_for_level_3_magic_trait_value } }
=======
		effect={
			set_variable = { name = wc_endurance_physical_lifestyle_additional_perks_variable value = wc_perks_needed_for_level_3_physical_trait_value }
			set_variable = { name = wc_dexterity_physical_lifestyle_additional_perks_variable value = wc_perks_needed_for_level_3_physical_trait_value }
		}
		# trait=physical_lifestyle_endurance_3
		# trait=physical_lifestyle_dexterity_3
>>>>>>> 13bdda14
	}
	588.8.10={
		add_matrilineal_spouse=60247	#Turalyon
		effect={
			set_relation_lover=character:60247			#Turalyon
		}
	}
	591.11.1={ death = { death_reason = death_vanished } }
}
42087={
	name=Vereesa
	female=yes
	dynasty=20016
	dna=vereesa_windrunner_dna
	culture=high_elf religion=cult_of_sunwell
	martial=5 diplomacy=7 stewardship=4 intrigue=5 learning=5
	trait=education_martial_4 trait=beauty_good_lore trait=brave trait=compassionate trait=trusting
	disallow_random_traits = yes
	father=42085	#Caemis
	mother=42303
	333.10.22={ birth=yes trait=creature_high_elf }
	349.10.26={
		employer=42002 #Anasterian
<<<<<<< HEAD
		effect={ set_variable = { name = wc_hunter_lifestyle_additional_perks_variable value = wc_perks_needed_for_level_3_magic_trait_value } }
=======
		effect={
			set_variable = { name = wc_endurance_physical_lifestyle_additional_perks_variable value = wc_perks_needed_for_level_3_physical_trait_value }
			set_variable = { name = wc_dexterity_physical_lifestyle_additional_perks_variable value = wc_perks_needed_for_level_3_physical_trait_value }
		}
		# trait=physical_lifestyle_endurance_3
		# trait=physical_lifestyle_dexterity_3
>>>>>>> 13bdda14
	}
	593.1.1={
		employer=59000 #Antonidas #Moved to Dalaran
	}
	594.1.1={
		add_matrilineal_spouse=59130	#Rhonin
		effect={
			set_relation_lover=character:59130			#Rhonin
		}
	}
	604.1.1={
		employer = 59120 # Ansirem Runeweaver
	}
	934.9.25={ death=yes }
}
# Their brother that died during the Second War
42088={
	name=Lirath
	dynasty=20016
	culture=high_elf religion=cult_of_sunwell
	disallow_random_traits = yes
	father=42085	#Caemis
	mother=42303
	575.7.26={ birth=yes trait=creature_high_elf }
	589.6.26={
		death = { death_reason = death_battle }
	}
}
# The grandpa and head of the family
42089={
	name=Idoriel
	dynasty=20016
	culture=high_elf religion=cult_of_sunwell
	martial=6 diplomacy=7 stewardship=6 intrigue=6 learning=6
	trait=education_martial_3
	2.1.1={ birth=yes trait=creature_high_elf }
	18.1.1={
		set_relation_friend = character:42002
<<<<<<< HEAD
		effect={ set_variable = { name = wc_hunter_lifestyle_additional_perks_variable value = wc_perks_needed_for_level_3_magic_trait_value } }
=======
		effect={
			set_variable = { name = wc_endurance_physical_lifestyle_additional_perks_variable value = wc_perks_needed_for_level_3_physical_trait_value }
			set_variable = { name = wc_dexterity_physical_lifestyle_additional_perks_variable value = wc_perks_needed_for_level_3_physical_trait_value }
		}
		# trait=physical_lifestyle_endurance_3
		# trait=physical_lifestyle_dexterity_3
>>>>>>> 13bdda14
	}
	603.10.1={
		death = {
			death_reason = death_battle
		} 
	}
}
# Their uncle
42090={
	name=Sothis
	dynasty=20016
	culture=high_elf religion=cult_of_sunwell
	martial=5 diplomacy=7 stewardship=4 intrigue=6 learning=4
	trait=education_martial_3
	father=42089	#Idoriel
	100.4.14={ birth=yes trait=creature_high_elf }
	603.10.1={
		death = {
			death_reason = death_battle
			killer = 42089
		}
	}
}
# The eldest son who killed the younger brother
42091={
	name=Halaeten
	dynasty=20016
	culture=high_elf religion=cult_of_sunwell
	martial=6 diplomacy=5 stewardship=6 intrigue=7 learning=6
	trait=education_martial_3 trait=compassionate trait=just trait=zealous trait=deceitful
	father=42090	#Sothis
	149.12.7={ birth=yes trait=creature_high_elf }
<<<<<<< HEAD
	165.12.7={ effect={ set_variable = { name = wc_hunter_lifestyle_additional_perks_variable value = wc_perks_needed_for_level_3_magic_trait_value } } }
=======
	165.12.7={
		effect={
			set_variable = { name = wc_endurance_physical_lifestyle_additional_perks_variable value = wc_perks_needed_for_level_3_physical_trait_value }
			set_variable = { name = wc_dexterity_physical_lifestyle_additional_perks_variable value = wc_perks_needed_for_level_3_physical_trait_value }
		}
		# trait=physical_lifestyle_endurance_3
		# trait=physical_lifestyle_dexterity_3
	}
>>>>>>> 13bdda14
	603.10.1={
		culture=blood_elf
	}
	603.10.5={
		death = {
			death_reason = death_battle
		}
	}
}
# Still living, the cousin of the sisters
42092={
	name=Zendarin
	dynasty=20016
	culture=high_elf religion=cult_of_sunwell
	martial=6 diplomacy=6 stewardship=8 intrigue=5 learning=6
	trait=education_learning_3 trait=ambitious trait=greedy trait=zealous trait=arrogant
	disallow_random_traits = yes
	father=42090	#Sothis
	200.3.6={ birth=yes trait=creature_high_elf }
	216.3.6={
		effect={
			set_variable = { name = wc_order_magic_lifestyle_additional_perks_variable value = wc_perks_needed_for_level_2_magic_trait_value }
		}
	}
	603.10.1={
		culture=blood_elf
	}
	604.1.1={
		religion = nzoth_worship # Deferred to void magic?
	}
	605.4.12={
		employer = 62201 # Sintharia
	}
	609.3.6={
		death = {
			death_reason = death_battle
		}
	}
}
# The younger son who was killed by the eldest son
42093={
	name=Perthan
	dynasty=20016
	culture=high_elf religion=cult_of_sunwell
	martial=5 diplomacy=4 stewardship=7 intrigue=5 learning=8
	trait=education_martial_2 trait=cynical trait=just
	trait=gregarious
	father=42090	#Sothis
	294.5.6={ birth=yes trait=creature_high_elf }
<<<<<<< HEAD
	466.2.19={ effect={ set_variable = { name = wc_hunter_lifestyle_additional_perks_variable value = wc_perks_needed_for_level_2_magic_trait_value } } }
=======
	466.2.19={
		effect={
			set_variable = { name = wc_endurance_physical_lifestyle_additional_perks_variable value = wc_perks_needed_for_level_2_physical_trait_value }
			set_variable = { name = wc_dexterity_physical_lifestyle_additional_perks_variable value = wc_perks_needed_for_level_2_physical_trait_value }
		}
		# trait=physical_lifestyle_endurance_2
		# trait=physical_lifestyle_dexterity_2
	}
>>>>>>> 13bdda14
	603.10.1={
		culture=blood_elf
	}
	603.10.25={
		death = {
			death_reason = death_battle
			killer = 42091
		}
	}
}

# A few cousins of the sisters that was killed together with sisters' brother
42094={
	name=Sylvos
	dynasty=20016
	culture=high_elf religion=cult_of_sunwell
	trait=education_learning_2 trait=cynical trait=just
	trait=gregarious
	father=42097	#Paus
	450.2.19={ birth=yes trait=creature_high_elf }
	466.2.19={
		effect={
			set_variable = { name = wc_order_magic_lifestyle_additional_perks_variable value = wc_perks_needed_for_level_3_magic_trait_value }
			set_variable = { name = wc_elemental_fire_magic_lifestyle_additional_perks_variable value = wc_perks_needed_for_level_3_magic_trait_value }
		}
	}
	589.10.26={
		death = {
			death_reason = death_battle
		}
	}
}
42095={
	name=Syedra
	dynasty=20016
	culture=high_elf religion=cult_of_sunwell
	father=42097	#Paus
	574.8.12={ birth=yes trait=creature_high_elf }
	589.10.26={
		death = {
			death_reason = death_battle
		}
	}
}
42096={
	name=Velraeeda
	dynasty=20016
	culture=high_elf religion=cult_of_sunwell
	father=42097	#Paus
	580.5.18={ birth=yes trait=creature_high_elf }
	589.10.26={
		death = {
			death_reason = death_battle
		}
	}
}
# Their father
42097={
	name=Paus
	dynasty=20016
	culture=high_elf religion=cult_of_sunwell
	martial=6 diplomacy=5 stewardship=6 intrigue=6 learning=7
	trait=education_learning_2 trait=humble trait=just
	trait=zealous
	father=42089	#Idoriel
	210.3.6={ birth=yes trait=creature_high_elf }
	589.10.26={
		death = {
			death_reason = death_battle
		}
	}
}
# Arator, son of Alleria
42100={
	name=Arator
	dynasty=20016
	culture=high_elf religion=holy_light
	martial=6 diplomacy=7 stewardship=7 intrigue=5 learning=8
	trait=education_martial_3
	trait=diligent trait=just trait=generous trait=brave
	disallow_random_traits=yes
	father=60247	#Turalyon
	mother=42086	#Alleria
	589.8.10={ birth=yes trait=creature_high_elf }		# About the end of the Second War
	589.8.10={
		#trait = blood_human
	}
	591.4.6={
		employer=42002 #Anasterian Together with his aunt, Vereesa
	}
	594.1.1={
		employer=59000 #Antonidas Together with his aunt, Vereesa
	}
	604.1.1={
		employer=59120 #Ansirem Runeweaver Together with his aunt, Vereesa
	}
	607.1.1={
		effect={
			set_variable = { name = wc_endurance_physical_lifestyle_additional_perks_variable value = wc_perks_needed_for_level_2_physical_trait_value }
			set_variable = { name = wc_strength_physical_lifestyle_additional_perks_variable value = wc_perks_needed_for_level_2_physical_trait_value }
			set_variable = { name = wc_light_magic_lifestyle_additional_perks_variable value = wc_perks_needed_for_level_2_magic_trait_value }
			# set_light_gfx_effect=yes
		}
		# trait=physical_lifestyle_endurance_2
		# trait=physical_lifestyle_strength_2
		give_nickname = nick_the_redeemer
	}
	642.9.2={ death=yes }
}
# Sons of Vereesa
42110={
	name=Giramar
	dynasty=20016
	culture=high_elf religion=cult_of_sunwell
	martial=8 diplomacy=7 stewardship=5 intrigue=6 learning=6
	trait=twin
	father=59130	#Rhonin
	mother=42087	#Vereesa
	604.1.1={ birth=yes trait=creature_high_elf }
	604.1.1={
		employer = 59120 # Ansirem Runeweaver Together with mother
	}
	604.1.1={
		#trait = blood_human
	}
	637.12.31={ death=yes }
}
42111={
	name=Galadin
	dynasty=20016
	culture=high_elf religion=cult_of_sunwell
	martial=7 diplomacy=8 stewardship=7 intrigue=8 learning=4
	trait=twin
	father=59130	#Rhonin
	mother=42087	#Vereesa
	604.1.1={ birth=yes trait=creature_high_elf }
	604.1.1={
		employer = 59120 # Ansirem Runeweaver Together with mother
	}
	604.1.1={
		#trait = blood_human
	}
	653.2.1={ death=yes }
}

#dynasty=20026
#Dawnseeker, lore dynasty of Thalorien Dawnseeker
#Thalorien Dawnseeker
42120={
	name=Thalorien
	dynasty=20026
	culture=high_elf religion=cult_of_sunwell
	martial=4 diplomacy=8 stewardship=6 intrigue=7 learning=4
	trait=education_martial_3
	trait=diligent trait=content trait=brave
	1.2.12={ birth=yes trait=creature_high_elf }
	21.1.1={
		effect={
			set_variable = { name = wc_endurance_physical_lifestyle_additional_perks_variable value = wc_perks_needed_for_level_4_physical_trait_value }
			set_variable = { name = wc_strength_physical_lifestyle_additional_perks_variable value = wc_perks_needed_for_level_4_physical_trait_value }
		}
		# trait=physical_lifestyle_endurance_4
		# trait=physical_lifestyle_strength_4
	}
	# Killed by the Scourge
	603.10.1={
		death = {
			death_reason = death_battle
		}
	}
}
42121={
	name=Jele'thul
	dynasty=20026
	culture=high_elf religion=cult_of_sunwell
	martial=7 diplomacy=7 stewardship=7 intrigue=6 learning=4
	trait=education_intrigue_2 trait=wrathful trait=craven trait=content trait=gregarious 
	father=42120	#Thalorien
	67.4.1={ birth=yes trait=creature_high_elf }
	603.10.1={
		culture=blood_elf
	}
	963.10.5={ death=yes }
}
42122={
	name=Lyhaelda
	female=yes
	dynasty=20026
	culture=high_elf religion=cult_of_sunwell
	father=42120	#Thalorien
	219.6.2={ birth=yes trait=creature_high_elf }
	603.10.1={
		culture=blood_elf
	}
	1460.10.21={ death=yes }
}
42123={
	name=Winnaelath
	dynasty=20026
	culture=high_elf religion=cult_of_sunwell
	martial=8 diplomacy=8 stewardship=6 intrigue=6 learning=8
	trait=education_diplomacy_3 trait=cynical trait=arrogant 
	father=42120	#Thalorien
	368.10.27={ birth=yes trait=creature_high_elf }
	603.10.1={
		culture=blood_elf
	}
	1294.8.7={ death=yes }
}
42124={
	name=Lilenn
	female=yes
	dynasty=20026
	culture=high_elf religion=cult_of_sunwell
	father=42120	#Thalorien
	502.9.12={ birth=yes trait=creature_high_elf }
	603.10.1={
		culture=blood_elf
	}
	1492.6.13={ death=yes }
}
42125={
	name=Kalaealda
	female=yes
	dynasty=20026
	culture=high_elf religion=cult_of_sunwell
	father=42121	#Jele'thul
	174.9.11={ birth=yes trait=creature_high_elf }
	603.10.1={
		culture=blood_elf
	}
	1371.11.22={ death=yes }
}
42126={
	name=Zelath
	dynasty=20026
	culture=high_elf religion=cult_of_sunwell
	martial=7 diplomacy=7 stewardship=8 intrigue=4 learning=7
	trait=education_learning_3 trait=diligent trait=just trait=brave trait=cynical 
	father=42121	#Jele'thul
	359.11.17={ birth=yes trait=creature_high_elf }
	603.10.1={
		culture=blood_elf
	}
	1409.2.16={ death=yes }
}
42127={
	name=Quiraenae
	dynasty=20026
	culture=high_elf religion=cult_of_sunwell
	martial=6 diplomacy=7 stewardship=4 intrigue=7 learning=8
	trait=education_learning_2 trait=content trait=trusting trait=sadistic trait=lazy 
	father=42121	#Jele'thul
	511.2.6={ birth=yes trait=creature_high_elf }
	603.10.1={
		culture=blood_elf
	}
	1329.2.5={ death=yes }
}
42128={
	name=Caemteron
	dynasty=20026
	culture=blood_elf religion=cult_of_sunwell
	martial=6 diplomacy=8 stewardship=6 intrigue=4 learning=4
	trait=education_learning_2 trait=patient trait=honest trait=shy trait=greedy 
	trait=ill 
	father=42121	#Jele'thul
	697.3.20={ birth=yes trait=creature_high_elf }
	1661.8.31={ death=yes }
}

# Thanks to our patron, Rei
# dynasty=20020
42200={
	name=Qaeyas
	dynasty=20020
	culture=high_elf religion=cult_of_sunwell
	martial=6 diplomacy=6 stewardship=6 intrigue=6 learning=6
	trait=education_martial_2
	trait=intellect_good_2 trait=lustful trait=ambitious trait=lazy trait=deceitful
	disallow_random_traits = yes
	46.1.19={ birth=yes trait=creature_high_elf }
	46.1.19={
		effect={add_patron_trait_character_effect=yes}
	}
	66.1.19={
		effect={
			set_variable = { name = wc_endurance_physical_lifestyle_additional_perks_variable value = wc_perks_needed_for_level_4_physical_trait_value }
			set_variable = { name = wc_strength_physical_lifestyle_additional_perks_variable value = wc_perks_needed_for_level_4_physical_trait_value }
		}
		# trait=physical_lifestyle_endurance_4
		# trait=physical_lifestyle_strength_4
	}
	100.1.1={
		add_spouse=42201
		effect={
			set_relation_lover=character:42201
		}
	}
	603.10.1={
		culture=blood_elf
	}
	700.4.1={ death=yes }
}
42201={
	name=Nelea
	female=yes
	culture=high_elf religion=cult_of_sunwell
	martial=6 diplomacy=6 stewardship=6 intrigue=6 learning=6
	trait=education_intrigue_3
	trait=intellect_good_2 trait=humble trait=chaste trait=strategist
	disallow_random_traits = yes
	1.1.1={ birth=yes trait=creature_high_elf }
	1.1.1={
		effect={add_patron_trait_character_effect=yes}
	}
<<<<<<< HEAD
	20.1.1={ effect={ set_variable = { name = wc_hunter_lifestyle_additional_perks_variable value = wc_perks_needed_for_level_3_magic_trait_value } } }
=======
	20.1.1={
		effect={
			set_variable = { name = wc_endurance_physical_lifestyle_additional_perks_variable value = wc_perks_needed_for_level_3_physical_trait_value }
			set_variable = { name = wc_dexterity_physical_lifestyle_additional_perks_variable value = wc_perks_needed_for_level_3_physical_trait_value }
		}
		# trait=physical_lifestyle_endurance_3
		# trait=physical_lifestyle_dexterity_3
	}
>>>>>>> 13bdda14
	603.10.1={
		culture=blood_elf
	}
	700.9.12={ death=yes }
}
42202={
	name=Mellaen
	dynasty=20020
	culture=high_elf religion=cult_of_sunwell
	#secret_religion=nzoth_worship
	martial=6 diplomacy=6 stewardship=6 intrigue=6 learning=6
	trait=education_learning_2
	trait=intellect_good_2 trait=paranoid trait=patient trait=humble trait=zealous
	disallow_random_traits = yes
	father=42200			# Qaeyas
	mother=42201			# Nelea
	563.6.23={ birth=yes trait=creature_high_elf }
	563.6.23={
		effect={add_patron_trait_character_effect=yes}
	}
	579.6.23={
		effect={
			set_variable = { name = wc_order_magic_lifestyle_additional_perks_variable value = wc_perks_needed_for_level_1_magic_trait_value }
		}
	}
	603.10.1={
		culture=blood_elf
	}
	700.3.24={ death=yes }
}

#dynasty=20022
#Lore dynasty of Valeera Sanguinar
#Father of Valeera Sanguinar
42210={
	name=Vynaen
	dynasty=20022
	culture=high_elf religion=cult_of_sunwell
	martial=7 diplomacy=6 stewardship=5 intrigue=8 learning=8
	trait=education_diplomacy_3 trait=wrathful trait=generous trait=compassionate trait=lustful 
	500.10.7={ birth=yes trait=creature_high_elf }
	550.1.1={
		add_spouse=42215 #Beledine
		effect={
			set_relation_lover=character:42215 #Beledine
		}
	}
	# Killed by bandits before the Scourge
	603.1.1={
		death={ death_reason=death_battle }
	}
}
#Valeera Sanguinar
42211={
	name=Valeera
	female=yes
	dynasty=20022
	culture=high_elf religion=cult_of_sunwell
	martial=7 diplomacy=8 stewardship=7 intrigue=8 learning=6
	trait=education_intrigue_4
	trait=honest trait=humble trait=diligent trait=beauty_good_3 trait=brave
	father=42210	#Vynaen
	mother=42215 #Beledine
	588.2.9={ birth=yes trait=creature_high_elf }
	603.10.1={
		culture=blood_elf
	}
	605.1.1={
		effect={
			set_variable = { name = wc_dexterity_physical_lifestyle_additional_perks_variable value = wc_perks_needed_for_level_4_physical_trait_value }
			set_variable = { name = wc_strength_physical_lifestyle_additional_perks_variable value = wc_perks_needed_for_level_4_physical_trait_value }
		}
		# trait=physical_lifestyle_dexterity_4
		# trait=physical_lifestyle_strength_4
	}
	#Enslaved by Rehgar
	725.11.3={ death=yes }
}

#Mother of Valeera Sanguinar
42215={
	name=Beledine
	female=yes
	culture=high_elf religion=cult_of_sunwell
	549.7.18={ birth=yes trait=creature_high_elf }
	# Killed by bandits before the Scourge
	603.1.1={
		death={ death_reason=death_battle }
	}
}

#dynasty=20023
#Kinda lore dynasty of Blood-Queen Lana'thel
#Blood-Queen Lana'thel
42220={
	name=Lana'thel
	female=yes
	dynasty=20023
	culture=high_elf religion=cult_of_sunwell
	martial=7 diplomacy=6 stewardship=6 intrigue=5 learning=8
	trait=education_martial_3
	trait=brave trait=wrathful 
	1.4.1={ birth=yes trait=creature_high_elf }
	20.1.1={
		effect={
			set_variable = { name = wc_order_magic_lifestyle_additional_perks_variable value = wc_perks_needed_for_level_2_magic_trait_value }
		}
	}
	603.10.1={
		culture=blood_elf
	}
	605.4.29={
		employer=42003 # Kael'thas Sunstrider
	}
	620.10.24={ death=yes }
}
42221={
	name=Thal'ena
	female=yes
	dynasty=20023
	culture=high_elf religion=cult_of_sunwell
	martial=7 diplomacy=5 stewardship=6 intrigue=7 learning=5
	trait=education_diplomacy_3
	mother=42220	#Lana'thel
	300.1.23={ birth=yes trait=creature_high_elf }
	320.1.1={
		effect={
			set_variable = { name = wc_order_magic_lifestyle_additional_perks_variable value = wc_perks_needed_for_level_2_magic_trait_value }
		}
	}
	603.10.1={
		culture=blood_elf
	}
	605.4.29={
		employer=42003 # Kael'thas Sunstrider
	}
	620.7.11={ death=yes }
}

#Prince Taldaram
42230={
	name=Taldaram
	culture=high_elf religion=cult_of_sunwell
	martial=6 diplomacy=5 stewardship=8 intrigue=7 learning=7
	trait=education_learning_3
	400.6.14={ birth=yes trait=creature_high_elf }
	420.1.1={
		effect={
			set_variable = { name = wc_order_magic_lifestyle_additional_perks_variable value = wc_perks_needed_for_level_2_magic_trait_value }
			set_variable = { name = wc_elemental_fire_magic_lifestyle_additional_perks_variable value = wc_perks_needed_for_level_4_magic_trait_value }
		}
	}
	603.10.1={
		culture=blood_elf
	}
	605.4.29={
		employer=42003 # Kael'thas Sunstrider
	}
	620.12.20={ death=yes }
}

#Pathaleon the Calculator
42240={
	name=Pathaleon
	culture=high_elf religion=cult_of_sunwell
	martial=5 diplomacy=5 stewardship=5 intrigue=7 learning=6
	trait=education_learning_4
	trait=intellect_good_2
	trait=diligent trait=shrewd trait=content
	100.6.2={ birth=yes trait=creature_high_elf }
	120.1.1={
		effect={
			set_variable = { name = wc_order_magic_lifestyle_additional_perks_variable value = wc_perks_needed_for_level_4_magic_trait_value }
		}
		trait=scholar
		give_nickname=nick_the_calculator
	}
	603.10.1={
		culture=blood_elf
	}
	605.4.29={
		employer=42003 # Kael'thas Sunstrider
	}
	620.6.6={ death=yes }
}

#Gathios the Shatterer
42250={
	name=Gathios
	culture=high_elf religion=cult_of_sunwell
	martial=7 diplomacy=5 stewardship=4 intrigue=6 learning=4
	trait=education_martial_4
	trait=brave trait=content
	100.8.21={ birth=yes trait=creature_high_elf }
	120.1.1={
		effect={
			set_variable = { name = wc_endurance_physical_lifestyle_additional_perks_variable value = wc_perks_needed_for_level_2_physical_trait_value }
			set_variable = { name = wc_strength_physical_lifestyle_additional_perks_variable value = wc_perks_needed_for_level_2_physical_trait_value }
			set_variable = { name = wc_light_magic_lifestyle_additional_perks_variable value = wc_perks_needed_for_level_2_magic_trait_value }
			# set_light_gfx_effect=yes
		}
		# trait=physical_lifestyle_endurance_2
		# trait=physical_lifestyle_strength_2
		trait=strategist
		give_nickname=nick_the_shatterer
	}
	603.10.1={
		culture=blood_elf
	}
	605.4.29={
		employer=42003 # Kael'thas Sunstrider
	}
	620.2.9={ death=yes }
}

#dynasty=20024
#Lore dynasty of Veras Darkshadow
#Veras Darkshadow
42260={
	name=Veras
	dynasty=20024
	culture=high_elf religion=cult_of_sunwell
	martial=4 diplomacy=4 stewardship=7 intrigue=7 learning=5
	trait=education_intrigue_4
	trait=content
	99.1.22={ birth=yes trait=creature_high_elf }
	120.1.1={
		effect={
			set_variable = { name = wc_dexterity_physical_lifestyle_additional_perks_variable value = wc_perks_needed_for_level_4_physical_trait_value }
			set_variable = { name = wc_strength_physical_lifestyle_additional_perks_variable value = wc_perks_needed_for_level_4_physical_trait_value }
		}
		# trait=physical_lifestyle_dexterity_4
		# trait=physical_lifestyle_strength_4
		trait=schemer
	}
	603.10.1={
		culture=blood_elf
	}
	605.4.29={
		employer=42003 # Kael'thas Sunstrider
	}
	620.12.22={ death=yes }
}

#Lady Malande
42270={
	name=Malande
	female=yes
	culture=high_elf religion=cult_of_sunwell
	martial=4 diplomacy=5 stewardship=5 intrigue=8 learning=7
	trait=education_diplomacy_4
	trait=content
	99.3.3={ birth=yes trait=creature_high_elf }
	120.1.1={
		effect={
			set_variable = { name = wc_light_magic_lifestyle_additional_perks_variable value = wc_perks_needed_for_level_4_magic_trait_value }
			# set_light_gfx_effect=yes
		}
		trait=diplomat
	}
	603.10.1={
		culture=blood_elf
	}
	605.4.29={
		employer=42003 # Kael'thas Sunstrider
	}
	740.9.20={ death=yes }
}

#High Nethermancer Zerevor
42280={
	name=Zerevor
	culture=high_elf religion=cult_of_sunwell
	martial=4 diplomacy=8 stewardship=7 intrigue=7 learning=6
	trait=education_learning_4
	trait=content
	100.4.26={ birth=yes trait=creature_high_elf }
	120.1.1={
		effect={
			set_variable = { name = wc_order_magic_lifestyle_additional_perks_variable value = wc_perks_needed_for_level_3_magic_trait_value }
			set_variable = { name = wc_elemental_fire_magic_lifestyle_additional_perks_variable value = wc_perks_needed_for_level_3_magic_trait_value }
			set_variable = { name = wc_elemental_water_magic_lifestyle_additional_perks_variable value = wc_perks_needed_for_level_3_magic_trait_value }
		}
		trait=scholar
	}
	603.10.1={
		culture=blood_elf
	}
	605.4.29={
		employer=42003 # Kael'thas Sunstrider
	}
	733.12.21={ death=yes }
}

#Other characters >42900
42900={
	name=Cainmaz
	culture=high_elf religion=cult_of_sunwell
	disallow_random_traits = yes
	martial=7 diplomacy=4 stewardship=5 intrigue=7 learning=7
	trait=education_intrigue_3 trait=arrogant trait=craven
	413.5.4={ birth=yes trait=creature_high_elf }
	429.5.4={
		effect={
			set_variable = { name = wc_order_magic_lifestyle_additional_perks_variable value = wc_perks_needed_for_level_2_magic_trait_value }
		}
	}
	589.10.26={ death=yes }
}

# Thanks to our patron, TheRowerxJagged
# dynasty=20021
42300={
	name=Erhean
	dynasty=20021
	culture=high_elf religion=cult_of_sunwell
	martial=5 diplomacy=6 stewardship=4 intrigue=6 learning=5
	trait=education_stewardship_4
	trait=humble trait=zealous trait=lazy
	530.2.2={ birth=yes trait=creature_high_elf }
	530.2.2={
		effect={add_patron_trait_character_effect=yes}
	}
	589.1.1={ employer=60200 }
	603.10.1={
		culture=blood_elf
	}
	610.5.8={ death=yes }
}
42301={
	name=Davide
	dynasty=20021
	culture=high_elf religion=cult_of_sunwell
	martial=5 diplomacy=3 stewardship=7 intrigue=6 learning=6
	trait=education_intrigue_4
	disallow_random_traits = yes
	father=42300	#Erhean
	581.5.24={ birth=yes trait=creature_high_elf }
	581.5.24={
		effect={add_patron_trait_character_effect=yes}
	}
	589.1.1={ employer=60200 }
	590.1.1 = {
		effect = {
			# set_relation_friend = character:42301
			set_relation_friend = character:42302
			set_relation_friend = character:60500
		}
	}
	595.3.21={
		employer=60203
	}
	597.5.24={
		effect={
			set_variable = { name = wc_dexterity_physical_lifestyle_additional_perks_variable value = wc_perks_needed_for_level_4_physical_trait_value }
			set_variable = { name = wc_strength_physical_lifestyle_additional_perks_variable value = wc_perks_needed_for_level_4_physical_trait_value }
		}
		# trait=physical_lifestyle_dexterity_4
		# trait=physical_lifestyle_strength_4
		trait=diligent trait=shrewd trait=gregarious
		trait=lunatic_1
	}
	603.10.1={
		culture=blood_elf
	}
	666.6.6={ death=yes }
}
42302={
	name=Mikhail
	dynasty=20021
	culture=high_elf religion=cult_of_sunwell
	martial=5 diplomacy=7 stewardship=7 intrigue=7 learning=1
	trait=education_learning_4
	trait=diligent trait=patient trait=shrewd
	disallow_random_traits = yes
	father=42300	#Erhean
	585.2.26={ birth=yes trait=creature_high_elf }
	585.2.26={
		effect={add_patron_trait_character_effect=yes}
	}
	589.1.1={ employer=60200 }
	590.1.1 = {
		effect = {
			# set_relation_friend = character:42302
			set_relation_friend = character:60500
		}
	}
	595.3.21={
		employer=60203
	}
	601.2.26={
		effect={
			set_variable = { name = wc_light_magic_lifestyle_additional_perks_variable value = wc_perks_needed_for_level_4_magic_trait_value }
			# set_light_gfx_effect=yes
		}
	}
	603.10.1={
		culture=blood_elf
	}
	666.6.6={ death=yes }
}

#needs=Thasdorah
42303={
	name=Lireesa
	female=yes
	dynasty=20016
	culture=high_elf religion=cult_of_sunwell
	martial=5 diplomacy=7 stewardship=4 intrigue=7 learning=3
	trait=education_martial_3
	trait=diligent trait=patient trait=shrewd trait=intellect_good_2 trait=rough_terrain_expert
	disallow_random_traits = yes
	father=42089	#Idoriel
	125.2.26={ birth=yes trait=creature_high_elf }
	145.1.1={
		add_matrilineal_spouse = 42085
	}
	156.3.22={
		employer=42002 #Anasterian
<<<<<<< HEAD
		effect={ set_variable = { name = wc_hunter_lifestyle_additional_perks_variable value = wc_perks_needed_for_level_4_magic_trait_value } }
=======
		effect={
			set_variable = { name = wc_endurance_physical_lifestyle_additional_perks_variable value = wc_perks_needed_for_level_4_physical_trait_value }
			set_variable = { name = wc_dexterity_physical_lifestyle_additional_perks_variable value = wc_perks_needed_for_level_4_physical_trait_value }
		}
		# trait=physical_lifestyle_endurance_4
		# trait=physical_lifestyle_dexterity_4
>>>>>>> 13bdda14
		give_council_position = councillor_marshal
	}
	589.6.26={ 
		# create_bloodline = {
			# type = lireesa
		# }
		death = { death_reason = death_battle }
	} 
}
42304={
	name=Belo'vir
	dynasty=20262
	culture=high_elf religion=cult_of_sunwell
	martial=5 diplomacy=8 stewardship=4 intrigue=5 learning=7
	trait=education_learning_3
	trait=intellect_good_2 trait=compassionate trait=patient trait=shrewd
	1.7.4={ birth=yes trait=creature_high_elf effect = { make_important_lore_character_effect = yes } }
	20.1.1={
		effect={
			set_variable = { name = wc_order_magic_lifestyle_additional_perks_variable value = wc_perks_needed_for_level_4_magic_trait_value }
		}
	}
	603.10.1={
		culture=blood_elf
	}
	604.1.6={ death=yes }
}
42305={
	name=Liadrin
	female = yes
	dynasty=20263
	culture=high_elf religion=cult_of_sunwell
	martial=6 diplomacy=5 stewardship=5 intrigue=7 learning=6
	trait=education_learning_4 trait=shrewd trait=trusting trait=zealous trait=brave
	father=42082 #Vandellor
	496.5.26={ birth=yes trait=creature_high_elf }
	496.5.26={
		#trait = adopted
	}
	526.3.22={
		employer = 42082
		effect={
			set_variable = { name = wc_light_magic_lifestyle_additional_perks_variable value = wc_perks_needed_for_level_2_magic_trait_value }
			# set_light_gfx_effect=yes
		}
	}
	603.10.1={
		culture=blood_elf
	}
	704.1.6={ death=yes }
}
42306={
	name=Rommath
	dynasty=20173
	culture=high_elf religion=cult_of_sunwell
	martial=6 diplomacy=5 stewardship=4 intrigue=5 learning=7
	trait=education_learning_3 trait=wrathful trait=arrogant trait=scholar trait=brave
	267.7.4={ birth=yes trait=creature_high_elf effect = { make_important_lore_character_effect = yes } }
	326.3.22={
		employer = 42304
		effect={
			set_variable = { name = wc_order_magic_lifestyle_additional_perks_variable value = wc_perks_needed_for_level_4_magic_trait_value }
		}
	}
	603.10.1={
		culture=blood_elf
	}
	704.1.6={ death=yes }
}
42307={
	name=Gallel
	dynasty=20194
	culture=high_elf religion=cult_of_sunwell
	martial=5 diplomacy=3 stewardship=4 intrigue=5 learning=6
	trait=education_learning_3 trait=compassionate trait=arrogant
	517.7.4={ birth=yes trait=creature_high_elf }
	532.4.11={
		employer = 42082
		effect={
			set_variable = { name = wc_light_magic_lifestyle_additional_perks_variable value = wc_perks_needed_for_level_1_magic_trait_value }
			# set_light_gfx_effect=yes
		}
	}
	603.10.1={
		culture=blood_elf
	}
	606.2.11={ death=yes }
}

#dynasty=20025
#Asira Dawnslayer
42308={
	name=Asira
	female=yes
	dynasty=20025
	culture=high_elf religion=cult_of_sunwell
	martial=4 diplomacy=4 stewardship=5 intrigue=6 learning=5
	trait=education_intrigue_4 trait=greedy trait=lustful trait=reveler_2 trait=arrogant
	530.2.12={ birth=yes trait=creature_high_elf }
	545.9.11={
		effect={
			set_variable = { name = wc_dexterity_physical_lifestyle_additional_perks_variable value = wc_perks_needed_for_level_2_physical_trait_value }
			set_variable = { name = wc_strength_physical_lifestyle_additional_perks_variable value = wc_perks_needed_for_level_2_physical_trait_value }
		}
		# trait=physical_lifestyle_dexterity_2
		# trait=physical_lifestyle_strength_2
	}
	# Becomes an assassin in Ravenholdt
	580.1.1={
		employer = 58017
	}
	# Becomes employed by a Thalassian noble
	600.1.1={
		employer = 42015
	}
	# Becomes a blood elf
	603.10.1={
		culture=blood_elf
	}
	# Joins the service of the Twilight's Hammer
	605.1.1={
		employer = 52000
		religion = nzoth_worship
		effect={
<<<<<<< HEAD
			change_variable = { name = wc_rogue_lifestyle_additional_perks_variable add = wc_perks_given_for_physical_level_up_value }

=======
>>>>>>> 13bdda14
			#join_society_twilights_hammer_cult_effect = yes

			change_variable = { name = wc_dexterity_physical_lifestyle_additional_perks_variable add = wc_perks_given_for_physical_level_up_value }
			change_variable = { name = wc_strength_physical_lifestyle_additional_perks_variable add = wc_perks_given_for_physical_level_up_value }
		}
		# change_trait_rank = { trait = wc_lifestyle_physical_dexterity rank = 1 }
		# change_trait_rank = { trait = wc_lifestyle_physical_strength rank = 1 }
	}
	612.2.11={ death=yes }
}

#dynasty=20264
# Kinda lore character, father of Renthar and Cyndia
42309={
	name=Meath
	dynasty=20264
	culture=high_elf religion=cult_of_sunwell
	martial=6 diplomacy=8 stewardship=7 intrigue=4 learning=8
	trait=education_intrigue_3 trait=lustful trait=paranoid trait=gregarious 
	1.10.17={ birth=yes }
	584.1.28={ death=yes }
}
#Death-Hunter Hawkspear, a lore character
42310={
	name=Renthar
	dynasty=20264
	culture=high_elf religion=cult_of_sunwell
	martial=6 diplomacy=4 stewardship=5 intrigue=4 learning=5
	trait = education_martial_3
	father=42309 #Meath
	114.3.20={ birth=yes trait=creature_high_elf }
	532.4.11={
<<<<<<< HEAD
		effect={ set_variable = { name = wc_hunter_lifestyle_additional_perks_variable value = wc_perks_needed_for_level_3_magic_trait_value } }
=======
		effect={
			set_variable = { name = wc_endurance_physical_lifestyle_additional_perks_variable value = wc_perks_needed_for_level_3_physical_trait_value }
			set_variable = { name = wc_dexterity_physical_lifestyle_additional_perks_variable value = wc_perks_needed_for_level_3_physical_trait_value }
		}
		# trait=physical_lifestyle_endurance_3
		# trait=physical_lifestyle_dexterity_3
>>>>>>> 13bdda14
	}
	625.2.11={ death=yes }
}
#Dark Ranger Cyndia, a lore character
42311={
	name=Cyndia
	female=yes
	dynasty=20264
	culture=high_elf religion=cult_of_sunwell
	martial=6 diplomacy=3 stewardship=4 intrigue=6 learning=5
	trait = education_intrigue_3
	father=42309 #Meath
	241.2.24={ birth=yes trait=creature_high_elf }
	532.4.11={
<<<<<<< HEAD
		effect={ set_variable = { name = wc_hunter_lifestyle_additional_perks_variable value = wc_perks_needed_for_level_3_magic_trait_value } }
=======
		effect={
			set_variable = { name = wc_endurance_physical_lifestyle_additional_perks_variable value = wc_perks_needed_for_level_3_physical_trait_value }
			set_variable = { name = wc_dexterity_physical_lifestyle_additional_perks_variable value = wc_perks_needed_for_level_3_physical_trait_value }
		}
		# trait=physical_lifestyle_endurance_3
		# trait=physical_lifestyle_dexterity_3
>>>>>>> 13bdda14
	}
	603.5.24={
		trait=being_undead
		religion = death_god
	}
	605.5.5={
		religion = forsaken_cult
		employer = 42076 # Sylvanas
		culture = forsaken
	}
	616.2.11={ death=yes }
}

#dynasty=20027
#Seliph Dawnweaver
42312={
	name=Seliph
	dynasty=20027
	culture=high_elf religion=cult_of_sunwell
	martial=4 diplomacy=6 stewardship=5 intrigue=4 learning=6
	trait=education_stewardship_2
	124.3.23={ birth=yes trait=creature_high_elf }
	532.1.11={ death=yes }
}

#Koltira Dawnweaver AKA Deathweaver
42313={
	name=Koltira
	dynasty=20027
	father=42312
	culture=high_elf religion=cult_of_sunwell
	martial=6 diplomacy=4 stewardship=4 intrigue=5 learning=5
	trait=education_martial_4 trait=physique_good_1 trait=brave trait=arrogant
	421.1.24={ birth=yes trait=creature_high_elf }
	439.1.24={
		effect={
			set_variable = { name = wc_endurance_physical_lifestyle_additional_perks_variable value = wc_perks_needed_for_level_2_physical_trait_value }
			set_variable = { name = wc_strength_physical_lifestyle_additional_perks_variable value = wc_perks_needed_for_level_2_physical_trait_value }
		}
		# trait=physical_lifestyle_endurance_2
		# trait=physical_lifestyle_strength_2
	}
	# Becomes a death knight and a blood elf
	603.9.14={
		effect={ set_variable = { name = wc_death_magic_lifestyle_additional_perks_variable value = wc_perks_needed_for_level_1_magic_trait_value } }
		culture=blood_elf
		trait=being_undead
		religion=death_god
		employer = 60003 # Arthas
	}
	# Befriends Thassarian
	604.1.1={
		effect = {
			set_relation_friend = character:61197
		}
	}
	652.1.11={ death=yes }
}

#Faltora Dawnweaver
42314={
	name=Faltora
	dynasty=20027
	father=42312
	culture=high_elf religion=cult_of_sunwell
	martial=5 diplomacy=4 stewardship=4 intrigue=6 learning=5
	trait=education_stewardship_2 trait=shrewd trait=shy trait=compassionate
	447.5.15={ birth=yes trait=creature_high_elf }
	465.5.15={
		effect={
			set_variable = { name = wc_endurance_physical_lifestyle_additional_perks_variable value = wc_perks_needed_for_level_2_physical_trait_value }
			set_variable = { name = wc_strength_physical_lifestyle_additional_perks_variable value = wc_perks_needed_for_level_2_physical_trait_value }
		}
		# trait=physical_lifestyle_endurance_2
		# trait=physical_lifestyle_strength_2
	}
	603.10.1={
		death = {
			death_reason = death_battle
		}
	}
}

# dynasty = 20028
# Stratholme dignitaries
42315={
	name=Meleth
	dynasty=20028
	culture=high_elf religion=cult_of_sunwell
	martial=8 diplomacy=8 stewardship=8 intrigue=5 learning=8
	trait=education_intrigue_4 trait=deceitful trait=cynical trait=ambitious
	1.11.18={ birth=yes trait=creature_high_elf}
	421.7.21={ death=yes }
}
42316={
	name=Tel'alth
	dynasty=20028
	culture=high_elf religion=cult_of_sunwell
	martial=8 diplomacy=7 stewardship=5 intrigue=5 learning=7
	trait=education_stewardship_4 trait=lazy trait=wrathful trait=gluttonous
	father=42315	#Meleth
	203.7.25={ birth=yes trait=creature_high_elf}
	603.2.28={ death=yes }
}
42317={
	name=Cassia
	female=yes
	dynasty=20028
	culture=high_elf religion=cult_of_sunwell
	father=42315	#Meleth
	233.2.9={ birth=yes trait=creature_high_elf}
	603.2.28={ death=yes }
}
42318={
	name=Lorien
	female=yes
	dynasty=20028
	culture=high_elf religion=cult_of_sunwell
	father=42315	#Meleth
	278.2.9={ birth=yes trait=creature_high_elf}
	603.2.28={ death=yes }
}
42319={
	name=Auridus
	dynasty=20028
	culture=high_elf religion=cult_of_sunwell
	martial=6 diplomacy=6 stewardship=4 intrigue=7 learning=5
	trait=education_martial_3 trait=education_martial_prowess_4 trait=compassionate trait=ambitious trait=just
	trait=intellect_good_3
	father=42315	#Meleth
	316.9.9={ birth=yes trait=creature_high_elf}
	603.5.24={
		trait = being_undead
		religion = death_god
	}
	605.5.5={
		religion = forsaken_cult
		employer = 42076 # Sylvanas
		culture = forsaken
	}
	650.1.1 = {
		death = yes
	}
}
42320={
	name=Nothlor
	dynasty=20028
	culture=high_elf religion=cult_of_sunwell
	martial=4 diplomacy=4 stewardship=5 intrigue=8 learning=4
	trait=education_diplomacy_3 trait=arbitrary trait=brave trait=trusting
	father=42315	#Meleth
	376.12.14={ birth=yes trait=creature_high_elf}
	603.2.28={ death=yes }
}
42321={
	name=Talmayna
	female=yes
	dynasty=20028
	culture=high_elf religion=cult_of_sunwell
	father=42315	#Meleth
	480.2.26={ birth=yes trait=creature_high_elf}
	603.10.1={
		culture=blood_elf
	}
	632.2.11={ death=yes }
}

#dynasty=0
#Archmage Ari
42322={
	name=Ari
	female=yes
	culture=high_elf religion=cult_of_sunwell
	martial=4 diplomacy=6 stewardship=6 intrigue=4 learning=8
	trait=education_stewardship_4 trait=compassionate trait=trusting trait=shy trait=honest
	trait=magic_good_2
	328.7.21={ birth=yes trait=creature_high_elf}
	360.3.8={
		effect={
			set_variable = { name = wc_order_magic_lifestyle_additional_perks_variable value = wc_perks_needed_for_level_5_magic_trait_value }
		}
	}
	480.1.2={
		employer = 59002	# Nehrud
	}
	530.1.1={
		trait=lunatic_1
	}
	552.1.1={
		employer = 59000	# Antonidas
	}
	640.8.15={ death=yes }
}<|MERGE_RESOLUTION|>--- conflicted
+++ resolved
@@ -1033,16 +1033,12 @@
 	disallow_random_traits = yes
 	40.10.9={ birth=yes trait=creature_high_elf effect = { make_important_lore_character_effect = yes } }
 	98.10.9={
-<<<<<<< HEAD
-		effect={ set_variable = { name = wc_hunter_lifestyle_additional_perks_variable value = wc_perks_needed_for_level_4_magic_trait_value } }
-=======
 		effect={
 			set_variable = { name = wc_endurance_physical_lifestyle_additional_perks_variable value = wc_perks_needed_for_level_4_physical_trait_value }
 			set_variable = { name = wc_dexterity_physical_lifestyle_additional_perks_variable value = wc_perks_needed_for_level_4_physical_trait_value }
 		}
 		# trait=physical_lifestyle_endurance_4
 		# trait=physical_lifestyle_dexterity_4
->>>>>>> 13bdda14
 	}
 	603.10.1={
 		culture=blood_elf
@@ -1081,16 +1077,12 @@
 	mother=42303	#Lireesa
 	211.10.26={ birth=yes trait=creature_high_elf effect = { make_important_lore_character_effect = yes } }
 	227.10.26={
-<<<<<<< HEAD
-		effect={ set_variable = { name = wc_hunter_lifestyle_additional_perks_variable value = wc_perks_needed_for_level_4_magic_trait_value } }
-=======
 		effect={
 			set_variable = { name = wc_endurance_physical_lifestyle_additional_perks_variable value = wc_perks_needed_for_level_4_physical_trait_value }
 			set_variable = { name = wc_dexterity_physical_lifestyle_additional_perks_variable value = wc_perks_needed_for_level_4_physical_trait_value }
 		}
 		# trait=physical_lifestyle_endurance_4
 		# trait=physical_lifestyle_dexterity_4
->>>>>>> 13bdda14
 		trait=shrewd
 	}
 	550.1.1={
@@ -1140,9 +1132,6 @@
 	martial=7 diplomacy=7 stewardship=4 intrigue=5 learning=5
 	trait=education_martial_4 trait=humble trait=patient trait=honest trait=brave
 	171.5.22={ birth=yes trait=creature_high_elf effect = { make_important_lore_character_effect = yes } }
-<<<<<<< HEAD
-	187.5.22={ effect={ set_variable = { name = wc_hunter_lifestyle_additional_perks_variable value = wc_perks_needed_for_level_3_magic_trait_value } } }
-=======
 	187.5.22={
 		effect={
 			set_variable = { name = wc_endurance_physical_lifestyle_additional_perks_variable value = wc_perks_needed_for_level_3_physical_trait_value }
@@ -1151,7 +1140,6 @@
 		# trait=physical_lifestyle_endurance_3
 		# trait=physical_lifestyle_dexterity_3
 	}
->>>>>>> 13bdda14
 	603.10.1={
 		culture=blood_elf
 	}
@@ -1307,16 +1295,12 @@
 	150.3.22={ birth=yes trait=creature_high_elf }
 	196.3.22={
 		employer=42002 #Anasterian
-<<<<<<< HEAD
-		effect={ set_variable = { name = wc_hunter_lifestyle_additional_perks_variable value = wc_perks_needed_for_level_3_magic_trait_value } }
-=======
 		effect={
 			set_variable = { name = wc_endurance_physical_lifestyle_additional_perks_variable value = wc_perks_needed_for_level_3_physical_trait_value }
 			set_variable = { name = wc_dexterity_physical_lifestyle_additional_perks_variable value = wc_perks_needed_for_level_3_physical_trait_value }
 		}
 		# trait=physical_lifestyle_endurance_3
 		# trait=physical_lifestyle_dexterity_3
->>>>>>> 13bdda14
 	}
 	588.8.10={
 		add_matrilineal_spouse=60247	#Turalyon
@@ -1340,16 +1324,12 @@
 	333.10.22={ birth=yes trait=creature_high_elf }
 	349.10.26={
 		employer=42002 #Anasterian
-<<<<<<< HEAD
-		effect={ set_variable = { name = wc_hunter_lifestyle_additional_perks_variable value = wc_perks_needed_for_level_3_magic_trait_value } }
-=======
 		effect={
 			set_variable = { name = wc_endurance_physical_lifestyle_additional_perks_variable value = wc_perks_needed_for_level_3_physical_trait_value }
 			set_variable = { name = wc_dexterity_physical_lifestyle_additional_perks_variable value = wc_perks_needed_for_level_3_physical_trait_value }
 		}
 		# trait=physical_lifestyle_endurance_3
 		# trait=physical_lifestyle_dexterity_3
->>>>>>> 13bdda14
 	}
 	593.1.1={
 		employer=59000 #Antonidas #Moved to Dalaran
@@ -1388,16 +1368,12 @@
 	2.1.1={ birth=yes trait=creature_high_elf }
 	18.1.1={
 		set_relation_friend = character:42002
-<<<<<<< HEAD
-		effect={ set_variable = { name = wc_hunter_lifestyle_additional_perks_variable value = wc_perks_needed_for_level_3_magic_trait_value } }
-=======
 		effect={
 			set_variable = { name = wc_endurance_physical_lifestyle_additional_perks_variable value = wc_perks_needed_for_level_3_physical_trait_value }
 			set_variable = { name = wc_dexterity_physical_lifestyle_additional_perks_variable value = wc_perks_needed_for_level_3_physical_trait_value }
 		}
 		# trait=physical_lifestyle_endurance_3
 		# trait=physical_lifestyle_dexterity_3
->>>>>>> 13bdda14
 	}
 	603.10.1={
 		death = {
@@ -1430,9 +1406,6 @@
 	trait=education_martial_3 trait=compassionate trait=just trait=zealous trait=deceitful
 	father=42090	#Sothis
 	149.12.7={ birth=yes trait=creature_high_elf }
-<<<<<<< HEAD
-	165.12.7={ effect={ set_variable = { name = wc_hunter_lifestyle_additional_perks_variable value = wc_perks_needed_for_level_3_magic_trait_value } } }
-=======
 	165.12.7={
 		effect={
 			set_variable = { name = wc_endurance_physical_lifestyle_additional_perks_variable value = wc_perks_needed_for_level_3_physical_trait_value }
@@ -1441,7 +1414,6 @@
 		# trait=physical_lifestyle_endurance_3
 		# trait=physical_lifestyle_dexterity_3
 	}
->>>>>>> 13bdda14
 	603.10.1={
 		culture=blood_elf
 	}
@@ -1491,9 +1463,6 @@
 	trait=gregarious
 	father=42090	#Sothis
 	294.5.6={ birth=yes trait=creature_high_elf }
-<<<<<<< HEAD
-	466.2.19={ effect={ set_variable = { name = wc_hunter_lifestyle_additional_perks_variable value = wc_perks_needed_for_level_2_magic_trait_value } } }
-=======
 	466.2.19={
 		effect={
 			set_variable = { name = wc_endurance_physical_lifestyle_additional_perks_variable value = wc_perks_needed_for_level_2_physical_trait_value }
@@ -1502,7 +1471,6 @@
 		# trait=physical_lifestyle_endurance_2
 		# trait=physical_lifestyle_dexterity_2
 	}
->>>>>>> 13bdda14
 	603.10.1={
 		culture=blood_elf
 	}
@@ -1819,9 +1787,6 @@
 	1.1.1={
 		effect={add_patron_trait_character_effect=yes}
 	}
-<<<<<<< HEAD
-	20.1.1={ effect={ set_variable = { name = wc_hunter_lifestyle_additional_perks_variable value = wc_perks_needed_for_level_3_magic_trait_value } } }
-=======
 	20.1.1={
 		effect={
 			set_variable = { name = wc_endurance_physical_lifestyle_additional_perks_variable value = wc_perks_needed_for_level_3_physical_trait_value }
@@ -1830,7 +1795,6 @@
 		# trait=physical_lifestyle_endurance_3
 		# trait=physical_lifestyle_dexterity_3
 	}
->>>>>>> 13bdda14
 	603.10.1={
 		culture=blood_elf
 	}
@@ -2250,16 +2214,12 @@
 	}
 	156.3.22={
 		employer=42002 #Anasterian
-<<<<<<< HEAD
-		effect={ set_variable = { name = wc_hunter_lifestyle_additional_perks_variable value = wc_perks_needed_for_level_4_magic_trait_value } }
-=======
 		effect={
 			set_variable = { name = wc_endurance_physical_lifestyle_additional_perks_variable value = wc_perks_needed_for_level_4_physical_trait_value }
 			set_variable = { name = wc_dexterity_physical_lifestyle_additional_perks_variable value = wc_perks_needed_for_level_4_physical_trait_value }
 		}
 		# trait=physical_lifestyle_endurance_4
 		# trait=physical_lifestyle_dexterity_4
->>>>>>> 13bdda14
 		give_council_position = councillor_marshal
 	}
 	589.6.26={ 
@@ -2384,11 +2344,6 @@
 		employer = 52000
 		religion = nzoth_worship
 		effect={
-<<<<<<< HEAD
-			change_variable = { name = wc_rogue_lifestyle_additional_perks_variable add = wc_perks_given_for_physical_level_up_value }
-
-=======
->>>>>>> 13bdda14
 			#join_society_twilights_hammer_cult_effect = yes
 
 			change_variable = { name = wc_dexterity_physical_lifestyle_additional_perks_variable add = wc_perks_given_for_physical_level_up_value }
@@ -2421,16 +2376,12 @@
 	father=42309 #Meath
 	114.3.20={ birth=yes trait=creature_high_elf }
 	532.4.11={
-<<<<<<< HEAD
-		effect={ set_variable = { name = wc_hunter_lifestyle_additional_perks_variable value = wc_perks_needed_for_level_3_magic_trait_value } }
-=======
 		effect={
 			set_variable = { name = wc_endurance_physical_lifestyle_additional_perks_variable value = wc_perks_needed_for_level_3_physical_trait_value }
 			set_variable = { name = wc_dexterity_physical_lifestyle_additional_perks_variable value = wc_perks_needed_for_level_3_physical_trait_value }
 		}
 		# trait=physical_lifestyle_endurance_3
 		# trait=physical_lifestyle_dexterity_3
->>>>>>> 13bdda14
 	}
 	625.2.11={ death=yes }
 }
@@ -2445,16 +2396,12 @@
 	father=42309 #Meath
 	241.2.24={ birth=yes trait=creature_high_elf }
 	532.4.11={
-<<<<<<< HEAD
-		effect={ set_variable = { name = wc_hunter_lifestyle_additional_perks_variable value = wc_perks_needed_for_level_3_magic_trait_value } }
-=======
 		effect={
 			set_variable = { name = wc_endurance_physical_lifestyle_additional_perks_variable value = wc_perks_needed_for_level_3_physical_trait_value }
 			set_variable = { name = wc_dexterity_physical_lifestyle_additional_perks_variable value = wc_perks_needed_for_level_3_physical_trait_value }
 		}
 		# trait=physical_lifestyle_endurance_3
 		# trait=physical_lifestyle_dexterity_3
->>>>>>> 13bdda14
 	}
 	603.5.24={
 		trait=being_undead
