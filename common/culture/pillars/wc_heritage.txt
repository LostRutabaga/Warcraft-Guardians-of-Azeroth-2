﻿### Human Heritages ###
heritage_northern = {
	type = heritage
	audio_parameter = european
}

heritage_arathi = {
	type = heritage
	audio_parameter = european
}

heritage_gilnean = {
	type = heritage
	audio_parameter = european
}

heritage_southern = {
	type = heritage
	audio_parameter = european
}

### Orc Heritages ###
heritage_orcish = {
	type = heritage
	audio_parameter = european
}

### Ogre Heritages ###
heritage_gorian = {
	type = heritage
<<<<<<< HEAD

	character_modifier = { #Giant race
		army_toughness_mult = 0.15
		army_damage_mult = 0.15
		army_maintenance_mult = 0.15
	}
=======
	audio_parameter = european
>>>>>>> 20b57691
}

### Vrykul Heritages ###
heritage_vrykulic = {
	type = heritage
<<<<<<< HEAD

	character_modifier = { #Giant race
		army_toughness_mult = 0.15
		army_damage_mult = 0.15
		army_maintenance_mult = 0.15
	}
=======
	audio_parameter = european
>>>>>>> 20b57691
}

### Pandaria Heritages ###
heritage_mogu = {
	type = heritage
<<<<<<< HEAD

	character_modifier = { #Giant race
		army_toughness_mult = 0.15
		army_damage_mult = 0.15
		army_maintenance_mult = 0.15
	}
=======
	audio_parameter = european
>>>>>>> 20b57691
}

heritage_grummle = {
	type = heritage
<<<<<<< HEAD

	character_modifier = { #Small race
		army_toughness_mult = -0.1
		army_damage_mult = -0.1
		army_maintenance_mult = -0.1
	}
=======
	audio_parameter = european
>>>>>>> 20b57691
}

heritage_sauroken = {
	type = heritage
	audio_parameter = european
}

heritage_pandaren = {
	type = heritage
	audio_parameter = european
}

heritage_jinyu = {
	type = heritage
	# If change, update heritage_gives_sea_raiding_trigger
	parameters = {
		can_travel_along_rivers = yes
		culture_can_raid_at_sea_even_if_feudal = yes
	}
	character_modifier = {
		embarkation_cost_mult = -1
		no_water_crossing_penalty = yes
		movement_speed = -0.15
		supply_duration = -0.25
		naval_movement_speed_mult = 0.5
	}
	audio_parameter = european
}

heritage_hozen = {
	type = heritage
	audio_parameter = european
}

### Troll Heritages ###
heritage_zulite = {
	type = heritage
	audio_parameter = european
}

### Goblin Heritages ###
heritage_goblin = {
	type = heritage
	audio_parameter = european
}
heritage_gilblin = {
	type = heritage
	# If change, update heritage_gives_sea_raiding_trigger
	parameters = {
		can_travel_along_rivers = yes
		culture_can_raid_at_sea_even_if_feudal = yes
	}
	character_modifier = {
		embarkation_cost_mult = -1
		no_water_crossing_penalty = yes
		movement_speed = -0.15
		supply_duration = -0.25
		naval_movement_speed_mult = 0.5
	}
	audio_parameter = european
}

### Dwarf Heritages ###
heritage_dwarven = {
	type = heritage
	audio_parameter = european
}

### Gnome Heritages ###
heritage_gnomish = {
	type = heritage
<<<<<<< HEAD

	character_modifier = { #Small race
		army_toughness_mult = -0.1
		army_damage_mult = -0.1
		army_maintenance_mult = -0.1
	}
=======
	audio_parameter = european
>>>>>>> 20b57691
}

### Elvish ###
heritage_darnassian = {
	type = heritage
<<<<<<< HEAD

	character_modifier = { #Immortal race
		levy_reinforcement_rate = -0.3
		LEVY_TOUGHNESS = 1
		LEVY_ATTACK = 1
	}
=======
	audio_parameter = european
	parameters = { elder_culture = yes } # a way for the game to tell that people of a given culture are probably extremely long lived (life_expectancy_3 or _4)
>>>>>>> 20b57691
}

heritage_highborne = {
	type = heritage
<<<<<<< HEAD
	
	character_modifier = { #Immortal race
		levy_reinforcement_rate = -0.3
		LEVY_TOUGHNESS = 1
		LEVY_ATTACK = 1
	}
=======
	audio_parameter = european
	parameters = { elder_culture = yes }
>>>>>>> 20b57691
}

heritage_xavic = {
	type = heritage
	audio_parameter = european
}

heritage_azsharic = {
	type = heritage
	# If change, update heritage_gives_sea_raiding_trigger
	parameters = {
		can_travel_along_rivers = yes
		culture_can_raid_at_sea_even_if_feudal = yes
	}
	character_modifier = {
		embarkation_cost_mult = -1
		no_water_crossing_penalty = yes
		movement_speed = -0.15
		supply_duration = -0.25
		naval_movement_speed_mult = 0.5
	}
	audio_parameter = european
}

### Draenei Heritages ###
heritage_argusean = {
	type = heritage
	audio_parameter = european
	parameters = { 
		elder_culture = yes 
		extraplanar_origin = yes # traveled between and across planes (not via portal)
	}
}

### Arrakoan Heritages ###
heritage_apexis = {
	type = heritage
	audio_parameter = european
}

### Sons of Cenarius ###
heritage_cenaric = {
	type = heritage
	audio_parameter = european
	parameters = { 
		elder_culture = yes
		aloof_wardens = yes 
	} # Grants a 25% resistance against development loss from epidemics
}

heritage_zaetaric = {
	type = heritage
	audio_parameter = european
}

heritage_tharian = {
	type = heritage
	audio_parameter = european
}

### Titanforged ###
heritage_ulduaric = {
	type = heritage
<<<<<<< HEAD

	character_modifier = { #Titanic race
		army_toughness_mult = 0.25
		army_damage_mult = 0.25
		army_maintenance_mult = 0.25
=======
	audio_parameter = european
	parameters = { 
		aloof_wardens = yes 
		elder_culture = yes
>>>>>>> 20b57691
	}
}

heritage_uldumic = {
	type = heritage
<<<<<<< HEAD

	character_modifier = { #Titanic race
		army_toughness_mult = 0.25
		army_damage_mult = 0.25
		army_maintenance_mult = 0.25
	}
=======
	audio_parameter = european
>>>>>>> 20b57691
}

heritage_uldamanic = {
	type = heritage
<<<<<<< HEAD

	character_modifier = { #Titanic race
		army_toughness_mult = 0.25
		army_damage_mult = 0.25
		army_maintenance_mult = 0.25
	}
=======
	audio_parameter = european
>>>>>>> 20b57691
}

### Tauren Heritages ###
heritage_yaungolic = {
	type = heritage
<<<<<<< HEAD

	character_modifier = { #Large race
		army_toughness_mult = 0.1
		army_damage_mult = 0.1
		army_maintenance_mult = 0.1
	}
=======
	audio_parameter = european
>>>>>>> 20b57691
}

heritage_tauren = {
	type = heritage
<<<<<<< HEAD

	character_modifier = { #Large race
		army_toughness_mult = 0.1
		army_damage_mult = 0.1
		army_maintenance_mult = 0.1
	}
=======
	audio_parameter = european
>>>>>>> 20b57691
}

heritage_taunka = {
	type = heritage
<<<<<<< HEAD

	character_modifier = { #Large race
		army_toughness_mult = 0.1
		army_damage_mult = 0.1
		army_maintenance_mult = 0.1
	}
=======
	audio_parameter = european
>>>>>>> 20b57691
}

### Vol'dun Heritages ###
heritage_sethralic = {
	type = heritage
	audio_parameter = european
}

heritage_vulpine = {
	type = heritage
<<<<<<< HEAD

	character_modifier = { #Small race
		army_toughness_mult = -0.1
		army_damage_mult = -0.1
		army_maintenance_mult = -0.1
	}
=======
	audio_parameter = european
>>>>>>> 20b57691
}

### Gnoll Heritages ###
heritage_hyenaic = {
	type = heritage
	audio_parameter = european
}

### Wolvar Heritages ###
heritage_lupine = {
	type = heritage
	audio_parameter = european
}

### Tuskarr Heritages ###
heritage_odobenus = {
	type = heritage
	audio_parameter = european
}

### Tortollan Heritages ###
heritage_chelonian = {
	type = heritage
	# If change, update heritage_gives_sea_raiding_trigger
	parameters = {
		can_travel_along_rivers = yes
		culture_can_raid_at_sea_even_if_feudal = yes
		aloof_wardens = yes
	}
	character_modifier = {
		embarkation_cost_mult = -1
		no_water_crossing_penalty = yes
		movement_speed = -0.15
		supply_duration = -0.25
		naval_movement_speed_mult = 0.5
	}
	audio_parameter = european
}

### Quilboar Heritages ###
heritage_agamagganic = {
	type = heritage
	audio_parameter = european
}

### Furbolg Heritages ###
heritage_jalgaric = {
	type = heritage
	audio_parameter = european
}

### Pygmy Heritages ###
heritage_pygmy = {
	type = heritage
<<<<<<< HEAD

	character_modifier = { #Small race
		army_toughness_mult = -0.1
		army_damage_mult = -0.1
		army_maintenance_mult = -0.1
	}
=======
	audio_parameter = european
>>>>>>> 20b57691
}

### Harpy Heritages ###
heritage_avianic = {
	type = heritage
<<<<<<< HEAD

	character_modifier = { #Aerial race
		movement_speed = 0.15
		supply_duration = -0.25
		naval_movement_speed_mult = -0.25
	}
=======
	audio_parameter = european
>>>>>>> 20b57691
}

### Murloc Heritages ###
heritage_amphibian = {
	type = heritage
	# If change, update heritage_gives_sea_raiding_trigger
	parameters = {
		can_travel_along_rivers = yes
		culture_can_raid_at_sea_even_if_feudal = yes
	}
	character_modifier = {
		embarkation_cost_mult = -1
		no_water_crossing_penalty = yes
		movement_speed = -0.15
		supply_duration = -0.25
		naval_movement_speed_mult = 0.5
	}
	audio_parameter = european
}

### Makrura Heritage ###
heritage_crustacean = {
	type = heritage
	# If change, update heritage_gives_sea_raiding_trigger
	parameters = {
		can_travel_along_rivers = yes
		culture_can_raid_at_sea_even_if_feudal = yes
	}
	character_modifier = {
		embarkation_cost_mult = -1
		no_water_crossing_penalty = yes
		movement_speed = -0.15
		supply_duration = -0.25
		naval_movement_speed_mult = 0.5
	}
	audio_parameter = european
}

### Kobold Heritages ###
heritage_murine = {
	type = heritage
<<<<<<< HEAD
	
	character_modifier = { #Small race
		army_toughness_mult = -0.1
		army_damage_mult = -0.1
		army_maintenance_mult = -0.1
	}
=======
	audio_parameter = european
>>>>>>> 20b57691
}

### Dragon Heritages ###
heritage_draconic = {
	type = heritage
<<<<<<< HEAD

	character_modifier = { #Draconic race
		army_toughness_mult = 0.2
		army_damage_mult = 0.2
		army_maintenance_mult = 0.2
=======
	audio_parameter = european
	parameters = { 
		aloof_wardens = yes 
		elder_culture = yes
>>>>>>> 20b57691
	}
}

### Old God Heritages ###
heritage_shathyar = {
	type = heritage
	audio_parameter = european
	parameters = { 
		aloof_wardens = yes 
		elder_culture = yes
		extraplanar_origin = yes
	}
}

heritage_aqir = {
	type = heritage
<<<<<<< HEAD

	character_modifier = { #Hive race
		levy_reinforcement_rate = 0.3
		LEVY_TOUGHNESS = -1
		LEVY_ATTACK = -1
	}
=======
	audio_parameter = european
	parameters = { elder_culture = yes }
>>>>>>> 20b57691
}

### Undead Heritages ###
heritage_undead = {
	type = heritage
<<<<<<< HEAD

	character_modifier = { #Zombie race
		levy_size = 0.3
		LEVY_TOUGHNESS = -1
		LEVY_ATTACK = -1
	}
=======
	audio_parameter = european
>>>>>>> 20b57691
}

### Elementals ###
heritage_pyromantic = {
	type = heritage
<<<<<<< HEAD
	character_modifier = { 
		LEVY_TOUGHNESS = -1
		LEVY_ATTACK = 1
=======
	audio_parameter = european

	parameters = { 
		extraplanar_origin = yes
>>>>>>> 20b57691
	}
}

heritage_aquatic = {
	type = heritage
	# If change, update heritage_gives_sea_raiding_trigger
	parameters = {
		can_travel_along_rivers = yes
		culture_can_raid_at_sea_even_if_feudal = yes
	}
	character_modifier = {
		embarkation_cost_mult = -1
		no_water_crossing_penalty = yes
		movement_speed = -0.15
		supply_duration = -0.25
		naval_movement_speed_mult = 0.5
	}
	audio_parameter = european
}

heritage_geomantic = {
	type = heritage
<<<<<<< HEAD
	character_modifier = { 
		LEVY_TOUGHNESS = 1
		LEVY_ATTACK = -1
	}
=======
	audio_parameter = european
>>>>>>> 20b57691
}

heritage_aerian = {
	type = heritage
<<<<<<< HEAD

	character_modifier = { #Aerial race
		movement_speed = 0.15
		supply_duration = -0.25
		naval_movement_speed_mult = -0.25
	}
=======
	audio_parameter = european
>>>>>>> 20b57691
}

### Burning Legion Heritages ###
heritage_demonic = {
	type = heritage
<<<<<<< HEAD

	character_modifier = { #Demonic race
		army_toughness_mult = 0.2
		army_damage_mult = 0.2
		army_maintenance_mult = 0.2
=======
	audio_parameter = european
	parameters = { 
		elder_culture = yes 
		extraplanar_origin = yes
>>>>>>> 20b57691
	}
}<|MERGE_RESOLUTION|>--- conflicted
+++ resolved
@@ -28,60 +28,24 @@
 ### Ogre Heritages ###
 heritage_gorian = {
 	type = heritage
-<<<<<<< HEAD
-
-	character_modifier = { #Giant race
-		army_toughness_mult = 0.15
-		army_damage_mult = 0.15
-		army_maintenance_mult = 0.15
-	}
-=======
-	audio_parameter = european
->>>>>>> 20b57691
+	audio_parameter = european
 }
 
 ### Vrykul Heritages ###
 heritage_vrykulic = {
 	type = heritage
-<<<<<<< HEAD
-
-	character_modifier = { #Giant race
-		army_toughness_mult = 0.15
-		army_damage_mult = 0.15
-		army_maintenance_mult = 0.15
-	}
-=======
-	audio_parameter = european
->>>>>>> 20b57691
+	audio_parameter = european
 }
 
 ### Pandaria Heritages ###
 heritage_mogu = {
 	type = heritage
-<<<<<<< HEAD
-
-	character_modifier = { #Giant race
-		army_toughness_mult = 0.15
-		army_damage_mult = 0.15
-		army_maintenance_mult = 0.15
-	}
-=======
-	audio_parameter = european
->>>>>>> 20b57691
+	audio_parameter = european
 }
 
 heritage_grummle = {
 	type = heritage
-<<<<<<< HEAD
-
-	character_modifier = { #Small race
-		army_toughness_mult = -0.1
-		army_damage_mult = -0.1
-		army_maintenance_mult = -0.1
-	}
-=======
-	audio_parameter = european
->>>>>>> 20b57691
+	audio_parameter = european
 }
 
 heritage_sauroken = {
@@ -153,47 +117,20 @@
 ### Gnome Heritages ###
 heritage_gnomish = {
 	type = heritage
-<<<<<<< HEAD
-
-	character_modifier = { #Small race
-		army_toughness_mult = -0.1
-		army_damage_mult = -0.1
-		army_maintenance_mult = -0.1
-	}
-=======
-	audio_parameter = european
->>>>>>> 20b57691
+	audio_parameter = european
 }
 
 ### Elvish ###
 heritage_darnassian = {
 	type = heritage
-<<<<<<< HEAD
-
-	character_modifier = { #Immortal race
-		levy_reinforcement_rate = -0.3
-		LEVY_TOUGHNESS = 1
-		LEVY_ATTACK = 1
-	}
-=======
 	audio_parameter = european
 	parameters = { elder_culture = yes } # a way for the game to tell that people of a given culture are probably extremely long lived (life_expectancy_3 or _4)
->>>>>>> 20b57691
 }
 
 heritage_highborne = {
 	type = heritage
-<<<<<<< HEAD
-	
-	character_modifier = { #Immortal race
-		levy_reinforcement_rate = -0.3
-		LEVY_TOUGHNESS = 1
-		LEVY_ATTACK = 1
-	}
-=======
 	audio_parameter = european
 	parameters = { elder_culture = yes }
->>>>>>> 20b57691
 }
 
 heritage_xavic = {
@@ -257,90 +194,37 @@
 ### Titanforged ###
 heritage_ulduaric = {
 	type = heritage
-<<<<<<< HEAD
-
-	character_modifier = { #Titanic race
-		army_toughness_mult = 0.25
-		army_damage_mult = 0.25
-		army_maintenance_mult = 0.25
-=======
 	audio_parameter = european
 	parameters = { 
 		aloof_wardens = yes 
 		elder_culture = yes
->>>>>>> 20b57691
 	}
 }
 
 heritage_uldumic = {
 	type = heritage
-<<<<<<< HEAD
-
-	character_modifier = { #Titanic race
-		army_toughness_mult = 0.25
-		army_damage_mult = 0.25
-		army_maintenance_mult = 0.25
-	}
-=======
-	audio_parameter = european
->>>>>>> 20b57691
+	audio_parameter = european
 }
 
 heritage_uldamanic = {
 	type = heritage
-<<<<<<< HEAD
-
-	character_modifier = { #Titanic race
-		army_toughness_mult = 0.25
-		army_damage_mult = 0.25
-		army_maintenance_mult = 0.25
-	}
-=======
-	audio_parameter = european
->>>>>>> 20b57691
+	audio_parameter = european
 }
 
 ### Tauren Heritages ###
 heritage_yaungolic = {
 	type = heritage
-<<<<<<< HEAD
-
-	character_modifier = { #Large race
-		army_toughness_mult = 0.1
-		army_damage_mult = 0.1
-		army_maintenance_mult = 0.1
-	}
-=======
-	audio_parameter = european
->>>>>>> 20b57691
+	audio_parameter = european
 }
 
 heritage_tauren = {
 	type = heritage
-<<<<<<< HEAD
-
-	character_modifier = { #Large race
-		army_toughness_mult = 0.1
-		army_damage_mult = 0.1
-		army_maintenance_mult = 0.1
-	}
-=======
-	audio_parameter = european
->>>>>>> 20b57691
+	audio_parameter = european
 }
 
 heritage_taunka = {
 	type = heritage
-<<<<<<< HEAD
-
-	character_modifier = { #Large race
-		army_toughness_mult = 0.1
-		army_damage_mult = 0.1
-		army_maintenance_mult = 0.1
-	}
-=======
-	audio_parameter = european
->>>>>>> 20b57691
+	audio_parameter = european
 }
 
 ### Vol'dun Heritages ###
@@ -351,16 +235,7 @@
 
 heritage_vulpine = {
 	type = heritage
-<<<<<<< HEAD
-
-	character_modifier = { #Small race
-		army_toughness_mult = -0.1
-		army_damage_mult = -0.1
-		army_maintenance_mult = -0.1
-	}
-=======
-	audio_parameter = european
->>>>>>> 20b57691
+	audio_parameter = european
 }
 
 ### Gnoll Heritages ###
@@ -415,31 +290,13 @@
 ### Pygmy Heritages ###
 heritage_pygmy = {
 	type = heritage
-<<<<<<< HEAD
-
-	character_modifier = { #Small race
-		army_toughness_mult = -0.1
-		army_damage_mult = -0.1
-		army_maintenance_mult = -0.1
-	}
-=======
-	audio_parameter = european
->>>>>>> 20b57691
+	audio_parameter = european
 }
 
 ### Harpy Heritages ###
 heritage_avianic = {
 	type = heritage
-<<<<<<< HEAD
-
-	character_modifier = { #Aerial race
-		movement_speed = 0.15
-		supply_duration = -0.25
-		naval_movement_speed_mult = -0.25
-	}
-=======
-	audio_parameter = european
->>>>>>> 20b57691
+	audio_parameter = european
 }
 
 ### Murloc Heritages ###
@@ -481,33 +338,16 @@
 ### Kobold Heritages ###
 heritage_murine = {
 	type = heritage
-<<<<<<< HEAD
-	
-	character_modifier = { #Small race
-		army_toughness_mult = -0.1
-		army_damage_mult = -0.1
-		army_maintenance_mult = -0.1
-	}
-=======
-	audio_parameter = european
->>>>>>> 20b57691
+	audio_parameter = european
 }
 
 ### Dragon Heritages ###
 heritage_draconic = {
 	type = heritage
-<<<<<<< HEAD
-
-	character_modifier = { #Draconic race
-		army_toughness_mult = 0.2
-		army_damage_mult = 0.2
-		army_maintenance_mult = 0.2
-=======
 	audio_parameter = european
 	parameters = { 
 		aloof_wardens = yes 
 		elder_culture = yes
->>>>>>> 20b57691
 	}
 }
 
@@ -524,47 +364,23 @@
 
 heritage_aqir = {
 	type = heritage
-<<<<<<< HEAD
-
-	character_modifier = { #Hive race
-		levy_reinforcement_rate = 0.3
-		LEVY_TOUGHNESS = -1
-		LEVY_ATTACK = -1
-	}
-=======
 	audio_parameter = european
 	parameters = { elder_culture = yes }
->>>>>>> 20b57691
 }
 
 ### Undead Heritages ###
 heritage_undead = {
 	type = heritage
-<<<<<<< HEAD
-
-	character_modifier = { #Zombie race
-		levy_size = 0.3
-		LEVY_TOUGHNESS = -1
-		LEVY_ATTACK = -1
-	}
-=======
-	audio_parameter = european
->>>>>>> 20b57691
+	audio_parameter = european
 }
 
 ### Elementals ###
 heritage_pyromantic = {
 	type = heritage
-<<<<<<< HEAD
-	character_modifier = { 
-		LEVY_TOUGHNESS = -1
-		LEVY_ATTACK = 1
-=======
 	audio_parameter = european
 
 	parameters = { 
 		extraplanar_origin = yes
->>>>>>> 20b57691
 	}
 }
 
@@ -587,44 +403,20 @@
 
 heritage_geomantic = {
 	type = heritage
-<<<<<<< HEAD
-	character_modifier = { 
-		LEVY_TOUGHNESS = 1
-		LEVY_ATTACK = -1
-	}
-=======
-	audio_parameter = european
->>>>>>> 20b57691
+	audio_parameter = european
 }
 
 heritage_aerian = {
 	type = heritage
-<<<<<<< HEAD
-
-	character_modifier = { #Aerial race
-		movement_speed = 0.15
-		supply_duration = -0.25
-		naval_movement_speed_mult = -0.25
-	}
-=======
-	audio_parameter = european
->>>>>>> 20b57691
+	audio_parameter = european
 }
 
 ### Burning Legion Heritages ###
 heritage_demonic = {
 	type = heritage
-<<<<<<< HEAD
-
-	character_modifier = { #Demonic race
-		army_toughness_mult = 0.2
-		army_damage_mult = 0.2
-		army_maintenance_mult = 0.2
-=======
 	audio_parameter = european
 	parameters = { 
 		elder_culture = yes 
 		extraplanar_origin = yes
->>>>>>> 20b57691
 	}
 }