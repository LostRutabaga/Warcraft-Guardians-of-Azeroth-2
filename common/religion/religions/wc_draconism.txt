--- conflicted
+++ resolved
@@ -84,14 +84,8 @@
 
 	localization = {
 		#HighGod
-<<<<<<< HEAD
-		HighGodName = AMANTHUL_NAME
-		HighGodName2 = AMANTHUL_NAME
-		HighGodNamePossessive = AMANTHUL_POSSESSIVE
-=======
 		HighGodName = EONAR_NAME
 		HighGodNamePossessive = EONAR_POSSESSIVE
->>>>>>> b27e7279
 		HighGodNameSheHe = CHARACTER_SHEHE_HE
 		HighGodHerselfHimself = CHARACTER_HIMSELF
 		HighGodHerHis = CHARACTER_HERHIS_HIS
