1.1.1 = {
	discover_innovation = innovation_catapult 
	#
<<<<<<< HEAD
	discover_innovation = innovation_casus_belli
=======
	discover_innovation = innovation_casus_belli 
	#
	discover_innovation = innovation_amphibious
>>>>>>> 6d04b6be
}
270.1.1 = {
	discover_innovation = innovation_mustering_grounds 
	#
	discover_innovation = innovation_plenary_assemblies 
	#
}
400.1.1 = {
	discover_innovation = innovation_quilted_armor 
	#
	discover_innovation = innovation_ledger 
	#
}
508.1.1 = {
	discover_innovation  = innovation_barracks 
	#
	discover_innovation = innovation_gavelkind 
	#
}
583.1.1 = {
	discover_innovation  = innovation_motte 
	#
	discover_innovation = innovation_currency_01 
	#
}
605.1.1 = {
	discover_innovation  = innovation_bannus 
	#
	discover_innovation = innovation_crop_rotation 
	#
}<|MERGE_RESOLUTION|>--- conflicted
+++ resolved
@@ -1,31 +1,24 @@
 1.1.1 = {
 	discover_innovation = innovation_catapult 
 	#
-<<<<<<< HEAD
-	discover_innovation = innovation_casus_belli
-=======
 	discover_innovation = innovation_casus_belli 
 	#
 	discover_innovation = innovation_amphibious
->>>>>>> 6d04b6be
 }
 270.1.1 = {
 	discover_innovation = innovation_mustering_grounds 
 	#
 	discover_innovation = innovation_plenary_assemblies 
-	#
 }
 400.1.1 = {
 	discover_innovation = innovation_quilted_armor 
 	#
 	discover_innovation = innovation_ledger 
-	#
 }
 508.1.1 = {
 	discover_innovation  = innovation_barracks 
 	#
 	discover_innovation = innovation_gavelkind 
-	#
 }
 583.1.1 = {
 	discover_innovation  = innovation_motte 
@@ -37,5 +30,4 @@
 	discover_innovation  = innovation_bannus 
 	#
 	discover_innovation = innovation_crop_rotation 
-	#
 }