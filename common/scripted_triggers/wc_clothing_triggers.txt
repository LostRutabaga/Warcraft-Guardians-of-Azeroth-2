--- conflicted
+++ resolved
@@ -21,66 +21,66 @@
 }
 
 portrait_orcish_clothing_trigger = {
-	scope:culture = { has_clothing_gfx = orcish_clothing_gfx }
+	scope:culture = { has_graphical_culture = orcish_clothing_gfx }
 }
 portrait_orcish_clothing_spouse_trigger = {
-	culture = { has_clothing_gfx = orcish_clothing_gfx }
+	culture = { has_graphical_culture = orcish_clothing_gfx }
 }
 portrait_orcish_hairstyles_trigger = {
-	scope:culture = { has_clothing_gfx = orcish_hairstyles_gfx }
+	scope:culture = { has_graphical_culture = orcish_hairstyles_gfx }
 }
 portrait_orcish_beards_trigger = {
-	scope:culture = { has_clothing_gfx = orcish_beards_gfx }
+	scope:culture = { has_graphical_culture = orcish_beards_gfx }
 }
 
 portrait_troll_clothing_trigger = {
-	scope:culture = { has_clothing_gfx = troll_clothing_gfx }
+	scope:culture = { has_graphical_culture = troll_clothing_gfx }
 }
 portrait_troll_clothing_spouse_trigger = {
-	culture = { has_clothing_gfx = troll_clothing_gfx }
+	culture = { has_graphical_culture = troll_clothing_gfx }
 }
 portrait_troll_hairstyles_trigger = {
-	scope:culture = { has_clothing_gfx = troll_clothing_gfx }
+	scope:culture = { has_graphical_culture = troll_clothing_gfx }
 }
 
 portrait_blood_troll_clothing_trigger = {
-	scope:culture = { has_clothing_gfx = blood_troll_clothing_gfx }
+	scope:culture = { has_graphical_culture = blood_troll_clothing_gfx }
 }
 portrait_blood_troll_clothing_spouse_trigger = {
-	culture = { has_clothing_gfx = blood_troll_clothing_gfx }
+	culture = { has_graphical_culture = blood_troll_clothing_gfx }
 }
 portrait_blood_troll_hairstyles_trigger = {
-	scope:culture = { has_clothing_gfx = blood_troll_clothing_gfx }
+	scope:culture = { has_graphical_culture = blood_troll_clothing_gfx }
 }
 
 portrait_high_elven_clothing_trigger = {
-	scope:culture = { has_clothing_gfx = high_elven_clothing_gfx }
+	scope:culture = { has_graphical_culture = high_elven_clothing_gfx }
 }
 portrait_high_elven_clothing_spouse_trigger = {
-	culture = { has_clothing_gfx = high_elven_clothing_gfx }
+	culture = { has_graphical_culture = high_elven_clothing_gfx }
 }
 portrait_high_elven_hairstyles_trigger = {
-	scope:culture = { has_clothing_gfx = high_elven_hairstyles_gfx }
+	scope:culture = { has_graphical_culture = high_elven_hairstyles_gfx }
 }
 portrait_high_elven_beards_trigger = {
-	scope:culture = { has_clothing_gfx = high_elven_beards_gfx }
+	scope:culture = { has_graphical_culture = high_elven_beards_gfx }
 }
 
 portrait_night_elven_clothing_trigger = {
-	scope:culture = { has_clothing_gfx = night_elven_clothing_gfx }
+	scope:culture = { has_graphical_culture = night_elven_clothing_gfx }
 }
 portrait_night_elven_clothing_spouse_trigger = {
-	culture = { has_clothing_gfx = night_elven_clothing_gfx }
+	culture = { has_graphical_culture = night_elven_clothing_gfx }
 }
 portrait_night_elven_beards_trigger = {
-	scope:culture = { has_clothing_gfx = night_elven_beards_gfx }
+	scope:culture = { has_graphical_culture = night_elven_beards_gfx }
 }
 
 portrait_dwarven_clothing_trigger = {
-	scope:culture = { has_clothing_gfx = dwarf_clothing_gfx }
+	scope:culture = { has_graphical_culture = dwarf_clothing_gfx }
 }
 portrait_dwarven_clothing_spouse_trigger = {
-	culture = { has_clothing_gfx = dwarf_clothing_gfx }
+	culture = { has_graphical_culture = dwarf_clothing_gfx }
 }
 portrait_fp1_dwarven_clothing_trigger = {
 	has_fp1_dlc_trigger = yes
@@ -91,100 +91,96 @@
 	portrait_dwarven_clothing_spouse_trigger = yes
 }
 portrait_dwarven_hairstyles_trigger = {
-<<<<<<< HEAD
-	scope:culture = { has_clothing_gfx = dwarf_clothing_gfx }
-=======
 	scope:culture = { has_graphical_culture = dwarf_hairstyles_gfx }
->>>>>>> 029cc504
 }
 portrait_dwarven_beards_trigger = {
-	scope:culture = { has_clothing_gfx = dwarf_beards_gfx }
+	scope:culture = { has_graphical_culture = dwarf_beards_gfx }
 }
 
 portrait_gnomish_hairstyles_trigger = {
-	scope:culture = { has_clothing_gfx = gnomish_hairstyles_gfx }
+	scope:culture = { has_graphical_culture = gnomish_hairstyles_gfx }
 }
 portrait_gnomish_beards_trigger = {
-	scope:culture = { has_clothing_gfx = gnomish_beards_gfx }
+	scope:culture = { has_graphical_culture = gnomish_beards_gfx }
 }
 
 portrait_vrykul_beards_trigger = {
-	scope:culture = { has_clothing_gfx = vrykul_beards_gfx }
+	scope:culture = { has_graphical_culture = vrykul_beards_gfx }
 }
 
 portrait_goblin_clothing_trigger = {
-	scope:culture = { has_clothing_gfx = goblin_clothing_gfx }
+	scope:culture = { has_graphical_culture = goblin_clothing_gfx }
 }
 portrait_goblin_clothing_spouse_trigger = {
-	culture = { has_clothing_gfx = goblin_clothing_gfx }
+	culture = { has_graphical_culture = goblin_clothing_gfx }
 }
 portrait_goblin_hairstyles_trigger = {
-	scope:culture = { has_clothing_gfx = goblin_hairstyles_gfx }
+	scope:culture = { has_graphical_culture = goblin_hairstyles_gfx }
 }
 
 portrait_ogre_clothing_trigger = {
-	scope:culture = { has_clothing_gfx = ogre_clothing_gfx }
+	scope:culture = { has_graphical_culture = ogre_clothing_gfx }
 }
 portrait_ogre_clothing_spouse_trigger = {
-	culture = { has_clothing_gfx = ogre_clothing_gfx }
+	culture = { has_graphical_culture = ogre_clothing_gfx }
 }
 portrait_ogre_hairstyles_trigger = {
-	scope:culture = { has_clothing_gfx = ogre_hairstyles_gfx }
+	scope:culture = { has_graphical_culture = ogre_hairstyles_gfx }
 }
 portrait_ogre_beards_trigger = {
-	scope:culture = { has_clothing_gfx = ogre_clothing_gfx }
+	scope:culture = { has_graphical_culture = ogre_clothing_gfx }
 }
 
 portrait_draenei_clothing_trigger = {
-	scope:culture = { has_clothing_gfx = draenei_clothing_gfx }
+	scope:culture = { has_graphical_culture = draenei_clothing_gfx }
 }
 portrait_draenei_clothing_spouse_trigger = {
-	culture = { has_clothing_gfx = draenei_clothing_gfx }
+	culture = { has_graphical_culture = draenei_clothing_gfx }
 }
 portrait_draenei_hairstyles_trigger = {
-	scope:culture = { has_clothing_gfx = draenei_hairstyles_gfx }
+	scope:culture = { has_graphical_culture = draenei_hairstyles_gfx }
 	
 	portrait_sayaadi_hairstyles_trigger = no
 }
 portrait_draenei_beards_trigger = {
-	scope:culture = { has_clothing_gfx = draenei_beards_gfx }
+	scope:culture = { has_graphical_culture = draenei_beards_gfx }
 	
 	portrait_sayaadi_beards_trigger = no
 }
 
 portrait_sayaadi_hairstyles_trigger = {
-	scope:culture = { has_clothing_gfx = sayaadi_clothing_gfx }
+	scope:culture = { has_graphical_culture = sayaadi_clothing_gfx }
 }
 portrait_sayaadi_beards_trigger = {
-	scope:culture = { has_clothing_gfx = sayaadi_clothing_gfx }
+	scope:culture = { has_graphical_culture = sayaadi_clothing_gfx }
 }
 
 portrait_moknathal_hairstyles_trigger = {
-	scope:culture = { has_clothing_gfx = moknathal_hairstyles_gfx }
+	scope:culture = { has_graphical_culture = moknathal_hairstyles_gfx }
 }
 portrait_moknathal_beards_trigger = {
-	scope:culture = { has_clothing_gfx = moknathal_beards_gfx }
+	scope:culture = { has_graphical_culture = moknathal_beards_gfx }
 }
 
 portrait_demonic_clothing_trigger = {
-	scope:culture = { has_clothing_gfx = demonic_clothing_gfx }
+	scope:culture = { has_graphical_culture = demonic_clothing_gfx }
 }
 portrait_demonic_clothing_spouse_trigger = {
-	culture = { has_clothing_gfx = demonic_clothing_gfx }
+	culture = { has_graphical_culture = demonic_clothing_gfx }
 }
 
 portrait_wildhammer_clothing_trigger = {
-	scope:culture = { has_clothing_gfx = wildhammer_clothing_gfx }
+	scope:culture = { has_graphical_culture = wildhammer_clothing_gfx }
 }
 portrait_wildhammer_clothing_spouse_trigger = {
-	culture = { has_clothing_gfx = wildhammer_clothing_gfx }
+	culture = { has_graphical_culture = wildhammer_clothing_gfx }
 }
 
 portrait_scourge_clothing_trigger = {
-	scope:culture = { has_clothing_gfx = scourge_clothing_gfx }
+	scope:culture = { has_graphical_culture = scourge_clothing_gfx }
 }
 portrait_scourge_clothing_spouse_trigger = {
-	culture = { has_clothing_gfx = scourge_clothing_gfx }
+	culture = { has_graphical_culture = scourge_clothing_gfx }
 }
 
 ### Religious clothing
