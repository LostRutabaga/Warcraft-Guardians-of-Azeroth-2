﻿shamanism_group = {
	family = rf_elemental
	graphical_faith = pagan_gfx

	doctrine = elemental_hostility_doctrine

	#Main Group
	doctrine = doctrine_spiritual_head
	doctrine = doctrine_gender_male_dominated
	doctrine = doctrine_pluralism_righteous
	doctrine = doctrine_theocracy_temporal

	#Marriage
	doctrine = doctrine_concubines
	doctrine = doctrine_divorce_allowed
	doctrine = doctrine_bastardry_all
	doctrine = doctrine_consanguinity_cousins

	#Crimes
	doctrine = doctrine_homosexuality_shunned
	doctrine = doctrine_adultery_men_shunned
	doctrine = doctrine_adultery_women_shunned
	doctrine = doctrine_kinslaying_close_kin_crime
	doctrine = doctrine_deviancy_crime
	doctrine = doctrine_witchcraft_crime

	#Clerical Functions
	doctrine = doctrine_clerical_function_recruitment
	doctrine = doctrine_clerical_gender_either
	doctrine = doctrine_clerical_marriage_allowed
	doctrine = doctrine_clerical_succession_spiritual_fixed_appointment

	# Placeholder
	traits = {
		virtues = { brave just calm }
		sins = { craven arbitrary wrathful }
	}

	# Placeholder
	reserved_male_names = {
	}
	reserved_female_names = {
	}

	custom_faith_icons = {
		custom_faith_1 custom_faith_2 custom_faith_3 custom_faith_4 custom_faith_5 custom_faith_6 custom_faith_7 custom_faith_8 custom_faith_9 custom_faith_10 dualism_custom_1 zoroastrian_custom_1 zoroastrian_custom_2 buddhism_custom_1 buddhism_custom_2 buddhism_custom_3 buddhism_custom_4 taoism_custom_1 yazidi_custom_1 sunni_custom_2 sunni_custom_3 sunni_custom_4 ibadi_custom muhakkima_1 muhakkima_2 muhakkima_4 muhakkima_5 muhakkima_6 judaism_custom_1
	}

	holy_order_names = {
		{ name = "holy_order_shamanism" coat_of_arms = "ho_shamanism" }
	}

	holy_order_maa = { teutonic_knights }

	localization = {
		#HighGod
		HighGodName = ANCESTORS_NAME
		HighGodNamePossessive = ANCESTORS_POSSESSIVE
		HighGodNameSheHe = CHARACTER_SHEHE_THEY
		HighGodHerselfHimself = CHARACTER_THEMSELVES
		HighGodHerHis = CHARACTER_HERHIS_THEIR
		HighGodNameAlternate = ANCESTORS_NAME
		HighGodNameAlternatePossessive = ANCESTORS_POSSESSIVE

		#Creator
		CreatorName = ANCESTORS_NAME
		CreatorNamePossessive = ANCESTORS_POSSESSIVE
		CreatorSheHe = CHARACTER_SHEHE_THEY
		CreatorHerHis = CHARACTER_HERHIS_THEIR
		CreatorHerHim = CHARACTER_HERHIM_THEM

		#HealthGod
		HealthGodName = ANCESTORS_NAME
		HealthGodNamePossessive = ANCESTORS_POSSESSIVE
		HealthGodSheHe = CHARACTER_SHEHE_THEY
		HealthGodHerHis = CHARACTER_HERHIS_THEIR
		HealthGodHerHim = CHARACTER_HERHIM_THEM
		
		#FertilityGod
		FertilityGodName = ANCESTORS_NAME
		FertilityGodNamePossessive = ANCESTORS_POSSESSIVE
		FertilityGodSheHe = CHARACTER_SHEHE_THEY
		FertilityGodHerHis = CHARACTER_HERHIS_THEIR
		FertilityGodHerHim = CHARACTER_HERHIM_THEM

		#WealthGod
		WealthGodName = ANCESTORS_NAME
		WealthGodNamePossessive = ANCESTORS_POSSESSIVE
		WealthGodSheHe = CHARACTER_SHEHE_THEY
		WealthGodHerHis = CHARACTER_HERHIS_THEIR
		WealthGodHerHim = CHARACTER_HERHIM_THEM

		#HouseholdGod
		HouseholdGodName = ANCESTORS_NAME
		HouseholdGodNamePossessive = ANCESTORS_POSSESSIVE
		HouseholdGodSheHe = CHARACTER_SHEHE_THEY
		HouseholdGodHerHis = CHARACTER_HERHIS_THEIR
		HouseholdGodHerHim = CHARACTER_HERHIM_THEM

		#FateGod
		FateGodName = ANCESTORS_NAME
		FateGodNamePossessive = ANCESTORS_POSSESSIVE
		FateGodSheHe = CHARACTER_SHEHE_THEY
		FateGodHerHis = CHARACTER_HERHIS_THEIR
		FateGodHerHim = CHARACTER_HERHIM_THEM

		#KnowledgeGod
		KnowledgeGodName = ANCESTORS_NAME
		KnowledgeGodNamePossessive = ANCESTORS_POSSESSIVE
		KnowledgeGodSheHe = CHARACTER_SHEHE_THEY
		KnowledgeGodHerHis = CHARACTER_HERHIS_THEIR
		KnowledgeGodHerHim = CHARACTER_HERHIM_THEM

		#WarGod
		WarGodName = ANCESTORS_NAME
		WarGodNamePossessive = ANCESTORS_POSSESSIVE
		WarGodSheHe = CHARACTER_SHEHE_THEY
		WarGodHerHis = CHARACTER_HERHIS_THEIR
		WarGodHerHim = CHARACTER_HERHIM_THEM

		#TricksterGod
		TricksterGodName = FORTUNA_NAME
		TricksterGodNamePossessive = FORTUNA_POSSESSIVE
		TricksterGodSheHe = CHARACTER_SHEHE_HE
		TricksterGodHerHis = CHARACTER_HERHIS_HIS
		TricksterGodHerHim = CHARACTER_HERHIM_HIM

		#NightGod
		NightGodName = ANCESTORS_NAME
		NightGodNamePossessive = ANCESTORS_POSSESSIVE
		NightGodSheHe = CHARACTER_SHEHE_THEY
		NightGodHerHis = CHARACTER_HERHIS_THEIR
		NightGodHerHim = CHARACTER_HERHIM_THEM

		#WaterGod
		WaterGodName = ANCESTORS_NAME
		WaterGodNamePossessive = ANCESTORS_POSSESSIVE
		WaterGodSheHe = CHARACTER_SHEHE_THEY
		WaterGodHerHis = CHARACTER_HERHIS_THEIR
		WaterGodHerHim = CHARACTER_HERHIM_THEM

		PantheonTerm = religion_the_spirits
		PantheonTermHasHave = pantheon_term_have
		GoodGodNames = {
			ANCESTORS_NAME
		}
		
		DevilName = EVIL_SPIRITS_NAME
		DevilNamePossessive = EVIL_SPIRITS_POSSESSIVE
		DevilSheHe = CHARACTER_SHEHE_THEY
		DevilHerHis = CHARACTER_HERHIS_THEIR
		DevilHerselfHimself = CHARACTER_THEMSELVES
		EvilGodNames = {
			EVIL_SPIRITS_NAME
		}
		
		HouseOfWorship = TEMPLE_NAME
		HouseOfWorshipPlural = TEMPLE_PLURAL
		
		ReligiousSymbol = TOTEM_NAME
		ReligiousText = STORIES_NAME
		
		ReligiousHeadName = HIGH_SHAMAN_MALE_NAME
		ReligiousHeadNameFemale = HIGH_SHAMAN_FEMALE_NAME
		ReligiousHeadTitleName = HIGH_CHURCH_NAME
		
		DevoteeMale = MONK_NAME
		DevoteeMalePlural = MONK_PLURAL
		DevoteeFemale = NUN_NAME
		DevoteeFemalePlural = NUN_PLURAL
		DevoteeNeuter = MONASTIC_NAME
		DevoteeNeuterPlural = MONASTIC_PLURAL
		
		PriestMale = SHAMAN_MALE_NAME
		PriestMalePlural = SHAMAN_MALE_PLURAL
		PriestFemale = SHAMAN_FEMALE_NAME
		PriestFemalePlural = SHAMAN_FEMALE_PLURAL
		PriestNeuter = SHAMAN_MALE_NAME
		PriestNeuterPlural = SHAMAN_MALE_PLURAL
		AltPriestTermPlural = SHAMAN_MALE_PLURAL
		
		BishopMale = SHAMAN_MALE_NAME
		BishopMalePlural = SHAMAN_MALE_PLURAL
		BishopFemale = SHAMAN_FEMALE_NAME
		BishopFemalePlural = SHAMAN_FEMALE_PLURAL
		BishopNeuter = SHAMAN_MALE_NAME
		BishopNeuterPlural = SHAMAN_MALE_PLURAL
		
		DivineRealm = SPIRIT_WORLD_NAME
		PositiveAfterLife = SPIRIT_WORLD_NAME
		NegativeAfterLife = MAW_NAME
		
		DeathDeityName = DEATH_NAME
		DeathDeityNamePossessive = DEATH_POSSESSIVE
		DeathDeitySheHe = CHARACTER_SHEHE_IT
		DeathDeityHerHis = CHARACTER_HERHIS_ITS
		
		WitchGodName = UNSEEN_GUESTS_NAME
		WitchGodHerHis = CHARACTER_HERHIS_THEIR
		WitchGodSheHe = CHARACTER_SHEHE_THEY
		WitchGodHerHim = CHARACTER_HERHIM_THEM
		WitchGodMistressMaster = master
		WitchGodMotherFather = father

		GHWName = ghw_great_holy_war
		GHWNamePlural = ghw_great_holy_wars
	}

	faiths = {
		#Orcish religion
		orcish_shamanism = {
			#Main Group
			color = rgb { 100 140 165 }
<<<<<<< HEAD
			icon = wcmw_orcish_shamanism
			reformed_icon = wcmw_orcish_shamanism
			
=======
			#religious_head = d_orcish_shamanism
			icon = germanic
			reformed_icon = germanic_reformed

>>>>>>> badcd220
			doctrine = unreformed_faith_doctrine

			holy_site = orgrimmar
			holy_site = dark_portal
			holy_site = blackrock_depths
			holy_site = crossroads
			holy_site = razorfen
			
			#Main Group
			doctrine = doctrine_no_head

			#Marriage
			doctrine = doctrine_monogamy

			doctrine = tenet_ancestor_worship
			doctrine = tenet_esotericism
			doctrine = tenet_ritual_celebrations
		}
		#Wildhammer dwarf religion
		shamanism = {
			#Main Group
			color = rgb { 85 110 145 }
<<<<<<< HEAD
			icon = wcmw_shamanism
			reformed_icon = wcmw_shamanism
			
=======
			# religious_head = d_shamanism
			icon = germanic
			reformed_icon = germanic_reformed

>>>>>>> badcd220
			doctrine = unreformed_faith_doctrine
			
			holy_site = grim_batol
			holy_site = ironforge
			holy_site = red_desert
			holy_site = aerie_peak
			holy_site = thundermar
			
			#Main Group
			doctrine = doctrine_no_head

			doctrine = tenet_eastern_kingdoms_syncretism
			doctrine = tenet_ancestor_worship
			doctrine = tenet_sky_burials
		}
		#Tauren religion
		earth_mother_worship = {
			#Main Group
			color = rgb { 80 125 40 }
<<<<<<< HEAD
			icon = wcmw_earth_mother_worship
			reformed_icon = wcmw_earth_mother_worship
=======
			#religious_head = d_earth_mother_worship
			icon = germanic
			reformed_icon = germanic_reformed
>>>>>>> badcd220
			
			doctrine = unreformed_faith_doctrine
			
			holy_site = thunder_bluff
			holy_site = bloodhoof
			holy_site = darkcloud
			holy_site = nordrassil
			holy_site = maraudon
			
			#Main Group
			doctrine = doctrine_no_head

			doctrine = tenet_life_syncretism
			doctrine = tenet_sanctity_of_nature
			doctrine = tenet_sky_burials
			
			localization = {
				#HighGod
				HighGodName = EARTH_MOTHER_NAME
				HighGodNamePossessive = EARTH_MOTHER_POSSESSIVE
				HighGodNameSheHe = CHARACTER_SHEHE_SHE
				HighGodHerselfHimself = CHARACTER_HERSELF
				HighGodHerHis = CHARACTER_HERHIS_HER
				HighGodNameAlternate = EARTH_MOTHER_NAME
				HighGodNameAlternatePossessive = EARTH_MOTHER_POSSESSIVE

				#Creator
				CreatorName = EARTH_MOTHER_NAME
				CreatorNamePossessive = EARTH_MOTHER_POSSESSIVE
				CreatorSheHe = CHARACTER_SHEHE_SHE
				CreatorHerHis = CHARACTER_HERHIS_HER
				CreatorHerHim = CHARACTER_HERHIM_HER

				#HealthGod
				HealthGodName = EARTH_MOTHER_NAME
				HealthGodNamePossessive = EARTH_MOTHER_POSSESSIVE
				HealthGodSheHe = CHARACTER_SHEHE_SHE
				HealthGodHerHis = CHARACTER_HERHIS_HER
				HealthGodHerHim = CHARACTER_HERHIM_HER
				
				#FertilityGod
				FertilityGodName = EARTH_MOTHER_NAME
				FertilityGodNamePossessive = EARTH_MOTHER_POSSESSIVE
				FertilityGodSheHe = CHARACTER_SHEHE_SHE
				FertilityGodHerHis = CHARACTER_HERHIS_HER
				FertilityGodHerHim = CHARACTER_HERHIM_HER

				#NightGod
				NightGodName = EARTH_MOTHER_NAME
				NightGodNamePossessive = EARTH_MOTHER_POSSESSIVE
				NightGodSheHe = CHARACTER_SHEHE_SHE
				NightGodHerHis = CHARACTER_HERHIS_HER
				NightGodHerHim = CHARACTER_HERHIM_HER

				#WaterGod
				WaterGodName = EARTH_MOTHER_NAME
				WaterGodNamePossessive = EARTH_MOTHER_POSSESSIVE
				WaterGodSheHe = CHARACTER_SHEHE_SHE
				WaterGodHerHis = CHARACTER_HERHIS_HER
				WaterGodHerHim = CHARACTER_HERHIM_HER
			}
		}
		#Kul Tiran religion
		tidemother = {
			#Main Group
			color = rgb { 145 195 190 }
<<<<<<< HEAD
			icon = wcmw_tidemother
=======
			religious_head = d_tidemother
			icon = custom_faith_1
>>>>>>> badcd220
			
			holy_site = tol_barad
			holy_site = balor
			holy_site = boralus
			holy_site = storm_isle
			holy_site = gilneas
			
			#Main Group
			doctrine = doctrine_temporal_head
			doctrine = doctrine_theocracy_lay_clergy
			
			#Marriage
			doctrine = doctrine_monogamy
			
			#Clerical Functions
			doctrine = doctrine_clerical_succession_temporal_fixed_appointment

			doctrine = tenet_eastern_kingdoms_syncretism
			doctrine = tenet_monasticism
			doctrine = tenet_mendicant_preachers
			
			localization = {
				#HighGod
				HighGodName = TIDEMOTHER_NAME
				HighGodNamePossessive = TIDEMOTHER_POSSESSIVE
				HighGodNameSheHe = CHARACTER_SHEHE_SHE
				HighGodHerselfHimself = CHARACTER_HERSELF
				HighGodHerHis = CHARACTER_HERHIS_HER
				HighGodNameAlternate = TIDEMOTHER_NAME
				HighGodNameAlternatePossessive = TIDEMOTHER_POSSESSIVE

				#Creator
				CreatorName = TIDEMOTHER_NAME
				CreatorNamePossessive = TIDEMOTHER_POSSESSIVE
				CreatorSheHe = CHARACTER_SHEHE_SHE
				CreatorHerHis = CHARACTER_HERHIS_HER
				CreatorHerHim = CHARACTER_HERHIM_HER

				#HealthGod
				HealthGodName = TIDEMOTHER_NAME
				HealthGodNamePossessive = TIDEMOTHER_POSSESSIVE
				HealthGodSheHe = CHARACTER_SHEHE_SHE
				HealthGodHerHis = CHARACTER_HERHIS_HER
				HealthGodHerHim = CHARACTER_HERHIM_HER
				
				#FertilityGod
				FertilityGodName = TIDEMOTHER_NAME
				FertilityGodNamePossessive = TIDEMOTHER_POSSESSIVE
				FertilityGodSheHe = CHARACTER_SHEHE_SHE
				FertilityGodHerHis = CHARACTER_HERHIS_HER
				FertilityGodHerHim = CHARACTER_HERHIM_HER

				#WealthGod
				WealthGodName = TIDEMOTHER_NAME
				WealthGodNamePossessive = TIDEMOTHER_POSSESSIVE
				WealthGodSheHe = CHARACTER_SHEHE_SHE
				WealthGodHerHis = CHARACTER_HERHIS_HER
				WealthGodHerHim = CHARACTER_HERHIM_HER

				#HouseholdGod
				HouseholdGodName = TIDEMOTHER_NAME
				HouseholdGodNamePossessive = TIDEMOTHER_POSSESSIVE
				HouseholdGodSheHe = CHARACTER_SHEHE_SHE
				HouseholdGodHerHis = CHARACTER_HERHIS_HER
				HouseholdGodHerHim = CHARACTER_HERHIM_HER

				#FateGod
				FateGodName = TIDEMOTHER_NAME
				FateGodNamePossessive = TIDEMOTHER_POSSESSIVE
				FateGodSheHe = CHARACTER_SHEHE_SHE
				FateGodHerHis = CHARACTER_HERHIS_HER
				FateGodHerHim = CHARACTER_HERHIM_HER

				#KnowledgeGod
				KnowledgeGodName = TIDEMOTHER_NAME
				KnowledgeGodNamePossessive = TIDEMOTHER_POSSESSIVE
				KnowledgeGodSheHe = CHARACTER_SHEHE_SHE
				KnowledgeGodHerHis = CHARACTER_HERHIS_HER
				KnowledgeGodHerHim = CHARACTER_HERHIM_HER

				#WarGod
				WarGodName = TIDEMOTHER_NAME
				WarGodNamePossessive = TIDEMOTHER_POSSESSIVE
				WarGodSheHe = CHARACTER_SHEHE_SHE
				WarGodHerHis = CHARACTER_HERHIS_HER
				WarGodHerHim = CHARACTER_HERHIM_HER

				#NightGod
				NightGodName = TIDEMOTHER_NAME
				NightGodNamePossessive = TIDEMOTHER_POSSESSIVE
				NightGodSheHe = CHARACTER_SHEHE_SHE
				NightGodHerHis = CHARACTER_HERHIS_HER
				NightGodHerHim = CHARACTER_HERHIM_HER

				#WaterGod
				WaterGodName = TIDEMOTHER_NAME
				WaterGodNamePossessive = TIDEMOTHER_POSSESSIVE
				WaterGodSheHe = CHARACTER_SHEHE_SHE
				WaterGodHerHis = CHARACTER_HERHIS_HER
				WaterGodHerHim = CHARACTER_HERHIM_HER
				
				PantheonTerm = TIDEMOTHER_NAME
				PantheonTermHasHave = pantheon_term_has
				GoodGodNames = {
					TIDEMOTHER_NAME
				}
				
				ReligiousHeadName = HIGH_SEA_PRIEST_MALE_NAME
				ReligiousHeadNameFemale = HIGH_SEA_PRIEST_FEMALE_NAME
			}
		}
		#Kobold religion
		cult_of_the_candle = {
			#Main Group
			color = rgb { 210 205 145 }
			icon = christianity_waldensian # Well... it's a candle!
			reformed_icon = christianity_waldensian
			
			doctrine = unreformed_faith_doctrine
			
			holy_site = blackrock_depths
			holy_site = ironforge
			holy_site = grim_batol
			holy_site = red_desert
			holy_site = gnomeregan
			
			#Main Group
			doctrine = doctrine_no_head

			doctrine = tenet_warmonger
			doctrine = tenet_esotericism
			doctrine = tenet_human_sacrifice
		}
		#Gnoll/wolvar religion
		primitive_shamanism = {
			#Main Group
			color = rgb { 65 100 170 }
			icon = wcmw_primitive_shamanism
			reformed_icon = wcmw_primitive_shamanism
			
			doctrine = unreformed_faith_doctrine
			
			holy_site = northshire
			holy_site = karazhan
			holy_site = blackrock_depths
			holy_site = moonbrook
			holy_site = red_desert
			
			#Main Group
			doctrine = doctrine_no_head

			doctrine = tenet_warmonger
			doctrine = tenet_ritual_cannibalism
			doctrine = tenet_cult_of_strength
		}
		#Tuskarr religion
		tuskarr_religion = {
			#Main Group
			color = rgb { 204 236 255 }
			icon = wcmw_tuskarr_religion
			reformed_icon = wcmw_tuskarr_religion
			
			doctrine = unreformed_faith_doctrine
			
			holy_site = njord
			holy_site = moaki
			holy_site = riplash
			holy_site = kamagua
			holy_site = wintergarde
			
			#Main Group
			doctrine = doctrine_no_head

			doctrine = tenet_esotericism
			doctrine = tenet_ancestor_worship
			doctrine = tenet_sacred_childbirth
			
			localization = {
				#HighGod
				HighGodName = OACHANOA_NAME
				HighGodNamePossessive = OACHANOA_POSSESSIVE
				HighGodNameSheHe = CHARACTER_SHEHE_SHE
				HighGodHerselfHimself = CHARACTER_HERSELF
				HighGodHerHis = CHARACTER_HERHIS_HER
				HighGodNameAlternate = OACHANOA_NAME
				HighGodNameAlternatePossessive = OACHANOA_POSSESSIVE

				#Creator
				CreatorName = OACHANOA_NAME
				CreatorNamePossessive = OACHANOA_POSSESSIVE
				CreatorSheHe = CHARACTER_SHEHE_SHE
				CreatorHerHis = CHARACTER_HERHIS_HER
				CreatorHerHim = CHARACTER_HERHIM_HER
				
				#HouseholdGod
				HouseholdGodName = TAYUTKA_NAME
				HouseholdGodNamePossessive = TAYUTKA_POSSESSIVE
				HouseholdGodSheHe = CHARACTER_SHEHE_SHE
				HouseholdGodHerHis = CHARACTER_HERHIS_HER
				HouseholdGodHerHim = CHARACTER_HERHIM_HER

				#WarGod
				WarGodName = ISSLIRUK_NAME
				WarGodNamePossessive = ISSLIRUK_POSSESSIVE
				WarGodSheHe = CHARACTER_SHEHE_HE
				WarGodHerHis = CHARACTER_HERHIS_HIS
				WarGodHerHim = CHARACTER_HERHIM_HIM

				#WaterGod
				WaterGodName = OACHANOA_NAME
				WaterGodNamePossessive = OACHANOA_POSSESSIVE
				WaterGodSheHe = CHARACTER_SHEHE_SHE
				WaterGodHerHis = CHARACTER_HERHIS_HER
				WaterGodHerHim = CHARACTER_HERHIM_HER
				
				GoodGodNames = {
					ANCESTORS_NAME
					OACHANOA_NAME
					TAYUTKA_NAME
					ISSLIRUK_NAME
					KARKUT_NAME
				}
				
				DeathDeityName = KARKUT_NAME
				DeathDeityNamePossessive = KARKUT_POSSESSIVE
				DeathDeitySheHe = CHARACTER_SHEHE_HE
				DeathDeityHerHis = CHARACTER_HERHIS_HIS
			}
		}
		#Taunka religion
		taunka_religion = {
			#Main Group
			color = rgb { 0 102 255 }
			icon = wcmw_taunka_religion
			reformed_icon = wcmw_taunka_religion
			
			doctrine = unreformed_faith_doctrine
			
			holy_site = icemist
			holy_site = taunkale
			holy_site = wintergarde
			holy_site = njord
			holy_site = grizzlemaw
			
			#Main Group
			doctrine = doctrine_no_head

			doctrine = tenet_unrelenting_faith
			doctrine = tenet_cult_of_strength
			doctrine = tenet_ancestor_worship
		}
	}
}<|MERGE_RESOLUTION|>--- conflicted
+++ resolved
@@ -211,18 +211,12 @@
 		orcish_shamanism = {
 			#Main Group
 			color = rgb { 100 140 165 }
-<<<<<<< HEAD
+			#religious_head = d_orcish_shamanism
 			icon = wcmw_orcish_shamanism
 			reformed_icon = wcmw_orcish_shamanism
-			
-=======
-			#religious_head = d_orcish_shamanism
-			icon = germanic
-			reformed_icon = germanic_reformed
-
->>>>>>> badcd220
-			doctrine = unreformed_faith_doctrine
-
+
+			doctrine = unreformed_faith_doctrine
+			
 			holy_site = orgrimmar
 			holy_site = dark_portal
 			holy_site = blackrock_depths
@@ -243,16 +237,10 @@
 		shamanism = {
 			#Main Group
 			color = rgb { 85 110 145 }
-<<<<<<< HEAD
+			# religious_head = d_shamanism
 			icon = wcmw_shamanism
 			reformed_icon = wcmw_shamanism
-			
-=======
-			# religious_head = d_shamanism
-			icon = germanic
-			reformed_icon = germanic_reformed
-
->>>>>>> badcd220
+
 			doctrine = unreformed_faith_doctrine
 			
 			holy_site = grim_batol
@@ -272,14 +260,9 @@
 		earth_mother_worship = {
 			#Main Group
 			color = rgb { 80 125 40 }
-<<<<<<< HEAD
+			#religious_head = d_earth_mother_worship
 			icon = wcmw_earth_mother_worship
 			reformed_icon = wcmw_earth_mother_worship
-=======
-			#religious_head = d_earth_mother_worship
-			icon = germanic
-			reformed_icon = germanic_reformed
->>>>>>> badcd220
 			
 			doctrine = unreformed_faith_doctrine
 			
@@ -346,12 +329,8 @@
 		tidemother = {
 			#Main Group
 			color = rgb { 145 195 190 }
-<<<<<<< HEAD
+			religious_head = d_tidemother
 			icon = wcmw_tidemother
-=======
-			religious_head = d_tidemother
-			icon = custom_faith_1
->>>>>>> badcd220
 			
 			holy_site = tol_barad
 			holy_site = balor
