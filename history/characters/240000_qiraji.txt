﻿# dynasty=118000
240000={
	name=Vek'nilash
	dynasty=118000
	culture=qiraji religion=cthun_worship
	martial=5 diplomacy=6 stewardship=5 intrigue=6 learning=7
	trait=education_martial_4
	trait=twin
	trait=strategist trait=temperate trait=arrogant trait=wrathful trait=physique_good_3 trait=brave
	father=240003 #Nuzzarad
	2.1.1={ birth=yes trait=creature_qiraji trait=being_void }
	20.1.1={
		effect={
			set_variable = { name = wc_endurance_physical_lifestyle_additional_perks_variable value = wc_perks_needed_for_level_5_physical_trait_value }
			set_variable = { name = wc_strength_physical_lifestyle_additional_perks_variable value = wc_perks_needed_for_level_5_physical_trait_value }
		}
		trait=physical_lifestyle_endurance_5
		trait=physical_lifestyle_strength_5
	}
	100.1.1={ effect = { set_relation_friend = character:240001 } }
	610.11.17={ death=yes }
}
240001={
	name=Vek'lor
	dynasty=118000
	culture=qiraji religion=cthun_worship
	martial=5 diplomacy=5 stewardship=7 intrigue=7 learning=8
	trait=education_learning_4
	trait=twin
	trait=scholar trait=intellect_good_2 trait=patient trait=temperate trait=arrogant trait=diligent 
	father=240003 #Nuzzarad
	2.1.1={ birth=yes trait=creature_qiraji trait=being_void }
	20.1.1={
		effect={ set_variable = { name = wc_shadow_magic_lifestyle_additional_perks_variable value = wc_perks_needed_for_level_5_magic_trait_value } }
		trait=user_of_shadow_magic_5
	}
	610.11.10={ death=yes }
}
# Placeholder father of twin emperors
240003={
	name=Nuzzarad
	dynasty=118000
	culture=qiraji religion=cthun_worship
	martial=5 diplomacy=5 stewardship=5 intrigue=5 learning=5
	trait=education_learning_4
<<<<<<< HEAD
	1.1.1={ birth=yes trait=creature_qiraji trait=being_void }
	16.1.1={
		effect={ set_variable = { name = wc_shadow_magic_lifestyle_additional_perks_variable value = wc_perks_needed_for_level_5_magic_trait_value } }
		trait=user_of_shadow_magic_5
	}
=======
	2.1.1={ birth=yes trait=creature_qiraji trait=being_void }
	16.1.1={ effect={ set_variable = { name = wc_shadow_magic_lifestyle_additional_perks_variable value = wc_perks_needed_for_level_5_magic_trait_value } } }
>>>>>>> bcf02354
	20.1.1={ death=yes }
}
# dynasty=118001
240002={
	name=Skeram
	dynasty=118001
	culture=qiraji religion=cthun_worship
	martial=5 diplomacy=5 stewardship=7 intrigue=7 learning=8
	trait=education_learning_4
	trait=mystic_2 trait=intellect_good_2 trait=deceitful trait=temperate trait=zealous
<<<<<<< HEAD
	1.1.1={ birth=yes trait=creature_qiraji trait=being_void }
	16.1.1={
		effect={ set_variable = { name = wc_shadow_magic_lifestyle_additional_perks_variable value = wc_perks_needed_for_level_4_magic_trait_value } }
		trait=user_of_shadow_magic_4
	}
=======
	2.1.1={ birth=yes trait=creature_qiraji trait=being_void }
	16.1.1={ effect={ set_variable = { name = wc_shadow_magic_lifestyle_additional_perks_variable value = wc_perks_needed_for_level_4_magic_trait_value } } }
>>>>>>> bcf02354
	610.11.10={ death=yes }
}

# dynasty=118002
240010={
	name=Sartura
	female=yes
	dynasty=118002
	culture=qiraji religion=cthun_worship
	martial=4 diplomacy=8 stewardship=8 intrigue=5 learning=7
	trait=education_martial_3
	trait=paranoid trait=wrathful trait=ambitious trait=zealous
	2.1.1={ birth=yes trait=creature_qiraji trait=being_void }
	700.7.18={ death=yes }
}

#dynasty = qiraji1
qiraji1 = { #Generated
	name = Horko
	female = yes
	dynasty = qiraji1
	religion = cthun_worship
	culture = qiraji
	2.10.8 = { birth = yes trait = creature_qiraji trait = being_void }
	1271.1.18 = { death = yes }
}

#dynasty = qiraji2
qiraji5 = { #Generated
	name = Mazzalan
	dynasty = qiraji2
	religion = cthun_worship
	culture = qiraji
	2.8.12 = { birth = yes trait = creature_qiraji trait = being_void }
	971.7.17 = { death = yes }
}

#dynasty = qiraji3
qiraji10 = { #Generated
	name = Hesuktu
	female = yes
	dynasty = qiraji3
	religion = cthun_worship
	culture = qiraji
	2.6.23 = { birth = yes trait = creature_qiraji trait = being_void }
	911.11.21 = { death = yes }
}

#dynasty = qiraji4
qiraji15 = { #Generated
	name = Zati
	female = yes
	dynasty = qiraji4
	religion = cthun_worship
	culture = qiraji
	2.9.6 = { birth = yes trait = creature_qiraji trait = being_void }
	731.10.9 = { death = yes }
}

#dynasty = qiraji5
qiraji20 = { #Generated
	name = Mitro
	female = yes
	dynasty = qiraji5
	religion = cthun_worship
	culture = qiraji
	2.4.11 = { birth = yes trait = creature_qiraji trait = being_void }
	701.7.18 = { death = yes }
}

#dynasty = qiraji6
qiraji25 = { #Generated
	name = Drite'aggur
	dynasty = qiraji6
	religion = cthun_worship
	culture = qiraji
	10.4.6 = { birth = yes trait = creature_qiraji trait = being_void }
	890.9.26 = { death = yes }
}

#dynasty = qiraji7
qiraji30 = { #Generated
	name = Tadu
	female = yes
	dynasty = qiraji7
	religion = cthun_worship
	culture = qiraji
	10.3.13 = { birth = yes trait = creature_qiraji trait = being_void }
	890.7.14 = { death = yes }
}

#dynasty = qiraji8
qiraji35 = { #Generated
	name = Qaloldu
	female = yes
	dynasty = qiraji8
	religion = cthun_worship
	culture = qiraji
	10.2.19 = { birth = yes trait = creature_qiraji trait = being_void }
	1160.1.22 = { death = yes }
}

#dynasty = qiraji9
zavas = { #Taken from HS
	name = Zavas
	female = yes
	dynasty = qiraji9
	religion = cthun_worship
	culture = qiraji
	10.2.19 = { birth = yes trait = creature_qiraji trait = being_void }
	1160.1.22 = { death = yes }
}
<|MERGE_RESOLUTION|>--- conflicted
+++ resolved
@@ -43,16 +43,11 @@
 	culture=qiraji religion=cthun_worship
 	martial=5 diplomacy=5 stewardship=5 intrigue=5 learning=5
 	trait=education_learning_4
-<<<<<<< HEAD
-	1.1.1={ birth=yes trait=creature_qiraji trait=being_void }
+	2.1.1={ birth=yes trait=creature_qiraji trait=being_void }
 	16.1.1={
 		effect={ set_variable = { name = wc_shadow_magic_lifestyle_additional_perks_variable value = wc_perks_needed_for_level_5_magic_trait_value } }
 		trait=user_of_shadow_magic_5
 	}
-=======
-	2.1.1={ birth=yes trait=creature_qiraji trait=being_void }
-	16.1.1={ effect={ set_variable = { name = wc_shadow_magic_lifestyle_additional_perks_variable value = wc_perks_needed_for_level_5_magic_trait_value } } }
->>>>>>> bcf02354
 	20.1.1={ death=yes }
 }
 # dynasty=118001
@@ -63,16 +58,11 @@
 	martial=5 diplomacy=5 stewardship=7 intrigue=7 learning=8
 	trait=education_learning_4
 	trait=mystic_2 trait=intellect_good_2 trait=deceitful trait=temperate trait=zealous
-<<<<<<< HEAD
-	1.1.1={ birth=yes trait=creature_qiraji trait=being_void }
+	2.1.1={ birth=yes trait=creature_qiraji trait=being_void }
 	16.1.1={
 		effect={ set_variable = { name = wc_shadow_magic_lifestyle_additional_perks_variable value = wc_perks_needed_for_level_4_magic_trait_value } }
 		trait=user_of_shadow_magic_4
 	}
-=======
-	2.1.1={ birth=yes trait=creature_qiraji trait=being_void }
-	16.1.1={ effect={ set_variable = { name = wc_shadow_magic_lifestyle_additional_perks_variable value = wc_perks_needed_for_level_4_magic_trait_value } } }
->>>>>>> bcf02354
 	610.11.10={ death=yes }
 }
 
