﻿##d_neferset ###################################
###c_neferset
1560 = {	# Neferset
	culture = tolvir
	religion = mystery_of_the_makers
	holding = castle_holding
}


###c_south_wind
1582 = {	# South Wind
	culture = tolvir
	religion = mystery_of_the_makers
	holding = castle_holding
}


###c_kubitis
1583 = {	# Kubitis
	culture = tolvir
	religion = mystery_of_the_makers
	holding = castle_holding
}


###c_sunwatcher
1584 = {	# Sunwatcher
	culture = tolvir
	religion = mystery_of_the_makers
	holding = castle_holding
}


###c_sunsuph
1585 = {	# Sunsuph
	culture = tolvir
	religion = mystery_of_the_makers
	holding = castle_holding
}



##d_uldum ###################################
###c_tolnariv
1561 = {	# Tol'nariv
	culture = tolvir
	religion = suntouched
	holding = castle_holding
}


###c_dulized
1562 = {	# Dulized
	culture = tolvir
	religion = suntouched
	holding = castle_holding
}


###c_sunstone
1563 = {	# Sunstone
	culture = pygmy
<<<<<<< HEAD
	religion = primitive_shamanism
=======
	religion = farrism
>>>>>>> 8dd49195
	holding = tribal_holding
}



##d_asova ###################################
###c_asova
1586 = {	# Asova
	culture = tolvir
	religion = mystery_of_the_makers
	holding = castle_holding
	
	550.10.09 = {
		religion = suntouched
	}
}


###c_hamatep
1587 = {	# Hamatep
	culture = tolvir
	religion = mystery_of_the_makers
	holding = castle_holding
	
	550.10.09 = {
		religion = suntouched
	}
}


###c_oorf
1588 = {	# Oorf
	culture = tolvir
	religion = mystery_of_the_makers
	holding = castle_holding
	
	550.10.09 = {
		religion = suntouched
	}
}


<|MERGE_RESOLUTION|>--- conflicted
+++ resolved
@@ -60,11 +60,7 @@
 ###c_sunstone
 1563 = {	# Sunstone
 	culture = pygmy
-<<<<<<< HEAD
-	religion = primitive_shamanism
-=======
 	religion = farrism
->>>>>>> 8dd49195
 	holding = tribal_holding
 }
 
