--- conflicted
+++ resolved
@@ -27,7 +27,11 @@
  exodar_maraad:0 "Vindicator of our People"
  exodar_fellow_survivor:0 "Exodar Crash Survivor"
 
-<<<<<<< HEAD
+ sent_to_inquisition_opinion:0 "Sent me to the Inquisition"
+ sent_a_heretic_opinion:0 "Sent me a Heretic"
+
+ tenet_scarlet_mark_crime:0 "[GetTrait('scarlet_mark').GetName( GetNullCharacter )]"
+
  wc_casted_helpful_spell:0 "Used Helpful Magic on Me"
  wc_casted_harmful_spell:0 "Used Harmful Magic on Me"
  wc_burned_me:0 "Burned Me"
@@ -36,10 +40,4 @@
  wc_poisoned_me:0 "Poisoned Me"
  wc_healed_me:0 "Healed Me"
  wc_wrathed_me:0 "Inflicted Holy Wrath on Me"
- wc_saved_me_salvation:0 "Saved Me from Death"
-=======
- sent_to_inquisition_opinion:0 "Sent me to the Inquisition"
- sent_a_heretic_opinion:0 "Sent me a Heretic"
-
- tenet_scarlet_mark_crime:0 "[GetTrait('scarlet_mark').GetName( GetNullCharacter )]"
->>>>>>> d0f576a2
+ wc_saved_me_salvation:0 "Saved Me from Death"