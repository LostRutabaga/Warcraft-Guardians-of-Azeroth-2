--- conflicted
+++ resolved
@@ -495,24 +495,7 @@
 							has_doctrine = tenet_tax_nonbelievers
 						}
 					}
-<<<<<<< HEAD
-					OR = {
-						AND = {
-							scope:councillor_liege.religion = { is_in_family = rf_pagan }
-							scope:county.religion = { is_in_family = rf_pagan }
-						}
-						AND = {
-							scope:councillor_liege.religion = { is_in_family = rf_eastern }
-							scope:county.religion = { is_in_family = rf_eastern }
-						}
-						AND = {
-							scope:councillor_liege.religion = { is_in_family = rf_abrahamic }
-							scope:county.religion = { is_in_family = rf_abrahamic }
-						}
-					}
-=======
 					scope:councillor_liege.religion = { is_in_same_family_trigger = { RELIGION = scope:county.religion } }
->>>>>>> ea69a75e
 				}
 				OR = {
 					scope:councillor_liege = { ai_zeal >= 50 }
@@ -525,24 +508,8 @@
 						}
 					}
 					scope:county.religion = scope:councillor_liege.religion
-<<<<<<< HEAD
-					AND = { # Islamic heartlands, to help fend off encroaching faiths
-						scope:councillor_liege = { like_islam_religion_trigger = yes }
-						scope:county.title_province = {
-							OR = {
-								geographical_region = ghw_region_holy_land
-								geographical_region = ghw_region_arabia
-								geographical_region = ghw_region_near_east
-								geographical_region = ghw_region_egypt
-								geographical_region = ghw_region_persia
-								geographical_region = ghw_region_north_africa
-							}
-						}
-					}
-=======
 					
 					# Warcraft
->>>>>>> ea69a75e
 				}
 			}
 		}
