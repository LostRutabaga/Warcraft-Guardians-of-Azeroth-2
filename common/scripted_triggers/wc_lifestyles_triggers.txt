﻿
# can openly learn magic triggers
can_openly_learn_magic_type_trigger = {
	OR = { 
		AND = { 
			flag:$MAGICTYPE$ = flag:light
			faith = { has_doctrine_parameter = elunic_light_magic_female_only }
			is_male = yes
			has_trait_with_flag = children_of_cenarius_family
		}
		AND =  {
			flag:$MAGICTYPE$ = flag:order
			faith = { has_doctrine_parameter = $MAGICTYPE$_magic_shunned }
			culture = { has_innovation = innovation_archmage }
		}
		faith = { 
			has_doctrine_parameter = $MAGICTYPE$_magic_openly_learnable 
		}
	}
}

# magic is shunned /criminal triggers
is_magic_type_shunned_trigger = {
	faith = { has_doctrine_parameter = $MAGICTYPE$_magic_shunned }
}

# magic is criminal triggers
is_magic_type_criminal_trigger = {
	faith = { has_doctrine_parameter = $MAGICTYPE$_magic_illegal }
}

# magic secrets triggers
is_secret_elemental_magic_type_user = { 
	#add additional stuff here if necessary
	any_secret = { secret_type = secret_$MAGICTYPE$_magic_user }
}

is_secret_nonelemental_magic_type_user = { 
	#add additional stuff here if necessary
	any_secret = { secret_type = secret_$MAGICTYPE$_magic_user }
}

has_magic_secret_associated_trait =  { #scope from SECRET
	switch = { 
		trigger = secret_type 
		secret_light_magic_user = { scope:$CHARACTER$ = { has_trait = wc_lifestyle_light_magic } }
		secret_shadow_magic_user = { scope:$CHARACTER$ = { has_trait = wc_lifestyle_shadow_magic } }
		secret_order_magic_user = { scope:$CHARACTER$ = { has_trait = wc_lifestyle_order_magic } }
		secret_disorder_magic_user = { scope:$CHARACTER$ = { has_trait = wc_lifestyle_disorder_magic } }
		secret_life_magic_user = { scope:$CHARACTER$ = { has_trait = wc_lifestyle_life_magic } }
		secret_death_magic_user = { scope:$CHARACTER$ = { has_trait = wc_lifestyle_death_magic } }

		secret_elemental_fire_magic_user = { scope:$CHARACTER$ = { has_trait = wc_lifestyle_elemental_fire_magic } }
<<<<<<< HEAD
		#secret_elemental_fire_spirit_magic_user = { scope:$CHARACTER$ = { has_trait = wc_lifestyle_elemental_fire_spirit_magic } }
		#secret_elemental_fire_decay_magic_user = { scope:$CHARACTER$ = { has_trait = wc_lifestyle_elemental_fire_decay_magic } }
		secret_elemental_water_magic_user = { scope:$CHARACTER$ = { has_trait = wc_lifestyle_elemental_water_magic } }
		#secret_elemental_water_spirit_magic_user = { scope:$CHARACTER$ = { has_trait = wc_lifestyle_elemental_water_spirit_magic } }
		#secret_elemental_water_decay_magic_user = { scope:$CHARACTER$ = { has_trait = wc_lifestyle_elemental_water_decay_magic } }
		secret_elemental_air_magic_user = { scope:$CHARACTER$ = { has_trait = wc_lifestyle_elemental_air_magic } }
		#secret_elemental_air_spirit_magic_user = { scope:$CHARACTER$ = { has_trait = wc_lifestyle_elemental_air_spirit_magic } }
		#secret_elemental_air_decay_magic_user = { scope:$CHARACTER$ = { has_trait = wc_lifestyle_elemental_air_decay_magic } }
		secret_elemental_earth_magic_user = { scope:$CHARACTER$ = { has_trait = wc_lifestyle_elemental_earth_magic } }
		#secret_elemental_earth_spirit_magic_user = { scope:$CHARACTER$ = { has_trait = wc_lifestyle_elemental_earth_spirit_magic } }
		#secret_elemental_earth_decay_magic_user = { scope:$CHARACTER$ = { has_trait = wc_lifestyle_elemental_earth_decay_magic } }
=======
		secret_elemental_water_magic_user = { scope:$CHARACTER$ = { has_trait = wc_lifestyle_elemental_water_magic } }
		secret_elemental_air_magic_user = { scope:$CHARACTER$ = { has_trait = wc_lifestyle_elemental_air_magic } }
		secret_elemental_earth_magic_user = { scope:$CHARACTER$ = { has_trait = wc_lifestyle_elemental_earth_magic } }
>>>>>>> 92de2539
	}
}

# this was incompatible with magic secrecy. it will be kept for now in case some other requirements are needed
magic_lifestyle_is_valid_trigger = {
	trigger_if = { 
		limit = { NOT = { flag:$MAGIC$ = flag:poop } }
		always = yes
	}
	# trigger_if = {
	# 	limit = { NOT = { can_openly_learn_magic_type_trigger = { MAGICTYPE = $MAGIC$ } } }

	# 	OR = {
	# 		has_trait = wc_lifestyle_$MAGIC$_magic
	# 		$MAGIC$_magic_lifestyle_xp > 0
	# 	}
	# }
}

# this was incompatible with magic secrecy, however it may be needed based on how spirit/decay ends up being planned
magic_elemental_lifestyle_spirit_or_decay_is_valid_trigger = {
	trigger_if = { 
		limit = { NOT = { flag:$MAGIC$ = flag:poop } }
		always = yes
	}
	# trigger_if = {
	# 	limit = { NOT = { can_openly_learn_magic_type_trigger = { MAGICTYPE = $MAGIC$ } } } 

	# 	has_trait = wc_lifestyle_$MAGIC$_magic
	# }
}

has_focus_light_magic_trigger = {
	OR = {
		has_focus = light_magic_focus_1
		has_focus = light_magic_focus_2
		has_focus = light_magic_focus_3
	}
}
has_focus_shadow_magic_trigger = {
	OR = {
		has_focus = shadow_magic_focus_1
		has_focus = shadow_magic_focus_2
		has_focus = shadow_magic_focus_3
	}
}
has_focus_disorder_magic_trigger = {
	OR = {
		has_focus = disorder_magic_focus_1
		has_focus = disorder_magic_focus_2
		has_focus = disorder_magic_focus_3
	}
}
has_focus_order_magic_trigger = {
	OR = {
		has_focus = order_magic_focus_1
		has_focus = order_magic_focus_2
		has_focus = order_magic_focus_3
	}
}
has_focus_life_magic_trigger = {
	OR = {
		has_focus = life_magic_focus_1
		has_focus = life_magic_focus_2
		has_focus = life_magic_focus_3
	}
}
has_focus_death_magic_trigger = {
	OR = {
		has_focus = death_magic_focus_1
		has_focus = death_magic_focus_2
		has_focus = death_magic_focus_3
	}
}
has_focus_elemental_fire_magic_trigger = {
	OR = {
		has_focus = elemental_fire_magic_focus_1
		has_focus = elemental_fire_magic_focus_2
		has_focus = elemental_fire_magic_focus_3
	}
}
has_focus_elemental_water_magic_trigger = {
	OR = {
		has_focus = elemental_water_magic_focus_1
		has_focus = elemental_water_magic_focus_2
		has_focus = elemental_water_magic_focus_3
	}
}
has_focus_elemental_air_magic_trigger = {
	OR = {
		has_focus = elemental_air_magic_focus_1
		has_focus = elemental_air_magic_focus_2
		has_focus = elemental_air_magic_focus_3
	}
}
has_focus_elemental_earth_magic_trigger = {
	OR = {
		has_focus = elemental_earth_magic_focus_1
		has_focus = elemental_earth_magic_focus_2
		has_focus = elemental_earth_magic_focus_3
	}
}

has_focus_elemental_spirit_magic_trigger = {
	OR = {
		has_focus = elemental_fire_magic_focus_1
		has_focus = elemental_water_magic_focus_1
		has_focus = elemental_air_magic_focus_1
		has_focus = elemental_earth_magic_focus_1
	}
}
has_focus_elemental_decay_magic_trigger = {
	OR = {
		has_focus = elemental_fire_magic_focus_3
		has_focus = elemental_water_magic_focus_3
		has_focus = elemental_air_magic_focus_3
		has_focus = elemental_earth_magic_focus_3
	}
}
has_focus_elemental_neither_spirit_nor_decay_magic_trigger = {
	OR = {
		has_focus = elemental_fire_magic_focus_2
		has_focus = elemental_water_magic_focus_2
		has_focus = elemental_air_magic_focus_2
		has_focus = elemental_earth_magic_focus_2
	}
}
has_focus_elemental_magic_trigger = {
	OR = {
		has_focus_elemental_fire_magic_trigger = yes
		has_focus_elemental_water_magic_trigger = yes
		has_focus_elemental_air_magic_trigger = yes
		has_focus_elemental_earth_magic_trigger = yes
	}
}

# magic_lifestyle_is_valid_trigger = {
# 	trigger_if = {
# 		limit = { can_openly_learn_$MAGIC$_magic_trigger = no }
# 		#TODO: insert class traits here
# 		OR = {
# 			has_trait = wc_lifestyle_$MAGIC$_magic
# 			$MAGIC$_magic_lifestyle_xp > 0
# 		}
# 	}
# 	trigger_else = { # Testing
# 		debug_only = yes
# 		is_alive = yes
# 	}
# }
# magic_elemental_lifestyle_spirit_or_decay_is_valid_trigger = {
# 	trigger_if = {
# 		limit = { can_openly_learn_$MAGIC$_magic_trigger = no }

# 		has_trait = wc_lifestyle_$MAGIC$_magic
# 	}
# }

has_any_wc_lifestyle_magical_trait_trigger = {
	OR = {
		has_trait = wc_lifestyle_light_magic
		has_trait = wc_lifestyle_shadow_magic
		has_trait = wc_lifestyle_disorder_magic
		has_trait = wc_lifestyle_order_magic
		has_trait = wc_lifestyle_life_magic
		has_trait = wc_lifestyle_death_magic
		has_trait = wc_lifestyle_elemental_fire_magic
		has_trait = wc_lifestyle_elemental_water_magic
		has_trait = wc_lifestyle_elemental_air_magic
		has_trait = wc_lifestyle_elemental_earth_magic
		has_trait_with_flag = wc_lifestyle_elemental_fire_magic_flag
		has_trait_with_flag = wc_lifestyle_elemental_water_magic_flag
		has_trait_with_flag = wc_lifestyle_elemental_air_magic_flag
		has_trait_with_flag = wc_lifestyle_elemental_earth_magic_flag
	}
}

# Triggers for vanilla lifestyles
diplomacy_lifestyle_tree_1_finished_or_not_started_trigger = { # Foreign Affairs
	OR = {
		NOT = { has_perk = thoughtful_perk }
		has_perk = diplomat_perk
	}
}
diplomacy_lifestyle_tree_2_finished_or_not_started_trigger = { # Majesty
	OR = {
		NOR = {
			has_perk = benevolent_intent_perk
			has_perk = firm_hand_perk
		}
		has_perk = august_perk
	}
}
diplomacy_lifestyle_tree_3_finished_or_not_started_trigger = { # Family
	OR = {
		NOR = {
			has_perk = befriend_perk
			has_perk = groomed_to_rule_perk
		}
		has_perk = family_man_perk
	}
}
intrigue_lifestyle_tree_1_finished_or_not_started_trigger = { # Skulduggery
	OR = {
		NOT = { has_perk = truth_is_relative_perk }
		has_perk = schemer_perk
	}
}
intrigue_lifestyle_tree_2_finished_or_not_started_trigger = { # Temptation
	OR = {
		NOR = {
			has_perk = like_weed_in_a_garden_perk
			has_perk = enticing_opportunity_perk
		}
		has_perk = seducer_perk
	}
}
intrigue_lifestyle_tree_3_finished_or_not_started_trigger = { # Intimidation
	OR = {
		NOR = {
			has_perk = dark_insights_perk
			has_perk = dreadful_perk
		}
		has_perk = torturer_perk
	}
}
learning_lifestyle_tree_1_finished_or_not_started_trigger = { # Medicine
	OR = {
		NOT = { has_perk = anatomical_studies_perk }
		has_perk = whole_of_body_perk
	}
}
learning_lifestyle_tree_2_finished_or_not_started_trigger = { # Scholarship
	OR = {
		NOR = {
			has_perk = pedagogy_perk
			has_perk = scientific_perk
		}
		has_perk = scholar_perk
	}
}
learning_lifestyle_tree_3_finished_or_not_started_trigger = { # Theology
	OR = {
		NOT = { has_perk = faithful_perk }
		has_perk = theologian_perk
	}
}
martial_lifestyle_tree_1_finished_or_not_started_trigger = { # Strategy
	OR = {
		NOT = { has_perk = bellum_justum_perk }
		has_perk = strategist_perk
	}
}
martial_lifestyle_tree_2_finished_or_not_started_trigger = { # Authority
	OR = {
		NOT = { has_perk = serve_the_crown_perk }
		has_perk = overseer_perk
	}
}
martial_lifestyle_tree_3_finished_or_not_started_trigger = { # Chivalry
	OR = {
		NOT = { has_perk = stalwart_leader_perk }
		has_perk = gallant_perk
	}
}
stewardship_lifestyle_tree_1_finished_or_not_started_trigger = { # Wealth
	OR = {
		NOT = { has_perk = golden_obligations_perk }
		has_perk = avaricious_perk
	}
}
stewardship_lifestyle_tree_2_finished_or_not_started_trigger = { # Domain
	OR = {
		NOR = {
			has_perk = tax_man_perk
			has_perk = cutting_corners_perk
		}
		has_perk = architect_perk
	}
}
stewardship_lifestyle_tree_3_finished_or_not_started_trigger = { # Duty
	OR = {
		NOT = { has_perk = meritocracy_perk }
		has_perk = administrator_perk
	}
}

# Triggers for wc lifestyles
light_magic_lifestyle_tree_1_finished_or_not_started_trigger = {
	OR = {
		NOT = { has_perk = light_magic_tree_1_perk_1 }
		has_perk = light_magic_tree_1_perk_9
	}
}
light_magic_lifestyle_tree_2_finished_or_not_started_trigger = {
	OR = {
		NOT = { has_perk = light_magic_tree_2_perk_1 }
		has_perk = light_magic_tree_2_perk_9
	}
}
light_magic_lifestyle_tree_3_finished_or_not_started_trigger = {
	OR = {
		NOT = { has_perk = light_magic_tree_3_perk_1 }
		has_perk = light_magic_tree_3_perk_9
	}
}
shadow_magic_lifestyle_tree_1_finished_or_not_started_trigger = {
	OR = {
		NOT = { has_perk = shadow_magic_tree_1_perk_1 }
		has_perk = shadow_magic_tree_1_perk_9
	}
}
shadow_magic_lifestyle_tree_2_finished_or_not_started_trigger = {
	OR = {
		NOR = {
			has_perk = shadow_magic_tree_2_perk_1
			has_perk = shadow_magic_tree_2_perk_2
		}
		has_perk = shadow_magic_tree_2_perk_9
	}
}
shadow_magic_lifestyle_tree_3_finished_or_not_started_trigger = {
	OR = {
		NOR = {
			has_perk = shadow_magic_tree_3_perk_1
			has_perk = shadow_magic_tree_3_perk_2
		}
		has_perk = shadow_magic_tree_3_perk_9
	}
}
disorder_magic_lifestyle_tree_1_finished_or_not_started_trigger = {
	OR = {
		NOR = {
			has_perk = disorder_magic_tree_1_perk_1
			has_perk = disorder_magic_tree_1_perk_2
			has_perk = disorder_magic_tree_1_perk_5
			has_perk = disorder_magic_tree_1_perk_6
		}
		has_perk = disorder_magic_tree_1_perk_9
	}
}
disorder_magic_lifestyle_tree_2_finished_or_not_started_trigger = {
	OR = {
		NOR = {
			has_perk = disorder_magic_tree_2_perk_1
			has_perk = disorder_magic_tree_2_perk_2
			has_perk = disorder_magic_tree_2_perk_3
			has_perk = disorder_magic_tree_2_perk_4
		}
		has_perk = disorder_magic_tree_2_perk_9
	}
}
disorder_magic_lifestyle_tree_3_finished_or_not_started_trigger = {
	OR = {
		NOT = { has_perk = disorder_magic_tree_3_perk_1 }
		has_perk = disorder_magic_tree_3_perk_9
	}
}
order_magic_lifestyle_tree_1_finished_or_not_started_trigger = {
	OR = {
		NOT = { has_perk = order_magic_tree_1_perk_1 }
		has_perk = order_magic_tree_1_perk_9
	}
}
order_magic_lifestyle_tree_2_finished_or_not_started_trigger = {
	OR = {
		NOT = { has_perk = order_magic_tree_2_perk_1 }
		has_perk = order_magic_tree_2_perk_9
	}
}
order_magic_lifestyle_tree_3_finished_or_not_started_trigger = {
	OR = {
		NOT = {has_perk = order_magic_tree_3_perk_1}
		has_perk = order_magic_tree_3_perk_9
	}
}
life_magic_lifestyle_tree_1_finished_or_not_started_trigger = {
	OR = {
		NOR = {
			has_perk = life_magic_tree_1_perk_1
			has_perk = life_magic_tree_1_perk_2
		}
		has_perk = life_magic_tree_1_perk_9
	}
}
life_magic_lifestyle_tree_2_finished_or_not_started_trigger = {
	OR = {
		NOR = {
			has_perk = life_magic_tree_2_perk_1
			has_perk = life_magic_tree_2_perk_2
			has_perk = life_magic_tree_2_perk_3
			has_perk = life_magic_tree_2_perk_4
			has_perk = life_magic_tree_2_perk_5
		}
		has_perk = life_magic_tree_2_perk_9
	}
}
life_magic_lifestyle_tree_3_finished_or_not_started_trigger = {
	OR = {
		NOR = {
			has_perk = life_magic_tree_3_perk_1
			has_perk = life_magic_tree_3_perk_2
			has_perk = life_magic_tree_3_perk_3
		}
		has_perk = life_magic_tree_3_perk_9
	}
}
death_magic_lifestyle_tree_1_finished_or_not_started_trigger = {
	OR = {
		NOR = {
			has_perk = death_magic_tree_1_perk_1
			has_perk = death_magic_tree_1_perk_2
			has_perk = death_magic_tree_1_perk_3
			has_perk = death_magic_tree_1_perk_4
			has_perk = death_magic_tree_1_perk_5
		}
		has_perk = death_magic_tree_1_perk_9
	}
}
death_magic_lifestyle_tree_2_finished_or_not_started_trigger = {
	OR = {
		NOR = {
			has_perk = death_magic_tree_2_perk_1
			has_perk = death_magic_tree_2_perk_2
		}
		has_perk = death_magic_tree_2_perk_9
	}
}
death_magic_lifestyle_tree_3_finished_or_not_started_trigger = {
	OR = {
		NOT = { has_perk = death_magic_tree_3_perk_1 }
		has_perk = death_magic_tree_3_perk_9
	}
}
elemental_fire_magic_lifestyle_tree_1_finished_or_not_started_trigger = {
	OR = {
		NOT = { has_perk = elemental_fire_magic_tree_1_perk_1 }
		has_perk = elemental_fire_magic_tree_1_perk_9
	}
}
elemental_fire_magic_lifestyle_tree_2_finished_or_not_started_trigger = {
	OR = {
		NOR = {
			has_perk = elemental_fire_magic_tree_2_perk_1
			has_perk = elemental_fire_magic_tree_2_perk_2
		}
		has_perk = elemental_fire_magic_tree_2_perk_9
	}
}
elemental_fire_magic_lifestyle_tree_3_finished_or_not_started_trigger = {
	OR = {
		NOR = {
			has_perk = elemental_fire_magic_tree_3_perk_1
			has_perk = elemental_fire_magic_tree_3_perk_2
			has_perk = elemental_fire_magic_tree_3_perk_3
		}
		has_perk = elemental_fire_magic_tree_3_perk_9
	}
}
elemental_water_magic_lifestyle_tree_1_finished_or_not_started_trigger = {
	OR = {
		NOT = { has_perk = elemental_water_magic_tree_1_perk_1 }
		has_perk = elemental_water_magic_tree_1_perk_9
	}
}
elemental_water_magic_lifestyle_tree_2_finished_or_not_started_trigger = {
	OR = {
		NOR = {
			has_perk = elemental_water_magic_tree_2_perk_1
			has_perk = elemental_water_magic_tree_2_perk_2
		}
		has_perk = elemental_water_magic_tree_2_perk_9
	}
}
elemental_water_magic_lifestyle_tree_3_finished_or_not_started_trigger = {
	OR = {
		NOR = {
			has_perk = elemental_water_magic_tree_3_perk_1
			has_perk = elemental_water_magic_tree_3_perk_2
			has_perk = elemental_water_magic_tree_3_perk_3
		}
		has_perk = elemental_water_magic_tree_3_perk_9
	}
}
elemental_air_magic_lifestyle_tree_1_finished_or_not_started_trigger = {
	OR = {
		NOT = {has_perk = elemental_air_magic_tree_1_perk_1}
		has_perk = elemental_air_magic_tree_1_perk_9
	}
}
elemental_air_magic_lifestyle_tree_2_finished_or_not_started_trigger = {
	OR = {
		NOT = { has_perk = elemental_air_magic_tree_2_perk_1 }
		has_perk = elemental_air_magic_tree_2_perk_9
	}
}
elemental_air_magic_lifestyle_tree_3_finished_or_not_started_trigger = { always = yes }
elemental_earth_magic_lifestyle_tree_1_finished_or_not_started_trigger = {
	OR = {
		NOT = { has_perk = elemental_earth_magic_tree_1_perk_1 }
		has_perk = elemental_earth_magic_tree_1_perk_9
	}
}
elemental_earth_magic_lifestyle_tree_2_finished_or_not_started_trigger = {
	OR = {
		NOT = {has_perk = elemental_earth_magic_tree_2_perk_1}
		has_perk = elemental_earth_magic_tree_2_perk_9
	}
}
elemental_earth_magic_lifestyle_tree_3_finished_or_not_started_trigger = { always = yes }

can_spend_perks_in_nonelemental_TYPE_lifestyle_tree_TREE_trigger = {
	OR = {
		can_start_new_lifestyle_tree_trigger = yes # AI can allocate perks in a tree if they finished all their previous trees
		$TYPE$_lifestyle_tree_$TREE$_finished_or_not_started_trigger = no # Or if it's a tree they have already invested in

		trigger_if = { # Or they have recieved a perk in the game process by focus or event
			limit = { $TYPE$_lifestyle_perk_points > 0 }

			$TYPE$_lifestyle_tree_1_finished_or_not_started_trigger = yes
			$TYPE$_lifestyle_tree_2_finished_or_not_started_trigger = yes
			$TYPE$_lifestyle_tree_3_finished_or_not_started_trigger = yes
		}
	}
}

can_spend_perks_in_elemental_MAGIC_magic_lifestyle_tree_TREE_trigger = { # Created in order for the game to not trow an error because third elemental tree does not exist
	OR = {
		can_start_new_lifestyle_tree_trigger = yes
		$MAGIC$_magic_lifestyle_tree_$TREE$_finished_or_not_started_trigger = no

		trigger_if = {
			limit = { $MAGIC$_magic_lifestyle_perk_points > 0 }

			$MAGIC$_magic_lifestyle_tree_1_finished_or_not_started_trigger = yes
			$MAGIC$_magic_lifestyle_tree_2_finished_or_not_started_trigger = yes
			$MAGIC$_magic_lifestyle_tree_3_finished_or_not_started_trigger = yes
		}
	}
}

# Triggers for elemental goodwill mechanic
wc_ELEMENT_favour_TENSE_disposition_is_neutral_trigger = {
	wc_$ELEMENT$_favour_$TENSE$_value < wc_spirit_elemental_favour_threshold_value
	wc_$ELEMENT$_favour_$TENSE$_value > wc_decay_elemental_favour_threshold_value
}
wc_ELEMENT_favour_TENSE_disposition_is_spirit_trigger = {
	wc_$ELEMENT$_favour_$TENSE$_value >= wc_spirit_elemental_favour_threshold_value
}
wc_ELEMENT_favour_TENSE_disposition_is_decay_trigger = {
	wc_$ELEMENT$_favour_$TENSE$_value <= wc_decay_elemental_favour_threshold_value
}<|MERGE_RESOLUTION|>--- conflicted
+++ resolved
@@ -51,7 +51,6 @@
 		secret_death_magic_user = { scope:$CHARACTER$ = { has_trait = wc_lifestyle_death_magic } }
 
 		secret_elemental_fire_magic_user = { scope:$CHARACTER$ = { has_trait = wc_lifestyle_elemental_fire_magic } }
-<<<<<<< HEAD
 		#secret_elemental_fire_spirit_magic_user = { scope:$CHARACTER$ = { has_trait = wc_lifestyle_elemental_fire_spirit_magic } }
 		#secret_elemental_fire_decay_magic_user = { scope:$CHARACTER$ = { has_trait = wc_lifestyle_elemental_fire_decay_magic } }
 		secret_elemental_water_magic_user = { scope:$CHARACTER$ = { has_trait = wc_lifestyle_elemental_water_magic } }
@@ -63,11 +62,6 @@
 		secret_elemental_earth_magic_user = { scope:$CHARACTER$ = { has_trait = wc_lifestyle_elemental_earth_magic } }
 		#secret_elemental_earth_spirit_magic_user = { scope:$CHARACTER$ = { has_trait = wc_lifestyle_elemental_earth_spirit_magic } }
 		#secret_elemental_earth_decay_magic_user = { scope:$CHARACTER$ = { has_trait = wc_lifestyle_elemental_earth_decay_magic } }
-=======
-		secret_elemental_water_magic_user = { scope:$CHARACTER$ = { has_trait = wc_lifestyle_elemental_water_magic } }
-		secret_elemental_air_magic_user = { scope:$CHARACTER$ = { has_trait = wc_lifestyle_elemental_air_magic } }
-		secret_elemental_earth_magic_user = { scope:$CHARACTER$ = { has_trait = wc_lifestyle_elemental_earth_magic } }
->>>>>>> 92de2539
 	}
 }
 
