﻿#grab_appropriate_chronicler_effect
#grab_appropriate_bard_feast_effect - this one doesn't check if they're available, so it can be used in activities
#grab_appropriate_bard_effect - this one checks if they're available
#grab_mythical_founder_effect
#disburse_hunt_legend_seeds
#change_legend_quality_effect - This adjusts the quality of a legend using an invisible progress bar that goes from 0-100. When it hits 100, the legend increases one step in quality, if it dips below 0, the legend loses one step in quality
#legend_completion_quality_flag_effect
#legend_ending_rewards_heroic_effect
#legend_ending_rewards_holy_effect
#legend_ending_rewards_legitimizing_effect
#legend_completion_type_flag_effect
#get_appropriate_ancient_people - this looks for regionally appropriate ancient people for you to lay claim to
# get_appropriate_exotic_location - Atlantis, Vinland, places of dubious historicity
# generate_godly_descent_seed_support_effect - create a godly descent seed based on loc keys
# generate_religion_descent_effect - generate a godly descent seed based on scopes
# balancing_legend_global_var_effect
# send_interface_message_legend_notification_effect
# send_interface_toast_legend_notification_effect

grab_appropriate_chronicler_effect = {
	if = { #If the culture would have relied on poets for this we grab them first
		limit = {
			OR = {
				culture = { has_cultural_tradition = tradition_fp1_northern_stories }
				culture = { has_cultural_tradition = tradition_poetry }
				culture = { has_cultural_tradition = tradition_storytellers }
				# culture = { has_cultural_tradition = tradition_chanson_de_geste } # Warcraft - removed
				faith = {
					trait_is_virtue = poet
				}
			}
			any_court_position_holder = {
				type = court_poet_court_position
				is_available_ai_adult = yes
			}
		}
		random_court_position_holder = {
			type = court_poet_court_position
			limit = {
				is_available_ai_adult = yes
			}
			save_scope_as = chronicler
		}
	}		
	else_if = { #Otherwise we go for the Chronicler first
		limit = {
			any_court_position_holder = {
				type = chronicler_court_position
				is_available_ai_adult = yes
			}
		}
		random_court_position_holder = {
			type = chronicler_court_position
			limit = {
				is_available_ai_adult = yes
			}
			save_scope_as = chronicler
		}
	}
	else_if = {
		limit = {
			any_court_position_holder = {
				type = court_poet_court_position
				is_available_ai_adult = yes
			}
		}
		random_court_position_holder = {
			type = court_poet_court_position
			limit = {
				is_available_ai_adult = yes
			}
			save_scope_as = chronicler
		}
	}
	else_if = {
		limit = {
			any_court_position_holder = {
				type = court_musician_court_position
				is_available_ai_adult = yes
			}
		}
		random_court_position_holder = {
			type = court_musician_court_position
			limit = {
				is_available_ai_adult = yes
			}
			save_scope_as = chronicler
		}
	}
	else = {
		ordered_courtier = {
			limit = {
				NOT = { this = root }
				is_available_ai_adult = yes
			}
			order_by = {
				value = diplomacy
				if = {
					limit = {
						OR = {
							has_trait = poet
							has_trait = journaller
						}
					}
					add = 10
				}
				if = {
					limit = { is_spouse_of = root  }
					add = -2
				}
			}
			save_scope_as = chronicler
		}
	}
}

grab_appropriate_bard_feast_effect = {
	if = {
		limit = {
			employs_court_position = court_musician_court_position
			scope:activity = {
				any_attending_character = {
					employer = root
					has_court_position = court_musician_court_position
					is_physically_able_ai_adult = yes
				}
			}
		}
		scope:activity = {
			random_attending_character = {
				limit = {
					employer = root
					has_court_position = court_musician_court_position
					is_physically_able_ai_adult = yes
				}
				save_scope_as = bard
			}
		}
	}
	else_if = {
		limit = {
			employs_court_position = court_poet_court_position
			scope:activity = {
				any_attending_character = {
					employer = root
					has_court_position = court_poet_court_position
					is_physically_able_ai_adult = yes
				}
			}
		}
		scope:activity = {
			random_attending_character = {
				limit = {
					employer = root
					has_court_position = court_poet_court_position
					is_physically_able_ai_adult = yes
				}
				save_scope_as = bard
			}
		}
	}
	else_if = {
		limit = {
			scope:activity = {
				any_attending_character = {
					OR = {
						is_vassal_of = root
						is_courtier_of = root
					}
					NOT = { this = root }
					NOT = { is_spouse_of = root }
					NOT = { is_child_of = root }
					NOT = { is_councillor_of = root }
					is_physically_able_ai_adult = yes
				}				
			}
		}
		scope:activity = {
			ordered_attending_character = {
				limit = {
					OR = {
						is_vassal_of = root
						is_courtier_of = root
					}
					NOT = { this = root }
					NOT = { is_spouse_of = root }
					NOT = { is_child_of = root }
					is_physically_able_ai_adult = yes
				}
				order_by = {
					value = diplomacy
					if = {
						limit = {
							has_trait = poet
						}
						add = 10
					}
					if = {
						limit = {
							has_trait = journaller
						}
						add = 5
					}
				}
			}
			save_scope_as = bard
		}
	}
	else = {
		create_character = {
			template = bard_template
			dynasty = none
			location = root.location
			gender_female_chance = root_faith_dominant_gender_female_chance
			save_scope_as = bard
		}
	}
}

grab_appropriate_bard_effect = {
	if = {
		limit = {
			employs_court_position = court_musician_court_position
			any_court_position_holder = {
				type = court_musician_court_position
				is_available_healthy_ai_adult = yes
			}
		}
		random_court_position_holder = {
			type = court_musician_court_position
			limit = { is_available_healthy_ai_adult = yes }
			save_scope_as = bard
		}
	}
	else_if = {
		limit = {
			employs_court_position = court_poet_court_position
			any_court_position_holder = {
				type = court_poet_court_position
				is_available_healthy_ai_adult = yes
			}
		}
		random_court_position_holder = {
			type = court_poet_court_position
			limit = { is_available_healthy_ai_adult = yes }
			save_scope_as = bard
		}
	}
	else_if = {
		limit = {
			any_courtier = {
				NOT = { this = root }
				NOT = { is_spouse_of = root }
				NOT = { is_child_of = root }
				NOT = { is_councillor_of = root }
				is_available_healthy_ai_adult = yes
			}
		}
		ordered_courtier = {
			limit = {
				NOT = { this = root }
				NOT = { is_spouse_of = root }
				NOT = { is_child_of = root }
				NOT = { is_councillor_of = root }
				is_available_healthy_ai_adult = yes
			}
			order_by = {
				value = diplomacy
				if = {
					limit = {
						has_trait = poet
					}
					add = 10
				}
				if = {
					limit = {
						has_trait = journaller
					}
					add = 5
				}
			}
			save_scope_as = bard
		}
	}
	else = {
		create_character = {
			template = bard_template
			dynasty = none
			location = root.location
			gender_female_chance = root_faith_dominant_gender_female_chance
			save_scope_as = bard
		}
	}
}

grab_mythical_founder_effect = {
	hidden_effect = {
		if = {
			limit = {
				NOT = { exists = var:mythical_ancestor_var }
			}
			random_list = {
			# Warcraft - TODO: Add some mythical founders who are lore-relevant
			# 	10 = { # Charles Martell
			# 		trigger = {
			# 			AND = { 
			# 				OR = {
			# 					root.primary_title = title:k_france
			# 					root.primary_title = title:e_france
			# 				}
			# 				current_date > 1000.1.1
			# 			}
			# 		}
			# 		set_variable = { name = mythical_ancestor_var value = flag:charles_martell }
			# 	}
			# 	10 = { # Alexander the Great
			# 		trigger = {
			# 			OR = {			
			# 				root.primary_title = title:k_thessalonika
			# 				root.primary_title = title:k_hellas
			# 				root.primary_title = title:k_egypt
			# 				AND = {
			# 					OR = {
			# 						root.primary_title = title:k_persia
			# 						root.primary_title = title:e_persia
			# 					}
			# 					NOR = {
			# 						root.faith.religion = religion:islam_religion
			# 						root.faith.religion = religion:zoroastrianism_religion
			# 					}
			# 				}
			# 				root.primary_title = title:k_anatolia
			# 			}
			# 		}
			# 		set_variable = { name = mythical_ancestor_var value = flag:alexander }
			# 	}
			# 	10 = { # Lech
			# 		trigger = {
			# 			root.primary_title = title:k_poland
			# 		}
			# 		set_variable = { name = mythical_ancestor_var value = flag:lech }
			# 	}
			# 	10 = { # Czech
			# 		trigger = {
			# 			OR = {
			# 				root.primary_title = title:k_bohemia
			# 				root.primary_title = title:d_bohemia
			# 			}
			# 		}
			# 		set_variable = { name = mythical_ancestor_var value = flag:czech }
			# 	}
			# 	10 = { # Rus
			# 		trigger = {
			# 			OR = {
			# 				root.primary_title = title:k_white_rus
			# 				root.primary_title = title:k_ruthenia
			# 				root.primary_title = title:e_russia
			# 			}
			# 		}
			# 		set_variable = { name = mythical_ancestor_var value = flag:rus }
			# 	}
			# 	10 = { # King Arthur
			# 		trigger = {
			# 			OR = {
			# 				root.primary_title = title:k_wales
			# 				root.primary_title = title:k_cornwall
			# 				root.primary_title = title:k_england
			# 				root.primary_title = title:e_britannia
			# 			}
			# 		}
			# 		set_variable = { name = mythical_ancestor_var value = flag:arthur }
			# 	}
			# 	10 = { # Corineus
			# 		trigger = {
			# 			root.primary_title = title:k_cornwall
			# 		}
			# 		modifier = {
			# 			current_date < 1000.1.1
			# 			factor = 3
			# 		}
			# 		set_variable = { name = mythical_ancestor_var value = flag:corineus }
			# 	}
			# 	10 = { # Magnus Maximus
			# 		trigger = {
			# 			root.primary_title = title:k_wales
			# 		}
			# 		modifier = {
			# 			current_date < 1000.1.1
			# 			factor = 3
			# 		}
			# 		set_variable = { name = mythical_ancestor_var value = flag:magnus_maximus }
			# 	}
			# 	30 = { # Brutus of Troy, we want this to be the default for the Brits
			# 		trigger = {
			# 			OR = {
			# 				root.primary_title = title:k_england
			# 				root.primary_title = title:e_britannia
			# 			}
			# 		}
			# 		set_variable = { name = mythical_ancestor_var value = flag:brutus }
			# 	}
			# 	10 = { # Aeneas of Troy
			# 		trigger = {
			# 			 OR = {
			# 				#Used in the Roman de Brut
			# 				root.primary_title = title:k_england
			# 				root.primary_title = title:e_britannia
			# 				#Also used by the house of Tosny
			# 				root.primary_title = title:d_normandy
			# 				capital_province = { geographical_region = world_europe_west_britannia }
			# 				#And of course used in Rome
			# 				root.primary_title = title:k_italy
			# 				root.primary_title = title:k_romagna
			# 				root.primary_title = title:k_sardinia
			# 				root.primary_title = title:e_italy
			# 				root.primary_title = title:e_roman_empire
			# 			}
			# 		}
			# 		set_variable = { name = mythical_ancestor_var value = flag:aeneas }
			# 	}
			# 	10 = { # Scota
			# 		trigger = {
			# 			OR = { # Gaels
			# 				root.primary_title = title:k_scotland
			# 				root.primary_title = title:k_ireland
			# 			}
			# 			current_date > 1100.1.1
			# 		}
			# 		modifier = {
			# 			root.primary_title = title:k_scotland
			# 			factor = 3
			# 		}
			# 		set_variable = { name = mythical_ancestor_var value = flag:scota }
			# 	}
			# 	10 = { # Romulus
			# 		trigger = {
			# 			OR = {
			# 				root.primary_title = title:k_italy
			# 				root.primary_title = title:k_romagna
			# 				root.primary_title = title:k_sardinia
			# 				root.primary_title = title:e_italy
			# 				root.primary_title = title:e_roman_empire
			# 			}
			# 		}
			# 		set_variable = { name = mythical_ancestor_var value = flag:romulus }
			# 	}
			# 	10 = { # Numa Pompilius
			# 		trigger = {
			# 			OR = { 
			# 				root.primary_title = title:k_italy
			# 				root.primary_title = title:k_romagna
			# 				root.primary_title = title:k_sardinia
			# 				root.primary_title = title:e_italy
			# 				root.primary_title = title:e_roman_empire
			# 			}
			# 		}
			# 		set_variable = { name = mythical_ancestor_var value = flag:numa }
			# 	}
			# 	10 = { # Belisarius
			# 		trigger = {
			# 			OR = { 
			# 				root.primary_title = title:k_italy
			# 				root.primary_title = title:k_romagna
			# 				root.primary_title = title:k_sardinia
			# 				root.primary_title = title:e_italy
			# 				root.primary_title = title:e_roman_empire
			# 			}
			# 		}
			# 		set_variable = { name = mythical_ancestor_var value = flag:belisarius }
			# 	}
			# 	10 = { # Ardashir
			# 		trigger = {
			# 			OR = { 
			# 				root.primary_title = title:k_persia
			# 				root.primary_title = title:e_persia
			# 			}
			# 		}
			# 		set_variable = { name = mythical_ancestor_var value = flag:ardashir }
			# 	}
			# 	10 = { # Pharaohs
			# 		trigger = {
			# 			root.primary_title = title:k_egypt
			# 			NOT = { religion = religion:islam_religion }
			# 		}
			# 		set_variable = { name = mythical_ancestor_var value = flag:pharaohs }
			# 	}
			# 	10 = { # Visigothic Kings
			# 		trigger = {
			# 			OR = {
			# 				root.primary_title = title:k_castille
			# 				root.primary_title = title:k_leon
			# 				root.primary_title = title:d_galicia
			# 				root.primary_title = title:k_aragon
			# 				root.primary_title = title:k_navarra
			# 				root.primary_title = title:k_andalusia
			# 				root.primary_title = title:k_portugal
			# 				root.primary_title = title:e_spain
			# 			}
			# 			NOT = { religion = religion:islam_religion }
			# 		}
			# 		set_variable = { name = mythical_ancestor_var value = flag:visigothic_kings }
			# 	}
			# 	10 = { # Abd al-Rahman
			# 		trigger = {
			# 			OR = {
			# 				root.primary_title = title:k_castille
			# 				root.primary_title = title:k_aragon
			# 				root.primary_title = title:k_navarra
			# 				root.primary_title = title:k_andalusia
			# 				root.primary_title = title:k_portugal
			# 				root.primary_title = title:e_spain
			# 			}
			# 			religion = religion:islam_religion
			# 		}
			# 		set_variable = { name = mythical_ancestor_var value = flag:abd_al_rahman }
			# 	}
			# 	10 = { # Zenobia
			# 		trigger = {
			# 			OR = {
			# 				root.primary_title = title:k_syria
			# 				root.primary_title = title:k_mesopotamia
			# 			}
			# 			NOT = { religion = religion:islam_religion }
			# 		}
			# 		set_variable = { name = mythical_ancestor_var value = flag:zenobia }
			# 	}
			# 	10 = { # King Solomon
			# 		trigger = {
			# 			root.primary_title.title_capital_county.title_province = {
			# 				geographical_region = ghw_region_ethiopia
			# 			}
			# 			root.faith.religion = religion:christianity_religion
			# 		}
			# 		set_variable = { name = mythical_ancestor_var value = flag:solomon }
			# 	}
			# 	10 = { # Conan Meriadoc
			# 		trigger = {
			# 			root.culture = culture:breton
			# 			NOR = { # used to distinguish themselves from the French
			# 				root.primary_title = title:k_france
			# 				root.primary_title = title:e_france
			# 			}
			# 		}
			# 		set_variable = { name = mythical_ancestor_var value = flag:conan_meriadoc }
			# 	}
			# 	10 = { # Pishdadian Dynasty
			# 		trigger = {
			# 			OR = {
			# 				root.primary_title = title:k_persia
			# 				root.primary_title = title:e_persia
			# 			}
			# 			OR = {
			# 				root.faith.religion = religion:islam_religion
			# 				root.faith.religion = religion:zoroastrianism_religion
			# 			}
			# 		}
			# 		set_variable = { name = mythical_ancestor_var value = flag:pishdadian }
			# 	}
			# 	10 = { # Chościsko
			# 		trigger = {
			# 			OR = {
			# 				root.primary_title = title:k_poland
			# 				root.primary_title = title:d_lesser_poland
			# 				AND = {
			# 					root.primary_title.title_capital_county.title_province = {
			# 						geographical_region = ghw_region_poland
			# 					}
			# 					faith.religion = faith:slavic_pagan.religion
			# 				}
			# 			}
			# 		}
			# 		set_variable = { name = mythical_ancestor_var value = flag:choscisko }
			# 	}
			# 	10 = { # Arsacids
			# 		trigger = {
			# 			OR = {
			# 				root.primary_title = title:k_armenia
			# 				root.primary_title = title:k_armenian_principality
			# 				root.primary_title = title:e_armenia
			# 			}
			# 		}
			# 		set_variable = { name = mythical_ancestor_var value = flag:arsacids }
			# 	}
			# 	10 = { # King David
			# 		trigger = {
			# 			OR = {
			# 				root.primary_title = title:k_georgia
			# 				root.primary_title = title:d_georgia
			# 			}
			# 			root.faith.religion = religion:christianity_religion
			# 		}
			# 		set_variable = { name = mythical_ancestor_var value = flag:david }
			# 	}
			# 	10 = { # Karkota Naga
			# 		trigger = {
			# 			root.primary_title = title:k_kashmir
			# 		}
			# 		set_variable = { name = mythical_ancestor_var value = flag:naga }
			# 	}
			# 	10 = { # God Brahman
			# 		trigger = {
			# 			root.culture = culture:tamil
			# 			OR = { #Lands held by the Pallavas
			# 				root.primary_title = title:d_tondai_nadu
			# 				root.primary_title = title:c_kanchipuram
			# 				root.primary_title = title:k_tamilakam
			# 				root.primary_title = title:c_muluvagil
			# 			}
			# 		}
			# 		set_variable = { name = mythical_ancestor_var value = flag:brahman }
			# 	}
			# 	10 = { # Odin
			# 		trigger = {
			# 			root.faith = faith:norse_pagan
			# 			OR = {
			# 				root.primary_title = title:k_norway
			# 				root.primary_title = title:k_sweden
			# 				root.primary_title = title:d_iceland
			# 				root.primary_title = title:k_denmark
			# 			}
			# 		}
			# 		set_variable = { name = mythical_ancestor_var value = flag:odin }
			# 	}
			# 	10 = { # Ragnar Lodbrok
			# 		trigger = {
			# 			OR = {
			# 				root.primary_title = title:k_norway
			# 				root.primary_title = title:k_sweden
			# 				root.primary_title = title:d_iceland
			# 				root.primary_title = title:k_denmark
			# 			}
			# 		}
			# 		set_variable = { name = mythical_ancestor_var value = flag:ragnar }
			# 	}
			# 	10 = { # Brunhild
			# 		trigger = {
			# 			OR = {
			# 				root.primary_title = title:k_norway
			# 				root.primary_title = title:k_sweden
			# 				root.primary_title = title:d_iceland
			# 				root.primary_title = title:k_denmark
			# 			}
			# 		}
			# 		modifier = {
			# 			is_female = yes
			# 			factor = 5
			# 		}
			# 		set_variable = { name = mythical_ancestor_var value = flag:brunhild }
			# 	}
			# 	10 = { # Eremon
			# 		trigger = {
			# 			OR = {
			# 				root.primary_title = title:k_ireland
			# 				root.primary_title = title:d_connacht
			# 				root.primary_title = title:d_ulster
			# 				root.primary_title = title:c_ailech
			# 				root.primary_title = title:c_oriel
			# 				root.primary_title = title:c_breifne
			# 				root.primary_title = title:c_athlone
			# 			}
			# 		}
			# 		modifier = {
			# 			OR = {
			# 				root.primary_title = title:d_connacht
			# 				root.primary_title = title:d_ulster
			# 				root.primary_title = title:c_ailech
			# 				root.primary_title = title:c_oriel
			# 				root.primary_title = title:c_breifne
			# 				root.primary_title = title:c_athlone
			# 			}
			# 			factor = 3
			# 		}
			# 		set_variable = { name = mythical_ancestor_var value = flag:eremon }
			# 	}
			# 	10 = { # Eber
			# 		trigger = {
			# 			OR = {
			# 				root.primary_title = title:k_ireland                
			# 				root.primary_title = title:d_munster
			# 				root.primary_title = title:c_ossory             
			# 				root.primary_title = title:d_leinster               
			# 				root.primary_title = title:c_desmond
			# 			}
			# 		}
			# 		modifier = {
			# 			OR = {
			# 				root.primary_title = title:d_munster
			# 				root.primary_title = title:c_ossory             
			# 				root.primary_title = title:d_leinster               
			# 				root.primary_title = title:c_desmond
			# 			}
			# 			factor = 3
			# 		}
			# 		set_variable = { name = mythical_ancestor_var value = flag:eber }
			# 	}
			# 	10 = { # Genghis Khan
			# 		trigger = {
			# 			root.culture = { has_cultural_pillar = heritage_mongolic }
			# 			current_date > 1228.1.1
			# 		}
			# 		set_variable = { name = mythical_ancestor_var value = flag:genghis }
			# 	}
			# 	10 = { # Emperor Constantine
			# 		trigger = {
			# 			OR = {
			# 				root.primary_title = title:c_byzantion
			# 				root.primary_title = title:e_byzantium
			# 			}
			# 		}
			# 		set_variable = { name = mythical_ancestor_var value = flag:constantine }
			# 	}
			# 	10 = { # Emperor Justinian
			# 		trigger = {
			# 			OR = {
			# 				root.primary_title = title:c_byzantion
			# 				root.primary_title = title:e_byzantium
			# 			}
			# 		}
			# 		set_variable = { name = mythical_ancestor_var value = flag:justinian }
			# 	}
			# 	5 = { # Melusine
			# 		trigger = {
			# 			OR = {
			# 				AND = {
			# 					has_trait = eccentric
			# 					capital_province = { geographical_region = world_europe_west }
			# 				}
			# 				#Used by the house of Anjou/Plantagenet
			# 				root.primary_title = title:c_anjou
			# 				root.primary_title = title:d_anjou
			# 				#Started in Lusignan
			# 				root.primary_title = title:d_poitou
			# 			}
			# 			current_date > 1060.1.1
			# 		}
			# 		modifier = { #The first Plantagenets go crazy over her
			# 			OR = {
			# 				root.primary_title = title:c_anjou
			# 				root.primary_title = title:d_anjou
			# 				root.primary_title = title:d_poitou
			# 			}
			# 			current_date > 1060.1.1
			# 			current_date < 1200.1.1
			# 			factor = 5
			# 		}
			# 		set_variable = { name = mythical_ancestor_var value = flag:melusine }
			# 	}
				1 = { # Fallback, only triggered when necessary
					set_variable = { name = mythical_ancestor_var value = flag:fallback }
				}
			}
		}
	}
}

disburse_hunt_legend_seeds = {
	if = {
		limit = {
			is_ruler = yes
		}
		if = {
			limit = {
				scope:activity.var:animal_type = flag:dragon
			}
			create_legend_seed = {
				type = heroic
				quality = famed
				chronicle = beast_slayer
				properties = {
					beast = flag:dragon
					location = root.location
				}
			}
		}
		else_if = {
			limit = {
				scope:activity.var:animal_type = flag:unicorn
			}
			create_legend_seed = {
				type = heroic
				quality = famed
				chronicle = beast_slayer
				properties = {
					beast = flag:unicorn
					location = root.location
				}
			}
		}
		else_if = {
			limit = {
				scope:activity.var:animal_type = flag:bear
			}
			random = {
				chance = 50
				create_legend_seed = {
					type = heroic
					quality = famed
					chronicle = beast_slayer
					properties = {
						beast = flag:bear
						location = root.location
					}
				}
			}
		}
		else_if = {
			limit = {
				OR = {
					scope:activity.var:animal_type = flag:tiger
					scope:activity.var:animal_type = flag:lion
					scope:activity.var:animal_type = flag:leopard
				}
			}
			random = {
				chance = 30
				create_legend_seed = {
					type = heroic
					quality = famed
					chronicle = beast_slayer
					properties = {
						beast = flag:ferocious_beast
						location = root.location
					}
				}
			}
		}
	}
}

# Has to be run on the legend itself
change_legend_quality_effect = {
	# Firstly, do I exist and if not, set me
	if = {
		limit = {
			NOT = { exists = var:legend_quality_progress }
		}
		if = {
			limit = {
				$VALUE$ <= major_legend_quality_decrease
			}
			custom_tooltip = major_legend_quality_decrease_tt
			set_variable = {
				name = legend_quality_progress
				value = $VALUE$
			}
		}
		else_if = {
			limit = {
				$VALUE$ <= medium_legend_quality_decrease
			}
			custom_tooltip = medium_legend_quality_decrease_tt
			set_variable = {
				name = legend_quality_progress
				value = $VALUE$
			}
		}
		else_if = {
			limit = {
				$VALUE$ < 0
			}
			custom_tooltip = minor_legend_quality_decrease_tt
			set_variable = {
				name = legend_quality_progress
				value = $VALUE$
			}
		}
		else_if = {
			limit = {
				$VALUE$ >= major_legend_quality_increase
			}
			custom_tooltip = major_legend_quality_increase_tt
			set_variable = {
				name = legend_quality_progress
				value = $VALUE$
			}
		}
		else_if = {
			limit = {
				$VALUE$ >= medium_legend_quality_increase
			}
			custom_tooltip = medium_legend_quality_increase_tt
			set_variable = {
				name = legend_quality_progress
				value = $VALUE$
			}
		}
		else_if = {
			limit = {
				$VALUE$ > 0
			}
			custom_tooltip = minor_legend_quality_increase_tt
			set_variable = {
				name = legend_quality_progress
				value = $VALUE$
			}
		}
		else = {
			set_variable = {
				name = legend_quality_progress
				value = 0
			}
		}
	}
	# Otherwise, check if the progress is going to go over 100 and if so, cap at 100
	else_if = {
		limit = {
			exists = var:legend_quality_progress
			100 <= {
				value = var:legend_quality_progress
				add = $VALUE$
			}
		}
		set_variable = {
			name = legend_quality_progress
			value = 100
		}
	}
	# Otherwise, check if the progress is going to go below 0 and if so, cap at 0
	else_if = {
		limit = {
			exists = var:legend_quality_progress
			0 >= {
				value = var:legend_quality_progress
				add = $VALUE$
			}
		}
		set_variable = {
			name = legend_quality_progress
			value = 0
		}
	}
	# Otherwise, just apply the mathematics
	else = {
		if = {
			limit = {
				$VALUE$ <= major_legend_quality_decrease
			}
			custom_tooltip = major_legend_quality_decrease_tt
			change_variable = {
				name = legend_quality_progress
				add = $VALUE$
			}
		}
		else_if = {
			limit = {
				$VALUE$ <= medium_legend_quality_decrease
			}
			custom_tooltip = medium_legend_quality_decrease_tt
			change_variable = {
				name = legend_quality_progress
				add = $VALUE$
			}
		}
		else_if = {
			limit = {
				$VALUE$ < 0
			}
			custom_tooltip = minor_legend_quality_decrease_tt
			change_variable = {
				name = legend_quality_progress
				add = $VALUE$
			}
		}
		else_if = {
			limit = {
				$VALUE$ >= major_legend_quality_increase
			}
			custom_tooltip = major_legend_quality_increase_tt
			change_variable = {
				name = legend_quality_progress
				add = $VALUE$
			}
		}
		else_if = {
			limit = {
				$VALUE$ >= medium_legend_quality_increase
			}
			custom_tooltip = medium_legend_quality_increase_tt
			change_variable = {
				name = legend_quality_progress
				add = $VALUE$
			}
		}
		else_if = {
			limit = {
				$VALUE$ > 0
			}
			custom_tooltip = minor_legend_quality_increase_tt
			change_variable = {
				name = legend_quality_progress
				add = $VALUE$
			}
		}
	}
}

#Rewards for Famed Legends
legend_ending_rewards_famed_heroic_effect = {
	add_legitimacy = medium_legitimacy_gain
	if = {
		limit = { exists = promoted_legend }
		set_variable = finished_famed_legend_var
		set_variable = finished_heroic_legend_var
	}
}

legend_ending_rewards_famed_holy_effect = {
	add_legitimacy = medium_legitimacy_gain
	if = {
		limit = { exists = promoted_legend }
		set_variable = finished_famed_legend_var
		set_variable = finished_holy_legend_var
	}
}

legend_ending_rewards_famed_legitimizing_effect = {
	add_legitimacy = {
		value = medium_legitimacy_gain
		multiply = 2
	}
	if = {
		limit = { exists = promoted_legend }
		set_variable = finished_famed_legend_var
		set_variable = finished_legitimizing_legend_var
	}
}

#Rewards for Illustrious Legends
legend_ending_rewards_illustrious_heroic_effect = {
	add_legitimacy = major_legitimacy_gain
	if = {
		limit = { exists = promoted_legend }
		set_variable = finished_illustrious_legend_var
		set_variable = finished_heroic_legend_var
	}
}

legend_ending_rewards_illustrious_holy_effect = {
	add_legitimacy = major_legitimacy_gain
	if = {
		limit = { exists = promoted_legend }
		set_variable = finished_illustrious_legend_var
		set_variable = finished_holy_legend_var
	}
}

legend_ending_rewards_illustrious_legitimizing_effect = {
	add_legitimacy = {
		value = major_legitimacy_gain
		multiply = 2
	}
	if = {
		limit = { exists = promoted_legend }
		set_variable = finished_illustrious_legend_var
		set_variable = finished_legitimizing_legend_var
	}
}

#Rewards for Mythical Legends
legend_ending_rewards_mythical_heroic_effect = {
	add_legitimacy = massive_legitimacy_gain
	# Chance to become a Living Legend
	if = {
		limit = {
			dynasty ?= {
				ce1_heroic_track_perks >= 4
			}
		}
		add_trait = legend
	}
	if = {
		limit = { exists = promoted_legend }
		set_variable = finished_mythical_legend_var
		set_variable = finished_heroic_legend_var
	}
}

legend_ending_rewards_mythical_holy_effect = {
	add_legitimacy = massive_legitimacy_gain
	# Chance to become a Saint
	if = {
		limit = {
			dynasty ?= {
				ce1_heroic_track_perks >= 3
			}
		}
		add_trait = saint
		if = {
			limit = { NOT = { has_global_variable = num_of_saints_var } }
			set_global_variable = {
				name = num_of_saints_var
				value = 1
			}
		}
		else = {
			change_global_variable = {
				name = num_of_saints_var
				add = 1
			}
		}
		if = {
			limit = { is_ai = no }
			add_achievement_global_variable_effect = {
				VARIABLE = ce1_canonized_achievement_unlocked
				VALUE = yes
			}
		}
	}
	if = {
		limit = { exists = promoted_legend }
		set_variable = finished_mythical_legend_var
		set_variable = finished_holy_legend_var
	}
}

legend_ending_rewards_mythical_legitimizing_effect = {
	add_legitimacy = {
		value = massive_legitimacy_gain
		multiply = 2
	}
	if = {
		limit = { exists = promoted_legend }
		set_variable = finished_mythical_legend_var
		set_variable = finished_legitimizing_legend_var
	}
}

#Rewards for all Heroic Legends
legend_ending_rewards_heroic_effect = {
	# Legitimacy gain based on Legend Protagonist
	disburse_legend_protagonist_legitimacy_effect = yes
	# Available decision
	custom_tooltip = legend_ending_decision_tt
	hidden_effect = {
		create_character_memory = {
			type = ce1_completed_my_heroic_legend
			participants = {
				owner = root
				protagonist = scope:legend_protagonist
			}
		}
	}
}

#Rewards for all Legitimizing Legends
legend_ending_rewards_legitimizing_effect = {
	# Legitimacy gain based on Legend Protagonist
	disburse_legend_protagonist_legitimacy_effect = yes
	# We let you diverge if it's an Ancient People legend
	if = {
		limit = {
			exists = scope:legendary_culture
			has_dlc_feature = diverge_culture # Don't mislead players who don't have access to divergence
		}
		custom_tooltip = { 
			text = can_select_legendary_culture_pillars_tt
			set_variable = {
				name = legendary_culture
				value = scope:legendary_culture
			}
		}
	} # Warcraft - TODO: Reflavorize before 1.12 patch release
	# if = { #Roman Heritage legend without a Roman Empire
	# 	limit = {
	# 		scope:title_claim = title:e_roman_empire
	# 		NOT = {
	# 			exists = global_var:flag_restored_roman_empire
	# 		}
	# 	}
	# 	title:d_latium.empire = { #Italy
	# 		add_to_list = roman_heritage_claims
	# 	}
	# 	title:d_tunis.kingdom = { #North Africa
	# 		add_to_list = roman_heritage_claims
	# 	}
	# 	title:d_thrace.empire = { #Byz
	# 		add_to_list = roman_heritage_claims 
	# 	}
	# 	title:d_alexandria.kingdom = { #Egypt
	# 		add_to_list = roman_heritage_claims 
	# 	}
	# 	title:d_antioch.kingdom = { #Syria
	# 		add_to_list = roman_heritage_claims 
	# 	}
	# 	title:d_palestine.kingdom = { #Palestine
	# 		add_to_list = roman_heritage_claims 
	# 	}
	# 	custom_tooltip = {
	# 		text = legend_title_does_not_exist_sub_realm_claims_given_tt
	# 	}
	# 	hidden_effect = {
	# 		every_in_list = {
	# 			list = roman_heritage_claims

	# 			if = {
	# 				limit = {
	# 					exists = this.holder
	# 					NOT = {
	# 						this.holder = root
	# 					}
	# 				}
	# 				root = {
	# 					add_pressed_claim = prev
	# 					add_to_variable_list = {
	# 						name = legendary_claims
	# 						target = prev
	# 					}
	# 				}
	# 			}
	# 			else_if = {
	# 				limit = {
	# 					this.tier > tier_county
	# 				}
	# 				hidden_effect = {
	# 					legend_distribute_claims_in_de_jure = yes
	# 				}
	# 			}
	# 		}
	# 	}

	# }
	if = { # Warcraft
		limit = {
			exists = scope:title_claim.holder
			NOT = {
				scope:title_claim.holder = root
			}
		}
		add_pressed_claim = scope:title_claim
		add_to_variable_list = {
			name = legendary_claims
			target = scope:title_claim
		}
	}
	else_if = {
		limit = {
			scope:title_claim.tier > tier_county
		}
		custom_tooltip = {
			text = legend_title_does_not_exist_sub_realm_claims_given_tt
		}
		hidden_effect = {
			scope:title_claim = {
				legend_distribute_claims_in_de_jure = yes
			}
		}
	}
	# Available decision
	custom_tooltip = legend_ending_decision_tt
	promoted_legend ?= { set_variable = finished_legend_var }
	hidden_effect = {
		create_character_memory = {
			type = ce1_completed_my_legitimizing_legend
			participants = {
				owner = root
				protagonist = scope:legend_protagonist
			}
		}
	}
}

legend_distribute_claims_in_de_jure = {
	every_direct_de_jure_vassal_title = {
		if = {
			limit = {
				exists = holder
			}
			root = {
				add_pressed_claim = prev
				add_to_variable_list = {
					name = legendary_claims
					target = prev
				}
			}
		}
		else_if = {
			limit = {
				this.tier > tier_county
			}
			every_direct_de_jure_vassal_title = {
				if = {
					limit = {
						exists = holder
					}
					root = {
						add_unpressed_claim = prev
						add_to_variable_list = {
							name = legendary_claims
							target = prev
						}
					}
				}
				else_if = {
					limit = {
						this.tier > tier_county
					}
					every_direct_de_jure_vassal_title = {
						if = {
							limit = {
								exists = holder
							}
							root = {
								add_unpressed_claim = prev
								add_to_variable_list = {
									name = legendary_claims
									target = prev
								}
							}
						}
					}
				}
			}
		}
	}	
}

#Rewards for all Holy Legends
legend_ending_rewards_holy_effect = {
	# Legitimacy gain based on Legend Protagonist
	disburse_legend_protagonist_legitimacy_effect = yes
	# Available decision
	custom_tooltip = legend_ending_decision_tt
	promoted_legend ?= { set_variable = finished_legend_var }
	hidden_effect = {
		create_character_memory = {
			type = ce1_completed_my_holy_legend
			participants = {
				owner = root
				protagonist = scope:legend_protagonist
			}
		}
	}
}

# Warcraft - remove Achievements for legends TODO - before 1.12.1 patch release: move warcraft stuff to a different effect and put it at the end for the next two effects
legend_ending_achievements_effect = { 
	# if = {
	# 	limit = {
	# 		exists = promoted_legend
	# 	}
	# 	if = { # If you have the legend of Scota
	# 		limit = {
	# 			is_ai = no
	# 			promoted_legend ?= {
	# 				has_legend_chronicle = ancient_people
	# 				legend_property:culture ?= culture:ancient_egyptian
	# 				legend_property:title ?= title:k_scotland
	# 				legend_property:original_region ?= geographical_region:ghw_region_egypt_et_al
	# 			}
	# 		}
	# 		add_achievement_global_variable_effect = {
	# 			VARIABLE = ce1_the_pharaoh_islands_achievement_unlocked
	# 			VALUE = yes
	# 		}
	# 	}
	# 	if = {
	# 		limit = { is_ai = no }
	# 		add_achievement_global_variable_effect = {
	# 			VARIABLE = ce1_legendary_achievement_unlocked
	# 			VALUE = yes
	# 		}
	# 	}
	# 	if = { # If you finish your ancestor's legend
	# 		limit = {
	# 			is_ai = no
	# 			has_variable = ce1_neverending_story_achievement_possible
	# 			promoted_legend = { has_variable = ce1_neverending_story_achievement_possible_legend }
	# 		}
	# 		add_achievement_global_variable_effect = {
	# 			VARIABLE = ce1_neverending_story_achievement_unlocked
	# 			VALUE = yes
	# 		}
	# 	}
	# 	if = { # If you finish a mythical legend as a count
	# 		limit = {
	# 			is_ai = no
	# 			highest_held_title_tier = tier_county
	# 			promoted_legend = { legend_quality = mythical }
	# 		}
	# 		add_achievement_global_variable_effect = {
	# 			VARIABLE = ce1_local_legend_achievement_unlocked
	# 			VALUE = yes
	# 		}
	# 	}
	# }
}

get_appropriate_ancient_people = {
	random_list = { # Warcraft - TODO: Reflavorize before 1.12 patch release
		# 999 = {
		# 	trigger = {
		# 		religion = { is_in_family = rf_abrahamic }
		# 		NOT = { culture = culture:hebrew }
		# 	}
		# 	set_variable = {
		# 		name = original_region
		# 		value = geographical_region:israel_region
		# 		years = 1
		# 	}
		# 	culture:hebrew = { save_scope_as = ancient_culture }
		# }
		# 999 = {
		# 	trigger = {
		# 		OR = {
		# 			root.culture = {
		# 				OR = {
		# 					culture_overlaps_geographical_region = world_europe
		# 					culture_overlaps_geographical_region = world_africa
		# 					culture_overlaps_geographical_region = world_asia_minor
		# 				}
		# 			}
		# 			culture = culture:egyptian
		# 			culture = culture:scottish
		# 		}
		# 		NOT = { culture = culture:ancient_egyptian }
		# 	}
		# 	set_variable = {
		# 		name = original_region
		# 		value = geographical_region:ghw_region_egypt_et_al
		# 		years = 1
		# 	}
		# 	culture:ancient_egyptian = { save_scope_as = ancient_culture }
		# }
		# 999 = {
		# 	trigger = {
		# 		OR = {
		# 			root.culture = {
		# 				OR = {
		# 					culture_overlaps_geographical_region = world_steppe
		# 					culture_overlaps_geographical_region = custom_carpathia
		# 				}
		# 			}
		# 			culture = { has_cultural_pillar = heritage_turkic }
		# 			culture = { has_cultural_pillar = heritage_mongolic }
		# 			culture = { has_cultural_pillar = heritage_magyar }
		# 		}
		# 		NOT = { culture = culture:hunnic }
		# 	}
		# 	set_variable = {
		# 		name = original_region
		# 		value = geographical_region:world_steppe_west
		# 		years = 1
		# 	}
		# 	culture:hunnic = { save_scope_as = ancient_culture }
		# }
		# 999 = {
		# 	trigger = {
		# 		OR = {
		# 			root.culture = {
		# 				culture_overlaps_geographical_region = world_europe
		# 			}
		# 			culture = { has_cultural_pillar = heritage_iberian }
		# 			culture = { has_cultural_pillar = heritage_north_germanic }
		# 		}
		# 		NOT = { culture = culture:gothic }
		# 	}
		# 	set_variable = {
		# 		name = original_region
		# 		value = geographical_region:world_steppe_west
		# 		years = 1
		# 	}
		# 	culture:gothic = { save_scope_as = ancient_culture }
		# }
		# 999 = {
		# 	trigger = {
		# 		OR = {
		# 			root.culture = {
		# 				OR = {
		# 					culture_overlaps_geographical_region = world_asia_minor
		# 					culture_overlaps_geographical_region = world_middle_east
		# 				}
		# 			}
		# 		}
		# 		NOT = { culture = culture:persian }
		# 	}
		# 	set_variable = {
		# 		name = original_region
		# 		value = geographical_region:world_middle_east_persia
		# 		years = 1
		# 	}
		# 	culture:persian = { save_scope_as = ancient_culture }
		# }
		# 999 = {
		# 	trigger = {
		# 		OR = {
		# 			root.culture = {
		# 				OR = {
		# 					culture_overlaps_geographical_region = world_europe
		# 					culture_overlaps_geographical_region = world_asia_minor
		# 					culture_overlaps_geographical_region = world_middle_east
		# 					culture_overlaps_geographical_region = world_africa_north
		# 				}
		# 			}
		# 		}
		# 		NOT = { culture = culture:trojan }
		# 	}
		# 	set_variable = {
		# 		name = original_region
		# 		value = geographical_region:troy_region
		# 		years = 1
		# 	}
		# 	culture:trojan = { save_scope_as = ancient_culture }
		# }
		# 999 = {
		# 	trigger = {
		# 		OR = {
		# 			root.culture = {
		# 				OR = {
		# 					culture_overlaps_geographical_region = world_europe
		# 					culture_overlaps_geographical_region = world_asia_minor
		# 					culture_overlaps_geographical_region = world_middle_east
		# 					culture_overlaps_geographical_region = world_africa_north
		# 					culture_overlaps_geographical_region = world_india
		# 					culture_overlaps_geographical_region = world_steppe_tarim
		# 				}
		# 			}
		# 		}
		# 		NOT = { culture = culture:macedonian }
		# 	}
		# 	set_variable = {
		# 		name = original_region
		# 		value = geographical_region:world_europe_south_east
		# 		years = 1
		# 	}
		# 	culture:macedonian = { save_scope_as = ancient_culture }
		# }
		# 999 = {
		# 	trigger = {
		# 		OR = {
		# 			root.culture = {
		# 				culture_overlaps_geographical_region = custom_roman_full_borders
		# 			}
		# 			religion = religion:hellenism_religion
		# 			religion = {
		# 				AND = {
		# 					is_in_family = rf_abrahamic
		# 					NOT = { this = religion:judaism_religion }
		# 				}
		# 			}
		# 		}
		# 		NOT = { culture = culture:roman }
		# 	}
		# 	set_variable = {
		# 		name = original_region
		# 		value = geographical_region:custom_roman_full_borders
		# 		years = 1
		# 	}
		# 	culture:roman = { save_scope_as = ancient_culture }
		# }
		1 = { # Warcraft - Uldaman (fallback, placeholder)
			set_variable = {
				name = original_region
				value = geographical_region:world_northrend # Warcraft TODO: placeholder until we can add more
				years = 1
			}
			culture:titanforged = { save_scope_as = ancient_culture }
		}
	}
}

get_appropriate_exotic_location = {
	random_list = { # Warcraft - TODO: Reflavorize before 1.12 patch release
		# 999 = { # Atlantis, must care about Greek stuff
		# 	trigger = {
		# 		OR = {
		# 			religion = { is_in_family = rf_abrahamic }
		# 			religion = religion:hellenism_religion
		# 			culture = { has_cultural_pillar = heritage_byzantine }
		# 			culture = { has_cultural_pillar = heritage_ancient_greek }
		# 			culture = { has_cultural_pillar = heritage_latin }
		# 		}
		# 	}
		# 	save_scope_value_as = {
		# 		name = exotic_location
		# 		value = flag:atlantis
		# 	}
		# }
		# 999 = { # Olympus, must care about Greek stuff
		# 	trigger = {
		# 		OR = {
		# 			religion = { is_in_family = rf_abrahamic }
		# 			religion = religion:hellenism_religion
		# 			culture = { has_cultural_pillar = heritage_byzantine }
		# 			culture = { has_cultural_pillar = heritage_ancient_greek }
		# 			culture = { has_cultural_pillar = heritage_latin }
		# 		}
		# 	}
		# 	save_scope_value_as = {
		# 		name = exotic_location
		# 		value = flag:olympus
		# 	}
		# }
		# 999 = { # India, must be faraway
		# 	trigger = {
		# 		NOT = {
		# 			any_character_to_title_neighboring_and_across_water_county = {
		# 				title_province = { geographical_region = world_india }
		# 			}
		# 		}
		# 	}
		# 	save_scope_value_as = {
		# 		name = exotic_location
		# 		value = flag:hindustan
		# 	}
		# }
		# 999 = { # Vinland, must be into vikings and adventures and all that
		# 	trigger = {
		# 		OR = {
		# 			religion = religion:germanic_religion
		# 			culture = { has_cultural_pillar = heritage_north_germanic }
		# 			culture = { has_innovation = innovation_varangian_adventurers }
		# 		}
		# 	}
		# 	save_scope_value_as = {
		# 		name = exotic_location
		# 		value = flag:vinland
		# 	}
		# }
		# 999 = { # Sunset invasion memes
		# 	trigger = {
		# 		OR = {
		# 			religion = religion:germanic_religion
		# 			culture = { has_cultural_pillar = heritage_north_germanic }
		# 			culture = { has_innovation = innovation_varangian_adventurers }
		# 		}
		# 	}
		# 	save_scope_value_as = {
		# 		name = exotic_location
		# 		value = flag:sunset_empire
		# 	}
		# }
		# 999 = { # Kingdom of Prester John, must be a Christian who doesn't know about Copts
		# 	trigger = {
		# 		religion = religion:christianity_religion
		# 		NOT = {
		# 			any_character_to_title_neighboring_and_across_water_county = {
		# 				holder = { faith = faith:coptic }
		# 			}
		# 		}
		# 		NOT = { # Prester John isn't exciting if Egypt is Christian
		# 			title:k_egypt = {
		# 				holder ?= { religion = religion:christianity_religion }
		# 			}
		# 		}
		# 	}
		# 	save_scope_value_as = {
		# 		name = exotic_location
		# 		value = flag:prester_john_kingdom
		# 	}
		# }
		# 999 = { # Albion, Christians in Jerusalem were way way into Arthurian myth
		# 	trigger = {
		# 		religion = religion:christianity_religion
		# 		capital_county = {
		# 			title_province = { geographical_region = world_middle_east }
		# 		}
		# 	}
		# 	save_scope_value_as = {
		# 		name = exotic_location
		# 		value = flag:albion
		# 	}
		# }
		# 999 = { # Himavanta, legendary forest in the himalayas
		# 	trigger = {
		# 		OR = {
		# 			capital_county = {
		# 				title_province = {
		# 					OR = {
		# 						geographical_region = world_india
		# 						geographical_region = world_tibet
		# 						geographical_region = world_burma
		# 					}
		# 				}
		# 			}
		# 			culture = { culture_overlaps_geographical_region = world_india }
		# 			culture = { culture_overlaps_geographical_region = world_tibet }
		# 			culture = { culture_overlaps_geographical_region = world_burma }
		# 		}
		# 	}
		# 	save_scope_value_as = {
		# 		name = exotic_location
		# 		value = flag:himavanta
		# 	}
		# }
		# 999 = { # Mahishmati, lost city
		# 	trigger = {
		# 		OR = {
		# 			capital_county = {
		# 				title_province = { geographical_region = world_india }
		# 			}
		# 			culture = { culture_overlaps_geographical_region = world_india }
		# 		}
		# 	}
		# 	save_scope_value_as = {
		# 		name = exotic_location
		# 		value = flag:mahishmati
		# 	}
		# }
		# 999 = { # Kumari Kandam, lost continent
		# 	trigger = {
		# 		culture = {
		# 			has_cultural_pillar = heritage_dravidian
		# 		}
		# 	}
		# 	save_scope_value_as = {
		# 		name = exotic_location
		# 		value = flag:kumari_kandam
		# 	}
		# }
		# 999 = { # Beyul, hidden valleys
		# 	trigger = {
		# 		OR = {
		# 			capital_county.title_province = { geographical_region = world_tibet }
		# 			culture = { culture_overlaps_geographical_region = world_tibet }
		# 		}
		# 	}
		# 	save_scope_value_as = {
		# 		name = exotic_location
		# 		value = flag:beyul
		# 	}
		# }
		# 999 = { # Bald Mountain, slavic witchy mountain
		# 	trigger = {
		# 		OR = {
		# 			culture_has_slavic_heritage_pillar_trigger = yes
		# 			religion = religion:slavic_religion
		# 		}
		# 	}
		# 	save_scope_value_as = {
		# 		name = exotic_location
		# 		value = flag:bald_mountain
		# 	}
		# }
		# 999 = { # Irum, lost city in the Quran
		# 	trigger = {
		# 		religion = religion:islam_religion
		# 	}
		# 	save_scope_value_as = {
		# 		name = exotic_location
		# 		value = flag:irum
		# 	}
		# }
		1 = { # Warcraft - placeholder fallback
			save_scope_value_as = {
				name = exotic_location
				value = flag:uldaman
			}
		}
	}
}
# Warcraft - replaced with wc_generate_godly_descent_effect -> wc_ce1_effects.txt
# Generates a legend seed that just points to a loc key by combining FAITH with GOD (example, FAITH = germanic + GOD = high_god will result in germanic_high_god_name and localise to "Odin")
# generate_godly_descent_seed_support_effect = {
# 	create_legend_seed = {
# 		type = holy
# 		quality = famed
# 		chronicle = godly_descent
# 		properties = {
# 			god = flag:$FAITH$_$GOD$_name
# 			title = root.primary_title
# 		}
# 	}
# }
# Warcraft - replaced with wc_generate_religion_descent_effect -> wc_ce1_effects.txt
# Runs the above effect based on an actual RELIGION that you feed into it, for example feeding Root.Religion into RELIGION will cause it to generate your religion's god loc keys
# generate_religion_descent_effect = {
# 	if = {
# 		limit = {
# 			$RELIGION$ = religion:akom_religion
# 		}
# 		generate_godly_descent_seed_support_effect = {
# 			FAITH = akom
# 			GOD = $GOD$
# 		}
# 	}
# 	else_if = {
# 		limit = {
# 			$RELIGION$ = religion:baltic_religion
# 		}
# 		generate_godly_descent_seed_support_effect = {
# 			FAITH = baltic
# 			GOD = $GOD$
# 		}
# 	}
# 	else_if = {
# 		limit = {
# 			$RELIGION$ = religion:basque_religion
# 		}
# 		generate_godly_descent_seed_support_effect = {
# 			FAITH = basque
# 			GOD = $GOD$
# 		}
# 	}
# 	else_if = {
# 		limit = {
# 			$RELIGION$ = religion:bon_religion
# 		}
# 		generate_godly_descent_seed_support_effect = {
# 			FAITH = bon
# 			GOD = $GOD$
# 		}
# 	}
# 	else_if = {
# 		limit = {
# 			$RELIGION$ = religion:buddhism_religion
# 		}
# 		generate_godly_descent_seed_support_effect = {
# 			FAITH = buddhism
# 			GOD = $GOD$
# 		}
# 	}
# 	else_if = {
# 		limit = {
# 			$RELIGION$ = religion:tani_religion
# 		}
# 		generate_godly_descent_seed_support_effect = {
# 			FAITH = tani
# 			GOD = $GOD$
# 		}
# 	}
# 	else_if = {
# 		limit = {
# 			$RELIGION$ = religion:dualism_religion
# 		}
# 		generate_godly_descent_seed_support_effect = {
# 			FAITH = dualism
# 			GOD = $GOD$
# 		}
# 	}
# 	else_if = {
# 		limit = {
# 			$RELIGION$ = religion:finno_ugric_religion
# 		}
# 		generate_godly_descent_seed_support_effect = {
# 			FAITH = finno_ugric
# 			GOD = $GOD$
# 		}
# 	}
# 	else_if = {
# 		limit = {
# 			$RELIGION$ = religion:germanic_religion
# 		}
# 		generate_godly_descent_seed_support_effect = {
# 			FAITH = germanic
# 			GOD = $GOD$
# 		}
# 	}
# 	else_if = {
# 		limit = {
# 			$RELIGION$ = religion:hellenism_religion
# 		}
# 		generate_godly_descent_seed_support_effect = {
# 			FAITH = hellenism
# 			GOD = $GOD$
# 		}
# 	}
# 	else_if = {
# 		limit = {
# 			$RELIGION$ = religion:hinduism_religion
# 		}
# 		generate_godly_descent_seed_support_effect = {
# 			FAITH = hinduism
# 			GOD = $GOD$
# 		}
# 	}
# 	else_if = {
# 		limit = {
# 			$RELIGION$ = religion:jainism_religion
# 		}
# 		generate_godly_descent_seed_support_effect = {
# 			FAITH = jainism
# 			GOD = $GOD$
# 		}
# 	}
# 	else_if = {
# 		limit = {
# 			$RELIGION$ = religion:kushitism_religion
# 		}
# 		generate_godly_descent_seed_support_effect = {
# 			FAITH = kushitism
# 			GOD = $GOD$
# 		}
# 	}
# 	else_if = {
# 		limit = {
# 			$RELIGION$ = religion:magyar_religion
# 		}
# 		generate_godly_descent_seed_support_effect = {
# 			FAITH = magyar
# 			GOD = $GOD$
# 		}
# 	}
# 	else_if = {
# 		limit = {
# 			$RELIGION$ = religion:mundhum_religion
# 		}
# 		generate_godly_descent_seed_support_effect = {
# 			FAITH = mundhumism
# 			GOD = $GOD$
# 		}
# 	}
# 	else_if = {
# 		limit = {
# 			$RELIGION$ = religion:north_african_religion
# 		}
# 		generate_godly_descent_seed_support_effect = {
# 			FAITH = acham
# 			GOD = $GOD$
# 		}
# 	}
# 	else_if = {
# 		limit = {
# 			$RELIGION$ = religion:qiangic_religion
# 		}
# 		generate_godly_descent_seed_support_effect = {
# 			FAITH = qiangic
# 			GOD = $GOD$
# 		}
# 	}
# 	else_if = {
# 		limit = {
# 			$RELIGION$ = religion:siberian_religion
# 		}
# 		generate_godly_descent_seed_support_effect = {
# 			FAITH = siberian
# 			GOD = $GOD$
# 		}
# 	}
# 	else_if = {
# 		limit = {
# 			$RELIGION$ = religion:slavic_religion
# 		}
# 		generate_godly_descent_seed_support_effect = {
# 			FAITH = slavic
# 			GOD = $GOD$
# 		}
# 	}
# 	else_if = {
# 		limit = {
# 			$RELIGION$ = religion:taoism_religion
# 		}
# 		generate_godly_descent_seed_support_effect = {
# 			FAITH = taoism
# 			GOD = $GOD$
# 		}
# 	}
# 	else_if = {
# 		limit = {
# 			$RELIGION$ = religion:tengrism_religion
# 		}
# 		generate_godly_descent_seed_support_effect = {
# 			FAITH = tengrism
# 			GOD = $GOD$
# 		}
# 	}
# 	else_if = {
# 		limit = {
# 			$RELIGION$ = religion:waaqism_religion
# 		}
# 		generate_godly_descent_seed_support_effect = {
# 			FAITH = waaqism
# 			GOD = $GOD$
# 		}
# 	}
# 	else_if = {
# 		limit = {
# 			$RELIGION$ = religion:west_african_religion
# 		}
# 		generate_godly_descent_seed_support_effect = {
# 			FAITH = west_african
# 			GOD = $GOD$
# 		}
# 	}
# 	else_if = {
# 		limit = {
# 			$RELIGION$ = religion:west_african_bori_religion
# 		}
# 		generate_godly_descent_seed_support_effect = {
# 			FAITH = west_african_bori
# 			GOD = $GOD$
# 		}
# 	}
# 	else_if = {
# 		limit = {
# 			$RELIGION$ = religion:west_african_orisha_religion
# 		}
# 		generate_godly_descent_seed_support_effect = {
# 			FAITH = west_african_orisha
# 			GOD = $GOD$
# 		}
# 	}
# 	else_if = {
# 		limit = {
# 			$RELIGION$ = religion:west_african_roog_religion
# 		}
# 		generate_godly_descent_seed_support_effect = {
# 			FAITH = west_african_roog
# 			GOD = $GOD$
# 		}
# 	}
# 	else_if = {
# 		limit = {
# 			$RELIGION$ = religion:yazidi_religion
# 		}
# 		generate_godly_descent_seed_support_effect = {
# 			FAITH = yazidi
# 			GOD = $GOD$
# 		}
# 	}
# 	else_if = {
# 		limit = {
# 			$RELIGION$ = religion:zoroastrianism_religion
# 		}
# 		generate_godly_descent_seed_support_effect = {
# 			FAITH = zoroastrianism
# 			GOD = $GOD$
# 		}
# 	}
# 	else_if = {
# 		limit = {
# 			$RELIGION$ = religion:zunism_religion
# 		}
# 		generate_godly_descent_seed_support_effect = {
# 			FAITH = zunism
# 			GOD = $GOD$
# 		}
# 	}
# 	else = { # Generic Pagan, fallback
# 		generate_godly_descent_seed_support_effect = {
# 			FAITH = paganism
# 			GOD = $GOD$
# 		}
# 	}
# }

# Mythical Legends guaranteed access to Legendary Buildings

give_legendary_building_mythical_holy_tooltip_effect = {
	if = {
		limit = {
			OR = {
				root = {
					locale_valid_for_legendary_buildings = yes
				}
				capital_province = { has_special_building_slot = no }
				any_sub_realm_barony = {
					title_province = { has_special_building_slot = no }
				}
			}
		}
		give_legendary_building_location_holy_effect = yes
	}
	set_variable = {
		name = legendary_reward_location
		value = scope:legendary_locale
	}
	set_variable = {
		name = legendary_figure
		value = scope:protagonist
	}
}

give_legendary_building_mythical_heroic_tooltip_effect = {
	if = {
		limit = {
			OR = {
				root = {
					locale_valid_for_legendary_buildings = yes
				}
				capital_province = { has_special_building_slot = no }
				any_sub_realm_barony = {
					title_province = { has_special_building_slot = no }
				}
			}
		}
		give_legendary_building_location_heroic_effect = yes
	}
	set_variable = {
		name = legendary_reward_location
		value = scope:legendary_locale
	}
	set_variable = {
		name = legendary_figure
		value = scope:protagonist
	}
}

give_legendary_building_mythical_legitimizing_tooltip_effect = {
	if = {
		limit = {
			OR = {
				root = {
					locale_valid_for_legendary_buildings = yes
				}
				capital_province = { has_special_building_slot = no }
				any_sub_realm_barony = {
					title_province = { has_special_building_slot = no }
				}
			}
		}
		give_legendary_building_location_legitimizing_effect = yes
	}
	set_variable = {
		name = legendary_reward_location
		value = scope:legendary_locale
	}
	set_variable = {
		name = legendary_figure
		value = scope:protagonist
	}
}

# Famed/Illustrious have a 50% chance

give_legendary_building_holy_tooltip_effect = { #50% chance
	# Chance to get legendary building
	if = {
		limit = {
			OR = {
				root = {
					locale_valid_for_legendary_buildings = yes
				}
				capital_province = { has_special_building_slot = no }
				any_sub_realm_barony = {
					title_province = { has_special_building_slot = no }
				}
			}
		}
		random = {
			chance = {
				value = 50
			}
			give_legendary_building_location_holy_effect = yes
		}
	}
	set_variable = {
		name = legendary_reward_location
		value = scope:legendary_locale
	}
	set_variable = {
		name = legendary_figure
		value = scope:protagonist
	}
}

give_legendary_building_heroic_tooltip_effect = { #50% chance
	# Chance to get legendary building
	if = {
		limit = {
			OR = {
				root = {
					locale_valid_for_legendary_buildings = yes
				}
				capital_province = { has_special_building_slot = no }
				any_sub_realm_barony = {
					title_province = { has_special_building_slot = no }
				}
			}
		}
		random = {
			chance = {
				value = 50
			}
			give_legendary_building_location_heroic_effect = yes
		}
	}
	set_variable = {
		name = legendary_reward_location
		value = scope:legendary_locale
	}
	set_variable = {
		name = legendary_figure
		value = scope:protagonist
	}
}

give_legendary_building_legitimizing_tooltip_effect = { #50% chance
	# Chance to get legendary building
	if = {
		limit = {
			OR = {
				root = {
					locale_valid_for_legendary_buildings = yes
				}
				capital_province = { has_special_building_slot = no }
				any_sub_realm_barony = {
					title_province = { has_special_building_slot = no }
				}
			}
		}
		random = {
			chance = {
				value = 50
			}
			give_legendary_building_location_legitimizing_effect = yes
		}
	}
	set_variable = {
		name = legendary_reward_location
		value = scope:legendary_locale
	}
	set_variable = {
		name = legendary_figure
		value = scope:protagonist
	}
}

give_legendary_building_location_standard_effect = {
	if = { # Prioritize the location of the legend if possible
		limit = {
			root = {
				locale_valid_for_legendary_buildings = yes
			}
		}
		scope:location = { save_scope_as = legendary_locale }
	}
	else_if = { # Otherwise, get the capital
		limit = {
			capital_province = { has_special_building_slot = no }
		}
		capital_province = { save_scope_as = legendary_locale }
	}
	else_if = { # Otherwise, prioritize a title you hold directly
		limit = {
			any_held_title = {
				tier = tier_county
				title_province = { has_special_building_slot = no }
			}
		}
		random_held_title = {
			limit = {
				tier = tier_county
				title_province = { has_special_building_slot = no }
			}
			title_province = { save_scope_as = legendary_locale }
		}
	}
	else_if = { #Otherwise, prioritize a barony that you hold directly
		limit = {
			any_held_title = {
				tier = tier_barony
				title_province = {
					has_special_building_slot = no
				}
			}
		}
		random_held_title = {
			limit = {
				tier = tier_barony
				title_province = {
					has_special_building_slot = no
				}
			}
			title_province = {
				save_scope_as = legendary_locale
			}
		}

	}
	else_if = { # Otherwise, prioritize a barony within a title you hold
		limit = {
			any_held_title = {
				tier = tier_county
				any_county_province = { has_special_building_slot = no }
			}
		}
		random_held_title = {
			limit = {
				tier = tier_county
				any_county_province = { has_special_building_slot = no }
			}
			random_county_province = {
				limit = {
					has_special_building_slot = no
				}
				save_scope_as = legendary_locale
			}
		}
	}
	else_if = { # Find a feudal barony...
		limit = {
			any_sub_realm_barony = {
				title_province = {
					has_special_building_slot = no
					has_holding_type = castle_holding
				}
			}
		}
		random_sub_realm_barony = {
			limit = {
				title_province = {
					has_special_building_slot = no
					has_holding_type = castle_holding
				}
			}
			title_province = { save_scope_as = legendary_locale }
		}
	}
	else_if = { # Find a province with a holding
		limit = {
			any_sub_realm_barony = {
				title_province = {
					has_special_building_slot = no
					has_holding = yes
				}
			}
		}
		random_sub_realm_barony = {
			limit = {
				title_province = {
					has_special_building_slot = no
					has_holding = yes
				}
			}
			title_province = { save_scope_as = legendary_locale }
		}
	}
	else = { # Final fallback, just any barony in your realm
		random_sub_realm_barony = {
			limit = {
				title_province = { has_special_building_slot = no }
			}
			title_province = { save_scope_as = legendary_locale }
		}
	}
	if = {
		limit = {
			OR = {
				exists = scope:beast
				has_trait_xp = {
					trait = lifestyle_hunter
					track = hunter
					value >= 62
				}
				has_trait_xp = {
					trait = lifestyle_hunter
					track = falconer
					value >= 62
				}
				culture ?= {
					has_cultural_parameter = always_unlock_legendary_hunting_lodge
				}
			}
		}
		custom_tooltip = {
			text = can_build_legendary_hunting_lodge_tt
			add_character_flag = legendary_hunting_lodge_flag
		}
	}
	if = {
		limit = {
			dynasty ?= { ce1_heroic_track_perks >= 5 }
		}
		custom_tooltip = {
			text = can_build_legendary_watchtower_tt
			add_character_flag = legendary_watchtower_flag
		}
	}
}

give_legendary_building_location_holy_effect = {
	give_legendary_building_location_standard_effect = yes
	custom_tooltip = {
		text = can_build_legendary_shrine_tt
		add_character_flag = legendary_shrine_flag
	}
}

give_legendary_building_location_heroic_effect = {
	give_legendary_building_location_standard_effect = yes
	custom_tooltip = {
		text = can_build_legendary_statue_tt
		add_character_flag = legendary_statue_flag
	}
}

give_legendary_building_location_legitimizing_effect = {
	give_legendary_building_location_standard_effect = yes
	custom_tooltip = {
		text = can_build_legendary_palace_tt
		add_character_flag = legendary_palace_flag
	}
}

legend_seed_new_title_effect = {
	if = {
		limit = { has_dlc_feature = legends }
		create_legend_seed = {
			type = heroic
			quality = famed
			chronicle = new_title
			properties = {
				title = root.primary_title
				founder = root
			}
		}
	}
}

legend_seed_great_deed_dynasty_effect = {
	if = {
		limit = { has_dlc_feature = legends }
		create_legend_seed = {
			type = legitimizing
			quality = famed
			chronicle = great_deed_dynasty
			properties = {
				dynasty = root.dynasty
				founder = root
				title = root.primary_title.empire
			}
		}
	}
}

legend_seed_great_deed_region_effect = {
	if = {
		limit = { has_dlc_feature = legends }
		create_legend_seed = {
			type = heroic
			quality = famed
			chronicle = great_deed_region
			properties = {
				legend_region = $REGION$
				founder = root
			}
		}
	}
}

legend_seed_great_deed_title_effect = {
	if = {
		limit = { has_dlc_feature = legends }
		create_legend_seed = {
			type = heroic
			quality = famed
			chronicle = great_deed_title
			properties = {
				title = $TITLE$
				founder = root
			}
		}
	}
}

legend_seed_great_deed_faith_effect = {
	if = {
		limit = { has_dlc_feature = legends }
		create_legend_seed = {
			type = holy
			quality = famed
			chronicle = great_deed_faith
			properties = {
				founder = root
				antagonist = $ANTAGONIST$
				old_faith = $OLD_FAITH$
				new_faith = root.faith
			}
		}
	}
}

legend_seed_struggle_ended_effect = {
	if = {
		limit = { has_dlc_feature = legends }
		create_legend_seed = {
			type = heroic
			quality = famed
			chronicle = struggle_ended
			properties = {
				founder = root
				culture = root.culture
				struggle = $STRUGGLE$
				struggle_ending = $STRUGGLE_ENDING$
			}
		}
	}
}

mark_historical_legend_as_done = {
	if = { # Dynastic legacy
		limit = {
			legend_property:founder ?= legend_owner.house.house_founder
			legend_property:dynasty ?= legend_owner.dynasty
			legend_property:title ?= legend_owner.primary_title
		}
		legend_owner.dynasty = {
			set_variable = {
				name = dynasty_legend_used
				value = yes
			}
		}
	} 
	if = { # Warcraft - remove non lore characters
		limit = {
			legend_property:ancestor ?= character:1005 # Thoradin of Arathor 
<<<<<<< HEAD
			legend_property:title ?= title:e_arathor
=======
			legend_property:title ?= title:k_stormwind
>>>>>>> 4e7e6926
		}
		set_global_variable = {
			name = king_arthur_legend
			value = yes
		}
	}
	else_if = { # Carolingian
		limit = {
			legend_property:ancestor ?= character:75000 # Modimus Anvilmar
			legend_property:title ?= title:k_ironforge
		}
		set_global_variable = {
			name = blood_of_anvilmar
			value = yes
		}
	}
	# else_if = { # the_wheelwright
	# 	limit = {
	# 		legend_property:ancestor ?= character:82233
	# 	}
	# 	set_global_variable = {
	# 		name = the_wheelwright_legend
	# 		value = yes
	# 	}
	# }
	# else_if = { # cadell
	# 	limit = {
	# 		legend_property:ancestor ?= character:159058
	# 	}
	# 	set_global_variable = {
	# 		name = cadell_legend
	# 		value = yes
	# 	}
	# }
	# else_if = { # sons_of_rurik
	# 	limit = {
	# 		legend_property:ancestor ?= character:40605
	# 	}
	# 	set_global_variable = {
	# 		name = sons_of_rurik_legend
	# 		value = yes
	# 	}
	# }
	# else_if = { # el_cid
	# 	limit = {
	# 		legend_property:ancestor ?= character:107590
	# 	}
	# 	set_global_variable = {
	# 		name = el_cid_legend
	# 		value = yes
	# 	}
	# }
	# else_if = { # peasant_emperor
	# 	limit = {
	# 		legend_property:ancestor ?= character:1700
	# 	}
	# 	set_global_variable = {
	# 		name = peasant_emperor_legend
	# 		value = yes
	# 	}
	# }
	# else_if = { # premysl
	# 	limit = {
	# 		legend_property:ancestor ?= character:168345
	# 	}
	# 	set_global_variable = {
	# 		name = premysl_legend
	# 		value = yes
	# 	}
	# }
	# else_if = { # borjigin
	# 	limit = {
	# 		legend_property:ancestor ?= character:303250
	# 	}
	# 	set_global_variable = {
	# 		name = borjigin_legend
	# 		value = yes
	# 	}
	# }
	# else_if = { # the_red_hand
	# 	limit = {
	# 		legend_property:ancestor ?= character:7255
	# 	}
	# 	set_global_variable = {
	# 		name = the_red_hand_legend
	# 		value = yes
	# 	}
	# }
	# else_if = { # yazdagird_iii
	# 	limit = {
	# 		legend_property:ancestor ?= character:180637
	# 	}
	# 	set_global_variable = {
	# 		name = yazdagird_iii_legend
	# 		value = yes
	# 	}
	# }
	# else_if = { # bahram_gur
	# 	limit = {
	# 		legend_property:ancestor ?= character:180645
	# 	}
	# 	set_global_variable = {
	# 		name = bahram_gur_legend
	# 		value = yes
	# 	}
	# }
	# else_if = { # saman_khudah
	# 	limit = {
	# 		legend_property:ancestor ?= character:188637
	# 	}
	# 	set_global_variable = {
	# 		name = saman_khudah_legend
	# 		value = yes
	# 	}
	# }
	# else_if = { # saman_khudah
	# 	limit = {
	# 		legend_property:ancestor ?= character:163109
	# 	}
	# 	set_global_variable = {
	# 		name = ragnarr_legend
	# 		value = yes
	# 	}
	# }
	# else_if = { 
	# 	limit = {
	# 		legend_property:ancestor_flag ?= flag:vercingetorix
	# 	}
	# 	set_global_variable = {
	# 		name = vercingetorix_legend
	# 		value = yes
	# 	}
	# }
	# else_if = { 
	# 	limit = {
	# 		legend_property:ancestor_flag ?= flag:afrasiyab
	# 	}
	# 	set_global_variable = {
	# 		name = afrasiyab_legend
	# 		value = yes
	# 	}
	# }
	else_if = {
		limit = {
			legend_property:culture ?= culture:old_dwarven
			legend_property:title ?= title:e_khaz_modan
			legend_property:original_region = geographical_region:world_eastern_kingdoms_khaz_modan
		}
		set_global_variable = {
			name = sons_of_legacy_of_the_three_hammers
			value = yes
		}
	}
	else_if = {
		limit = {
			legend_property:culture ?= culture:highborne
			legend_property:title ?= title:e_broken_isles
			legend_property:original_region ?= geographical_region:world_broken_isles
		}
		set_global_variable = {
			name = mender_of_the_sundering_legend
			value = yes
		}
	}
	# else_if = {
	# 	limit = {
	# 		legend_property:culture ?= culture:trojan
	# 		legend_property:title ?= title:e_britannia
	# 		legend_property:original_region ?= geographical_region:troy_region
	# 	}
	# 	set_global_variable = {
	# 		name = new_troy_london_legend
	# 		value = yes
	# 	}
	# }
	# else_if = {
	# 	limit = {
	# 		legend_property:culture ?= culture:trojan
	# 		legend_property:title ?= title:c_cornwall
	# 		legend_property:original_region ?= geographical_region:troy_region
	# 	}
	# 	set_global_variable = {
	# 		name = corineus_legend
	# 		value = yes
	# 	}
	# }
	# else_if = {
	# 	limit = {
	# 		legend_property:culture ?= culture:ancient_egyptian
	# 		legend_property:title ?= title:k_scotland
	# 		legend_property:original_region ?= geographical_region:ghw_region_egypt_et_al
	# 	}
	# 	set_global_variable = {
	# 		name = scota_legend
	# 		value = yes
	# 	}
	# }
	# else_if = {
	# 	limit = {
	# 		legend_property:culture ?= culture:hebrew
	# 		legend_property:title ?= title:e_abyssinia
	# 		legend_property:original_region ?= geographical_region:ghw_region_jerusalem
	# 	}
	# 	set_global_variable = {
	# 		name = menelik_i_legend
	# 		value = yes
	# 	}
	# }
	# else_if = {
	# 	limit = {
	# 		legend_property:culture ?= culture:hebrew
	# 		legend_property:title ?= title:e_abyssinia
	# 		legend_property:original_region ?= geographical_region:israel_region
	# 	}
	# 	set_global_variable = {
	# 		name = kings_of_semien_legend
	# 		value = yes
	# 	}
	# }
	# else_if = {
	# 	limit = {
	# 		legend_property:culture ?= culture:roman
	# 		legend_property:original_region ?= geographical_region:custom_roman_full_borders
	# 	}
	# 	set_global_variable = {
	# 		name = roman_heritage_legend
	# 		value = yes
	# 	}
	# }
	# else_if = {
	# 	limit = {
	# 		legend_property:culture ?= culture:hunnic
	# 		legend_property:title ?= title:e_caspian-pontic_steppe
	# 		legend_property:original_region ?= geographical_region:world_steppe_west
	# 	}
	# 	set_global_variable = {
	# 		name = hunnic_heritage_legend
	# 		value = yes
	# 	}
	# }
	# else_if = {
	# 	limit = {
	# 		legend_property:ancestor ?= character:7627
	# 	}
	# 	set_global_variable = {
	# 		name = alfred_of_wessex_legend
	# 		value = yes
	# 	}
	# }
	# else_if = {
	# 	limit = {
	# 		legend_property:ancestor ?= character:168130
	# 	}
	# 	set_global_variable = {
	# 		name = william_gellones_legend
	# 		value = yes
	# 	}
	# }
	# else_if = {
	# 	limit = {
	# 		legend_property:ancestor ?= character:99
	# 	}
	# 	set_global_variable = {
	# 		name = edward_the_martyr_legend
	# 		value = yes
	# 	}
	# }
	# else_if = {
	# 	limit = {
	# 		legend_property:ancestor_flag ?= flag:noah
	# 	}
	# 	set_global_variable = {
	# 		name = sceafa_legend
	# 		value = yes
	# 	}
	# }
	else_if = {
		limit = {
			legend_property:ancestor_flag ?= flag:mereldar
		}
		set_global_variable = {
			name = mereldar_legend
			value = yes
		}
	}
	else_if = {
		limit = {
			legend_property:beast ?= flag:naga
		}
		set_global_variable = {
			name = naga_descent_legend
			value = yes
		}
	}
	else_if = {
		limit = {
			legend_property:beast ?= flag:dragon
		}
		set_global_variable = {
			name = pyusawhti_legend
			value = yes
		}
	}
	# else_if = {
	# 	limit = {
	# 		legend_property:god ?= flag:germanic_high_god_name
	# 		legend_property:title ?= title:k_norway
	# 	}
	# 	set_global_variable = {
	# 		name = hieros_gamos_skirnismal_legend
	# 		value = yes
	# 	}
	# }
	# else_if = {
	# 	limit = {
	# 		legend_property:god ?= flag:hinduism_high_god_name
	# 		legend_property:title ?= title:e_deccan
	# 	}
	# 	set_global_variable = {
	# 		name = descendants_of_brahman_legend
	# 		value = yes
	# 	}
	# }
}

legend_seed_struggle_ending_effect = {
	create_legend_seed = {
		type = heroic
		quality = famed
		chronicle = struggle_conclusion
		properties = {
			struggle_ender = $ENDER$
			struggle = flag:$STRUGGLE$
		}
	}
}

balancing_legend_global_var_effect = {
	if = {
		limit = {
			NOT = { has_global_variable = legend_count_var }
		}
		set_global_variable = {
			name = legend_count_var
			value = 1
		}
	}
	else = {
		change_global_variable = {
			name = legend_count_var
			add = 1
		}
	}
}

gain_heroic_legend_seed_tooltip_effect = {
	if = {
		limit = {
			has_dlc_feature = legends
		}
		custom_tooltip = gain_heroic_legend_seed.tt
	} 
}

gain_holy_legend_seed_tooltip_effect = {
	if = {
		limit = {
			has_dlc_feature = legends
		}
		custom_tooltip = gain_holy_legend_seed.tt
	} 
}

gain_legitimizing_legend_seed_tooltip_effect = {
	if = {
		limit = {
			has_dlc_feature = legends
		}
		custom_tooltip = gain_legitimizing_legend_seed.tt
	} 
}

send_interface_message_legend_notification_effect = {
	county = { save_scope_as = spread_county }
	scope:legend = { save_scope_as = spread_legend }
	county.holder = {
		set_variable = {
			name = legend_alerted_var
			value = scope:legend
		}
		send_interface_message = {
			type = event_generic_good_text
			title = legend_spread_notification_title
			desc = legend_spread_notification_desc

			right_icon = scope:spread_county
		}
	}
}

send_interface_toast_legend_notification_effect = {
	county = { save_scope_as = spread_county }
	scope:legend = { save_scope_as = spread_legend }
	county.holder = {
		set_variable = {
			name = legend_alerted_var
			value = scope:legend
		}
		send_interface_toast = {
			title = legend_spread_notification_title
			custom_tooltip = legend_spread_notification_desc
			left_icon = scope:spread_county
		}
	}
}<|MERGE_RESOLUTION|>--- conflicted
+++ resolved
@@ -2494,14 +2494,10 @@
 	if = { # Warcraft - remove non lore characters
 		limit = {
 			legend_property:ancestor ?= character:1005 # Thoradin of Arathor 
-<<<<<<< HEAD
 			legend_property:title ?= title:e_arathor
-=======
-			legend_property:title ?= title:k_stormwind
->>>>>>> 4e7e6926
 		}
 		set_global_variable = {
-			name = king_arthur_legend
+			name = thoradins_successor_legend
 			value = yes
 		}
 	}
