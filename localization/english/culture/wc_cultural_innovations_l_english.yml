﻿l_english:
 epidemic_conversion_bonus:0 ""Promote Culture" [councillor_task|E] Speed: #P +50%#!"

 #Startup techs
 innovation_massive_soldiers:0 "Huge Soldiers"
 innovation_massive_soldiers_desc:0 "The massive size of our soldiers means we have to field a significantly smaller force, but our soldiers pack a significantly bigger punch."

 innovation_large_soldiers:0 "Large Soldiers"
 innovation_large_soldiers_desc:0 "The large size of our soldiers means we have to field a smaller force, but our soldiers pack a bigger punch."

 innovation_small_soldiers:0 "Small Soldiers"
 innovation_small_soldiers_desc:0 "The small size of our soldiers means we have to field a larger force, but our soldiers pack a smaller punch."
 
 #Military techs
 
 innovation_taming_the_skies:0 "Taming The Skies"
 innovation_taming_the_skies_desc:0 "Our tamers and breeders have been hard at work to successfully allow us to use these flying mounts in battle."

 ##############
 # Tribal Era #
 ##############

 innovation_amphibious:0 "Amphibious"
 innovation_amphibious_desc:0 "We surface on land only when we please, but being natives to the water we can travel the seas at ease."

 innovation_sea_faring:0 "Sea Faring"
 innovation_sea_faring_desc:0 "Living on the coasts gave us a natural advantage in not only taming, but conquering the seas and those who dare to challenge us."

 innovation_lorewalking:0 "Lorewalking"
 innovation_lorewalking_desc:0 "Our ability to proficiently record history help us find ourselves through the lore of our ancestors."

 innovation_hive_breeding:0 "Hive Breeding"
 innovation_hive_breeding_desc:0 "Our massive hives allow us to breed countless workers and soldiers, always giving us the numerical advantage."
 
 ######################
 # Early Medieval Era #
 ###################### 

 innovation_time_is_money:0 "Time Is Money"
 innovation_time_is_money_desc:0 "The flow of money is like the flow of time, it must be cherished, because without money our time here is meaningless."

 innovation_elite_ranks:0 "Elite Ranks"
 innovation_elite_ranks_desc:0 "Our ancestors did not survive through sheer will alone, we will always need the strongest of us defending those who can't defend themselves."

 innovation_epidemic:0 "Epidemic"
 innovation_epidemic_desc:0 "The plague spreads like a wildfire taking countless lives and turning them into the undead of of ranks."
 
 innovation_architecture:0 "Cities Of Gold"
 innovation_architecture_desc:0 "Our minds build cities and our hands polish them, our grand cities are well thought out and magnificent."
 
 #####################
 # High Medieval Era #
 #####################

 innovation_tinkers:0 "Tinkers"
 innovation_tinkers_desc:0 "Natural circumstances have forced us to rely more on our brains than fists, for whats the point of having a fist with no brain to control it."
 
<<<<<<< HEAD
 innovation_war_camels:0 "War Camels"
 innovation_war_camels_desc:0 "To traverse the sands of Azeroth our people need a trusty steed to carry us. The scorching would have made any horse would have give up by now, but camels are not phased byt the sun at all.  That type of rugedness can be relied on in a battle."
 
 ###CULTURAL###
 
 ##############
 # Tribal Era #
 ##############
 
 innovation_waterspeaking:0 "Waterspeaking"
 innovation_waterspeaking_desc:0 "Over time, the wisest of our people learned to commune with the water of the rivers and oceans, and listen for the future and news it would bring.  We are capable of controlling water with ease, using their powers to our advantage."

 ######################
 # Early Medieval Era #
 ###################### 
 
 innovation_saronite_arms:0 "Saronite Armaments"
 innovation_saronite_arms_desc:0 " At its full potential, saronite will increase the might of our soldiers, help us power our war machine and construct massive strongholds."

 #####################
 # High Medieval Era #
 #####################

 innovation_arkonite:0 "Arkonite"
 innovation_arkonite_desc:0 " Arkonite is used daily in our society from powering arcane devices and light sources, to helping us channel magics."
=======
 innovation_iron_star:0 "Iron Star"
 innovation_iron_star_desc:0 "New innovations have increased the strength of our ranks as well as allowing us to construct massive weapons of war that can wipe out whole legions with their power."
>>>>>>> eaea6935
<|MERGE_RESOLUTION|>--- conflicted
+++ resolved
@@ -19,7 +19,11 @@
  ##############
  # Tribal Era #
  ##############
-
+ #REGIONAL
+ innovation_war_camels:0 "War Camels"
+ innovation_war_camels_desc:0 "To traverse the sands of Azeroth our people need a trusty steed to carry us. The scorching would have made any horse would have give up by now, but camels are not phased byt the sun at all.  That type of rugedness can be relied on in a battle."
+ 
+ #CULTURAL
  innovation_amphibious:0 "Amphibious"
  innovation_amphibious_desc:0 "We surface on land only when we please, but being natives to the water we can travel the seas at ease."
 
@@ -32,6 +36,9 @@
  innovation_hive_breeding:0 "Hive Breeding"
  innovation_hive_breeding_desc:0 "Our massive hives allow us to breed countless workers and soldiers, always giving us the numerical advantage."
  
+ innovation_waterspeaking:0 "Waterspeaking"
+ innovation_waterspeaking_desc:0 "Over time, the wisest of our people learned to commune with the water of the rivers and oceans, and listen for the future and news it would bring.  We are capable of controlling water with ease, using their powers to our advantage."
+
  ######################
  # Early Medieval Era #
  ###################### 
@@ -48,40 +55,18 @@
  innovation_architecture:0 "Cities Of Gold"
  innovation_architecture_desc:0 "Our minds build cities and our hands polish them, our grand cities are well thought out and magnificent."
  
+ innovation_saronite_arms:0 "Saronite Armaments"
+ innovation_saronite_arms_desc:0 " At its full potential, saronite will increase the might of our soldiers, help us power our war machine and construct massive strongholds."
+ 
  #####################
  # High Medieval Era #
  #####################
-
+ 
+ innovation_arkonite:0 "Arkonite"
+ innovation_arkonite_desc:0 " Arkonite is used daily in our society from powering arcane devices and light sources, to helping us channel magics."
+ 
  innovation_tinkers:0 "Tinkers"
  innovation_tinkers_desc:0 "Natural circumstances have forced us to rely more on our brains than fists, for whats the point of having a fist with no brain to control it."
  
-<<<<<<< HEAD
- innovation_war_camels:0 "War Camels"
- innovation_war_camels_desc:0 "To traverse the sands of Azeroth our people need a trusty steed to carry us. The scorching would have made any horse would have give up by now, but camels are not phased byt the sun at all.  That type of rugedness can be relied on in a battle."
- 
- ###CULTURAL###
- 
- ##############
- # Tribal Era #
- ##############
- 
- innovation_waterspeaking:0 "Waterspeaking"
- innovation_waterspeaking_desc:0 "Over time, the wisest of our people learned to commune with the water of the rivers and oceans, and listen for the future and news it would bring.  We are capable of controlling water with ease, using their powers to our advantage."
-
- ######################
- # Early Medieval Era #
- ###################### 
- 
- innovation_saronite_arms:0 "Saronite Armaments"
- innovation_saronite_arms_desc:0 " At its full potential, saronite will increase the might of our soldiers, help us power our war machine and construct massive strongholds."
-
- #####################
- # High Medieval Era #
- #####################
-
- innovation_arkonite:0 "Arkonite"
- innovation_arkonite_desc:0 " Arkonite is used daily in our society from powering arcane devices and light sources, to helping us channel magics."
-=======
  innovation_iron_star:0 "Iron Star"
- innovation_iron_star_desc:0 "New innovations have increased the strength of our ranks as well as allowing us to construct massive weapons of war that can wipe out whole legions with their power."
->>>>>>> eaea6935
+ innovation_iron_star_desc:0 "New innovations have increased the strength of our ranks as well as allowing us to construct massive weapons of war that can wipe out whole legions with their power."