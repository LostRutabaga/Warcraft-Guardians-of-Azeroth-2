﻿######################
# Men-at-Arms Values #
######################

#########
# Costs #
#########

riflemen_weight = 69.2

@recr_to_maint_factor = 0.004
@high_maint_mult = 3

### Base Cost Values
@massive_infantry_recruitment_cost = 150
@massive_infantry_low_maint_cost = @[massive_infantry_recruitment_cost * recr_to_maint_factor]
@massive_infantry_high_maint_cost = @[massive_infantry_low_maint_cost * high_maint_mult]

@caster_recruitment_cost = 100
@caster_low_maint_cost = @[caster_recruitment_cost * recr_to_maint_factor]
@caster_high_maint_cost = @[caster_low_maint_cost * high_maint_mult]

@light_aerial_recruitment_cost = 100
@light_aerial_low_maint_cost = @[light_aerial_recruitment_cost * recr_to_maint_factor]
@light_aerial_high_maint_cost = @[light_aerial_low_maint_cost * high_maint_mult]

@massive_aerial_recruitment_cost = 250
@massive_aerial_low_maint_cost = @[massive_aerial_recruitment_cost * recr_to_maint_factor]
@massive_aerial_high_maint_cost = @[massive_aerial_low_maint_cost * high_maint_mult]

@riflemen_recruitment_cost = 130
@riflemen_low_maint_cost = 0.43
@riflemen_high_maint_cost = @[riflemen_low_maint_cost * high_maint_mult]

### Base MAA
massive_infantry_recruitment_cost = @[massive_infantry_recruitment_cost]
massive_infantry_low_maint_cost = @[massive_infantry_low_maint_cost]
massive_infantry_high_maint_cost = @[massive_infantry_high_maint_cost]

caster_recruitment_cost = @[caster_recruitment_cost]
caster_low_maint_cost = @[caster_low_maint_cost]
caster_high_maint_cost = @[caster_high_maint_cost]

light_aerial_recruitment_cost = @[light_aerial_recruitment_cost]
light_aerial_low_maint_cost = @[light_aerial_low_maint_cost]
light_aerial_high_maint_cost = @[light_aerial_high_maint_cost]

massive_aerial_recruitment_cost = @[massive_aerial_recruitment_cost]
massive_aerial_low_maint_cost = @[massive_aerial_low_maint_cost]
massive_aerial_high_maint_cost = @[massive_aerial_high_maint_cost]

riflemen_recruitment_cost = @[riflemen_recruitment_cost]
riflemen_low_maint_cost = @[riflemen_low_maint_cost]
riflemen_high_maint_cost = @[riflemen_high_maint_cost]

### Cultural MaA
# Custom costs for cultural MaAs in wc_cultural_maa_values.txt

### Regional MAA
# Add custom costs for each regional maa here

##############
# AI Weights #
##############
#Which cultures like what type of unit
# Warcraft
culture_ai_weight_caster = {
	value = 168.7
	
	if = { # Cultures that favours casters
		limit = {
			OR = {
				culture = { has_elven_heritage_trigger = yes }
				culture = { has_cultural_pillar = heritage_demonic }
<<<<<<< HEAD
				culture = culture:dalaranian
=======
				culture = { is_culture_or_parent_culture_trigger = { CULTURE = culture:dalaranian } }
>>>>>>> ea69a75e
			}
		}
		add = 40
	}
	if = { # Cultures that dislike casters
		limit = {
			culture = { taur_culture_trigger = yes }
		}
		add = -60
	}
	if = { # Cultures with a special MaA of that type should avoid the base version of the unit
		limit = {
			culture = {
				OR = {
					has_innovation = innovation_archmage
					has_innovation = innovation_chaosborn
					has_innovation = innovation_gnome_mechanics
					has_innovation = innovation_hag
					has_innovation = innovation_hexer
					has_innovation = innovation_magi
					has_innovation = innovation_naga_army
					has_innovation = innovation_subjagators
					has_innovation = innovation_troll_tactics
				}				
			}
		}
		add = -100
	}
}
culture_ai_weight_massive_infantry = {
	value = -4
	
	if = { # Cultures that favours giants
		limit = {
			culture = { has_base_giant_maa_trigger = yes }
		}
		add = 40
	}
	if = { # Cultures with a special MaA of that type should avoid the base version of the unit
		limit = {
			culture = {
				OR = {
					has_innovation = innovation_gnome_mechanics
					has_innovation = innovation_goblin_mechanics
					has_innovation = innovation_golem_arcane
					has_innovation = innovation_golem_mech
					has_innovation = innovation_naga_army
					has_innovation = innovation_night_elf_ground
					has_innovation = innovation_troll_tactics
					has_innovation = innovation_undead_ground
				}				
			}
		}
		add = -100
	}
}
culture_ai_weight_light_aerial = {
	value = 24
	
	if = { # Cultures that REALLY like light aerial
		limit = {
			culture = { winged_culture_trigger = yes }
		}
		add = 120
	}
	if = { # Cultures that favours light aerial
		limit = {
			like_aerial_trigger = yes
		}
		add = 40
	}
	if = { # Cultures that dislike light aerial
		limit = {
			dislike_aerial_trigger = yes
		}
		add = -60
	}
	if = { # Cultures with a preference for Special MAA should buy those over normal light aerial
		limit = {
			like_wyvern_trigger = yes
		}
		add = -80
	}
	if = { # Cultures with a special MaA of that type should avoid the base version of the unit
		limit = {
			culture = {
				OR = {
					has_innovation = innovation_farstrider_tactics
					has_innovation = innovation_gryphon
					has_innovation = innovation_gyrocopter
					has_innovation = innovation_naga_army
					has_innovation = innovation_night_elf_aerial
					has_innovation = innovation_scourge_aerial
					has_innovation = innovation_wyvern
				}
			}
		}
		add = -100
	}
}
culture_ai_weight_massive_aerial = {
	value = 16
	
	if = { # Cultures that REALLY like massive aerial
		limit = {
			culture = { has_cultural_pillar = heritage_draconic }
		}
		add = 120
	}
	if = { # Cultures that favours massive aerial
		limit = {
			like_aerial_trigger = yes
		}
		add = 40
	}
	if = { # Cultures that dislike massive aerial
		limit = {
			dislike_aerial_trigger = yes
		}
		add = -60
	}
	if = { # Cultures with a special MaA of that type should avoid the base version of the unit
		limit = {
			culture = {
				OR = {
					has_innovation = innovation_cloud_serpents
					has_innovation = innovation_dragon
					has_innovation = innovation_goblin_air
					has_innovation = innovation_night_elf_aerial
					has_innovation = innovation_proto_drake_rider
					has_innovation = innovation_scourge_aerial
				}
			}
		}
		add = -100
	}
}

culture_ai_weight_wyverns = {
	value = 0
	
	if = { # Cultures that favours war elekks
		limit = {
			like_wyvern_trigger = yes
		}
		add = 60
	}
}<|MERGE_RESOLUTION|>--- conflicted
+++ resolved
@@ -72,11 +72,7 @@
 			OR = {
 				culture = { has_elven_heritage_trigger = yes }
 				culture = { has_cultural_pillar = heritage_demonic }
-<<<<<<< HEAD
-				culture = culture:dalaranian
-=======
 				culture = { is_culture_or_parent_culture_trigger = { CULTURE = culture:dalaranian } }
->>>>>>> ea69a75e
 			}
 		}
 		add = 40
