--- conflicted
+++ resolved
@@ -32,11 +32,8 @@
 	#
 	discover_innovation = innovation_royal_prerogative 
 	discover_innovation = innovation_manorialism 
-<<<<<<< HEAD
-=======
 	#
 	discover_innovation = innovation_epidemic
->>>>>>> 051d1462
 }
 583.1.1 = {
 	discover_innovation  = innovation_horseshoes 
