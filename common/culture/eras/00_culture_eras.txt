--- conflicted
+++ resolved
@@ -20,16 +20,13 @@
 culture_era_late_medieval = {
 	year = 740
 	invalid_for_government = tribal_government
-<<<<<<< HEAD
+
+	modifier = {
+		mercenary_hire_cost_mult = 0.15
+	}
 }
 
 culture_era_early_modern = {
 	year = 1000
 	invalid_for_government = tribal_government
-=======
-
-	modifier = {
-		mercenary_hire_cost_mult = 0.15
-	}
->>>>>>> a8cdb947
 }