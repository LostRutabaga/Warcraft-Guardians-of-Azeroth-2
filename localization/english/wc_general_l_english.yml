﻿l_english:
 book_book_of_ur:0 "the Book of Ur"
 book_book_of_the_dead:0 "the Book of the Dead"
 book_fear_and_flesh:0 "the Fear and Flesh"
 book_curse_of_stone:0 "the Curse of Stone"
 book_song_of_aegwynn:0 "the Song of Aegwynn"
 book_burdens_of_shaohao:0 "the Burdens of Shaohao"
 book_purity_of_essence:0 "the Purity of Essence"
 book_will_of_stone:0 "the Will of Stone"
 
 learning_scholarship_special.2001.book_of_ur:0 "An interworld knowledge from the Book of Ur."
 learning_scholarship_special.2001.book_of_the_dead:0 "The heretical Book of the Dead."
 learning_scholarship_special.2001.fear_and_flesh:0 "The Fear and Flesh."
 learning_scholarship_special.2001.curse_of_stone:0 "The Curse of Stone."
 learning_scholarship_special.2001.song_of_aegwynn:0 "The Song of Aegwynn."
 learning_scholarship_special.2001.burdens_of_shaohao:0 "The Burdens of Shaohao, the ancient emperor of Pandaria."
 learning_scholarship_special.2001.purity_of_essence:0 "The mystical Purity of Essence."
 learning_scholarship_special.2001.will_of_stone:0 "The Will of Stone."
 
 spawn_of_twisting_nether:0 "spawn of twisting nether"
 
 battle_of_Scarab_Wall_desc:0 "battle of Scarab Wall, "
 battle_of_Mount_Hyjal_desc:0 "battle of Mount Hyjal, "
 battle_of_Shandaral_desc:0 "battle of Shandaral, "
 battle_of_Ironforge_desc:0 "battle of Ironforge, "
 liberation_of_Kezan_desc:0 "liberation of Kezan, "
 siege_of_Jade_Serpent_desc:0 "siege of Jade Serpent, "
 
 studied_the_battle_of_Serpents_Spine:0 "Studied the Battle of Serpent's Spine"
 studied_the_battle_of_Suramar_Pass:0 "Studied the Battle of Suramar Pass"
 studied_the_battle_of_Alterac:0 "Studied the Battle of Alterac"
 studied_the_battle_of_Mennar:0 "Studied the Battle of Mennar"
 
 martial_strategy.2001.Serpents_Spine.desc:0 "#F Countless battles have been fought near the Serpent's Spine. Every hundred years the mantid swarms attack the wall. The strong survive, the weak die. Thus, defeat only strengthens the swarm. Their enemies, the mogu have created a variety of defensive combat tactics to counter the never-ending mantid. The mogu knew that information is the key to victory. A network of signal lights was placed on the wall. A message about an attack could reach the other end of the continent in a couple of hours.#!"
 martial_strategy.2001.Suramar_Pass.desc:0 "#F The scrolls describe the Battle of Suramar Pass. King Magnar's warriors launched a massive attack on Stormheim, surprising the highborne with their ferocity. Magnar led the charge, his shield was protecting him from the elves' arcane magic. The vrykul scored immediate victories and built enough momentum to push the highborne out of the city entirely. The highborne's last chance to reclaim the city happened at Nightborne Pass. They rallied their forces for a final counterattack and clashed with the vrykul in a brutal, confined brawl, but the vrykul eventually achieved victory.#!"
 martial_strategy.2001.Alterac.desc:0 "#F The Battle of Alterac is a turning point in the history of the Eastern Kingdoms. The armies of Quel'Thalas and Arathor engaged the trolls in a great battle. The battle lasted for many days, but the knights of Arathor refused to give any ground. Eventually, the elven masters agreed that it was time to unleash the elven and human mages upon the trolls. Magical fires from the sky hindered the trolls' regeneration, and their morale suffered. After some hours of magical bombardment, the remaining human and elven warriors charged the trolls, broke their lines, and forced them into a terrible rout. Even as they fled, the trolls were pursued and butchered by the merciless allied forces.#!"
 martial_strategy.2001.Mennar.desc:0 "#F The Battle of Mennar is one of the many fights of the War of the Ancients. Instead of regrouping outside the city to join in the counter-assault, the mages of Mennar stayed behind, erecting magical barriers and turning their once-quiet home into a fortress. Refugees streamed to the Mennar Academy in the first terrible days of the invasion, and survivors rallied to mount a defence. For all their bravery, the mages were unable to withstand the countless legions of demons, yet their heroism breathed hope into the hearts of the peoples of Azeroth.#!"

 guest_description.magic_good_3.desc:0 "An [GetTrait('magic_good_3').GetName( ROOT.Char )]"
 guest_description.magic_good_2.desc:0 "A [GetTrait('magic_good_2').GetName( ROOT.Char )]"
 guest_description.magic_good_1.desc:0 "A [GetTrait('magic_good_1').GetName( ROOT.Char )]"
 SUCCESSION_EVENT_WINDOW_DEAD_OUTRO_WARCRAFT_MAGIC_GOOD:0 "Although [ROOT.Char.GetSheHe] was a powerful magi, [ROOT.Char.GetHerHis] abilities did not grant [ROOT.Char.GetHerHim] immortality."
 SUCCESSION_EVENT_WINDOW_DEAD_OUTRO_WARCRAFT_MAGIC_BAD:0 "Due to an unfortunate lack of potential, [ROOT.Char.GetHerHis] life has had a lot less magic than on average, if any at all."
 SUCCESSION_EVENT_WINDOW_HEIR_WARCRAFT_MAGIC_GOOD:0 "A [ROOT.Char.GetWomanMan] with a natural affinity for magic, [ROOT.Char.GetHerHis] rule is expected to be full of it."
 SUCCESSION_EVENT_WINDOW_HEIR_WARCRAFT_MAGIC_BAD:0 "A [ROOT.Char.GetWomanMan] without a hint of magic, [ROOT.Char.GetHerHis] rule is expected to be devoid of miracles."

 child_personality.9900.magic_good_noninheritable.desc:0 "magical,"
 child_personality.9900.magic_bad_noninheritable.desc:0 "magicless,"

 wc_tooltip_feudal_elector_vote_magical:0 "[candidate.GetSheHe|U] is a potent sorcerer: $VALUE|=+0$"
 wc_tooltip_feudal_elector_vote_not_magical:0 "[candidate.GetSheHe|U] is hopeless as a magician: $VALUE|=+0$"
 
 DEMANDING_VASSAL_CB_TITLE:3 "Your vassals may claim 50% of the duchies for themselves"
 
 great_invader_modifier:3 "Great Invader"
 
 horde_event_troops:3 "Horde Invaders"
 
 tooltip_saxon_elector_vote_martial:0 "[candidate.GetSheHe|U] is a general of high [martial|E]: $VALUE|=+0$"
 
<<<<<<< HEAD
 fel_corruption_modifier:0 "Fel Corruption"
=======
 hibernated_modifier:0 "Hibernated"
 hibernated_modifier_desc:0 "This character has been hibernated for a long portion of their life."
>>>>>>> b310316b
<|MERGE_RESOLUTION|>--- conflicted
+++ resolved
@@ -58,9 +58,7 @@
  
  tooltip_saxon_elector_vote_martial:0 "[candidate.GetSheHe|U] is a general of high [martial|E]: $VALUE|=+0$"
  
-<<<<<<< HEAD
- fel_corruption_modifier:0 "Fel Corruption"
-=======
  hibernated_modifier:0 "Hibernated"
  hibernated_modifier_desc:0 "This character has been hibernated for a long portion of their life."
->>>>>>> b310316b
+ 
+ fel_corruption_modifier:0 "Fel Corruption"