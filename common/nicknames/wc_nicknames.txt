﻿###Historical
nick_the_banshee = {}
nick_twilight_of_the_gods = {}
nick_the_sunblade = {}
nick_the_vile = {}
nick_the_burning_one = {}
nick_the_emissary = {}
nick_the_nightingale = {}
nick_the_brute = {}
nick_the_weaponmaster = {}
nick_the_cunning = {}
nick_the_unstoppable = {}
nick_the_thunderous = {}
nick_the_lightning_fist = {}
nick_the_thunder_king = {}
nick_the_mystery_seeker = {}
nick_the_outcast = {}
nick_the_redeemer = {}
nick_the_decrepit = {}
nick_the_blade = {}
nick_the_corruptor = {}
nick_the_calculator = {}
nick_the_shatterer = {}
nick_the_blightcaller = {}
nick_the_summoner = {}
nick_the_zealous = {}
nick_the_ravager = {}
nick_the_remorseless = {}
nick_the_wildshaper = {}
nick_the_harbinger_of_the_void = {}
nick_the_ashbringer = {}
nick_the_adamant = {}
nick_the_australian = {}
nick_the_lightbringer = {}
nick_the_orcslayer = {}
nick_the_lifebringer = {}
nick_the_defender = {}
nick_the_dire = {}
nick_the_true = {}
nick_the_bright = {}
nick_the_pure = {}
nick_defender_of_the_crown = {}
nick_the_defiler = {}
nick_the_sun_king = {}
nick_lord_of_the_forest = {}
nick_the_godslayer = {}
nick_the_divine = {}
nick_the_slitherer = {}
nick_the_whacked = {}
nick_the_darkener = {}
nick_the_virulent = {}
nick_the_giantslayer = {}
nick_the_hexxer = {}
nick_the_sandcrawler = {}
nick_the_jackal = {}
nick_the_old_believer = {}
nick_the_sanguine = {}
nick_the_twisted = {}
nick_the_patriarch = {}
nick_the_flagellant = {}
nick_the_bloodcursed = {}
nick_the_puddlelord = {}
nick_the_stormspeaker = {}
nick_yorg = {}
<<<<<<< HEAD
nick_the_ancient = {}
nick_the_hardened = {}
=======
nick_the_banished = {}
nick_the_soulripper = {}
nick_the_fiend = {}
nick_the_hag = {}
nick_brave = {}
nick_fanglord = {}
nick_the_swift = {}
nick_the_fierce = {}
nick_the_stout = {}
nick_vindicator = {}
nick_high_priestess = {}
nick_exarch = {}
nick_the_angler = {}
nick_the_slayer = {}
nick_the_keeper = {}
nick_the_enchanter = {}
nick_the_cold = {}
nick_the_bloodrager = {}
nick_the_bloodletter = {}
nick_the_wretched = { is_bad = yes }
nick_the_dead = {}
>>>>>>> 6b935752

### From Lifestyle
nick_the_ice_hearted = {}
nick_the_seeker = {}
nick_the_mighty = {}

### Shat'yar Historical
nick_the_hungering = {}

### Mantid paragon nicknames
nick_the_swarmkeeper = {}
nick_the_lucid = {}
nick_the_locust = {}
nick_the_manipulator = {}
nick_the_wind_reaver = {}
nick_the_prime = {}
nick_the_unscathed = {}
nick_the_bloodcaller = {}
nick_the_deathcaller = {}
nick_the_dissector = {}
nick_the_bloodseeker = {}
nick_the_poisoned_mind = {}

### Murloc Culture
nick_the_old_murkeye = {}

### Classes
nick_the_spiritbinder = {
	#allow = {
	#	age = 16
	#	OR = {
	#		is_shaman_class_trigger = yes
	#		is_loa_priest_class_trigger = yes
	#	}
	#}
	#chance = {
	#	factor = 1
	#}
}
nick_the_thunderbringer = {
	#allow = {
	#	age = 16
	#	OR = {
	#		is_shaman_class_trigger = yes
	#	}
	#}
	#chance = {
	#	factor = 1
	#}
}

### Titan names
# nick_the_highfather = {}
# nick_the_lifebinder = {}
# nick_the_thunderer = {}
# nick_the_shaper_of_worlds = {}
# nick_the_lore_keeper = {}
# nick_the_champion_of_the_pantheon = {}
# nick_the_destroyer_worlds = {}

### Titanforged names
nick_the_prime_designate = {}
nick_the_stormlord = {}
nick_the_maiden_of_grief = {}
nick_the_crazy_cat_lady = {}
nick_the_furnace_master = {}

### Old God Names
# nick_cthun = {}
# nick_nzoth = {}
# nick_yogg_saron = {}
# nick_yshaarj = {}

### Dragons ###
nick_the_life_binder = {}
nick_the_dreamer = {}
nick_the_timeless = {}
nick_the_spellweaver = {}
nick_the_earth_warder = {}<|MERGE_RESOLUTION|>--- conflicted
+++ resolved
@@ -62,10 +62,8 @@
 nick_the_puddlelord = {}
 nick_the_stormspeaker = {}
 nick_yorg = {}
-<<<<<<< HEAD
 nick_the_ancient = {}
 nick_the_hardened = {}
-=======
 nick_the_banished = {}
 nick_the_soulripper = {}
 nick_the_fiend = {}
@@ -87,7 +85,6 @@
 nick_the_bloodletter = {}
 nick_the_wretched = { is_bad = yes }
 nick_the_dead = {}
->>>>>>> 6b935752
 
 ### From Lifestyle
 nick_the_ice_hearted = {}
