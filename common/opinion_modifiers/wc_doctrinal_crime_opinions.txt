--- conflicted
+++ resolved
@@ -52,7 +52,13 @@
 	opinion = -50
 }
 
-<<<<<<< HEAD
+tenet_scarlet_mark_crime = {
+	opinion = -50
+	imprisonment_reason = yes
+	revoke_title_reason = yes
+	banish_reason = yes
+}
+
 user_of_magic_crime = {
 	opinion = -50
 	imprisonment_reason = yes
@@ -60,11 +66,4 @@
 }
 user_of_magic_intolerant = {
 	opinion = -25
-=======
-tenet_scarlet_mark_crime = {
-	opinion = -50
-	imprisonment_reason = yes
-	revoke_title_reason = yes
-	banish_reason = yes
->>>>>>> d0f576a2
 }