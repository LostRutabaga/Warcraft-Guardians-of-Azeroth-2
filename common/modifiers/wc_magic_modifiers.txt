wc_prowess_from_available_mana_modifier = {
	icon = magic_positive
	prowess = 1

	scale = {
		value = wc_current_mana_to_prowess_value

		desc = wc_prowess_from_available_mana_modifier_scale
	}
}

wc_diplo_range_from_mp_modifier = {
	icon = magic_positive
	diplomatic_range_mult = 0.01

	scale = {
		value = wc_diplo_range_from_mp

		desc = wc_diplo_range_from_mp_modifier_scale
	}
}

wc_summon_fire_elemental_modifier = {
	icon = flame_positive 

	prowess = 2
	stacking = no 
}

wc_empowered_fire_elemental_modifier = {
	icon = flame_positive 

	fire_elemental_damage_add = 10
	fire_elemental_toughness_add = 15
	fire_elemental_pursuit_add = 5
	fire_elemental_screen_add = 5
	stacking = no 
}

wc_lava_lash_modifier = {
	icon = flame_negative
	levy_size = -0.2
	additional_fort_level = -2
	scale = {
		value = {
			add = wc_elemental_fire_magic_resistance_scale_value
		}
		desc = wc_from_mr_elemental_fire_desc
	}
	stacking = yes
}

wc_animate_rage_modifier = {
	icon = flame_positive 
	prowess = 1
	dread_baseline_add = 1
	owned_hostile_scheme_success_chance_add = 5
	stacking = yes
}

wc_backdraft_proc_modifier = {
	icon = flame_positive 
	stacking = yes
}

wc_flame_wall_bad_modifier = {
	icon = flame_negative
	army_pursuit_mult = -0.3
	scale = {
		value = {
			add = wc_elemental_fire_magic_resistance_scale_value
		}
		desc = wc_from_mr_elemental_fire_desc
	}
}

wc_flame_wall_good_modifier = {
	icon = flame_positive 
	army_pursuit_mult = 0.1
}

wc_pyromania_modifier = {
	icon = flame_positive
	stacking = yes

	prowess = 1
}

wc_burnout_modifier = {
	icon = flame_negative
}

wc_burnout_good_modifier = {
	icon = flame_positive
}

wc_elemental_fire_minor_protection_modifier = {
	icon = flame_positive
	enemy_hostile_scheme_phase_duration_add = minor_scheme_phase_duration_malus_value
	defender_advantage = 2
	fort_level = 1
	health = 0.1

}

wc_elemental_fire_major_protection_modifier = {
	icon = flame_positive
	enemy_hostile_scheme_phase_duration_add = medium_scheme_phase_duration_malus_value
	defender_advantage = 4
	health = 0.2
	fort_level = 2
}

wc_elemental_fire_minor_efficiency_modifier = {
	icon = flame_positive
	levy_reinforcement_rate = 0.4
	build_speed = -0.2
	development_growth = 0.5
	tax_mult = 0.2
}

wc_elemental_fire_major_efficiency_modifier = {
	icon = flame_positive
	levy_reinforcement_rate = 0.6
	build_speed = -0.3
	development_growth = 0.8
	tax_mult = 0.4
}

wc_elemental_fire_major_companionship_modifier = {
	icon = flame_positive
	fertility = 0.3
	diplomacy = 4	
	max_befriend_schemes_add = 1
	befriend_scheme_phase_duration_add = medium_scheme_phase_duration_bonus_value
	courting_scheme_phase_duration_add = medium_scheme_phase_duration_bonus_value
}

wc_elemental_fire_minor_companionship_modifier = {
	icon = flame_positive
	fertility = 0.2
	diplomacy = 2
	max_befriend_schemes_add = 1
	befriend_scheme_phase_duration_add = minor_scheme_phase_duration_bonus_value
	courting_scheme_phase_duration_add = minor_scheme_phase_duration_bonus_value
}

wc_elemental_fire_fear_me_modifier = {
	icon = flame_positive
	dread_baseline_add = 15
	dread_decay_mult = -0.5
	tyranny_gain_mult = -0.5
	prowess = 5
	hostile_scheme_phase_duration_add = medium_scheme_phase_duration_bonus_value
	martial = 3
	scale = {
		value = {
			add = 1
			multiply = var:elemental_fire_cycle_mult 
		}
		desc = wc_from_elemental_communion
	}
}

wc_elemental_fire_love_me_modifier = {
	icon = flame_positive
	general_opinion = 10
	knight_effectiveness_mult = 0.2
	long_reign_bonus_mult = 0.5
	owned_personal_scheme_success_chance_add = 15
	tax_mult = 0.1
	diplomacy = 3
	
	scale = {
		value = {
			add = 1
			multiply = var:elemental_fire_cycle_mult 
		}
		desc = wc_from_elemental_communion
	}
}

wc_elemental_fire_planar_fire_modifier = {
	icon = flame_positive
	army_maintenance_mult = -0.2
	monthly_dynasty_prestige_mult = 0.2
	monthly_prestige_gain_mult = 0.2
	monthly_piety_gain_mult = 0.2
	levy_size = 0.3
	advantage = 5
	learning = 1
	martial = 1
	intrigue = 1
	stewardship = 1
	diplomacy = 1
	monthly_lifestyle_xp_gain_mult = 0.1
}

wc_hearth_blessing_modifier = {
	icon = flame_positive
	negate_health_penalty_add = 0.2
	scale = {
		value = {
			add = 1
			multiply = temple_holding_count_value
		}
	}
}

wc_cauterized_wound_modifier = {
	icon = flame_positive
	prowess = 1
	scale = {
		value = {
			add = 1
			multiply = wc_cauterize_wound_val
		}
	}
}

wc_vernal_solstice_modifier = {
	icon = flame_positive
	development_growth = 0.1
}

wc_vernal_solstice_cooldown_modifier = {
	icon = flame_negative
}

wc_elemental_sacrifice_modifier = {
	icon = magic_positive 
	stacking = yes
}

wc_fire_magic_blessing_modifier = {
	icon = flame_positive
	stacking = yes
}

wc_elemental_fire_learning_boost_modifier = {
	icon = magic_positive
	stacking = yes
	monthly_elemental_fire_magic_lifestyle_xp_gain_mult = 0.1
}

wc_elemental_air_learning_boost_modifier = {
	icon = magic_positive
	stacking = yes
	monthly_elemental_air_magic_lifestyle_xp_gain_mult = 0.1
}

wc_elemental_water_learning_boost_modifier = {
	icon = magic_positive
	stacking = yes
	monthly_elemental_water_magic_lifestyle_xp_gain_mult = 0.1
}

wc_elemental_earth_learning_boost_modifier = {
	icon = magic_positive
	stacking = yes
	monthly_elemental_earth_magic_lifestyle_xp_gain_mult = 0.1
}

wc_light_learning_boost_modifier = {
	icon = magic_positive
	stacking = yes
	monthly_light_magic_lifestyle_xp_gain_mult = 0.1
}

wc_death_learning_boost_modifier = {
	icon = magic_positive
	stacking = yes
	monthly_death_magic_lifestyle_xp_gain_mult = 0.1
}

wc_life_learning_boost_modifier = {
	icon = magic_positive
	stacking = yes
	monthly_life_magic_lifestyle_xp_gain_mult = 0.1
}

wc_shadow_learning_boost_modifier = {
	icon = magic_positive
	stacking = yes
	monthly_shadow_magic_lifestyle_xp_gain_mult = 0.1
}

wc_order_learning_boost_modifier = {
	icon = magic_positive
	stacking = yes
	monthly_order_magic_lifestyle_xp_gain_mult = 0.1
}

wc_disorder_learning_boost_modifier = {
	icon = magic_positive
	stacking = yes
	monthly_disorder_magic_lifestyle_xp_gain_mult = 0.1
}

wc_fire_magic_offensive_force_modifier = {
	icon = flame_positive
	army_pursuit_mult = 0.25
	army_screen_mult = 0.1
	attacker_advantage = 2
}

wc_fire_magic_defensive_force_modifier = {
	icon = flame_positive
	counter_efficiency = 0.15
	army_toughness_mult = 0.1
	defender_advantage = 2
}

wc_fire_decay_ritual_feed_modifier = {
	icon = flame_positive
	dread_baseline_add = 5
	dread_decay_mult = -0.1
	monthly_elemental_fire_magic_lifestyle_xp_gain_mult = 0.2
	prowess = 5
}

wc_elemental_fire_planar_fire_decay_win_modifier = {
	icon = flame_positive
	monthly_elemental_fire_magic_lifestyle_xp_gain_mult = 0.3
	monthly_prestige_gain_mult = 0.2
	monthly_piety_gain_mult = 0.2
	prowess = 3
	general_opinion = 10
	knight_effectiveness_mult = 0.2
	levy_reinforcement_rate = 0.2
}

wc_flamestrike_modifier = {
	icon = flame_negative
	development_growth_factor = -0.1
	stacking = yes
}

wc_fire_shield_modifier = {
	icon = flame_positive
}

wc_frostfire_bolt_good_modifier = {
	icon = magic_positive

	taiga_advantage = 10
	mountains_advantage = 10
	jungle_advantage = 10
	desert_advantage = 10
	drylands_advantage = 10
	desert_mountains_advantage = 10
}

wc_frostfire_bolt_bad_modifier = {
	icon = magic_negative

	taiga_advantage = -10
	mountains_advantage = -10
	jungle_advantage = -10
	desert_advantage = -10
	drylands_advantage = -10
	desert_mountains_advantage = -10
}

wc_frostbolt_modifier = {
	icon = ice_negative

	character_travel_speed_mult = -0.1
}

wc_frost_nova_modifier = {
	icon = ice_negative

	movement_speed = -0.5
	siege_phase_time = 0.5
}

wc_frost_armor_modifier = {
	icon = ice_positive
}

wc_blizzard_county_modifier = {
	icon = ice_negative
}

wc_blizzard_character_modifier = {
	icon = ice_negative

	character_travel_safety = -20
	movement_speed = -0.2
	epidemic_resistance = -10
}

wc_counterspell_modifier = {
	icon = magic_positive
}

wc_scry_modifier = {
	icon = magic_positive

	enemy_hostile_scheme_phase_duration_add = minor_scheme_phase_duration_malus_value
	enemy_personal_scheme_phase_duration_add = minor_scheme_phase_duration_malus_value
	scheme_discovery_chance_mult = 0.2
	hostile_scheme_phase_duration_add = minor_scheme_phase_duration_bonus_value
	personal_scheme_phase_duration_add = minor_scheme_phase_duration_bonus_value
}

wc_empowered_scry_modifier = {
	icon = magic_positive

	enemy_hostile_scheme_phase_duration_add = medium_scheme_phase_duration_malus_value
	enemy_personal_scheme_phase_duration_add = medium_scheme_phase_duration_malus_value
	scheme_discovery_chance_mult = 0.2
	hostile_scheme_phase_duration_add = medium_scheme_phase_duration_bonus_value
	personal_scheme_power_mult = 0.2
	hostile_scheme_phase_duration_add = medium_scheme_phase_duration_bonus_value
	personal_scheme_phase_duration_add = medium_scheme_phase_duration_bonus_value
}

wc_haste_modifier = {
	icon = magic_positive

	movement_speed = 0.15
	character_travel_speed_mult = 0.15
}

wc_slow_modifier = {
	icon = magic_negative

	movement_speed = -0.25
	character_travel_speed_mult = -0.25
	scale = {
		value = {
			add = wc_order_magic_resistance_scale_value
		}
		desc = wc_from_mr_order_desc
	}
}

wc_conjure_food_modifier = {
	icon = magic_positive

	stress_loss_mult = 0.2
	health = 0.5
}

wc_conjure_drink_modifier = {
	icon = magic_positive
}

wc_conjure_feast_modifier = {
	icon = magic_positive
}

wc_evocation_province_modifier = {
	icon = magic_positive
}

wc_evocation_character_modifier = {
	icon = magic_positive
}

wc_arcane_dome_county_modifier = {
	icon = magic_positive
}

wc_arcane_dome_character_modifier = {
	icon = magic_negative

	hostile_county_attrition = 3.5
	hostile_county_attrition_raiding = 3.5
	supply_capacity_mult = -10
	supply_duration = -10
	advantage = -35
	siege_phase_time = 110
	scale = {
		value = {
			add = wc_order_magic_resistance_scale_value
		}
		desc = wc_from_mr_order_desc
	}
}

wc_quickening_modifier = {
	icon = magic_positive
	stacking = yes
}

wc_holy_fire_modifier = {
	icon = magic_negative

	health = -0.3
	martial = -5
	prowess = -5
	scale = {
		value = {
			add = wc_light_magic_resistance_scale_value
		}
		desc = wc_from_mr_light_desc
	}
	#Decrease light mr
}

wc_lightwell_modifier = {
	icon = magic_positive

	health = 0.1
	martial = 2
	prowess = 2
	#increase light mr
}

wc_exorcism_modifier = {
	icon = magic_negative
	stacking = yes	

	martial = -3
	prowess = -3
	stewardship = -3
	intrigue = -3
	diplomacy = -3
	learning = -3
	health = -0.3
	scale = {
		value = {
			add = wc_light_magic_resistance_scale_value
		}
		desc = wc_from_mr_light_desc
	}
	# Decrease all MR
}

wc_salvation_modifier = {
	icon = health_positive
}

wc_saved_with_salvation_modifier = {
	icon = health_negative

	health = -0.1
	life_expectancy = -10
	# Decrease all MR
}

wc_divine_shield_modifier = {
	icon = magic_positive

	#Removes chance of being killed in battle
	#Block next non-holy spell
}

wc_consecration_county_positive_modifier = {
	icon = magic_positive

	travel_danger = -15
	supply_limit_mult = 0.3
	monthly_county_control_growth_add = 0.6
}

wc_consecration_county_negative_modifier = {
	icon = magic_negative

	travel_danger = 15
	supply_limit_mult = -0.30
	monthly_county_control_growth_add = -0.8

	scale = {
		value = {
			add = wc_light_magic_resistance_scale_value
		}
		desc = wc_from_mr_light_desc
	}
}

wc_rebuke_modifier = {
	icon = magic_negative
	#25% cast time
}

wc_divine_storm_county_modifier = {
	icon = magic_negative

	travel_danger = 50
	monthly_county_control_growth_add = -0.2
	epidemic_resistance = -10
	build_speed = 0.3
	levy_size = -0.25
}

wc_divine_storm_character_modifier = {
	icon = magic_negative

	health = -0.5
	martial = -5
	prowess = -5
	scale = {
		value = {
			add = wc_light_magic_resistance_scale_value
		}
		desc = wc_from_mr_light_desc
	}
}

wc_blessed_bastion_modifier = {
	icon = magic_positive

	# +1 mana regen
	# increase all mr 3
	# 30% holy spells cd
}

wc_blessed_bastion_county_modifier = {
	icon = magic_positive

	travel_danger = -20
	fort_level = 3
	defender_holding_advantage = 10
	epidemic_resistance = 10
	hostile_raid_time = 0.5
}	

wc_blessed_blood_modifier = {
	icon = health_positive

	health = 0.1
	negative_inactive_inheritance_chance = -0.25
	positive_inactive_inheritance_chance = 0.10
}

wc_divine_purpose_modifier = {
	icon = magic_positive
	# Lower chance of being killed in war
}	

wc_echo_of_light_modifier = {
	icon = magic_positive
}

wc_devotion_aura_modifier = {
	icon = magic_positive
	health = 0.1
	# Increase all mr 3
}

wc_retribution_aura_modifier = {
	icon = magic_positive
	martial = 1
	# when targeted by a hostile spell, or someone dies, get this buff
	# 25% holy spells cd 
	# -15% cast time
}

wc_concentration_aura_modifier = {
	icon = magic_positive
	monthly_lifestyle_xp_gain_mult = 0.1
	# +0.5 mana regen
}

wc_vengeance_aura_modifier = {
	icon = magic_positive
	prowess = 3
	attacker_advantage = 2
	# give wc_vengeance_aura_modifier_negative to hostile spell targets
}

wc_vengeance_aura_modifier_negative = {
	icon = magic_negative
	prowess = -1
	# +10% cast time
	# -1 mr
}

<<<<<<< HEAD
wc_void_leader_modifier = {
	icon = magic_positive 

	prowess = 1
	# +25% cast time
}

wc_voidborne_modifier = {
	icon = magic_mixed

	prowess = 1
	monthly_lifestyle_xp_gain_mult = 0.01
	dread_baseline_add = 2
	owned_hostile_scheme_success_chance_add = 2

	general_opinion = -1
	diplomacy = -1
	stress_loss_mult = -0.05

	scale = {
		value = wc_spell_voidborne_scaling_value
		desc = wc_from_voidborne_target
	}
=======
wc_fleshcrafting_modifier = {
	icon = death_positive

	diplomacy = 1
	martial = 1
	stewardship = 1
	intrigue = 1
	learning = 1
	prowess = 1
}

wc_deaths_advance_modifier = {
	icon = death_positive

	prowess = 5
}

wc_blood_gorged_modifier = {
	icon = death_positive
}

wc_death_pact_modifier = {
	icon = death_positive
}

wc_mark_of_blood_commander_modifier = {
	icon = death_negative

	advantage = -1

	stacking = yes
}

wc_mark_of_blood_knight_modifier = {
	icon = death_negative

	prowess = -1

	stacking = yes
}

wc_death_coil_positive_modifier = {
	icon = death_positive
	health = 0.2
	prowess = 2
}

wc_death_coil_negative_modifier = {
	icon = death_negative
	health = -0.2
}

wc_death_grip_modifier = {
	icon = death_negative
	movement_speed = -0.75
}

wc_death_and_decay_county_modifier = {
	icon = health_negative

	development_decline = -3
}

wc_death_and_decay_character_modifier = {
	icon = death_negative

	hostile_county_attrition = 1
	hostile_county_attrition_raiding = 1
	supply_capacity_mult = -0.75
	supply_duration = -0.75
}

wc_cripple_modifier = {
	icon = health_negative

	diplomacy = -5
	martial = -5
	stewardship = -5
	intrigue = -5
	learning = -5
	prowess = -5
}

wc_strangulate_modifier = {
	icon = death_negative
}

wc_crimson_binding_modifier = {
	icon = death_negative
>>>>>>> 0b0bab23
}<|MERGE_RESOLUTION|>--- conflicted
+++ resolved
@@ -670,31 +670,6 @@
 	# -1 mr
 }
 
-<<<<<<< HEAD
-wc_void_leader_modifier = {
-	icon = magic_positive 
-
-	prowess = 1
-	# +25% cast time
-}
-
-wc_voidborne_modifier = {
-	icon = magic_mixed
-
-	prowess = 1
-	monthly_lifestyle_xp_gain_mult = 0.01
-	dread_baseline_add = 2
-	owned_hostile_scheme_success_chance_add = 2
-
-	general_opinion = -1
-	diplomacy = -1
-	stress_loss_mult = -0.05
-
-	scale = {
-		value = wc_spell_voidborne_scaling_value
-		desc = wc_from_voidborne_target
-	}
-=======
 wc_fleshcrafting_modifier = {
 	icon = death_positive
 
@@ -784,5 +759,29 @@
 
 wc_crimson_binding_modifier = {
 	icon = death_negative
->>>>>>> 0b0bab23
+}
+
+wc_void_leader_modifier = {
+	icon = magic_positive 
+
+	prowess = 1
+	# +25% cast time
+}
+
+wc_voidborne_modifier = {
+	icon = magic_mixed
+
+	prowess = 1
+	monthly_lifestyle_xp_gain_mult = 0.01
+	dread_baseline_add = 2
+	owned_hostile_scheme_success_chance_add = 2
+
+	general_opinion = -1
+	diplomacy = -1
+	stress_loss_mult = -0.05
+
+	scale = {
+		value = wc_spell_voidborne_scaling_value
+		desc = wc_from_voidborne_target
+	}
 }