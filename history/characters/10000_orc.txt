--- conflicted
+++ resolved
@@ -3727,13 +3727,6 @@
 	568.1.12={
 		birth=yes trait=creature_orc
 	}
-<<<<<<< HEAD
-	583.1.1 = { employer=10300 } # First War
-	605.6.6={
-		employer=anthion_harmon
-	}
-=======
->>>>>>> 45f8de22
 	608.10.28={
 		culture = durotaric
 		employer=10021
