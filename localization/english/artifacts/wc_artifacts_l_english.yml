﻿l_english:

 terenas_crown_name:0 "Crown of Lordaeron"
 terenas_crown_desc:0 "A spiked crown used for the coronation of the High Kings of Lordaeron."
 frostmourne_name:0 "Frostmourne"
 frostmourne_desc:1 "An [inventory_artifact|E], a cursed runeblade of the [GetTrait('lich_king').GetName( GetNullCharacter )]. The blade imprisons souls, increasing the blade's $MOD_PROWESS$ and $MOD_DREAD_BASELINE_ADD$ #weak (up to 17 $MOD_PROWESS$ and 30 $MOD_DREAD_BASELINE_ADD$)#!. $frostmourne_name$ doesn't lose [durability|E]. The wielder turns the killed [GetTrait('being_undead').GetName( GetNullCharacter )]. In such a case, the killed's soul is twisted: they get evil [traits|E] like [GetTrait('callous').GetName( GetNullCharacter )], [GetTrait('vengeful').GetName( GetNullCharacter )], etc."
 gorehowl_name:0 "Gorehowl"
 gorehowl_desc:0 "A massive axe wielded by Grommash Hellscream of the Warsong Clan. It is permanently stained with the blood of the warrior's fallen enemies. Small holes and notches that dot the blade make it "sing" when swung."

 hammer_of_twilight_name:0 "Hammer of Twilight"
 hammer_of_twilight_desc:0 "Forged with elementium, void magic and madness, this weapon is a symbol of malice and power of Twilight's Hammer Cult and their Old God masters."
 
 dark_crystal_name:0 "Dark Crystal"
 dark_crystal_desc:0 "Void magic emanates from this strange crystal, but somewhere in the depths of it you feel the presence of the Light."

 ### Draenei
 naaru_staff.name:0 "Staff Of The Redeemer"
 naaru_staff.desc:0 "A long and slender staff crafted from pure light, gifted by the Naaru to Velen, the leader of the Draenei. It serves as a symbol of hope and faith while also being a powerful tool of guidance and protection."
 
 naaru_hammer.name:0 "Hammer of the Naaru"
 naaru_hammer.desc:0 "A colossal ornate hammer forged from a power crystal of the Exodar, the dimensional ship of the Draenei. It is a weapon of justice and vengeance, as well as a source of strength and courage."
 
 maraad_memento.name:0 "Remembrance Of Leran"
 maraad_memento.desc:0 "A broken and tarnished tiara that once belonged to Leran, the sister of Vindicator Maraad. She wore it as a symbol of grace, until she was raped and killed by the orcs of the Bladewind clan. Maraad took it from her corpse as a remembrance of his beloved sister, and vowed to avenge her death."

<<<<<<< HEAD
#Librams
 libram_general_desc:0 "Librams are holy books, sacred artifacts of the Light. They serve to greatly empower their holder and their allies."
 libram_original_general_desc:0 "This Libram is one of the five original librams bestowed at the founding of the Order of the Silver Hand, symbolizing one of the Order's foundational principles. The Church wished its bearer to become the embodiment of this virtue."
 
 libram_compassion_name:0 "Libram of Compassion"
 libram_compassion_desc:0 "#EMP "Truly I say to you, as Tyr opened his arms to those in distress, so must we turn to those in distress. For in every act of kindness, the Light shines forth, and through compassion we are all united under the benevolent gaze of the Light."#!\n\n$libram_general_desc$ $libram_original_general_desc$"
 libram_justice_name:0 "Libram of Justice"
 libram_justice_desc:0 "#EMP "Mereldar addressed the crowd: Tyr, who through his sacrifice showed the path of truth and justice, taught us that strength is not found in power, but rather in commitment to what is just. It is through Justice that the Light asserts Its sovereignty over the universe, and it is in the hearts of the just that It finds Its home. Remember this until your end and beyond."#!\n\n$libram_general_desc$ $libram_original_general_desc$"
 libram_holiness_name:0 "Libram of Holiness"
 libram_holiness_desc:0 "#EMP "The Light does not favor by rank but by solidarity towards justice, mercy, and the repulsion of evil. Holiness, forged in faith, not in sweet words, requires vigilance against darkness disguised as virtue. Only actions reveal the truth, under the scrutinizing gaze of the Light, purifying us of all evil."#!\n\n$libram_general_desc$ $libram_original_general_desc$"
 libram_protection_name:0 "Libram of Protection"
 libram_protection_desc:0 "#EMP "True courage lies not in strength of arms, but in willingness to stand as a shield for the innocent. There is no greater love than to risk death for the light of others, to sacrifice one's life that others' might be saved. In memory of Tyr, this is my commandment; keep it in your hearts for ever and ever."#!\n\n$libram_general_desc$ $libram_original_general_desc$"
 libram_retribution_name:0 "Libram of Retribution"
 libram_retribution_desc:0 "#EMP "Then Mereldar spoke to hearts thirsting for justice: The Light tolerates no injustice, and Its judgment is as pure as flame. When you stand against evil, do so not out of hatred but as instruments of Its will to purify the world of its darkness. Each act of retribution is a mirror of the Light, illuminating our path to justice."#!\n\n$libram_general_desc$ $libram_original_general_desc$"
=======
 book_of_medivh_name:0 "Book Of Medivh"
 book_of_medivh_description:0 "The last surviving spellbook written by Medivh, the Last Guardian of Trisfal. This book is a powerful and ancient artifact that contains vast arcane knowledge and dark secrets. It is imbued with Medivh's magical prowess and power. It is rumoured to have the power to alter the fabric of reality and wield unimaginable magical power."
>>>>>>> 91fd8e74
<|MERGE_RESOLUTION|>--- conflicted
+++ resolved
@@ -23,7 +23,6 @@
  maraad_memento.name:0 "Remembrance Of Leran"
  maraad_memento.desc:0 "A broken and tarnished tiara that once belonged to Leran, the sister of Vindicator Maraad. She wore it as a symbol of grace, until she was raped and killed by the orcs of the Bladewind clan. Maraad took it from her corpse as a remembrance of his beloved sister, and vowed to avenge her death."
 
-<<<<<<< HEAD
 #Librams
  libram_general_desc:0 "Librams are holy books, sacred artifacts of the Light. They serve to greatly empower their holder and their allies."
  libram_original_general_desc:0 "This Libram is one of the five original librams bestowed at the founding of the Order of the Silver Hand, symbolizing one of the Order's foundational principles. The Church wished its bearer to become the embodiment of this virtue."
@@ -38,7 +37,6 @@
  libram_protection_desc:0 "#EMP "True courage lies not in strength of arms, but in willingness to stand as a shield for the innocent. There is no greater love than to risk death for the light of others, to sacrifice one's life that others' might be saved. In memory of Tyr, this is my commandment; keep it in your hearts for ever and ever."#!\n\n$libram_general_desc$ $libram_original_general_desc$"
  libram_retribution_name:0 "Libram of Retribution"
  libram_retribution_desc:0 "#EMP "Then Mereldar spoke to hearts thirsting for justice: The Light tolerates no injustice, and Its judgment is as pure as flame. When you stand against evil, do so not out of hatred but as instruments of Its will to purify the world of its darkness. Each act of retribution is a mirror of the Light, illuminating our path to justice."#!\n\n$libram_general_desc$ $libram_original_general_desc$"
-=======
+ 
  book_of_medivh_name:0 "Book Of Medivh"
- book_of_medivh_description:0 "The last surviving spellbook written by Medivh, the Last Guardian of Trisfal. This book is a powerful and ancient artifact that contains vast arcane knowledge and dark secrets. It is imbued with Medivh's magical prowess and power. It is rumoured to have the power to alter the fabric of reality and wield unimaginable magical power."
->>>>>>> 91fd8e74
+ book_of_medivh_description:0 "The last surviving spellbook written by Medivh, the Last Guardian of Trisfal. This book is a powerful and ancient artifact that contains vast arcane knowledge and dark secrets. It is imbued with Medivh's magical prowess and power. It is rumoured to have the power to alter the fabric of reality and wield unimaginable magical power."