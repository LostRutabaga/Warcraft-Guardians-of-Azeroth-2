<<<<<<< HEAD
﻿### Orcs ###
=======
### Orcs ###
>>>>>>> 427ccefc
e_horde = {
	color={ 190 10 0 }
	color2={ 255 255 255 }

	capital = c_blackrock_spire
	
	definite_form = yes
}
k_orc_blackrock = {
	color={ 220 0 0 }
	color2={ 255 255 255 }

	capital = c_blackrock_spire
	
	definite_form = yes
}
d_stormreaver = {
	color={ 38 0 176 }
	color2={ 255 255 255 }

	capital = c_dark_portal
	
	definite_form = yes
}
d_shattered_hand = {
	color={ 172 16 0 }
	color2={ 255 255 255 }

	capital = c_deihsei
	
	definite_form = yes
}
d_bleeding_hollow = {
	color={ 200 105 0 }
	color2={ 255 255 255 }

	capital = c_dead_ravine
	
	definite_form = yes
}
d_twilights_hammer = {
	color={ 89 76 115 }
	color2={ 255 255 255 }

	capital = c_obsidian_hills
	
	definite_form = yes
}
d_frostwolf = {
	color={ 41 97 158 }
	color2={ 255 255 255 }

	capital = c_alterac_valley
	
	definite_form = yes
}
d_dragonmaw = {
	color={ 255 51 0 }
	color2={ 255 255 255 }

	capital = c_grim_batol
	
	definite_form = yes
}
d_burning_blade = {
	color={ 255 130 50 }
	color2={ 255 255 255 }

	capital = c_blackrock_spire
	
	definite_form = yes
}
d_warsong = {
	color={ 89 19 19 }
	color2={ 255 255 255 }

	capital = c_blackrock_spire
	
	definite_form = yes
}
d_laughing_skull = {
	color={ 218 233 23 }
	color2={ 255 255 255 }

	capital = c_blackrock_spire
	
	definite_form = yes
}
d_hammerfall = {
	color={ 150 250 110 }
	color2={ 255 255 255 }

	capital = c_dryhill
}

### Humans ###
e_alliance = {
	color={ 0 0 255 }
	color2={ 255 255 255 }

	capital = c_stormwind
	
	definite_form = yes
}
e_wastewander = {
	color={ 32 150 85 }
<<<<<<< HEAD
	color2={ 255 255 255 }
	
	capital = c_gadgetzan
	
	definite_form = yes
}
d_defias_brotherhood = {
	color={ 100 0 0 }
	color2={ 255 255 255 }

	capital = c_moonbrook
	
	definite_form = yes
}
d_syndicate = {
	color={ 237 125 49 }
	color2={ 255 255 255 }

	capital = c_strahnbrad
	
	definite_form = yes
=======
	color2={ 255 255 255 }
	
	capital = c_gadgetzan
	
	definite_form = yes
}
d_defias_brotherhood = {
	color={ 100 0 0 }
	color2={ 255 255 255 }

	capital = c_moonbrook
	
	definite_form = yes
}
d_syndicate = {
	color={ 237 125 49 }
	color2={ 255 255 255 }

	capital = c_strahnbrad
	
	definite_form = yes
}
d_caer_darrow = {
	color={ 99 13 255 }
	color2={ 255 255 255 }

	capital = c_caer_darrow
>>>>>>> 427ccefc
}
d_karazhan = {
	color={ 153 0 255 }
	color2={ 255 255 255 }

	capital = c_karazhan
}

### Trolls ###
e_empire_of_zul = {
	color={ 15 200 150 }
	color2={ 255 255 255 }

	capital = c_dazaralor
	
	definite_form = yes
}

d_bloodscalp = {
	color={ 255 63 63 }
	color2={ 255 255 255 }

	capital = c_zulkunda
	
	definite_form = yes
}

d_skullsplitter = {
	color={ 255 192 175 }
	color2={ 255 255 255 }

	capital = c_zulmamwe
	
	definite_form = yes
}

d_witherbark = {
	color={ 169 208 142 }
	color2={ 255 255 255 }

	capital = c_zolnanji
	
	definite_form = yes
}
d_vilebranch = {
	color={ 106 168 79 }
	color2={ 255 255 255 }

	capital = c_jinthaalor
	
	definite_form = yes
}
d_revantusk= {
	color={ 0 255 0 }
	color2={ 255 255 255 }

	capital = c_revantusk
	
	definite_form = yes
}
d_mossflayer= {
	color={ 248 117 36 }
	color2={ 255 255 255 }

	capital = c_zulmashar
	
	definite_form = yes
}
d_darkspear= {
	color={ 0 153 153 }
	color2={ 255 255 255 }

	capital = c_darkspear
	
	definite_form = yes
}
d_smoulderthorn = {
	color={ 251 125 5 }
	color2={ 255 255 255 }

	capital = c_chiselgrip
	
	definite_form = yes
}

### Dragons ###
e_green_dragonflight = {
	color={ 59 158 79 }
	color2={ 255 255 255 }

	capital = c_bough_shadow
	landless = yes
	
	definite_form = yes
}
e_black_dragonflight = {
	color={ 48 0 0 }
	color2={ 255 255 255 }

	capital = c_blackrock_spire
	landless = yes
	
	definite_form = yes
}
e_red_dragonflight = {
	color={ 255 59 59 }
	color2={ 255 255 255 }

	capital = c_vermillion
	landless = yes
	
	definite_form = yes
}
e_blue_dragonflight = {
	color={ 0 176 240 }
	color2={ 255 255 255 }

	capital = c_coldarra
	landless = yes
	
	definite_form = yes
}
e_bronze_dragonflight = {
	color={ 246 187 0 }
	color2={ 255 255 255 }

	capital = c_caverns_of_time
	landless = yes
	
	definite_form = yes
}

### Goblin ###
e_trade_coalition = {
	color={ 180 210 0 }
	color2={ 255 255 255 }
	
	capital = c_mount_kajaro
	
	definite_form = yes
}

k_steamwheedle_cartel = {
	color={ 134 187 255 }
	color2={ 255 255 255 }
	
	capital = c_mount_kajaro
	
	definite_form = yes
}

k_rustwrench_cartel = {
	color={ 134 187 255 }
	color2={ 255 255 255 }
	
	capital = c_mount_kajaro
	
	definite_form = yes
}

k_greasyshatter_cartel = {
	color={ 134 187 255 }
	color2={ 255 255 255 }
	
	capital = c_mount_kajaro
	
	definite_form = yes
}

k_dampwick_cartel = {
	color={ 134 187 255 }
	color2={ 255 255 255 }
	
	capital = c_mount_kajaro
	
	definite_form = yes
}

k_bilgewater_cartel = {
	color={ 134 187 255 }
	color2={ 255 255 255 }
	
	capital = c_mount_kajaro
	
	definite_form = yes
}

### Pirates ###
d_blackwater_raiders = {
	color={ 89 89 89 }
	color2={ 255 255 255 }

	capital = c_wild_cape
	
	definite_form = yes
}
d_bloodsail_buccaneers = {
	color={ 176 11 11 }
	color2={ 255 255 255 }

	capital = c_gikletoo
	
	definite_form = yes
}
d_northsea_freebooters = {
	color={ 0 230 255 }
	color2={ 255 255 255 }

	capital = c_sorlofs_strand
	
	definite_form = yes
}
d_southsea_freebooters = {
	color={ 255 15 40 }
	color2={ 255 255 255 }

	capital = c_fray
	
	definite_form = yes
}

### Vrykuls ###
k_drustvar = {
	color={ 0 105 140 }
	color2={ 255 255 255 }

	capital = c_crimson_forest
}
d_kvaldir = {
	color={ 0 89 49 }
	color2={ 255 255 255 }

	capital = c_holmslatr
	
	definite_form = yes
}
d_winterskorn = {
	color={ 111 188 188 }
	color2={ 255 255 255 }

	capital = c_baleheim
	
	definite_form = yes
}

### Ogres ###
e_gorian_empire = {
	color={ 143 12 100 }
	color2={ 255 255 20 }

	capital = c_eldrethalas
	
	definite_form = yes
}
d_spirestone = {
	color={ 44 0 0 }
	color2={ 255 255 255 }

	capital = c_khalfok
	
	definite_form = yes
}

### Daemons ###
e_burning_legion = {
	color={ 0 250 14 }
	color2={ 255 255 255 }

	capital = c_dark_portal
	
	definite_form = yes
}
k_blasted_lands = {
	color={ 255 55 0 }
	color2={ 255 255 255 }

	capital = c_dead_ravine
	
	definite_form = yes
}

### Gnolls ###
# Garfang's Redridge
k_redridge = {
	color={ 150 50 50 }
	color2={ 140 40 40 }

	capital = c_redridge_canyons
	
	definite_form = yes
}
d_riverpaw = {
	color={ 109 87 63 }
	color2={ 255 255 255 }

	capital = c_goldshire
	
	definite_form = yes
}
d_redridge = {
	color={ 230 154 16 }
	color2={ 255 255 255 }

	capital = c_lakeshire
	
	definite_form = yes
}
d_shadowhide = {
	color={ 153 153 255 }
	color2={ 255 255 255 }

	capital = c_galardell
	
	definite_form = yes
}
d_drysnout = {
	color={ 197 119 95 }
	color2={ 255 255 255 }

	capital = c_ohuldum
	
	definite_form = yes
}
d_mosshide = {
	color={ 65 105 89 }
	color2={ 255 255 255 }

	capital = c_bogplain
	
	definite_form = yes
}
d_mudsnout = {
	color={ 68 109 142 }
	color2={ 255 255 255 }

	capital = c_north_coast
	
	definite_form = yes
}
d_blackpaw = {
	color={ 53 54 97 }
	color2={ 255 255 255 }

	capital = c_underlight
	
	definite_form = yes
}
d_woodpaw = {
	color={ 50 80 25 }
	color2={ 255 255 255 }

	capital = c_woodpaw
	
	definite_form = yes
}
d_savage_hill = {
	color={ 77 80 25 }
	color2={ 255 255 255 }

	capital = c_ricket
	
	definite_form = yes
}

### Murloc ###
d_marsh = {
	color={ 0 102 102 }
	color2={ 255 255 255 }

	capital = c_rotten_beach
	
	definite_form = yes
}
d_bluegill = {
	color={ 51 51 204 }
	color2={ 255 255 255 }

	capital = c_central_delta
	
	definite_form = yes

}
d_murkgill = {
	color={ 153 102 255 }
	color2={ 255 255 255 }

	capital = c_kalai
	
	definite_form = yes
}
d_wildfin = {
	color={ 42 142 162 }
	color2={ 255 255 255 }

	capital = c_low_islands
	
	definite_form = yes
}
d_greengill = {
	color={ 51 153 51 }
	color2={ 255 255 255 }

	capital = c_greengill
	
	definite_form = yes
}
d_vile_fin = {
	color={ 0 102 153 }
	color2={ 255 255 255 }

	capital = c_lordamere
	
	definite_form = yes
}

### Kobolds ###
d_drywhisker = {
	color={ 203 114 69 }
	color2={ 255 255 255 }

	capital = c_dryhill
	
	definite_form = yes
}
d_tunnel_rat = {
	color={ 238 196 238 }
	color2={ 255 255 255 }

	capital = c_silverstream
	
	definite_form = yes
}

### Wolvars ###
d_frenzyhearts = {
	color={ 198 120 43 }
	color2={ 255 255 255 }

	capital = c_lordamere
	
	definite_form = yes
}
d_bloodpaws = {
	color={ 201 101 76 }
	color2={ 255 255 255 }

	capital = c_lordamere
	
	definite_form = yes
}
d_snowfalls = {
	color={ 216 187 144 }
	color2={ 255 255 255 }

	capital = c_lordamere
	
	definite_form = yes
}
d_rageclaws = {
	color={ 209 153 105 }
	color2={ 255 255 255 }

	capital = c_lordamere
	
	definite_form = yes
}
d_howlings = {
	color={ 165 161 55 }
	color2={ 255 255 255 }

	capital = c_lordamere
	
	definite_form = yes
}

### Gorlocs ###
d_mistwhispers = {
	color={ 168 206 101 }
	color2={ 255 255 255 }

	capital = c_lordamere
	
	definite_form = yes
}
d_mosswalkers = {
	color={ 127 176 71 }
	color2={ 255 255 255 }

	capital = c_lordamere
	
	definite_form = yes
}
d_sparktouched = {
	color={ 208 200 90 }
	color2={ 255 255 255 }

	capital = c_lordamere
	
	definite_form = yes
}

### Undead ###
e_scourge = {
	color={ 51 51 204 }
	color2={ 255 255 255 }

	capital = c_icecrown
	
	definite_form = yes
}

### Old Gods ###
e_black_empire = {
	color={ 100 82 158 }
	color2={ 255 255 255 }

	capital = c_icecrown
	
	definite_form = yes
}

### Tuskarr ###
d_kalu_ak = {
	color={ 191 191 105 }
	color2={ 255 255 255 }

	capital = c_njord
}

### Hozen ###
d_hozu_mozu = {
	color={ 191 191 105 }
	color2={ 255 255 255 }

	capital = c_hozu_mozu
}

### Harpies ###
d_frostfeather = {
	color={ 191 191 105 }
	color2={ 255 255 255 }

	capital = c_foot_steppes
	
	definite_form = yes
}
d_windfury = {
	color={ 191 191 105 }
	color2={ 255 255 255 }

	capital = c_windfury
	
	definite_form = yes
}

### Centaur ###
e_kolkar = {
	color = { 243 180 17 }
	color2={ 255 255 255 }

	capital = c_wailing
	
	definite_form = yes
}

### Draenei ###
k_exodar = {
	color={ 212 137 255 }
	color2={ 255 255 255 }

	capital = c_valaar
	
	definite_form = yes
}

### High Elves ###
d_sunfury = {
	color={ 255 0 48 }
	color2={ 255 255 255 }

	capital = c_guodalir
	
	definite_form = yes
}

### Nagas ###
d_coilfang = {
	color={ 61 186 152 }
	color2={ 255 255 255 }

	capital = c_frozen_reach
	
	definite_form = yes
}

### Tol'vir ###
k_amathet = {
	color={ 215 185 40 }
	color2={ 255 255 255 }

	capital = c_tolnariv
	
	definite_form = yes
}

### Illidari ###
k_illidari = {
	color={ 90 225 0 }
	color2={ 255 255 255 }

	capital = c_silentreach
	
	definite_form = yes
}

### Society titles ###
k_cenarion_circle = {
	color={ 151 231 255 }
	color2={ 255 255 255 }

	capital = c_nighthaven
	
	definite_form = yes
}
k_cenarion_circle_fake = {
	color={ 151 231 255 }
	color2={ 255 255 255 }

	capital = c_nighthaven
	
	definite_form = yes
}

# Pandaria
e_pandaria_empire = {
	color={ 71 200 0 }
	color2={ 255 255 255 }

	capital = c_mogushan
}

### CK2 Things ###
### Offworld Powers ###
### Old Gods ###
e_herald_cthun = {
	color = { 243 180 17 }
	color2={ 255 255 255 }
	
	capital = c_ahnqiraj

}
e_herald_nzoth = {
	color = { 243 180 17 }
	color2={ 255 255 255 }
	
	capital = c_sagehold
}
e_herald_yoggsaron = {
	color = { 243 180 17 }
	color2={ 255 255 255 }

	capital = c_ulduar
}
e_herald_yshaarj = {
	color = { 243 180 17 }
	color2={ 255 255 255 }

	capital = c_dazaralor
}

### Titans ###
e_pantheon = {
	color = { 153 204 255 }
	color2={ 255 255 255 }

	capital = c_foot_steppes
}<|MERGE_RESOLUTION|>--- conflicted
+++ resolved
@@ -1,8 +1,4 @@
-<<<<<<< HEAD
-﻿### Orcs ###
-=======
 ### Orcs ###
->>>>>>> 427ccefc
 e_horde = {
 	color={ 190 10 0 }
 	color2={ 255 255 255 }
@@ -109,7 +105,6 @@
 }
 e_wastewander = {
 	color={ 32 150 85 }
-<<<<<<< HEAD
 	color2={ 255 255 255 }
 	
 	capital = c_gadgetzan
@@ -131,35 +126,6 @@
 	capital = c_strahnbrad
 	
 	definite_form = yes
-=======
-	color2={ 255 255 255 }
-	
-	capital = c_gadgetzan
-	
-	definite_form = yes
-}
-d_defias_brotherhood = {
-	color={ 100 0 0 }
-	color2={ 255 255 255 }
-
-	capital = c_moonbrook
-	
-	definite_form = yes
-}
-d_syndicate = {
-	color={ 237 125 49 }
-	color2={ 255 255 255 }
-
-	capital = c_strahnbrad
-	
-	definite_form = yes
-}
-d_caer_darrow = {
-	color={ 99 13 255 }
-	color2={ 255 255 255 }
-
-	capital = c_caer_darrow
->>>>>>> 427ccefc
 }
 d_karazhan = {
 	color={ 153 0 255 }
