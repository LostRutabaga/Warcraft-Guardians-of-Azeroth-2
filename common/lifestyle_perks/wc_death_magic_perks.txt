--- conflicted
+++ resolved
@@ -37,15 +37,11 @@
 	}
 
 	effect = {
-<<<<<<< HEAD
-		wc_MAGIC_magic_lifestyle_other_rank_up_check_effect = { MAGIC = death }
-=======
-		# Maintenance effects
-		hidden_effect = {
-			wc_start_mana_regeneration_loop_effect = yes
-			wc_fill_mana_on_day_one_from_perks_crutch_effect = yes
-		}
->>>>>>> 3f38c6c1
+		# Maintenance effects
+		hidden_effect = {
+			wc_start_mana_regeneration_loop_effect = yes
+			wc_fill_mana_on_day_one_from_perks_crutch_effect = yes
+		}
 	}
 }
 death_magic_tree_1_perk_2 = {
@@ -87,15 +83,11 @@
 	}
 
 	effect = {
-<<<<<<< HEAD
-		wc_MAGIC_magic_lifestyle_other_rank_up_check_effect = { MAGIC = death }
-=======
-		# Maintenance effects
-		hidden_effect = {
-			wc_start_mana_regeneration_loop_effect = yes
-			wc_fill_mana_on_day_one_from_perks_crutch_effect = yes
-		}
->>>>>>> 3f38c6c1
+		# Maintenance effects
+		hidden_effect = {
+			wc_start_mana_regeneration_loop_effect = yes
+			wc_fill_mana_on_day_one_from_perks_crutch_effect = yes
+		}
 	}
 }
 death_magic_tree_1_perk_3 = {
@@ -137,15 +129,11 @@
 	}
 
 	effect = {
-<<<<<<< HEAD
-		wc_MAGIC_magic_lifestyle_other_rank_up_check_effect = { MAGIC = death }
-=======
-		# Maintenance effects
-		hidden_effect = {
-			wc_start_mana_regeneration_loop_effect = yes
-			wc_fill_mana_on_day_one_from_perks_crutch_effect = yes
-		}
->>>>>>> 3f38c6c1
+		# Maintenance effects
+		hidden_effect = {
+			wc_start_mana_regeneration_loop_effect = yes
+			wc_fill_mana_on_day_one_from_perks_crutch_effect = yes
+		}
 	}
 }
 death_magic_tree_1_perk_4 = {
@@ -187,15 +175,11 @@
 	}
 
 	effect = {
-<<<<<<< HEAD
-		wc_MAGIC_magic_lifestyle_other_rank_up_check_effect = { MAGIC = death }
-=======
-		# Maintenance effects
-		hidden_effect = {
-			wc_start_mana_regeneration_loop_effect = yes
-			wc_fill_mana_on_day_one_from_perks_crutch_effect = yes
-		}
->>>>>>> 3f38c6c1
+		# Maintenance effects
+		hidden_effect = {
+			wc_start_mana_regeneration_loop_effect = yes
+			wc_fill_mana_on_day_one_from_perks_crutch_effect = yes
+		}
 	}
 }
 death_magic_tree_1_perk_5 = {
@@ -237,15 +221,11 @@
 	}
 
 	effect = {
-<<<<<<< HEAD
-		wc_MAGIC_magic_lifestyle_other_rank_up_check_effect = { MAGIC = death }
-=======
-		# Maintenance effects
-		hidden_effect = {
-			wc_start_mana_regeneration_loop_effect = yes
-			wc_fill_mana_on_day_one_from_perks_crutch_effect = yes
-		}
->>>>>>> 3f38c6c1
+		# Maintenance effects
+		hidden_effect = {
+			wc_start_mana_regeneration_loop_effect = yes
+			wc_fill_mana_on_day_one_from_perks_crutch_effect = yes
+		}
 	}
 }
 death_magic_tree_1_perk_6 = {
@@ -261,14 +241,10 @@
 	parent = death_magic_tree_1_perk_5
 
 	effect = {
-<<<<<<< HEAD
-		wc_MAGIC_magic_lifestyle_other_rank_up_check_effect = { MAGIC = death }
-=======
-		# Maintenance effects
-		hidden_effect = {
-			wc_fill_mana_on_day_one_from_perks_crutch_effect = yes
-		}
->>>>>>> 3f38c6c1
+		# Maintenance effects
+		hidden_effect = {
+			wc_fill_mana_on_day_one_from_perks_crutch_effect = yes
+		}
 	}
 }
 death_magic_tree_1_perk_7 = {
@@ -280,14 +256,10 @@
 	parent = death_magic_tree_1_perk_6
 
 	effect = {
-<<<<<<< HEAD
-		wc_MAGIC_magic_lifestyle_other_rank_up_check_effect = { MAGIC = death }
-=======
-		# Maintenance effects
-		hidden_effect = {
-			wc_fill_mana_on_day_one_from_perks_crutch_effect = yes
-		}
->>>>>>> 3f38c6c1
+		# Maintenance effects
+		hidden_effect = {
+			wc_fill_mana_on_day_one_from_perks_crutch_effect = yes
+		}
 	}
 }
 death_magic_tree_1_perk_8 = {
@@ -299,14 +271,10 @@
 	parent = death_magic_tree_1_perk_6
 
 	effect = {
-<<<<<<< HEAD
-		wc_MAGIC_magic_lifestyle_other_rank_up_check_effect = { MAGIC = death }
-=======
-		# Maintenance effects
-		hidden_effect = {
-			wc_fill_mana_on_day_one_from_perks_crutch_effect = yes
-		}
->>>>>>> 3f38c6c1
+		# Maintenance effects
+		hidden_effect = {
+			wc_fill_mana_on_day_one_from_perks_crutch_effect = yes
+		}
 	}
 }
 death_magic_tree_1_perk_9 = {
@@ -319,14 +287,10 @@
 	parent = death_magic_tree_1_perk_8
 
 	effect = {
-<<<<<<< HEAD
-		wc_MAGIC_magic_lifestyle_other_rank_up_check_effect = { MAGIC = death }
-=======
-		# Maintenance effects
-		hidden_effect = {
-			wc_fill_mana_on_day_one_from_perks_crutch_effect = yes
-		}
->>>>>>> 3f38c6c1
+		# Maintenance effects
+		hidden_effect = {
+			wc_fill_mana_on_day_one_from_perks_crutch_effect = yes
+		}
 	}
 }
 
@@ -363,15 +327,11 @@
 	}
 
 	effect = {
-<<<<<<< HEAD
-		wc_MAGIC_magic_lifestyle_other_rank_up_check_effect = { MAGIC = death }
-=======
-		# Maintenance effects
-		hidden_effect = {
-			wc_start_mana_regeneration_loop_effect = yes
-			wc_fill_mana_on_day_one_from_perks_crutch_effect = yes
-		}
->>>>>>> 3f38c6c1
+		# Maintenance effects
+		hidden_effect = {
+			wc_start_mana_regeneration_loop_effect = yes
+			wc_fill_mana_on_day_one_from_perks_crutch_effect = yes
+		}
 	}
 }
 death_magic_tree_2_perk_2 = {
@@ -407,15 +367,11 @@
 	}
 
 	effect = {
-<<<<<<< HEAD
-		wc_MAGIC_magic_lifestyle_other_rank_up_check_effect = { MAGIC = death }
-=======
-		# Maintenance effects
-		hidden_effect = {
-			wc_start_mana_regeneration_loop_effect = yes
-			wc_fill_mana_on_day_one_from_perks_crutch_effect = yes
-		}
->>>>>>> 3f38c6c1
+		# Maintenance effects
+		hidden_effect = {
+			wc_start_mana_regeneration_loop_effect = yes
+			wc_fill_mana_on_day_one_from_perks_crutch_effect = yes
+		}
 	}
 }
 death_magic_tree_2_perk_3 = {
@@ -427,14 +383,10 @@
 	parent = death_magic_tree_2_perk_1
 
 	effect = {
-<<<<<<< HEAD
-		wc_MAGIC_magic_lifestyle_other_rank_up_check_effect = { MAGIC = death }
-=======
-		# Maintenance effects
-		hidden_effect = {
-			wc_fill_mana_on_day_one_from_perks_crutch_effect = yes
-		}
->>>>>>> 3f38c6c1
+		# Maintenance effects
+		hidden_effect = {
+			wc_fill_mana_on_day_one_from_perks_crutch_effect = yes
+		}
 	}
 }
 death_magic_tree_2_perk_4 = {
@@ -446,14 +398,10 @@
 	parent = death_magic_tree_2_perk_2
 
 	effect = {
-<<<<<<< HEAD
-		wc_MAGIC_magic_lifestyle_other_rank_up_check_effect = { MAGIC = death }
-=======
-		# Maintenance effects
-		hidden_effect = {
-			wc_fill_mana_on_day_one_from_perks_crutch_effect = yes
-		}
->>>>>>> 3f38c6c1
+		# Maintenance effects
+		hidden_effect = {
+			wc_fill_mana_on_day_one_from_perks_crutch_effect = yes
+		}
 	}
 }
 death_magic_tree_2_perk_5 = {
@@ -465,14 +413,10 @@
 	parent = death_magic_tree_2_perk_3
 
 	effect = {
-<<<<<<< HEAD
-		wc_MAGIC_magic_lifestyle_other_rank_up_check_effect = { MAGIC = death }
-=======
-		# Maintenance effects
-		hidden_effect = {
-			wc_fill_mana_on_day_one_from_perks_crutch_effect = yes
-		}
->>>>>>> 3f38c6c1
+		# Maintenance effects
+		hidden_effect = {
+			wc_fill_mana_on_day_one_from_perks_crutch_effect = yes
+		}
 	}
 }
 death_magic_tree_2_perk_6 = {
@@ -484,14 +428,10 @@
 	parent = death_magic_tree_2_perk_4
 
 	effect = {
-<<<<<<< HEAD
-		wc_MAGIC_magic_lifestyle_other_rank_up_check_effect = { MAGIC = death }
-=======
-		# Maintenance effects
-		hidden_effect = {
-			wc_fill_mana_on_day_one_from_perks_crutch_effect = yes
-		}
->>>>>>> 3f38c6c1
+		# Maintenance effects
+		hidden_effect = {
+			wc_fill_mana_on_day_one_from_perks_crutch_effect = yes
+		}
 	}
 }
 death_magic_tree_2_perk_7 = {
@@ -503,14 +443,10 @@
 	parent = death_magic_tree_2_perk_5
 
 	effect = {
-<<<<<<< HEAD
-		wc_MAGIC_magic_lifestyle_other_rank_up_check_effect = { MAGIC = death }
-=======
-		# Maintenance effects
-		hidden_effect = {
-			wc_fill_mana_on_day_one_from_perks_crutch_effect = yes
-		}
->>>>>>> 3f38c6c1
+		# Maintenance effects
+		hidden_effect = {
+			wc_fill_mana_on_day_one_from_perks_crutch_effect = yes
+		}
 	}
 }
 death_magic_tree_2_perk_8 = {
@@ -522,14 +458,10 @@
 	parent = death_magic_tree_2_perk_6
 
 	effect = {
-<<<<<<< HEAD
-		wc_MAGIC_magic_lifestyle_other_rank_up_check_effect = { MAGIC = death }
-=======
-		# Maintenance effects
-		hidden_effect = {
-			wc_fill_mana_on_day_one_from_perks_crutch_effect = yes
-		}
->>>>>>> 3f38c6c1
+		# Maintenance effects
+		hidden_effect = {
+			wc_fill_mana_on_day_one_from_perks_crutch_effect = yes
+		}
 	}
 }
 death_magic_tree_2_perk_9 = {
@@ -542,14 +474,10 @@
 	parent = death_magic_tree_2_perk_8
 
 	effect = {
-<<<<<<< HEAD
-		wc_MAGIC_magic_lifestyle_other_rank_up_check_effect = { MAGIC = death }
-=======
-		# Maintenance effects
-		hidden_effect = {
-			wc_fill_mana_on_day_one_from_perks_crutch_effect = yes
-		}
->>>>>>> 3f38c6c1
+		# Maintenance effects
+		hidden_effect = {
+			wc_fill_mana_on_day_one_from_perks_crutch_effect = yes
+		}
 	}
 }
 
@@ -585,15 +513,11 @@
 	}
 
 	effect = {
-<<<<<<< HEAD
-		wc_MAGIC_magic_lifestyle_other_rank_up_check_effect = { MAGIC = death }
-=======
-		# Maintenance effects
-		hidden_effect = {
-			wc_start_mana_regeneration_loop_effect = yes
-			wc_fill_mana_on_day_one_from_perks_crutch_effect = yes
-		}
->>>>>>> 3f38c6c1
+		# Maintenance effects
+		hidden_effect = {
+			wc_start_mana_regeneration_loop_effect = yes
+			wc_fill_mana_on_day_one_from_perks_crutch_effect = yes
+		}
 	}
 }
 death_magic_tree_3_perk_2 = {
@@ -605,14 +529,10 @@
 	parent = death_magic_tree_3_perk_1
 
 	effect = {
-<<<<<<< HEAD
-		wc_MAGIC_magic_lifestyle_other_rank_up_check_effect = { MAGIC = death }
-=======
-		# Maintenance effects
-		hidden_effect = {
-			wc_fill_mana_on_day_one_from_perks_crutch_effect = yes
-		}
->>>>>>> 3f38c6c1
+		# Maintenance effects
+		hidden_effect = {
+			wc_fill_mana_on_day_one_from_perks_crutch_effect = yes
+		}
 	}
 }
 death_magic_tree_3_perk_3 = {
@@ -624,14 +544,10 @@
 	parent = death_magic_tree_3_perk_2
 
 	effect = {
-<<<<<<< HEAD
-		wc_MAGIC_magic_lifestyle_other_rank_up_check_effect = { MAGIC = death }
-=======
-		# Maintenance effects
-		hidden_effect = {
-			wc_fill_mana_on_day_one_from_perks_crutch_effect = yes
-		}
->>>>>>> 3f38c6c1
+		# Maintenance effects
+		hidden_effect = {
+			wc_fill_mana_on_day_one_from_perks_crutch_effect = yes
+		}
 	}
 }
 death_magic_tree_3_perk_4 = {
@@ -643,14 +559,10 @@
 	parent = death_magic_tree_3_perk_2
 
 	effect = {
-<<<<<<< HEAD
-		wc_MAGIC_magic_lifestyle_other_rank_up_check_effect = { MAGIC = death }
-=======
-		# Maintenance effects
-		hidden_effect = {
-			wc_fill_mana_on_day_one_from_perks_crutch_effect = yes
-		}
->>>>>>> 3f38c6c1
+		# Maintenance effects
+		hidden_effect = {
+			wc_fill_mana_on_day_one_from_perks_crutch_effect = yes
+		}
 	}
 }
 death_magic_tree_3_perk_5 = {
@@ -662,14 +574,10 @@
 	parent = death_magic_tree_3_perk_3
 
 	effect = {
-<<<<<<< HEAD
-		wc_MAGIC_magic_lifestyle_other_rank_up_check_effect = { MAGIC = death }
-=======
-		# Maintenance effects
-		hidden_effect = {
-			wc_fill_mana_on_day_one_from_perks_crutch_effect = yes
-		}
->>>>>>> 3f38c6c1
+		# Maintenance effects
+		hidden_effect = {
+			wc_fill_mana_on_day_one_from_perks_crutch_effect = yes
+		}
 	}
 }
 death_magic_tree_3_perk_6 = {
@@ -681,14 +589,10 @@
 	parent = death_magic_tree_3_perk_4
 
 	effect = {
-<<<<<<< HEAD
-		wc_MAGIC_magic_lifestyle_other_rank_up_check_effect = { MAGIC = death }
-=======
-		# Maintenance effects
-		hidden_effect = {
-			wc_fill_mana_on_day_one_from_perks_crutch_effect = yes
-		}
->>>>>>> 3f38c6c1
+		# Maintenance effects
+		hidden_effect = {
+			wc_fill_mana_on_day_one_from_perks_crutch_effect = yes
+		}
 	}
 }
 death_magic_tree_3_perk_7 = {
@@ -700,14 +604,10 @@
 	parent = death_magic_tree_3_perk_5
 
 	effect = {
-<<<<<<< HEAD
-		wc_MAGIC_magic_lifestyle_other_rank_up_check_effect = { MAGIC = death }
-=======
-		# Maintenance effects
-		hidden_effect = {
-			wc_fill_mana_on_day_one_from_perks_crutch_effect = yes
-		}
->>>>>>> 3f38c6c1
+		# Maintenance effects
+		hidden_effect = {
+			wc_fill_mana_on_day_one_from_perks_crutch_effect = yes
+		}
 	}
 }
 death_magic_tree_3_perk_8 = {
@@ -719,14 +619,10 @@
 	parent = death_magic_tree_3_perk_6
 
 	effect = {
-<<<<<<< HEAD
-		wc_MAGIC_magic_lifestyle_other_rank_up_check_effect = { MAGIC = death }
-=======
-		# Maintenance effects
-		hidden_effect = {
-			wc_fill_mana_on_day_one_from_perks_crutch_effect = yes
-		}
->>>>>>> 3f38c6c1
+		# Maintenance effects
+		hidden_effect = {
+			wc_fill_mana_on_day_one_from_perks_crutch_effect = yes
+		}
 	}
 }
 death_magic_tree_3_perk_9 = {
@@ -739,13 +635,9 @@
 	parent = death_magic_tree_3_perk_8
 
 	effect = {
-<<<<<<< HEAD
-		wc_MAGIC_magic_lifestyle_other_rank_up_check_effect = { MAGIC = death }
-=======
-		# Maintenance effects
-		hidden_effect = {
-			wc_fill_mana_on_day_one_from_perks_crutch_effect = yes
-		}
->>>>>>> 3f38c6c1
+		# Maintenance effects
+		hidden_effect = {
+			wc_fill_mana_on_day_one_from_perks_crutch_effect = yes
+		}
 	}
 }