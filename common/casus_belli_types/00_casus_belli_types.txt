--- conflicted
+++ resolved
@@ -28,10 +28,7 @@
 	}
 	
 	on_victory = {
-<<<<<<< HEAD
-=======
 		scope:attacker = { show_pow_release_message_effect = yes }
->>>>>>> c2a4610c
 		create_title_and_vassal_change = {
 			type = conquest
 			save_scope_as = change
@@ -55,10 +52,7 @@
 	}
 	
 	on_white_peace = {
-<<<<<<< HEAD
-=======
 		scope:attacker = { show_pow_release_message_effect = yes }
->>>>>>> c2a4610c
 		# Truce
 		add_truce_white_peace_effect = yes
 	}
@@ -68,10 +62,7 @@
 	}
 	
 	on_defeat = {
-<<<<<<< HEAD
-=======
 		scope:attacker = { show_pow_release_message_effect = yes }
->>>>>>> c2a4610c
 		# Truce
 		add_truce_attacker_defeat_effect = yes
 	}
