--- conflicted
+++ resolved
@@ -3,28 +3,6 @@
 #		Holy Orders		#
 #########################
 ### Humans ###
-<<<<<<< HEAD
-=======
-d_brotherhood_of_the_horse = {
-	color={ 0 102 204 }
-
-	capital = c_stormwind
-	
-	definite_form = yes
-	ignore_titularity_for_title_weighting = yes
-
-	ai_primary_priority = {
-		if = {
-			limit = {
-				faith.religion = {
-					is_in_family = rf_light
-				}
-			}
-			add = @always_primary_score
-		}
-	}
-}
->>>>>>> b27e7279
 d_order_of_embers = {
 	color={ 215 120 0 }
 
@@ -44,66 +22,6 @@
 		}
 	}
 }
-<<<<<<< HEAD
-=======
-d_nethergarde = {
-	color={ 134 41 227 }
-
-	capital = c_nether_hill
-	
-	definite_form = yes
-	ignore_titularity_for_title_weighting = yes
-
-	ai_primary_priority = {
-		if = {
-			limit = {
-				faith.religion = {
-					is_in_family = rf_light
-				}
-			}
-			add = @always_primary_score
-		}
-	}
-}
-d_scarlet_crusade = {
-	color={ 255 80 80 }
-
-	capital = c_lights_hope
-	
-	definite_form = yes
-	ignore_titularity_for_title_weighting = yes
-
-	ai_primary_priority = {
-		if = {
-			limit = {
-				faith.religion = {
-					is_in_family = rf_light
-				}
-			}
-			add = @always_primary_score
-		}
-	}
-}
-d_argent_dawn = {
-	color={ 102 102 255 }
-
-	capital = c_lights_hope
-	
-	definite_form = yes
-	ignore_titularity_for_title_weighting = yes
-
-	ai_primary_priority = {
-		if = {
-			limit = {
-				faith.religion = {
-					is_in_family = rf_light
-				}
-			}
-			add = @always_primary_score
-		}
-	}
-}
->>>>>>> b27e7279
 d_thornspeakers = {
 	color={ 179 206 72 }
 
