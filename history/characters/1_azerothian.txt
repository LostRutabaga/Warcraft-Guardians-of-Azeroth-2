﻿#dynasty=1 (Wrynn)
1 = {
	name=Barathen
	dna = barathen_wrynn_dna
	dynasty=1
	religion=cleric culture=azerothian
	martial=8 diplomacy=6 intrigue=7 stewardship=6 learning=4
	give_nickname = nick_the_adamant
	trait=education_martial_3 trait=brave trait=trusting
	father=7
	disallow_random_traits = yes
	490.1.1 = { birth=yes }
	565.1.1 = {
		death = {
			death_reason = death_battle
		}
	}
}
2 = {
	name=Llane
	dynasty=1
	dna = llane_wrynn_dna_2
<<<<<<< HEAD
	religion=cleric culture=azerothian
=======
	religion=holy_light culture=azerothian
	sexuality = heterosexual
>>>>>>> c4e90139
	martial=8 diplomacy=6 intrigue=4 stewardship=7 learning=5
	trait=education_martial_4 trait=brave trait=gregarious trait=honest trait=trusting
	disallow_random_traits = yes
	father=1
	mother=3
	541.6.9 = { 
		birth=yes trait=creature_human 
		effect = { make_important_lore_character_effect = yes }
	}
	548.1.1 = {
		set_relation_friend = character:1008
		set_relation_friend = character:5000
	}
	557.6.9 = {
		effect={
			set_variable = { name = wc_endurance_physical_lifestyle_additional_perks_variable value = wc_perks_needed_for_level_3_physical_trait_value }
			set_variable = { name = wc_strength_physical_lifestyle_additional_perks_variable value = wc_perks_needed_for_level_3_physical_trait_value }
		}
		# trait=physical_lifestyle_endurance_3
		# trait=physical_lifestyle_strength_3
	}
	568.6.10={
		add_spouse=6
	}
	586.1.1 = {
		death = {
			death_reason = death_battle
			killer = 10620	#Garona
		}
	}
}
3 = {
	name=Varia
	dna = varia_wrynn_dna
	female=yes
	religion=cleric culture=azerothian
	martial=6 diplomacy=7 intrigue=5 stewardship=7 learning=4
	trait=education_diplomacy_3 trait=chaste trait=patient
	disallow_random_traits = yes
	502.6.9 = { birth=yes }
	587.1.1 = { death=yes }
}
6={
	name=Taria
	dna = taria_wrynn_dna
	female=yes
<<<<<<< HEAD
	culture=azerothian religion=cleric
=======
	culture=azerothian religion=holy_light
	sexuality = heterosexual
>>>>>>> c4e90139
	martial=6 diplomacy=7 intrigue=5 stewardship=7 learning=4
	trait=education_diplomacy_3 trait=chaste trait=patient trait=cynical
	disallow_random_traits = yes
	542.6.10={ birth=yes }
	568.6.10={
		add_spouse=2
	}
	590.8.1={ death=yes }
}
7={
	name=Landen
	dna = landan_wrynn_dna
	dynasty=1
	culture=azerothian religion=cleric
	martial=6 diplomacy=7 stewardship=8 intrigue=8 learning=5
	trait=education_stewardship_3 trait=diligent
	father=80
	450.1.1={ birth=yes }
	506.1.1={ death=yes }
}
8={
	name=Varian
	dynasty=1
	dna=varian_wrynn_dna
<<<<<<< HEAD
	culture=azerothian religion=cleric
=======
	culture=azerothian religion=holy_light
	sexuality = heterosexual
>>>>>>> c4e90139
	martial=8 diplomacy=6 stewardship=5 intrigue=3 learning=3
	trait=education_martial_4 trait=diligent trait=compassionate trait=generous trait=stubborn
	father=2	#Llane
	mother=6	#Taria
	573.4.1={ 
		birth=yes trait=creature_human 
		effect = { make_important_lore_character_effect = yes }
	}
	575.1.1={
		effect = {
			if = {
				limit = { NOT = { game_start_date >= 593.1.1 } }
				create_betrothal = character:482	# Tiffin
			}
			set_relation_friend = character:5823				# Reginald Windsor
		}
	}
	593.1.1={
		effect={
			set_variable = { name = wc_endurance_physical_lifestyle_additional_perks_variable value = wc_perks_needed_for_level_4_physical_trait_value }
			set_variable = { name = wc_strength_physical_lifestyle_additional_perks_variable value = wc_perks_needed_for_level_4_physical_trait_value }
		}
		# trait=physical_lifestyle_endurance_4
		# trait=physical_lifestyle_strength_4
		add_spouse=482			# Tiffin
		effect = {
			if = { limit = { character:482 = { is_alive = yes } } set_relation_soulmate = character:482 }			# Tiffin
		}
	}
	601.5.3={
			# Because of Tiffin's death
	}
	640.1.1={ death=yes }
}
9={
	name=Anduin
	dynasty=1
	dna=anduin_wrynn_dna
<<<<<<< HEAD
	culture=azerothian religion=cleric
=======
	culture=azerothian religion=holy_light
	sexuality = heterosexual
>>>>>>> c4e90139
	martial=5 diplomacy=7 stewardship=5 intrigue=3 learning=7
	trait=education_diplomacy_4 trait=gregarious trait=trusting trait=honest trait=generous
	father=8		# Varian
	mother=482		# Tiffin
	598.3.1={ 
		birth=yes trait=creature_human 
		effect = { make_important_lore_character_effect = yes }
	}
	700.1.1={ death=yes }
}
# No-canon
25={
	name=Role
	dynasty=1
	culture=azerothian religion=cleric
	martial=6 diplomacy=7 stewardship=8 intrigue=7 learning=7
	trait=education_martial_1 trait=just trait=arrogant trait=intellect_good_2 
	2.2.8={ birth=yes }
	88.2.2={ death=yes }
}
26={
	name=Kayden
	dynasty=1
	culture=azerothian religion=cleric
	martial=7 diplomacy=6 stewardship=4 intrigue=6 learning=5
	trait=education_learning_3 trait=generous trait=lazy trait=ambitious trait=gluttonous 
	father=25	#Role
	31.9.27={ birth=yes }
	85.11.19={ death=yes }
}
27={
	name=Philip
	dynasty=1
	culture=azerothian religion=cleric
	martial=7 diplomacy=8 stewardship=8 intrigue=5 learning=8
	trait=education_diplomacy_3 trait=torturer trait=honest trait=arrogant trait=ambitious 
	trait=gluttonous 
	father=25	#Role
	34.4.8={ birth=yes }
	115.11.10={ death=yes }
}
28={
	name=Sullivan
	dynasty=1
	culture=azerothian religion=cleric
	martial=8 diplomacy=6 stewardship=4 intrigue=8 learning=8
	trait=education_martial_1 trait=compassionate trait=gregarious trait=honest trait=lazy 
	father=26	#Kayden
	64.4.10={ birth=yes }
	136.5.17={ death=yes }
}
29={
	name=Shayne
	dynasty=1
	culture=azerothian religion=cleric
	martial=7 diplomacy=4 stewardship=6 intrigue=8 learning=7
	trait=education_learning_2 trait=patient trait=just trait=temperate 
	father=26	#Kayden
	70.4.24={ birth=yes }
	134.6.24={ death=yes }
}
30={
	name=Bela
	female=yes
	dynasty=1
	culture=azerothian religion=cleric
	father=28	#Sullivan
	87.7.21={ birth=yes }
	161.2.26={ death=yes }
}
31={
	name=Winward
	dynasty=1
	culture=azerothian religion=cleric
	martial=5 diplomacy=5 stewardship=7 intrigue=6 learning=6
	trait=education_martial_3 trait=craven trait=honest trait=content 
	trait=compassionate 
	father=28	#Sullivan
	90.7.15={ birth=yes }
	145.8.10={ death=yes }
}
32={
	name=Kristoff
	dynasty=1
	culture=azerothian religion=cleric
	martial=4 diplomacy=5 stewardship=4 intrigue=4 learning=5
	trait=education_diplomacy_4 trait=education_martial_prowess_4 trait=lustful trait=temperate 
	trait=sadistic 
	father=28	#Sullivan
	94.1.8={ birth=yes }
	151.7.9={ death=yes }
}
33={
	name=Bree
	female=yes
	dynasty=1
	culture=azerothian religion=cleric
	father=28	#Sullivan
	100.7.14={ birth=yes }
	178.7.29={ death=yes }
}
34={
	name=Severina
	female=yes
	dynasty=1
	culture=azerothian religion=cleric
	father=28	#Sullivan
	104.8.3={ birth=yes }
	187.12.24={ death=yes }
}
35={
	name=Aldwin
	dynasty=1
	culture=azerothian religion=cleric
	martial=4 diplomacy=8 stewardship=4 intrigue=6 learning=6
	trait=education_diplomacy_4 trait=lifestyle_hunter trait=just trait=wrathful 
	father=28	#Sullivan
	110.7.8={ birth=yes
		effect = {
			add_trait_xp = {
				trait = lifestyle_hunter
				track = hunter
				value = 50
			}
		}
	}
	177.7.15={ death=yes }
}
36={
	name=Lucretia
	female=yes
	dynasty=1
	culture=azerothian religion=cleric
	father=28	#Sullivan
	114.5.14={ birth=yes }
	185.9.4={ death=yes }
}
37={
	name=Newton
	dynasty=1
	culture=azerothian religion=cleric
	martial=5 diplomacy=8 stewardship=4 intrigue=5 learning=4
	trait=education_intrigue_3 trait=craven trait=patient 
	trait=sadistic trait=humble trait=wounded_1
	father=31	#Winward
	113.5.11={ birth=yes }
	201.11.10={ death=yes }
}
38={
	name=Bethany
	female=yes
	dynasty=1
	culture=azerothian religion=cleric
	father=31	#Winward
	120.12.26={ birth=yes }
	184.11.15={ death=yes }
}
39={
	name=Wilson
	dynasty=1
	culture=azerothian religion=cleric
	martial=6 diplomacy=7 stewardship=5 intrigue=4 learning=4
	trait=education_diplomacy_1 trait=trusting trait=craven trait=compassionate trait=gluttonous 
	trait=lunatic_1 
	father=31	#Winward
	124.5.10={ birth=yes }
	204.10.25={ death=yes }
}
40={
	name=Anduin
	dynasty=1
	culture=azerothian religion=cleric
	martial=5 diplomacy=7 stewardship=7 intrigue=6 learning=4
	trait=education_stewardship_4 trait=craven trait=humble trait=chaste 
	trait=deceitful 
	father=31	#Winward
	130.11.20={ birth=yes }
	209.12.1={ death=yes }
}
41={
	name=Neal
	dynasty=1
	culture=azerothian religion=cleric
	martial=7 diplomacy=4 stewardship=6 intrigue=5 learning=7
	trait=education_martial_1 trait=paranoid trait=sadistic trait=cynical 
	trait=greedy 
	father=37	#Newton
	137.8.22={ birth=yes }
	190.1.22={ death=yes }
}
42={
	name=Bailey
	dynasty=1
	culture=azerothian religion=cleric
	martial=6 diplomacy=4 stewardship=6 intrigue=7 learning=4
	trait=education_learning_4 trait=lifestyle_hunter trait=craven trait=gluttonous trait=generous 
	father=37	#Newton
	140.6.7={ birth=yes
		effect = {
			add_trait_xp = {
				trait = lifestyle_hunter
				track = hunter
				value = 50
			}
		}
	}
	215.8.17={ death=yes }
}
43={
	name=Ang
	dynasty=1
	culture=azerothian religion=cleric
	martial=5 diplomacy=5 stewardship=5 intrigue=5 learning=7
	trait=education_learning_4 trait=honest trait=lustful trait=diligent trait=wrathful 
	father=37	#Newton
	144.1.9={ birth=yes }
	226.7.23={ death=yes }
}
44={
	name=Ripley
	dynasty=1
	culture=azerothian religion=cleric
	martial=8 diplomacy=8 stewardship=8 intrigue=8 learning=6
	trait=education_intrigue_1 trait=sadistic trait=gregarious trait=ambitious trait=honest 
	trait=drunkard 
	father=37	#Newton
	149.6.4={ birth=yes }
	214.8.19={ death=yes }
}
45={
	name=Gavin
	dynasty=1
	culture=azerothian religion=cleric
	martial=4 diplomacy=5 stewardship=4 intrigue=5 learning=7
	trait=education_stewardship_1 trait=arbitrary trait=paranoid trait=chaste trait=brave 
	father=37	#Newton
	153.1.5={ birth=yes }
	211.1.24={ death=yes }
}
46={
	name=Elbridge
	dynasty=1
	culture=azerothian religion=cleric
	martial=6 diplomacy=8 stewardship=6 intrigue=6 learning=5
	trait=education_diplomacy_3 trait=greedy trait=wrathful trait=cynical trait=deceitful 
	father=37	#Newton
	158.6.5={ birth=yes }
	239.11.16={ death=yes }
}
47={
	name=Marcovefa
	female=yes
	dynasty=1
	culture=azerothian religion=cleric
	father=37	#Newton
	163.10.24={ birth=yes }
	221.8.1={ death=yes }
}
48={
	name=Farrin
	dynasty=1
	culture=azerothian religion=cleric
	martial=5 diplomacy=8 stewardship=8 intrigue=4 learning=4
	trait=education_martial_1 trait=generous trait=craven trait=chaste trait=paranoid 
	father=41	#Neal
	162.1.4={ birth=yes }
	234.4.10={ death=yes }
}
49={
	name=Chilton
	dynasty=1
	culture=azerothian religion=cleric
	martial=8 diplomacy=7 stewardship=4 intrigue=8 learning=5
	trait=education_diplomacy_4 trait=compassionate trait=deceitful trait=wrathful trait=generous 
	trait=wounded_1 
	father=41	#Neal
	165.7.11={ birth=yes }
	236.4.29={ death=yes }
}
50={
	name=Carson
	dynasty=1
	culture=azerothian religion=cleric
	martial=6 diplomacy=7 stewardship=4 intrigue=8 learning=4
	trait=education_learning_4 trait=arbitrary trait=greedy trait=craven trait=lustful 
	father=41	#Neal
	171.8.11={ birth=yes }
	266.9.24={ death=yes }
}
51={
	name=Ander
	dynasty=1
	culture=azerothian religion=cleric
	martial=6 diplomacy=4 stewardship=5 intrigue=6 learning=8
	trait=education_intrigue_3 trait=lifestyle_reveler trait=lazy trait=deceitful trait=arrogant 
	trait=wrathful 
	father=41	#Neal
	176.6.11={ birth=yes
		effect = {
			add_trait_xp = {
				trait = lifestyle_reveler
				value = 50
			}
		}
	}
	234.9.15={ death=yes }
}
52={
	name=Elenor
	female=yes
	dynasty=1
	culture=azerothian religion=cleric
	father=48	#Farrin
	193.11.16={ birth=yes }
	281.12.17={ death=yes }
}
53={
	name=Thorne
	dynasty=1
	culture=azerothian religion=cleric
	martial=8 diplomacy=4 stewardship=8 intrigue=4 learning=6
	trait=education_intrigue_3 trait=wrathful trait=shy trait=content trait=lazy 
	father=48	#Farrin
	198.4.19={ birth=yes }
	275.11.6={ death=yes }
}
54={
	name=Caledra
	female=yes
	dynasty=1
	culture=azerothian religion=cleric
	father=48	#Farrin
	204.9.14={ birth=yes }
	265.6.21={ death=yes }
}
55={
	name=Varian
	dynasty=1
	culture=azerothian religion=cleric
	martial=8 diplomacy=8 stewardship=5 intrigue=4 learning=6
	trait=education_learning_2 trait=brave 
	father=48	#Farrin
	208.6.20={ birth=yes }
	266.4.6={ death=yes }
}
56={
	name=Winward
	dynasty=1
	culture=azerothian religion=cleric
	martial=5 diplomacy=8 stewardship=5 intrigue=7 learning=7
	trait=education_learning_4 trait=patient trait=cynical 
	father=53	#Thorne
	222.1.21={ birth=yes }
	303.8.14={ death=yes }
}
57={
	name=Catrina
	female=yes
	dynasty=1
	culture=azerothian religion=cleric
	father=53	#Thorne
	228.12.2={ birth=yes }
	303.5.15={ death=yes }
}
58={
	name=Ello
	dynasty=1
	culture=azerothian religion=cleric
	martial=5 diplomacy=5 stewardship=6 intrigue=4 learning=6
	trait=education_learning_1 trait=arbitrary trait=craven trait=wounded_1 
	father=53	#Thorne
	233.1.16={ birth=yes }
	319.9.23={ death=yes }
}
59={
	name=Noira
	female=yes
	dynasty=1
	culture=azerothian religion=cleric
	father=56	#Winward
	245.2.17={ birth=yes }
	313.2.20={ death=yes }
}
60={
	name=Carrington
	dynasty=1
	culture=azerothian religion=cleric
	martial=8 diplomacy=7 stewardship=6 intrigue=4 learning=5
	trait=education_intrigue_3 trait=lifestyle_reveler trait=chaste trait=craven trait=gregarious 
	trait=just  
	father=56	#Winward
	250.1.19={ birth=yes
		effect = {
			add_trait_xp = {
				trait = lifestyle_reveler
				value = 50
			}
		}
	}
	326.9.2={ death=yes }
}
61={
	name=Sybil
	female=yes
	dynasty=1
	culture=azerothian religion=cleric
	father=56	#Winward
	255.9.13={ birth=yes }
	342.7.3={ death=yes }
}
62={
	name=Ember
	female=yes
	dynasty=1
	culture=azerothian religion=cleric
	father=56	#Winward
	257.3.9={ birth=yes }
	310.6.14={ death=yes }
}
63={
	name=Angus
	dynasty=1
	culture=azerothian religion=cleric
	martial=4 diplomacy=5 stewardship=5 intrigue=5 learning=4
	trait=education_martial_1 trait=scholar trait=greedy trait=arbitrary trait=craven 
	trait=shy 
	father=60	#Carrington
	280.7.20={ birth=yes }
	350.12.6={ death=yes }
}
64={
	name=Aysa
	female=yes
	dynasty=1
	culture=azerothian religion=cleric
	father=60	#Carrington
	284.7.20={ birth=yes }
	364.5.21={ death=yes }
}
65={
	name=Nico
	dynasty=1
	culture=azerothian religion=cleric
	martial=5 diplomacy=8 stewardship=5 intrigue=6 learning=4
	trait=education_stewardship_4 trait=shy trait=gluttonous trait=diligent trait=arbitrary 
	father=60	#Carrington
	287.12.1={ birth=yes }
	354.7.7={ death=yes }
}
66={
	name=Ramona
	female=yes
	dynasty=1
	culture=azerothian religion=cleric
	father=60	#Carrington
	292.3.8={ birth=yes }
	375.8.9={ death=yes }
}
67={
	name=Isolde
	female=yes
	dynasty=1
	culture=azerothian religion=cleric
	father=60	#Carrington
	298.6.7={ birth=yes }
	381.4.2={ death=yes }
}
68={
	name=Noreen
	female=yes
	dynasty=1
	culture=azerothian religion=cleric
	father=60	#Carrington
	301.6.16={ birth=yes }
	372.11.26={ death=yes }
}
69={
	name=Bazzil
	dynasty=1
	culture=azerothian religion=cleric
	martial=4 diplomacy=7 stewardship=5 intrigue=6 learning=8
	trait=education_diplomacy_3 trait=zealous trait=chaste 
	father=60	#Carrington
	307.6.17={ birth=yes }
	402.10.29={ death=yes }
}
70={
	name=Barrett
	dynasty=1
	culture=azerothian religion=cleric
	martial=7 diplomacy=8 stewardship=8 intrigue=8 learning=4
	trait=education_diplomacy_4 trait=lustful trait=lazy trait=craven trait=greedy 
	father=63	#Angus
	308.5.12={ birth=yes }
	370.3.18={ death=yes }
}
71={
	name=Alma
	female=yes
	dynasty=1
	culture=azerothian religion=cleric
	father=63	#Angus
	315.3.26={ birth=yes }
	375.5.22={ death=yes }
}
72={
	name=Dwenn
	dynasty=1
	culture=azerothian religion=cleric
	martial=7 diplomacy=6 stewardship=7 intrigue=4 learning=5
	trait=education_learning_4 trait=generous trait=lustful 
	father=63	#Angus
	319.6.26={ birth=yes }
	415.8.28={ death=yes }
}
73={
	name=Hyatt
	dynasty=1
	culture=azerothian religion=cleric
	martial=8 diplomacy=5 stewardship=4 intrigue=5 learning=5
	trait=education_learning_2 trait=gluttonous trait=honest trait=intellect_bad_2 
	father=70	#Barrett
	329.3.8={ birth=yes }
	386.4.13={ death=yes }
}
74={
	name=Ann
	female=yes
	dynasty=1
	culture=azerothian religion=cleric
	father=70	#Barrett
	334.9.6={ birth=yes }
	396.12.4={ death=yes }
}
75={
	name=Stuart
	dynasty=1
	culture=azerothian religion=cleric
	martial=8 diplomacy=4 stewardship=4 intrigue=5 learning=5
	trait=education_learning_1 trait=paranoid trait=compassionate trait=cynical trait=shy 
	father=70	#Barrett
	336.10.13={ birth=yes }
	420.3.15={ death=yes }
}
76={
	name=Acton
	dynasty=1
	culture=azerothian religion=cleric
	martial=6 diplomacy=5 stewardship=7 intrigue=8 learning=8
	trait=education_martial_1 trait=sadistic trait=content trait=diligent 
	father=73	#Hyatt
	350.3.9={ birth=yes }
	425.7.27={ death=yes }
}
77={
	name=Bethany
	female=yes
	dynasty=1
	culture=azerothian religion=cleric
	father=73	#Hyatt
	357.9.19={ birth=yes }
	427.2.4={ death=yes }
}
78={
	name=Celsa
	female=yes
	dynasty=1
	culture=azerothian religion=cleric
	father=73	#Hyatt
	365.7.8={ birth=yes }
	432.6.13={ death=yes }
}
79={
	name=Lizbeth
	female=yes
	dynasty=1
	culture=azerothian religion=cleric
	father=73	#Hyatt
	368.7.1={ birth=yes }
	440.4.14={ death=yes }
}
80={
	name=Adam
	dynasty=1
	culture=azerothian religion=cleric
	martial=5 diplomacy=7 stewardship=4 intrigue=6 learning=7
	trait=education_martial_1 trait=compassionate trait=lazy trait=shy trait=zealous 
	trait=wounded_1 
	father=76	#Acton
	375.6.19={ birth=yes }
	456.1.30={ death=yes }
}
81={
	name=Sandon
	dynasty=1
	culture=azerothian religion=cleric
	martial=4 diplomacy=8 stewardship=5 intrigue=6 learning=5
	trait=education_learning_3 trait=chaste trait=humble trait=content 
	father=76	#Acton
	382.7.27={ birth=yes }
	440.4.16={ death=yes }
}
82={
	name=Gilian
	female=yes
	dynasty=1
	culture=azerothian religion=cleric
	father=76	#Acton
	387.12.27={ birth=yes }
	465.12.31={ death=yes }
}

# dynasty=2 Lescovar Stormwind nobles, have seat in House of Nobles
100={
	name=Ang
	dynasty=2
	culture=azerothian religion=cleric
	martial=7 diplomacy=4 stewardship=7 intrigue=6 learning=4
	trait=education_learning_2 trait=deceitful trait=arbitrary 
	2.2.14={ birth=yes }
	94.10.5={ death=yes }
}
101={
	name=Sydell
	dynasty=2
	culture=azerothian religion=cleric
	martial=4 diplomacy=6 stewardship=8 intrigue=5 learning=8
	trait=education_martial_1 trait=chaste trait=deceitful trait=gregarious 
	trait=ambitious 
	father=100	#Ang
	30.7.25={ birth=yes }
	95.8.5={ death=yes }
}
102={
	name=Dwite
	dynasty=2
	culture=azerothian religion=cleric
	martial=5 diplomacy=8 stewardship=6 intrigue=7 learning=4
	trait=education_learning_1 trait=humble trait=content trait=cynical trait=craven 
	father=100	#Ang
	32.10.14={ birth=yes }
	129.7.24={ death=yes }
}
103={
	name=Varian
	dynasty=2
	culture=azerothian religion=cleric
	martial=7 diplomacy=4 stewardship=6 intrigue=5 learning=7
	trait=education_learning_1 trait=patient trait=arbitrary trait=paranoid trait=honest 
	father=100	#Ang
	37.11.24={ birth=yes }
	108.3.2={ death=yes }
}
104={
	name=Role
	dynasty=2
	culture=azerothian religion=cleric
	martial=4 diplomacy=8 stewardship=4 intrigue=6 learning=8
	trait=education_martial_1 trait=lifestyle_herbalist trait=cynical trait=humble trait=wrathful 
	trait=lustful 
	father=100	#Ang
	44.12.27={ birth=yes }
	117.12.3={ death=yes }
}
105={
	name=Edwardson
	dynasty=2
	culture=azerothian religion=cleric
	martial=7 diplomacy=8 stewardship=8 intrigue=8 learning=5
	trait=education_learning_1 trait=wrathful trait=chaste trait=temperate trait=trusting 
	trait=stuttering 
	father=101	#Sydell
	62.4.13={ birth=yes }
	159.4.4={ death=yes }
}
106={
	name=Shayne
	dynasty=2
	culture=azerothian religion=cleric
	martial=8 diplomacy=4 stewardship=4 intrigue=4 learning=8
	trait=education_intrigue_1 trait=temperate trait=lazy trait=greedy trait=brave 
	father=101	#Sydell
	68.12.25={ birth=yes }
	131.6.19={ death=yes }
}
107={
	name=Eliza
	female=yes
	dynasty=2
	culture=azerothian religion=cleric
	father=101	#Sydell
	74.6.2={ birth=yes }
	167.3.21={ death=yes }
}
108={
	name=Varia
	female=yes
	dynasty=2
	culture=azerothian religion=cleric
	father=105	#Edwardson
	94.2.5={ birth=yes }
	158.4.7={ death=yes }
}
109={
	name=Lizbeth
	female=yes
	dynasty=2
	culture=azerothian religion=cleric
	father=105	#Edwardson
	97.9.2={ birth=yes }
	183.10.13={ death=yes }
}
110={
	name=Gilian
	female=yes
	dynasty=2
	culture=azerothian religion=cleric
	father=105	#Edwardson
	101.2.24={ birth=yes }
	177.1.19={ death=yes }
}
111={
	name=Thoradin
	dynasty=2
	culture=azerothian religion=cleric
	martial=6 diplomacy=8 stewardship=4 intrigue=5 learning=7
	trait=education_intrigue_4 trait=trusting trait=honest trait=gluttonous trait=just 
	trait=wounded_1 
	father=105	#Edwardson
	107.2.19={ birth=yes }
	173.7.23={ death=yes }
}
112={
	name=Tiffin
	dynasty=2
	female=yes
	culture=azerothian religion=cleric
	father=105	#Edwardson
	113.7.17={ birth=yes }
	184.10.30={ death=yes }
}
113={
	name=Wilson
	dynasty=2
	culture=azerothian religion=cleric
	martial=6 diplomacy=4 stewardship=8 intrigue=8 learning=7
	trait=education_learning_1 trait=lifestyle_reveler trait=diligent trait=arrogant trait=deceitful 
	trait=temperate 
	father=105	#Edwardson
	116.1.22={ birth=yes
		effect = {
			add_trait_xp = {
				trait = lifestyle_reveler
				value = 50
			}
		}
	}
	178.10.12={ death=yes }
}
114={
	name=Anastasia
	female=yes
	dynasty=2
	culture=azerothian religion=cleric
	father=105	#Edwardson
	121.7.12={ birth=yes }
	210.12.25={ death=yes }
}
115={
	name=Adrien
	dynasty=2
	culture=azerothian religion=cleric
	martial=6 diplomacy=7 stewardship=7 intrigue=8 learning=7
	trait=education_stewardship_4 trait=craven trait=arbitrary trait=zealous trait=patient 
	father=111	#Thoradin
	128.10.12={ birth=yes }
	212.12.23={ death=yes }
}
116={
	name=Marcovefa
	female=yes
	dynasty=2
	culture=azerothian religion=cleric
	father=111	#Thoradin
	132.4.21={ birth=yes }
	214.9.2={ death=yes }
}
117={
	name=Benjamin
	dynasty=2
	culture=azerothian religion=cleric
	martial=5 diplomacy=8 stewardship=5 intrigue=5 learning=4
	trait=education_learning_1 trait=greedy trait=humble trait=gluttonous 
	father=111	#Thoradin
	138.3.14={ birth=yes }
	199.4.26={ death=yes }
}
118={
	name=Mirelle
	female=yes
	dynasty=2
	culture=azerothian religion=cleric
	father=111	#Thoradin
	141.10.9={ birth=yes }
	190.12.22={ death=yes }
}
119={
	name=Hogan
	dynasty=2
	culture=azerothian religion=cleric
	martial=7 diplomacy=4 stewardship=6 intrigue=7 learning=4
	trait=education_martial_1 trait=sadistic trait=zealous trait=lazy trait=arrogant 
	father=111	#Thoradin
	146.7.25={ birth=yes }
	225.1.20={ death=yes }
}
120={
	name=Llane
	dynasty=2
	culture=azerothian religion=cleric
	martial=6 diplomacy=6 stewardship=8 intrigue=5 learning=6
	trait=education_learning_3 trait=generous trait=zealous trait=deceitful 
	father=111	#Thoradin
	149.6.3={ birth=yes }
	214.1.1={ death=yes }
}
121={
	name=Caledra
	female=yes
	dynasty=2
	culture=azerothian religion=cleric
	father=115	#Adrien
	159.12.19={ birth=yes }
	249.3.27={ death=yes }
}
122={
	name=Dwenn
	dynasty=2
	culture=azerothian religion=cleric
	martial=6 diplomacy=7 stewardship=7 intrigue=7 learning=6
	trait=education_intrigue_1 trait=honest trait=gluttonous trait=paranoid 
	father=115	#Adrien
	165.6.12={ birth=yes }
	241.10.21={ death=yes }
}
123={
	name=Lucille
	female=yes
	dynasty=2
	culture=azerothian religion=cleric
	father=115	#Adrien
	172.10.2={ birth=yes }
	254.8.20={ death=yes }
}
124={
	name=Dwyght
	dynasty=2
	culture=azerothian religion=cleric
	martial=7 diplomacy=8 stewardship=8 intrigue=4 learning=7
	trait=education_intrigue_4 trait=lifestyle_herbalist trait=greedy trait=deceitful 
	father=115	#Adrien
	178.10.20={ birth=yes }
	252.7.1={ death=yes }
}
125={
	name=Carson
	dynasty=2
	culture=azerothian religion=cleric
	martial=5 diplomacy=7 stewardship=8 intrigue=7 learning=8
	trait=education_intrigue_4 trait=trusting trait=generous trait=honest
	trait=intellect_bad_2 
	father=122	#Dwenn
	196.5.24={ birth=yes }
	261.2.10={ death=yes }
}
126={
	name=Bernard
	dynasty=2
	culture=azerothian religion=cleric
	martial=8 diplomacy=5 stewardship=5 intrigue=8 learning=8
	trait=education_learning_1 trait=diligent trait=wrathful trait=deceitful trait=arrogant 
	father=122	#Dwenn
	201.6.27={ birth=yes }
	279.9.24={ death=yes }
}
127={
	name=Edwardson
	dynasty=2
	culture=azerothian religion=cleric
	martial=7 diplomacy=5 stewardship=7 intrigue=6 learning=8
	trait=education_learning_3 trait=sadistic trait=craven trait=gluttonous trait=trusting 
	father=122	#Dwenn
	206.11.9={ birth=yes }
	288.9.10={ death=yes }
}
128={
	name=Chilton
	dynasty=2
	culture=azerothian religion=cleric
	martial=5 diplomacy=8 stewardship=8 intrigue=4 learning=7
	trait=education_intrigue_3 trait=lustful trait=generous trait=sadistic trait=arbitrary 
	father=125	#Carson
	225.10.2={ birth=yes }
	286.2.11={ death=yes }
}
129={
	name=Jackson
	dynasty=2
	culture=azerothian religion=cleric
	martial=5 diplomacy=6 stewardship=4 intrigue=5 learning=7
	trait=education_intrigue_4 trait=greedy trait=shy 
	father=125	#Carson
	227.12.2={ birth=yes }
	308.7.15={ death=yes }
}
130={
	name=Renato
	dynasty=2
	culture=azerothian religion=cleric
	martial=8 diplomacy=6 stewardship=6 intrigue=7 learning=5
	trait=education_intrigue_4 trait=lifestyle_reveler trait=craven trait=humble trait=temperate 
	trait=shy  
	father=125	#Carson
	232.5.15={ birth=yes
		effect = {
			add_trait_xp = {
				trait = lifestyle_reveler
				value = 50
			}
		}
	}
	320.4.24={ death=yes }
}
131={
	name=Hesse
	dynasty=2
	culture=azerothian religion=cleric
	martial=8 diplomacy=4 stewardship=6 intrigue=5 learning=4
	trait=education_martial_3 trait=gregarious trait=sadistic trait=craven trait=wounded_1 
	father=128	#Chilton
	256.1.20={ birth=yes }
	330.10.14={ death=yes }
}
132={
	name=Landina
	female=yes
	dynasty=2
	culture=azerothian religion=cleric
	father=128	#Chilton
	258.6.14={ birth=yes }
	331.7.11={ death=yes }
}
133={
	name=Newton
	dynasty=2
	culture=azerothian religion=cleric
	martial=7 diplomacy=4 stewardship=7 intrigue=5 learning=8
	trait=education_learning_1 trait=trusting trait=diligent trait=arrogant trait=greedy 
	father=128	#Chilton
	264.12.23={ birth=yes }
	363.4.28={ death=yes }
}
134={
	name=Jackson
	dynasty=2
	culture=azerothian religion=cleric
	martial=4 diplomacy=6 stewardship=5 intrigue=4 learning=4
	trait=education_intrigue_3 trait=lustful trait=temperate trait=sadistic trait=gregarious 
	father=128	#Chilton
	270.2.14={ birth=yes }
	358.8.4={ death=yes }
}
135={
	name=Felita
	female=yes
	dynasty=2
	culture=azerothian religion=cleric
	father=128	#Chilton
	274.3.3={ birth=yes }
	365.10.20={ death=yes }
}
136={
	name=Kenata
	female=yes
	dynasty=2
	culture=azerothian religion=cleric
	father=128	#Chilton
	278.6.27={ birth=yes }
	345.9.22={ death=yes }
}
137={
	name=Rose
	female=yes
	dynasty=2
	culture=azerothian religion=cleric
	father=131	#Hesse
	283.10.22={ birth=yes }
	381.5.8={ death=yes }
}
138={
	name=Augustus
	dynasty=2
	culture=azerothian religion=cleric
	martial=6 diplomacy=7 stewardship=6 intrigue=5 learning=5
	trait=education_diplomacy_4 trait=sadistic trait=craven trait=temperate trait=wounded_1 
	father=131	#Hesse
	288.2.15={ birth=yes }
	382.4.8={ death=yes }
}
139={
	name=Melania
	female=yes
	dynasty=2
	culture=azerothian religion=cleric
	father=131	#Hesse
	295.9.14={ birth=yes }
	388.10.30={ death=yes }
}
140={
	name=Redwald
	dynasty=2
	culture=azerothian religion=cleric
	martial=4 diplomacy=8 stewardship=6 intrigue=7 learning=4
	trait=education_intrigue_4 trait=lifestyle_hunter trait=shy trait=arrogant trait=trusting 
	trait=generous 
	father=131	#Hesse
	300.6.27={ birth=yes
		effect = {
			add_trait_xp = {
				trait = lifestyle_hunter
				track = hunter
				value = 50
			}
		}
	}
	395.5.15={ death=yes }
}
141={
	name=Redwald
	dynasty=2
	culture=azerothian religion=cleric
	martial=8 diplomacy=6 stewardship=7 intrigue=8 learning=8
	trait=education_diplomacy_3 trait=chaste trait=sadistic trait=just trait=temperate 
	father=138	#Augustus
	313.3.15={ birth=yes }
	375.4.8={ death=yes }
}
142={
	name=Tiffin
	female=yes
	dynasty=2
	culture=azerothian religion=cleric
	father=138	#Augustus
	319.11.26={ birth=yes }
	383.3.13={ death=yes }
}
143={
	name=Frotlina
	female=yes
	dynasty=2
	culture=azerothian religion=cleric
	father=138	#Augustus
	323.3.12={ birth=yes }
	395.11.29={ death=yes }
}
144={
	name=Fastrada
	female=yes
	dynasty=2
	culture=azerothian religion=cleric
	father=138	#Augustus
	330.10.8={ birth=yes }
	390.2.22={ death=yes }
}
145={
	name=Kayden
	dynasty=2
	culture=azerothian religion=cleric
	martial=6 diplomacy=6 stewardship=6 intrigue=6 learning=7
	trait=education_martial_1 trait=shy trait=wrathful trait=zealous 
	father=141	#Redwald
	341.12.25={ birth=yes }
	421.5.25={ death=yes }
}
146={
	name=Winward
	dynasty=2
	culture=azerothian religion=cleric
	martial=4 diplomacy=5 stewardship=7 intrigue=8 learning=7
	trait=education_learning_1 trait=ambitious trait=greedy trait=temperate trait=lustful 
	father=141	#Redwald
	344.10.18={ birth=yes }
	418.11.26={ death=yes }
}
147={
	name=Catriona
	female=yes
	dynasty=2
	culture=azerothian religion=cleric
	father=141	#Redwald
	350.1.16={ birth=yes }
	448.2.2={ death=yes }
}
148={
	name=Joseph
	dynasty=2
	culture=azerothian religion=cleric
	martial=8 diplomacy=6 stewardship=5 intrigue=7 learning=8
	trait=education_martial_1 trait=craven trait=gregarious trait=deceitful 
	father=145	#Kayden
	365.5.11={ birth=yes }
	448.9.25={ death=yes }
}
149={
	name=Ann
	female=yes
	dynasty=2
	culture=azerothian religion=cleric
	father=145	#Kayden
	368.1.11={ birth=yes }
	449.4.22={ death=yes }
}
150={
	name=Varian
	dynasty=2
	culture=azerothian religion=cleric
	martial=5 diplomacy=7 stewardship=7 intrigue=8 learning=5
	trait=education_martial_3 trait=wrathful trait=craven trait=generous trait=temperate 
	father=145	#Kayden
	373.2.27={ birth=yes }
	440.12.23={ death=yes }
}
151={
	name=Jillia
	female=yes
	dynasty=2
	culture=azerothian religion=cleric
	father=145	#Kayden
	379.1.10={ birth=yes }
	448.6.30={ death=yes }
}
152={
	name=Bradney
	dynasty=2
	culture=azerothian religion=cleric
	martial=4 diplomacy=6 stewardship=6 intrigue=6 learning=4
	trait=education_intrigue_3 trait=trusting trait=greedy trait=gregarious 
	trait=sadistic 
	father=148	#Joseph
	390.3.16={ birth=yes }
	451.3.31={ death=yes }
}
153={
	name=Marcovefa
	female=yes
	dynasty=2
	culture=azerothian religion=cleric
	father=148	#Joseph
	396.1.15={ birth=yes }
	468.9.18={ death=yes }
}
154={
	name=Clerice
	female=yes
	dynasty=2
	culture=azerothian religion=cleric
	father=148	#Joseph
	402.11.19={ birth=yes }
	472.5.18={ death=yes }
}
155={
	name=Bree
	female=yes
	dynasty=2
	culture=azerothian religion=cleric
	father=148	#Joseph
	407.6.7={ birth=yes }
	490.9.7={ death=yes }
}
156={
	name=Aldwin
	dynasty=2
	culture=azerothian religion=cleric
	martial=5 diplomacy=7 stewardship=7 intrigue=6 learning=5
	trait=education_intrigue_1 trait=content trait=generous trait=chaste trait=brave 
	father=152	#Bradney
	409.2.13={ birth=yes }
	502.12.10={ death=yes }
}
157={
	name=Sullivan
	dynasty=2
	culture=azerothian religion=cleric
	martial=7 diplomacy=7 stewardship=7 intrigue=6 learning=5
	trait=education_diplomacy_4 trait=education_martial_prowess_4 trait=compassionate trait=shy trait=craven 
	trait=trusting 
	father=152	#Bradney
	415.12.5={ birth=yes }
	496.10.22={ death=yes }
}
158={
	name=Brian
	dynasty=2
	culture=azerothian religion=cleric
	martial=8 diplomacy=4 stewardship=5 intrigue=6 learning=6
	trait=education_martial_1 trait=education_martial_prowess_4 trait=ambitious trait=trusting trait=compassionate 
	trait=temperate 
	father=152	#Bradney
	420.7.18={ birth=yes }
	537.3.28={ death=yes }
}
159={
	name=Gaiman
	dynasty=2
	culture=azerothian religion=cleric
	martial=6 diplomacy=7 stewardship=6 intrigue=6 learning=5
	trait=education_intrigue_4 trait=just trait=chaste trait=trusting trait=gluttonous 
	father=152	#Bradney
	426.9.8={ birth=yes }
	509.12.5={ death=yes }
}
160={
	name=Catarina
	female=yes
	dynasty=2
	culture=azerothian religion=cleric
	father=156	#Aldwin
	432.7.12={ birth=yes }
	511.2.9={ death=yes }
}
161={
	name=Adrien
	dynasty=2
	culture=azerothian religion=cleric
	martial=4 diplomacy=5 stewardship=8 intrigue=4 learning=8
	trait=education_stewardship_4 trait=trusting trait=zealous trait=craven 
	father=156	#Aldwin
	437.11.17={ birth=yes }
	526.2.17={ death=yes }
}
162={
	name=Medivh
	dynasty=2
	culture=azerothian religion=cleric
	martial=6 diplomacy=4 stewardship=5 intrigue=8 learning=5
	trait=education_martial_2 trait=content trait=trusting trait=humble 
	father=156	#Aldwin
	440.9.7={ birth=yes }
	532.5.8={ death=yes }
}
163={
	name=Keira
	female=yes
	dynasty=2
	culture=azerothian religion=cleric
	father=156	#Aldwin
	446.4.7={ birth=yes }
	528.12.23={ death=yes }
}
164={
	name=Ardwyn
	female=yes
	dynasty=2
	culture=azerothian religion=cleric
	father=156	#Aldwin
	452.3.13={ birth=yes }
	520.11.9={ death=yes }
}
165={
	name=Clover
	female=yes
	dynasty=2
	culture=azerothian religion=cleric
	father=161	#Adrien
	456.9.12={ birth=yes }
	544.10.24={ death=yes }
}
166={
	name=Barks
	dynasty=2
	culture=azerothian religion=cleric
	martial=4 diplomacy=5 stewardship=7 intrigue=6 learning=4
	trait=education_learning_1 trait=gregarious trait=compassionate trait=cynical trait=brave 
	father=161	#Adrien
	460.8.16={ birth=yes }
	523.2.27={ death=yes }
}
167={
	name=Lucretia
	female=yes
	dynasty=2
	culture=azerothian religion=cleric
	father=161	#Adrien
	465.3.20={ birth=yes }
	535.2.22={ death=yes }
}
168={
	name=Allison
	dynasty=2
	culture=azerothian religion=cleric
	martial=7 diplomacy=4 stewardship=4 intrigue=8 learning=8
	trait=education_learning_3 trait=lifestyle_mystic trait=lustful trait=cynical trait=paranoid 
	trait=craven 
	father=161	#Adrien
	468.2.13={ birth=yes
		effect = {
			add_trait_xp = {
				trait = lifestyle_mystic
				value = 50
			}
		}
	}
	533.5.21={ death=yes }
}
169={
	name=Johan
	dynasty=2
	culture=azerothian religion=cleric
	martial=6 diplomacy=8 stewardship=4 intrigue=7 learning=5
	trait=education_martial_3 trait=craven trait=generous trait=trusting trait=arrogant 
	trait=lisping 
	father=161	#Adrien
	472.11.21={ birth=yes }
	532.7.6={ death=yes }
}
170={
	name=Sean
	dynasty=2
	culture=azerothian religion=cleric
	martial=7 diplomacy=8 stewardship=6 intrigue=6 learning=7
	trait=education_martial_1 trait=patient trait=brave trait=honest trait=temperate 
	father=161	#Adrien
	477.8.11={ birth=yes }
	566.9.12={ death=yes }
}
171={
	name=Clover
	female=yes
	dynasty=2
	culture=azerothian religion=cleric
	father=161	#Adrien
	483.12.2={ birth=yes }
	562.11.3={ death=yes }
}
172={
	name=Bernard
	dynasty=2
	culture=azerothian religion=cleric
	martial=6 diplomacy=8 stewardship=7 intrigue=5 learning=7
	trait=education_intrigue_1 trait=cynical trait=patient trait=compassionate 
	father=166	#Barks
	493.10.12={ birth=yes }
	575.1.24={ death=yes }
}
173={
	name=Llane
	dynasty=2
	culture=azerothian religion=cleric
	martial=6 diplomacy=8 stewardship=7 intrigue=7 learning=5
	trait=education_learning_2 trait=arrogant trait=wrathful trait=compassionate trait=chaste 
	trait=drunkard 
	father=166	#Barks
	497.3.25={ birth=yes }
	578.9.25={ death=yes }
}
174={
	name=Velvet
	female=yes
	dynasty=2
	culture=azerothian religion=cleric
	father=172	#Bernard
	522.8.7={ birth=yes }
	621.5.14={ death=yes }
}
# Lord Gregor Lescovar
175={
	name=Gregor
	dynasty=2
	culture=azerothian religion=cleric
	martial=6 diplomacy=8 stewardship=5 intrigue=5 learning=4
	trait=education_diplomacy_4
	trait=humble trait=deceitful
	father=172	#Bernard
	527.12.17={ birth=yes }
	# Got seat in House of Nobles after Egerton Erlgadin
	595.2.1={
		effect = {
			# give_council_position doesn't work
			liege = {
				fire_councillor = cp:councillor_steward
				assign_councillor_type = {
					type = councillor_steward
					target = root
		}
	}
		}
	}
	608.1.1={ death={ death_reason=death_battle } } # Killed by WoW player
}
# Aldous Lescovar
176={
	name=Aldous
	dynasty=2
	culture=azerothian religion=cleric
	martial=5 diplomacy=7 stewardship=5 intrigue=5 learning=8
	trait=education_martial_3
	trait=physique_good_1 trait=arrogant
	father=175	#Gregor
	582.3.1={ birth=yes }
	# Got seat in House of Nobles after Gregor Lescovar
	608.1.1={
		give_council_position = councillor_steward
		}
	651.1.18={ death=yes }
}

# dynasty=3 Vanyst Stormwind nobles, joined Pandaria campaign
200={
	name=Taylor
	dynasty=3
	culture=azerothian religion=cleric
	martial=4 diplomacy=8 stewardship=4 intrigue=8 learning=6
	trait=education_intrigue_1 trait=zealous trait=shy trait=arbitrary trait=lustful 
	2.1.13={ birth=yes }
	73.3.25={ death=yes }
}
201={
	name=Parker
	female=yes
	dynasty=3
	culture=azerothian religion=cleric
	father=200	#Taylor
	30.4.13={ birth=yes }
	85.6.26={ death=yes }
}
202={
	name=Newbold
	dynasty=3
	culture=azerothian religion=cleric
	martial=8 diplomacy=6 stewardship=7 intrigue=5 learning=6
	trait=education_martial_1 trait=compassionate trait=chaste trait=temperate 
	father=200	#Taylor
	36.2.18={ birth=yes }
	104.11.10={ death=yes }
}
203={
	name=Redfield
	dynasty=3
	culture=azerothian religion=cleric
	martial=6 diplomacy=8 stewardship=8 intrigue=6 learning=8
	trait=education_learning_3 trait=shy trait=humble trait=honest trait=arbitrary 
	father=200	#Taylor
	40.1.13={ birth=yes }
	95.12.31={ death=yes }
}
204={
	name=Rowan
	dynasty=3
	culture=azerothian religion=cleric
	martial=4 diplomacy=4 stewardship=6 intrigue=6 learning=8
	trait=education_learning_1 trait=lifestyle_hunter trait=wrathful trait=cynical trait=gregarious 
	father=202	#Newbold
	66.2.26={ birth=yes
		effect = {
			add_trait_xp = {
				trait = lifestyle_hunter
				track = hunter
				value = 50
			}
		}
	}
	121.9.17={ death=yes }
}
205={
	name=Vanessa
	female=yes
	dynasty=3
	culture=azerothian religion=cleric
	father=202	#Newbold
	69.10.16={ birth=yes }
	147.5.16={ death=yes }
}
206={
	name=Mercy
	female=yes
	dynasty=3
	culture=azerothian religion=cleric
	father=202	#Newbold
	75.10.7={ birth=yes }
	159.2.12={ death=yes }
}
207={
	name=Ardwyn
	female=yes
	dynasty=3
	culture=azerothian religion=cleric
	father=202	#Newbold
	77.4.23={ birth=yes }
	152.11.10={ death=yes }
}
208={
	name=Carletta
	female=yes
	dynasty=3
	culture=azerothian religion=cleric
	father=202	#Newbold
	81.10.11={ birth=yes }
	164.12.18={ death=yes }
}
209={
	name=Aysa
	female=yes
	dynasty=3
	culture=azerothian religion=cleric
	father=204	#Rowan
	95.12.8={ birth=yes }
	160.5.3={ death=yes }
}
210={
	name=Kerwin
	dynasty=3
	culture=azerothian religion=cleric
	martial=4 diplomacy=4 stewardship=6 intrigue=5 learning=4
	trait=education_martial_3 trait=lazy trait=cynical trait=lustful trait=brave 
	father=204	#Rowan
	99.2.18={ birth=yes }
	156.8.23={ death=yes }
}
211={
	name=Sullivan
	dynasty=3
	culture=azerothian religion=cleric
	martial=7 diplomacy=8 stewardship=4 intrigue=4 learning=6
	trait=education_learning_1 trait=humble trait=brave trait=shy trait=trusting 
	father=204	#Rowan
	107.7.20={ birth=yes }
	176.8.17={ death=yes }
}
212={
	name=Ansley
	female=yes
	dynasty=3
	culture=azerothian religion=cleric
	father=210	#Kerwin
	127.3.24={ birth=yes }
	201.4.18={ death=yes }
}
213={
	name=Cesaria
	female=yes
	dynasty=3
	culture=azerothian religion=cleric
	father=210	#Kerwin
	131.2.14={ birth=yes }
	197.8.3={ death=yes }
}
214={
	name=Lauffer
	dynasty=3
	culture=azerothian religion=cleric
	martial=5 diplomacy=6 stewardship=6 intrigue=5 learning=6
	trait=education_stewardship_4 trait=generous trait=patient trait=lazy trait=gluttonous 
	father=210	#Kerwin
	135.8.21={ birth=yes }
	212.10.13={ death=yes }
}
215={
	name=Allan
	dynasty=3
	culture=azerothian religion=cleric
	martial=8 diplomacy=4 stewardship=5 intrigue=7 learning=4
	trait=education_learning_2 trait=gluttonous trait=lustful trait=humble trait=craven 
	father=210	#Kerwin
	140.12.27={ birth=yes }
	178.2.11={ death=yes }
}
216={
	name=Ramona
	female=yes
	dynasty=3
	culture=azerothian religion=cleric
	father=210	#Kerwin
	143.6.18={ birth=yes }
	215.9.27={ death=yes }
}
217={
	name=Maxim
	dynasty=3
	culture=azerothian religion=cleric
	martial=8 diplomacy=7 stewardship=5 intrigue=8 learning=5
	trait=education_intrigue_1 trait=paranoid trait=cynical trait=lazy trait=arrogant 
	father=214	#Lauffer
	167.12.5={ birth=yes }
	254.9.23={ death=yes }
}
218={
	name=Robin
	dynasty=3
	culture=azerothian religion=cleric
	martial=6 diplomacy=6 stewardship=5 intrigue=7 learning=4
	trait=education_learning_2 trait=chaste trait=lazy trait=craven trait=humble 
	father=214	#Lauffer
	172.4.24={ birth=yes }
	248.9.12={ death=yes }
}
219={
	name=Alicia
	female=yes
	dynasty=3
	culture=azerothian religion=cleric
	father=214	#Lauffer
	178.8.20={ birth=yes }
	261.5.20={ death=yes }
}
220={
	name=Mirelle
	female=yes
	dynasty=3
	culture=azerothian religion=cleric
	father=214	#Lauffer
	184.8.2={ birth=yes }
	243.10.15={ death=yes }
}
221={
	name=Redmund
	dynasty=3
	culture=azerothian religion=cleric
	martial=7 diplomacy=7 stewardship=8 intrigue=8 learning=8
	trait=education_martial_1 trait=torturer trait=humble trait=honest trait=brave 
	trait=gregarious 
	father=217	#Maxim
	190.1.21={ birth=yes }
	257.4.21={ death=yes }
}
222={
	name=Gavin
	dynasty=3
	culture=azerothian religion=cleric
	martial=6 diplomacy=7 stewardship=6 intrigue=8 learning=4
	trait=education_intrigue_1 trait=lifestyle_hunter trait=patient trait=deceitful trait=compassionate 
	father=217	#Maxim
	196.1.17={ birth=yes
		effect = {
			add_trait_xp = {
				trait = lifestyle_hunter
				track = hunter
				value = 50
			}
		}
	}
	285.5.5={ death=yes }
}
223={
	name=Kenelm
	dynasty=3
	culture=azerothian religion=cleric
	martial=7 diplomacy=6 stewardship=8 intrigue=7 learning=5
	trait=education_stewardship_4 trait=ambitious trait=sadistic trait=deceitful 
	father=217	#Maxim
	201.2.25={ birth=yes }
	260.4.16={ death=yes }
}
224={
	name=Winward
	dynasty=3
	culture=azerothian religion=cleric
	martial=5 diplomacy=4 stewardship=4 intrigue=8 learning=5
	trait=education_stewardship_2 trait=zealous trait=paranoid trait=compassionate trait=ambitious 
	father=221	#Redmund
	213.3.8={ birth=yes }
	280.10.11={ death=yes }
}
225={
	name=Milton
	dynasty=3
	culture=azerothian religion=cleric
	martial=8 diplomacy=8 stewardship=7 intrigue=8 learning=7
	trait=education_stewardship_1 trait=chaste trait=shy trait=craven trait=content 
	father=221	#Redmund
	217.6.9={ birth=yes }
	299.5.4={ death=yes }
}
226={
	name=Nico
	dynasty=3
	culture=azerothian religion=cleric
	martial=5 diplomacy=5 stewardship=6 intrigue=5 learning=8
	trait=education_learning_4 trait=temperate trait=trusting trait=content trait=craven 
	father=221	#Redmund
	221.11.23={ birth=yes }
	307.11.3={ death=yes }
}
227={
	name=Alma
	female=yes
	dynasty=3
	culture=azerothian religion=cleric
	father=221	#Redmund
	224.10.24={ birth=yes }
	306.4.16={ death=yes }
}
228={
	name=Bailey
	dynasty=3
	culture=azerothian religion=cleric
	martial=8 diplomacy=6 stewardship=5 intrigue=5 learning=8
	trait=education_intrigue_4 trait=gregarious trait=craven trait=diligent trait=arbitrary 
	father=221	#Redmund
	229.5.13={ birth=yes }
	283.10.8={ death=yes }
}
229={
	name=Zarise
	female=yes
	dynasty=3
	culture=azerothian religion=cleric
	father=224	#Winward
	235.9.17={ birth=yes }
	303.5.10={ death=yes }
}
230={
	name=Elenor
	female=yes
	dynasty=3
	culture=azerothian religion=cleric
	father=224	#Winward
	242.4.5={ birth=yes }
	295.9.25={ death=yes }
}
231={
	name=Hyatt
	dynasty=3
	culture=azerothian religion=cleric
	martial=7 diplomacy=4 stewardship=8 intrigue=4 learning=6
	trait=education_learning_1 trait=generous trait=cynical trait=shy trait=arbitrary 
	father=224	#Winward
	244.7.3={ birth=yes }
	296.9.8={ death=yes }
}
232={
	name=Hesse
	dynasty=3
	culture=azerothian religion=cleric
	martial=7 diplomacy=7 stewardship=6 intrigue=5 learning=5
	trait=education_stewardship_4 trait=generous trait=arrogant trait=lustful trait=sadistic 
	trait=wounded_1 
	father=224	#Winward
	250.10.13={ birth=yes }
	331.6.28={ death=yes }
}
233={
	name=Chapman
	dynasty=3
	culture=azerothian religion=cleric
	martial=5 diplomacy=6 stewardship=5 intrigue=6 learning=4
	trait=education_diplomacy_3 trait=patient trait=compassionate trait=craven 
	father=231	#Hyatt
	265.12.9={ birth=yes }
	356.4.15={ death=yes }
}
234={
	name=Earl
	dynasty=3
	culture=azerothian religion=cleric
	martial=8 diplomacy=6 stewardship=5 intrigue=8 learning=7
	trait=education_diplomacy_3 trait=shy trait=humble trait=temperate trait=sadistic 
	father=231	#Hyatt
	268.5.11={ birth=yes }
	348.11.17={ death=yes }
}
235={
	name=Behsten
	dynasty=3
	culture=azerothian religion=cleric
	martial=8 diplomacy=6 stewardship=5 intrigue=8 learning=8
	trait=education_intrigue_3 trait=scholar trait=paranoid trait=arrogant 
	father=231	#Hyatt
	272.6.3={ birth=yes }
	332.3.12={ death=yes }
}
236={
	name=Jaiden
	dynasty=3
	culture=azerothian religion=cleric
	martial=8 diplomacy=7 stewardship=5 intrigue=8 learning=5
	trait=education_diplomacy_3 trait=lifestyle_hunter trait=lustful trait=diligent 
	father=233	#Chapman
	296.5.7={ birth=yes
		effect = {
			add_trait_xp = {
				trait = lifestyle_hunter
				track = hunter
				value = 50
			}
		}
	}
	353.4.16={ death=yes }
}
237={
	name=Dwayne
	dynasty=3
	culture=azerothian religion=cleric
	martial=8 diplomacy=6 stewardship=7 intrigue=7 learning=4
	trait=education_learning_2 trait=gregarious trait=content trait=compassionate trait=honest 
	father=233	#Chapman
	300.4.2={ birth=yes }
	367.3.25={ death=yes }
}
238={
	name=Raff
	dynasty=3
	culture=azerothian religion=cleric
	martial=5 diplomacy=4 stewardship=7 intrigue=5 learning=8
	trait=education_learning_1 trait=arbitrary trait=ambitious trait=compassionate 
	father=233	#Chapman
	304.9.16={ birth=yes }
	344.6.23={ death=yes }
}
239={
	name=Edwina
	female=yes
	dynasty=3
	culture=azerothian religion=cleric
	father=233	#Chapman
	311.2.15={ birth=yes }
	372.2.1={ death=yes }
}
240={
	name=Ralph
	dynasty=3
	culture=azerothian religion=cleric
	martial=8 diplomacy=7 stewardship=7 intrigue=7 learning=6
	trait=education_intrigue_1 trait=lifestyle_hunter trait=gregarious trait=humble trait=diligent 
	trait=chaste 
	father=236	#Jaiden
	324.3.22={ birth=yes
		effect = {
			add_trait_xp = {
				trait = lifestyle_hunter
				track = hunter
				value = 50
			}
		}
	}
	371.2.6={ death=yes }
}
241={
	name=Simon
	dynasty=3
	culture=azerothian religion=cleric
	martial=7 diplomacy=8 stewardship=5 intrigue=7 learning=5
	trait=education_intrigue_1 trait=paranoid trait=chaste trait=zealous 
	father=236	#Jaiden
	329.4.8={ birth=yes
		effect = {
			add_trait_xp = {
				trait = lifestyle_reveler
				value = 50
			}
		}
	}
	391.2.19={ death=yes }
}
242={
	name=Sandon
	dynasty=3
	culture=azerothian religion=cleric
	martial=7 diplomacy=4 stewardship=7 intrigue=5 learning=5
	trait=education_intrigue_1 trait=lifestyle_reveler trait=patient trait=humble trait=zealous 
	trait=chaste trait=lunatic_1 
	father=240	#Ralph
	351.6.5={ birth=yes }
	405.8.27={ death=yes }
}
243={
	name=Gilian
	female=yes
	dynasty=3
	culture=azerothian religion=cleric
	father=240	#Ralph
	356.1.6={ birth=yes }
	415.5.30={ death=yes }
}
244={
	name=Varia
	female=yes
	dynasty=3
	culture=azerothian religion=cleric
	father=240	#Ralph
	363.9.18={ birth=yes }
	426.9.18={ death=yes }
}
245={
	name=Alicia
	female=yes
	dynasty=3
	culture=azerothian religion=cleric
	father=240	#Ralph
	368.2.26={ birth=yes }
	424.7.11={ death=yes }
}
246={
	name=Redmund
	dynasty=3
	culture=azerothian religion=cleric
	martial=8 diplomacy=6 stewardship=8 intrigue=4 learning=5
	trait=education_intrigue_3 trait=education_martial_prowess_4 trait=lustful trait=generous trait=temperate 
	trait=craven 
	father=242	#Sandon
	383.11.16={ birth=yes }
	443.10.8={ death=yes }
}
247={
	name=Allan
	dynasty=3
	culture=azerothian religion=cleric
	martial=6 diplomacy=7 stewardship=5 intrigue=7 learning=6
	trait=education_stewardship_2 trait=arbitrary trait=chaste trait=gregarious trait=trusting 
	father=242	#Sandon
	387.12.16={ birth=yes }
	474.1.2={ death=yes }
}
248={
	name=Barathen
	dynasty=3
	culture=azerothian religion=cleric
	martial=4 diplomacy=4 stewardship=6 intrigue=8 learning=6
	trait=education_learning_2 trait=lustful trait=wrathful trait=content trait=sadistic 
	father=242	#Sandon
	391.1.25={ birth=yes }
	463.4.11={ death=yes }
}
249={
	name=Renato
	dynasty=3
	culture=azerothian religion=cleric
	martial=4 diplomacy=6 stewardship=7 intrigue=4 learning=4
	trait=education_diplomacy_3 trait=greedy trait=wrathful trait=temperate 
	trait=trusting 
	father=242	#Sandon
	396.1.19={ birth=yes }
	467.6.7={ death=yes }
}
250={
	name=Newall
	dynasty=3
	culture=azerothian religion=cleric
	martial=4 diplomacy=7 stewardship=6 intrigue=4 learning=8
	trait=education_martial_1 trait=deceitful trait=lustful trait=brave 
	father=246	#Redmund
	413.11.3={ birth=yes }
	499.1.5={ death=yes }
}
251={
	name=Fitzgerald
	dynasty=3
	culture=azerothian religion=cleric
	martial=4 diplomacy=4 stewardship=6 intrigue=7 learning=5
	trait=education_stewardship_4 trait=generous trait=arbitrary trait=wrathful 
	father=246	#Redmund
	416.6.19={ birth=yes }
	461.12.21={ death=yes }
}
252={
	name=Alexa
	female=yes
	dynasty=3
	culture=azerothian religion=cleric
	father=246	#Redmund
	421.11.11={ birth=yes }
	473.11.27={ death=yes }
}
253={
	name=Mirelle
	female=yes
	dynasty=3
	culture=azerothian religion=cleric
	father=246	#Redmund
	426.9.27={ birth=yes }
	499.3.2={ death=yes }
}
254={
	name=Bethany
	female=yes
	dynasty=3
	culture=azerothian religion=cleric
	father=250	#Newall
	436.5.15={ birth=yes }
	478.6.7={ death=yes }
}
255={
	name=Isolde
	female=yes
	dynasty=3
	culture=azerothian religion=cleric
	father=250	#Newall
	441.3.10={ birth=yes }
	531.8.26={ death=yes }
}
256={
	name=Redwald
	dynasty=3
	culture=azerothian religion=cleric
	martial=5 diplomacy=5 stewardship=8 intrigue=7 learning=5
	trait=education_learning_3 trait=greedy trait=gluttonous trait=compassionate trait=honest 
	father=250	#Newall
	446.9.7={ birth=yes }
	499.9.23={ death=yes }
}
257={
	name=Sean
	dynasty=3
	culture=azerothian religion=cleric
	martial=5 diplomacy=8 stewardship=6 intrigue=6 learning=6
	trait=education_martial_2 trait=content trait=greedy trait=sadistic 
	trait=lazy
	father=250	#Newall
	451.7.2={ birth=yes }
	513.10.30={ death=yes }
}
258={
	name=Bazzil
	dynasty=3
	culture=azerothian religion=cleric
	martial=8 diplomacy=4 stewardship=7 intrigue=5 learning=8
	trait=education_learning_3 trait=chaste trait=brave trait=just trait=honest 
	father=250	#Newall
	457.9.22={ birth=yes }
	511.11.19={ death=yes }
}
259={
	name=Thoradin
	dynasty=3
	culture=azerothian religion=cleric
	martial=7 diplomacy=7 stewardship=5 intrigue=5 learning=5
	trait=education_intrigue_4 trait=honest trait=humble trait=gregarious trait=paranoid 
	father=250	#Newall
	462.5.21={ birth=yes }
	535.9.3={ death=yes }
}
260={
	name=Caledra
	female=yes
	dynasty=3
	culture=azerothian religion=cleric
	father=250	#Newall
	466.2.24={ birth=yes }
	553.2.5={ death=yes }
}
261={
	name=Anson
	dynasty=3
	culture=azerothian religion=cleric
	martial=4 diplomacy=5 stewardship=8 intrigue=4 learning=7
	trait=education_stewardship_4 trait=honest trait=content trait=compassionate 
	father=256	#Redwald
	472.10.21={ birth=yes }
	554.4.18={ death=yes }
}
262={
	name=Ryan
	dynasty=3
	culture=azerothian religion=cleric
	martial=5 diplomacy=7 stewardship=8 intrigue=5 learning=4
	trait=education_intrigue_3 trait=honest trait=paranoid trait=sadistic 
	father=256	#Redwald
	479.12.15={ birth=yes }
	549.6.4={ death=yes }
}
263={
	name=Brentan
	dynasty=3
	culture=azerothian religion=cleric
	martial=8 diplomacy=8 stewardship=6 intrigue=8 learning=4
	trait=education_stewardship_2 trait=gregarious trait=wrathful trait=paranoid trait=ambitious 
	father=261	#Anson
	493.1.26={ birth=yes }
	557.12.3={ death=yes }
}
264={
	name=Robin
	dynasty=3
	culture=azerothian religion=cleric
	martial=4 diplomacy=8 stewardship=6 intrigue=8 learning=6
	trait=education_diplomacy_4 trait=sadistic trait=arbitrary trait=humble trait=wrathful 
	father=261	#Anson
	499.1.5={ birth=yes }
	553.9.14={ death=yes }
}
265={
	name=Ander
	dynasty=3
	culture=azerothian religion=cleric
	martial=6 diplomacy=5 stewardship=6 intrigue=8 learning=5
	trait=education_intrigue_1 trait=lifestyle_mystic trait=paranoid trait=arbitrary trait=craven 
	trait=temperate 
	father=261	#Anson
	503.9.10={ birth=yes
		effect = {
			add_trait_xp = {
				trait = lifestyle_mystic
				value = 50
			}
		}
	}
	571.7.11={ death=yes }
}
266={
	name=Morberga
	female=yes
	dynasty=3
	culture=azerothian religion=cleric
	father=261	#Anson
	506.5.16={ birth=yes }
	590.9.19={ death=yes }
}
267={
	name=Augustus
	dynasty=3
	culture=azerothian religion=cleric
	martial=8 diplomacy=8 stewardship=7 intrigue=4 learning=8
	trait=education_learning_1 trait=wrathful trait=arbitrary trait=chaste trait=content 
	trait=lunatic_1 
	father=263	#Brentan
	512.9.10={ birth=yes
		effect = {
			add_trait_xp = {
				trait = lifestyle_reveler
				value = 50
			}
		}
	}
	580.7.4={ death=yes }
}
268={
	name=Halley
	female=yes
	dynasty=3
	culture=azerothian religion=cleric
	father=263	#Brentan
	517.12.21={ birth=yes }
	571.4.29={ death=yes }
}
269={
	name=Barrett
	dynasty=3
	culture=azerothian religion=cleric
	martial=7 diplomacy=6 stewardship=6 intrigue=6 learning=7
	trait=education_stewardship_4 trait=lifestyle_reveler trait=content trait=arbitrary trait=zealous 
	trait=shy  
	father=263	#Brentan
	520.1.25={ birth=yes }
	580.6.25={ death=yes }
}
# Bolten Vanyst
270={
	name=Bolten
	dynasty=3
<<<<<<< HEAD
	culture=azerothian religion=cleric
=======
	culture=azerothian religion=holy_light
	sexuality = heterosexual
>>>>>>> c4e90139
	martial=8 diplomacy=5 stewardship=4 intrigue=4 learning=7
	trait=education_martial_2
	trait=arbitrary trait=ambitious trait=arrogant trait=brave 
	father=267	#Augustus
	554.4.18={ birth=yes }
	575.1.1={
		add_spouse=905	#Patricia
}
	630.12.17={ death=yes }
}
# Kinda lore character, father of Morelan Vanyst
271={
	name=Keegan
	dynasty=3
	culture=azerothian religion=cleric
	martial=5 diplomacy=5 stewardship=5 intrigue=8 learning=6
	trait=education_diplomacy_4 trait=scholar trait=paranoid trait=lustful trait=diligent 
	trait=arrogant 
	father=267	#Augustus
	555.8.22={ birth=yes }
	600.7.17={ death=yes }
}
# Kinda lore 3 daughters of Bolten Vanyst
272={
	name=Isolde
	female=yes
	dynasty=3
	culture=azerothian religion=cleric
	father=270	#Bolten
	mother=905	#Patricia
	576.1.22={ birth=yes }
	657.6.5={ death=yes }
}
273={
	name=Ramona
	female=yes
	dynasty=3
	culture=azerothian religion=cleric
	father=270	#Bolten
	mother=905	#Patricia
	578.6.15={ birth=yes }
	673.11.4={ death=yes }
}
274={
	name=Severina
	female=yes
	dynasty=3
	culture=azerothian religion=cleric
	father=270	#Bolten
	mother=905	#Patricia
	580.3.17={ birth=yes }
	666.10.27={ death=yes }
}
# Morelan Vanyst
275={
	name=Morelan
	dynasty=3
<<<<<<< HEAD
	culture=azerothian religion=cleric
=======
	culture=azerothian religion=holy_light
	sexuality = heterosexual
>>>>>>> c4e90139
	martial=6 diplomacy=8 stewardship=6 intrigue=4 learning=5
	trait=education_martial_3
	trait=brave trait=humble trait=honest trait=diligent
	father=271	#Keegan
	580.3.15={ birth=yes }
	601.1.1={
		add_spouse=900 #Mary
		effect={
			if = { limit = { character:900 = { is_alive = yes } } set_relation_soulmate = character:900 } #Mary
}
	}
	654.11.29={ death=yes }
}
# Kinda lore son of Morelan Vanyst
276={
	name=James
	dynasty=3
	culture=azerothian religion=cleric
	martial=8 diplomacy=6 stewardship=5 intrigue=4 learning=4
	trait=education_stewardship_1
	trait=paranoid trait=content trait=deceitful trait=sadistic 
	father=275	#Morelan
	mother=900	#Mary
	602.5.6={ birth=yes }
	680.9.23={ death=yes }
}

# dynasty=4 Ridgewell Stormwind nobles, have seat in House of Nobles
300={
	name=Redfield
	dynasty=4
	culture=azerothian religion=cleric
	martial=8 diplomacy=8 stewardship=4 intrigue=4 learning=8
	trait=education_diplomacy_1 trait=gregarious trait=deceitful trait=trusting trait=just 
	2.10.24={ birth=yes }
	55.11.7={ death=yes }
}
301={
	name=Role
	dynasty=4
	culture=azerothian religion=cleric
	martial=5 diplomacy=7 stewardship=5 intrigue=6 learning=8
	trait=education_diplomacy_4 trait=zealous trait=sadistic trait=temperate trait=chaste 
	father=300	#Redfield
	27.11.11={ birth=yes }
	81.11.26={ death=yes }
}
302={
	name=Ang
	dynasty=4
	culture=azerothian religion=cleric
	martial=7 diplomacy=8 stewardship=4 intrigue=4 learning=7
	trait=education_learning_2 trait=scholar trait=lustful trait=temperate trait=arbitrary 
	trait=arrogant trait=intellect_bad_2 
	father=300	#Redfield
	33.12.23={ birth=yes }
	119.5.1={ death=yes }
}
303={
	name=Welborne
	dynasty=4
	culture=azerothian religion=cleric
	martial=6 diplomacy=8 stewardship=7 intrigue=7 learning=5
	trait=education_intrigue_3 trait=compassionate trait=craven 
	father=300	#Redfield
	37.1.3={ birth=yes }
	113.6.2={ death=yes }
}
304={
	name=Newbold
	dynasty=4
	culture=azerothian religion=cleric
	martial=4 diplomacy=4 stewardship=8 intrigue=6 learning=5
	trait=education_stewardship_1 trait=trusting trait=sadistic trait=brave 
	father=300	#Redfield
	41.4.18={ birth=yes }
	104.1.20={ death=yes }
}
305={
	name=Catriona
	female=yes
	dynasty=4
	culture=azerothian religion=cleric
	father=300	#Redfield
	46.12.22={ birth=yes }
	116.10.17={ death=yes }
}
306={
	name=Brentan
	dynasty=4
	culture=azerothian religion=cleric
	martial=8 diplomacy=8 stewardship=5 intrigue=5 learning=5
	trait=education_stewardship_4 trait=paranoid trait=patient trait=generous 
	father=301	#Role
	60.9.12={ birth=yes }
	144.11.23={ death=yes }
}
307={
	name=Alma
	female=yes
	dynasty=4
	culture=azerothian religion=cleric
	father=301	#Role
	63.11.1={ birth=yes }
	120.6.11={ death=yes }
}
308={
	name=Sandon
	dynasty=4
	culture=azerothian religion=cleric
	martial=4 diplomacy=7 stewardship=7 intrigue=6 learning=8
	trait=education_intrigue_3 trait=zealous trait=chaste trait=compassionate 
	father=301	#Role
	67.5.3={ birth=yes }
	142.1.4={ death=yes }
}
309={
	name=Sandon
	dynasty=4
	culture=azerothian religion=cleric
	martial=6 diplomacy=6 stewardship=4 intrigue=6 learning=4
	trait=education_learning_1 trait=craven trait=diligent trait=trusting trait=zealous 
	father=301	#Role
	71.12.23={ birth=yes }
	147.2.2={ death=yes }
}
310={
	name=Ember
	female=yes
	dynasty=4
	culture=azerothian religion=cleric
	father=306	#Brentan
	86.5.23={ birth=yes }
	146.5.8={ death=yes }
}
311={
	name=Crispin
	dynasty=4
	culture=azerothian religion=cleric
	martial=6 diplomacy=7 stewardship=7 intrigue=7 learning=5
	trait=education_intrigue_4 trait=lifestyle_mystic trait=gregarious trait=humble trait=craven 
	trait=generous 
	father=306	#Brentan
	93.10.15={ birth=yes
		effect = {
			add_trait_xp = {
				trait = lifestyle_mystic
				value = 50
			}
		}
	}
	178.4.9={ death=yes }
}
312={
	name=Alexa
	female=yes
	dynasty=4
	culture=azerothian religion=cleric
	father=306	#Brentan
	97.11.27={ birth=yes }
	179.8.22={ death=yes }
}
313={
	name=Kerwin
	dynasty=4
	culture=azerothian religion=cleric
	martial=6 diplomacy=8 stewardship=7 intrigue=7 learning=5
	trait=education_learning_2 trait=greedy trait=cynical trait=trusting trait=sadistic 
	father=311	#Crispin
	117.6.20={ birth=yes }
	188.6.5={ death=yes }
}
314={
	name=Althea
	female=yes
	dynasty=4
	culture=azerothian religion=cleric
	father=311	#Crispin
	122.9.11={ birth=yes }
	184.7.4={ death=yes }
}
315={
	name=Simon
	dynasty=4
	culture=azerothian religion=cleric
	martial=5 diplomacy=6 stewardship=4 intrigue=8 learning=4
	trait=education_learning_1 trait=education_martial_prowess_4 trait=paranoid trait=patient trait=gluttonous 
	trait=humble  
	father=311	#Crispin
	125.12.3={ birth=yes }
	213.11.12={ death=yes }
}
316={
	name=Idonea
	female=yes
	dynasty=4
	culture=azerothian religion=cleric
	father=311	#Crispin
	130.12.13={ birth=yes }
	191.3.19={ death=yes }
}
317={
	name=Alma
	female=yes
	dynasty=4
	culture=azerothian religion=cleric
	father=311	#Crispin
	134.8.9={ birth=yes }
	205.10.26={ death=yes }
}
318={
	name=Johan
	dynasty=4
	culture=azerothian religion=cleric
	martial=8 diplomacy=5 stewardship=7 intrigue=6 learning=6
	trait=education_intrigue_1 trait=gregarious trait=temperate trait=ambitious 
	father=313	#Kerwin
	146.3.24={ birth=yes }
	211.10.7={ death=yes }
}
319={
	name=Hesse
	dynasty=4
	culture=azerothian religion=cleric
	martial=5 diplomacy=4 stewardship=5 intrigue=5 learning=7
	trait=education_martial_1 trait=trusting trait=honest trait=patient 
	trait=gregarious 
	father=313	#Kerwin
	150.10.8={ birth=yes }
	211.4.5={ death=yes }
}
320={
	name=Acton
	dynasty=4
	culture=azerothian religion=cleric
	martial=7 diplomacy=8 stewardship=6 intrigue=5 learning=5
	trait=education_learning_3 trait=chaste trait=trusting trait=compassionate 
	father=313	#Kerwin
	154.7.18={ birth=yes }
	191.2.28={ death=yes }
}
321={
	name=Marcia
	female=yes
	dynasty=4
	culture=azerothian religion=cleric
	father=313	#Kerwin
	160.3.11={ birth=yes }
	240.12.20={ death=yes }
}
322={
	name=Bailey
	dynasty=4
	culture=azerothian religion=cleric
	martial=4 diplomacy=6 stewardship=6 intrigue=6 learning=6
	trait=education_stewardship_4 trait=sadistic trait=gregarious trait=generous trait=wrathful 
	father=313	#Kerwin
	165.1.3={ birth=yes }
	222.8.26={ death=yes }
}
323={
	name=Elenor
	female=yes
	dynasty=4
	culture=azerothian religion=cleric
	father=313	#Kerwin
	171.1.19={ birth=yes }
	236.12.6={ death=yes }
}
324={
	name=Hannah
	female=yes
	dynasty=4
	culture=azerothian religion=cleric
	father=313	#Kerwin
	177.6.10={ birth=yes }
	237.11.21={ death=yes }
}
325={
	name=Raff
	dynasty=4
	culture=azerothian religion=cleric
	martial=7 diplomacy=7 stewardship=7 intrigue=4 learning=5
	trait=education_stewardship_1 trait=diligent trait=compassionate trait=temperate 
	trait=lustful 
	father=318	#Johan
	170.6.12={ birth=yes }
	246.2.20={ death=yes }
}
326={
	name=Beatrix
	female=yes
	dynasty=4
	culture=azerothian religion=cleric
	father=318	#Johan
	174.5.17={ birth=yes }
	257.5.11={ death=yes }
}
327={
	name=Newton
	dynasty=4
	culture=azerothian religion=cleric
	martial=6 diplomacy=6 stewardship=4 intrigue=8 learning=6
	trait=education_stewardship_2 trait=content trait=arbitrary trait=sadistic 
	trait=temperate 
	father=318	#Johan
	179.11.26={ birth=yes }
	254.4.21={ death=yes }
}
328={
	name=Parella
	female=yes
	dynasty=4
	culture=azerothian religion=cleric
	father=318	#Johan
	182.4.23={ birth=yes }
	258.3.5={ death=yes }
}
329={
	name=Halley
	female=yes
	dynasty=4
	culture=azerothian religion=cleric
	father=318	#Johan
	184.8.7={ birth=yes }
	231.1.3={ death=yes }
}
330={
	name=Brigitte
	female=yes
	dynasty=4
	culture=azerothian religion=cleric
	father=325	#Raff
	200.8.22={ birth=yes }
	260.12.22={ death=yes }
}
331={
	name=Dickinson
	dynasty=4
	culture=azerothian religion=cleric
	martial=5 diplomacy=5 stewardship=6 intrigue=8 learning=4
	trait=education_stewardship_4 trait=shy trait=sadistic trait=diligent trait=content 
	trait=drunkard 
	father=325	#Raff
	204.1.8={ birth=yes }
	274.4.10={ death=yes }
}
332={
	name=Ariana
	female=yes
	dynasty=4
	culture=azerothian religion=cleric
	father=325	#Raff
	208.11.8={ birth=yes }
	281.3.23={ death=yes }
}
333={
	name=Gwen
	female=yes
	dynasty=4
	culture=azerothian religion=cleric
	father=325	#Raff
	212.9.21={ birth=yes }
	299.5.13={ death=yes }
}
334={
	name=Ayanna
	female=yes
	dynasty=4
	culture=azerothian religion=cleric
	father=325	#Raff
	217.5.4={ birth=yes }
	270.7.1={ death=yes }
}
335={
	name=Neal
	dynasty=4
	culture=azerothian religion=cleric
	martial=4 diplomacy=4 stewardship=6 intrigue=7 learning=5
	trait=education_intrigue_4 trait=wrathful trait=just trait=trusting trait=sadistic 
	trait=beauty_good_3 
	father=331	#Dickinson
	236.10.22={ birth=yes }
	315.11.15={ death=yes }
}
336={
	name=Gillian
	female=yes
	dynasty=4
	culture=azerothian religion=cleric
	father=331	#Dickinson
	241.11.27={ birth=yes }
	308.9.3={ death=yes }
}
337={
	name=Catarina
	female=yes
	dynasty=4
	culture=azerothian religion=cleric
	father=331	#Dickinson
	247.9.18={ birth=yes }
	296.9.1={ death=yes }
}
338={
	name=Brentan
	dynasty=4
	culture=azerothian religion=cleric
	martial=6 diplomacy=5 stewardship=6 intrigue=6 learning=5
	trait=education_martial_1 trait=gluttonous trait=gregarious trait=just trait=lustful 
	father=331	#Dickinson
	254.8.14={ birth=yes }
	325.5.23={ death=yes }
}
339={
	name=Theda
	female=yes
	dynasty=4
	culture=azerothian religion=cleric
	father=335	#Neal
	268.1.19={ birth=yes }
	354.9.5={ death=yes }
}
340={
	name=Ralph
	dynasty=4
	culture=azerothian religion=cleric
	martial=4 diplomacy=8 stewardship=6 intrigue=7 learning=6
	trait=education_martial_1 trait=ambitious trait=craven trait=gluttonous 
	father=335	#Neal
	273.4.27={ birth=yes }
	332.4.10={ death=yes }
}
341={
	name=Barrett
	dynasty=4
	culture=azerothian religion=cleric
	martial=7 diplomacy=8 stewardship=6 intrigue=7 learning=8
	trait=education_learning_1 trait=torturer trait=patient trait=gregarious trait=craven 
	father=340	#Ralph
	296.7.25={ birth=yes }
	358.4.9={ death=yes }
}
342={
	name=Role
	dynasty=4
	culture=azerothian religion=cleric
	martial=7 diplomacy=7 stewardship=8 intrigue=7 learning=5
	trait=education_learning_2 trait=patient trait=gregarious trait=sadistic trait=lustful 
	father=340	#Ralph
	302.11.23={ birth=yes }
	385.11.26={ death=yes }
}
343={
	name=Barks
	dynasty=4
	culture=azerothian religion=cleric
	martial=6 diplomacy=4 stewardship=5 intrigue=4 learning=7
	trait=education_diplomacy_4 trait=humble trait=temperate 
	father=340	#Ralph
	308.2.8={ birth=yes }
	410.1.19={ death=yes }
}
344={
	name=Dwayne
	dynasty=4
	culture=azerothian religion=cleric
	martial=7 diplomacy=4 stewardship=4 intrigue=5 learning=7
	trait=education_learning_1 trait=cynical trait=wrathful trait=lazy 
	trait=ambitious 
	father=341	#Barrett
	327.2.21={ birth=yes }
	406.3.25={ death=yes }
}
345={
	name=Rigunth
	female=yes
	dynasty=4
	culture=azerothian religion=cleric
	father=341	#Barrett
	331.8.23={ birth=yes }
	390.3.1={ death=yes }
}
346={
	name=Sybil
	female=yes
	dynasty=4
	culture=azerothian religion=cleric
	father=341	#Barrett
	336.12.11={ birth=yes }
	412.2.6={ death=yes }
}
347={
	name=Medivh
	dynasty=4
	culture=azerothian religion=cleric
	martial=6 diplomacy=4 stewardship=4 intrigue=8 learning=8
	trait=education_intrigue_1 trait=humble trait=greedy trait=sadistic trait=chaste 
	father=341	#Barrett
	341.3.14={ birth=yes }
	410.9.11={ death=yes }
}
348={
	name=Philip
	dynasty=4
	culture=azerothian religion=cleric
	martial=4 diplomacy=6 stewardship=8 intrigue=4 learning=5
	trait=education_diplomacy_1 trait=deceitful trait=brave trait=sadistic trait=paranoid 
	father=344	#Dwayne
	350.2.25={ birth=yes }
	436.6.9={ death=yes }
}
349={
	name=Taylor
	dynasty=4
	culture=azerothian religion=cleric
	martial=5 diplomacy=7 stewardship=5 intrigue=5 learning=7
	trait=education_stewardship_1 trait=just trait=trusting trait=honest 
	trait=lustful 
	father=344	#Dwayne
	354.10.8={ birth=yes }
	423.12.5={ death=yes }
}
350={
	name=Fastrada
	female=yes
	dynasty=4
	culture=azerothian religion=cleric
	father=344	#Dwayne
	359.2.11={ birth=yes }
	416.4.15={ death=yes }
}
351={
	name=Liz
	female=yes
	dynasty=4
	culture=azerothian religion=cleric
	father=344	#Dwayne
	364.2.12={ birth=yes }
	467.2.3={ death=yes }
}
352={
	name=Parker
	female=yes
	dynasty=4
	culture=azerothian religion=cleric
	father=344	#Dwayne
	369.1.14={ birth=yes }
	432.3.18={ death=yes }
}
353={
	name=Kenelm
	dynasty=4
	culture=azerothian religion=cleric
	martial=8 diplomacy=8 stewardship=6 intrigue=6 learning=8
	trait=education_martial_3 trait=chaste trait=humble trait=sadistic 
	trait=greedy 
	father=344	#Dwayne
	373.12.7={ birth=yes }
	440.12.2={ death=yes }
}
354={
	name=Parr
	dynasty=4
	culture=azerothian religion=cleric
	martial=7 diplomacy=7 stewardship=8 intrigue=8 learning=4
	trait=education_learning_2 trait=paranoid trait=shy trait=gluttonous trait=chaste 
	trait=lunatic_1 
	father=344	#Dwayne
	377.11.12={ birth=yes }
	458.11.26={ death=yes }
}
355={
	name=Sandon
	dynasty=4
	culture=azerothian religion=cleric
	martial=8 diplomacy=4 stewardship=5 intrigue=5 learning=8
	trait=education_diplomacy_3 trait=arbitrary trait=brave trait=compassionate 
	father=348	#Philip
	370.11.18={ birth=yes }
	437.9.20={ death=yes }
}
356={
	name=Catarina
	female=yes
	dynasty=4
	culture=azerothian religion=cleric
	father=348	#Philip
	374.1.13={ birth=yes }
	411.1.12={ death=yes }
}
357={
	name=Brandon
	dynasty=4
	culture=azerothian religion=cleric
	martial=5 diplomacy=7 stewardship=5 intrigue=6 learning=4
	trait=education_learning_1 trait=lifestyle_herbalist trait=sadistic trait=paranoid 
	trait=diligent trait=craven 
	father=348	#Philip
	376.4.8={ birth=yes }
	441.2.11={ death=yes }
}
358={
	name=Medivh
	dynasty=4
	culture=azerothian religion=cleric
	martial=7 diplomacy=4 stewardship=8 intrigue=4 learning=7
	trait=education_diplomacy_3 trait=diligent trait=sadistic trait=craven trait=generous 
	father=355	#Sandon
	390.10.19={ birth=yes }
	448.7.27={ death=yes }
}
359={
	name=Rose
	female=yes
	dynasty=4
	culture=azerothian religion=cleric
	father=355	#Sandon
	395.7.22={ birth=yes }
	472.2.12={ death=yes }
}
360={
	name=Ariana
	female=yes
	dynasty=4
	culture=azerothian religion=cleric
	father=355	#Sandon
	400.2.22={ birth=yes }
	435.10.4={ death=yes }
}
361={
	name=Argos
	dynasty=4
	culture=azerothian religion=cleric
	martial=4 diplomacy=4 stewardship=6 intrigue=4 learning=7
	trait=education_learning_1 trait=wrathful trait=shy trait=diligent 
	father=358	#Medivh
	415.7.25={ birth=yes }
	468.1.28={ death=yes }
}
362={
	name=Hyatt
	dynasty=4
	culture=azerothian religion=cleric
	martial=4 diplomacy=5 stewardship=4 intrigue=4 learning=4
	trait=education_intrigue_1 trait=lifestyle_mystic trait=gluttonous trait=gregarious trait=arbitrary 
	father=358	#Medivh
	423.11.25={ birth=yes
		effect = {
			add_trait_xp = {
				trait = lifestyle_mystic
				value = 50
			}
		}
	}
	490.1.6={ death=yes }
}
363={
	name=Dickinson
	dynasty=4
	culture=azerothian religion=cleric
	martial=6 diplomacy=5 stewardship=8 intrigue=4 learning=4
	trait=education_learning_2 trait=patient trait=sadistic trait=trusting trait=shy 
	father=358	#Medivh
	426.3.2={ birth=yes }
	529.3.14={ death=yes }
}
364={
	name=Anduin
	dynasty=4
	culture=azerothian religion=cleric
	martial=7 diplomacy=7 stewardship=4 intrigue=6 learning=6
	trait=education_diplomacy_3 trait=honest trait=ambitious trait=generous 
	trait=sadistic trait=lunatic_1 
	father=361	#Argos
	439.10.24={ birth=yes }
	497.1.14={ death=yes }
}
365={
	name=Rubia
	female=yes
	dynasty=4
	culture=azerothian religion=cleric
	father=361	#Argos
	444.8.5={ birth=yes }
	497.9.17={ death=yes }
}
366={
	name=Jillia
	female=yes
	dynasty=4
	culture=azerothian religion=cleric
	father=364	#Anduin
	473.1.18={ birth=yes }
	545.9.26={ death=yes }
}
367={
	name=Arnold
	dynasty=4
	culture=azerothian religion=cleric
	martial=6 diplomacy=4 stewardship=8 intrigue=4 learning=7
	trait=education_martial_1 trait=lazy trait=cynical trait=content trait=humble 
	father=364	#Anduin
	477.5.8={ birth=yes }
	552.4.29={ death=yes }
}
368={
	name=Parr
	dynasty=4
	culture=azerothian religion=cleric
	martial=7 diplomacy=8 stewardship=4 intrigue=8 learning=7
	trait=education_diplomacy_3 trait=scholar trait=chaste trait=arrogant trait=paranoid 
	trait=honest 
	father=367	#Arnold
	498.10.11={ birth=yes }
	582.11.13={ death=yes }
}
369={
	name=Ayanna
	female=yes
	dynasty=4
	culture=azerothian religion=cleric
	father=367	#Arnold
	503.8.27={ birth=yes }
	582.5.10={ death=yes }
}
370={
	name=Ralph
	dynasty=4
	culture=azerothian religion=cleric
	martial=6 diplomacy=5 stewardship=8 intrigue=4 learning=6
	trait=education_learning_2 trait=gluttonous 
	father=367	#Arnold
	508.5.24={ birth=yes }
	578.5.19={ death=yes }
}
371={
	name=Gilian
	female=yes
	dynasty=4
	culture=azerothian religion=cleric
	father=367	#Arnold
	513.12.27={ birth=yes }
	574.8.17={ death=yes }
}
372={
	name=Lantsida
	female=yes
	dynasty=4
	culture=azerothian religion=cleric
	father=367	#Arnold
	516.9.25={ birth=yes }
	583.9.14={ death=yes }
}
373={
	name=Anson
	dynasty=4
	culture=azerothian religion=cleric
	martial=6 diplomacy=4 stewardship=4 intrigue=4 learning=4
	trait=education_intrigue_3 trait=diligent trait=content trait=zealous trait=temperate 
	father=368	#Parr
	517.10.5={ birth=yes }
	579.7.16={ death=yes }
}
374={
	name=Sullivan
	dynasty=4
	culture=azerothian religion=cleric
	martial=5 diplomacy=8 stewardship=7 intrigue=7 learning=5
	trait=education_martial_2 trait=chaste trait=gregarious trait=sadistic trait=content 
	father=368	#Parr
	522.11.14={ birth=yes }
	562.4.3={ death=yes }
}
375={
	name=Payton
	dynasty=4
	culture=azerothian religion=cleric
	martial=4 diplomacy=8 stewardship=8 intrigue=4 learning=7
	trait=education_intrigue_1 trait=arrogant trait=greedy trait=shy 
	trait=content 
	father=368	#Parr
	526.7.9={ birth=yes }
	586.1.11={ death=yes }
}
376={
	name=Halley
	female=yes
	dynasty=4
	culture=azerothian religion=cleric
	father=368	#Parr
	532.6.1={ birth=yes }
	594.3.1={ death=yes }
}
377={
	name=Lucretia
	female=yes
	dynasty=4
	culture=azerothian religion=cleric
	father=373	#Anson
	544.7.14={ birth=yes }
	610.10.8={ death=yes }
}
# Count Remington Ridgewell
378={
	name=Remington
	dynasty=4
	culture=azerothian religion=cleric
	martial=5 diplomacy=6 stewardship=6 intrigue=6 learning=7
	trait=education_stewardship_3 trait=generous trait=shrewd
	father=373	#Anson
	552.3.8={ birth=yes }
	621.11.3={ death=yes }
}
379={
	name=Betty
	female=yes
	dynasty=4
	culture=azerothian religion=cleric
	father=378	#Alcott
	577.11.24={ birth=yes }
	646.9.18={ death=yes }
}
380={
	name=Wilson
	dynasty=4
	culture=azerothian religion=cleric
	martial=4 diplomacy=8 stewardship=5 intrigue=7 learning=5
	trait=education_martial_2 trait=diligent trait=gluttonous trait=generous trait=deceitful 
	father=378	#Alcott
	582.4.27={ birth=yes }
	637.4.27={ death=yes }
}
381={
	name=Ariana
	female=yes
	dynasty=4
	culture=azerothian religion=cleric
	father=378	#Alcott
	584.10.27={ birth=yes }
	672.3.6={ death=yes }
}
382={
	name=Mierelle
	female=yes
	dynasty=4
	culture=azerothian religion=cleric
	father=378	#Alcott
	590.8.24={ birth=yes }
	668.12.13={ death=yes }
}
383={
	name=Dickinson
	dynasty=4
	culture=azerothian religion=cleric
	martial=8 diplomacy=4 stewardship=5 intrigue=8 learning=6
	trait=education_learning_1 trait=gluttonous trait=cynical trait=patient trait=paranoid 
	trait=lunatic_1 
	father=378	#Alcott
	595.8.3={ birth=yes }
	655.1.6={ death=yes }
}
384={
	name=Keegan
	dynasty=4
	culture=azerothian religion=cleric
	martial=8 diplomacy=4 stewardship=7 intrigue=4 learning=8
	trait=education_stewardship_4 trait=patient trait=just trait=craven trait=deceitful 
	father=378	#Alcott
	599.2.5={ birth=yes }
	667.9.28={ death=yes }
}

# dynasty=5 Ellerian	Dynasty of Varian's wife
400={
	name=Carson
	dynasty=5
	culture=azerothian religion=cleric
	martial=7 diplomacy=8 stewardship=6 intrigue=6 learning=6
	trait=education_stewardship_4 trait=lifestyle_mystic trait=trusting trait=sadistic trait=content 
	2.12.9={ birth=yes
		effect = {
			add_trait_xp = {
				trait = lifestyle_mystic
				value = 50
			}
		}
	}
	59.2.2={ death=yes }
}
401={
	name=Payton
	dynasty=5
	culture=azerothian religion=cleric
	martial=5 diplomacy=4 stewardship=8 intrigue=5 learning=4
	trait=education_learning_2 trait=honest trait=shy 
	father=400	#Carson
	29.5.21={ birth=yes }
	107.6.8={ death=yes }
}
402={
	name=Eva
	female=yes
	dynasty=5
	culture=azerothian religion=cleric
	father=400	#Carson
	32.10.17={ birth=yes }
	108.6.20={ death=yes }
}
403={
	name=Cesaria
	female=yes
	dynasty=5
	culture=azerothian religion=cleric
	father=400	#Carson
	36.3.10={ birth=yes }
	90.10.24={ death=yes }
}
404={
	name=Elenor
	female=yes
	dynasty=5
	culture=azerothian religion=cleric
	father=400	#Carson
	40.4.27={ birth=yes }
	116.9.16={ death=yes }
}
405={
	name=Bela
	female=yes
	dynasty=5
	culture=azerothian religion=cleric
	father=400	#Carson
	46.1.4={ birth=yes }
	125.10.15={ death=yes }
}
406={
	name=Barks
	dynasty=5
	culture=azerothian religion=cleric
	martial=6 diplomacy=8 stewardship=8 intrigue=4 learning=7
	trait=education_martial_1 trait=generous trait=diligent trait=gregarious trait=trusting 
	father=400	#Carson
	49.10.5={ birth=yes }
	114.8.9={ death=yes }
}
407={
	name=Adrien
	dynasty=5
	culture=azerothian religion=cleric
	martial=5 diplomacy=5 stewardship=6 intrigue=6 learning=4
	trait=education_intrigue_3 trait=education_martial_prowess_4 trait=generous trait=sadistic trait=humble 
	trait=temperate 
	father=400	#Carson
	53.4.25={ birth=yes }
	121.10.19={ death=yes }
}
408={
	name=Behsten
	dynasty=5
	culture=azerothian religion=cleric
	martial=4 diplomacy=7 stewardship=6 intrigue=7 learning=4
	trait=education_intrigue_3 trait=content trait=arbitrary trait=sadistic trait=trusting 
	father=401	#Payton
	55.8.8={ birth=yes }
	154.8.19={ death=yes }
}
409={
	name=Barathen
	dynasty=5
	culture=azerothian religion=cleric
	martial=5 diplomacy=4 stewardship=6 intrigue=7 learning=4
	trait=education_martial_2 trait=diligent trait=paranoid trait=zealous 
	father=401	#Payton
	59.9.25={ birth=yes }
	117.3.15={ death=yes }
}
410={
	name=Ripley
	dynasty=5
	culture=azerothian religion=cleric
	martial=5 diplomacy=6 stewardship=7 intrigue=5 learning=5
	trait=education_martial_1 trait=temperate trait=arrogant trait=generous trait=lustful 
	trait=beauty_good_3 
	father=401	#Payton
	65.11.19={ birth=yes }
	139.1.1={ death=yes }
}
411={
	name=Ursyn
	female=yes
	dynasty=5
	culture=azerothian religion=cleric
	father=401	#Payton
	70.7.4={ birth=yes }
	139.6.10={ death=yes }
}
412={
	name=Neal
	dynasty=5
	culture=azerothian religion=cleric
	martial=8 diplomacy=6 stewardship=7 intrigue=6 learning=7
	trait=education_learning_2 trait=generous trait=shy trait=ambitious trait=sadistic 
	father=401	#Payton
	73.10.16={ birth=yes }
	146.1.4={ death=yes }
}
413={
	name=Dwayne
	dynasty=5
	culture=azerothian religion=cleric
	martial=5 diplomacy=4 stewardship=7 intrigue=8 learning=8
	trait=education_intrigue_3 trait=cynical trait=craven trait=shy trait=gluttonous 
	father=401	#Payton
	78.5.12={ birth=yes }
	156.10.28={ death=yes }
}
414={
	name=Noira
	female=yes
	dynasty=5
	culture=azerothian religion=cleric
	father=401	#Payton
	81.9.10={ birth=yes }
	144.7.14={ death=yes }
}
415={
	name=Betty
	female=yes
	dynasty=5
	culture=azerothian religion=cleric
	father=408	#Behsten
	85.7.24={ birth=yes }
	160.4.12={ death=yes }
}
416={
	name=Newton
	dynasty=5
	culture=azerothian religion=cleric
	martial=7 diplomacy=8 stewardship=7 intrigue=8 learning=6
	trait=education_stewardship_4 trait=zealous trait=temperate 
	father=408	#Behsten
	91.10.10={ birth=yes }
	146.1.19={ death=yes }
}
417={
	name=Varian
	dynasty=5
	culture=azerothian religion=cleric
	martial=7 diplomacy=8 stewardship=4 intrigue=5 learning=5
	trait=education_intrigue_3 trait=gluttonous trait=compassionate trait=gregarious 
	father=408	#Behsten
	99.12.13={ birth=yes }
	163.7.27={ death=yes }
}
418={
	name=Spenser
	dynasty=5
	culture=azerothian religion=cleric
	martial=6 diplomacy=4 stewardship=6 intrigue=6 learning=4
	trait=education_learning_2 trait=cynical trait=content trait=deceitful 
	father=408	#Behsten
	102.3.19={ birth=yes }
	183.10.31={ death=yes }
}
419={
	name=Role
	dynasty=5
	culture=azerothian religion=cleric
	martial=7 diplomacy=7 stewardship=6 intrigue=8 learning=7
	trait=education_learning_1 trait=lifestyle_hunter trait=compassionate trait=arbitrary trait=lazy 
	trait=deceitful 
	father=416	#Newton
	117.2.4={ birth=yes
		effect = {
			add_trait_xp = {
				trait = lifestyle_hunter
				track = hunter
				value = 50
			}
		}
	}
	176.3.27={ death=yes }
}
420={
	name=Ellen
	female=yes
	dynasty=5
	culture=azerothian religion=cleric
	father=416	#Newton
	125.9.11={ birth=yes }
	211.8.7={ death=yes }
}
421={
	name=Anson
	dynasty=5
	culture=azerothian religion=cleric
	martial=8 diplomacy=4 stewardship=4 intrigue=8 learning=5
	trait=education_stewardship_1 trait=deceitful trait=lustful trait=generous 
	father=419	#Role
	144.9.24={ birth=yes }
	197.10.19={ death=yes }
}
422={
	name=Jackson
	dynasty=5
	culture=azerothian religion=cleric
	martial=4 diplomacy=4 stewardship=8 intrigue=5 learning=7
	trait=education_stewardship_4 trait=wrathful trait=brave trait=lustful trait=cynical 
	father=419	#Role
	149.8.13={ birth=yes }
	191.10.8={ death=yes }
}
423={
	name=Angus
	dynasty=5
	culture=azerothian religion=cleric
	martial=4 diplomacy=6 stewardship=7 intrigue=6 learning=8
	trait=education_stewardship_1 trait=honest trait=shy 
	father=419	#Role
	155.11.1={ birth=yes }
	228.12.16={ death=yes }
}
424={
	name=Anson
	dynasty=5
	culture=azerothian religion=cleric
	martial=4 diplomacy=6 stewardship=7 intrigue=6 learning=8
	trait=education_diplomacy_4 trait=zealous trait=generous 
	father=421	#Anson
	165.6.4={ birth=yes }
	227.12.10={ death=yes }
}
425={
	name=Joseph
	dynasty=5
	culture=azerothian religion=cleric
	martial=5 diplomacy=8 stewardship=7 intrigue=6 learning=7
	trait=education_stewardship_2 trait=wrathful trait=brave 
	father=421	#Anson
	170.11.16={ birth=yes }
	207.1.6={ death=yes }
}
426={
	name=Vanessa
	female=yes
	dynasty=5
	culture=azerothian religion=cleric
	father=421	#Anson
	175.4.24={ birth=yes }
	260.4.3={ death=yes }
}
427={
	name=Bryan
	dynasty=5
	culture=azerothian religion=cleric
	martial=6 diplomacy=6 stewardship=7 intrigue=7 learning=4
	trait=education_intrigue_4 trait=ambitious trait=just 
	father=421	#Anson
	179.7.5={ birth=yes }
	259.11.19={ death=yes }
}
428={
	name=Rigunth
	female=yes
	dynasty=5
	culture=azerothian religion=cleric
	father=421	#Anson
	183.11.10={ birth=yes }
	247.9.26={ death=yes }
}
429={
	name=Acton
	dynasty=5
	culture=azerothian religion=cleric
	martial=6 diplomacy=4 stewardship=5 intrigue=4 learning=7
	trait=education_diplomacy_3 trait=generous trait=patient trait=sadistic trait=deceitful 
	father=421	#Anson
	188.3.18={ birth=yes }
	264.11.7={ death=yes }
}
430={
	name=Ann
	female=yes
	dynasty=5
	culture=azerothian religion=cleric
	father=421	#Anson
	194.9.2={ birth=yes }
	268.3.8={ death=yes }
}
431={
	name=Ralph
	dynasty=5
	culture=azerothian religion=cleric
	martial=8 diplomacy=4 stewardship=5 intrigue=8 learning=6
	trait=education_martial_2 trait=sadistic trait=craven trait=generous 
	trait=patient 
	father=424	#Anson
	186.1.13={ birth=yes }
	249.11.6={ death=yes }
}
432={
	name=Ellen
	female=yes
	dynasty=5
	culture=azerothian religion=cleric
	father=424	#Anson
	192.7.23={ birth=yes }
	261.1.16={ death=yes }
}
433={
	name=Carla
	female=yes
	dynasty=5
	culture=azerothian religion=cleric
	father=424	#Anson
	199.9.10={ birth=yes }
	283.9.30={ death=yes }
}
434={
	name=Theda
	female=yes
	dynasty=5
	culture=azerothian religion=cleric
	father=424	#Anson
	203.6.11={ birth=yes }
	275.1.18={ death=yes }
}
435={
	name=Alcott
	dynasty=5
	culture=azerothian religion=cleric
	martial=4 diplomacy=4 stewardship=8 intrigue=4 learning=7
	trait=education_intrigue_1 trait=gluttonous trait=patient trait=generous trait=shy 
	father=431	#Ralph
	205.1.2={ birth=yes }
	293.11.22={ death=yes }
}
436={
	name=Hyatt
	dynasty=5
	culture=azerothian religion=cleric
	martial=7 diplomacy=8 stewardship=7 intrigue=6 learning=6
	trait=education_martial_1 trait=shy trait=generous trait=deceitful trait=chaste 
	father=431	#Ralph
	209.8.16={ birth=yes }
	291.3.3={ death=yes }
}
437={
	name=Redfield
	dynasty=5
	culture=azerothian religion=cleric
	martial=4 diplomacy=8 stewardship=5 intrigue=7 learning=7
	trait=education_diplomacy_4 trait=chaste trait=ambitious trait=just trait=compassionate 
	father=431	#Ralph
	214.10.4={ birth=yes }
	283.12.17={ death=yes }
}
438={
	name=Eliza
	female=yes
	dynasty=5
	culture=azerothian religion=cleric
	father=431	#Ralph
	218.5.16={ birth=yes }
	290.7.16={ death=yes }
}
439={
	name=Liz
	female=yes
	dynasty=5
	culture=azerothian religion=cleric
	father=431	#Ralph
	221.10.11={ birth=yes }
	274.11.5={ death=yes }
}
440={
	name=Argos
	dynasty=5
	culture=azerothian religion=cleric
	martial=7 diplomacy=6 stewardship=4 intrigue=7 learning=5
	trait=education_stewardship_4 trait=paranoid trait=temperate trait=patient trait=gregarious 
	father=435	#Alcott
	231.11.27={ birth=yes }
	297.3.23={ death=yes }
}
441={
	name=Allison
	dynasty=5
	culture=azerothian religion=cleric
	martial=4 diplomacy=4 stewardship=7 intrigue=7 learning=5
	trait=education_learning_1 trait=just trait=compassionate 
	father=435	#Alcott
	236.6.4={ birth=yes }
	310.10.25={ death=yes }
}
442={
	name=Clerice
	female=yes
	dynasty=5
	culture=azerothian religion=cleric
	father=435	#Alcott
	239.9.8={ birth=yes }
	298.9.6={ death=yes }
}
443={
	name=Catherine
	female=yes
	dynasty=5
	culture=azerothian religion=cleric
	father=435	#Alcott
	244.1.8={ birth=yes }
	312.6.11={ death=yes }
}
444={
	name=Ayanna
	female=yes
	dynasty=5
	culture=azerothian religion=cleric
	father=435	#Alcott
	250.12.8={ birth=yes }
	314.2.25={ death=yes }
}
445={
	name=Halley
	female=yes
	dynasty=5
	culture=azerothian religion=cleric
	father=435	#Alcott
	256.2.14={ birth=yes }
	326.9.7={ death=yes }
}
446={
	name=Catriona
	female=yes
	dynasty=5
	culture=azerothian religion=cleric
	father=435	#Alcott
	260.5.17={ birth=yes }
	339.8.4={ death=yes }
}
447={
	name=Landan
	dynasty=5
	culture=azerothian religion=cleric
	martial=4 diplomacy=6 stewardship=5 intrigue=7 learning=7
	trait=education_martial_2 trait=lazy trait=shy trait=sadistic 
	father=440	#Argos
	263.8.26={ birth=yes
		effect = {
			add_trait_xp = {
				trait = lifestyle_reveler
				value = 50
			}
		}
	}
	323.9.7={ death=yes }
}
448={
	name=Egerton
	dynasty=5
	culture=azerothian religion=cleric
	martial=7 diplomacy=6 stewardship=5 intrigue=6 learning=5
	trait=education_diplomacy_3 trait=honest trait=cynical trait=gluttonous 
	trait=generous 
	father=440	#Argos
	268.12.27={ birth=yes }
	345.11.12={ death=yes }
}
449={
	name=Ang
	dynasty=5
	culture=azerothian religion=cleric
	martial=6 diplomacy=8 stewardship=5 intrigue=7 learning=5
	trait=education_intrigue_1 trait=lifestyle_reveler trait=arrogant trait=compassionate trait=shy 
	father=447	#Landan
	282.11.11={ birth=yes }
	363.4.3={ death=yes }
}
450={
	name=Angela
	female=yes
	dynasty=5
	culture=azerothian religion=cleric
	father=447	#Landan
	286.5.26={ birth=yes }
	367.1.28={ death=yes }
}
451={
	name=Bazzil
	dynasty=5
	culture=azerothian religion=cleric
	martial=5 diplomacy=7 stewardship=6 intrigue=7 learning=7
	trait=education_intrigue_4 trait=lifestyle_mystic trait=brave trait=ambitious trait=sadistic 
	trait=just 
	father=449	#Ang
	301.2.15={ birth=yes
		effect = {
			add_trait_xp = {
				trait = lifestyle_mystic
				value = 50
			}
		}
	}
	356.10.19={ death=yes }
}
452={
	name=Ember
	female=yes
	dynasty=5
	culture=azerothian religion=cleric
	father=449	#Ang
	306.2.10={ birth=yes }
	384.12.9={ death=yes }
}
453={
	name=Rubia
	female=yes
	dynasty=5
	culture=azerothian religion=cleric
	father=449	#Ang
	309.6.15={ birth=yes }
	363.9.17={ death=yes }
}
454={
	name=Clerice
	female=yes
	dynasty=5
	culture=azerothian religion=cleric
	father=449	#Ang
	317.9.21={ birth=yes }
	387.6.30={ death=yes }
}
455={
	name=Ann
	female=yes
	dynasty=5
	culture=azerothian religion=cleric
	father=451	#Bazzil
	325.8.23={ birth=yes }
	392.12.20={ death=yes }
}
456={
	name=Cesaria
	female=yes
	dynasty=5
	culture=azerothian religion=cleric
	father=451	#Bazzil
	331.4.14={ birth=yes }
	380.10.25={ death=yes }
}
457={
	name=Zarise
	female=yes
	dynasty=5
	culture=azerothian religion=cleric
	father=451	#Bazzil
	337.6.23={ birth=yes }
	399.5.5={ death=yes }
}
458={
	name=Brennan
	dynasty=5
	culture=azerothian religion=cleric
	martial=5 diplomacy=5 stewardship=7 intrigue=5 learning=6
	trait=education_intrigue_1 trait=arbitrary trait=shy trait=greedy 
	trait=trusting 
	father=451	#Bazzil
	343.5.2={ birth=yes }
	424.3.23={ death=yes }
}
459={
	name=Brentan
	dynasty=5
	culture=azerothian religion=cleric
	martial=6 diplomacy=8 stewardship=8 intrigue=4 learning=7
	trait=education_martial_1 trait=paranoid trait=just trait=shy 
	trait=humble 
	father=458	#Brennan
	377.6.10={ birth=yes }
	446.2.10={ death=yes }
}
460={
	name=Bert
	dynasty=5
	culture=azerothian religion=cleric
	martial=4 diplomacy=6 stewardship=4 intrigue=7 learning=6
	trait=education_learning_2 trait=temperate trait=trusting trait=generous trait=patient 
	father=458	#Brennan
	381.5.8={ birth=yes }
	441.12.29={ death=yes }
}
461={
	name=Chilton
	dynasty=5
	culture=azerothian religion=cleric
	martial=7 diplomacy=7 stewardship=5 intrigue=8 learning=4
	trait=education_diplomacy_3 trait=honest trait=chaste trait=greedy trait=cynical 
	father=458	#Brennan
	385.11.20={ birth=yes }
	453.5.24={ death=yes }
}
462={
	name=Ann
	female=yes
	dynasty=5
	culture=azerothian religion=cleric
	father=459	#Brentan
	409.10.15={ birth=yes }
	489.11.18={ death=yes }
}
463={
	name=Ralph
	dynasty=5
	culture=azerothian religion=cleric
	martial=6 diplomacy=6 stewardship=6 intrigue=8 learning=5
	trait=education_diplomacy_4 trait=content trait=paranoid trait=honest 
	father=459	#Brentan
	413.8.26={ birth=yes }
	485.3.13={ death=yes }
}
464={
	name=Bela
	female=yes
	dynasty=5
	culture=azerothian religion=cleric
	father=459	#Brentan
	416.9.19={ birth=yes }
	495.5.23={ death=yes }
}
465={
	name=Bernard
	dynasty=5
	culture=azerothian religion=cleric
	martial=8 diplomacy=8 stewardship=7 intrigue=7 learning=7
	trait=education_learning_1 trait=trusting trait=honest trait=temperate trait=just 
	father=463	#Ralph
	443.6.20={ birth=yes }
	516.11.23={ death=yes }
}
466={
	name=Lizbeth
	female=yes
	dynasty=5
	culture=azerothian religion=cleric
	father=463	#Ralph
	447.2.15={ birth=yes }
	538.11.16={ death=yes }
}
467={
	name=Parker
	female=yes
	dynasty=5
	culture=azerothian religion=cleric
	father=463	#Ralph
	452.9.22={ birth=yes }
	530.12.5={ death=yes }
}
468={
	name=Severina
	female=yes
	dynasty=5
	culture=azerothian religion=cleric
	father=463	#Ralph
	457.3.1={ birth=yes }
	517.8.6={ death=yes }
}
469={
	name=Ben
	dynasty=5
	culture=azerothian religion=cleric
	martial=5 diplomacy=8 stewardship=5 intrigue=6 learning=4
	trait=education_martial_3 trait=generous trait=ambitious trait=craven trait=cynical 
	father=463	#Ralph
	460.1.12={ birth=yes }
	528.2.25={ death=yes }
}
470={
	name=Ann
	female=yes
	dynasty=5
	culture=azerothian religion=cleric
	father=465	#Bernard
	462.9.21={ birth=yes }
	513.12.8={ death=yes }
}
471={
	name=Landina
	female=yes
	dynasty=5
	culture=azerothian religion=cleric
	father=465	#Bernard
	467.7.12={ birth=yes }
	526.7.29={ death=yes }
}
472={
	name=Ralph
	dynasty=5
	culture=azerothian religion=cleric
	martial=7 diplomacy=8 stewardship=6 intrigue=5 learning=7
	trait=education_diplomacy_3 trait=honest trait=generous 
	father=465	#Bernard
	472.7.12={ birth=yes }
	536.10.27={ death=yes }
}
473={
	name=Ander
	dynasty=5
	culture=azerothian religion=cleric
	martial=8 diplomacy=6 stewardship=5 intrigue=7 learning=7
	trait=education_martial_2 trait=greedy trait=cynical trait=sadistic trait=content 
	trait=wounded_1 
	father=472	#Ralph
	496.12.13={ birth=yes }
	564.4.19={ death=yes }
}
474={
	name=Eva
	female=yes
	dynasty=5
	culture=azerothian religion=cleric
	father=472	#Ralph
	502.12.15={ birth=yes }
	564.6.6={ death=yes }
}
475={
	name=Hogan
	dynasty=5
	culture=azerothian religion=cleric
	martial=4 diplomacy=6 stewardship=6 intrigue=5 learning=6
	trait=education_diplomacy_3 trait=scholar trait=cynical trait=chaste 
	trait=honest 
	father=472	#Ralph
	504.2.17={ birth=yes }
	548.1.9={ death=yes }
}
476={
	name=Sydell
	dynasty=5
	culture=azerothian religion=cleric
	martial=6 diplomacy=7 stewardship=7 intrigue=4 learning=6
	trait=education_diplomacy_4 trait=paranoid trait=gregarious trait=gluttonous 
	trait=honest 
	father=472	#Ralph
	507.2.13={ birth=yes }
	567.5.19={ death=yes }
}
# Kinda lore, father of Tiffin
477={
	name=Newall
	dynasty=5
	culture=azerothian religion=cleric
	martial=4 diplomacy=6 stewardship=5 intrigue=5 learning=6
	trait=education_learning_2 trait=lustful trait=content trait=gluttonous 
	trait=greedy trait=wounded_1 
	father=473	#Ander
	524.4.25={ birth=yes }
	575.1.1={
		# Got seat in House of Nobles after Tiffin's betrothal
		# effect = {
			# liege = { fire_councilmember_king_effect = yes }
			# leave_council_position_no_opinion_effect = yes
			# give_minor_title = title_councilmember_king
		# }
		}
	606.7.7={ death=yes }
}
478={
	name=Gavin
	dynasty=5
	culture=azerothian religion=cleric
	martial=6 diplomacy=8 stewardship=5 intrigue=5 learning=4
	trait=education_martial_1 trait=just trait=shy 
	father=473	#Ander
	531.1.12={ birth=yes }
	593.9.12={ death=yes }
}
479={
	name=Eliza
	female=yes
	dynasty=5
	culture=azerothian religion=cleric
	father=477	#Newall
	547.4.6={ birth=yes }
	641.6.14={ death=yes }
}
480={
	name=Adair
	dynasty=5
	culture=azerothian religion=cleric
	martial=6 diplomacy=5 stewardship=8 intrigue=7 learning=7
	trait=education_learning_3 trait=temperate trait=content trait=arrogant 
	father=477	#Newall
	555.11.6={ birth=yes }
	621.4.9={ death=yes }
}
481={
	name=Ansley
	female=yes
	dynasty=5
	culture=azerothian religion=cleric
	father=477	#Newall
	561.9.20={ birth=yes }
	637.7.6={ death=yes }
}
# Tiffin Ellerian Wrynn
482={
	name=Tiffin
	dna=tiffin_dna
	female=yes
	dynasty=5
<<<<<<< HEAD
	culture=azerothian religion=cleric
=======
	culture=azerothian religion=holy_light
	sexuality = heterosexual
>>>>>>> c4e90139
	martial=3 diplomacy=6 stewardship=7 intrigue=3 learning=5
	trait=education_stewardship_3
	trait=temperate trait=generous trait=patient trait=compassionate
	trait=beauty_good_3
	father=477	#Newall
	578.8.3={ birth=yes }
	601.5.3={ death={ death_reason=death_beaten } }
}
483={
	name=Kenelm
	dynasty=5
	culture=azerothian religion=cleric
	martial=8 diplomacy=6 stewardship=6 intrigue=5 learning=6
	trait=education_stewardship_4 trait=lustful trait=trusting 
	father=480	#Adair
	586.6.17={ birth=yes }
	661.1.16={ death=yes }
}
484={
	name=Isobel
	female=yes
	dynasty=5
	culture=azerothian religion=cleric
	father=480	#Adair
	591.7.23={ birth=yes }
	655.8.6={ death=yes }
}
485={
	name=Ansley
	female=yes
	dynasty=5
	culture=azerothian religion=cleric
	father=480	#Adair
	596.9.2={ birth=yes }
	662.7.30={ death=yes }
}
486={
	name=Wade
	dynasty=5
	culture=azerothian religion=cleric
	martial=6 diplomacy=4 stewardship=8 intrigue=6 learning=5
	trait=education_learning_2 trait=compassionate trait=humble trait=zealous trait=diligent 
	father=480	#Adair
	599.11.13={ birth=yes }
	672.3.26={ death=yes }
}

# dynasty=6 Ebonlocke Dynasty of Darkshire's mayor
500={
	name=Chilton
	dynasty=6
	culture=azerothian religion=cleric
	martial=8 diplomacy=4 stewardship=5 intrigue=4 learning=4
	trait=education_diplomacy_3 trait=lazy trait=deceitful trait=sadistic trait=generous 
	2.6.27={ birth=yes }
	64.11.15={ death=yes }
}
501={
	name=Joseph
	dynasty=6
	culture=azerothian religion=cleric
	martial=5 diplomacy=4 stewardship=7 intrigue=4 learning=4
	trait=education_intrigue_3 trait=gregarious trait=trusting trait=sadistic 
	father=500	#Chilton
	23.7.23={ birth=yes }
	99.1.2={ death=yes }
}
502={
	name=Edwardson
	dynasty=6
	culture=azerothian religion=cleric
	martial=4 diplomacy=4 stewardship=8 intrigue=5 learning=7
	trait=education_diplomacy_3 trait=greedy trait=just trait=ambitious trait=zealous 
	father=500	#Chilton
	31.7.8={ birth=yes }
	85.8.12={ death=yes }
}
503={
	name=Thorne
	dynasty=6
	culture=azerothian religion=cleric
	martial=7 diplomacy=6 stewardship=8 intrigue=5 learning=8
	trait=education_learning_2 trait=lustful trait=content trait=zealous 
	father=500	#Chilton
	34.12.23={ birth=yes }
	106.1.6={ death=yes }
}
504={
	name=Emmyrson
	dynasty=6
	culture=azerothian religion=cleric
	martial=6 diplomacy=6 stewardship=8 intrigue=5 learning=4
	trait=education_diplomacy_4 trait=zealous 
	father=501	#Joseph
	50.3.1={ birth=yes }
	131.8.19={ death=yes }
}
505={
	name=Rowan
	dynasty=6
	culture=azerothian religion=cleric
	martial=7 diplomacy=8 stewardship=7 intrigue=4 learning=6
	trait=education_learning_1 trait=brave trait=zealous trait=temperate trait=diligent 
	father=501	#Joseph
	56.11.20={ birth=yes }
	131.9.11={ death=yes }
}
506={
	name=Sirra
	dynasty=6
	culture=azerothian religion=cleric
	martial=6 diplomacy=6 stewardship=7 intrigue=5 learning=6
	trait=education_learning_4 trait=lifestyle_reveler trait=gluttonous trait=shy trait=paranoid 
	trait=arrogant 
	father=504	#Emmyrson
	77.5.19={ birth=yes
		effect = {
			add_trait_xp = {
				trait = lifestyle_reveler
				value = 50
			}
		}
	}
	140.3.22={ death=yes }
}
507={
	name=Baros
	dynasty=6
	culture=azerothian religion=cleric
	martial=6 diplomacy=5 stewardship=4 intrigue=4 learning=8
	trait=education_intrigue_4 trait=honest trait=humble trait=sadistic trait=gluttonous 
	father=504	#Emmyrson
	81.4.1={ birth=yes }
	154.12.18={ death=yes }
}
508={
	name=Whittaker
	dynasty=6
	culture=azerothian religion=cleric
	martial=4 diplomacy=6 stewardship=4 intrigue=4 learning=4
	trait=education_intrigue_3 trait=arbitrary trait=honest 
	father=504	#Emmyrson
	85.11.11={ birth=yes }
	172.9.8={ death=yes }
}
509={
	name=Dorothea
	female=yes
	dynasty=6
	culture=azerothian religion=cleric
	father=504	#Emmyrson
	89.5.13={ birth=yes }
	192.8.24={ death=yes }
}
510={
	name=Catarina
	female=yes
	dynasty=6
	culture=azerothian religion=cleric
	father=506	#Sirra
	106.1.9={ birth=yes }
	200.12.30={ death=yes }
}
511={
	name=Shayne
	dynasty=6
	culture=azerothian religion=cleric
	martial=4 diplomacy=7 stewardship=8 intrigue=5 learning=5
	trait=education_diplomacy_4 trait=lifestyle_reveler trait=sadistic trait=humble 
	father=506	#Sirra
	111.10.16={ birth=yes
		effect = {
			add_trait_xp = {
				trait = lifestyle_reveler
				value = 50
			}
		}
	}
	198.11.27={ death=yes }
}
512={
	name=Caledra
	female=yes
	dynasty=6
	culture=azerothian religion=cleric
	father=506	#Sirra
	115.8.16={ birth=yes }
	199.3.1={ death=yes }
}
513={
	name=Bazzil
	dynasty=6
	culture=azerothian religion=cleric
	martial=6 diplomacy=6 stewardship=5 intrigue=8 learning=6
	trait=education_intrigue_1 trait=humble trait=lustful trait=ambitious trait=paranoid 
	father=506	#Sirra
	121.11.23={ birth=yes }
	185.8.21={ death=yes }
}
514={
	name=Ralph
	dynasty=6
	culture=azerothian religion=cleric
	martial=8 diplomacy=8 stewardship=7 intrigue=5 learning=6
	trait=education_learning_2 trait=honest trait=diligent 
	father=506	#Sirra
	127.9.14={ birth=yes }
	201.4.23={ death=yes }
}
515={
	name=Landan
	dynasty=6
	culture=azerothian religion=cleric
	martial=4 diplomacy=5 stewardship=7 intrigue=8 learning=8
	trait=education_intrigue_3 trait=lifestyle_herbalist trait=brave trait=just trait=cynical 
	trait=wrathful 
	father=511	#Shayne
	136.6.19={ birth=yes }
	203.8.14={ death=yes }
}
516={
	name=Llane
	dynasty=6
	culture=azerothian religion=cleric
	martial=5 diplomacy=5 stewardship=7 intrigue=4 learning=6
	trait=education_intrigue_3 trait=arrogant trait=zealous trait=deceitful 
	father=511	#Shayne
	142.3.8={ birth=yes }
	205.3.14={ death=yes }
}
517={
	name=Kayden
	dynasty=6
	culture=azerothian religion=cleric
	martial=4 diplomacy=4 stewardship=5 intrigue=7 learning=6
	trait=education_diplomacy_3 trait=lazy trait=sadistic trait=arbitrary trait=ambitious 
	father=511	#Shayne
	145.2.2={ birth=yes }
	221.3.17={ death=yes }
}
518={
	name=Keegan
	dynasty=6
	culture=azerothian religion=cleric
	martial=7 diplomacy=4 stewardship=5 intrigue=5 learning=8
	trait=education_learning_3 trait=content trait=patient trait=lazy 
	father=511	#Shayne
	151.5.24={ birth=yes }
	202.8.5={ death=yes }
}
519={
	name=Kayden
	dynasty=6
	culture=azerothian religion=cleric
	martial=4 diplomacy=6 stewardship=6 intrigue=7 learning=5
	trait=education_diplomacy_3 trait=gluttonous trait=just trait=diligent 
	father=515	#Landan
	163.1.19={ birth=yes }
	249.7.13={ death=yes }
}
520={
	name=Whittaker
	dynasty=6
	culture=azerothian religion=cleric
	martial=7 diplomacy=5 stewardship=6 intrigue=4 learning=5
	trait=education_learning_3 trait=generous trait=ambitious 
	father=515	#Landan
	168.4.3={ birth=yes }
	234.3.10={ death=yes }
}
521={
	name=Marjory
	female=yes
	dynasty=6
	culture=azerothian religion=cleric
	father=515	#Landan
	174.1.25={ birth=yes }
	241.2.22={ death=yes }
}
522={
	name=Kenelm
	dynasty=6
	culture=azerothian religion=cleric
	martial=6 diplomacy=4 stewardship=7 intrigue=8 learning=7
	trait=education_diplomacy_3 trait=gregarious trait=content trait=sadistic 
	father=515	#Landan
	178.8.22={ birth=yes }
	231.5.3={ death=yes }
}
523={
	name=Gillian
	female=yes
	dynasty=6
	culture=azerothian religion=cleric
	father=515	#Landan
	183.4.15={ birth=yes }
	244.2.16={ death=yes }
}
524={
	name=Augustus
	dynasty=6
	culture=azerothian religion=cleric
	martial=5 diplomacy=7 stewardship=8 intrigue=5 learning=4
	trait=education_stewardship_2 trait=diligent trait=greedy 
	father=519	#Kayden
	195.6.23={ birth=yes }
	266.2.19={ death=yes }
}
525={
	name=Parr
	dynasty=6
	culture=azerothian religion=cleric
	martial=7 diplomacy=4 stewardship=8 intrigue=5 learning=7
	trait=education_intrigue_3 trait=content trait=chaste trait=just 
	trait=craven 
	father=519	#Kayden
	198.10.18={ birth=yes }
	271.6.21={ death=yes }
}
526={
	name=Ellen
	female=yes
	dynasty=6
	culture=azerothian religion=cleric
	father=524	#Augustus
	220.10.5={ birth=yes }
	280.9.1={ death=yes }
}
527={
	name=Medivh
	dynasty=6
	culture=azerothian religion=cleric
	martial=5 diplomacy=5 stewardship=5 intrigue=8 learning=5
	trait=education_learning_2 trait=education_martial_prowess_4 trait=shy trait=lustful trait=ambitious 
	father=524	#Augustus
	225.8.6={ birth=yes }
	283.9.12={ death=yes }
}
528={
	name=Stuart
	dynasty=6
	culture=azerothian religion=cleric
	martial=6 diplomacy=6 stewardship=4 intrigue=5 learning=8
	trait=education_martial_2 trait=honest trait=paranoid trait=sadistic 
	trait=temperate 
	father=524	#Augustus
	228.12.11={ birth=yes }
	293.12.17={ death=yes }
}
529={
	name=Neal
	dynasty=6
	culture=azerothian religion=cleric
	martial=7 diplomacy=6 stewardship=4 intrigue=6 learning=4
	trait=education_martial_2 trait=brave trait=trusting 
	father=524	#Augustus
	234.6.6={ birth=yes }
	321.2.9={ death=yes }
}
530={
	name=Ramona
	female=yes
	dynasty=6
	culture=azerothian religion=cleric
	father=524	#Augustus
	238.4.8={ birth=yes }
	316.10.13={ death=yes }
}
531={
	name=Payton
	dynasty=6
	culture=azerothian religion=cleric
	martial=4 diplomacy=4 stewardship=6 intrigue=7 learning=7
	trait=education_learning_1 trait=sadistic trait=deceitful trait=shy 
	trait=generous 
	father=527	#Medivh
	256.8.26={ birth=yes }
	303.12.26={ death=yes }
}
532={
	name=Kenelm
	dynasty=6
	culture=azerothian religion=cleric
	martial=5 diplomacy=8 stewardship=4 intrigue=7 learning=7
	trait=education_diplomacy_4 trait=just trait=generous trait=lustful 
	trait=brave trait=physique_good_3 
	father=527	#Medivh
	259.1.5={ birth=yes }
	314.3.2={ death=yes }
}
533={
	name=Acton
	dynasty=6
	culture=azerothian religion=cleric
	martial=4 diplomacy=4 stewardship=8 intrigue=8 learning=4
	trait=education_learning_1 trait=sadistic trait=patient trait=deceitful trait=craven 
	father=527	#Medivh
	265.1.18={ birth=yes }
	350.3.7={ death=yes }
}
534={
	name=Tito
	dynasty=6
	culture=azerothian religion=cleric
	martial=4 diplomacy=8 stewardship=5 intrigue=6 learning=8
	trait=education_stewardship_1 trait=honest trait=brave trait=arbitrary trait=patient 
	father=527	#Medivh
	268.4.14={ birth=yes }
	330.2.13={ death=yes }
}
535={
	name=Fitch
	dynasty=6
	culture=azerothian religion=cleric
	martial=8 diplomacy=4 stewardship=8 intrigue=8 learning=4
	trait=education_learning_2 trait=sadistic trait=lazy trait=shy trait=greedy 
	father=531	#Payton
	285.5.15={ birth=yes }
	341.9.22={ death=yes }
}
536={
	name=Bryan
	dynasty=6
	culture=azerothian religion=cleric
	martial=4 diplomacy=7 stewardship=6 intrigue=5 learning=6
	trait=education_stewardship_4 trait=lazy trait=ambitious trait=trusting trait=brave 
	father=531	#Payton
	292.8.17={ birth=yes }
	355.7.30={ death=yes }
}
537={
	name=Milton
	dynasty=6
	culture=azerothian religion=cleric
	martial=4 diplomacy=8 stewardship=7 intrigue=6 learning=8
	trait=education_stewardship_4 trait=greedy trait=craven trait=arrogant 
	father=531	#Payton
	296.10.10={ birth=yes }
	376.1.17={ death=yes }
}
538={
	name=Arnold
	dynasty=6
	culture=azerothian religion=cleric
	martial=4 diplomacy=8 stewardship=4 intrigue=5 learning=7
	trait=education_intrigue_1 trait=just trait=temperate trait=trusting trait=sadistic 
	father=531	#Payton
	299.2.27={ birth=yes }
	357.7.4={ death=yes }
}
539={
	name=Jaiden
	dynasty=6
	culture=azerothian religion=cleric
	martial=5 diplomacy=4 stewardship=7 intrigue=4 learning=7
	trait=education_intrigue_1 trait=honest 
	father=531	#Payton
	304.12.4={ birth=yes }
	386.4.22={ death=yes }
}
540={
	name=Alcott
	dynasty=6
	culture=azerothian religion=cleric
	martial=7 diplomacy=7 stewardship=5 intrigue=8 learning=7
	trait=education_learning_1 trait=lustful trait=ambitious trait=sadistic trait=lazy 
	father=535	#Fitch
	311.4.12={ birth=yes }
	380.6.18={ death=yes }
}
541={
	name=Sybil
	female=yes
	dynasty=6
	culture=azerothian religion=cleric
	father=535	#Fitch
	318.2.2={ birth=yes }
	384.4.8={ death=yes }
}
542={
	name=Caledra
	female=yes
	dynasty=6
	culture=azerothian religion=cleric
	father=535	#Fitch
	325.9.13={ birth=yes }
	408.2.27={ death=yes }
}
543={
	name=Bradney
	dynasty=6
	culture=azerothian religion=cleric
	martial=6 diplomacy=5 stewardship=4 intrigue=8 learning=8
	trait=education_intrigue_1 trait=patient trait=brave trait=ambitious trait=sadistic 
	father=540	#Alcott
	341.2.23={ birth=yes }
	409.11.21={ death=yes }
}
544={
	name=Lantsida
	female=yes
	dynasty=6
	culture=azerothian religion=cleric
	father=540	#Alcott
	345.9.16={ birth=yes }
	405.5.30={ death=yes }
}
545={
	name=Ello
	dynasty=6
	culture=azerothian religion=cleric
	martial=5 diplomacy=4 stewardship=8 intrigue=7 learning=8
	trait=education_diplomacy_3 trait=lazy trait=sadistic trait=craven trait=humble 
	father=540	#Alcott
	350.4.12={ birth=yes }
	412.8.13={ death=yes }
}
546={
	name=Shayne
	dynasty=6
	culture=azerothian religion=cleric
	martial=6 diplomacy=8 stewardship=7 intrigue=8 learning=4
	trait=education_diplomacy_4 trait=arrogant trait=arbitrary trait=gluttonous trait=diligent 
	trait=wounded_1 
	father=540	#Alcott
	354.10.17={ birth=yes }
	423.4.2={ death=yes }
}
547={
	name=Johan
	dynasty=6
	culture=azerothian religion=cleric
	martial=6 diplomacy=8 stewardship=4 intrigue=4 learning=7
	trait=education_diplomacy_4 trait=trusting trait=deceitful trait=generous 
	father=543	#Bradney
	366.4.13={ birth=yes }
	446.1.5={ death=yes }
}
548={
	name=Kerwin
	dynasty=6
	culture=azerothian religion=cleric
	martial=6 diplomacy=7 stewardship=6 intrigue=7 learning=7
	trait=education_martial_1 trait=zealous trait=paranoid trait=wrathful 
	father=543	#Bradney
	371.8.17={ birth=yes }
	429.1.17={ death=yes }
}
549={
	name=Spenser
	dynasty=6
	culture=azerothian religion=cleric
	martial=5 diplomacy=6 stewardship=5 intrigue=8 learning=4
	trait=education_diplomacy_1 trait=shy trait=chaste trait=ambitious trait=humble 
	father=543	#Bradney
	378.12.13={ birth=yes }
	452.5.15={ death=yes }
}
550={
	name=Sullivan
	dynasty=6
	culture=azerothian religion=cleric
	martial=5 diplomacy=5 stewardship=5 intrigue=5 learning=4
	trait=education_intrigue_4 trait=cynical trait=arbitrary 
	father=543	#Bradney
	384.3.19={ birth=yes }
	477.12.29={ death=yes }
}
551={
	name=Farrin
	dynasty=6
	culture=azerothian religion=cleric
	martial=7 diplomacy=4 stewardship=4 intrigue=4 learning=7
	trait=education_martial_2 trait=patient trait=gregarious trait=cynical trait=compassionate 
	trait=wounded_1 
	father=547	#Johan
	395.6.5={ birth=yes }
	442.5.2={ death=yes }
}
552={
	name=Robin
	dynasty=6
	culture=azerothian religion=cleric
	martial=5 diplomacy=5 stewardship=4 intrigue=5 learning=7
	trait=education_learning_2 trait=lazy trait=arbitrary trait=wrathful trait=temperate 
	father=547	#Johan
	402.6.13={ birth=yes }
	473.9.23={ death=yes }
}
553={
	name=Jaezel
	female=yes
	dynasty=6
	culture=azerothian religion=cleric
	father=547	#Johan
	408.3.2={ birth=yes }
	482.11.23={ death=yes }
}
554={
	name=Gillian
	female=yes
	dynasty=6
	culture=azerothian religion=cleric
	father=551	#Farrin
	424.6.20={ birth=yes }
	495.1.23={ death=yes }
}
555={
	name=Newton
	dynasty=6
	culture=azerothian religion=cleric
	martial=4 diplomacy=6 stewardship=8 intrigue=4 learning=5
	trait=education_diplomacy_3 trait=gregarious trait=gluttonous trait=craven trait=humble 
	father=551	#Farrin
	431.7.22={ birth=yes }
	480.4.4={ death=yes }
}
556={
	name=Gisela
	female=yes
	dynasty=6
	culture=azerothian religion=cleric
	father=551	#Farrin
	438.6.11={ birth=yes }
	507.5.2={ death=yes }
}
557={
	name=Edwina
	female=yes
	dynasty=6
	culture=azerothian religion=cleric
	father=551	#Farrin
	442.6.27={ birth=yes }
	496.9.14={ death=yes }
}
558={
	name=Allison
	dynasty=6
	culture=azerothian religion=cleric
	martial=6 diplomacy=5 stewardship=6 intrigue=8 learning=5
	trait=education_intrigue_3 trait=education_martial_prowess_4 trait=ambitious trait=compassionate trait=cynical 
	trait=temperate 
	father=555	#Newton
	452.2.12={ birth=yes }
	514.10.17={ death=yes }
}
559={
	name=Adair
	dynasty=6
	culture=azerothian religion=cleric
	martial=7 diplomacy=7 stewardship=6 intrigue=4 learning=6
	trait=education_martial_1 trait=generous trait=zealous trait=sadistic trait=deceitful 
	father=555	#Newton
	455.2.23={ birth=yes }
	512.11.6={ death=yes }
}
560={
	name=Madelgarde
	female=yes
	dynasty=6
	culture=azerothian religion=cleric
	father=555	#Newton
	461.4.25={ birth=yes }
	533.12.29={ death=yes }
}
561={
	name=Bruno
	dynasty=6
	culture=azerothian religion=cleric
	martial=8 diplomacy=6 stewardship=4 intrigue=5 learning=6
	trait=education_stewardship_2 trait=torturer trait=chaste trait=deceitful trait=arbitrary 
	father=555	#Newton
	464.8.18={ birth=yes }
	538.6.19={ death=yes }
}
562={
	name=Bree
	female=yes
	dynasty=6
	culture=azerothian religion=cleric
	father=555	#Newton
	468.10.20={ birth=yes }
	531.10.13={ death=yes }
}
563={
	name=Declan
	dynasty=6
	culture=azerothian religion=cleric
	martial=4 diplomacy=8 stewardship=8 intrigue=7 learning=7
	trait=education_intrigue_1 trait=generous trait=sadistic trait=paranoid trait=just 
	father=555	#Newton
	473.1.7={ birth=yes }
	537.12.9={ death=yes }
}
564={
	name=Ripley
	dynasty=6
	culture=azerothian religion=cleric
	martial=4 diplomacy=7 stewardship=8 intrigue=5 learning=7
	trait=education_intrigue_1 trait=ambitious trait=compassionate 
	father=555	#Newton
	479.7.19={ birth=yes }
	574.12.15={ death=yes }
}
565={
	name=Sean
	dynasty=6
	culture=azerothian religion=cleric
	martial=5 diplomacy=5 stewardship=7 intrigue=7 learning=4
	trait=education_diplomacy_4 trait=ambitious trait=just 
	father=558	#Allison
	480.10.4={ birth=yes }
	542.11.24={ death=yes }
}
566={
	name=Kelsey
	female=yes
	dynasty=6
	culture=azerothian religion=cleric
	father=558	#Allison
	486.6.18={ birth=yes }
	571.11.18={ death=yes }
}
567={
	name=Arthur
	dynasty=6
	culture=azerothian religion=cleric
	martial=7 diplomacy=7 stewardship=5 intrigue=7 learning=4
	trait=education_martial_2 trait=lifestyle_hunter trait=content trait=diligent trait=paranoid 
	father=558	#Allison
	489.8.14={ birth=yes
		effect = {
			add_trait_xp = {
				trait = lifestyle_hunter
				track = hunter
				value = 50
			}
		}
	}
	569.11.10={ death=yes }
}
568={
	name=Marcia
	female=yes
	dynasty=6
	culture=azerothian religion=cleric
	father=558	#Allison
	494.7.12={ birth=yes }
	556.10.17={ death=yes }
}
569={
	name=Anson
	dynasty=6
	culture=azerothian religion=cleric
	martial=6 diplomacy=6 stewardship=8 intrigue=8 learning=5
	trait=education_stewardship_4 trait=lifestyle_mystic trait=brave trait=lazy trait=ambitious 
	trait=shy 
	father=565	#Sean
	503.11.8={ birth=yes
		effect = {
			add_trait_xp = {
				trait = lifestyle_mystic
				value = 50
			}
		}
	}
	574.5.24={ death=yes }
}
570={
	name=Kayden
	dynasty=6
	culture=azerothian religion=cleric
	martial=7 diplomacy=5 stewardship=4 intrigue=5 learning=7
	trait=education_stewardship_4 trait=paranoid trait=patient trait=deceitful 
	trait=content 
	father=565	#Sean
	507.1.19={ birth=yes }
	585.6.7={ death=yes }
}
571={
	name=Wilson
	dynasty=6
	culture=azerothian religion=cleric
	martial=5 diplomacy=7 stewardship=4 intrigue=5 learning=7
	trait=education_martial_2 trait=ambitious trait=lazy trait=lustful trait=sadistic 
	trait=wounded_1 
	father=565	#Sean
	510.5.22={ birth=yes }
	614.9.18={ death=yes }
}
572={
	name=Gavinrad
	dynasty=6
	culture=azerothian religion=cleric
	martial=7 diplomacy=7 stewardship=7 intrigue=5 learning=5
	trait=education_learning_2 trait=compassionate trait=patient trait=just 
	father=565	#Sean
	515.4.20={ birth=yes }
	592.10.27={ death=yes }
}
573={
	name=Zarise
	female=yes
	dynasty=6
	culture=azerothian religion=cleric
	father=565	#Sean
	519.7.18={ birth=yes }
	585.1.1={ death=yes }
}
574={
	name=Jillia
	female=yes
	dynasty=6
	culture=azerothian religion=cleric
	father=569	#Anson
	529.7.24={ birth=yes }
	577.9.21={ death=yes }
}
# Ebonlocke
575={
	name=Anson
	dynasty=6
	culture=azerothian religion=cleric
	martial=5 diplomacy=8 stewardship=4 intrigue=7 learning=6
	trait=education_diplomacy_3 trait=ambitious trait=compassionate trait=gregarious trait=generous 
	father=569	#Anson
	535.2.23={ birth=yes }
	585.1.1={
		death={ death_reason = death_murder_known killer = 5000 }	# Killed by Medivh
	}
}
576={
	name=Bryan
	dynasty=6
	culture=azerothian religion=cleric
	martial=5 diplomacy=4 stewardship=4 intrigue=8 learning=7
	trait=education_diplomacy_1 trait=honest trait=craven trait=gregarious trait=lustful 
	father=569	#Anson
	539.6.14={ birth=yes }
	580.1.6={ death=yes }
}
577={
	name=Gillian
	female=yes
	dynasty=6
	culture=azerothian religion=cleric
	father=569	#Anson
	545.6.16={ birth=yes }
	582.7.19={ death=yes }
}
# Lord Ello Ebonlocke
578={
	name=Ello
	dynasty=6
	culture=azerothian religion=cleric
	martial=7 diplomacy=7 stewardship=8 intrigue=6 learning=7
	trait=education_martial_1 trait=arbitrary 
	father=575	#Anson
	558.1.27={ birth=yes }
	625.10.29={ death=yes }
}
579={
	name=Kanrethad
	dynasty=6
	culture=azerothian religion=cleric
	father=575	#Anson
	563.3.27={ birth=yes }
	603.1.1={
		effect={ set_variable = { name = wc_disorder_magic_lifestyle_additional_perks_variable value = wc_perks_needed_for_level_3_magic_trait_value } }
	}
	646.9.28={ death=yes }
}
580={
	name=Cecil
	female=yes
	dynasty=6
	culture=azerothian religion=cleric
	father=575	#Anson
	569.2.17={ birth=yes }
	632.1.18={ death=yes }
}
581={
	name=Bruno
	dynasty=6
	culture=azerothian religion=cleric
	martial=6 diplomacy=8 stewardship=5 intrigue=5 learning=6
	trait=education_martial_1 trait=arbitrary trait=shy trait=deceitful
	father=575	#Anson
	576.2.19={ birth=yes }
	657.4.1={ death=yes }
}
# Althea Ebonlocke
582={
	name=Althea
	female=yes
	dynasty=6
	culture=azerothian religion=cleric
	trait=education_martial_1 trait=deceitful
	father=578	#Ello
	589.5.14={ birth=yes }
	605.5.14={
		effect={
			set_variable = { name = wc_endurance_physical_lifestyle_additional_perks_variable value = wc_perks_needed_for_level_2_physical_trait_value }
			set_variable = { name = wc_strength_physical_lifestyle_additional_perks_variable value = wc_perks_needed_for_level_2_physical_trait_value }
		}
		# trait=physical_lifestyle_endurance_2
		# trait=physical_lifestyle_strength_2
	}
	660.7.16={ death=yes }
}

# dynasty=7 Erlgadin Stormwind nobles, have seat in House of Nobles
600={
	name=Thorne
	dynasty=7
	culture=azerothian religion=cleric
	martial=5 diplomacy=6 stewardship=8 intrigue=6 learning=8
	trait=education_stewardship_4 trait=lifestyle_mystic trait=gluttonous trait=diligent trait=ambitious 
	trait=arrogant 
	2.8.13={ birth=yes
		effect = {
			add_trait_xp = {
				trait = lifestyle_mystic
				value = 50
			}
		}
	}
	90.8.16={ death=yes }
}
601={
	name=Jaiden
	dynasty=7
	culture=azerothian religion=cleric
	martial=5 diplomacy=5 stewardship=6 intrigue=6 learning=7
	trait=education_intrigue_3 trait=greedy trait=compassionate trait=lazy trait=arrogant 
	father=600	#Thorne
	25.1.10={ birth=yes }
	80.9.27={ death=yes }
}
602={
	name=Genovefa
	female=yes
	dynasty=7
	culture=azerothian religion=cleric
	father=600	#Thorne
	29.9.14={ birth=yes }
	107.2.24={ death=yes }
}
603={
	name=Marjory
	female=yes
	dynasty=7
	culture=azerothian religion=cleric
	father=600	#Thorne
	36.7.7={ birth=yes }
	104.3.6={ death=yes }
}
604={
	name=Bellatrix
	female=yes
	dynasty=7
	culture=azerothian religion=cleric
	father=600	#Thorne
	41.11.3={ birth=yes }
	82.5.27={ death=yes }
}
605={
	name=Bernard
	dynasty=7
	culture=azerothian religion=cleric
	martial=5 diplomacy=5 stewardship=6 intrigue=7 learning=5
	trait=education_stewardship_4 trait=lifestyle_mystic trait=craven trait=temperate trait=arrogant 
	trait=trusting trait=drunkard 
	father=601	#Jaiden
	46.1.24={ birth=yes
		effect = {
			add_trait_xp = {
				trait = lifestyle_mystic
				value = 50
			}
		}
	}
	111.1.31={ death=yes }
}
606={
	name=Varia
	female=yes
	dynasty=7
	culture=azerothian religion=cleric
	father=601	#Jaiden
	53.3.5={ birth=yes }
	114.1.12={ death=yes }
}
607={
	name=Milton
	dynasty=7
	culture=azerothian religion=cleric
	martial=5 diplomacy=7 stewardship=6 intrigue=7 learning=4
	trait=education_stewardship_4 trait=shy trait=paranoid trait=content trait=honest 
	father=601	#Jaiden
	57.7.26={ birth=yes }
	142.10.16={ death=yes }
}
608={
	name=Chapman
	dynasty=7
	culture=azerothian religion=cleric
	martial=8 diplomacy=4 stewardship=4 intrigue=6 learning=8
	trait=education_stewardship_4 trait=lifestyle_reveler trait=compassionate trait=greedy trait=lazy 
	trait=chaste 
	father=605	#Bernard
	74.5.26={ birth=yes
		effect = {
			add_trait_xp = {
				trait = lifestyle_reveler
				value = 50
			}
		}
	}
	154.2.8={ death=yes }
}
609={
	name=Catriona
	female=yes
	dynasty=7
	culture=azerothian religion=cleric
	father=605	#Bernard
	79.9.10={ birth=yes }
	159.1.15={ death=yes }
}
610={
	name=Genovefa
	female=yes
	dynasty=7
	culture=azerothian religion=cleric
	father=605	#Bernard
	83.3.13={ birth=yes }
	138.2.12={ death=yes }
}
611={
	name=Egerton
	dynasty=7
	culture=azerothian religion=cleric
	martial=5 diplomacy=8 stewardship=7 intrigue=7 learning=8
	trait=education_intrigue_1 trait=wrathful trait=compassionate trait=zealous 
	father=605	#Bernard
	89.10.10={ birth=yes }
	156.10.2={ death=yes }
}
612={
	name=Ember
	female=yes
	dynasty=7
	culture=azerothian religion=cleric
	father=605	#Bernard
	92.12.26={ birth=yes }
	155.11.8={ death=yes }
}
613={
	name=Redwald
	dynasty=7
	culture=azerothian religion=cleric
	martial=5 diplomacy=7 stewardship=5 intrigue=5 learning=7
	trait=education_learning_1 trait=deceitful trait=chaste trait=compassionate trait=temperate 
	trait=intellect_good_3 
	father=605	#Bernard
	96.9.3={ birth=yes }
	159.8.14={ death=yes }
}
614={
	name=Ryan
	dynasty=7
	culture=azerothian religion=cleric
	martial=7 diplomacy=4 stewardship=4 intrigue=6 learning=4
	trait=education_diplomacy_4 trait=scholar trait=gluttonous trait=wrathful trait=brave 
	trait=greedy 
	father=605	#Bernard
	100.1.25={ birth=yes }
	178.12.14={ death=yes }
}
615={
	name=Augustus
	dynasty=7
	culture=azerothian religion=cleric
	martial=5 diplomacy=8 stewardship=4 intrigue=7 learning=8
	trait=education_diplomacy_3 trait=chaste trait=arrogant trait=brave 
	trait=gregarious 
	father=608	#Chapman
	97.9.16={ birth=yes }
	151.1.10={ death=yes }
}
616={
	name=Sean
	dynasty=7
	culture=azerothian religion=cleric
	martial=7 diplomacy=8 stewardship=6 intrigue=7 learning=4
	trait=education_martial_1 trait=chaste trait=diligent trait=shy trait=greedy 
	father=608	#Chapman
	101.1.4={ birth=yes }
	204.1.16={ death=yes }
}
617={
	name=Robin
	dynasty=7
	culture=azerothian religion=cleric
	martial=5 diplomacy=4 stewardship=7 intrigue=7 learning=4
	trait=education_stewardship_4 trait=craven trait=paranoid trait=temperate trait=arrogant 
	father=615	#Augustus
	123.4.20={ birth=yes }
	190.3.31={ death=yes }
}
618={
	name=Sean
	dynasty=7
	culture=azerothian religion=cleric
	martial=7 diplomacy=6 stewardship=5 intrigue=5 learning=7
	trait=education_stewardship_2 trait=arrogant trait=content trait=cynical 
	father=615	#Augustus
	128.3.19={ birth=yes }
	192.6.20={ death=yes }
}
619={
	name=Noira
	female=yes
	dynasty=7
	culture=azerothian religion=cleric
	father=615	#Augustus
	132.2.8={ birth=yes }
	217.1.15={ death=yes }
}
620={
	name=Hannah
	female=yes
	dynasty=7
	culture=azerothian religion=cleric
	father=615	#Augustus
	138.12.7={ birth=yes }
	220.6.23={ death=yes }
}
621={
	name=Vanessa
	female=yes
	dynasty=7
	culture=azerothian religion=cleric
	father=617	#Robin
	152.4.14={ birth=yes }
	208.6.30={ death=yes }
}
622={
	name=Declan
	dynasty=7
	culture=azerothian religion=cleric
	martial=4 diplomacy=6 stewardship=6 intrigue=6 learning=6
	trait=education_learning_4 trait=ambitious trait=diligent trait=compassionate trait=trusting 
	father=617	#Robin
	158.12.8={ birth=yes }
	214.10.20={ death=yes }
}
623={
	name=Thoradin
	dynasty=7
	culture=azerothian religion=cleric
	martial=8 diplomacy=8 stewardship=8 intrigue=6 learning=7
	trait=education_intrigue_3 trait=wrathful trait=brave trait=humble trait=greedy 
	father=617	#Robin
	162.6.25={ birth=yes }
	225.4.4={ death=yes }
}
624={
	name=Josphine
	female=yes
	dynasty=7
	culture=azerothian religion=cleric
	father=617	#Robin
	166.7.12={ birth=yes }
	240.4.3={ death=yes }
}
625={
	name=Lucille
	female=yes
	dynasty=7
	culture=azerothian religion=cleric
	father=617	#Robin
	171.6.3={ birth=yes }
	237.6.9={ death=yes }
}
626={
	name=Amanda
	female=yes
	dynasty=7
	culture=azerothian religion=cleric
	father=617	#Robin
	175.6.16={ birth=yes }
	239.4.30={ death=yes }
}
627={
	name=Role
	dynasty=7
	culture=azerothian religion=cleric
	martial=6 diplomacy=7 stewardship=6 intrigue=4 learning=5
	trait=education_stewardship_2 trait=lifestyle_reveler trait=craven trait=gregarious trait=trusting 
	father=622	#Declan
	188.2.10={ birth=yes
		effect = {
			add_trait_xp = {
				trait = lifestyle_reveler
				value = 50
			}
		}
	}
	249.9.11={ death=yes }
}
628={
	name=Barathen
	dynasty=7
	culture=azerothian religion=cleric
	martial=6 diplomacy=5 stewardship=8 intrigue=5 learning=6
	trait=education_martial_1 trait=humble trait=paranoid 
	father=622	#Declan
	194.11.24={ birth=yes }
	273.4.8={ death=yes }
}
629={
	name=Barks
	dynasty=7
	culture=azerothian religion=cleric
	martial=7 diplomacy=6 stewardship=5 intrigue=6 learning=6
	trait=education_learning_1 trait=gluttonous trait=patient trait=craven 
	father=622	#Declan
	198.11.19={ birth=yes }
	276.3.28={ death=yes }
}
630={
	name=Alize
	female=yes
	dynasty=7
	culture=azerothian religion=cleric
	father=622	#Declan
	203.5.9={ birth=yes }
	278.7.23={ death=yes }
}
631={
	name=June
	female=yes
	dynasty=7
	culture=azerothian religion=cleric
	father=622	#Declan
	207.8.7={ birth=yes }
	274.1.24={ death=yes }
}
632={
	name=Brennan
	dynasty=7
	culture=azerothian religion=cleric
	martial=4 diplomacy=4 stewardship=4 intrigue=4 learning=7
	trait=education_learning_3 trait=generous trait=craven trait=honest 
	father=622	#Declan
	211.10.10={ birth=yes }
	261.12.11={ death=yes }
}
633={
	name=Augustus
	dynasty=7
	culture=azerothian religion=cleric
	martial=8 diplomacy=5 stewardship=5 intrigue=5 learning=7
	trait=education_stewardship_4 trait=torturer trait=chaste trait=greedy trait=wrathful 
	father=622	#Declan
	218.5.21={ birth=yes }
	273.6.10={ death=yes }
}
634={
	name=Lucretia
	female=yes
	dynasty=7
	culture=azerothian religion=cleric
	father=627	#Role
	218.3.14={ birth=yes }
	280.8.5={ death=yes }
}
635={
	name=Celsa
	female=yes
	dynasty=7
	culture=azerothian religion=cleric
	father=627	#Role
	224.12.10={ birth=yes }
	278.5.29={ death=yes }
}
636={
	name=Gillian
	female=yes
	dynasty=7
	culture=azerothian religion=cleric
	father=627	#Role
	230.7.10={ birth=yes }
	284.9.7={ death=yes }
}
637={
	name=Fitzgerald
	dynasty=7
	culture=azerothian religion=cleric
	martial=7 diplomacy=4 stewardship=6 intrigue=7 learning=4
	trait=education_diplomacy_1 trait=scholar trait=humble trait=compassionate trait=lustful 
	trait=gluttonous  
	father=627	#Role
	234.10.4={ birth=yes }
	319.12.3={ death=yes }
}
638={
	name=Nials
	female=yes
	dynasty=7
	culture=azerothian religion=cleric
	father=637	#Fitzgerald
	263.3.8={ birth=yes }
	328.3.22={ death=yes }
}
639={
	name=Arthur
	dynasty=7
	culture=azerothian religion=cleric
	martial=4 diplomacy=6 stewardship=5 intrigue=5 learning=4
	trait=education_diplomacy_4 trait=gregarious trait=paranoid trait=sadistic trait=humble 
	father=637	#Fitzgerald
	268.8.8={ birth=yes }
	325.9.11={ death=yes }
}
640={
	name=Fitch
	dynasty=7
	culture=azerothian religion=cleric
	martial=5 diplomacy=5 stewardship=8 intrigue=5 learning=8
	trait=education_stewardship_4 trait=lifestyle_mystic trait=just trait=shy trait=greedy 
	trait=craven 
	father=637	#Fitzgerald
	271.5.4={ birth=yes
		effect = {
			add_trait_xp = {
				trait = lifestyle_mystic
				value = 50
			}
		}
	}
	325.7.4={ death=yes }
}
641={
	name=Alyn
	dynasty=7
	culture=azerothian religion=cleric
	martial=5 diplomacy=4 stewardship=8 intrigue=5 learning=4
	trait=education_diplomacy_4 trait=temperate trait=wrathful trait=gregarious 
	trait=trusting 
	father=637	#Fitzgerald
	275.9.23={ birth=yes }
	360.1.29={ death=yes }
}
642={
	name=Anson
	dynasty=7
	culture=azerothian religion=cleric
	martial=5 diplomacy=8 stewardship=8 intrigue=6 learning=8
	trait=education_martial_1 trait=gregarious trait=just trait=trusting trait=generous 
	father=637	#Fitzgerald
	281.5.19={ birth=yes }
	366.5.22={ death=yes }
}
643={
	name=Sarias
	female=yes
	dynasty=7
	culture=azerothian religion=cleric
	father=639	#Arthur
	290.9.19={ birth=yes }
	355.10.4={ death=yes }
}
644={
	name=Lucretia
	female=yes
	dynasty=7
	culture=azerothian religion=cleric
	father=639	#Arthur
	296.7.26={ birth=yes }
	374.2.19={ death=yes }
}
645={
	name=Kristoff
	dynasty=7
	culture=azerothian religion=cleric
	martial=6 diplomacy=4 stewardship=4 intrigue=6 learning=7
	trait=education_learning_2 trait=temperate trait=ambitious trait=compassionate trait=clubfooted 
	father=639	#Arthur
	299.12.11={ birth=yes }
	363.6.23={ death=yes }
}
646={
	name=Neal
	dynasty=7
	culture=azerothian religion=cleric
	martial=6 diplomacy=8 stewardship=7 intrigue=4 learning=4
	trait=education_diplomacy_1 trait=arbitrary trait=trusting trait=sadistic trait=chaste 
	father=639	#Arthur
	307.12.25={ birth=yes }
	387.2.6={ death=yes }
}
647={
	name=Maxim
	dynasty=7
	culture=azerothian religion=cleric
	martial=5 diplomacy=8 stewardship=6 intrigue=8 learning=7
	trait=education_diplomacy_1 trait=gluttonous trait=zealous trait=sadistic trait=just 
	father=645	#Kristoff
	327.7.14={ birth=yes }
	383.7.29={ death=yes }
}
648={
	name=Brodie
	dynasty=7
	culture=azerothian religion=cleric
	martial=6 diplomacy=4 stewardship=8 intrigue=5 learning=6
	trait=education_diplomacy_3 trait=temperate trait=sadistic trait=intellect_good_2 
	father=645	#Kristoff
	333.6.4={ birth=yes }
	387.10.25={ death=yes }
}
649={
	name=Cecil
	female=yes
	dynasty=7
	culture=azerothian religion=cleric
	father=645	#Kristoff
	337.12.4={ birth=yes }
	397.8.28={ death=yes }
}
650={
	name=Brand
	dynasty=7
	culture=azerothian religion=cleric
	martial=7 diplomacy=4 stewardship=5 intrigue=5 learning=7
	trait=education_learning_1 trait=gregarious trait=sadistic trait=zealous trait=brave 
	father=647	#Maxim
	353.9.25={ birth=yes }
	433.5.21={ death=yes }
}
651={
	name=Bellatrix
	female=yes
	dynasty=7
	culture=azerothian religion=cleric
	father=647	#Maxim
	358.1.19={ birth=yes }
	416.5.15={ death=yes }
}
652={
	name=Brentan
	dynasty=7
	culture=azerothian religion=cleric
	martial=4 diplomacy=7 stewardship=5 intrigue=5 learning=4
	trait=education_martial_1 trait=lazy trait=ambitious trait=temperate trait=generous 
	father=647	#Maxim
	362.11.27={ birth=yes }
	430.10.31={ death=yes }
}
653={
	name=Welborne
	dynasty=7
	culture=azerothian religion=cleric
	martial=8 diplomacy=6 stewardship=8 intrigue=5 learning=8
	trait=education_martial_1 trait=just trait=honest trait=compassionate trait=chaste 
	father=650	#Brand
	381.4.23={ birth=yes }
	475.11.23={ death=yes }
}
654={
	name=Kenata
	female=yes
	dynasty=7
	culture=azerothian religion=cleric
	father=650	#Brand
	386.8.15={ birth=yes }
	465.2.19={ death=yes }
}
655={
	name=Ang
	dynasty=7
	culture=azerothian religion=cleric
	martial=5 diplomacy=5 stewardship=6 intrigue=6 learning=7
	trait=education_learning_3 trait=generous trait=honest trait=ambitious trait=brave 
	trait=drunkard 
	father=650	#Brand
	393.12.10={ birth=yes }
	452.12.19={ death=yes }
}
656={
	name=Camilla
	female=yes
	dynasty=7
	culture=azerothian religion=cleric
	father=650	#Brand
	398.1.9={ birth=yes }
	477.10.19={ death=yes }
}
657={
	name=Role
	dynasty=7
	culture=azerothian religion=cleric
	martial=5 diplomacy=6 stewardship=7 intrigue=6 learning=8
	trait=education_intrigue_1 trait=brave trait=trusting trait=shy trait=wrathful 
	father=653	#Welborne
	407.2.20={ birth=yes }
	476.3.2={ death=yes }
}
658={
	name=Arthur
	dynasty=7
	culture=azerothian religion=cleric
	martial=8 diplomacy=8 stewardship=4 intrigue=5 learning=8
	trait=education_learning_2 trait=gregarious trait=chaste trait=brave trait=sadistic 
	father=653	#Welborne
	413.12.12={ birth=yes }
	482.1.8={ death=yes }
}
659={
	name=Edwina
	female=yes
	dynasty=7
	culture=azerothian religion=cleric
	father=653	#Welborne
	417.5.26={ birth=yes }
	500.2.25={ death=yes }
}
660={
	name=Constance
	female=yes
	dynasty=7
	culture=azerothian religion=cleric
	father=653	#Welborne
	424.4.5={ birth=yes }
	461.6.23={ death=yes }
}
661={
	name=Earl
	dynasty=7
	culture=azerothian religion=cleric
	martial=8 diplomacy=8 stewardship=4 intrigue=7 learning=6
	trait=education_intrigue_3 trait=sadistic trait=content trait=temperate trait=trusting 
	father=657	#Role
	433.11.17={ birth=yes }
	507.1.28={ death=yes }
}
662={
	name=Farrin
	dynasty=7
	culture=azerothian religion=cleric
	martial=7 diplomacy=7 stewardship=7 intrigue=6 learning=8
	trait=education_learning_1 trait=just trait=deceitful trait=patient trait=sadistic 
	father=657	#Role
	440.2.19={ birth=yes }
	525.5.5={ death=yes }
}
663={
	name=Sean
	dynasty=7
	culture=azerothian religion=cleric
	martial=7 diplomacy=5 stewardship=8 intrigue=6 learning=8
	trait=education_martial_2 trait=education_martial_prowess_4 trait=lazy trait=content trait=shy 
	trait=sadistic 
	father=657	#Role
	448.6.27={ birth=yes }
	528.7.12={ death=yes }
}
664={
	name=Arthur
	dynasty=7
	culture=azerothian religion=cleric
	martial=4 diplomacy=6 stewardship=6 intrigue=5 learning=4
	trait=education_intrigue_4 trait=lustful trait=greedy trait=cynical trait=honest 
	father=657	#Role
	452.2.21={ birth=yes }
	511.12.9={ death=yes }
}
665={
	name=Renato
	dynasty=7
	culture=azerothian religion=cleric
	martial=8 diplomacy=7 stewardship=5 intrigue=4 learning=5
	trait=education_intrigue_3 trait=patient trait=sadistic trait=trusting 
	father=661	#Earl
	454.6.10={ birth=yes }
	518.3.17={ death=yes }
}
666={
	name=Baros
	dynasty=7
	culture=azerothian religion=cleric
	martial=4 diplomacy=4 stewardship=7 intrigue=6 learning=6
	trait=education_martial_1 trait=zealous trait=lazy trait=arrogant trait=compassionate 
	father=661	#Earl
	457.8.3={ birth=yes }
	555.9.25={ death=yes }
}
667={
	name=Anson
	dynasty=7
	culture=azerothian religion=cleric
	martial=4 diplomacy=4 stewardship=5 intrigue=8 learning=8
	trait=education_diplomacy_4 trait=lifestyle_reveler trait=deceitful trait=just trait=ambitious 
	trait=generous  
	father=661	#Earl
	462.9.12={ birth=yes
		effect = {
			add_trait_xp = {
				trait = lifestyle_reveler
				value = 50
			}
		}
	}
	545.7.29={ death=yes }
}
668={
	name=Ansley
	female=yes
	dynasty=7
	culture=azerothian religion=cleric
	father=661	#Earl
	466.8.24={ birth=yes }
	535.4.27={ death=yes }
}
669={
	name=Osbert
	dynasty=7
	culture=azerothian religion=cleric
	martial=5 diplomacy=5 stewardship=4 intrigue=7 learning=4
	trait=education_diplomacy_4 trait=lustful trait=compassionate trait=craven 
	father=665	#Renato
	483.7.1={ birth=yes }
	566.10.30={ death=yes }
}
670={
	name=Rothaide
	female=yes
	dynasty=7
	culture=azerothian religion=cleric
	father=665	#Renato
	491.10.21={ birth=yes }
	551.12.17={ death=yes }
}
671={
	name=Ember
	female=yes
	dynasty=7
	culture=azerothian religion=cleric
	father=665	#Renato
	496.2.24={ birth=yes }
	551.4.21={ death=yes }
}
672={
	name=Dwyght
	dynasty=7
	culture=azerothian religion=cleric
	martial=7 diplomacy=4 stewardship=4 intrigue=6 learning=5
	trait=education_martial_1 trait=lifestyle_herbalist trait=compassionate trait=humble 
	trait=arbitrary 
	father=669	#Osbert
	507.12.3={ birth=yes }
	567.10.14={ death=yes }
}
673={
	name=Ellen
	female=yes
	dynasty=7
	culture=azerothian religion=cleric
	father=669	#Osbert
	513.8.20={ birth=yes }
	595.8.29={ death=yes }
}
674={
	name=Simon
	dynasty=7
	culture=azerothian religion=cleric
	martial=6 diplomacy=8 stewardship=6 intrigue=5 learning=8
	trait=education_diplomacy_4 trait=craven trait=temperate trait=cynical trait=lustful 
	father=669	#Osbert
	517.7.22={ birth=yes }
	596.5.6={ death=yes }
}
675={
	name=Martinga
	female=yes
	dynasty=7
	culture=azerothian religion=cleric
	father=669	#Osbert
	521.6.10={ birth=yes }
	595.9.4={ death=yes }
}
# Count Erlgadin
676={
	name=Egerton
	dynasty=7
	culture=azerothian religion=cleric
	martial=6 diplomacy=8 stewardship=6 intrigue=6 learning=7
	trait=education_diplomacy_4
	trait=generous trait=humble trait=just trait=compassionate
	father=672	#Dwyght
	532.4.19={ birth=yes }
	567.10.14={
		# give_council_position doesn't work
		liege = {
			fire_councillor = cp:councillor_steward
			assign_councillor_type = {
				type = councillor_steward
				target = root
		}
	}
	}
	595.2.1={ death=yes }
}
677={
	name=Brentan
	dynasty=7
	culture=azerothian religion=cleric
	martial=7 diplomacy=7 stewardship=4 intrigue=4 learning=5
	trait=education_intrigue_1 trait=patient trait=paranoid trait=lazy 
	father=672	#Dwyght
	536.8.11={ birth=yes }
	591.8.30={ death=yes }
}
678={
	name=Fitzgerald
	dynasty=7
	culture=azerothian religion=cleric
	martial=4 diplomacy=7 stewardship=7 intrigue=4 learning=4
	trait=education_martial_3 trait=trusting trait=wrathful 
	father=672	#Dwyght
	541.6.19={ birth=yes }
	597.3.7={ death=yes }
}
679={
	name=Carson
	dynasty=7
	culture=azerothian religion=cleric
	martial=7 diplomacy=6 stewardship=7 intrigue=7 learning=7
	trait=education_intrigue_4 trait=sadistic trait=content trait=diligent trait=arbitrary 
	father=672	#Dwyght
	545.5.16={ birth=yes }
	621.7.10={ death=yes }
}
# Sir S. J. Erlgadin
680={
	name=Jerome
	dynasty=7
	culture=azerothian religion=cleric
	martial=7 diplomacy=5 stewardship=7 intrigue=4 learning=8
	trait=education_diplomacy_4
	trait=diligent trait=humble trait=just trait=content
	father=676	#Egerton
	578.7.8={ birth=yes }
	# After what happend with the Stonemasons Guild, he abdicated and joined Hemet Nesingwary
	598.3.17={
		effect={
			set_variable = { name = wc_endurance_physical_lifestyle_additional_perks_variable value = wc_perks_needed_for_level_3_physical_trait_value }
			set_variable = { name = wc_dexterity_physical_lifestyle_additional_perks_variable value = wc_perks_needed_for_level_3_physical_trait_value }
		}
		# trait=physical_lifestyle_endurance_3
		# trait=physical_lifestyle_dexterity_3
		employer=28050 #Hemet[4337]
	}
	644.11.20={ death=yes }
}

# dynasty=8 Berrybuck Nobles of Darkshire
700={
	name=Carrington
	dynasty=8
	culture=azerothian religion=cleric
	martial=5 diplomacy=5 stewardship=6 intrigue=6 learning=8
	trait=education_martial_1 trait=content trait=greedy trait=temperate 
	trait=craven
	2.8.16={ birth=yes }
	78.1.6={ death=yes }
}
701={
	name=Maxim
	dynasty=8
	culture=azerothian religion=cleric
	martial=7 diplomacy=8 stewardship=5 intrigue=7 learning=7
	trait=education_stewardship_1 trait=sadistic trait=temperate trait=generous trait=shy 
	father=700	#Carrington
	29.7.23={ birth=yes }
	110.2.24={ death=yes }
}
702={
	name=Zarise
	female=yes
	dynasty=8
	culture=azerothian religion=cleric
	father=700	#Carrington
	32.2.22={ birth=yes }
	105.7.27={ death=yes }
}
703={
	name=Rose
	female=yes
	dynasty=8
	culture=azerothian religion=cleric
	father=700	#Carrington
	36.7.15={ birth=yes }
	114.8.12={ death=yes }
}
704={
	name=Velvet
	female=yes
	dynasty=8
	culture=azerothian religion=cleric
	father=700	#Carrington
	42.11.2={ birth=yes }
	90.4.24={ death=yes }
}
705={
	name=Marjory
	female=yes
	dynasty=8
	culture=azerothian religion=cleric
	father=700	#Carrington
	46.5.13={ birth=yes }
	100.6.20={ death=yes }
}
706={
	name=Medivh
	dynasty=8
	culture=azerothian religion=cleric
	martial=7 diplomacy=8 stewardship=8 intrigue=8 learning=7
	trait=education_diplomacy_3 trait=sadistic trait=greedy trait=trusting trait=gluttonous 
	father=700	#Carrington
	50.4.5={ birth=yes }
	124.10.21={ death=yes }
}
707={
	name=Brand
	dynasty=8
	culture=azerothian religion=cleric
	martial=4 diplomacy=5 stewardship=8 intrigue=7 learning=6
	trait=education_diplomacy_3 trait=craven trait=just trait=intellect_bad_2 
	father=700	#Carrington
	54.5.2={ birth=yes }
	114.10.5={ death=yes }
}
708={
	name=Johan
	dynasty=8
	culture=azerothian religion=cleric
	martial=7 diplomacy=4 stewardship=6 intrigue=7 learning=4
	trait=education_learning_1 trait=patient trait=ambitious trait=lazy trait=honest 
	father=701	#Maxim
	57.9.26={ birth=yes }
	142.2.20={ death=yes }
}
709={
	name=Kenata
	female=yes
	dynasty=8
	culture=azerothian religion=cleric
	father=701	#Maxim
	61.2.27={ birth=yes }
	137.12.15={ death=yes }
}
710={
	name=Role
	dynasty=8
	culture=azerothian religion=cleric
	martial=7 diplomacy=6 stewardship=8 intrigue=7 learning=5
	trait=education_stewardship_1 trait=gregarious trait=chaste trait=paranoid trait=physique_good_3 
	father=701	#Maxim
	66.4.19={ birth=yes }
	124.10.17={ death=yes }
}
711={
	name=Ramona
	female=yes
	dynasty=8
	culture=azerothian religion=cleric
	father=701	#Maxim
	72.5.14={ birth=yes }
	140.7.16={ death=yes }
}
712={
	name=Jagger
	dynasty=8
	culture=azerothian religion=cleric
	martial=4 diplomacy=7 stewardship=8 intrigue=8 learning=8
	trait=education_stewardship_1 trait=patient trait=lazy trait=temperate trait=brave 
	trait=hunchbacked 
	father=701	#Maxim
	78.3.18={ birth=yes }
	148.9.13={ death=yes }
}
713={
	name=Mierelle
	female=yes
	dynasty=8
	culture=azerothian religion=cleric
	father=708	#Johan
	79.3.20={ birth=yes }
	166.4.9={ death=yes }
}
714={
	name=Anson
	dynasty=8
	culture=azerothian religion=cleric
	martial=6 diplomacy=5 stewardship=4 intrigue=8 learning=5
	trait=education_diplomacy_1 trait=honest trait=content trait=patient trait=gluttonous 
	father=708	#Johan
	86.4.26={ birth=yes }
	154.7.11={ death=yes }
}
715={
	name=Amber
	female=yes
	dynasty=8
	culture=azerothian religion=cleric
	father=708	#Johan
	90.7.27={ birth=yes }
	189.12.14={ death=yes }
}
716={
	name=Alison
	female=yes
	dynasty=8
	culture=azerothian religion=cleric
	father=708	#Johan
	92.4.8={ birth=yes }
	156.12.26={ death=yes }
}
717={
	name=Sarias
	female=yes
	dynasty=8
	culture=azerothian religion=cleric
	father=708	#Johan
	96.11.17={ birth=yes }
	182.7.25={ death=yes }
}
718={
	name=Anduin
	dynasty=8
	culture=azerothian religion=cleric
	martial=8 diplomacy=5 stewardship=5 intrigue=6 learning=8
	trait=education_martial_3 trait=generous trait=honest trait=gregarious trait=trusting 
	father=708	#Johan
	100.4.27={ birth=yes }
	185.1.19={ death=yes }
}
719={
	name=Mirelle
	female=yes
	dynasty=8
	culture=azerothian religion=cleric
	father=708	#Johan
	103.12.21={ birth=yes }
	165.5.29={ death=yes }
}
720={
	name=Allison
	dynasty=8
	culture=azerothian religion=cleric
	martial=8 diplomacy=8 stewardship=8 intrigue=6 learning=8
	trait=education_diplomacy_4 trait=humble trait=lazy 
	father=714	#Anson
	113.1.4={ birth=yes }
	170.12.11={ death=yes }
}
721={
	name=Ardwyn
	female=yes
	dynasty=8
	culture=azerothian religion=cleric
	father=714	#Anson
	116.7.4={ birth=yes }
	188.7.5={ death=yes }
}
722={
	name=Brian
	dynasty=8
	culture=azerothian religion=cleric
	martial=5 diplomacy=5 stewardship=6 intrigue=6 learning=5
	trait=education_stewardship_4 trait=torturer trait=craven trait=content trait=honest 
	trait=temperate 
	father=720	#Allison
	140.8.26={ birth=yes }
	223.12.10={ death=yes }
}
723={
	name=Welborne
	dynasty=8
	culture=azerothian religion=cleric
	martial=7 diplomacy=6 stewardship=5 intrigue=7 learning=6
	trait=education_intrigue_1 trait=paranoid trait=sadistic trait=ambitious 
	trait=diligent 
	father=720	#Allison
	144.2.3={ birth=yes }
	232.7.20={ death=yes }
}
724={
	name=Medivh
	dynasty=8
	culture=azerothian religion=cleric
	martial=6 diplomacy=8 stewardship=7 intrigue=4 learning=6
	trait=education_martial_2 trait=greedy trait=patient trait=arrogant trait=gluttonous 
	father=720	#Allison
	152.2.12={ birth=yes }
	251.8.22={ death=yes }
}
725={
	name=Betty
	female=yes
	dynasty=8
	culture=azerothian religion=cleric
	father=720	#Allison
	156.8.20={ birth=yes }
	223.4.19={ death=yes }
}
726={
	name=Noreen
	female=yes
	dynasty=8
	culture=azerothian religion=cleric
	father=722	#Brian
	161.5.19={ birth=yes }
	238.11.21={ death=yes }
}
727={
	name=Allan
	dynasty=8
	culture=azerothian religion=cleric
	martial=7 diplomacy=8 stewardship=6 intrigue=4 learning=7
	trait=education_learning_4 trait=generous trait=deceitful trait=chaste trait=sadistic 
	father=722	#Brian
	167.7.7={ birth=yes }
	235.2.14={ death=yes }
}
728={
	name=Gaiman
	dynasty=8
	culture=azerothian religion=cleric
	martial=5 diplomacy=7 stewardship=7 intrigue=7 learning=7
	trait=education_learning_4 trait=sadistic trait=gregarious trait=trusting 
	father=722	#Brian
	170.1.24={ birth=yes }
	233.1.17={ death=yes }
}
729={
	name=Sirra
	dynasty=8
	culture=azerothian religion=cleric
	martial=4 diplomacy=5 stewardship=5 intrigue=7 learning=7
	trait=education_intrigue_3 trait=lifestyle_herbalist trait=arbitrary trait=greedy 
	trait=ambitious trait=sadistic 
	father=722	#Brian
	175.5.5={ birth=yes }
	246.9.30={ death=yes }
}
730={
	name=Madelgarde
	female=yes
	dynasty=8
	culture=azerothian religion=cleric
	father=722	#Brian
	178.5.26={ birth=yes }
	243.10.14={ death=yes }
}
731={
	name=Stefan
	dynasty=8
	culture=azerothian religion=cleric
	martial=6 diplomacy=7 stewardship=6 intrigue=4 learning=5
	trait=education_learning_2 trait=lifestyle_mystic trait=compassionate trait=temperate trait=lazy 
	trait=generous  
	father=727	#Allan
	193.5.7={ birth=yes
		effect = {
			add_trait_xp = {
				trait = lifestyle_mystic
				value = 50
			}
		}
	}
	256.11.15={ death=yes }
}
732={
	name=June
	female=yes
	dynasty=8
	culture=azerothian religion=cleric
	father=727	#Allan
	199.8.8={ birth=yes }
	258.1.28={ death=yes }
}
733={
	name=Dorothea
	female=yes
	dynasty=8
	culture=azerothian religion=cleric
	father=731	#Stefan
	226.8.22={ birth=yes }
	309.7.1={ death=yes }
}
734={
	name=Alexa
	female=yes
	dynasty=8
	culture=azerothian religion=cleric
	father=731	#Stefan
	231.10.22={ birth=yes }
	287.8.28={ death=yes }
}
735={
	name=Anastasia
	female=yes
	dynasty=8
	culture=azerothian religion=cleric
	father=731	#Stefan
	238.8.1={ birth=yes }
	316.10.19={ death=yes }
}
736={
	name=Newton
	dynasty=8
	culture=azerothian religion=cleric
	martial=6 diplomacy=5 stewardship=7 intrigue=7 learning=4
	trait=education_learning_3 trait=compassionate trait=arbitrary 
	father=731	#Stefan
	244.1.9={ birth=yes }
	305.3.23={ death=yes }
}
737={
	name=Sean
	dynasty=8
	culture=azerothian religion=cleric
	martial=7 diplomacy=5 stewardship=7 intrigue=6 learning=4
	trait=education_stewardship_2 trait=lifestyle_hunter trait=compassionate trait=ambitious 
	trait=arrogant trait=wrathful trait=drunkard 
	father=736	#Newton
	265.1.4={ birth=yes
		effect = {
			add_trait_xp = {
				trait = lifestyle_hunter
				track = hunter
				value = 50
			}
		}
	}
	338.6.23={ death=yes }
}
738={
	name=Gilian
	female=yes
	dynasty=8
	culture=azerothian religion=cleric
	father=736	#Newton
	272.2.5={ birth=yes }
	327.4.1={ death=yes }
}
739={
	name=Crispin
	dynasty=8
	culture=azerothian religion=cleric
	martial=8 diplomacy=7 stewardship=4 intrigue=6 learning=5
	trait=education_intrigue_1 trait=paranoid trait=cynical trait=diligent trait=sadistic 
	father=736	#Newton
	275.6.4={ birth=yes }
	335.8.23={ death=yes }
}
740={
	name=Augustus
	dynasty=8
	culture=azerothian religion=cleric
	martial=7 diplomacy=8 stewardship=6 intrigue=7 learning=4
	trait=education_diplomacy_3 trait=lazy trait=craven trait=honest trait=compassionate 
	father=736	#Newton
	281.1.17={ birth=yes }
	378.8.24={ death=yes }
}
741={
	name=Tristen
	dynasty=8
	culture=azerothian religion=cleric
	martial=6 diplomacy=4 stewardship=5 intrigue=5 learning=5
	trait=education_learning_4 trait=shy trait=sadistic trait=wrathful trait=brave 
	father=736	#Newton
	286.1.26={ birth=yes }
	351.10.30={ death=yes }
}
742={
	name=Lucille
	female=yes
	dynasty=8
	culture=azerothian religion=cleric
	father=736	#Newton
	289.6.18={ birth=yes }
	358.7.13={ death=yes }
}
743={
	name=Nico
	dynasty=8
	culture=azerothian religion=cleric
	martial=7 diplomacy=5 stewardship=6 intrigue=8 learning=8
	trait=education_learning_3 trait=sadistic trait=honest trait=generous trait=humble 
	father=736	#Newton
	295.12.27={ birth=yes }
	350.3.15={ death=yes }
}
744={
	name=Winward
	dynasty=8
	culture=azerothian religion=cleric
	martial=4 diplomacy=6 stewardship=4 intrigue=8 learning=6
	trait=education_diplomacy_4 trait=craven trait=wrathful trait=shy trait=greedy 
	father=737	#Sean
	297.4.22={ birth=yes }
	358.9.6={ death=yes }
}
745={
	name=Darrel
	dynasty=8
	culture=azerothian religion=cleric
	martial=6 diplomacy=5 stewardship=4 intrigue=4 learning=7
	trait=education_learning_1 trait=just trait=arrogant trait=paranoid trait=gluttonous 
	father=737	#Sean
	305.4.8={ birth=yes }
	378.12.28={ death=yes }
}
746={
	name=Winward
	dynasty=8
	culture=azerothian religion=cleric
	martial=4 diplomacy=7 stewardship=6 intrigue=8 learning=7
	trait=education_martial_2 trait=patient trait=cynical trait=paranoid trait=sadistic 
	father=737	#Sean
	308.4.18={ birth=yes }
	367.6.16={ death=yes }
}
747={
	name=Anastasia
	female=yes
	dynasty=8
	culture=azerothian religion=cleric
	father=737	#Sean
	315.8.17={ birth=yes }
	411.6.9={ death=yes }
}
748={
	name=Argos
	dynasty=8
	culture=azerothian religion=cleric
	martial=5 diplomacy=7 stewardship=8 intrigue=8 learning=6
	trait=education_diplomacy_4 trait=compassionate trait=humble trait=deceitful trait=wrathful 
	father=744	#Winward
	326.10.8={ birth=yes }
	391.11.20={ death=yes }
}
749={
	name=Brigitte
	female=yes
	dynasty=8
	culture=azerothian religion=cleric
	father=744	#Winward
	330.4.2={ birth=yes }
	408.7.12={ death=yes }
}
750={
	name=Parr
	dynasty=8
	culture=azerothian religion=cleric
	martial=8 diplomacy=8 stewardship=8 intrigue=6 learning=7
	trait=education_stewardship_1 trait=honest trait=wrathful trait=just trait=shy 
	trait=drunkard 
	father=744	#Winward
	334.12.17={ birth=yes }
	414.7.22={ death=yes }
}
751={
	name=Kristoff
	dynasty=8
	culture=azerothian religion=cleric
	martial=5 diplomacy=4 stewardship=7 intrigue=5 learning=6
	trait=education_martial_2 trait=shy trait=gluttonous trait=sadistic 
	father=744	#Winward
	341.7.15={ birth=yes }
	406.8.2={ death=yes }
}
752={
	name=Hogan
	dynasty=8
	culture=azerothian religion=cleric
	martial=5 diplomacy=7 stewardship=8 intrigue=8 learning=7
	trait=education_diplomacy_4 trait=patient trait=trusting trait=gregarious trait=gluttonous 
	father=748	#Argos
	352.4.7={ birth=yes }
	428.5.20={ death=yes }
}
753={
	name=Eliza
	female=yes
	dynasty=8
	culture=azerothian religion=cleric
	father=748	#Argos
	357.8.14={ birth=yes }
	435.5.31={ death=yes }
}
754={
	name=Catrina
	female=yes
	dynasty=8
	culture=azerothian religion=cleric
	father=748	#Argos
	360.4.18={ birth=yes }
	438.4.21={ death=yes }
}
755={
	name=Brennan
	dynasty=8
	culture=azerothian religion=cleric
	martial=7 diplomacy=7 stewardship=5 intrigue=5 learning=8
	trait=education_intrigue_1 trait=education_martial_prowess_4 trait=patient trait=chaste trait=zealous 
	father=752	#Hogan
	379.3.26={ birth=yes }
	435.4.28={ death=yes }
}
756={
	name=Mierelle
	female=yes
	dynasty=8
	culture=azerothian religion=cleric
	father=752	#Hogan
	384.7.25={ birth=yes }
	443.9.25={ death=yes }
}
757={
	name=Jagger
	dynasty=8
	culture=azerothian religion=cleric
	martial=8 diplomacy=5 stewardship=6 intrigue=6 learning=4
	trait=education_learning_2 trait=lustful trait=trusting trait=compassionate trait=brave 
	trait=lisping 
	father=752	#Hogan
	388.8.25={ birth=yes }
	485.1.21={ death=yes }
}
758={
	name=Gisela
	female=yes
	dynasty=8
	culture=azerothian religion=cleric
	father=752	#Hogan
	392.3.19={ birth=yes }
	447.11.27={ death=yes }
}
759={
	name=Genovefa
	female=yes
	dynasty=8
	culture=azerothian religion=cleric
	father=752	#Hogan
	394.1.1={ birth=yes }
	464.9.5={ death=yes }
}
760={
	name=Alicia
	female=yes
	dynasty=8
	culture=azerothian religion=cleric
	father=752	#Hogan
	399.11.5={ birth=yes }
	452.6.8={ death=yes }
}
761={
	name=Welborne
	dynasty=8
	culture=azerothian religion=cleric
	martial=7 diplomacy=5 stewardship=5 intrigue=6 learning=6
	trait=education_martial_3 trait=gluttonous trait=ambitious trait=wrathful 
	father=755	#Brennan
	410.3.11={ birth=yes }
	510.7.5={ death=yes }
}
762={
	name=Gisela
	female=yes
	dynasty=8
	culture=azerothian religion=cleric
	father=755	#Brennan
	417.4.2={ birth=yes }
	492.5.4={ death=yes }
}
763={
	name=Sullivan
	dynasty=8
	culture=azerothian religion=cleric
	martial=7 diplomacy=5 stewardship=7 intrigue=4 learning=8
	trait=education_stewardship_4 trait=education_martial_prowess_4 trait=wrathful trait=compassionate 
	father=755	#Brennan
	423.7.5={ birth=yes }
	504.5.14={ death=yes }
}
764={
	name=Deidra
	female=yes
	dynasty=8
	culture=azerothian religion=cleric
	father=755	#Brennan
	428.1.18={ birth=yes }
	498.8.5={ death=yes }
}
765={
	name=Liz
	female=yes
	dynasty=8
	culture=azerothian religion=cleric
	father=761	#Welborne
	439.5.22={ birth=yes }
	520.12.14={ death=yes }
}
766={
	name=Baros
	dynasty=8
	culture=azerothian religion=cleric
	martial=5 diplomacy=6 stewardship=6 intrigue=8 learning=4
	trait=education_martial_1 trait=lifestyle_mystic trait=sadistic trait=patient trait=paranoid 
	father=761	#Welborne
	446.8.27={ birth=yes
		effect = {
			add_trait_xp = {
				trait = lifestyle_mystic
				value = 50
			}
		}
	}
	533.8.23={ death=yes }
}
767={
	name=Melania
	female=yes
	dynasty=8
	culture=azerothian religion=cleric
	father=761	#Welborne
	452.3.4={ birth=yes }
	519.1.23={ death=yes }
}
768={
	name=Casey
	dynasty=8
	culture=azerothian religion=cleric
	martial=8 diplomacy=7 stewardship=4 intrigue=8 learning=8
	trait=education_learning_1 trait=content trait=zealous trait=humble 
	father=766	#Baros
	468.4.2={ birth=yes }
	549.4.24={ death=yes }
}
769={
	name=Marjory
	female=yes
	dynasty=8
	culture=azerothian religion=cleric
	father=766	#Baros
	475.10.2={ birth=yes }
	559.3.14={ death=yes }
}
770={
	name=Severina
	female=yes
	dynasty=8
	culture=azerothian religion=cleric
	father=766	#Baros
	480.3.1={ birth=yes }
	561.8.15={ death=yes }
}
771={
	name=Luana
	female=yes
	dynasty=8
	culture=azerothian religion=cleric
	father=766	#Baros
	487.10.26={ birth=yes }
	542.9.10={ death=yes }
}
772={
	name=Bailey
	dynasty=8
	culture=azerothian religion=cleric
	martial=6 diplomacy=6 stewardship=8 intrigue=4 learning=4
	trait=education_stewardship_1 trait=gluttonous trait=sadistic trait=greedy 
	father=768	#Casey
	491.5.23={ birth=yes }
	545.6.11={ death=yes }
}
773={
	name=Caledra
	female=yes
	dynasty=8
	culture=azerothian religion=cleric
	father=768	#Casey
	498.4.9={ birth=yes }
	558.6.2={ death=yes }
}
774={
	name=Framberta
	female=yes
	dynasty=8
	culture=azerothian religion=cleric
	father=768	#Casey
	506.6.6={ birth=yes }
	590.4.23={ death=yes }
}
775={
	name=Redmund
	dynasty=8
	culture=azerothian religion=cleric
	martial=6 diplomacy=8 stewardship=5 intrigue=4 learning=6
	trait=education_stewardship_2 trait=brave trait=trusting 
	father=772	#Bailey
	515.8.16={ birth=yes }
	573.8.26={ death=yes }
}
776={
	name=Newbold
	dynasty=8
	culture=azerothian religion=cleric
	martial=8 diplomacy=6 stewardship=8 intrigue=5 learning=4
	trait=education_intrigue_4 trait=deceitful trait=chaste trait=gluttonous trait=lazy 
	father=772	#Bailey
	518.9.9={ birth=yes }
	616.8.27={ death=yes }
}
777={
	name=Gavinrad
	dynasty=8
	culture=azerothian religion=cleric
	martial=7 diplomacy=6 stewardship=4 intrigue=6 learning=6
	trait=education_intrigue_1 trait=compassionate trait=honest trait=cynical 
	trait=temperate trait=lunatic_1 
	father=772	#Bailey
	524.7.14={ birth=yes }
	594.1.9={ death=yes }
}
778={
	name=Rubia
	female=yes
	dynasty=8
	culture=azerothian religion=cleric
	father=772	#Bailey
	527.4.8={ birth=yes }
	595.1.9={ death=yes }
}
# Lady Keira Berrybuck
779={
	name=Keira
	female=yes
	dynasty=8
	culture=azerothian religion=cleric
	martial=5 diplomacy=7 stewardship=7 intrigue=8 learning=4
	trait=education_learning_1 trait=lifestyle_herbalist trait=humble trait=sadistic trait=zealous 
	trait=paranoid 
	father=775	#Redmund
	544.5.15={ birth=yes }
	564.1.1={
		effect={ set_variable = { name = wc_light_magic_lifestyle_additional_perks_variable value = wc_perks_needed_for_level_3_magic_trait_value } }
	}
	585.1.1={
		death={ death_reason = death_murder_known killer = 5000 }	# Killed by Medivh
	}
}
780={
	name=Gilian
	female=yes
	dynasty=8
	culture=azerothian religion=cleric
	father=775	#Redmund
	551.10.24={ birth=yes }
	624.2.18={ death=yes }
}
781={
	name=Bailey
	dynasty=8
	culture=azerothian religion=cleric
	martial=5 diplomacy=7 stewardship=8 intrigue=7 learning=6
	trait=education_diplomacy_3 trait=wrathful trait=just trait=diligent trait=chaste 
	father=775	#Redmund
	558.1.20={ birth=yes }
	611.9.3={ death=yes }
}
# Ambassador Berrybuck
782={
	name=Anduin
	dynasty=8
	culture=azerothian religion=cleric
	martial=5 diplomacy=8 stewardship=7 intrigue=8 learning=8
	trait=education_diplomacy_2 trait=compassionate trait=gluttonous trait=content 
	trait=honest
	mother=779 #Keira
	566.3.16={ birth=yes }
	642.10.3={ death=yes }
}
783={
	name=Newbold
	dynasty=8
	culture=azerothian religion=cleric
	martial=7 diplomacy=4 stewardship=8 intrigue=5 learning=4
	trait=education_stewardship_4 trait=lustful trait=wrathful trait=sadistic trait=gregarious 
	mother=779 #Keira
	568.7.19={ birth=yes }
	645.11.17={ death=yes }
}
784={
	name=Jackson
	dynasty=8
	culture=azerothian religion=cleric
	martial=7 diplomacy=6 stewardship=8 intrigue=8 learning=4
	trait=education_stewardship_2 trait=arrogant trait=patient trait=zealous trait=chaste 
	mother=779 #Keira
	570.9.10={ birth=yes }
	642.6.29={ death=yes }
}
785={
	name=Aysa
	female=yes
	dynasty=8
	culture=azerothian religion=cleric
	mother=779 #Keira
	572.11.13={ birth=yes }
	666.4.8={ death=yes }
}
786={
	name=Dwayne
	dynasty=8
	culture=azerothian religion=cleric
	martial=5 diplomacy=7 stewardship=8 intrigue=8 learning=7
	trait=education_learning_4 trait=arrogant trait=gluttonous trait=arbitrary trait=paranoid 
	mother=779 #Keira
	574.2.26={ birth=yes }
	685.3.31={ death=yes }
}
787={
	name=Landan
	dynasty=8
	culture=azerothian religion=cleric
	martial=8 diplomacy=5 stewardship=8 intrigue=4 learning=5
	trait=education_intrigue_3 trait=lazy trait=temperate trait=compassionate trait=honest 
	mother=779 #Keira
	576.9.3={ birth=yes }
	654.2.16={ death=yes }
}
788={
	name=Halley
	female=yes
	dynasty=8
	culture=azerothian religion=cleric
	mother=779 #Keira
	578.11.27={ birth=yes }
	658.7.8={ death=yes }
}
789={
	name=Tito
	dynasty=8
	culture=azerothian religion=cleric
	martial=8 diplomacy=8 stewardship=7 intrigue=4 learning=4
	trait=education_intrigue_1 trait=shy trait=beauty_good_3 
	father=782	#Anduin
	598.7.1={ birth=yes }
	652.9.6={ death=yes }
}
790={
	name=Zarise
	female=yes
	dynasty=8
	culture=azerothian religion=cleric
	father=782	#Anduin
	604.3.13={ birth=yes }
	662.6.3={ death=yes }
}

# dynasty=9 Ference Nobles of Darkshire
800={
	name=Welborne
	dynasty=9
	culture=azerothian religion=cleric
	martial=4 diplomacy=7 stewardship=4 intrigue=4 learning=7
	trait=education_intrigue_1 trait=greedy trait=honest trait=sadistic 
	2.12.26={ birth=yes }
	66.2.5={ death=yes }
}
801={
	name=Winward
	dynasty=9
	culture=azerothian religion=cleric
	martial=8 diplomacy=7 stewardship=5 intrigue=8 learning=6
	trait=education_martial_1 trait=just trait=lustful trait=diligent 
	father=800	#Welborne
	22.1.20={ birth=yes }
	95.1.9={ death=yes }
}
802={
	name=Bellatrix
	female=yes
	dynasty=9
	culture=azerothian religion=cleric
	father=800	#Welborne
	27.1.27={ birth=yes }
	107.8.6={ death=yes }
}
803={
	name=Newall
	dynasty=9
	culture=azerothian religion=cleric
	martial=6 diplomacy=8 stewardship=6 intrigue=4 learning=6
	trait=education_stewardship_4 trait=wrathful trait=temperate trait=shy trait=just 
	father=800	#Welborne
	30.1.25={ birth=yes }
	77.7.16={ death=yes }
}
804={
	name=Genovefa
	female=yes
	dynasty=9
	culture=azerothian religion=cleric
	father=800	#Welborne
	33.6.23={ birth=yes }
	111.3.6={ death=yes }
}
805={
	name=Augustus
	dynasty=9
	culture=azerothian religion=cleric
	martial=8 diplomacy=7 stewardship=8 intrigue=6 learning=7
	trait=education_intrigue_3 trait=lifestyle_mystic trait=content trait=compassionate trait=craven 
	trait=chaste 
	father=800	#Welborne
	36.6.6={ birth=yes
		effect = {
			add_trait_xp = {
				trait = lifestyle_mystic
				value = 50
			}
		}
	}
	121.3.30={ death=yes }
}
806={
	name=Fitch
	dynasty=9
	culture=azerothian religion=cleric
	martial=6 diplomacy=8 stewardship=4 intrigue=8 learning=5
	trait=education_stewardship_1 trait=zealous trait=temperate trait=arrogant trait=brave 
	father=800	#Welborne
	42.4.13={ birth=yes }
	104.9.13={ death=yes }
}
807={
	name=Tiffin
	female=yes
	dynasty=9
	culture=azerothian religion=cleric
	father=800	#Welborne
	48.3.2={ birth=yes }
	134.2.6={ death=yes }
}
808={
	name=Fitzgerald
	dynasty=9
	culture=azerothian religion=cleric
	martial=6 diplomacy=5 stewardship=6 intrigue=7 learning=6
	trait=education_learning_3 trait=wrathful trait=just trait=sadistic 
	father=801	#Winward
	53.7.15={ birth=yes }
	106.7.15={ death=yes }
}
809={
	name=Wade
	dynasty=9
	culture=azerothian religion=cleric
	martial=7 diplomacy=5 stewardship=4 intrigue=6 learning=8
	trait=education_learning_1 trait=torturer trait=lazy trait=generous trait=wrathful 
	father=801	#Winward
	58.1.13={ birth=yes }
	142.8.23={ death=yes }
}
810={
	name=Nials
	female=yes
	dynasty=9
	culture=azerothian religion=cleric
	father=801	#Winward
	62.2.17={ birth=yes }
	127.3.30={ death=yes }
}
811={
	name=Augustus
	dynasty=9
	culture=azerothian religion=cleric
	martial=7 diplomacy=4 stewardship=7 intrigue=5 learning=4
	trait=education_diplomacy_3 trait=craven trait=gluttonous trait=arbitrary 
	father=801	#Winward
	67.8.21={ birth=yes }
	135.10.19={ death=yes }
}
812={
	name=Darrel
	dynasty=9
	culture=azerothian religion=cleric
	martial=7 diplomacy=4 stewardship=4 intrigue=8 learning=7
	trait=education_diplomacy_3 trait=lifestyle_mystic trait=trusting trait=sadistic trait=lustful 
	father=801	#Winward
	71.8.24={ birth=yes
		effect = {
			add_trait_xp = {
				trait = lifestyle_mystic
				value = 50
			}
		}
	}
	151.9.24={ death=yes }
}
813={
	name=Darrel
	dynasty=9
	culture=azerothian religion=cleric
	martial=5 diplomacy=4 stewardship=7 intrigue=4 learning=4
	trait=education_intrigue_3 trait=lustful trait=zealous trait=paranoid trait=content 
	father=801	#Winward
	76.6.5={ birth=yes }
	154.10.2={ death=yes }
}
814={
	name=Taria
	female=yes
	dynasty=9
	culture=azerothian religion=cleric
	father=801	#Winward
	82.9.26={ birth=yes }
	156.9.3={ death=yes }
}
815={
	name=Jaezel
	female=yes
	dynasty=9
	culture=azerothian religion=cleric
	father=808	#Fitzgerald
	86.5.17={ birth=yes }
	161.6.14={ death=yes }
}
816={
	name=Simon
	dynasty=9
	culture=azerothian religion=cleric
	martial=6 diplomacy=6 stewardship=6 intrigue=7 learning=5
	trait=education_stewardship_2 trait=lifestyle_mystic trait=chaste trait=deceitful trait=lazy 
	trait=gluttonous 
	father=808	#Fitzgerald
	92.6.2={ birth=yes
		effect = {
			add_trait_xp = {
				trait = lifestyle_mystic
				value = 50
			}
		}
	}
	177.6.16={ death=yes }
}
817={
	name=Jaiden
	dynasty=9
	culture=azerothian religion=cleric
	martial=6 diplomacy=8 stewardship=7 intrigue=6 learning=4
	trait=education_intrigue_1 trait=gregarious trait=temperate trait=greedy trait=arrogant 
	father=808	#Fitzgerald
	99.5.14={ birth=yes }
	164.2.13={ death=yes }
}
818={
	name=Shayne
	dynasty=9
	culture=azerothian religion=cleric
	martial=5 diplomacy=6 stewardship=6 intrigue=6 learning=4
	trait=education_martial_1 trait=lifestyle_mystic trait=sadistic trait=gluttonous trait=deceitful 
	trait=generous 
	father=808	#Fitzgerald
	101.10.27={ birth=yes
		effect = {
			add_trait_xp = {
				trait = lifestyle_mystic
				value = 50
			}
		}
	}
	173.4.15={ death=yes }
}
819={
	name=Fitzgerald
	dynasty=9
	culture=azerothian religion=cleric
	martial=6 diplomacy=4 stewardship=8 intrigue=6 learning=6
	trait=education_intrigue_3 trait=scholar trait=gluttonous trait=arbitrary trait=trusting 
	trait=brave 
	father=816	#Simon
	124.12.9={ birth=yes }
	206.12.24={ death=yes }
}
820={
	name=Taria
	female=yes
	dynasty=9
	culture=azerothian religion=cleric
	father=816	#Simon
	127.2.21={ birth=yes }
	183.2.3={ death=yes }
}
821={
	name=Ryan
	dynasty=9
	culture=azerothian religion=cleric
	martial=8 diplomacy=4 stewardship=7 intrigue=5 learning=8
	trait=education_diplomacy_3 trait=lifestyle_mystic trait=craven trait=honest trait=patient 
	trait=gluttonous trait=lunatic_1 
	father=816	#Simon
	132.4.23={ birth=yes
		effect = {
			add_trait_xp = {
				trait = lifestyle_mystic
				value = 50
			}
		}
	}
	196.7.19={ death=yes }
}
822={
	name=Earl
	dynasty=9
	culture=azerothian religion=cleric
	martial=6 diplomacy=7 stewardship=7 intrigue=4 learning=5
	trait=education_intrigue_3 trait=gluttonous trait=greedy trait=compassionate 
	father=816	#Simon
	135.1.13={ birth=yes }
	202.11.29={ death=yes }
}
823={
	name=Ursyn
	female=yes
	dynasty=9
	culture=azerothian religion=cleric
	father=819	#Fitzgerald
	145.2.22={ birth=yes }
	220.10.7={ death=yes }
}
824={
	name=Welborne
	dynasty=9
	culture=azerothian religion=cleric
	martial=6 diplomacy=5 stewardship=7 intrigue=7 learning=7
	trait=education_stewardship_4 trait=craven trait=generous trait=zealous 
	father=819	#Fitzgerald
	151.8.22={ birth=yes }
	211.9.12={ death=yes }
}
825={
	name=Eva
	female=yes
	dynasty=9
	culture=azerothian religion=cleric
	father=819	#Fitzgerald
	155.11.19={ birth=yes }
	220.3.10={ death=yes }
}
826={
	name=Kerwin
	dynasty=9
	culture=azerothian religion=cleric
	martial=4 diplomacy=8 stewardship=5 intrigue=6 learning=8
	trait=education_learning_2 trait=paranoid trait=temperate 
	father=824	#Welborne
	182.3.26={ birth=yes }
	248.2.26={ death=yes }
}
827={
	name=Stuart
	dynasty=9
	culture=azerothian religion=cleric
	martial=5 diplomacy=7 stewardship=8 intrigue=7 learning=8
	trait=education_learning_2 trait=craven trait=arrogant trait=temperate trait=paranoid 
	father=824	#Welborne
	187.6.8={ birth=yes }
	243.5.7={ death=yes }
}
828={
	name=Allison
	dynasty=9
	culture=azerothian religion=cleric
	martial=8 diplomacy=6 stewardship=6 intrigue=4 learning=4
	trait=education_diplomacy_4 trait=torturer trait=ambitious trait=chaste 
	father=826	#Kerwin
	211.8.2={ birth=yes }
	275.7.21={ death=yes }
}
829={
	name=Catrina
	female=yes
	dynasty=9
	culture=azerothian religion=cleric
	father=826	#Kerwin
	217.1.26={ birth=yes }
	304.10.10={ death=yes }
}
830={
	name=Behsten
	dynasty=9
	culture=azerothian religion=cleric
	martial=8 diplomacy=4 stewardship=8 intrigue=7 learning=5
	trait=education_stewardship_4 trait=arrogant trait=just trait=cynical trait=chaste 
	father=826	#Kerwin
	221.10.14={ birth=yes }
	289.3.17={ death=yes }
}
831={
	name=Martinga
	female=yes
	dynasty=9
	culture=azerothian religion=cleric
	father=826	#Kerwin
	227.5.27={ birth=yes }
	307.2.8={ death=yes }
}
832={
	name=Gavinrad
	dynasty=9
	culture=azerothian religion=cleric
	martial=7 diplomacy=7 stewardship=4 intrigue=5 learning=6
	trait=education_intrigue_4 trait=paranoid trait=arrogant 
	father=826	#Kerwin
	232.11.2={ birth=yes }
	298.11.22={ death=yes }
}
833={
	name=Kenata
	female=yes
	dynasty=9
	culture=azerothian religion=cleric
	father=826	#Kerwin
	237.6.11={ birth=yes }
	300.3.27={ death=yes }
}
834={
	name=Jaxon
	female=yes
	dynasty=9
	culture=azerothian religion=cleric
	father=828	#Allison
	236.12.16={ birth=yes }
	319.4.22={ death=yes }
}
835={
	name=Taylor
	dynasty=9
	culture=azerothian religion=cleric
	martial=5 diplomacy=5 stewardship=5 intrigue=7 learning=7
	trait=education_intrigue_1 trait=gregarious trait=deceitful trait=zealous trait=lustful 
	father=828	#Allison
	244.7.14={ birth=yes }
	304.5.4={ death=yes }
}
836={
	name=Payton
	dynasty=9
	culture=azerothian religion=cleric
	martial=5 diplomacy=5 stewardship=8 intrigue=5 learning=4
	trait=education_learning_4 trait=gluttonous trait=diligent trait=greedy 
	trait=lustful 
	father=828	#Allison
	248.12.26={ birth=yes }
	337.4.29={ death=yes }
}
837={
	name=Llane
	dynasty=9
	culture=azerothian religion=cleric
	martial=6 diplomacy=6 stewardship=7 intrigue=6 learning=5
	trait=education_intrigue_1 trait=patient trait=shy trait=brave trait=deceitful 
	trait=intellect_good_3 
	father=835	#Taylor
	267.4.20={ birth=yes }
	326.7.7={ death=yes }
}
838={
	name=Mierelle
	female=yes
	dynasty=9
	culture=azerothian religion=cleric
	father=835	#Taylor
	273.8.12={ birth=yes }
	351.9.19={ death=yes }
}
839={
	name=Bethany
	female=yes
	dynasty=9
	culture=azerothian religion=cleric
	father=835	#Taylor
	278.12.19={ birth=yes }
	346.10.21={ death=yes }
}
840={
	name=Newall
	dynasty=9
	culture=azerothian religion=cleric
	martial=8 diplomacy=7 stewardship=4 intrigue=6 learning=6
	trait=education_intrigue_4 trait=education_martial_prowess_4 trait=wrathful trait=craven trait=humble 
	father=835	#Taylor
	283.1.25={ birth=yes }
	355.10.22={ death=yes }
}
841={
	name=Aldwin
	dynasty=9
	culture=azerothian religion=cleric
	martial=6 diplomacy=4 stewardship=6 intrigue=4 learning=4
	trait=education_learning_1 trait=cynical trait=brave trait=chaste 
	father=835	#Taylor
	289.3.17={ birth=yes }
	357.12.23={ death=yes }
}
842={
	name=Alize
	female=yes
	dynasty=9
	culture=azerothian religion=cleric
	father=835	#Taylor
	291.7.3={ birth=yes }
	364.5.8={ death=yes }
}
843={
	name=Elbridge
	dynasty=9
	culture=azerothian religion=cleric
	martial=6 diplomacy=6 stewardship=5 intrigue=5 learning=7
	trait=education_intrigue_4 trait=compassionate trait=chaste trait=wrathful 
	father=835	#Taylor
	296.6.11={ birth=yes }
	349.8.19={ death=yes }
}
844={
	name=Tiffin
	female=yes
	dynasty=9
	culture=azerothian religion=cleric
	father=837	#Llane
	290.3.2={ birth=yes }
	357.1.25={ death=yes }
}
845={
	name=Tristen
	dynasty=9
	culture=azerothian religion=cleric
	martial=4 diplomacy=4 stewardship=8 intrigue=7 learning=6
	trait=education_stewardship_4 trait=deceitful trait=compassionate trait=wrathful 
	trait=gluttonous 
	father=837	#Llane
	293.6.10={ birth=yes }
	364.12.21={ death=yes }
}
846={
	name=Carson
	dynasty=9
	culture=azerothian religion=cleric
	martial=4 diplomacy=6 stewardship=6 intrigue=5 learning=6
	trait=education_diplomacy_3 trait=craven trait=generous trait=content trait=diligent 
	father=837	#Llane
	299.8.20={ birth=yes }
	377.4.18={ death=yes }
}
847={
	name=Dorothea
	female=yes
	dynasty=9
	culture=azerothian religion=cleric
	father=837	#Llane
	303.12.17={ birth=yes }
	395.8.21={ death=yes }
}
848={
	name=Gavin
	dynasty=9
	culture=azerothian religion=cleric
	martial=6 diplomacy=5 stewardship=8 intrigue=7 learning=7
	trait=education_intrigue_1 trait=patient trait=honest 
	father=837	#Llane
	306.11.7={ birth=yes }
	384.1.16={ death=yes }
}
849={
	name=Osbert
	dynasty=9
	culture=azerothian religion=cleric
	martial=4 diplomacy=8 stewardship=7 intrigue=8 learning=7
	trait=education_stewardship_2 trait=lifestyle_hunter trait=cynical trait=content 
	father=845	#Tristen
	318.8.23={ birth=yes
		effect = {
			add_trait_xp = {
				trait = lifestyle_hunter
				track = hunter
				value = 50
			}
		}
	}
	383.10.7={ death=yes }
}
850={
	name=Chapman
	dynasty=9
	culture=azerothian religion=cleric
	martial=7 diplomacy=4 stewardship=7 intrigue=6 learning=4
	trait=education_stewardship_2 trait=just trait=shy trait=diligent trait=generous 
	trait=drunkard 
	father=845	#Tristen
	324.4.4={ birth=yes }
	393.1.19={ death=yes }
}
851={
	name=Renato
	dynasty=9
	culture=azerothian religion=cleric
	martial=5 diplomacy=6 stewardship=8 intrigue=5 learning=5
	trait=education_diplomacy_3 trait=lustful trait=just trait=deceitful 
	trait=compassionate 
	father=849	#Osbert
	338.6.26={ birth=yes }
	424.10.26={ death=yes }
}
852={
	name=Joseph
	dynasty=9
	culture=azerothian religion=cleric
	martial=6 diplomacy=8 stewardship=6 intrigue=8 learning=8
	trait=education_stewardship_4 trait=wrathful trait=temperate trait=zealous trait=ambitious 
	father=849	#Osbert
	345.11.19={ birth=yes }
	425.10.22={ death=yes }
}
853={
	name=Dwyght
	dynasty=9
	culture=azerothian religion=cleric
	martial=5 diplomacy=4 stewardship=5 intrigue=7 learning=8
	trait=education_diplomacy_3 trait=arrogant trait=temperate trait=generous trait=gregarious 
	father=849	#Osbert
	350.3.15={ birth=yes }
	405.10.13={ death=yes }
}
854={
	name=Genovefa
	female=yes
	dynasty=9
	culture=azerothian religion=cleric
	father=849	#Osbert
	356.1.21={ birth=yes }
	442.8.7={ death=yes }
}
855={
	name=Alicia
	female=yes
	dynasty=9
	culture=azerothian religion=cleric
	father=851	#Renato
	363.12.15={ birth=yes }
	447.10.10={ death=yes }
}
856={
	name=Varian
	dynasty=9
	culture=azerothian religion=cleric
	martial=8 diplomacy=4 stewardship=5 intrigue=4 learning=4
	trait=education_learning_3 trait=brave trait=honest trait=paranoid 
	father=851	#Renato
	369.11.5={ birth=yes }
	452.8.14={ death=yes }
}
857={
	name=Argos
	dynasty=9
	culture=azerothian religion=cleric
	martial=5 diplomacy=5 stewardship=7 intrigue=4 learning=6
	trait=education_martial_3 trait=honest trait=compassionate trait=ambitious trait=trusting 
	father=851	#Renato
	373.4.9={ birth=yes }
	449.8.30={ death=yes }
}
858={
	name=Kelsey
	female=yes
	dynasty=9
	culture=azerothian religion=cleric
	father=851	#Renato
	377.11.6={ birth=yes }
	432.4.15={ death=yes }
}
859={
	name=Elisa
	female=yes
	dynasty=9
	culture=azerothian religion=cleric
	father=856	#Varian
	395.6.12={ birth=yes }
	460.4.28={ death=yes }
}
860={
	name=Elenor
	female=yes
	dynasty=9
	culture=azerothian religion=cleric
	father=856	#Varian
	401.1.23={ birth=yes }
	454.12.28={ death=yes }
}
861={
	name=Madelgarde
	female=yes
	dynasty=9
	culture=azerothian religion=cleric
	father=856	#Varian
	405.5.23={ birth=yes }
	467.7.2={ death=yes }
}
862={
	name=Stefan
	dynasty=9
	culture=azerothian religion=cleric
	martial=7 diplomacy=5 stewardship=4 intrigue=5 learning=8
	trait=education_learning_2 trait=ambitious trait=humble trait=brave trait=temperate 
	father=856	#Varian
	408.9.20={ birth=yes }
	453.1.23={ death=yes }
}
863={
	name=Hyatt
	dynasty=9
	culture=azerothian religion=cleric
	martial=4 diplomacy=6 stewardship=6 intrigue=7 learning=6
	trait=education_intrigue_1 trait=scholar trait=arrogant trait=greedy trait=ambitious 
	trait=sadistic 
	father=856	#Varian
	414.7.6={ birth=yes }
	477.4.18={ death=yes }
}
864={
	name=Alcott
	dynasty=9
	culture=azerothian religion=cleric
	martial=5 diplomacy=8 stewardship=6 intrigue=8 learning=4
	trait=education_intrigue_4 trait=sadistic trait=honest 
	father=862	#Stefan
	436.1.10={ birth=yes }
	505.5.10={ death=yes }
}
865={
	name=Dorothea
	female=yes
	dynasty=9
	culture=azerothian religion=cleric
	father=862	#Stefan
	444.1.13={ birth=yes }
	521.12.31={ death=yes }
}
866={
	name=Sybil
	female=yes
	dynasty=9
	culture=azerothian religion=cleric
	father=862	#Stefan
	450.4.21={ birth=yes }
	535.1.19={ death=yes }
}
867={
	name=Dwyght
	dynasty=9
	culture=azerothian religion=cleric
	martial=7 diplomacy=7 stewardship=6 intrigue=8 learning=8
	trait=education_learning_3 trait=greedy trait=humble trait=zealous trait=lustful 
	father=864	#Alcott
	467.4.3={ birth=yes }
	552.12.24={ death=yes }
}
868={
	name=Frotlina
	female=yes
	dynasty=9
	culture=azerothian religion=cleric
	father=864	#Alcott
	473.7.19={ birth=yes }
	533.10.18={ death=yes }
}
869={
	name=Brennan
	dynasty=9
	culture=azerothian religion=cleric
	martial=8 diplomacy=5 stewardship=7 intrigue=6 learning=4
	trait=education_stewardship_4 trait=chaste trait=trusting trait=generous trait=deceitful 
	father=864	#Alcott
	477.4.5={ birth=yes }
	546.2.11={ death=yes }
}
870={
	name=Egerton
	dynasty=9
	culture=azerothian religion=cleric
	martial=8 diplomacy=7 stewardship=5 intrigue=7 learning=5
	trait=education_learning_1 trait=lazy trait=greedy 
	father=864	#Alcott
	483.6.6={ birth=yes }
	527.7.22={ death=yes }
}
871={
	name=Redfield
	dynasty=9
	culture=azerothian religion=cleric
	martial=5 diplomacy=6 stewardship=8 intrigue=7 learning=7
	trait=education_stewardship_1 trait=patient trait=compassionate trait=ambitious trait=humble 
	father=867	#Dwyght
	490.5.6={ birth=yes }
	553.1.9={ death=yes }
}
872={
	name=Carolaine
	female=yes
	dynasty=9
	culture=azerothian religion=cleric
	father=867	#Dwyght
	493.8.7={ birth=yes }
	554.8.10={ death=yes }
}
873={
	name=Edwina
	female=yes
	dynasty=9
	culture=azerothian religion=cleric
	father=867	#Dwyght
	498.4.7={ birth=yes }
	570.1.14={ death=yes }
}
874={
	name=Egerton
	dynasty=9
	culture=azerothian religion=cleric
	martial=5 diplomacy=8 stewardship=4 intrigue=8 learning=5
	trait=education_diplomacy_3 trait=craven trait=trusting trait=temperate 
	father=867	#Dwyght
	502.6.7={ birth=yes }
	579.11.8={ death=yes }
}
875={
	name=Ursyn
	female=yes
	dynasty=9
	culture=azerothian religion=cleric
	father=867	#Dwyght
	509.11.6={ birth=yes }
	580.11.30={ death=yes }
}
876={
	name=Joseph
	dynasty=9
	culture=azerothian religion=cleric
	martial=6 diplomacy=5 stewardship=8 intrigue=8 learning=7
	trait=education_stewardship_4 trait=humble trait=gluttonous trait=arbitrary trait=brave 
	father=871	#Redfield
	513.10.16={ birth=yes }
	583.11.17={ death=yes }
}
877={
	name=Carrington
	dynasty=9
	culture=azerothian religion=cleric
	martial=8 diplomacy=6 stewardship=4 intrigue=8 learning=7
	trait=education_learning_1 trait=lifestyle_reveler trait=arbitrary trait=honest trait=diligent 
	trait=lunatic_1 
	father=871	#Redfield
	518.5.12={ birth=yes
		effect = {
			add_trait_xp = {
				trait = lifestyle_reveler
				value = 50
			}
		}
	}
	594.5.8={ death=yes }
}
878={
	name=Newbold
	dynasty=9
	culture=azerothian religion=cleric
	martial=6 diplomacy=6 stewardship=4 intrigue=6 learning=8
	trait=education_diplomacy_1 trait=gregarious trait=arbitrary 
	father=871	#Redfield
	524.2.1={ birth=yes }
	605.12.14={ death=yes }
}
#Lord Crispin Ference
879={
	name=Crispin
	dynasty=9
	culture=azerothian religion=cleric
	martial=5 diplomacy=7 stewardship=5 intrigue=8 learning=6
	trait=education_martial_1 trait=generous trait=sadistic 
	father=876	#Joseph
	542.5.7={ birth=yes }
	564.1.1={
		effect={
			set_variable = { name = wc_endurance_physical_lifestyle_additional_perks_variable value = wc_perks_needed_for_level_3_physical_trait_value }
			set_variable = { name = wc_strength_physical_lifestyle_additional_perks_variable value = wc_perks_needed_for_level_3_physical_trait_value }
		}
		# trait=physical_lifestyle_endurance_3
		# trait=physical_lifestyle_strength_3
	}
	585.1.1={
		death={ death_reason = death_murder_known killer = 5000 }	# Killed by Medivh
	}
}
880={
	name=Johan
	dynasty=9
	culture=azerothian religion=cleric
	martial=5 diplomacy=5 stewardship=5 intrigue=6 learning=5
	trait=education_learning_3 trait=lifestyle_herbalist trait=zealous trait=brave trait=just 
	trait=lazy trait=beauty_bad_3 
	father=876	#Joseph
	548.2.27={ birth=yes }
	628.1.31={ death=yes }
}
881={
	name=Sydell
	dynasty=9
	culture=azerothian religion=cleric
	martial=8 diplomacy=4 stewardship=8 intrigue=7 learning=6
	trait=education_martial_1 trait=sadistic trait=trusting trait=chaste 
	trait=craven 
	father=876	#Joseph
	554.3.22={ birth=yes }
	620.1.13={ death=yes }
}
#Hogan Ference
882={
	name=Hogan
	dynasty=9
	culture=azerothian religion=cleric
	martial=5 diplomacy=7 stewardship=4 intrigue=5 learning=5
	trait=education_learning_3 trait=content trait=compassionate trait=temperate trait=brave 
	father=879	#Augustus
	572.2.24={ birth=yes }
	592.1.1={
		effect={ set_variable = { name = wc_order_magic_lifestyle_additional_perks_variable value = wc_perks_needed_for_level_3_magic_trait_value } }
	}
	643.11.26={ death=yes }
}
883={
	name=Brian
	dynasty=9
	culture=azerothian religion=cleric
	martial=4 diplomacy=6 stewardship=4 intrigue=6 learning=6
	trait=education_intrigue_1 trait=zealous trait=humble 
	father=879	#Augustus
	578.1.24={ birth=yes }
	651.10.31={ death=yes }
}
884={
	name=Catriona
	female=yes
	dynasty=9
	culture=azerothian religion=cleric
	father=879	#Augustus
	583.12.18={ birth=yes }
	660.1.20={ death=yes }
}
885={
	name=Jagger
	dynasty=9
	culture=azerothian religion=cleric
	martial=6 diplomacy=8 stewardship=5 intrigue=7 learning=5
	trait=education_learning_1 trait=cynical trait=arrogant trait=lazy 
	trait=shy 
	father=879	#Augustus
	586.1.12={ birth=yes }
	649.9.15={ death=yes }
}
886={
	name=Nico
	dynasty=9
	culture=azerothian religion=cleric
	martial=7 diplomacy=5 stewardship=5 intrigue=8 learning=8
	trait=education_diplomacy_4 trait=zealous trait=sadistic trait=patient 
	father=879	#Augustus
	590.1.4={ birth=yes }
	686.7.8={ death=yes }
}
887={
	name=Renato
	dynasty=9
	culture=azerothian religion=cleric
	martial=8 diplomacy=4 stewardship=6 intrigue=4 learning=8
	trait=education_intrigue_1 trait=arbitrary trait=ambitious trait=temperate trait=lustful 
	father=882	#Newbold
	603.6.12={ birth=yes }
	658.8.30={ death=yes }
}
888={
	name=Newton
	dynasty=9
	culture=azerothian religion=cleric
	martial=8 diplomacy=4 stewardship=8 intrigue=7 learning=8
	trait=education_learning_1 trait=diligent trait=content 
	father=882	#Newbold
	605.8.4={ birth=yes }
	647.3.28={ death=yes }
}

# No dynasty
# Kinda lore wife of Morelan Vanyst
900={
	name=Mary
	female=yes
<<<<<<< HEAD
	culture=azerothian religion=cleric
=======
	culture=azerothian religion=holy_light
	sexuality = heterosexual
>>>>>>> c4e90139
	martial=5 diplomacy=6 stewardship=7 intrigue=8 learning=7
	trait=education_diplomacy_3 trait=humble trait=content trait=compassionate
	581.5.3={ birth=yes }
	602.5.6={ death={ death_reason=death_childbirth } } # Died after 284 birth
}

# No dynasty
# Kinda lore wife of Bolten Vanyst
905={
	name=Patricia
	female=yes
<<<<<<< HEAD
	culture=azerothian religion=cleric
=======
	culture=azerothian religion=holy_light
	sexuality = heterosexual
>>>>>>> c4e90139
	martial=8 diplomacy=5 stewardship=6 intrigue=4 learning=6
	trait=education_intrigue_2 trait=arbitrary trait=deceitful trait=arrogant trait=stubborn
	555.2.9={ birth=yes }
	637.7.12={ death=yes }
}

#dynasty=108 (Lothar)
# Thoradin
1005={
	name = Thoradin
	dynasty = 16110
	religion = old_ways
	culture = arathorian
	martial = 5
	diplomacy = 6
	stewardship = 8
	intrigue = 5
	learning = 7
	trait = education_martial_4
	trait = brave
	trait = ambitious
	trait = just
	trait = strategist
	disallow_random_traits = yes
	2.1.26 = {
		birth=yes
	}
	#40.1.1={
	#	create_bloodline = {
	#		type = thoradin
	#	}
	#}
	57.10.4 = {
		death=yes
	}
}
1008={
	name = Anduin
	dynasty_house = house_lothar
	dna = anduin_lothar_movie_dna
	religion = cleric
	culture = azerothian
	martial = 7
	diplomacy = 7
	stewardship = 5
	intrigue = 4
	learning = 5
	trait = education_martial_4
	trait = brave
	trait = diligent
	trait = just
	trait = honest
	trait = education_martial_prowess_4
	trait = loyal
	disallow_random_traits = yes
	father = 1084	# Carson
	532.1.8 = {
		birth=yes trait=creature_human 
		effect = { make_important_lore_character_effect = yes }
	}
	556.1.1={
		effect={
			set_variable = { name = wc_endurance_physical_lifestyle_additional_perks_variable value = wc_perks_needed_for_level_4_physical_trait_value }
			set_variable = { name = wc_strength_physical_lifestyle_additional_perks_variable value = wc_perks_needed_for_level_4_physical_trait_value }
		}
		# trait=physical_lifestyle_endurance_4
		# trait=physical_lifestyle_strength_4
		add_gold = 300
	}
	565.1.1 = {
		employer = 2
		# Regent of Stormwind and Marshal
		give_council_position = councillor_marshal
		}
	586.1.1={
		employer = 8
	}
	590.8.1={
		death = {
			death_reason = death_battle
		}
	}
}

# No-canon
1011={
	name=Landan
	dynasty = 16110
	culture=azerothian religion=cleric
	martial=5 diplomacy=4 stewardship=6 intrigue=8 learning=6
	trait=education_stewardship_1 trait=content trait=honest trait=sadistic 
	father=1005	#Thoradin
	26.5.7={ birth=yes }
	108.8.18={ death=yes }
}
1016={
	name=Aedis
	dynasty = 16110
	culture=azerothian religion=cleric
	martial=4 diplomacy=4 stewardship=8 intrigue=5 learning=8
	trait=education_diplomacy_4 trait=paranoid trait=humble 
	father=1011	#Landan
	59.4.23={ birth=yes }
	120.11.7={ death=yes }
}
1017={
	name=Behsten
	dynasty = 16110
	culture=azerothian religion=cleric
	martial=7 diplomacy=5 stewardship=7 intrigue=7 learning=8
	trait=education_learning_2 trait=craven trait=chaste trait=cynical trait=arrogant 
	trait=drunkard 
	father=1011	#Landan
	66.12.18={ birth=yes }
	154.2.22={ death=yes }
}
1018={
	name=Alize
	female=yes
	dynasty = 16110
	culture=azerothian religion=cleric
	father=1011	#Landan
	71.8.20={ birth=yes }
	145.8.22={ death=yes }
}
1019={
	name=Alicia
	female=yes
	dynasty = 16110
	culture=azerothian religion=cleric
	father=1011	#Landan
	78.2.9={ birth=yes }
	187.6.14={ death=yes }
}
1020={
	name=Kelsey
	female=yes
	dynasty = 16110
	culture=azerothian religion=cleric
	father=1016	#Aedis
	88.5.7={ birth=yes }
	175.2.3={ death=yes }
}
1021={
	name=Alma
	female=yes
	dynasty = 16110
	culture=azerothian religion=cleric
	father=1016	#Aedis
	93.1.2={ birth=yes }
	154.10.8={ death=yes }
}
1022={
	name=Kristoff
	dynasty = 16110
	culture=azerothian religion=cleric
	martial=8 diplomacy=8 stewardship=6 intrigue=4 learning=8
	trait=education_intrigue_1 trait=cynical trait=arbitrary trait=greedy trait=lazy 
	father=1016	#Aedis
	97.11.20={ birth=yes }
	182.6.9={ death=yes }
}
1023={
	name=Emmyrson
	dynasty = 16110
	culture=azerothian religion=cleric
	martial=7 diplomacy=4 stewardship=5 intrigue=8 learning=7
	trait=education_stewardship_4 trait=deceitful trait=shy trait=arbitrary 
	father=1016	#Aedis
	103.10.14={ birth=yes }
	178.10.2={ death=yes }
}
1024={
	name=Bazzil
	dynasty = 16110
	culture=azerothian religion=cleric
	martial=7 diplomacy=7 stewardship=6 intrigue=5 learning=7
	trait=education_intrigue_1 trait=lustful trait=compassionate trait=wrathful trait=paranoid 
	father=1022	#Kristoff
	126.2.14={ birth=yes }
	193.2.8={ death=yes }
}
1025={
	name=Melania
	female=yes
	dynasty = 16110
	culture=azerothian religion=cleric
	father=1022	#Kristoff
	130.8.8={ birth=yes }
	202.11.4={ death=yes }
}
1026={
	name=Ben
	dynasty = 16110
	culture=azerothian religion=cleric
	martial=8 diplomacy=7 stewardship=7 intrigue=5 learning=5
	trait=education_martial_1 trait=torturer trait=arbitrary trait=craven 
	father=1022	#Kristoff
	133.3.3={ birth=yes }
	211.5.21={ death=yes }
}
1027={
	name=Randy
	dynasty = 16110
	culture=azerothian religion=cleric
	martial=7 diplomacy=7 stewardship=7 intrigue=7 learning=5
	trait=education_intrigue_1 trait=cynical trait=compassionate trait=ambitious trait=temperate 
	trait=wounded_1 
	father=1022	#Kristoff
	137.5.12={ birth=yes }
	178.10.17={ death=yes }
}
1028={
	name=Darrius
	dynasty = 16110
	culture=azerothian religion=cleric
	martial=6 diplomacy=8 stewardship=6 intrigue=4 learning=5
	trait=education_learning_1 trait=lifestyle_reveler trait=diligent trait=patient 
	trait=arrogant 
	father=1022	#Kristoff
	141.6.2={ birth=yes
		effect = {
			add_trait_xp = {
				trait = lifestyle_reveler
				value = 50
			}
		}
	}
	233.7.15={ death=yes }
}
1029={
	name=Rowan
	dynasty = 16110
	culture=azerothian religion=cleric
	martial=5 diplomacy=7 stewardship=8 intrigue=4 learning=5
	trait=education_martial_1 trait=gluttonous trait=arbitrary trait=compassionate 
	father=1022	#Kristoff
	146.5.12={ birth=yes }
	236.6.29={ death=yes }
}
1030={
	name=Brand
	dynasty = 16110
	culture=azerothian religion=cleric
	martial=6 diplomacy=7 stewardship=5 intrigue=8 learning=4
	trait=education_stewardship_4 trait=education_martial_prowess_4 trait=gluttonous trait=deceitful 
	father=1022	#Kristoff
	151.12.24={ birth=yes }
	247.6.14={ death=yes }
}
1031={
	name=Gaiman
	dynasty = 16110
	culture=azerothian religion=cleric
	martial=6 diplomacy=5 stewardship=5 intrigue=6 learning=4
	trait=education_learning_3 trait=temperate trait=wrathful trait=honest 
	father=1024	#Bazzil
	158.4.13={ birth=yes }
	238.12.11={ death=yes }
}
1032={
	name=Keegan
	dynasty = 16110
	culture=azerothian religion=cleric
	martial=4 diplomacy=7 stewardship=5 intrigue=6 learning=5
	trait=education_diplomacy_3 trait=deceitful trait=arbitrary trait=generous 
	father=1024	#Bazzil
	164.7.27={ birth=yes }
	257.6.7={ death=yes }
}
1033={
	name=Sirra
	dynasty = 16110
	culture=azerothian religion=cleric
	martial=6 diplomacy=8 stewardship=7 intrigue=6 learning=8
	trait=education_diplomacy_3 trait=gregarious trait=temperate trait=arbitrary trait=cynical 
	father=1024	#Bazzil
	168.10.25={ birth=yes }
	245.7.27={ death=yes }
}
1034={
	name=Wilson
	dynasty = 16110
	culture=azerothian religion=cleric
	martial=6 diplomacy=7 stewardship=4 intrigue=4 learning=8
	trait=education_martial_3 trait=ambitious trait=chaste trait=brave trait=generous 
	father=1024	#Bazzil
	172.9.7={ birth=yes }
	257.1.7={ death=yes }
}
1035={
	name=Redmund
	dynasty = 16110
	culture=azerothian religion=cleric
	martial=5 diplomacy=5 stewardship=5 intrigue=8 learning=4
	trait=education_learning_3 trait=diligent trait=gregarious trait=honest trait=sadistic 
	father=1024	#Bazzil
	174.8.26={ birth=yes }
	239.8.18={ death=yes }
}
1036={
	name=Darrel
	dynasty = 16110
	culture=azerothian religion=cleric
	martial=4 diplomacy=6 stewardship=8 intrigue=8 learning=4
	trait=education_intrigue_3 trait=lifestyle_reveler trait=lazy trait=greedy trait=just 
	trait=lustful 
	father=1024	#Bazzil
	178.2.26={ birth=yes
		effect = {
			add_trait_xp = {
				trait = lifestyle_reveler
				value = 50
			}
		}
	}
	272.7.10={ death=yes }
}
1037={
	name=Rigunth
	female=yes
	dynasty = 16110
	culture=azerothian religion=cleric
	father=1031	#Gaiman
	190.2.18={ birth=yes }
	284.5.26={ death=yes }
}
1038={
	name=Sullivan
	dynasty = 16110
	culture=azerothian religion=cleric
	martial=4 diplomacy=7 stewardship=5 intrigue=4 learning=7
	trait=education_intrigue_4 trait=zealous trait=gregarious trait=patient trait=generous 
	father=1031	#Gaiman
	193.3.21={ birth=yes }
	280.11.1={ death=yes }
}
1039={
	name=Crispin
	dynasty = 16110
	culture=azerothian religion=cleric
	martial=6 diplomacy=5 stewardship=7 intrigue=6 learning=4
	trait=education_diplomacy_4 trait=content trait=temperate trait=shy 
	trait=cynical 
	father=1038	#Sullivan
	214.4.19={ birth=yes }
	280.9.3={ death=yes }
}
1040={
	name=Creada
	female=yes
	dynasty = 16110
	culture=azerothian religion=cleric
	father=1038	#Sullivan
	218.3.13={ birth=yes }
	292.8.26={ death=yes }
}
1041={
	name=Ang
	dynasty = 16110
	culture=azerothian religion=cleric
	martial=7 diplomacy=8 stewardship=6 intrigue=4 learning=5
	trait=education_learning_4 trait=chaste trait=brave 
	father=1038	#Sullivan
	224.8.3={ birth=yes }
	310.7.10={ death=yes }
}
1042={
	name=Edwina
	female=yes
	dynasty = 16110
	culture=azerothian religion=cleric
	father=1038	#Sullivan
	229.2.24={ birth=yes }
	291.5.3={ death=yes }
}
1043={
	name=Philip
	dynasty = 16110
	culture=azerothian religion=cleric
	martial=8 diplomacy=5 stewardship=8 intrigue=6 learning=7
	trait=education_learning_3 trait=greedy trait=just 
	father=1039	#Crispin
	237.8.16={ birth=yes }
	320.1.1={ death=yes }
}
1044={
	name=Dorothea
	female=yes
	dynasty = 16110
	culture=azerothian religion=cleric
	father=1039	#Crispin
	243.6.18={ birth=yes }
	316.5.13={ death=yes }
}
1045={
	name=Bert
	dynasty = 16110
	culture=azerothian religion=cleric
	martial=8 diplomacy=8 stewardship=7 intrigue=4 learning=6
	trait=education_learning_3 trait=temperate trait=wrathful trait=trusting trait=generous 
	father=1043	#Philip
	261.12.5={ birth=yes }
	329.6.17={ death=yes }
}
1046={
	name=Jaxon
	female=yes
	dynasty = 16110
	culture=azerothian religion=cleric
	father=1043	#Philip
	266.12.24={ birth=yes }
	352.9.7={ death=yes }
}
1047={
	name=Catrina
	female=yes
	dynasty = 16110
	culture=azerothian religion=cleric
	father=1045	#Bert
	283.10.18={ birth=yes }
	382.10.8={ death=yes }
}
1048={
	name=Tito
	dynasty = 16110
	culture=azerothian religion=cleric
	martial=6 diplomacy=6 stewardship=8 intrigue=4 learning=8
	trait=education_diplomacy_1 trait=diligent trait=greedy trait=gluttonous 
	father=1045	#Bert
	286.12.22={ birth=yes }
	359.1.25={ death=yes }
}
1049={
	name=Shayne
	dynasty = 16110
	culture=azerothian religion=cleric
	martial=5 diplomacy=7 stewardship=5 intrigue=7 learning=7
	trait=education_martial_2 trait=arbitrary trait=sadistic trait=brave 
	father=1045	#Bert
	293.5.18={ birth=yes }
	354.6.16={ death=yes }
}
1050={
	name=Kenelm
	dynasty = 16110
	culture=azerothian religion=cleric
	martial=7 diplomacy=7 stewardship=8 intrigue=7 learning=8
	trait=education_intrigue_1 trait=humble 
	father=1045	#Bert
	295.2.2={ birth=yes }
	379.3.10={ death=yes }
}
1051={
	name=Brand
	dynasty = 16110
	culture=azerothian religion=cleric
	martial=7 diplomacy=6 stewardship=5 intrigue=8 learning=7
	trait=education_learning_1 trait=gregarious trait=patient 
	father=1045	#Bert
	302.2.11={ birth=yes }
	384.4.30={ death=yes }
}
1052={
	name=Carrington
	dynasty = 16110
	culture=azerothian religion=cleric
	martial=4 diplomacy=5 stewardship=5 intrigue=4 learning=6
	trait=education_diplomacy_4 trait=shy trait=gluttonous trait=paranoid trait=chaste 
	trait=beauty_good_3 
	father=1048	#Tito
	305.9.5={ birth=yes }
	396.3.24={ death=yes }
}
1053={
	name=Rigunth
	dynasty = 16110
	dynasty=108
	culture=azerothian religion=cleric
	father=1048	#Tito
	311.6.9={ birth=yes }
	395.10.10={ death=yes }
}
1054={
	name=Brian
	dynasty = 16110
	culture=azerothian religion=cleric
	martial=7 diplomacy=4 stewardship=8 intrigue=5 learning=4
	trait=education_diplomacy_4 trait=craven trait=diligent trait=patient trait=sadistic 
	father=1048	#Tito
	318.4.14={ birth=yes }
	378.4.13={ death=yes }
}
1055={
	name=Josphine
	female=yes
	dynasty = 16110
	culture=azerothian religion=cleric
	father=1048	#Tito
	325.3.15={ birth=yes }
	405.8.2={ death=yes }
}
1056={
	name=Tiffin
	female=yes
	dynasty = 16110
	culture=azerothian religion=cleric
	father=1052	#Carrington
	328.2.17={ birth=yes }
	427.2.14={ death=yes }
}
1057={
	name=Parr
	dynasty = 16110
	culture=azerothian religion=cleric
	martial=4 diplomacy=5 stewardship=4 intrigue=5 learning=8
	trait=education_intrigue_1 trait=lifestyle_herbalist trait=just trait=zealous trait=wrathful 
	father=1052	#Carrington
	331.9.11={ birth=yes }
	371.9.25={ death=yes }
}
1058={
	name=Catherine
	female=yes
	dynasty = 16110
	culture=azerothian religion=cleric
	father=1052	#Carrington
	337.2.24={ birth=yes }
	423.5.11={ death=yes }
}
1059={
	name=Acton
	dynasty = 16110
	culture=azerothian religion=cleric
	martial=8 diplomacy=4 stewardship=6 intrigue=7 learning=7
	trait=education_learning_3 trait=education_martial_prowess_4 trait=arrogant trait=gregarious trait=ambitious 
	trait=chaste 
	father=1052	#Carrington
	343.2.10={ birth=yes }
	402.2.20={ death=yes }
}
1060={
	name=Thoradin
	dynasty = 16110
	culture=azerothian religion=cleric
	martial=4 diplomacy=4 stewardship=4 intrigue=7 learning=5
	trait=education_stewardship_1 trait=lifestyle_mystic trait=patient trait=diligent trait=chaste 
	father=1052	#Carrington
	347.6.23={ birth=yes
		effect = {
			add_trait_xp = {
				trait = lifestyle_mystic
				value = 50
			}
		}
	}
	462.4.15={ death=yes }
}
1061={
	name=Anastasia
	female=yes
	dynasty = 16110
	culture=azerothian religion=cleric
	father=1057	#Parr
	350.6.17={ birth=yes }
	446.2.6={ death=yes }
}
1062={
	name=Luana
	female=yes
	dynasty = 16110
	culture=azerothian religion=cleric
	father=1057	#Parr
	356.11.24={ birth=yes }
	429.3.30={ death=yes }
}
1063={
	name=Barrett
	dynasty_house = house_lothar
	culture=azerothian religion=cleric
	martial=5 diplomacy=5 stewardship=8 intrigue=5 learning=4
	trait=education_stewardship_4 trait=humble trait=diligent trait=lustful 
	father=1057	#Parr
	360.3.6={ birth=yes }
	432.6.23={ death=yes }
}
1064={
	name=Kristoff
	dynasty = 16110
	culture=azerothian religion=cleric
	martial=8 diplomacy=8 stewardship=5 intrigue=7 learning=7
	trait=education_learning_1 trait=sadistic trait=temperate trait=ambitious trait=humble 
	trait=lunatic_1 
	father=1057	#Parr
	364.10.2={ birth=yes }
	459.12.8={ death=yes }
}
1065={
	name=Arthur
	dynasty = 16110
	culture=azerothian religion=cleric
	martial=7 diplomacy=6 stewardship=8 intrigue=4 learning=7
	trait=education_martial_2 trait=lustful trait=humble trait=lunatic_1 
	father=1057	#Parr
	367.8.22={ birth=yes }
	459.6.1={ death=yes }
}
1066={
	name=Nico
	dynasty_house = house_lothar
	culture=azerothian religion=cleric
	martial=4 diplomacy=7 stewardship=6 intrigue=8 learning=8
	trait=education_learning_1 trait=humble trait=wrathful trait=temperate trait=gregarious 
	father=1063	#Barrett
	382.10.22={ birth=yes }
	473.8.23={ death=yes }
}
1067={
	name=Allan
	dynasty_house = house_lothar
	culture=azerothian religion=cleric
	martial=6 diplomacy=6 stewardship=8 intrigue=8 learning=5
	trait=education_martial_2 trait=education_martial_prowess_4 trait=patient trait=temperate trait=just 
	trait=greedy 
	father=1063	#Barrett
	388.2.14={ birth=yes }
	461.7.8={ death=yes }
}
1068={
	name=Tiffin
	female=yes
	dynasty_house = house_lothar
	culture=azerothian religion=cleric
	father=1063	#Barrett
	395.4.24={ birth=yes }
	489.9.23={ death=yes }
}
1069={
	name=Rose
	female=yes
	dynasty_house = house_lothar
	culture=azerothian religion=cleric
	father=1063	#Barrett
	403.5.2={ birth=yes }
	492.7.28={ death=yes }
}
1070={
	name=Whittaker
	dynasty_house = house_lothar
	culture=azerothian religion=cleric
	martial=8 diplomacy=8 stewardship=8 intrigue=7 learning=7
	trait=education_intrigue_4 trait=lifestyle_hunter trait=generous trait=patient trait=chaste 
	trait=temperate trait=wounded_1 
	father=1066	#Nico
	409.7.9={ birth=yes
		effect = {
			add_trait_xp = {
				trait = lifestyle_hunter
				track = hunter
				value = 50
			}
		}
	}
	470.2.1={ death=yes }
}
1071={
	name=Darrel
	dynasty_house = house_lothar
	culture=azerothian religion=cleric
	martial=6 diplomacy=8 stewardship=7 intrigue=7 learning=6
	trait=education_intrigue_3 trait=gregarious trait=greedy trait=compassionate trait=humble 
	father=1066	#Nico
	415.6.15={ birth=yes }
	468.7.23={ death=yes }
}
1072={
	name=Fitch
	dynasty_house = house_lothar
	culture=azerothian religion=cleric
	martial=7 diplomacy=5 stewardship=7 intrigue=8 learning=5
	trait=education_intrigue_1 trait=brave trait=zealous trait=lustful trait=humble 
	father=1066	#Nico
	418.10.10={ birth=yes }
	483.3.18={ death=yes }
}
1073={
	name=Lantsida
	female=yes
	dynasty_house = house_lothar
	culture=azerothian religion=cleric
	father=1066	#Nico
	425.10.12={ birth=yes }
	488.11.13={ death=yes }
}
1074={
	name=Carletta
	female=yes
	dynasty_house = house_lothar
	culture=azerothian religion=cleric
	father=1070	#Whittaker
	440.8.12={ birth=yes }
	520.8.9={ death=yes }
}
1075={
	name=Bruce
	dynasty_house = house_lothar
	culture=azerothian religion=cleric
	martial=7 diplomacy=7 stewardship=4 intrigue=8 learning=6
	trait=education_diplomacy_4 trait=trusting trait=content 
	father=1070	#Whittaker
	444.6.1={ birth=yes }
	513.8.27={ death=yes }
}
1076={
	name=Egerton
	dynasty_house = house_lothar
	culture=azerothian religion=cleric
	martial=8 diplomacy=5 stewardship=5 intrigue=8 learning=7
	trait=education_martial_1 trait=trusting trait=arrogant trait=chaste trait=gluttonous 
	father=1070	#Whittaker
	448.4.2={ birth=yes }
	536.3.1={ death=yes }
}
1077={
	name=Parr
	dynasty_house = house_lothar
	culture=azerothian religion=cleric
	martial=7 diplomacy=8 stewardship=5 intrigue=7 learning=6
	trait=education_learning_2 trait=gluttonous trait=just trait=lazy trait=wrathful 
	father=1075	#Bruce
	474.5.6={ birth=yes }
	541.9.5={ death=yes }
}
1084={
	name=Carson
	dynasty_house = house_lothar
	culture=azerothian religion=cleric
	martial=5 diplomacy=7 stewardship=6 intrigue=5 learning=6
	trait=education_martial_1 trait=arbitrary trait=honest trait=shy trait=paranoid 
	trait=drunkard 
	father=1077	#Parr
	502.1.24={ birth=yes }
	542.5.30={ death=yes }
}

# dynasty=10 Daris Nobles of Darkshire
1100={
	name=Maxim
	dynasty=10
	culture=azerothian religion=cleric
	martial=8 diplomacy=8 stewardship=5 intrigue=4 learning=6
	trait=education_stewardship_4 trait=honest trait=craven trait=content trait=paranoid 
	2.11.27={ birth=yes }
	95.2.8={ death=yes }
}
1101={
	name=Whittaker
	dynasty=10
	culture=azerothian religion=cleric
	martial=5 diplomacy=7 stewardship=4 intrigue=7 learning=7
	trait=education_diplomacy_4 trait=lifestyle_mystic trait=trusting trait=just trait=craven 
	trait=lustful trait=wounded_1 trait=lisping 
	father=1100	#Maxim
	30.9.20={ birth=yes
		effect = {
			add_trait_xp = {
				trait = lifestyle_mystic
				value = 50
			}
		}
	}
	119.12.25={ death=yes }
}
1102={
	name=Sean
	dynasty=10
	culture=azerothian religion=cleric
	martial=6 diplomacy=8 stewardship=5 intrigue=4 learning=7
	trait=education_stewardship_4 trait=deceitful trait=lustful trait=gregarious trait=cynical 
	father=1100	#Maxim
	35.9.27={ birth=yes }
	122.4.8={ death=yes }
}
1103={
	name=Casey
	dynasty=10
	culture=azerothian religion=cleric
	martial=8 diplomacy=6 stewardship=7 intrigue=4 learning=6
	trait=education_diplomacy_3 trait=celibate trait=cynical trait=brave 
	trait=content trait=diligent 
	father=1100	#Maxim
	43.7.19={ birth=yes }
	130.3.3={ death=yes }
}
1104={
	name=Bryan
	dynasty=10
	culture=azerothian religion=cleric
	martial=8 diplomacy=8 stewardship=7 intrigue=7 learning=6
	trait=education_stewardship_4 trait=chaste trait=gluttonous trait=compassionate trait=shy 
	trait=possessed_1 
	father=1101	#Whittaker
	56.6.24={ birth=yes }
	134.11.12={ death=yes }
}
1105={
	name=Betty
	female=yes
	dynasty=10
	culture=azerothian religion=cleric
	father=1101	#Whittaker
	61.1.8={ birth=yes }
	157.6.6={ death=yes }
}
1106={
	name=Maxim
	dynasty=10
	culture=azerothian religion=cleric
	martial=6 diplomacy=5 stewardship=8 intrigue=7 learning=4
	trait=education_diplomacy_4 trait=greedy trait=patient trait=craven 
	father=1101	#Whittaker
	68.2.9={ birth=yes }
	136.9.25={ death=yes }
}
1107={
	name=Isobel
	female=yes
	dynasty=10
	culture=azerothian religion=cleric
	father=1104	#Bryan
	80.3.19={ birth=yes }
	161.6.18={ death=yes }
}
1108={
	name=Carolaine
	female=yes
	dynasty=10
	culture=azerothian religion=cleric
	father=1104	#Bryan
	85.5.8={ birth=yes }
	161.7.29={ death=yes }
}
1109={
	name=Eva
	female=yes
	dynasty=10
	culture=azerothian religion=cleric
	father=1104	#Bryan
	88.2.21={ birth=yes }
	169.5.20={ death=yes }
}
1110={
	name=Gwen
	female=yes
	dynasty=10
	culture=azerothian religion=cleric
	father=1104	#Bryan
	93.5.6={ birth=yes }
	179.3.29={ death=yes }
}
1111={
	name=Ember
	female=yes
	dynasty=10
	culture=azerothian religion=cleric
	father=1104	#Bryan
	97.5.11={ birth=yes }
	162.5.15={ death=yes }
}
1112={
	name=Philip
	dynasty=10
	culture=azerothian religion=cleric
	martial=6 diplomacy=6 stewardship=7 intrigue=5 learning=4
	trait=education_learning_3 trait=arbitrary trait=lazy trait=patient trait=honest 
	father=1104	#Bryan
	100.2.17={ birth=yes }
	181.3.7={ death=yes }
}
1113={
	name=Brennan
	dynasty=10
	culture=azerothian religion=cleric
	martial=7 diplomacy=4 stewardship=6 intrigue=4 learning=4
	trait=education_stewardship_4 trait=lazy trait=content trait=temperate trait=humble 
	father=1104	#Bryan
	105.1.16={ birth=yes }
	194.8.15={ death=yes }
}
1114={
	name=Sean
	dynasty=10
	culture=azerothian religion=cleric
	martial=8 diplomacy=4 stewardship=4 intrigue=5 learning=6
	trait=education_diplomacy_3 trait=deceitful trait=just 
	father=1112	#Philip
	134.6.12={ birth=yes }
	204.8.26={ death=yes }
}
1115={
	name=Camilla
	female=yes
	dynasty=10
	culture=azerothian religion=cleric
	father=1112	#Philip
	138.6.12={ birth=yes }
	188.1.5={ death=yes }
}
1116={
	name=Akyssa
	female=yes
	dynasty=10
	culture=azerothian religion=cleric
	father=1112	#Philip
	143.5.6={ birth=yes }
	205.6.21={ death=yes }
}
1117={
	name=Dwyght
	dynasty=10
	culture=azerothian religion=cleric
	martial=6 diplomacy=6 stewardship=7 intrigue=4 learning=4
	trait=education_diplomacy_4 trait=just trait=lazy 
	father=1112	#Philip
	147.9.3={ birth=yes }
	196.11.7={ death=yes }
}
1118={
	name=Carson
	dynasty=10
	culture=azerothian religion=cleric
	martial=7 diplomacy=7 stewardship=4 intrigue=8 learning=4
	trait=education_diplomacy_4 trait=humble trait=compassionate trait=wounded_1 
	father=1114	#Sean
	163.12.6={ birth=yes }
	262.9.9={ death=yes }
}
1119={
	name=Liz
	female=yes
	dynasty=10
	culture=azerothian religion=cleric
	father=1114	#Sean
	167.6.18={ birth=yes }
	241.12.19={ death=yes }
}
1120={
	name=Bailey
	dynasty=10
	culture=azerothian religion=cleric
	martial=8 diplomacy=8 stewardship=8 intrigue=5 learning=4
	trait=education_learning_3 trait=paranoid trait=zealous trait=honest trait=sadistic 
	father=1114	#Sean
	170.10.26={ birth=yes }
	243.8.5={ death=yes }
}
1121={
	name=Adam
	dynasty=10
	culture=azerothian religion=cleric
	martial=4 diplomacy=6 stewardship=7 intrigue=4 learning=5
	trait=education_learning_1 trait=education_martial_prowess_4 trait=zealous trait=gregarious trait=craven 
	trait=content 
	father=1114	#Sean
	174.1.18={ birth=yes }
	263.5.30={ death=yes }
}
1122={
	name=Brennan
	dynasty=10
	culture=azerothian religion=cleric
	martial=5 diplomacy=4 stewardship=4 intrigue=7 learning=6
	trait=education_stewardship_4 trait=scholar trait=lustful trait=sadistic trait=zealous 
	trait=temperate 
	father=1114	#Sean
	177.10.20={ birth=yes }
	281.5.25={ death=yes }
}
1123={
	name=Whittaker
	dynasty=10
	culture=azerothian religion=cleric
	martial=5 diplomacy=4 stewardship=4 intrigue=8 learning=7
	trait=education_martial_2 trait=chaste trait=brave trait=ambitious trait=wrathful 
	trait=lunatic_1 
	father=1118	#Carson
	194.11.9={ birth=yes }
	278.8.26={ death=yes }
}
1124={
	name=Llane
	dynasty=10
	culture=azerothian religion=cleric
	martial=6 diplomacy=4 stewardship=5 intrigue=6 learning=7
	trait=education_learning_4 trait=craven trait=arbitrary trait=temperate 
	father=1118	#Carson
	197.10.20={ birth=yes }
	276.9.21={ death=yes }
}
1125={
	name=Jagger
	dynasty=10
	culture=azerothian religion=cleric
	martial=6 diplomacy=6 stewardship=5 intrigue=4 learning=4
	trait=education_learning_3 trait=sadistic trait=craven trait=temperate trait=just 
	father=1118	#Carson
	202.8.8={ birth=yes }
	273.12.9={ death=yes }
}
1126={
	name=Gisela
	female=yes
	dynasty=10
	culture=azerothian religion=cleric
	father=1118	#Carson
	207.2.2={ birth=yes }
	293.1.20={ death=yes }
}
1127={
	name=Bruno
	dynasty=10
	culture=azerothian religion=cleric
	martial=5 diplomacy=5 stewardship=7 intrigue=4 learning=4
	trait=education_diplomacy_1 trait=patient trait=lazy trait=chaste 
	father=1118	#Carson
	212.5.15={ birth=yes }
	288.12.20={ death=yes }
}
1128={
	name=Kristoff
	dynasty=10
	culture=azerothian religion=cleric
	martial=4 diplomacy=8 stewardship=4 intrigue=5 learning=7
	trait=education_learning_2 trait=just trait=deceitful 
	trait=gluttonous trait=humble trait=ill 
	father=1123	#Whittaker
	216.12.11={ birth=yes }
	280.9.14={ death=yes }
}
1129={
	name=Anson
	dynasty=10
	culture=azerothian religion=cleric
	martial=4 diplomacy=6 stewardship=5 intrigue=7 learning=7
	trait=education_diplomacy_3 trait=lustful trait=sadistic trait=wrathful trait=physique_bad_3 
	father=1123	#Whittaker
	223.2.25={ birth=yes }
	272.7.17={ death=yes }
}
1130={
	name=Bruno
	dynasty=10
	culture=azerothian religion=cleric
	martial=6 diplomacy=7 stewardship=4 intrigue=7 learning=4
	trait=education_learning_1 trait=gregarious trait=chaste trait=zealous trait=honest 
	father=1123	#Whittaker
	229.5.1={ birth=yes }
	297.5.19={ death=yes }
}
1131={
	name=Nico
	dynasty=10
	culture=azerothian religion=cleric
	martial=8 diplomacy=8 stewardship=8 intrigue=5 learning=4
	trait=education_intrigue_1 trait=lifestyle_hunter trait=paranoid trait=zealous trait=just 
	trait=lisping 
	father=1123	#Whittaker
	235.7.24={ birth=yes
		effect = {
			add_trait_xp = {
				trait = lifestyle_hunter
				track = hunter
				value = 50
			}
		}
	}
	298.8.22={ death=yes }
}
1132={
	name=Raff
	dynasty=10
	culture=azerothian religion=cleric
	martial=4 diplomacy=4 stewardship=7 intrigue=8 learning=6
	trait=education_learning_2 trait=sadistic trait=deceitful trait=ambitious 
	trait=gluttonous 
	father=1128	#Kristoff
	246.5.23={ birth=yes }
	299.2.17={ death=yes }
}
1133={
	name=Marjory
	female=yes
	dynasty=10
	culture=azerothian religion=cleric
	father=1128	#Kristoff
	250.9.11={ birth=yes }
	342.9.7={ death=yes }
}
1134={
	name=Eliza
	female=yes
	dynasty=10
	culture=azerothian religion=cleric
	father=1128	#Kristoff
	255.7.4={ birth=yes }
	343.9.15={ death=yes }
}
1135={
	name=Ariana
	female=yes
	dynasty=10
	culture=azerothian religion=cleric
	father=1128	#Kristoff
	259.1.18={ birth=yes }
	353.3.31={ death=yes }
}
1136={
	name=Farrin
	dynasty=10
	culture=azerothian religion=cleric
	martial=6 diplomacy=8 stewardship=7 intrigue=7 learning=6
	trait=education_stewardship_1 trait=chaste trait=cynical trait=lazy trait=wrathful 
	trait=drunkard 
	father=1128	#Kristoff
	263.10.14={ birth=yes }
	355.5.12={ death=yes }
}
1137={
	name=Parella
	female=yes
	dynasty=10
	culture=azerothian religion=cleric
	father=1128	#Kristoff
	268.9.2={ birth=yes }
	350.11.4={ death=yes }
}
1138={
	name=Varian
	dynasty=10
	culture=azerothian religion=cleric
	martial=4 diplomacy=6 stewardship=6 intrigue=7 learning=5
	trait=education_learning_3 trait=arrogant trait=lustful 
	father=1128	#Kristoff
	273.2.10={ birth=yes }
	346.4.18={ death=yes }
}
1139={
	name=Dagena
	female=yes
	dynasty=10
	culture=azerothian religion=cleric
	father=1132	#Raff
	279.3.4={ birth=yes }
	372.11.25={ death=yes }
}
1140={
	name=Fitch
	dynasty=10
	culture=azerothian religion=cleric
	martial=6 diplomacy=7 stewardship=4 intrigue=7 learning=4
	trait=education_learning_1 trait=patient trait=humble trait=trusting 
	father=1132	#Raff
	284.7.1={ birth=yes }
	380.8.15={ death=yes }
}
1141={
	name=Ramona
	female=yes
	dynasty=10
	culture=azerothian religion=cleric
	father=1132	#Raff
	289.4.15={ birth=yes }
	374.10.7={ death=yes }
}
1142={
	name=Velvet
	female=yes
	dynasty=10
	culture=azerothian religion=cleric
	father=1132	#Raff
	295.11.15={ birth=yes }
	385.11.1={ death=yes }
}
1143={
	name=Keegan
	dynasty=10
	culture=azerothian religion=cleric
	martial=4 diplomacy=5 stewardship=6 intrigue=4 learning=7
	trait=education_diplomacy_3 trait=humble trait=compassionate trait=lustful trait=deceitful 
	father=1132	#Raff
	300.1.19={ birth=yes }
	360.6.3={ death=yes }
}
1144={
	name=Tiffin
	female=yes
	dynasty=10
	culture=azerothian religion=cleric
	father=1140	#Fitch
	314.9.6={ birth=yes }
	384.2.14={ death=yes }
}
1145={
	name=Keira
	female=yes
	dynasty=10
	culture=azerothian religion=cleric
	father=1140	#Fitch
	322.12.5={ birth=yes }
	395.6.11={ death=yes }
}
1146={
	name=Dwayne
	dynasty=10
	culture=azerothian religion=cleric
	martial=5 diplomacy=7 stewardship=5 intrigue=7 learning=4
	trait=education_diplomacy_4 trait=just trait=honest trait=trusting 
	trait=gluttonous 
	father=1140	#Fitch
	328.10.17={ birth=yes }
	426.3.7={ death=yes }
}
1147={
	name=Role
	dynasty=10
	culture=azerothian religion=cleric
	martial=6 diplomacy=4 stewardship=8 intrigue=8 learning=8
	trait=education_intrigue_3 trait=sadistic trait=brave trait=shy trait=diligent 
	father=1146	#Dwayne
	359.4.6={ birth=yes }
	416.3.7={ death=yes }
}
1148={
	name=Noreen
	female=yes
	dynasty=10
	culture=azerothian religion=cleric
	father=1146	#Dwayne
	363.7.6={ birth=yes }
	436.12.20={ death=yes }
}
1149={
	name=Aedis
	dynasty=10
	culture=azerothian religion=cleric
	martial=5 diplomacy=7 stewardship=5 intrigue=4 learning=5
	trait=education_martial_2 trait=paranoid trait=sadistic trait=content trait=wrathful 
	father=1146	#Dwayne
	367.8.25={ birth=yes }
	432.12.17={ death=yes }
}
1150={
	name=Robben
	dynasty=10
	culture=azerothian religion=cleric
	martial=5 diplomacy=7 stewardship=8 intrigue=7 learning=4
	trait=education_intrigue_1 trait=diligent trait=arbitrary trait=generous trait=humble 
	father=1146	#Dwayne
	371.12.26={ birth=yes }
	465.11.24={ death=yes }
}
1151={
	name=Isobel
	female=yes
	dynasty=10
	culture=azerothian religion=cleric
	father=1146	#Dwayne
	375.2.2={ birth=yes }
	453.3.26={ death=yes }
}
1152={
	name=Whittaker
	dynasty=10
	culture=azerothian religion=cleric
	martial=4 diplomacy=8 stewardship=8 intrigue=4 learning=4
	trait=education_martial_2 trait=compassionate trait=deceitful trait=trusting 
	trait=generous
	father=1147	#Role
	387.11.20={ birth=yes }
	472.7.31={ death=yes }
}
1153={
	name=Stefan
	dynasty=10
	culture=azerothian religion=cleric
	martial=5 diplomacy=4 stewardship=4 intrigue=8 learning=7
	trait=education_learning_1 trait=arrogant trait=craven trait=temperate 
	father=1147	#Role
	394.5.15={ birth=yes }
	466.1.11={ death=yes }
}
1154={
	name=Angela
	female=yes
	dynasty=10
	culture=azerothian religion=cleric
	father=1147	#Role
	400.4.5={ birth=yes }
	495.2.1={ death=yes }
}
1155={
	name=Brandon
	dynasty=10
	culture=azerothian religion=cleric
	martial=6 diplomacy=6 stewardship=7 intrigue=8 learning=5
	trait=education_stewardship_4 trait=patient trait=compassionate trait=craven trait=content 
	father=1147	#Role
	404.6.7={ birth=yes }
	448.9.3={ death=yes }
}
1156={
	name=Dorothea
	female=yes
	dynasty=10
	culture=azerothian religion=cleric
	father=1152	#Whittaker
	407.12.1={ birth=yes }
	470.6.21={ death=yes }
}
1157={
	name=Fitch
	dynasty=10
	culture=azerothian religion=cleric
	martial=5 diplomacy=7 stewardship=4 intrigue=4 learning=8
	trait=education_diplomacy_3 trait=arbitrary trait=shy trait=ambitious trait=lustful 
	father=1152	#Whittaker
	412.6.22={ birth=yes }
	493.8.8={ death=yes }
}
1158={
	name=Medivh
	dynasty=10
	culture=azerothian religion=cleric
	martial=4 diplomacy=5 stewardship=8 intrigue=8 learning=7
	trait=education_intrigue_1 trait=brave trait=lustful trait=paranoid 
	father=1152	#Whittaker
	417.5.23={ birth=yes }
	479.7.21={ death=yes }
}
1159={
	name=Nico
	dynasty=10
	culture=azerothian religion=cleric
	martial=8 diplomacy=8 stewardship=4 intrigue=6 learning=7
	trait=education_intrigue_1 trait=deceitful trait=just trait=craven trait=lustful 
	father=1152	#Whittaker
	422.2.5={ birth=yes }
	518.9.3={ death=yes }
}
1160={
	name=Chapman
	dynasty=10
	culture=azerothian religion=cleric
	martial=7 diplomacy=5 stewardship=6 intrigue=6 learning=7
	trait=education_learning_3 trait=sadistic trait=gluttonous 
	father=1152	#Whittaker
	429.1.7={ birth=yes }
	492.8.28={ death=yes }
}
1161={
	name=Alma
	female=yes
	dynasty=10
	culture=azerothian religion=cleric
	father=1157	#Fitch
	436.5.7={ birth=yes }
	534.1.8={ death=yes }
}
1162={
	name=Barnett
	dynasty=10
	culture=azerothian religion=cleric
	martial=4 diplomacy=4 stewardship=8 intrigue=5 learning=7
	trait=education_intrigue_4 trait=just trait=gluttonous trait=shy trait=wrathful 
	father=1157	#Fitch
	442.8.21={ birth=yes }
	504.4.18={ death=yes }
}
1163={
	name=Medivh
	dynasty=10
	culture=azerothian religion=cleric
	martial=8 diplomacy=6 stewardship=8 intrigue=6 learning=6
	trait=education_diplomacy_4 trait=ambitious trait=brave trait=lustful 
	father=1162	#Barnett
	463.1.3={ birth=yes }
	530.2.1={ death=yes }
}
1164={
	name=Bellatrix
	female=yes
	dynasty=10
	culture=azerothian religion=cleric
	father=1162	#Barnett
	467.10.1={ birth=yes }
	535.10.27={ death=yes }
}
1165={
	name=Alison
	female=yes
	dynasty=10
	culture=azerothian religion=cleric
	father=1162	#Barnett
	471.11.10={ birth=yes }
	562.5.16={ death=yes }
}
1166={
	name=Bela
	female=yes
	dynasty=10
	culture=azerothian religion=cleric
	father=1162	#Barnett
	477.1.19={ birth=yes }
	560.1.7={ death=yes }
}
1167={
	name=Kenelm
	dynasty=10
	culture=azerothian religion=cleric
	martial=4 diplomacy=6 stewardship=4 intrigue=5 learning=4
	trait=education_learning_2 trait=ambitious trait=gluttonous trait=generous trait=craven 
	father=1162	#Barnett
	482.3.8={ birth=yes }
	562.10.29={ death=yes }
}
1168={
	name=Catarina
	female=yes
	dynasty=10
	culture=azerothian religion=cleric
	father=1163	#Medivh
	493.1.21={ birth=yes }
	590.3.26={ death=yes }
}
1169={
	name=Medivh
	dynasty=10
	culture=azerothian religion=cleric
	martial=6 diplomacy=5 stewardship=8 intrigue=7 learning=7
	trait=education_learning_2 trait=patient trait=deceitful trait=craven trait=diligent 
	father=1163	#Medivh
	499.2.19={ birth=yes }
	571.2.23={ death=yes }
}
1170={
	name=Framberta
	female=yes
	dynasty=10
	culture=azerothian religion=cleric
	father=1163	#Medivh
	503.10.20={ birth=yes }
	589.9.10={ death=yes }
}
1171={
	name=Ayanna
	female=yes
	dynasty=10
	culture=azerothian religion=cleric
	father=1163	#Medivh
	508.5.13={ birth=yes }
	621.9.27={ death=yes }
}
1172={
	name=Rothaide
	female=yes
	dynasty=10
	culture=azerothian religion=cleric
	father=1163	#Medivh
	511.4.19={ birth=yes }
	578.3.25={ death=yes }
}
1173={
	name=Dickinson
	dynasty=10
	culture=azerothian religion=cleric
	martial=4 diplomacy=7 stewardship=6 intrigue=5 learning=8
	trait=education_intrigue_1 trait=diligent trait=patient trait=humble trait=zealous 
	father=1163	#Medivh
	515.11.8={ birth=yes }
	595.3.21={ death=yes }
}
1174={
	name=Milton
	dynasty=10
	culture=azerothian religion=cleric
	martial=4 diplomacy=7 stewardship=4 intrigue=7 learning=8
	trait=education_diplomacy_1 trait=honest trait=humble trait=gregarious trait=greedy 
	father=1169	#Medivh
	521.6.26={ birth=yes }
	620.5.27={ death=yes }
}
1175={
	name=Newton
	dynasty=10
	culture=azerothian religion=cleric
	martial=5 diplomacy=7 stewardship=8 intrigue=6 learning=6
	trait=education_learning_3 trait=wrathful trait=ambitious 
	father=1169	#Medivh
	528.3.27={ birth=yes }
	588.4.12={ death=yes }
}
1176={
	name=Carletta
	female=yes
	dynasty=10
	culture=azerothian religion=cleric
	father=1169	#Medivh
	532.8.12={ birth=yes }
	628.6.13={ death=yes }
}
# Farrin Daris
1177={
	name=Farrin
	dynasty=10
	culture=azerothian religion=cleric
	martial=4 diplomacy=4 stewardship=4 intrigue=5 learning=8
	trait=education_learning_3 trait=honest trait=generous trait=brave 
	father=1174	#Milton
	549.3.25={ birth=yes }
	647.6.27={ death=yes }
}
# Lord Robin Daris
1178={
	name=Robin
	dynasty=10
	culture=azerothian religion=cleric
	martial=8 diplomacy=8 stewardship=4 intrigue=8 learning=8
	trait=education_martial_1 trait=zealous trait=deceitful trait=lustful 
	trait=brave 
	father=1174	#Milton
	555.1.23={ birth=yes }
	575.1.1={
		effect={
			set_variable = { name = wc_endurance_physical_lifestyle_additional_perks_variable value = wc_perks_needed_for_level_3_physical_trait_value }
			set_variable = { name = wc_strength_physical_lifestyle_additional_perks_variable value = wc_perks_needed_for_level_3_physical_trait_value }
		}
		# trait=physical_lifestyle_endurance_3
		# trait=physical_lifestyle_strength_3
	}
	585.1.1={
		death={ death_reason = death_murder_known killer = 5000 }	# Killed by Medivh
	}
}
1179={
	name=Chilton
	dynasty=10
	culture=azerothian religion=cleric
	martial=7 diplomacy=4 stewardship=6 intrigue=5 learning=6
	trait=education_intrigue_3 trait=lifestyle_hunter trait=diligent trait=gregarious trait=trusting 
	father=1174	#Milton
	563.12.7={ birth=yes
		effect = {
			add_trait_xp = {
				trait = lifestyle_hunter
				track = hunter
				value = 50
			}
		}
	}
	613.4.19={ death=yes }
}
1180={
	name=Ruben
	dynasty=10
	culture=azerothian religion=cleric
	martial=5 diplomacy=8 stewardship=5 intrigue=6 learning=7
	trait=education_intrigue_4 trait=cynical trait=ambitious trait=arrogant 
	trait=honest 
	father=1177	#Parr
	581.11.15={ birth=yes }
	678.5.21={ death=yes }
}
1181={
	name=Alexandra
	female=yes
	dynasty=10
	culture=azerothian religion=cleric
	father=1177	#Parr
	584.10.14={ birth=yes }
	671.9.2={ death=yes }
}
1182={
	name=Nielas
	dynasty=10
	culture=azerothian religion=cleric
	martial=8 diplomacy=8 stewardship=7 intrigue=4 learning=4
	trait=education_intrigue_3 trait=wrathful trait=craven trait=ill 
	trait=possessed_1 
	father=1180	#Ruben
	609.3.5={ birth=yes }
	687.5.6={ death=yes }
}
1183={
	name=Dagena
	female=yes
	dynasty=10
	culture=azerothian religion=cleric
	father=1180	#Ruben
	612.1.21={ birth=yes }
	726.2.6={ death=yes }
}
1184={
	name=Sullivan
	dynasty=10
	culture=azerothian religion=cleric
	martial=5 diplomacy=8 stewardship=8 intrigue=6 learning=4
	trait=education_martial_1 trait=trusting trait=shy trait=temperate trait=greedy 
	father=1180	#Ruben
	614.1.22={ birth=yes }
	691.8.8={ death=yes }
}
1185={
	name=Ander
	dynasty=10
	culture=azerothian religion=cleric
	martial=8 diplomacy=6 stewardship=8 intrigue=5 learning=8
	trait=education_intrigue_4 trait=zealous trait=paranoid trait=content 
	father=1180	#Ruben
	618.2.6={ birth=yes }
	705.2.3={ death=yes }
}
1186={
	name=Rell
	dynasty=10
	culture=azerothian religion=cleric
	martial=7 diplomacy=7 stewardship=8 intrigue=5 learning=5
	trait=education_stewardship_1 trait=celibate trait=sadistic trait=ambitious 
	trait=arbitrary 
	father=1180	#Ruben
	621.3.2={ birth=yes }
	717.5.23={ death=yes }
}
1187={
	name=Wilson
	dynasty=10
	culture=azerothian religion=cleric
	martial=4 diplomacy=5 stewardship=7 intrigue=8 learning=4
	trait=education_stewardship_1 trait=wrathful trait=shy 
	father=1180	#Ruben
	626.11.27={ birth=yes }
	716.6.15={ death=yes }
}
1188={
	name=Barnett
	dynasty=10
	culture=azerothian religion=cleric
	martial=4 diplomacy=8 stewardship=4 intrigue=5 learning=8
	trait=education_learning_2 trait=content trait=diligent trait=arbitrary trait=zealous 
	trait=possessed_1 
	father=1180	#Ruben
	629.11.21={ birth=yes }
	721.6.17={ death=yes }
}

# dynasty=11 Dreuger Nobles of Darkshire
1200={
	name=Sean
	dynasty=11
	culture=azerothian religion=cleric
	martial=5 diplomacy=8 stewardship=7 intrigue=6 learning=4
	trait=education_learning_4 trait=content trait=zealous trait=craven trait=honest 
	2.2.7={ birth=yes }
	72.9.8={ death=yes }
}
1201={
	name=Varian
	dynasty=11
	culture=azerothian religion=cleric
	martial=4 diplomacy=7 stewardship=8 intrigue=4 learning=4
	trait=education_martial_1 trait=humble trait=patient trait=gregarious trait=sadistic 
	father=1200	#Sean
	21.10.18={ birth=yes }
	107.11.7={ death=yes }
}
1202={
	name=Alexandra
	female=yes
	dynasty=11
	culture=azerothian religion=cleric
	father=1200	#Sean
	27.3.20={ birth=yes }
	137.2.15={ death=yes }
}
1203={
	name=Jaxon
	female=yes
	dynasty=11
	culture=azerothian religion=cleric
	father=1200	#Sean
	33.11.10={ birth=yes }
	99.5.13={ death=yes }
}
1204={
	name=Stuart
	dynasty=11
	culture=azerothian religion=cleric
	martial=7 diplomacy=4 stewardship=8 intrigue=7 learning=5
	trait=education_stewardship_2 trait=lifestyle_herbalist trait=content trait=gluttonous trait=brave 
	trait=lazy 
	father=1200	#Sean
	35.12.25={ birth=yes }
	102.10.19={ death=yes }
}
1205={
	name=Shayne
	dynasty=11
	culture=azerothian religion=cleric
	martial=7 diplomacy=6 stewardship=6 intrigue=4 learning=8
	trait=education_diplomacy_4 trait=diligent trait=honest trait=cynical trait=sadistic 
	father=1200	#Sean
	39.11.22={ birth=yes }
	114.3.20={ death=yes }
}
1206={
	name=Isobel
	female=yes
	dynasty=11
	culture=azerothian religion=cleric
	father=1201	#Varian
	45.4.13={ birth=yes }
	117.12.12={ death=yes }
}
1207={
	name=Neal
	dynasty=11
	culture=azerothian religion=cleric
	martial=5 diplomacy=4 stewardship=8 intrigue=4 learning=7
	trait=education_stewardship_1 trait=generous trait=chaste trait=honest trait=arrogant 
	father=1201	#Varian
	51.9.3={ birth=yes }
	151.5.23={ death=yes }
}
1208={
	name=Darrius
	dynasty=11
	culture=azerothian religion=cleric
	martial=5 diplomacy=8 stewardship=4 intrigue=6 learning=7
	trait=education_martial_1 trait=ambitious trait=lazy trait=brave trait=generous 
	father=1207	#Neal
	70.5.15={ birth=yes }
	165.4.19={ death=yes }
}
1209={
	name=Ember
	female=yes
	dynasty=11
	culture=azerothian religion=cleric
	father=1207	#Neal
	74.6.7={ birth=yes }
	169.9.26={ death=yes }
}
1210={
	name=Alison
	female=yes
	dynasty=11
	culture=azerothian religion=cleric
	father=1208	#Darrius
	91.8.21={ birth=yes }
	209.4.1={ death=yes }
}
1211={
	name=Sarias
	female=yes
	dynasty=11
	culture=azerothian religion=cleric
	father=1208	#Darrius
	98.9.1={ birth=yes }
	165.7.5={ death=yes }
}
1212={
	name=Sean
	dynasty=11
	culture=azerothian religion=cleric
	martial=6 diplomacy=4 stewardship=6 intrigue=7 learning=7
	trait=education_intrigue_1 trait=craven trait=content trait=trusting trait=chaste 
	father=1208	#Darrius
	102.4.3={ birth=yes }
	195.5.13={ death=yes }
}
1213={
	name=Ang
	dynasty=11
	culture=azerothian religion=cleric
	martial=7 diplomacy=5 stewardship=6 intrigue=7 learning=7
	trait=education_martial_2 trait=humble trait=gluttonous trait=diligent trait=patient 
	father=1212	#Sean
	129.4.19={ birth=yes }
	216.3.30={ death=yes }
}
1214={
	name=Rose
	female=yes
	dynasty=11
	culture=azerothian religion=cleric
	father=1212	#Sean
	136.8.10={ birth=yes }
	233.8.6={ death=yes }
}
1215={
	name=Parr
	dynasty=11
	culture=azerothian religion=cleric
	martial=6 diplomacy=7 stewardship=4 intrigue=6 learning=5
	trait=education_intrigue_3 trait=patient trait=cynical trait=chaste trait=deceitful 
	trait=ill 
	father=1213	#Ang
	154.6.6={ birth=yes }
	234.8.31={ death=yes }
}
1216={
	name=Anson
	dynasty=11
	culture=azerothian religion=cleric
	martial=4 diplomacy=5 stewardship=5 intrigue=6 learning=6
	trait=education_stewardship_4 trait=just trait=ambitious trait=sadistic 
	father=1213	#Ang
	159.5.26={ birth=yes }
	245.4.5={ death=yes }
}
1217={
	name=Landan
	dynasty=11
	culture=azerothian religion=cleric
	martial=7 diplomacy=6 stewardship=7 intrigue=5 learning=7
	trait=education_stewardship_1 trait=diligent trait=just trait=arrogant trait=ambitious 
	father=1213	#Ang
	163.6.8={ birth=yes }
	258.7.3={ death=yes }
}
1218={
	name=Tito
	dynasty=11
	culture=azerothian religion=cleric
	martial=5 diplomacy=6 stewardship=5 intrigue=6 learning=7
	trait=education_diplomacy_3 trait=deceitful trait=lustful trait=lazy trait=temperate 
	father=1215	#Parr
	179.8.14={ birth=yes }
	268.12.4={ death=yes }
}
1219={
	name=Dwenn
	dynasty=11
	culture=azerothian religion=cleric
	martial=4 diplomacy=6 stewardship=4 intrigue=4 learning=7
	trait=education_stewardship_1 trait=lustful trait=honest trait=diligent trait=gluttonous 
	father=1215	#Parr
	184.10.23={ birth=yes }
	279.12.22={ death=yes }
}
1220={
	name=Rowan
	dynasty=11
	culture=azerothian religion=cleric
	martial=5 diplomacy=6 stewardship=5 intrigue=4 learning=6
	trait=education_diplomacy_3 trait=diligent trait=paranoid trait=gluttonous trait=wrathful 
	father=1218	#Tito
	201.6.14={ birth=yes }
	279.3.10={ death=yes }
}
1221={
	name=Aldwin
	dynasty=11
	culture=azerothian religion=cleric
	martial=7 diplomacy=8 stewardship=4 intrigue=6 learning=5
	trait=education_stewardship_4 trait=humble trait=just trait=generous trait=temperate 
	father=1218	#Tito
	207.6.6={ birth=yes }
	301.3.16={ death=yes }
}
1222={
	name=Mercy
	female=yes
	dynasty=11
	culture=azerothian religion=cleric
	father=1218	#Tito
	214.9.4={ birth=yes }
	298.11.12={ death=yes }
}
1223={
	name=Bruce
	dynasty=11
	culture=azerothian religion=cleric
	martial=4 diplomacy=8 stewardship=5 intrigue=4 learning=5
	trait=education_martial_1 trait=sadistic trait=temperate trait=honest 
	trait=arrogant 
	father=1218	#Tito
	220.9.13={ birth=yes }
	317.4.7={ death=yes }
}
1224={
	name=Betty
	female=yes
	dynasty=11
	culture=azerothian religion=cleric
	father=1220	#Rowan
	228.11.7={ birth=yes }
	311.4.17={ death=yes }
}
1225={
	name=Aedis
	dynasty=11
	culture=azerothian religion=cleric
	martial=7 diplomacy=4 stewardship=8 intrigue=7 learning=5
	trait=education_stewardship_2 trait=trusting trait=zealous 
	father=1220	#Rowan
	232.6.7={ birth=yes }
	292.11.5={ death=yes }
}
1226={
	name=Kristoff
	dynasty=11
	culture=azerothian religion=cleric
	martial=6 diplomacy=6 stewardship=5 intrigue=6 learning=6
	trait=education_learning_2 trait=lazy trait=arrogant trait=craven 
	father=1220	#Rowan
	236.2.3={ birth=yes }
	335.4.1={ death=yes }
}
1227={
	name=Wilson
	dynasty=11
	culture=azerothian religion=cleric
	martial=4 diplomacy=4 stewardship=8 intrigue=8 learning=7
	trait=education_learning_1 trait=arbitrary trait=temperate trait=ambitious trait=chaste 
	father=1220	#Rowan
	244.10.21={ birth=yes }
	341.5.19={ death=yes }
}
1228={
	name=Chapman
	dynasty=11
	culture=azerothian religion=cleric
	martial=6 diplomacy=8 stewardship=7 intrigue=6 learning=8
	trait=education_intrigue_1 trait=ambitious trait=brave trait=diligent 
	trait=wrathful 
	father=1225	#Aedis
	259.2.4={ birth=yes }
	322.6.23={ death=yes }
}
1229={
	name=Theodelinda
	female=yes
	dynasty=11
	culture=azerothian religion=cleric
	father=1225	#Aedis
	266.6.26={ birth=yes }
	351.3.20={ death=yes }
}
1230={
	name=Velvet
	female=yes
	dynasty=11
	culture=azerothian religion=cleric
	father=1225	#Aedis
	271.2.7={ birth=yes }
	365.2.8={ death=yes }
}
1231={
	name=Dwite
	dynasty=11
	culture=azerothian religion=cleric
	martial=6 diplomacy=4 stewardship=5 intrigue=7 learning=7
	trait=education_martial_1 trait=lifestyle_mystic trait=deceitful trait=craven trait=zealous 
	trait=temperate 
	father=1225	#Aedis
	277.10.23={ birth=yes
		effect = {
			add_trait_xp = {
				trait = lifestyle_mystic
				value = 50
			}
		}
	}
	346.9.20={ death=yes }
}
1232={
	name=Martinga
	female=yes
	dynasty=11
	culture=azerothian religion=cleric
	father=1225	#Aedis
	283.3.9={ birth=yes }
	365.12.8={ death=yes }
}
1233={
	name=Parker
	female=yes
	dynasty=11
	culture=azerothian religion=cleric
	father=1225	#Aedis
	288.7.5={ birth=yes }
	359.10.13={ death=yes }
}
1234={
	name=Arthur
	dynasty=11
	culture=azerothian religion=cleric
	martial=6 diplomacy=8 stewardship=6 intrigue=6 learning=4
	trait=education_intrigue_3 trait=wrathful trait=arbitrary trait=arrogant trait=ambitious 
	father=1228	#Chapman
	292.8.25={ birth=yes }
	390.3.14={ death=yes }
}
1235={
	name=Role
	dynasty=11
	culture=azerothian religion=cleric
	martial=6 diplomacy=8 stewardship=4 intrigue=6 learning=6
	trait=education_martial_1 trait=deceitful trait=temperate trait=diligent 
	trait=humble trait=wounded_1 trait=lunatic_1 
	father=1228	#Chapman
	296.7.19={ birth=yes }
	371.8.28={ death=yes }
}
1236={
	name=Ryan
	dynasty=11
	culture=azerothian religion=cleric
	martial=8 diplomacy=8 stewardship=4 intrigue=5 learning=5
	trait=education_intrigue_1 trait=chaste trait=cynical trait=humble trait=patient 
	trait=stuttering 
	father=1228	#Chapman
	301.9.14={ birth=yes }
	366.9.28={ death=yes }
}
1237={
	name=Newall
	dynasty=11
	culture=azerothian religion=cleric
	martial=4 diplomacy=4 stewardship=5 intrigue=5 learning=7
	trait=education_intrigue_1 trait=generous trait=trusting trait=shy trait=ill 
	father=1228	#Chapman
	306.1.10={ birth=yes }
	385.8.5={ death=yes }
}
1238={
	name=Sybil
	female=yes
	dynasty=11
	culture=azerothian religion=cleric
	father=1228	#Chapman
	313.5.13={ birth=yes }
	385.6.3={ death=yes }
}
1239={
	name=Lucretia
	female=yes
	dynasty=11
	culture=azerothian religion=cleric
	father=1228	#Chapman
	318.12.5={ birth=yes }
	360.3.5={ death=yes }
}
1240={
	name=Alize
	female=yes
	dynasty=11
	culture=azerothian religion=cleric
	father=1228	#Chapman
	324.5.1={ birth=yes }
	420.6.27={ death=yes }
}
1241={
	name=Cesaria
	female=yes
	dynasty=11
	culture=azerothian religion=cleric
	father=1234	#Arthur
	323.11.18={ birth=yes }
	410.9.23={ death=yes }
}
1242={
	name=Gavinrad
	dynasty=11
	culture=azerothian religion=cleric
	martial=7 diplomacy=4 stewardship=6 intrigue=6 learning=8
	trait=education_learning_2 trait=sadistic trait=ambitious trait=trusting trait=temperate 
	father=1234	#Arthur
	328.3.15={ birth=yes }
	396.11.7={ death=yes }
}
1243={
	name=Bethany
	female=yes
	dynasty=11
	culture=azerothian religion=cleric
	father=1234	#Arthur
	331.9.10={ birth=yes }
	412.11.3={ death=yes }
}
1244={
	name=Fitzgerald
	dynasty=11
	culture=azerothian religion=cleric
	martial=6 diplomacy=7 stewardship=5 intrigue=8 learning=7
	trait=education_martial_2 trait=brave trait=gluttonous trait=just trait=wrathful 
	father=1234	#Arthur
	334.3.19={ birth=yes }
	404.8.16={ death=yes }
}
1245={
	name=Bradney
	dynasty=11
	culture=azerothian religion=cleric
	martial=7 diplomacy=4 stewardship=8 intrigue=4 learning=7
	trait=education_diplomacy_4 trait=cynical trait=trusting trait=chaste trait=arbitrary 
	father=1234	#Arthur
	338.2.21={ birth=yes }
	413.12.26={ death=yes }
}
1246={
	name=Cesaria
	female=yes
	dynasty=11
	culture=azerothian religion=cleric
	father=1234	#Arthur
	341.11.16={ birth=yes }
	386.12.21={ death=yes }
}
1247={
	name=Keegan
	dynasty=11
	culture=azerothian religion=cleric
	martial=8 diplomacy=8 stewardship=8 intrigue=7 learning=4
	trait=education_stewardship_2 trait=honest trait=arrogant trait=content trait=trusting 
	father=1234	#Arthur
	345.9.9={ birth=yes }
	436.8.23={ death=yes }
}
1248={
	name=Idonea
	female=yes
	dynasty=11
	culture=azerothian religion=cleric
	father=1242	#Gavinrad
	349.4.25={ birth=yes }
	447.2.14={ death=yes }
}
1249={
	name=Lauffer
	dynasty=11
	culture=azerothian religion=cleric
	martial=4 diplomacy=4 stewardship=4 intrigue=4 learning=7
	trait=education_martial_2 trait=scholar trait=generous trait=deceitful trait=zealous 
	trait=chaste 
	father=1242	#Gavinrad
	353.5.15={ birth=yes }
	461.2.13={ death=yes }
}
1250={
	name=Bellatrix
	female=yes
	dynasty=11
	culture=azerothian religion=cleric
	father=1242	#Gavinrad
	359.9.19={ birth=yes }
	402.10.20={ death=yes }
}
1251={
	name=Behsten
	dynasty=11
	culture=azerothian religion=cleric
	martial=4 diplomacy=7 stewardship=6 intrigue=6 learning=8
	trait=education_diplomacy_3 trait=zealous trait=arrogant trait=sadistic trait=gluttonous 
	trait=clubfooted 
	father=1242	#Gavinrad
	362.7.22={ birth=yes }
	438.6.20={ death=yes }
}
1252={
	name=Rigunth
	female=yes
	dynasty=11
	culture=azerothian religion=cleric
	father=1242	#Gavinrad
	365.11.20={ birth=yes }
	443.12.11={ death=yes }
}
1253={
	name=Barnett
	dynasty=11
	culture=azerothian religion=cleric
	martial=4 diplomacy=5 stewardship=8 intrigue=8 learning=7
	trait=education_learning_4 trait=zealous trait=gregarious trait=lustful 
	father=1242	#Gavinrad
	370.10.9={ birth=yes }
	445.5.11={ death=yes }
}
1254={
	name=Dwenn
	dynasty=11
	culture=azerothian religion=cleric
	martial=5 diplomacy=6 stewardship=8 intrigue=8 learning=8
	trait=education_stewardship_4 trait=sadistic trait=cynical trait=shy
	trait=lustful 
	father=1242	#Gavinrad
	373.11.23={ birth=yes }
	472.7.7={ death=yes }
}
1255={
	name=Sirra
	dynasty=11
	culture=azerothian religion=cleric
	martial=6 diplomacy=6 stewardship=7 intrigue=7 learning=4
	trait=education_learning_3 trait=temperate trait=brave 
	father=1249	#Lauffer
	382.12.21={ birth=yes }
	474.11.23={ death=yes }
}
1256={
	name=Thorne
	dynasty=11
	culture=azerothian religion=cleric
	martial=8 diplomacy=4 stewardship=7 intrigue=7 learning=5
	trait=education_diplomacy_3 trait=diligent trait=content 
	father=1249	#Lauffer
	388.4.17={ birth=yes }
	476.8.20={ death=yes }
}
1257={
	name=Anduin
	dynasty=11
	culture=azerothian religion=cleric
	martial=5 diplomacy=7 stewardship=4 intrigue=4 learning=8
	trait=education_diplomacy_3 trait=generous trait=chaste trait=shy trait=just 
	father=1249	#Lauffer
	393.1.5={ birth=yes }
	469.1.9={ death=yes }
}
1258={
	name=Sybil
	female=yes
	dynasty=11
	culture=azerothian religion=cleric
	father=1249	#Lauffer
	396.6.4={ birth=yes }
	481.8.27={ death=yes }
}
1259={
	name=Nico
	dynasty=11
	culture=azerothian religion=cleric
	martial=5 diplomacy=4 stewardship=5 intrigue=4 learning=8
	trait=education_diplomacy_4 trait=sadistic trait=shy trait=deceitful trait=wrathful 
	father=1249	#Lauffer
	400.10.10={ birth=yes }
	478.1.19={ death=yes }
}
1260={
	name=Clover
	female=yes
	dynasty=11
	culture=azerothian religion=cleric
	father=1255	#Sirra
	412.5.5={ birth=yes }
	479.3.1={ death=yes }
}
1261={
	name=Parella
	female=yes
	dynasty=11
	culture=azerothian religion=cleric
	father=1255	#Sirra
	414.2.14={ birth=yes }
	478.9.23={ death=yes }
}
1262={
	name=Osbert
	dynasty=11
	culture=azerothian religion=cleric
	martial=5 diplomacy=5 stewardship=5 intrigue=5 learning=4
	trait=education_learning_2 trait=lustful trait=cynical 
	father=1255	#Sirra
	422.11.26={ birth=yes }
	496.3.28={ death=yes }
}
1263={
	name=Declan
	dynasty=11
	culture=azerothian religion=cleric
	martial=6 diplomacy=5 stewardship=7 intrigue=8 learning=6
	trait=education_martial_2 trait=ambitious trait=craven trait=zealous trait=arrogant 
	father=1255	#Sirra
	429.8.14={ birth=yes }
	519.1.3={ death=yes }
}
1264={
	name=Eliza
	female=yes
	dynasty=11
	culture=azerothian religion=cleric
	father=1262	#Osbert
	447.9.19={ birth=yes }
	541.2.5={ death=yes }
}
1265={
	name=Ardwyn
	female=yes
	dynasty=11
	culture=azerothian religion=cleric
	father=1262	#Osbert
	453.9.2={ birth=yes }
	542.7.8={ death=yes }
}
1266={
	name=Landina
	female=yes
	dynasty=11
	culture=azerothian religion=cleric
	father=1262	#Osbert
	458.6.4={ birth=yes }
	532.11.18={ death=yes }
}
1267={
	name=Rowan
	dynasty=11
	culture=azerothian religion=cleric
	martial=8 diplomacy=8 stewardship=6 intrigue=6 learning=5
	trait=education_learning_1 trait=lifestyle_hunter trait=zealous trait=brave trait=diligent 
	father=1262	#Osbert
	465.2.11={ birth=yes
		effect = {
			add_trait_xp = {
				trait = lifestyle_hunter
				track = hunter
				value = 50
			}
		}
	}
	552.6.10={ death=yes }
}
1268={
	name=Jagger
	dynasty=11
	culture=azerothian religion=cleric
	martial=5 diplomacy=4 stewardship=5 intrigue=7 learning=4
	trait=education_diplomacy_3 trait=education_martial_prowess_4 trait=greedy trait=trusting trait=ambitious 
	trait=honest 
	father=1267	#Rowan
	492.7.6={ birth=yes }
	577.2.24={ death=yes }
}
1269={
	name=Beatrix
	female=yes
	dynasty=11
	culture=azerothian religion=cleric
	father=1267	#Rowan
	497.1.10={ birth=yes }
	575.11.1={ death=yes }
}
1270={
	name=Jillia
	female=yes
	dynasty=11
	culture=azerothian religion=cleric
	father=1267	#Rowan
	505.4.4={ birth=yes }
	578.1.24={ death=yes }
}
1271={
	name=Vanessa
	female=yes
	dynasty=11
	culture=azerothian religion=cleric
	father=1268	#Jagger
	523.6.10={ birth=yes }
	600.4.6={ death=yes }
}
# Baron Rafe Dreuger
1272={
	name=Rafe
	dynasty=11
	culture=azerothian religion=cleric
	martial=8 diplomacy=6 stewardship=6 intrigue=4 learning=4
	trait=education_learning_3 trait=sadistic trait=generous trait=arbitrary trait=deceitful 
	father=1268	#Jagger
	529.8.10={ birth=yes }
	550.1.1={
		effect={ set_variable = { name = wc_light_magic_lifestyle_additional_perks_variable value = wc_perks_needed_for_level_3_magic_trait_value } }
	}
	585.1.1={
		death={ death_reason = death_murder_known killer = 5000 }	# Killed by Medivh
	}
}
1273={
	name=Alicia
	female=yes
	dynasty=11
	culture=azerothian religion=cleric
	father=1268	#Jagger
	533.5.4={ birth=yes }
	585.1.10={ death=yes }
}
1274={
	name=Camilla
	female=yes
	dynasty=11
	culture=azerothian religion=cleric
	father=1268	#Jagger
	538.6.26={ birth=yes }
	635.12.27={ death=yes }
}
# Role Dreuger
1275={
	name=Role
	dynasty=11
	culture=azerothian religion=cleric
	martial=8 diplomacy=8 stewardship=7 intrigue=6 learning=7
	trait=education_stewardship_2 trait=arbitrary trait=humble trait=lustful trait=lazy 
	father=1272	#Bazzil
	554.11.11={ birth=yes }
	648.9.30={ death=yes }
}
1276={
	name=Hesse
	dynasty=11
	culture=azerothian religion=cleric
	martial=7 diplomacy=5 stewardship=5 intrigue=7 learning=7
	trait=education_diplomacy_3 trait=content trait=diligent trait=patient 
	father=1272	#Bazzil
	560.8.8={ birth=yes }
	644.4.12={ death=yes }
}
1277={
	name=Bazzil
	dynasty=11
	culture=azerothian religion=cleric
	martial=7 diplomacy=4 stewardship=4 intrigue=8 learning=7
	trait=education_intrigue_1 trait=sadistic trait=humble trait=arbitrary 
	father=1272	#Bazzil
	564.5.10={ birth=yes }
	630.1.2={ death=yes }
}
1278={
	name=Llane
	dynasty=11
	culture=azerothian religion=cleric
	martial=7 diplomacy=6 stewardship=6 intrigue=4 learning=5
	trait=education_intrigue_4 trait=brave trait=paranoid trait=temperate 
	father=1275	#Gavin
	579.3.3={ birth=yes }
	639.12.15={ death=yes }
}
1279={
	name=Deidra
	female=yes
	dynasty=11
	culture=azerothian religion=cleric
	father=1275	#Gavin
	582.12.19={ birth=yes }
	656.7.4={ death=yes }
}
1280={
	name=Darrius
	dynasty=11
	culture=azerothian religion=cleric
	martial=5 diplomacy=8 stewardship=6 intrigue=8 learning=6
	trait=education_martial_2 trait=paranoid trait=compassionate trait=lustful
	trait=craven 
	father=1275	#Gavin
	585.5.24={ birth=yes }
	626.2.11={ death=yes }
}
1281={
	name=Ripley
	dynasty=11
	culture=azerothian religion=cleric
	martial=4 diplomacy=4 stewardship=6 intrigue=5 learning=5
	trait=education_diplomacy_3 trait=arrogant trait=temperate trait=greedy trait=diligent 
	father=1278	#Llane
	602.6.11={ birth=yes }
	695.8.25={ death=yes }
}
1282={
	name=Nico
	dynasty=11
	culture=azerothian religion=cleric
	martial=8 diplomacy=5 stewardship=8 intrigue=7 learning=7
	trait=education_intrigue_1 trait=scholar trait=wrathful trait=content trait=lazy 
	trait=sadistic 
	father=1278	#Llane
	608.10.27={ birth=yes }
	698.7.16={ death=yes }
}
1283={
	name=Llane
	dynasty=11
	culture=azerothian religion=cleric
	martial=5 diplomacy=8 stewardship=6 intrigue=5 learning=7
	trait=education_martial_1 trait=diligent trait=gregarious trait=greedy trait=temperate 
	father=1278	#Llane
	612.6.3={ birth=yes }
	717.11.30={ death=yes }
}
1284={
	name=Carletta
	female=yes
	dynasty=11
	culture=azerothian religion=cleric
	father=1278	#Llane
	619.3.17={ birth=yes }
	715.5.24={ death=yes }
}
1285={
	name=Dorothea
	female=yes
	dynasty=11
	culture=azerothian religion=cleric
	father=1281	#Ripley
	634.10.26={ birth=yes }
	724.5.5={ death=yes }
}
1286={
	name=Tristen
	dynasty=11
	culture=azerothian religion=cleric
	martial=4 diplomacy=7 stewardship=4 intrigue=4 learning=5
	trait=education_learning_2 trait=honest trait=wrathful trait=lustful trait=diligent 
	father=1281	#Ripley
	638.2.1={ birth=yes }
	728.5.28={ death=yes }
}
1287={
	name=Gisela
	female=yes
	dynasty=11
	culture=azerothian religion=cleric
	father=1281	#Ripley
	644.10.6={ birth=yes }
	698.9.2={ death=yes }
}
1288={
	name=Joseph
	dynasty=11
	culture=azerothian religion=cleric
	martial=5 diplomacy=8 stewardship=5 intrigue=6 learning=4
	trait=education_learning_4 trait=trusting trait=just trait=sadistic trait=lustful 
	father=1281	#Ripley
	650.6.5={ birth=yes }
	735.4.8={ death=yes }
}

# dynasty=12 Millstipe Nobles of Darkshire
1300={
	name=Whittaker
	dynasty=12
	culture=azerothian religion=cleric # secret_religion=forsaken_cult
	martial=8 diplomacy=7 stewardship=7 intrigue=8 learning=5
	trait=education_stewardship_4 trait=diligent trait=sadistic trait=patient trait=honest 
	2.6.23={ birth=yes }
	83.8.17={ death=yes }
}
1301={
	name=Shayne
	dynasty=12
	culture=azerothian religion=cleric # secret_religion=forsaken_cult
	martial=6 diplomacy=8 stewardship=4 intrigue=4 learning=5
	trait=education_learning_3 trait=deceitful trait=sadistic trait=temperate trait=generous 
	father=1300	#Whittaker
	25.11.2={ birth=yes }
	102.1.17={ death=yes }
}
1302={
	name=Alma
	female=yes
	dynasty=12
	culture=azerothian religion=cleric # secret_religion=forsaken_cult
	father=1300	#Whittaker
	29.4.1={ birth=yes }
	110.7.16={ death=yes }
}
1303={
	name=Sydell
	dynasty=12
	culture=azerothian religion=cleric # secret_religion=forsaken_cult
	martial=6 diplomacy=5 stewardship=6 intrigue=7 learning=6
	trait=education_intrigue_1 trait=deceitful trait=ambitious 
	father=1300	#Whittaker
	35.11.25={ birth=yes }
	127.11.7={ death=yes }
}
1304={
	name=Martinga
	female=yes
	dynasty=12
	culture=azerothian religion=cleric # secret_religion=forsaken_cult
	father=1301	#Shayne
	58.8.20={ birth=yes }
	143.3.26={ death=yes }
}
1305={
	name=Brodie
	dynasty=12
	culture=azerothian religion=cleric # secret_religion=forsaken_cult
	martial=7 diplomacy=5 stewardship=5 intrigue=5 learning=5
	trait=education_intrigue_1 trait=lifestyle_mystic trait=paranoid trait=content trait=generous 
	trait=ill 
	father=1301	#Shayne
	60.2.16={ birth=yes
		effect = {
			add_trait_xp = {
				trait = lifestyle_mystic
				value = 50
			}
		}
	}
	137.12.30={ death=yes }
}
1306={
	name=Nials
	female=yes
	dynasty=12
	culture=azerothian religion=cleric # secret_religion=forsaken_cult
	father=1301	#Shayne
	68.3.12={ birth=yes }
	178.2.13={ death=yes }
}
1307={
	name=Dwenn
	dynasty=12
	culture=azerothian religion=cleric # secret_religion=forsaken_cult
	martial=6 diplomacy=6 stewardship=8 intrigue=8 learning=8
	trait=education_diplomacy_4 trait=lazy trait=lustful trait=zealous trait=craven 
	father=1301	#Shayne
	74.7.13={ birth=yes }
	147.9.1={ death=yes }
}
1308={
	name=Brandon
	dynasty=12
	culture=azerothian religion=cleric # secret_religion=forsaken_cult
	martial=5 diplomacy=4 stewardship=6 intrigue=8 learning=8
	trait=education_diplomacy_4 trait=lifestyle_herbalist trait=compassionate trait=greedy
	trait=chaste 
	father=1305	#Brodie
	92.9.6={ birth=yes }
	190.5.4={ death=yes }
}
1309={
	name=Anduin
	dynasty=12
	culture=azerothian religion=cleric # secret_religion=forsaken_cult
	martial=5 diplomacy=5 stewardship=7 intrigue=8 learning=5
	trait=education_stewardship_4 trait=zealous trait=paranoid 
	father=1305	#Brodie
	97.7.16={ birth=yes }
	174.9.26={ death=yes }
}
1310={
	name=Fitzgerald
	dynasty=12
	culture=azerothian religion=cleric # secret_religion=forsaken_cult
	martial=5 diplomacy=4 stewardship=8 intrigue=5 learning=7
	trait=education_learning_2 trait=cynical trait=ambitious trait=honest trait=brave 
	father=1305	#Brodie
	102.3.4={ birth=yes }
	174.5.31={ death=yes }
}
1311={
	name=Bradney
	dynasty=12
	culture=azerothian religion=cleric # secret_religion=forsaken_cult
	martial=5 diplomacy=8 stewardship=4 intrigue=4 learning=4
	trait=education_stewardship_4 trait=arbitrary trait=diligent trait=craven trait=gluttonous 
	father=1305	#Brodie
	108.9.18={ birth=yes }
	174.3.23={ death=yes }
}
1312={
	name=Caledra
	female=yes
	dynasty=12
	culture=azerothian religion=cleric # secret_religion=forsaken_cult
	father=1305	#Brodie
	113.12.27={ birth=yes }
	205.6.20={ death=yes }
}
1313={
	name=Mierelle
	female=yes
	dynasty=12
	culture=azerothian religion=cleric # secret_religion=forsaken_cult
	father=1305	#Brodie
	117.8.13={ birth=yes }
	211.10.3={ death=yes }
}
1314={
	name=Milton
	dynasty=12
	culture=azerothian religion=cleric # secret_religion=forsaken_cult
	martial=6 diplomacy=4 stewardship=7 intrigue=5 learning=6
	trait=education_stewardship_4 trait=arrogant trait=paranoid trait=wrathful 
	trait=just 
	father=1308	#Brandon
	120.9.2={ birth=yes }
	195.5.3={ death=yes }
}
1315={
	name=Constance
	female=yes
	dynasty=12
	culture=azerothian religion=cleric # secret_religion=forsaken_cult
	father=1308	#Brandon
	127.8.6={ birth=yes }
	221.4.5={ death=yes }
}
1316={
	name=Eliza
	female=yes
	dynasty=12
	culture=azerothian religion=cleric # secret_religion=forsaken_cult
	father=1308	#Brandon
	134.10.19={ birth=yes }
	193.9.15={ death=yes }
}
1317={
	name=Aldwin
	dynasty=12
	culture=azerothian religion=cleric # secret_religion=forsaken_cult
	martial=6 diplomacy=4 stewardship=4 intrigue=6 learning=4
	trait=education_stewardship_1 trait=chaste trait=compassionate trait=deceitful trait=patient 
	father=1314	#Milton
	145.5.20={ birth=yes }
	210.12.29={ death=yes }
}
1318={
	name=Rose
	female=yes
	dynasty=12
	culture=azerothian religion=cleric # secret_religion=forsaken_cult
	father=1314	#Milton
	148.10.14={ birth=yes }
	211.3.8={ death=yes }
}
1319={
	name=Alma
	female=yes
	dynasty=12
	culture=azerothian religion=cleric # secret_religion=forsaken_cult
	father=1314	#Milton
	155.2.25={ birth=yes }
	243.6.8={ death=yes }
}
1320={
	name=Isobel
	female=yes
	dynasty=12
	culture=azerothian religion=cleric # secret_religion=forsaken_cult
	father=1314	#Milton
	160.2.26={ birth=yes }
	227.3.20={ death=yes }
}
1321={
	name=Ansley
	female=yes
	dynasty=12
	culture=azerothian religion=cleric # secret_religion=forsaken_cult
	father=1317	#Aldwin
	171.7.21={ birth=yes }
	255.10.16={ death=yes }
}
1322={
	name=Akyssa
	female=yes
	dynasty=12
	culture=azerothian religion=cleric # secret_religion=forsaken_cult
	father=1317	#Aldwin
	177.2.6={ birth=yes }
	260.4.1={ death=yes }
}
1323={
	name=Theodelinda
	female=yes
	dynasty=12
	culture=azerothian religion=cleric # secret_religion=forsaken_cult
	father=1317	#Aldwin
	181.9.2={ birth=yes }
	273.2.7={ death=yes }
}
1324={
	name=Catrina
	female=yes
	dynasty=12
	culture=azerothian religion=cleric # secret_religion=forsaken_cult
	father=1317	#Aldwin
	185.3.5={ birth=yes }
	273.8.27={ death=yes }
}
1325={
	name=Anson
	dynasty=12
	culture=azerothian religion=cleric # secret_religion=forsaken_cult
	martial=7 diplomacy=7 stewardship=6 intrigue=8 learning=6
	trait=education_diplomacy_3 trait=brave trait=chaste trait=shy 
	father=1317	#Aldwin
	191.2.12={ birth=yes }
	297.6.16={ death=yes }
}
1326={
	name=Welborne
	dynasty=12
	culture=azerothian religion=cleric # secret_religion=forsaken_cult
	martial=8 diplomacy=6 stewardship=5 intrigue=6 learning=6
	trait=education_intrigue_3 trait=temperate trait=honest trait=sadistic trait=arbitrary 
	father=1325	#Anson
	214.9.3={ birth=yes }
	283.10.9={ death=yes }
}
1327={
	name=Egerton
	dynasty=12
	culture=azerothian religion=cleric # secret_religion=forsaken_cult
	martial=7 diplomacy=8 stewardship=4 intrigue=8 learning=8
	trait=education_martial_2 trait=arrogant trait=generous 
	father=1325	#Anson
	219.2.5={ birth=yes }
	307.7.27={ death=yes }
}
1328={
	name=Elbridge
	dynasty=12
	culture=azerothian religion=cleric # secret_religion=forsaken_cult
	martial=8 diplomacy=7 stewardship=4 intrigue=7 learning=5
	trait=education_diplomacy_4 trait=deceitful trait=gregarious trait=gluttonous trait=content 
	father=1325	#Anson
	224.3.25={ birth=yes }
	298.11.15={ death=yes }
}
1329={
	name=Brandon
	dynasty=12
	culture=azerothian religion=cleric # secret_religion=forsaken_cult
	martial=7 diplomacy=4 stewardship=8 intrigue=7 learning=8
	trait=education_intrigue_4 trait=greedy trait=gregarious trait=paranoid trait=patient 
	father=1326	#Welborne
	245.6.18={ birth=yes }
	332.8.5={ death=yes }
}
1330={
	name=Redmund
	dynasty=12
	culture=azerothian religion=cleric # secret_religion=forsaken_cult
	martial=5 diplomacy=8 stewardship=8 intrigue=6 learning=7
	trait=education_martial_1 trait=scholar trait=trusting trait=zealous trait=content 
	trait=deceitful 
	father=1326	#Welborne
	253.5.17={ birth=yes }
	322.10.17={ death=yes }
}
1331={
	name=Marjory
	female=yes
	dynasty=12
	culture=azerothian religion=cleric # secret_religion=forsaken_cult
	father=1329	#Brandon
	268.7.12={ birth=yes }
	327.8.24={ death=yes }
}
1332={
	name=Newall
	dynasty=12
	culture=azerothian religion=cleric # secret_religion=forsaken_cult
	martial=6 diplomacy=7 stewardship=4 intrigue=4 learning=5
	trait=education_intrigue_1 trait=generous trait=diligent trait=sadistic trait=trusting 
	father=1329	#Brandon
	271.11.22={ birth=yes }
	364.7.17={ death=yes }
}
1333={
	name=Nielas
	dynasty=12
	culture=azerothian religion=cleric # secret_religion=forsaken_cult
	martial=4 diplomacy=5 stewardship=6 intrigue=7 learning=4
	trait=education_diplomacy_3 trait=ambitious trait=trusting trait=ill trait=beauty_good_3 
	father=1329	#Brandon
	278.12.19={ birth=yes }
	367.1.5={ death=yes }
}
1334={
	name=Bailey
	dynasty=12
	culture=azerothian religion=cleric # secret_religion=forsaken_cult
	martial=8 diplomacy=6 stewardship=5 intrigue=5 learning=6
	trait=education_learning_4 trait=gluttonous trait=paranoid trait=sadistic 
	trait=patient  
	father=1329	#Brandon
	284.2.11={ birth=yes }
	363.5.10={ death=yes }
}
1335={
	name=Alize
	female=yes
	dynasty=12
	culture=azerothian religion=cleric # secret_religion=forsaken_cult
	father=1329	#Brandon
	288.6.11={ birth=yes }
	383.11.29={ death=yes }
}
1336={
	name=Gavin
	dynasty=12
	culture=azerothian religion=cleric # secret_religion=forsaken_cult
	martial=5 diplomacy=8 stewardship=6 intrigue=8 learning=4
	trait=education_intrigue_1 trait=temperate trait=honest trait=patient trait=shy 
	father=1332	#Newall
	296.10.6={ birth=yes }
	388.8.30={ death=yes }
}
1337={
	name=Bruce
	dynasty=12
	culture=azerothian religion=cleric # secret_religion=forsaken_cult
	martial=5 diplomacy=7 stewardship=7 intrigue=7 learning=8
	trait=education_intrigue_1 trait=patient trait=shy trait=honest 
	father=1332	#Newall
	299.5.24={ birth=yes }
	362.8.22={ death=yes }
}
1338={
	name=Carla
	female=yes
	dynasty=12
	culture=azerothian religion=cleric # secret_religion=forsaken_cult
	father=1332	#Newall
	304.8.11={ birth=yes }
	399.2.9={ death=yes }
}
1339={
	name=Jillia
	female=yes
	dynasty=12
	culture=azerothian religion=cleric # secret_religion=forsaken_cult
	father=1336	#Gavin
	329.2.3={ birth=yes }
	423.4.14={ death=yes }
}
1340={
	name=Lauffer
	dynasty=12
	culture=azerothian religion=cleric # secret_religion=forsaken_cult
	martial=7 diplomacy=6 stewardship=8 intrigue=5 learning=5
	trait=education_stewardship_1 trait=trusting trait=humble trait=cynical trait=arbitrary 
	father=1336	#Gavin
	331.4.15={ birth=yes }
	412.6.6={ death=yes }
}
1341={
	name=Bazzil
	dynasty=12
	culture=azerothian religion=cleric # secret_religion=forsaken_cult
	martial=6 diplomacy=6 stewardship=6 intrigue=6 learning=7
	trait=education_intrigue_4 trait=content trait=arrogant trait=zealous 
	father=1336	#Gavin
	335.12.12={ birth=yes }
	404.9.2={ death=yes }
}
1342={
	name=Mercy
	female=yes
	dynasty=12
	culture=azerothian religion=cleric # secret_religion=forsaken_cult
	father=1336	#Gavin
	340.9.24={ birth=yes }
	430.6.15={ death=yes }
}
1343={
	name=Alicia
	female=yes
	dynasty=12
	culture=azerothian religion=cleric # secret_religion=forsaken_cult
	father=1336	#Gavin
	344.10.4={ birth=yes }
	417.3.14={ death=yes }
}
1344={
	name=Bradney
	dynasty=12
	culture=azerothian religion=cleric # secret_religion=forsaken_cult
	martial=4 diplomacy=6 stewardship=5 intrigue=4 learning=8
	trait=education_learning_2 trait=generous trait=chaste trait=arrogant 
	father=1340	#Lauffer
	357.1.8={ birth=yes }
	453.7.15={ death=yes }
}
1345={
	name=Camilla
	female=yes
	dynasty=12
	culture=azerothian religion=cleric # secret_religion=forsaken_cult
	father=1340	#Lauffer
	360.11.21={ birth=yes }
	458.12.13={ death=yes }
}
1346={
	name=Landina
	female=yes
	dynasty=12
	culture=azerothian religion=cleric # secret_religion=forsaken_cult
	father=1340	#Lauffer
	367.10.15={ birth=yes }
	431.8.4={ death=yes }
}
1347={
	name=Taylor
	dynasty=12
	culture=azerothian religion=cleric # secret_religion=forsaken_cult
	martial=7 diplomacy=8 stewardship=8 intrigue=7 learning=6
	trait=education_intrigue_3 trait=arbitrary trait=patient trait=craven 
	father=1340	#Lauffer
	371.11.18={ birth=yes }
	445.11.25={ death=yes }
}
1348={
	name=Dorothea
	female=yes
	dynasty=12
	culture=azerothian religion=cleric # secret_religion=forsaken_cult
	father=1340	#Lauffer
	377.9.18={ birth=yes }
	453.1.21={ death=yes }
}
1349={
	name=Dagena
	female=yes
	dynasty=12
	culture=azerothian religion=cleric # secret_religion=forsaken_cult
	father=1340	#Lauffer
	381.8.12={ birth=yes }
	464.7.1={ death=yes }
}
1350={
	name=Fitzgerald
	dynasty=12
	culture=azerothian religion=cleric # secret_religion=forsaken_cult
	martial=6 diplomacy=5 stewardship=7 intrigue=5 learning=8
	trait=education_intrigue_1 trait=lazy trait=zealous trait=ambitious 
	father=1340	#Lauffer
	384.1.15={ birth=yes }
	478.1.27={ death=yes }
}
1351={
	name=Varia
	female=yes
	dynasty=12
	culture=azerothian religion=cleric # secret_religion=forsaken_cult
	father=1344	#Bradney
	378.6.4={ birth=yes }
	465.1.4={ death=yes }
}
1352={
	name=Ann
	female=yes
	dynasty=12
	culture=azerothian religion=cleric # secret_religion=forsaken_cult
	father=1344	#Bradney
	384.2.18={ birth=yes }
	455.9.3={ death=yes }
}
1353={
	name=Rubia
	female=yes
	dynasty=12
	culture=azerothian religion=cleric # secret_religion=forsaken_cult
	father=1344	#Bradney
	390.6.24={ birth=yes }
	473.12.14={ death=yes }
}
1354={
	name=Johan
	dynasty=12
	culture=azerothian religion=cleric # secret_religion=forsaken_cult
	martial=8 diplomacy=4 stewardship=8 intrigue=6 learning=7
	trait=education_learning_3 trait=trusting trait=cynical trait=sadistic 
	father=1344	#Bradney
	398.11.2={ birth=yes }
	481.3.27={ death=yes }
}
1355={
	name=Bruno
	dynasty=12
	culture=azerothian religion=cleric # secret_religion=forsaken_cult
	martial=5 diplomacy=8 stewardship=5 intrigue=6 learning=4
	trait=education_diplomacy_1 trait=sadistic trait=trusting trait=generous trait=lustful 
	trait=lunatic_1 
	father=1354	#Johan
	430.5.22={ birth=yes }
	511.6.26={ death=yes }
}
1356={
	name=Bryan
	dynasty=12
	culture=azerothian religion=cleric # secret_religion=forsaken_cult
	martial=4 diplomacy=7 stewardship=5 intrigue=5 learning=7
	trait=education_intrigue_3 trait=trusting trait=deceitful trait=gregarious trait=ambitious 
	father=1354	#Johan
	434.8.2={ birth=yes }
	507.12.2={ death=yes }
}
1357={
	name=Egerton
	dynasty=12
	culture=azerothian religion=cleric # secret_religion=forsaken_cult
	martial=5 diplomacy=6 stewardship=6 intrigue=8 learning=4
	trait=education_learning_2 trait=shy trait=craven trait=lunatic_1 
	father=1354	#Johan
	440.12.18={ birth=yes }
	506.3.29={ death=yes }
}
1358={
	name=Asha
	female=yes
	dynasty=12
	culture=azerothian religion=cleric # secret_religion=forsaken_cult
	father=1355	#Bruno
	458.7.15={ birth=yes }
	525.5.17={ death=yes }
}
1359={
	name=Barathen
	dynasty=12
	culture=azerothian religion=cleric # secret_religion=forsaken_cult
	martial=8 diplomacy=7 stewardship=4 intrigue=5 learning=6
	trait=education_diplomacy_4 trait=patient trait=paranoid trait=sadistic trait=shy 
	father=1355	#Bruno
	462.1.4={ birth=yes }
	524.1.26={ death=yes }
}
1360={
	name=Joseph
	dynasty=12
	culture=azerothian religion=cleric # secret_religion=forsaken_cult
	martial=7 diplomacy=4 stewardship=8 intrigue=5 learning=7
	trait=education_intrigue_3 trait=torturer trait=craven trait=sadistic trait=diligent 
	trait=chaste 
	father=1355	#Bruno
	468.4.4={ birth=yes }
	548.3.30={ death=yes }
}
1361={
	name=Amber
	female=yes
	dynasty=12
	culture=azerothian religion=cleric # secret_religion=forsaken_cult
	father=1355	#Bruno
	470.7.12={ birth=yes }
	542.6.6={ death=yes }
}
1362={
	name=Alyn
	dynasty=12
	culture=azerothian religion=cleric # secret_religion=forsaken_cult
	martial=4 diplomacy=8 stewardship=8 intrigue=5 learning=5
	trait=education_diplomacy_1 trait=greedy trait=ambitious trait=temperate 
	father=1355	#Bruno
	476.4.19={ birth=yes }
	542.1.30={ death=yes }
}
1363={
	name=Ang
	dynasty=12
	culture=azerothian religion=cleric # secret_religion=forsaken_cult
	martial=5 diplomacy=4 stewardship=8 intrigue=7 learning=6
	trait=education_diplomacy_3 trait=craven trait=temperate trait=patient 
	trait=ambitious 
	father=1355	#Bruno
	481.12.21={ birth=yes }
	573.3.22={ death=yes }
}
1364={
	name=Marcia
	female=yes
	dynasty=12
	culture=azerothian religion=cleric # secret_religion=forsaken_cult
	father=1359	#Barathen
	489.8.17={ birth=yes }
	545.4.26={ death=yes }
}
1365={
	name=Wade
	dynasty=12
	culture=azerothian religion=cleric # secret_religion=forsaken_cult
	martial=6 diplomacy=5 stewardship=5 intrigue=4 learning=7
	trait=education_stewardship_1 trait=gluttonous trait=arbitrary trait=trusting 
	trait=ill 
	father=1359	#Barathen
	493.6.11={ birth=yes }
	575.4.15={ death=yes }
}
1366={
	name=Gwen
	female=yes
	dynasty=12
	culture=azerothian religion=cleric # secret_religion=forsaken_cult
	father=1359	#Barathen
	498.8.24={ birth=yes }
	579.12.12={ death=yes }
}
1367={
	name=Nico
	dynasty=12
	culture=azerothian religion=cleric # secret_religion=forsaken_cult
	martial=6 diplomacy=5 stewardship=5 intrigue=6 learning=8
	trait=education_intrigue_3 trait=humble trait=gregarious trait=zealous trait=patient 
	father=1365	#Wade
	516.9.1={ birth=yes }
	601.12.24={ death=yes }
}
1368={
	name=Spenser
	dynasty=12
	culture=azerothian religion=cleric # secret_religion=forsaken_cult
	martial=8 diplomacy=7 stewardship=4 intrigue=6 learning=5
	trait=education_stewardship_2 trait=trusting trait=gluttonous trait=content trait=lustful 
	father=1365	#Wade
	520.1.10={ birth=yes }
	612.3.11={ death=yes }
}
1369={
	name=Role
	dynasty=12
	culture=azerothian religion=cleric # secret_religion=forsaken_cult
	martial=7 diplomacy=6 stewardship=6 intrigue=6 learning=7
	trait=education_martial_1 trait=wrathful trait=arbitrary trait=lazy trait=paranoid 
	father=1365	#Wade
	522.9.2={ birth=yes }
	605.2.22={ death=yes }
}
1370={
	name=Eliza
	female=yes
	dynasty=12
	culture=azerothian religion=cleric # secret_religion=forsaken_cult
	father=1365	#Wade
	528.10.7={ birth=yes }
	626.8.21={ death=yes }
}
1371={
	name=Felita
	female=yes
	dynasty=12
	culture=azerothian religion=cleric # secret_religion=forsaken_cult
	father=1365	#Wade
	533.3.14={ birth=yes }
	583.4.24={ death=yes }
}
1372={
	name=Bernard
	dynasty=12
	culture=azerothian religion=cleric # secret_religion=forsaken_cult
	martial=8 diplomacy=5 stewardship=4 intrigue=6 learning=7
	trait=education_martial_1 trait=torturer trait=gregarious trait=chaste trait=just 
	trait=sadistic 
	father=1367	#Nico
	542.1.8={ birth=yes }
	597.3.13={ death=yes }
}
# Baroness Dorothea Millstipe
1373={
	name=Dorothea
	female=yes
	dynasty=12
	culture=azerothian religion=cleric # secret_religion=forsaken_cult
	martial=5 diplomacy=7 stewardship=8 intrigue=4 learning=7
	trait=education_learning_3 trait=content trait=gregarious trait=sadistic trait=lustful 
	father=1367	#Nico
	547.6.19={ birth=yes }
	567.1.1={
		effect={ set_variable = { name = wc_shadow_magic_lifestyle_additional_perks_variable value = wc_perks_needed_for_level_3_magic_trait_value } }
	}
	585.1.1={
		death={ death_reason = death_murder_known killer = 5000 }	# Killed by Medivh
	}
}
# Councilman Millstipe
1374={
	name=Brodie
	dynasty=12
	culture=azerothian religion=cleric
	martial=6 diplomacy=8 stewardship=8 intrigue=7 learning=4
	trait=education_intrigue_1 trait=paranoid trait=honest trait=wrathful trait=temperate 
	father=1372	#Bernard
	573.7.20={ birth=yes }
	667.9.13={ death=yes }
}
1375={
	name=Akyssa
	female=yes
	dynasty=12
	culture=azerothian religion=cleric # secret_religion=forsaken_cult
	father=1372	#Bernard
	580.6.3={ birth=yes }
	650.7.8={ death=yes }
}
1376={
	name=Jillia
	female=yes
	dynasty=12
	culture=azerothian religion=cleric # secret_religion=forsaken_cult
	father=1372	#Bernard
	584.8.14={ birth=yes }
	672.6.13={ death=yes }
}
1377={
	name=Jagger
	dynasty=12
	culture=azerothian religion=cleric # secret_religion=forsaken_cult
	martial=6 diplomacy=8 stewardship=5 intrigue=8 learning=7
	trait=education_learning_4 trait=trusting trait=sadistic trait=arrogant trait=wrathful 
	father=1372	#Bernard
	590.5.16={ birth=yes }
	659.2.6={ death=yes }
}
1378={
	name=Bruce
	dynasty=12
	culture=azerothian religion=cleric # secret_religion=forsaken_cult
	martial=6 diplomacy=7 stewardship=4 intrigue=7 learning=7
	trait=education_intrigue_3 trait=humble trait=wrathful trait=gregarious 
	father=1374	#Brodie
	600.3.3={ birth=yes }
	647.1.8={ death=yes }
}
1379={
	name=Taria
	female=yes
	dynasty=12
	culture=azerothian religion=cleric # secret_religion=forsaken_cult
	father=1374	#Brodie
	606.11.11={ birth=yes }
	684.9.1={ death=yes }
}
1380={
	name=Catarina
	female=yes
	dynasty=12
	culture=azerothian religion=cleric # secret_religion=forsaken_cult
	father=1374	#Brodie
	609.3.23={ birth=yes }
	673.7.25={ death=yes }
}
1381={
	name=Edwina
	female=yes
	dynasty=12
	culture=azerothian religion=cleric # secret_religion=forsaken_cult
	father=1374	#Brodie
	613.8.10={ birth=yes }
	687.4.17={ death=yes }
}
1382={
	name=Rose
	female=yes
	dynasty=12
	culture=azerothian religion=cleric # secret_religion=forsaken_cult
	father=1378	#Bruce
	620.5.8={ birth=yes }
	684.8.12={ death=yes }
}
1383={
	name=Jackson
	dynasty=12
	culture=azerothian religion=cleric # secret_religion=forsaken_cult
	martial=6 diplomacy=6 stewardship=5 intrigue=6 learning=6
	trait=education_intrigue_3 trait=deceitful trait=chaste trait=patient 
	father=1378	#Bruce
	627.12.12={ birth=yes }
	710.6.19={ death=yes }
}
1384={
	name=Medivh
	dynasty=12
	culture=azerothian religion=cleric # secret_religion=forsaken_cult
	martial=6 diplomacy=7 stewardship=5 intrigue=7 learning=4
	trait=education_diplomacy_3 trait=gluttonous trait=gregarious 
	father=1383	#Jackson
	651.3.14={ birth=yes }
	731.9.10={ death=yes }
}
1385={
	name=Newton
	dynasty=12
	culture=azerothian religion=cleric # secret_religion=forsaken_cult
	martial=6 diplomacy=7 stewardship=5 intrigue=5 learning=6
	trait=education_diplomacy_4 trait=lazy trait=trusting trait=ill 
	father=1383	#Jackson
	656.5.14={ birth=yes }
	741.11.13={ death=yes }
}
1386={
	name=Theodelinda
	female=yes
	dynasty=12
	culture=azerothian religion=cleric # secret_religion=forsaken_cult
	father=1383	#Jackson
	659.5.4={ birth=yes }
	730.2.13={ death=yes }
}
1387={
	name=Lucretia
	female=yes
	dynasty=12
	culture=azerothian religion=cleric # secret_religion=forsaken_cult
	father=1383	#Jackson
	665.9.20={ birth=yes }
	739.6.27={ death=yes }
}
1388={
	name=Jazel
	female=yes
	dynasty=12
	culture=azerothian religion=cleric # secret_religion=forsaken_cult
	father=1383	#Jackson
	670.12.1={ birth=yes }
	714.9.4={ death=yes }
}

# dynasty=13 Von'indi Nobles of Darkshire
1400={
	name=Adair
	dynasty=13
	culture=azerothian religion=cleric
	martial=8 diplomacy=6 stewardship=7 intrigue=7 learning=6
	trait=education_stewardship_1 trait=temperate trait=lazy trait=arbitrary trait=honest 
	2.6.16={ birth=yes }
	88.11.11={ death=yes }
}
1401={
	name=Medivh
	dynasty=13
	culture=azerothian religion=cleric
	martial=8 diplomacy=6 stewardship=6 intrigue=4 learning=4
	trait=education_martial_2 trait=paranoid trait=lazy trait=zealous 
	father=1400	#Adair
	28.7.14={ birth=yes }
	142.11.30={ death=yes }
}
1402={
	name=Varian
	dynasty=13
	culture=azerothian religion=cleric
	martial=8 diplomacy=8 stewardship=5 intrigue=8 learning=4
	trait=education_stewardship_4 trait=sadistic trait=paranoid trait=humble trait=ambitious 
	father=1400	#Adair
	33.8.16={ birth=yes }
	93.10.12={ death=yes }
}
1403={
	name=Llane
	dynasty=13
	culture=azerothian religion=cleric
	martial=7 diplomacy=5 stewardship=5 intrigue=7 learning=4
	trait=education_learning_2 trait=zealous trait=sadistic trait=chaste 
	father=1400	#Adair
	40.9.4={ birth=yes }
	110.12.30={ death=yes }
}
1404={
	name=Bruno
	dynasty=13
	culture=azerothian religion=cleric
	martial=7 diplomacy=7 stewardship=7 intrigue=4 learning=7
	trait=education_learning_1 trait=lifestyle_mystic trait=deceitful trait=generous trait=chaste 
	trait=gregarious 
	father=1401	#Medivh
	49.2.23={ birth=yes
		effect = {
			add_trait_xp = {
				trait = lifestyle_mystic
				value = 50
			}
		}
	}
	114.12.23={ death=yes }
}
1405={
	name=Stefan
	dynasty=13
	culture=azerothian religion=cleric
	martial=8 diplomacy=5 stewardship=5 intrigue=7 learning=7
	trait=education_intrigue_3 trait=generous trait=paranoid trait=shy trait=just 
	father=1401	#Medivh
	53.9.5={ birth=yes }
	130.5.10={ death=yes }
}
1406={
	name=Stefan
	dynasty=13
	culture=azerothian religion=cleric
	martial=7 diplomacy=8 stewardship=7 intrigue=5 learning=5
	trait=education_diplomacy_3 trait=cynical trait=gluttonous 
	father=1401	#Medivh
	59.8.26={ birth=yes }
	173.11.20={ death=yes }
}
1407={
	name=Ryan
	dynasty=13
	culture=azerothian religion=cleric
	martial=5 diplomacy=7 stewardship=6 intrigue=4 learning=7
	trait=education_learning_1 trait=ambitious trait=patient trait=zealous trait=arrogant 
	father=1404	#Bruno
	71.8.15={ birth=yes }
	157.9.20={ death=yes }
}
1408={
	name=Noreen
	female=yes
	dynasty=13
	culture=azerothian religion=cleric
	father=1404	#Bruno
	77.2.13={ birth=yes }
	164.9.2={ death=yes }
}
1409={
	name=Rose
	female=yes
	dynasty=13
	culture=azerothian religion=cleric
	father=1407	#Ryan
	96.6.11={ birth=yes }
	166.10.16={ death=yes }
}
1410={
	name=Rhett
	dynasty=13
	culture=azerothian religion=cleric
	martial=8 diplomacy=4 stewardship=7 intrigue=4 learning=8
	trait=education_intrigue_1 trait=deceitful trait=greedy trait=lustful trait=craven 
	trait=wounded_1 
	father=1407	#Ryan
	101.7.20={ birth=yes }
	182.7.15={ death=yes }
}
1411={
	name=Winward
	dynasty=13
	culture=azerothian religion=cleric
	martial=6 diplomacy=5 stewardship=8 intrigue=7 learning=4
	trait=education_stewardship_4 trait=gregarious trait=brave trait=humble 
	father=1407	#Ryan
	105.4.24={ birth=yes }
	183.5.5={ death=yes }
}
1412={
	name=Anastasia
	female=yes
	dynasty=13
	culture=azerothian religion=cleric
	father=1407	#Ryan
	108.3.3={ birth=yes }
	201.7.18={ death=yes }
}
1413={
	name=Severina
	female=yes
	dynasty=13
	culture=azerothian religion=cleric
	father=1407	#Ryan
	113.1.1={ birth=yes }
	209.4.11={ death=yes }
}
1414={
	name=Sean
	dynasty=13
	culture=azerothian religion=cleric
	martial=8 diplomacy=5 stewardship=8 intrigue=5 learning=4
	trait=education_intrigue_3 trait=gregarious trait=deceitful trait=arbitrary 
	father=1410	#Rhett
	123.7.16={ birth=yes }
	196.5.21={ death=yes }
}
1415={
	name=Sybil
	female=yes
	dynasty=13
	culture=azerothian religion=cleric
	father=1410	#Rhett
	130.2.18={ birth=yes }
	231.2.17={ death=yes }
}
1416={
	name=Tristen
	dynasty=13
	culture=azerothian religion=cleric
	martial=4 diplomacy=4 stewardship=6 intrigue=8 learning=4
	trait=education_diplomacy_1 trait=lazy trait=generous trait=gluttonous trait=shy 
	father=1414	#Sean
	146.11.20={ birth=yes }
	241.10.13={ death=yes }
}
1417={
	name=Ang
	dynasty=13
	culture=azerothian religion=cleric
	martial=7 diplomacy=8 stewardship=4 intrigue=7 learning=5
	trait=education_martial_1 trait=deceitful trait=zealous trait=lustful 
	father=1414	#Sean
	152.1.4={ birth=yes }
	243.3.22={ death=yes }
}
1418={
	name=Alicia
	female=yes
	dynasty=13
	culture=azerothian religion=cleric
	father=1414	#Sean
	155.9.16={ birth=yes
		effect = {
			add_trait_xp = {
				trait = lifestyle_reveler
				value = 50
			}
		}
	}
	227.3.25={ death=yes }
}
1419={
	name=Keegan
	dynasty=13
	culture=azerothian religion=cleric
	martial=7 diplomacy=7 stewardship=5 intrigue=5 learning=7
	trait=education_martial_1 trait=lustful trait=patient trait=sadistic 
	father=1414	#Sean
	159.10.20={ birth=yes }
	238.12.31={ death=yes }
}
1420={
	name=Rell
	dynasty=13
	culture=azerothian religion=cleric
	martial=7 diplomacy=7 stewardship=6 intrigue=7 learning=8
	trait=education_stewardship_2 trait=compassionate trait=paranoid trait=lazy
	father=1414	#Sean
	163.8.26={ birth=yes }
	252.6.30={ death=yes }
}
1421={
	name=Simon
	dynasty=13
	culture=azerothian religion=cleric
	martial=5 diplomacy=6 stewardship=8 intrigue=8 learning=4
	trait=education_martial_2 trait=lustful trait=temperate trait=wrathful 
	father=1416	#Tristen
	164.3.17={ birth=yes }
	225.10.27={ death=yes }
}
1422={
	name=Sarias
	female=yes
	dynasty=13
	culture=azerothian religion=cleric
	father=1416	#Tristen
	169.9.5={ birth=yes }
	236.2.23={ death=yes }
}
1423={
	name=Lizbeth
	female=yes
	dynasty=13
	culture=azerothian religion=cleric
	father=1416	#Tristen
	174.5.7={ birth=yes }
	254.7.10={ death=yes }
}
1424={
	name=Dwite
	dynasty=13
	culture=azerothian religion=cleric
	martial=7 diplomacy=7 stewardship=4 intrigue=4 learning=6
	trait=education_martial_1 trait=lifestyle_reveler trait=temperate trait=paranoid trait=brave 
	trait=generous 
	father=1416	#Tristen
	180.4.24={ birth=yes }
	245.4.15={ death=yes }
}
1425={
	name=Newall
	dynasty=13
	culture=azerothian religion=cleric
	martial=7 diplomacy=5 stewardship=4 intrigue=8 learning=8
	trait=education_intrigue_1 trait=ambitious trait=temperate trait=wrathful trait=lustful 
	father=1416	#Tristen
	185.4.2={ birth=yes }
	264.2.12={ death=yes }
}
1426={
	name=Parker
	female=yes
	dynasty=13
	culture=azerothian religion=cleric
	father=1421	#Simon
	195.12.23={ birth=yes }
	258.10.11={ death=yes }
}
1427={
	name=Randy
	dynasty=13
	culture=azerothian religion=cleric
	martial=8 diplomacy=6 stewardship=8 intrigue=7 learning=8
	trait=education_martial_1 trait=brave trait=chaste trait=ambitious 
	father=1421	#Simon
	201.2.22={ birth=yes }
	263.10.16={ death=yes }
}
1428={
	name=Dickinson
	dynasty=13
	culture=azerothian religion=cleric
	martial=5 diplomacy=8 stewardship=4 intrigue=7 learning=6
	trait=education_learning_1 trait=zealous trait=just trait=deceitful trait=lunatic_1 
	father=1427	#Randy
	220.11.19={ birth=yes }
	300.11.19={ death=yes }
}
1429={
	name=Kristoff
	dynasty=13
	culture=azerothian religion=cleric
	martial=7 diplomacy=7 stewardship=5 intrigue=8 learning=7
	trait=education_intrigue_4 trait=celibate trait=gregarious trait=humble 
	trait=diligent 
	father=1427	#Randy
	224.8.22={ birth=yes }
	293.5.3={ death=yes }
}
1430={
	name=Stuart
	dynasty=13
	culture=azerothian religion=cleric
	martial=8 diplomacy=7 stewardship=6 intrigue=7 learning=4
	trait=education_diplomacy_4 trait=gluttonous trait=sadistic trait=honest 
	trait=ambitious 
	father=1427	#Randy
	230.2.25={ birth=yes }
	306.11.23={ death=yes }
}
1431={
	name=Ursyn
	female=yes
	dynasty=13
	culture=azerothian religion=cleric
	father=1427	#Randy
	234.1.17={ birth=yes }
	300.1.23={ death=yes }
}
1432={
	name=Ursyn
	female=yes
	dynasty=13
	culture=azerothian religion=cleric
	father=1427	#Randy
	237.2.8={ birth=yes }
	323.8.25={ death=yes }
}
1433={
	name=Ander
	dynasty=13
	culture=azerothian religion=cleric
	martial=5 diplomacy=7 stewardship=7 intrigue=4 learning=8
	trait=education_martial_1 trait=chaste trait=temperate trait=ambitious 
	father=1427	#Randy
	242.5.19={ birth=yes }
	314.7.22={ death=yes }
}
1434={
	name=Argos
	dynasty=13
	culture=azerothian religion=cleric
	martial=6 diplomacy=7 stewardship=5 intrigue=4 learning=5
	trait=education_diplomacy_4 trait=education_martial_prowess_4 trait=sadistic trait=trusting trait=arbitrary 
	father=1427	#Randy
	246.12.2={ birth=yes }
	309.4.28={ death=yes }
}
1435={
	name=Barnett
	dynasty=13
	culture=azerothian religion=cleric
	martial=8 diplomacy=8 stewardship=5 intrigue=7 learning=7
	trait=education_stewardship_4 trait=deceitful trait=lustful trait=greedy trait=ambitious 
	father=1428	#Dickinson
	240.5.9={ birth=yes }
	335.1.26={ death=yes }
}
1436={
	name=June
	female=yes
	dynasty=13
	culture=azerothian religion=cleric
	father=1428	#Dickinson
	243.2.6={ birth=yes }
	326.8.10={ death=yes }
}
1437={
	name=Ann
	female=yes
	dynasty=13
	culture=azerothian religion=cleric
	father=1428	#Dickinson
	248.3.1={ birth=yes }
	322.10.25={ death=yes }
}
1438={
	name=Marcovefa
	female=yes
	dynasty=13
	culture=azerothian religion=cleric
	father=1428	#Dickinson
	252.12.12={ birth=yes }
	317.9.27={ death=yes }
}
1439={
	name=Varia
	female=yes
	dynasty=13
	culture=azerothian religion=cleric
	father=1428	#Dickinson
	256.2.2={ birth=yes }
	318.11.22={ death=yes }
}
1440={
	name=Jillia
	female=yes
	dynasty=13
	culture=azerothian religion=cleric
	father=1428	#Dickinson
	262.12.19={ birth=yes }
	343.1.16={ death=yes }
}
1441={
	name=Dwayne
	dynasty=13
	culture=azerothian religion=cleric
	martial=4 diplomacy=7 stewardship=4 intrigue=4 learning=5
	trait=education_martial_1 trait=scholar trait=trusting trait=wrathful trait=sadistic 
	trait=chaste 
	father=1428	#Dickinson
	267.7.11={ birth=yes }
	364.4.18={ death=yes }
}
1442={
	name=Bernard
	dynasty=13
	culture=azerothian religion=cleric
	martial=5 diplomacy=4 stewardship=7 intrigue=5 learning=7
	trait=education_intrigue_4 trait=craven trait=wrathful trait=trusting 
	trait=ill 
	father=1435	#Barnett
	262.1.15={ birth=yes }
	349.4.18={ death=yes }
}
1443={
	name=Philip
	dynasty=13
	culture=azerothian religion=cleric
	martial=4 diplomacy=7 stewardship=5 intrigue=6 learning=4
	trait=education_learning_2 trait=greedy trait=trusting trait=wrathful 
	trait=honest 
	father=1435	#Barnett
	267.2.9={ birth=yes }
	356.3.11={ death=yes }
}
1444={
	name=Josphine
	female=yes
	dynasty=13
	culture=azerothian religion=cleric
	father=1435	#Barnett
	273.11.23={ birth=yes }
	363.11.16={ death=yes }
}
1445={
	name=Nielas
	dynasty=13
	culture=azerothian religion=cleric
	martial=5 diplomacy=4 stewardship=5 intrigue=4 learning=8
	trait=education_diplomacy_3 trait=arrogant trait=wrathful trait=zealous 
	father=1435	#Barnett
	279.9.16={ birth=yes }
	355.12.6={ death=yes }
}
1446={
	name=Egerton
	dynasty=13
	culture=azerothian religion=cleric
	martial=6 diplomacy=7 stewardship=4 intrigue=5 learning=8
	trait=education_intrigue_3 trait=lifestyle_reveler trait=lazy trait=patient trait=lustful 
	father=1442	#Bernard
	290.8.13={ birth=yes
		effect = {
			add_trait_xp = {
				trait = lifestyle_reveler
				value = 50
			}
		}
	}
	368.9.18={ death=yes }
}
1447={
	name=Declan
	dynasty=13
	culture=azerothian religion=cleric
	martial=4 diplomacy=4 stewardship=7 intrigue=6 learning=7
	trait=education_stewardship_2 trait=sadistic trait=paranoid trait=ill 
	father=1442	#Bernard
	297.3.11={ birth=yes }
	361.2.23={ death=yes }
}
1448={
	name=Eliza
	female=yes
	dynasty=13
	culture=azerothian religion=cleric
	father=1442	#Bernard
	304.8.21={ birth=yes }
	402.5.31={ death=yes }
}
1449={
	name=Kerwin
	dynasty=13
	culture=azerothian religion=cleric
	martial=4 diplomacy=4 stewardship=5 intrigue=5 learning=7
	trait=education_intrigue_4 trait=ambitious trait=sadistic trait=deceitful 
	trait=patient trait=wounded_1 
	father=1446	#Egerton
	323.6.4={ birth=yes }
	386.12.8={ death=yes }
}
1450={
	name=Catarina
	female=yes
	dynasty=13
	culture=azerothian religion=cleric
	father=1446	#Egerton
	329.11.27={ birth=yes }
	394.11.18={ death=yes }
}
1451={
	name=Fitzgerald
	dynasty=13
	culture=azerothian religion=cleric
	martial=4 diplomacy=7 stewardship=6 intrigue=8 learning=4
	trait=education_intrigue_4 trait=content trait=diligent trait=patient trait=deceitful 
	trait=drunkard 
	father=1446	#Egerton
	335.12.13={ birth=yes }
	434.11.27={ death=yes }
}
1452={
	name=Isolde
	female=yes
	dynasty=13
	culture=azerothian religion=cleric
	father=1446	#Egerton
	341.9.13={ birth=yes }
	404.9.18={ death=yes }
}
1453={
	name=Robin
	dynasty=13
	culture=azerothian religion=cleric
	martial=6 diplomacy=5 stewardship=7 intrigue=7 learning=5
	trait=education_stewardship_4 trait=sadistic trait=cynical trait=content 
	father=1449	#Kerwin
	346.6.10={ birth=yes }
	419.5.20={ death=yes }
}
1454={
	name=Ello
	dynasty=13
	culture=azerothian religion=cleric
	martial=6 diplomacy=6 stewardship=7 intrigue=6 learning=8
	trait=education_martial_1 trait=diligent trait=wrathful 
	father=1449	#Kerwin
	352.10.23={ birth=yes }
	431.5.9={ death=yes }
}
1455={
	name=Carolaine
	female=yes
	dynasty=13
	culture=azerothian religion=cleric
	father=1449	#Kerwin
	357.3.9={ birth=yes }
	441.8.30={ death=yes }
}
1456={
	name=Nico
	dynasty=13
	culture=azerothian religion=cleric
	martial=6 diplomacy=7 stewardship=8 intrigue=8 learning=5
	trait=education_diplomacy_4 trait=wrathful trait=generous 
	father=1453	#Robin
	380.9.10={ birth=yes }
	470.8.17={ death=yes }
}
1457={
	name=Role
	dynasty=13
	culture=azerothian religion=cleric
	martial=6 diplomacy=7 stewardship=8 intrigue=8 learning=5
	trait=education_martial_2 trait=celibate trait=deceitful trait=temperate trait=content 
	trait=compassionate 
	father=1453	#Robin
	385.8.9={ birth=yes }
	479.11.9={ death=yes }
}
1458={
	name=Cesaria
	female=yes
	dynasty=13
	culture=azerothian religion=cleric
	father=1453	#Robin
	390.5.10={ birth=yes }
	451.2.3={ death=yes }
}
1459={
	name=Carletta
	female=yes
	dynasty=13
	culture=azerothian religion=cleric
	father=1453	#Robin
	398.5.11={ birth=yes }
	465.7.1={ death=yes }
}
1460={
	name=Constance
	female=yes
	dynasty=13
	culture=azerothian religion=cleric
	father=1456	#Nico
	409.8.2={ birth=yes }
	476.9.6={ death=yes }
}
1461={
	name=Chapman
	dynasty=13
	culture=azerothian religion=cleric
	martial=6 diplomacy=4 stewardship=8 intrigue=5 learning=5
	trait=education_martial_1 trait=content trait=deceitful trait=compassionate trait=greedy 
	father=1456	#Nico
	414.7.20={ birth=yes }
	499.11.9={ death=yes }
}
1462={
	name=Carrington
	dynasty=13
	culture=azerothian religion=cleric
	martial=5 diplomacy=4 stewardship=6 intrigue=7 learning=5
	trait=education_diplomacy_3 trait=paranoid trait=deceitful 
	father=1456	#Nico
	417.11.18={ birth=yes }
	517.10.15={ death=yes }
}
1463={
	name=Dagena
	female=yes
	dynasty=13
	culture=azerothian religion=cleric
	father=1456	#Nico
	421.6.22={ birth=yes }
	520.11.23={ death=yes }
}
1464={
	name=Ariana
	female=yes
	dynasty=13
	culture=azerothian religion=cleric
	father=1456	#Nico
	424.7.12={ birth=yes }
	522.12.18={ death=yes }
}
1465={
	name=Cecil
	female=yes
	dynasty=13
	culture=azerothian religion=cleric
	father=1456	#Nico
	429.8.13={ birth=yes }
	501.4.23={ death=yes }
}
1466={
	name=Tristen
	dynasty=13
	culture=azerothian religion=cleric
	martial=7 diplomacy=6 stewardship=7 intrigue=7 learning=7
	trait=education_learning_1 trait=arrogant trait=lustful 
	father=1456	#Nico
	434.6.9={ birth=yes }
	500.6.8={ death=yes }
}
1467={
	name=Fitch
	dynasty=13
	culture=azerothian religion=cleric
	martial=6 diplomacy=7 stewardship=4 intrigue=4 learning=4
	trait=education_learning_1 trait=gluttonous trait=zealous trait=greedy trait=lazy 
	father=1461	#Chapman
	446.12.23={ birth=yes }
	541.5.1={ death=yes }
}
1468={
	name=Lucille
	female=yes
	dynasty=13
	culture=azerothian religion=cleric
	father=1461	#Chapman
	449.12.22={ birth=yes }
	528.9.27={ death=yes }
}
1469={
	name=Randy
	dynasty=13
	culture=azerothian religion=cleric
	martial=6 diplomacy=6 stewardship=4 intrigue=4 learning=7
	trait=education_intrigue_1 trait=honest trait=shy trait=content trait=cynical 
	father=1461	#Chapman
	454.9.1={ birth=yes }
	557.11.20={ death=yes }
}
1470={
	name=Isobel
	female=yes
	dynasty=13
	culture=azerothian religion=cleric
	father=1461	#Chapman
	458.6.3={ birth=yes }
	527.6.14={ death=yes }
}
1471={
	name=Varian
	dynasty=13
	culture=azerothian religion=cleric
	martial=7 diplomacy=7 stewardship=6 intrigue=5 learning=7
	trait=education_learning_2 trait=arbitrary trait=paranoid trait=zealous trait=ambitious 
	father=1461	#Chapman
	461.1.13={ birth=yes }
	521.8.14={ death=yes }
}
1472={
	name=Alison
	female=yes
	dynasty=13
	culture=azerothian religion=cleric
	father=1461	#Chapman
	466.5.27={ birth=yes }
	526.9.10={ death=yes }
}
1473={
	name=Gaiman
	dynasty=13
	culture=azerothian religion=cleric
	martial=6 diplomacy=7 stewardship=6 intrigue=5 learning=5
	trait=education_diplomacy_3 trait=gluttonous trait=shy trait=ambitious trait=lustful 
	father=1461	#Chapman
	472.11.23={ birth=yes }
	555.12.21={ death=yes }
}
1474={
	name=Adair
	dynasty=13
	culture=azerothian religion=cleric
	martial=4 diplomacy=7 stewardship=8 intrigue=5 learning=5
	trait=education_martial_1 trait=paranoid trait=generous 
	father=1467	#Fitch
	468.2.18={ birth=yes }
	533.6.27={ death=yes }
}
1475={
	name=Bernard
	dynasty=13
	culture=azerothian religion=cleric
	martial=5 diplomacy=4 stewardship=4 intrigue=4 learning=7
	trait=education_stewardship_4 trait=paranoid trait=arbitrary trait=generous trait=lazy 
	father=1467	#Fitch
	471.4.7={ birth=yes }
	577.5.7={ death=yes }
}
1476={
	name=Bellatrix
	female=yes
	dynasty=13
	culture=azerothian religion=cleric
	father=1467	#Fitch
	478.3.15={ birth=yes }
	576.11.17={ death=yes }
}
1477={
	name=Bailey
	dynasty=13
	culture=azerothian religion=cleric
	martial=8 diplomacy=4 stewardship=8 intrigue=6 learning=7
	trait=education_learning_3 trait=craven trait=sadistic trait=arrogant 
	trait=deceitful 
	father=1474	#Adair
	493.10.27={ birth=yes }
	566.5.24={ death=yes }
}
1478={
	name=Jackson
	dynasty=13
	culture=azerothian religion=cleric
	martial=7 diplomacy=5 stewardship=4 intrigue=5 learning=6
	trait=education_learning_1 trait=temperate trait=chaste trait=just trait=possessed_1 
	father=1474	#Adair
	498.7.25={ birth=yes }
	573.3.22={ death=yes }
}
1479={
	name=Angus
	dynasty=13
	culture=azerothian religion=cleric
	martial=8 diplomacy=7 stewardship=8 intrigue=4 learning=7
	trait=education_learning_1 trait=lustful trait=arbitrary 
	father=1474	#Adair
	505.2.16={ birth=yes }
	597.7.11={ death=yes }
}
1480={
	name=Whittaker
	dynasty=13
	culture=azerothian religion=cleric
	martial=4 diplomacy=8 stewardship=8 intrigue=7 learning=8
	trait=education_diplomacy_3 trait=deceitful trait=wrathful trait=compassionate 
	father=1477	#Bailey
	522.9.24={ birth=yes }
	572.5.24={ death=yes }
}
1481={
	name=Barnett
	dynasty=13
	culture=azerothian religion=cleric
	martial=7 diplomacy=7 stewardship=8 intrigue=5 learning=5
	trait=education_stewardship_2 trait=lifestyle_herbalist trait=cynical trait=compassionate 
	father=1477	#Bailey
	525.8.26={ birth=yes }
	604.1.17={ death=yes }
}
1482={
	name=Gavinrad
	dynasty=13
	culture=azerothian religion=cleric
	martial=5 diplomacy=4 stewardship=5 intrigue=4 learning=4
	trait=education_intrigue_4 trait=greedy trait=paranoid trait=arrogant trait=wrathful 
	father=1477	#Bailey
	529.9.6={ birth=yes }
	621.6.15={ death=yes }
}
1483={
	name=Ann
	female=yes
	dynasty=13
	culture=azerothian religion=cleric
	father=1477	#Bailey
	535.11.14={ birth=yes }
	645.6.6={ death=yes }
}
1484={
	name=Ariana
	female=yes
	dynasty=13
	culture=azerothian religion=cleric
	father=1477	#Bailey
	539.7.24={ birth=yes }
	627.7.11={ death=yes }
}
1485={
	name=Carson
	dynasty=13
	culture=azerothian religion=cleric
	martial=6 diplomacy=4 stewardship=6 intrigue=5 learning=8
	trait=education_martial_1 trait=cynical trait=craven trait=sadistic 
	father=1477	#Bailey
	544.12.12={ birth=yes }
	642.1.18={ death=yes }
}
# Lady Catriona Von'Indi
1486={
	name=Catriona
	female=yes
	dynasty=13
	culture=azerothian religion=cleric
	martial=4 diplomacy=8 stewardship=6 intrigue=4 learning=7
	trait=education_learning_3 trait=sadistic trait=ambitious trait=patient 
	trait=temperate 
	father=1480	#Whittaker
	541.4.17={ birth=yes }
	561.1.1={
		effect={ set_variable = { name = wc_light_magic_lifestyle_additional_perks_variable value = wc_perks_needed_for_level_3_magic_trait_value } }
	}
	585.1.1={
		death={ death_reason = death_murder_known killer = 5000 }	# Killed by Medivh
	}
}
1487={
	name=Nials
	female=yes
	dynasty=13
	culture=azerothian religion=cleric
	father=1480	#Whittaker
	547.3.15={ birth=yes }
	607.4.16={ death=yes }
}
1488={
	name=Brandon
	dynasty=13
	culture=azerothian religion=cleric
	martial=8 diplomacy=7 stewardship=4 intrigue=4 learning=6
	trait=education_intrigue_1 trait=zealous trait=arrogant 
	father=1480	#Whittaker
	553.5.5={ birth=yes }
	625.3.27={ death=yes }
}
1489={
	name=Randy
	dynasty=13
	culture=azerothian religion=cleric
	martial=5 diplomacy=7 stewardship=4 intrigue=6 learning=6
	trait=education_stewardship_4 trait=temperate trait=patient 
	father=1480	#Whittaker
	555.11.20={ birth=yes }
	627.5.23={ death=yes }
}
#Sirra Von'Indi
1490={
	name=Sirra
	dynasty=13
	culture=azerothian religion=cleric
	martial=7 diplomacy=7 stewardship=4 intrigue=7 learning=4
	trait=education_learning_3 trait=patient trait=paranoid trait=lazy trait=gluttonous 
	trait=scholar
	mother=1486	#Catriona
	568.6.26={ birth=yes }
	636.8.3={ death=yes }
}
1491={
	name=Morberga
	female=yes
	dynasty=13
	culture=azerothian religion=cleric
	mother=1486	#Catriona
	573.3.19={ birth=yes }
	616.12.19={ death=yes }
}
1492={
	name=Gavin
	dynasty=13
	culture=azerothian religion=cleric
	martial=5 diplomacy=7 stewardship=6 intrigue=8 learning=5
	trait=education_diplomacy_3 trait=lazy trait=sadistic trait=trusting trait=chaste 
	mother=1486	#Catriona
	578.12.2={ birth=yes }
	632.12.27={ death=yes }
}
1493={
	name=Stefan
	dynasty=13
	culture=azerothian religion=cleric
	martial=5 diplomacy=7 stewardship=6 intrigue=4 learning=5
	trait=education_learning_2 trait=sadistic trait=lustful trait=humble trait=trusting 
	mother=1486	#Catriona
	586.7.26={ birth=yes }
	666.7.22={ death=yes }
}
1494={
	name=Cecil
	female=yes
	dynasty=13
	culture=azerothian religion=cleric
	father=1490	#Taylor
	603.11.12={ birth=yes }
	680.10.31={ death=yes }
}
1495={
	name=Randy
	dynasty=13
	culture=azerothian religion=cleric
	martial=8 diplomacy=8 stewardship=6 intrigue=5 learning=6
	trait=education_martial_1 trait=diligent trait=lustful trait=sadistic trait=just 
	father=1490	#Taylor
	608.2.22={ birth=yes }
	694.3.7={ death=yes }
}
1496={
	name=Landina
	female=yes
	dynasty=13
	culture=azerothian religion=cleric
	father=1490	#Taylor
	612.12.4={ birth=yes }
	708.11.4={ death=yes }
}
1497={
	name=Bernard
	dynasty=13
	culture=azerothian religion=cleric
	martial=7 diplomacy=6 stewardship=6 intrigue=6 learning=8
	trait=education_intrigue_1 trait=temperate trait=chaste trait=shy 
	father=1490	#Taylor
	619.11.12={ birth=yes }
	710.6.26={ death=yes }
}

# dynasty=14 Wishock Stormwind nobles, have seat in House of Nobles
1500={
	name=Raff
	dynasty=14
	culture=azerothian religion=cleric
	martial=5 diplomacy=6 stewardship=6 intrigue=5 learning=8
	trait=education_stewardship_4 trait=diligent trait=chaste trait=sadistic trait=patient 
	2.12.20={ birth=yes }
	72.1.24={ death=yes }
}
1501={
	name=Robin
	dynasty=14
	culture=azerothian religion=cleric
	martial=6 diplomacy=4 stewardship=6 intrigue=4 learning=6
	trait=education_martial_2 trait=patient trait=craven trait=cynical 
	trait=just 
	father=1500	#Raff
	34.4.4={ birth=yes }
	126.6.19={ death=yes }
}
1502={
	name=Ayanna
	female=yes
	dynasty=14
	culture=azerothian religion=cleric
	father=1500	#Raff
	41.4.13={ birth=yes }
	118.12.6={ death=yes }
}
1503={
	name=Zarise
	female=yes
	dynasty=14
	culture=azerothian religion=cleric
	father=1500	#Raff
	46.5.10={ birth=yes }
	132.4.8={ death=yes }
}
1504={
	name=Barathen
	dynasty=14
	culture=azerothian religion=cleric
	martial=5 diplomacy=7 stewardship=7 intrigue=6 learning=7
	trait=education_diplomacy_4 trait=ambitious trait=wrathful trait=gregarious 
	father=1500	#Raff
	51.4.9={ birth=yes }
	141.1.7={ death=yes }
}
1505={
	name=Alexa
	female=yes
	dynasty=14
	culture=azerothian religion=cleric
	father=1501	#Robin
	62.3.5={ birth=yes }
	139.8.27={ death=yes }
}
1506={
	name=Robin
	dynasty=14
	culture=azerothian religion=cleric
	martial=6 diplomacy=8 stewardship=6 intrigue=8 learning=5
	trait=education_learning_1 trait=lifestyle_mystic trait=arbitrary trait=patient trait=humble 
	trait=deceitful 
	father=1501	#Robin
	66.5.9={ birth=yes
		effect = {
			add_trait_xp = {
				trait = lifestyle_mystic
				value = 50
			}
		}
	}
	152.1.7={ death=yes }
}
1507={
	name=Rell
	dynasty=14
	culture=azerothian religion=cleric
	martial=4 diplomacy=5 stewardship=4 intrigue=5 learning=8
	trait=education_stewardship_4 trait=lazy trait=generous trait=lustful trait=temperate 
	father=1501	#Robin
	70.12.25={ birth=yes }
	143.3.30={ death=yes }
}
1508={
	name=Eliza
	female=yes
	dynasty=14
	culture=azerothian religion=cleric
	father=1501	#Robin
	74.5.7={ birth=yes }
	148.3.7={ death=yes }
}
1509={
	name=Ralph
	dynasty=14
	culture=azerothian religion=cleric
	martial=8 diplomacy=8 stewardship=4 intrigue=5 learning=8
	trait=education_learning_3 trait=generous trait=arrogant trait=lazy trait=deceitful 
	father=1501	#Robin
	78.6.22={ birth=yes }
	151.12.11={ death=yes }
}
1510={
	name=Payton
	dynasty=14
	culture=azerothian religion=cleric
	martial=6 diplomacy=5 stewardship=8 intrigue=7 learning=5
	trait=education_diplomacy_3 trait=sadistic trait=lustful trait=trusting trait=greedy 
	father=1506	#Robin
	90.2.3={ birth=yes }
	182.3.25={ death=yes }
}
1511={
	name=Hesse
	dynasty=14
	culture=azerothian religion=cleric
	martial=6 diplomacy=6 stewardship=6 intrigue=7 learning=6
	trait=education_learning_3 trait=content trait=sadistic trait=gregarious 
	father=1506	#Robin
	96.4.18={ birth=yes }
	171.3.19={ death=yes }
}
1512={
	name=Aldwin
	dynasty=14
	culture=azerothian religion=cleric
	martial=6 diplomacy=5 stewardship=8 intrigue=8 learning=5
	trait=education_stewardship_1 trait=cynical trait=gluttonous trait=sadistic 
	father=1510	#Payton
	123.7.11={ birth=yes }
	193.3.23={ death=yes }
}
1513={
	name=Alcott
	dynasty=14
	culture=azerothian religion=cleric
	martial=5 diplomacy=8 stewardship=4 intrigue=5 learning=8
	trait=education_intrigue_3 trait=scholar trait=compassionate trait=brave trait=gluttonous 
	trait=trusting trait=wounded_1 
	father=1510	#Payton
	131.6.8={ birth=yes }
	198.11.27={ death=yes }
}
1514={
	name=Mercy
	female=yes
	dynasty=14
	culture=azerothian religion=cleric
	father=1510	#Payton
	138.9.20={ birth=yes }
	219.5.21={ death=yes }
}
1515={
	name=Edwin
	dynasty=14
	culture=azerothian religion=cleric
	martial=5 diplomacy=5 stewardship=4 intrigue=6 learning=7
	trait=education_diplomacy_3 trait=arbitrary trait=shy trait=arrogant trait=diligent 
	trait=stuttering 
	father=1512	#Aldwin
	144.8.6={ birth=yes }
	211.1.12={ death=yes }
}
1516={
	name=Ralph
	dynasty=14
	culture=azerothian religion=cleric
	martial=6 diplomacy=7 stewardship=6 intrigue=6 learning=5
	trait=education_learning_4 trait=content trait=brave trait=lustful trait=humble 
	father=1512	#Aldwin
	149.6.20={ birth=yes }
	246.11.1={ death=yes }
}
1517={
	name=Catriona
	dynasty=14
	culture=azerothian religion=cleric
	martial=5 diplomacy=8 stewardship=6 intrigue=5 learning=4
	trait=education_intrigue_3 trait=lifestyle_reveler trait=wrathful trait=zealous 
	trait=sadistic 
	father=1512	#Aldwin
	154.2.20={ birth=yes
		effect = {
			add_trait_xp = {
				trait = lifestyle_reveler
				value = 50
			}
		}
	}
	271.9.22={ death=yes }
}
1518={
	name=Lantsida
	female=yes
	dynasty=14
	culture=azerothian religion=cleric
	father=1512	#Aldwin
	160.6.19={ birth=yes }
	239.6.8={ death=yes }
}
1519={
	name=Dickinson
	dynasty=14
	culture=azerothian religion=cleric
	martial=7 diplomacy=8 stewardship=6 intrigue=4 learning=5
	trait=education_diplomacy_3 trait=deceitful trait=temperate trait=shy 
	father=1512	#Aldwin
	165.11.8={ birth=yes }
	246.8.11={ death=yes }
}
1520={
	name=Lauffer
	dynasty=14
	culture=azerothian religion=cleric
	martial=7 diplomacy=8 stewardship=5 intrigue=6 learning=6
	trait=education_learning_1 trait=paranoid trait=deceitful trait=sadistic 
	trait=craven 
	father=1512	#Aldwin
	169.3.17={ birth=yes }
	248.11.18={ death=yes }
}
1521={
	name=Elenor
	female=yes
	dynasty=14
	culture=azerothian religion=cleric
	father=1512	#Aldwin
	173.11.15={ birth=yes }
	244.2.12={ death=yes }
}
1522={
	name=Sandon
	dynasty=14
	culture=azerothian religion=cleric
	martial=5 diplomacy=7 stewardship=5 intrigue=4 learning=6
	trait=education_stewardship_2 trait=lifestyle_herbalist trait=generous trait=brave trait=temperate 
	trait=honest trait=drunkard 
	father=1515	#Edwin
	169.5.2={ birth=yes }
	268.1.16={ death=yes }
}
1523={
	name=Cecil
	female=yes
	dynasty=14
	culture=azerothian religion=cleric
	father=1515	#Edwin
	171.5.25={ birth=yes }
	269.8.8={ death=yes }
}
1524={
	name=Ripley
	dynasty=14
	culture=azerothian religion=cleric
	martial=4 diplomacy=6 stewardship=6 intrigue=6 learning=4
	trait=education_learning_1 trait=patient trait=shy trait=ambitious 
	trait=craven 
	father=1522	#Sandon
	189.5.19={ birth=yes }
	288.10.13={ death=yes }
}
1525={
	name=Fitch
	dynasty=14
	culture=azerothian religion=cleric
	martial=8 diplomacy=4 stewardship=6 intrigue=6 learning=8
	trait=education_martial_2 trait=paranoid trait=content trait=gluttonous trait=cynical 
	father=1522	#Sandon
	193.3.11={ birth=yes }
	269.5.23={ death=yes }
}
1526={
	name=Ellen
	female=yes
	dynasty=14
	culture=azerothian religion=cleric
	father=1522	#Sandon
	200.9.4={ birth=yes }
	299.8.9={ death=yes }
}
1527={
	name=Dwite
	dynasty=14
	culture=azerothian religion=cleric
	martial=8 diplomacy=6 stewardship=6 intrigue=4 learning=7
	trait=education_learning_3 trait=honest trait=gregarious trait=ambitious 
	trait=diligent 
	father=1522	#Sandon
	204.12.27={ birth=yes }
	318.1.24={ death=yes }
}
1528={
	name=Carson
	dynasty=14
	culture=azerothian religion=cleric
	martial=5 diplomacy=6 stewardship=4 intrigue=6 learning=7
	trait=education_stewardship_2 trait=lustful trait=humble trait=sadistic 
	father=1524	#Ripley
	208.4.8={ birth=yes }
	278.11.21={ death=yes }
}
1529={
	name=Celina
	female=yes
	dynasty=14
	culture=azerothian religion=cleric
	father=1524	#Ripley
	213.11.12={ birth=yes }
	294.5.10={ death=yes }
}
1530={
	name=Milton
	dynasty=14
	culture=azerothian religion=cleric
	martial=5 diplomacy=7 stewardship=4 intrigue=5 learning=4
	trait=education_intrigue_3 trait=patient trait=diligent trait=gluttonous 
	father=1524	#Ripley
	217.8.15={ birth=yes }
	301.6.8={ death=yes }
}
1531={
	name=Redwald
	dynasty=14
	culture=azerothian religion=cleric
	martial=4 diplomacy=5 stewardship=4 intrigue=4 learning=8
	trait=education_martial_1 trait=compassionate trait=deceitful trait=patient 
	father=1528	#Carson
	231.9.7={ birth=yes }
	331.5.5={ death=yes }
}
1532={
	name=Luana
	female=yes
	dynasty=14
	culture=azerothian religion=cleric
	father=1528	#Carson
	237.12.6={ birth=yes }
	340.11.15={ death=yes }
}
1533={
	name=Shayne
	dynasty=14
	culture=azerothian religion=cleric
	martial=8 diplomacy=5 stewardship=8 intrigue=6 learning=4
	trait=education_intrigue_1 trait=torturer trait=brave trait=ambitious trait=paranoid 
	father=1528	#Carson
	243.3.16={ birth=yes }
	304.6.17={ death=yes }
}
1534={
	name=Newton
	dynasty=14
	culture=azerothian religion=cleric
	martial=8 diplomacy=4 stewardship=7 intrigue=5 learning=4
	trait=education_learning_3 trait=generous trait=compassionate trait=arbitrary trait=patient 
	father=1528	#Carson
	247.4.12={ birth=yes }
	346.1.11={ death=yes }
}
1535={
	name=Catriona
	dynasty=14
	culture=azerothian religion=cleric
	martial=7 diplomacy=8 stewardship=7 intrigue=5 learning=5
	trait=education_diplomacy_3 trait=torturer trait=content trait=zealous 
	trait=lunatic_1 
	father=1528	#Carson
	252.5.14={ birth=yes }
	312.10.11={ death=yes }
}
1536={
	name=Eva
	female=yes
	dynasty=14
	culture=azerothian religion=cleric
	father=1528	#Carson
	256.2.7={ birth=yes }
	335.11.21={ death=yes }
}
1537={
	name=Nials
	female=yes
	dynasty=14
	culture=azerothian religion=cleric
	father=1528	#Carson
	260.7.14={ birth=yes }
	342.7.14={ death=yes }
}
1538={
	name=Sandon
	dynasty=14
	culture=azerothian religion=cleric
	martial=6 diplomacy=4 stewardship=6 intrigue=8 learning=4
	trait=education_stewardship_4 trait=lifestyle_mystic trait=sadistic trait=brave trait=arbitrary 
	father=1531	#Redwald
	257.11.12={ birth=yes
		effect = {
			add_trait_xp = {
				trait = lifestyle_mystic
				value = 50
			}
		}
	}
	338.5.4={ death=yes }
}
1539={
	name=Liz
	female=yes
	dynasty=14
	culture=azerothian religion=cleric
	father=1531	#Redwald
	260.11.18={ birth=yes }
	349.1.11={ death=yes }
}
1540={
	name=Robin
	dynasty=14
	culture=azerothian religion=cleric
	martial=7 diplomacy=4 stewardship=6 intrigue=6 learning=7
	trait=education_learning_1 trait=chaste trait=wrathful trait=greedy 
	father=1531	#Redwald
	266.3.10={ birth=yes }
	353.4.11={ death=yes }
}
1541={
	name=Bernard
	dynasty=14
	culture=azerothian religion=cleric
	martial=6 diplomacy=5 stewardship=6 intrigue=5 learning=5
	trait=education_martial_1 trait=education_martial_prowess_4 trait=paranoid trait=compassionate 
	father=1531	#Redwald
	272.10.22={ birth=yes }
	335.9.8={ death=yes }
}
1542={
	name=Stuart
	dynasty=14
	culture=azerothian religion=cleric
	martial=6 diplomacy=8 stewardship=8 intrigue=6 learning=8
	trait=education_stewardship_1 trait=temperate trait=craven trait=sadistic trait=gregarious 
	father=1531	#Redwald
	277.10.3={ birth=yes }
	363.9.22={ death=yes }
}
1543={
	name=Adrien
	dynasty=14
	culture=azerothian religion=cleric
	martial=7 diplomacy=5 stewardship=4 intrigue=7 learning=6
	trait=education_learning_2 trait=humble trait=chaste trait=just trait=sadistic 
	father=1538	#Sandon
	288.1.2={ birth=yes }
	356.2.17={ death=yes }
}
1544={
	name=Martinga
	female=yes
	dynasty=14
	culture=azerothian religion=cleric
	father=1538	#Sandon
	293.5.7={ birth=yes }
	381.1.10={ death=yes }
}
1545={
	name=Lucretia
	female=yes
	dynasty=14
	culture=azerothian religion=cleric
	father=1538	#Sandon
	298.1.1={ birth=yes }
	377.9.8={ death=yes }
}
1546={
	name=Anastasia
	female=yes
	dynasty=14
	culture=azerothian religion=cleric
	father=1538	#Sandon
	303.9.6={ birth=yes }
	385.9.23={ death=yes }
}
1547={
	name=Lizbeth
	female=yes
	dynasty=14
	culture=azerothian religion=cleric
	father=1538	#Sandon
	307.12.16={ birth=yes }
	377.6.17={ death=yes }
}
1548={
	name=Kelsing
	dynasty=14
	culture=azerothian religion=cleric
	martial=7 diplomacy=6 stewardship=8 intrigue=8 learning=4
	trait=education_stewardship_2 trait=zealous trait=honest trait=humble trait=brave 
	father=1538	#Sandon
	312.9.21={ birth=yes }
	407.9.19={ death=yes }
}
1549={
	name=Osbert
	dynasty=14
	culture=azerothian religion=cleric
	martial=8 diplomacy=6 stewardship=4 intrigue=6 learning=7
	trait=education_learning_1 trait=patient trait=sadistic trait=paranoid trait=diligent 
	father=1538	#Sandon
	318.10.6={ birth=yes }
	380.10.12={ death=yes }
}
1550={
	name=Akyssa
	female=yes
	dynasty=14
	culture=azerothian religion=cleric
	father=1543	#Adrien
	318.8.6={ birth=yes }
	401.9.19={ death=yes }
}
1551={
	name=Whittaker
	dynasty=14
	culture=azerothian religion=cleric
	martial=5 diplomacy=7 stewardship=5 intrigue=5 learning=6
	trait=education_learning_1 trait=lazy trait=deceitful trait=trusting 
	father=1543	#Adrien
	321.9.11={ birth=yes }
	409.7.4={ death=yes }
}
1552={
	name=Catriona
	dynasty=14
	culture=azerothian religion=cleric
	martial=8 diplomacy=6 stewardship=6 intrigue=5 learning=5
	trait=education_learning_4 trait=lifestyle_reveler trait=sadistic trait=just trait=content 
	trait=shy 
	father=1543	#Adrien
	329.7.19={ birth=yes
		effect = {
			add_trait_xp = {
				trait = lifestyle_reveler
				value = 50
			}
		}
	}
	419.3.2={ death=yes }
}
1553={
	name=Jaiden
	dynasty=14
	culture=azerothian religion=cleric
	martial=6 diplomacy=6 stewardship=4 intrigue=5 learning=5
	trait=education_intrigue_1 trait=honest trait=sadistic trait=gluttonous
	father=1543	#Adrien
	334.1.5={ birth=yes }
	412.9.18={ death=yes }
}
1554={
	name=Stuart
	dynasty=14
	culture=azerothian religion=cleric
	martial=5 diplomacy=4 stewardship=7 intrigue=7 learning=7
	trait=education_stewardship_1 trait=lifestyle_herbalist trait=greedy trait=arrogant trait=content 
	trait=wounded_1 
	father=1551	#Whittaker
	353.12.7={ birth=yes }
	433.8.16={ death=yes }
}
1555={
	name=Morelan
	dynasty=14
	culture=azerothian religion=cleric
	martial=6 diplomacy=6 stewardship=5 intrigue=4 learning=5
	trait=education_intrigue_3 trait=trusting trait=arrogant trait=clubfooted 
	father=1551	#Whittaker
	358.1.26={ birth=yes }
	440.12.30={ death=yes }
}
1556={
	name=Adam
	dynasty=14
	culture=azerothian religion=cleric
	martial=6 diplomacy=6 stewardship=5 intrigue=4 learning=6
	trait=education_martial_1 trait=arbitrary trait=wrathful trait=content trait=lazy 
	trait=physique_bad_3 
	father=1551	#Whittaker
	360.9.10={ birth=yes }
	449.2.12={ death=yes }
}
1557={
	name=Ansley
	female=yes
	dynasty=14
	culture=azerothian religion=cleric
	father=1551	#Whittaker
	365.5.13={ birth=yes }
	425.6.28={ death=yes }
}
1558={
	name=Bazzil
	dynasty=14
	culture=azerothian religion=cleric
	martial=5 diplomacy=7 stewardship=7 intrigue=5 learning=6
	trait=education_intrigue_4 trait=deceitful trait=trusting trait=craven trait=temperate 
	father=1551	#Whittaker
	369.4.20={ birth=yes }
	474.5.19={ death=yes }
}
1559={
	name=Newall
	dynasty=14
	culture=azerothian religion=cleric
	martial=8 diplomacy=7 stewardship=5 intrigue=5 learning=8
	trait=education_intrigue_3 trait=diligent trait=content trait=brave trait=patient 
	father=1554	#Stuart
	382.8.7={ birth=yes }
	452.4.1={ death=yes }
}
1560={
	name=Adrien
	dynasty=14
	culture=azerothian religion=cleric
	martial=7 diplomacy=6 stewardship=8 intrigue=8 learning=8
	trait=education_learning_1 trait=craven trait=zealous trait=greedy 
	father=1554	#Stuart
	387.5.15={ birth=yes }
	459.1.1={ death=yes }
}
1561={
	name=Carson
	dynasty=14
	culture=azerothian religion=cleric
	martial=7 diplomacy=4 stewardship=8 intrigue=4 learning=6
	trait=education_martial_2 trait=deceitful trait=sadistic trait=just 
	father=1554	#Stuart
	392.2.3={ birth=yes }
	460.9.7={ death=yes }
}
1562={
	name=Redfield
	dynasty=14
	culture=azerothian religion=cleric
	martial=4 diplomacy=6 stewardship=5 intrigue=6 learning=4
	trait=education_learning_1 trait=temperate trait=cynical trait=deceitful trait=brave 
	father=1554	#Stuart
	396.11.21={ birth=yes }
	471.3.23={ death=yes }
}
1563={
	name=Kenelm
	dynasty=14
	culture=azerothian religion=cleric
	martial=6 diplomacy=6 stewardship=7 intrigue=6 learning=7
	trait=education_diplomacy_3 trait=sadistic trait=wrathful 
	father=1554	#Stuart
	400.5.12={ birth=yes }
	452.6.29={ death=yes }
}
1564={
	name=Allan
	dynasty=14
	culture=azerothian religion=cleric
	martial=4 diplomacy=5 stewardship=5 intrigue=6 learning=4
	trait=education_learning_4 trait=arbitrary trait=ambitious trait=sadistic trait=diligent 
	father=1559	#Newall
	415.6.24={ birth=yes }
	490.11.20={ death=yes }
}
1565={
	name=Lucretia
	female=yes
	dynasty=14
	culture=azerothian religion=cleric
	father=1559	#Newall
	418.5.21={ birth=yes }
	501.4.28={ death=yes }
}
1566={
	name=Taria
	female=yes
	dynasty=14
	culture=azerothian religion=cleric
	father=1559	#Newall
	423.6.22={ birth=yes }
	501.10.24={ death=yes }
}
1567={
	name=Joseph
	dynasty=14
	culture=azerothian religion=cleric
	martial=7 diplomacy=4 stewardship=8 intrigue=6 learning=4
	trait=education_diplomacy_4 trait=celibate trait=zealous trait=generous 
	father=1564	#Allan
	443.6.8={ birth=yes }
	522.11.10={ death=yes }
}
1568={
	name=Theodelinda
	female=yes
	dynasty=14
	culture=azerothian religion=cleric
	father=1564	#Allan
	446.10.25={ birth=yes }
	521.9.21={ death=yes }
}
1569={
	name=Catriona
	dynasty=14
	culture=azerothian religion=cleric
	martial=4 diplomacy=7 stewardship=4 intrigue=5 learning=6
	trait=education_martial_1 trait=zealous trait=honest trait=paranoid trait=gluttonous 
	father=1567	#Joseph
	475.5.27={ birth=yes }
	541.11.3={ death=yes }
}
1570={
	name=Sybil
	female=yes
	dynasty=14
	culture=azerothian religion=cleric
	father=1567	#Joseph
	479.2.2={ birth=yes }
	559.1.9={ death=yes }
}
1571={
	name=Alison
	female=yes
	dynasty=14
	culture=azerothian religion=cleric
	father=1567	#Joseph
	481.1.15={ birth=yes }
	544.7.28={ death=yes }
}
1572={
	name=Velvet
	female=yes
	dynasty=14
	culture=azerothian religion=cleric
	father=1567	#Joseph
	484.7.23={ birth=yes }
	559.9.16={ death=yes }
}
1573={
	name=Brennan
	dynasty=14
	culture=azerothian religion=cleric
	martial=7 diplomacy=4 stewardship=7 intrigue=7 learning=8
	trait=education_learning_1 trait=paranoid trait=arrogant trait=zealous 
	trait=chaste 
	father=1567	#Joseph
	488.8.26={ birth=yes }
	584.6.11={ death=yes }
}
1574={
	name=Redfield
	dynasty=14
	culture=azerothian religion=cleric
	martial=7 diplomacy=6 stewardship=7 intrigue=6 learning=6
	trait=education_diplomacy_3 trait=paranoid trait=gluttonous trait=gregarious 
	father=1567	#Joseph
	493.4.3={ birth=yes }
	548.1.21={ death=yes }
}
1575={
	name=Shayne
	dynasty=14
	culture=azerothian religion=cleric
	martial=7 diplomacy=5 stewardship=4 intrigue=8 learning=4
	trait=education_learning_1 trait=just trait=deceitful trait=zealous trait=craven 
	father=1567	#Joseph
	498.3.17={ birth=yes }
	590.8.25={ death=yes }
}
1576={
	name=Baros
	dynasty=14
	culture=azerothian religion=cleric
	martial=6 diplomacy=8 stewardship=5 intrigue=6 learning=6
	trait=education_learning_4 trait=deceitful trait=lazy 
	father=1569	#Catriona
	502.10.4={ birth=yes }
	565.7.29={ death=yes }
}
1577={
	name=Landan
	dynasty=14
	culture=azerothian religion=cleric
	martial=8 diplomacy=6 stewardship=5 intrigue=8 learning=6
	trait=education_diplomacy_3 trait=lifestyle_mystic trait=just trait=greedy 
	father=1569	#Catriona
	508.4.2={ birth=yes
		effect = {
			add_trait_xp = {
				trait = lifestyle_mystic
				value = 50
			}
		}
	}
	578.8.7={ death=yes }
}
1578={
	name=Redwald
	dynasty=14
	culture=azerothian religion=cleric
	martial=7 diplomacy=8 stewardship=8 intrigue=5 learning=8
	trait=education_intrigue_4 trait=humble trait=wrathful trait=cynical trait=temperate 
	father=1569	#Catriona
	516.4.23={ birth=yes }
	609.7.23={ death=yes }
}
1579={
	name=Kelsing
	dynasty=14
	culture=azerothian religion=cleric
	martial=8 diplomacy=8 stewardship=7 intrigue=5 learning=7
	trait=education_learning_1 trait=torturer trait=shy trait=lustful trait=just 
	trait=paranoid trait=intellect_good_3 
	father=1576	#Baros
	522.3.6={ birth=yes }
	584.4.25={ death=yes }
}
1580={
	name=Rhett
	dynasty=14
	culture=azerothian religion=cleric
	martial=6 diplomacy=5 stewardship=5 intrigue=7 learning=5
	trait=education_diplomacy_3 trait=arrogant trait=deceitful trait=wrathful 
	trait=ambitious 
	father=1576	#Baros
	528.4.18={ birth=yes }
	602.11.30={ death=yes }
}
1581={
	name=Barrett
	dynasty=14
	culture=azerothian religion=cleric
	martial=5 diplomacy=5 stewardship=8 intrigue=4 learning=4
	trait=education_martial_1 trait=honest trait=paranoid trait=temperate trait=lustful 
	father=1579	#Kelsing
	551.9.18={ birth=yes }
	591.12.13={ death=yes }
}
1582={
	name=Philip
	dynasty=14
	culture=azerothian religion=cleric
	martial=5 diplomacy=5 stewardship=7 intrigue=5 learning=8
	trait=education_martial_3 trait=temperate trait=drunkard 
	father=1579	#Kelsing
	555.5.27={ birth=yes }
	645.7.30={ death=yes }
}
# Lord Baurles K. Wishock
1583={
	name=Baurles
	dynasty=14
	culture=azerothian religion=cleric
	martial=8 diplomacy=7 stewardship=4 intrigue=4 learning=5
	trait=education_intrigue_2
	trait=content trait=zealous trait=paranoid trait=honest
	father=1581	#Barrett
	582.11.22={ birth=yes }
	661.7.29={ death=yes }
}
1584={
	name=Gillian
	female=yes
	dynasty=14
	culture=azerothian religion=cleric
	father=1581	#Barrett
	587.6.25={ birth=yes }
	663.2.20={ death=yes }
}
1585={
	name=Robben
	dynasty=14
	culture=azerothian religion=cleric
	martial=4 diplomacy=5 stewardship=4 intrigue=8 learning=5
	trait=education_diplomacy_3 trait=arbitrary trait=deceitful trait=diligent 
	father=1583	#Chilton
	611.10.24={ birth=yes }
	672.7.28={ death=yes }
}
1586={
	name=Redwald
	dynasty=14
	culture=azerothian religion=cleric
	martial=4 diplomacy=5 stewardship=5 intrigue=8 learning=6
	trait=education_stewardship_1 trait=honest trait=diligent trait=just trait=content 
	father=1583	#Chilton
	614.3.24={ birth=yes }
	703.8.3={ death=yes }
}
1587={
	name=Sean
	dynasty=14
	culture=azerothian religion=cleric
	martial=5 diplomacy=4 stewardship=7 intrigue=4 learning=6
	trait=education_learning_1 trait=zealous trait=lazy trait=humble 
	trait=lustful 
	father=1583	#Chilton
	618.3.11={ birth=yes }
	709.12.1={ death=yes }
}
1588={
	name=Frotlina
	female=yes
	dynasty=14
	culture=azerothian religion=cleric
	father=1583	#Chilton
	625.1.6={ birth=yes }
	709.10.15={ death=yes }
}
1589={
	name=Aldous
	dynasty=14
	culture=azerothian religion=cleric
	martial=4 diplomacy=7 stewardship=7 intrigue=7 learning=4
	trait=education_stewardship_1 trait=generous trait=gregarious trait=deceitful trait=ambitious 
	father=1583	#Chilton
	630.11.15={ birth=yes }
	718.10.17={ death=yes }
}
1590={
	name=Chapman
	dynasty=14
	culture=azerothian religion=cleric
	martial=4 diplomacy=6 stewardship=5 intrigue=5 learning=5
	trait=education_diplomacy_3 trait=just trait=arrogant trait=trusting trait=zealous 
	father=1583	#Chilton
	634.9.13={ birth=yes }
	705.4.27={ death=yes }
}
1591={
	name=Allison
	dynasty=14
	culture=azerothian religion=cleric
	martial=5 diplomacy=7 stewardship=7 intrigue=4 learning=8
	trait=education_diplomacy_3 trait=zealous trait=arrogant trait=sadistic trait=lustful
	father=1583	#Chilton
	638.7.4={ birth=yes }
	703.10.22={ death=yes }
}

#dynasty=15
# Shaw, a lore dynasty, spymasters of Stormwind
# Pathonia Shaw, RPG grandmother of Mathias
1600={
	name=Pathonia
	female=yes
	dynasty=15
<<<<<<< HEAD
	culture=azerothian religion=cleric
=======
	culture=azerothian religion=holy_light
	sexuality = heterosexual
>>>>>>> c4e90139
	martial=5 diplomacy=7 stewardship=5 intrigue=7 learning=5
	trait=education_intrigue_4
	trait=content trait=just
	530.8.10={ birth=yes }
	550.1.22={
		effect={
			set_relation_lover = character:1610 #Waltion

			set_variable = { name = wc_dexterity_physical_lifestyle_additional_perks_variable value = wc_perks_needed_for_level_4_physical_trait_value }
			set_variable = { name = wc_strength_physical_lifestyle_additional_perks_variable value = wc_perks_needed_for_level_4_physical_trait_value }
		}
		# trait=physical_lifestyle_dexterity_4
		# trait=physical_lifestyle_strength_4
	}
	560.1.1={
		employer=1 #Barathen Wrynn
		# Spymaster of Stormwind before 600
		effect = {
			if = {
				limit = { game_start_date < 600.1.1 }
				# give_council_position doesn't work
				liege = {
					fire_councillor = cp:councillor_spymaster
					assign_councillor_type = {
						type = councillor_spymaster
						target = root
			}
		}
	}
		}
	}
	565.1.1={
		employer=2 #Llane Wrynn
	}
	586.1.1={
		employer=8 #Varian Wrynn
	}
	620.7.19={ death=yes }
}
# Unnamed lore character, RPG mother of Mathias
1601={
	name=Ellen
	female=yes
	dynasty=15
	culture=azerothian religion=cleric
	martial=7 diplomacy=8 stewardship=5 intrigue=6 learning=4
	trait=education_intrigue_1
	father=1610	#Waltion
	mother=1600	#Pathonia
	550.1.22={ birth=yes }
	570.1.1={
		effect={
			set_variable = { name = wc_dexterity_physical_lifestyle_additional_perks_variable value = wc_perks_needed_for_level_2_physical_trait_value }
			set_variable = { name = wc_strength_physical_lifestyle_additional_perks_variable value = wc_perks_needed_for_level_2_physical_trait_value }
		}
		# trait=physical_lifestyle_dexterity_2
		# trait=physical_lifestyle_strength_2
	}
	575.11.10={ death=yes }
}
#Master Mathias Shaw
1602={
	name=Mathias
	sexuality = homosexual
	dna = mathias_shaw_dna
	dynasty=15
	culture=lordaeronian religion=cleric #White skin
	martial=6 diplomacy=4 stewardship=6 intrigue=4 learning=7
	trait=education_intrigue_4
	trait=content trait=honest trait=diligent trait=humble 
	mother=1601	#Ellen
	570.1.7={ 
		birth=yes
		effect = { make_important_lore_character_effect = yes }
	}
	570.1.7={
		culture=azerothian
	}
	580.1.1={
		# Mathias and Edwin VanCleef were childhood friends
		effect = {
			if = {
				limit = { NOT = { game_start_date >= 600.1.1 } }
				set_relation_friend = character:5811 #Edwin VanCleef
			}
		}
	}
	590.1.1={
		effect={
			set_variable = { name = wc_dexterity_physical_lifestyle_additional_perks_variable value = wc_perks_needed_for_level_4_physical_trait_value }
			set_variable = { name = wc_strength_physical_lifestyle_additional_perks_variable value = wc_perks_needed_for_level_4_physical_trait_value }
		}
		# trait=physical_lifestyle_dexterity_4
		# trait=physical_lifestyle_strength_4
	}
	600.1.1={
		employer=8 #Varian Wrynn
		effect = {
			# give_council_position doesn't work
			liege = {
				if = {
					limit = {
						exists = cp:councillor_spymaster
					}
					fire_councillor = cp:councillor_spymaster
				}
				assign_councillor_type = {
					type = councillor_spymaster
					target = root
				}
			}
		}
	}
	617.1.14 = {
		effect = {
			set_relation_soulmate = character:flynn_fairwind
		}
	}
	630.1.16={ death=yes }
}

#dynasty=16
#Freemore, RPG assassins of Stormwind
#Waltion Freemore, RPG grandfather of Mathias
1610={
	name=Waltion
	dynasty=16
<<<<<<< HEAD
	culture=azerothian religion=cleric
=======
	culture=azerothian religion=holy_light
	sexuality = heterosexual
>>>>>>> c4e90139
	martial=8 diplomacy=4 stewardship=5 intrigue=7 learning=4
	trait=education_intrigue_3
	trait=honest trait=content
	530.1.11={ birth=yes }
	550.1.1={
		effect={
			set_variable = { name = wc_dexterity_physical_lifestyle_additional_perks_variable value = wc_perks_needed_for_level_3_physical_trait_value }
			set_variable = { name = wc_strength_physical_lifestyle_additional_perks_variable value = wc_perks_needed_for_level_3_physical_trait_value }
		}
		# trait=physical_lifestyle_dexterity_3
		# trait=physical_lifestyle_strength_3
		trait=physique_good_1
	}
	620.8.28={ death=yes }
}


#dynasty=17
#Natalie Seline
1620={
	name=Natalie
	female=yes
	dynasty=17
	culture=pirate_culture religion=cleric #Black skin
	martial=5 diplomacy=5 stewardship=7 intrigue=4 learning=6
	trait=education_learning_3
	trait=diligent trait=content trait=temperate trait=chaste
	560.1.23={ birth=yes }
	560.1.23={
		culture=azerothian
	}
	580.1.1={
		effect={ set_variable = { name = wc_light_magic_lifestyle_additional_perks_variable value = wc_perks_needed_for_level_3_magic_trait_value } }
		employer=2 #Llane Wrynn
		# Bishop of Stormwind before 585
		give_council_position = councillor_court_chaplain
			}
	585.1.1={
		effect={ set_variable = { name = wc_shadow_magic_lifestyle_additional_perks_variable value = wc_perks_needed_for_level_3_magic_trait_value } }
		religion=forsaken_cult
	}
	650.2.2={ death=yes }
}
#dynasty=0
#High Priestess Laurena
1630={
	name=Laurena
	female=yes
	culture=lordaeronian religion=cleric #White skin
	martial=6 diplomacy=6 stewardship=4 intrigue=8 learning=8
	trait=education_learning_3
	trait=zealous trait=compassionate trait=honest trait=generous
	560.9.7={ birth=yes }
	560.9.7={
		culture=azerothian
	}
	580.1.1={
		effect={ set_variable = { name = wc_light_magic_lifestyle_additional_perks_variable value = wc_perks_needed_for_level_4_magic_trait_value } }
		trait=beauty_good_1 # Don't ask anything
	}
	585.1.1={
		employer=2 #Llane Wrynn
		# Bishop of Stormwind after 585
		give_council_position = councillor_court_chaplain
		}
	589.11.1={
		employer=8 #Varian Wrynn
	}
	620.4.29={ death=yes }
}

#dynasty=31
5000 = {
	name=Medivh
	dynasty=31
	dna=medivh_dna
	father=5001
	mother=60578
	culture=azerothian religion=kirin_torian
	# secret_religion=burning_legion_religion
	sexuality = heterosexual
	martial=6 diplomacy=6 stewardship=7 intrigue=6 learning=8
	trait=education_learning_4
	trait=magic_good_3
	trait=just trait=intellect_good_3 trait=stubborn trait=cynical trait=chaste
	538.1.16={
		birth=yes
		trait=creature_human 
		effect = { make_important_lore_character_effect = yes }
	}
	560.1.1={
		trait=being_order # May change later with the Guardian trait
		effect = {
			set_variable = { name = wc_order_magic_lifestyle_additional_perks_variable value = wc_perks_needed_for_level_5_magic_trait_value }
		}
		# trait = guardian_of_tirisfal
		# effect = {
			# if = {
				# limit = { is_ai = yes }
				# trait = cannot_marry_trait
			# }
			# set_special_character_title = title_guardian_of_tirisfal
		# }
	}
	573.1.1={
		effect = {
			set_variable = { name = wc_disorder_magic_lifestyle_additional_perks_variable value = wc_perks_needed_for_level_5_magic_trait_value }
			add_character_flag = is_medivh_flag
		}
	}
	584.1.1={
		effect = {
			set_relation_lover = character:10620 # Garona
		}
	}
	586.1.1={
		death = {
			death_reason = death_battle
			killer = 1008
		}
	}
}

5001 = {
	name=Nielas
	dynasty=31
<<<<<<< HEAD
	culture=azerothian religion=cleric
=======
	culture=azerothian religion=holy_light
	sexuality = heterosexual
>>>>>>> c4e90139
	martial=6 diplomacy=6 stewardship=7 intrigue=6 learning=8
	trait=education_learning_4
	trait=magic_good_3
	501.1.1={
		birth=yes trait=creature_human
		effect={ set_variable = { name = wc_order_magic_lifestyle_additional_perks_variable value = wc_perks_needed_for_level_4_magic_trait_value } }
	}
	537.1.1={
		add_spouse = 60578
		effect = {
			set_relation_soulmate = character:60578 # Aegwynn
		}
	}
	552.1.16={death=yes}
}

# dynasty=34 (of Redridge)
5100={
	name=Payton
	dynasty=34
	culture=azerothian religion=cleric
	martial=6 diplomacy=8 stewardship=8 intrigue=7 learning=6
	trait=education_martial_2 trait=just trait=paranoid trait=diligent trait=cynical 
	2.12.8={ birth=yes }
	75.12.22={ death=yes }
}
5101={
	name=Bailey
	dynasty=34
	culture=azerothian religion=cleric
	martial=5 diplomacy=5 stewardship=5 intrigue=4 learning=6
	trait=education_martial_2 trait=cynical trait=sadistic trait=generous trait=patient 
	father=5100	#Payton
	19.1.14={ birth=yes }
	90.2.12={ death=yes }
}
5102={
	name=Nials
	female=yes
	dynasty=34
	culture=azerothian religion=cleric
	father=5100	#Payton
	25.1.16={ birth=yes }
	105.12.14={ death=yes }
}
5103={
	name=Eva
	female=yes
	dynasty=34
	culture=azerothian religion=cleric
	father=5100	#Payton
	30.10.10={ birth=yes }
	94.10.28={ death=yes }
}
5104={
	name=Dorothea
	female=yes
	dynasty=34
	culture=azerothian religion=cleric
	father=5100	#Payton
	35.1.17={ birth=yes }
	132.11.13={ death=yes }
}
5105={
	name=Bruno
	dynasty=34
	culture=azerothian religion=cleric
	martial=5 diplomacy=8 stewardship=8 intrigue=8 learning=5
	trait=education_learning_1 trait=torturer trait=brave trait=temperate trait=paranoid 
	trait=shy 
	father=5101	#Bailey
	50.3.8={ birth=yes }
	146.12.30={ death=yes }
}
5106={
	name=Parr
	dynasty=34
	culture=azerothian religion=cleric
	martial=8 diplomacy=8 stewardship=8 intrigue=7 learning=8
	trait=education_intrigue_1 trait=temperate trait=trusting trait=humble 
	trait=brave 
	father=5101	#Bailey
	57.2.17={ birth=yes }
	134.5.3={ death=yes }
}
5107={
	name=Newall
	dynasty=34
	culture=azerothian religion=cleric
	martial=8 diplomacy=4 stewardship=8 intrigue=6 learning=4
	trait=education_diplomacy_4 trait=cynical trait=humble trait=chaste trait=gluttonous 
	father=5105	#Bruno
	80.10.25={ birth=yes }
	196.2.26={ death=yes }
}
5108={
	name=Aedis
	dynasty=34
	culture=azerothian religion=cleric
	martial=7 diplomacy=5 stewardship=4 intrigue=5 learning=7
	trait=education_intrigue_4 trait=deceitful trait=lazy trait=ambitious 
	trait=gregarious 
	father=5105	#Bruno
	86.8.14={ birth=yes }
	186.7.3={ death=yes }
}
5109={
	name=Carrington
	dynasty=34
	culture=azerothian religion=cleric
	martial=7 diplomacy=4 stewardship=5 intrigue=8 learning=4
	trait=education_intrigue_1 trait=temperate trait=lazy trait=arrogant 
	father=5105	#Bruno
	92.1.25={ birth=yes }
	169.5.4={ death=yes }
}
5110={
	name=Kelsey
	female=yes
	dynasty=34
	culture=azerothian religion=cleric
	father=5105	#Bruno
	97.10.9={ birth=yes }
	171.12.2={ death=yes }
}
5111={
	name=Chapman
	dynasty=34
	culture=azerothian religion=cleric
	martial=5 diplomacy=4 stewardship=7 intrigue=7 learning=7
	trait=education_learning_1 trait=compassionate trait=cynical trait=content trait=deceitful 
	father=5107	#Newall
	109.8.16={ birth=yes }
	194.10.4={ death=yes }
}
5112={
	name=Whittaker
	dynasty=34
	culture=azerothian religion=cleric
	martial=7 diplomacy=7 stewardship=4 intrigue=6 learning=4
	trait=education_intrigue_1 trait=lazy trait=trusting 
	father=5107	#Newall
	111.11.5={ birth=yes }
	207.3.28={ death=yes }
}
5113={
	name=Vanessa
	female=yes
	dynasty=34
	culture=azerothian religion=cleric
	father=5107	#Newall
	118.8.25={ birth=yes }
	190.1.4={ death=yes }
}
5114={
	name=Edwina
	female=yes
	dynasty=34
	culture=azerothian religion=cleric
	father=5107	#Newall
	122.8.11={ birth=yes }
	183.11.11={ death=yes }
}
5115={
	name=Elenor
	female=yes
	dynasty=34
	culture=azerothian religion=cleric
	father=5111	#Chapman
	140.5.1={ birth=yes }
	217.8.3={ death=yes }
}
5116={
	name=Creada
	female=yes
	dynasty=34
	culture=azerothian religion=cleric
	father=5111	#Chapman
	146.5.10={ birth=yes }
	223.10.9={ death=yes }
}
5117={
	name=Kelsey
	female=yes
	dynasty=34
	culture=azerothian religion=cleric
	father=5111	#Chapman
	151.11.18={ birth=yes }
	237.11.21={ death=yes }
}
5118={
	name=Tito
	dynasty=34
	culture=azerothian religion=cleric
	martial=8 diplomacy=4 stewardship=8 intrigue=6 learning=5
	trait=education_martial_1 trait=gregarious trait=greedy trait=content 
	father=5111	#Chapman
	158.8.24={ birth=yes }
	223.6.24={ death=yes }
}
5119={
	name=Llane
	dynasty=34
	culture=azerothian religion=cleric
	martial=5 diplomacy=4 stewardship=7 intrigue=6 learning=5
	trait=education_stewardship_4 trait=just trait=honest trait=sadistic trait=generous 
	trait=lisping 
	father=5118	#Tito
	181.6.23={ birth=yes }
	279.2.10={ death=yes }
}
5120={
	name=Chilton
	dynasty=34
	culture=azerothian religion=cleric
	martial=7 diplomacy=4 stewardship=6 intrigue=7 learning=4
	trait=education_diplomacy_3 trait=chaste trait=craven trait=humble trait=lazy 
	father=5118	#Tito
	184.5.22={ birth=yes }
	283.11.7={ death=yes }
}
5121={
	name=Finnula
	female=yes
	dynasty=34
	culture=azerothian religion=cleric
	father=5118	#Tito
	188.4.12={ birth=yes }
	274.8.1={ death=yes }
}
5122={
	name=Simon
	dynasty=34
	culture=azerothian religion=cleric
	martial=6 diplomacy=7 stewardship=8 intrigue=5 learning=6
	trait=education_learning_4 trait=gluttonous trait=brave trait=generous trait=zealous 
	father=5118	#Tito
	191.8.24={ birth=yes }
	274.2.16={ death=yes }
}
5123={
	name=Theda
	female=yes
	dynasty=34
	culture=azerothian religion=cleric
	father=5118	#Tito
	198.6.11={ birth=yes }
	272.11.2={ death=yes }
}
5124={
	name=Nielas
	dynasty=34
	culture=azerothian religion=cleric
	martial=7 diplomacy=6 stewardship=5 intrigue=5 learning=4
	trait=education_intrigue_1 trait=greedy trait=arrogant trait=lustful 
	father=5118	#Tito
	201.3.22={ birth=yes }
	272.2.10={ death=yes }
}
5125={
	name=Gavin
	dynasty=34
	culture=azerothian religion=cleric
	martial=5 diplomacy=5 stewardship=8 intrigue=7 learning=5
	trait=education_learning_2 trait=lazy trait=lustful 
	father=5118	#Tito
	208.7.10={ birth=yes }
	297.9.28={ death=yes }
}
5126={
	name=Carolaine
	female=yes
	dynasty=34
	culture=azerothian religion=cleric
	father=5119	#Llane
	209.2.9={ birth=yes }
	269.5.18={ death=yes }
}
5127={
	name=Chapman
	dynasty=34
	culture=azerothian religion=cleric
	martial=6 diplomacy=8 stewardship=4 intrigue=4 learning=8
	trait=education_intrigue_1 trait=chaste trait=gregarious trait=temperate trait=sadistic 
	father=5119	#Llane
	216.3.26={ birth=yes }
	286.3.16={ death=yes }
}
5128={
	name=Ardwyn
	female=yes
	dynasty=34
	culture=azerothian religion=cleric
	father=5119	#Llane
	222.3.17={ birth=yes }
	286.1.2={ death=yes }
}
5129={
	name=Luana
	female=yes
	dynasty=34
	culture=azerothian religion=cleric
	father=5119	#Llane
	226.12.22={ birth=yes }
	303.6.23={ death=yes }
}
5130={
	name=Newton
	dynasty=34
	culture=azerothian religion=cleric
	martial=5 diplomacy=4 stewardship=5 intrigue=8 learning=7
	trait=education_diplomacy_3 trait=greedy trait=arbitrary trait=deceitful 
	father=5127	#Chapman
	248.1.15={ birth=yes }
	333.6.22={ death=yes }
}
5131={
	name=Chapman
	dynasty=34
	culture=azerothian religion=cleric
	martial=4 diplomacy=4 stewardship=4 intrigue=4 learning=7
	trait=education_diplomacy_3 trait=torturer trait=wrathful trait=trusting trait=just 
	trait=lazy trait=wounded_1 
	father=5127	#Chapman
	254.1.21={ birth=yes }
	327.12.27={ death=yes }
}
5132={
	name=Jazel
	female=yes
	dynasty=34
	culture=azerothian religion=cleric
	father=5127	#Chapman
	260.6.9={ birth=yes }
	334.8.3={ death=yes }
}
5133={
	name=Parella
	female=yes
	dynasty=34
	culture=azerothian religion=cleric
	father=5127	#Chapman
	264.12.19={ birth=yes }
	329.11.10={ death=yes }
}
5134={
	name=Kenelm
	dynasty=34
	culture=azerothian religion=cleric
	martial=4 diplomacy=7 stewardship=7 intrigue=4 learning=6
	trait=education_martial_3 trait=zealous trait=gluttonous trait=chaste trait=patient 
	trait=beauty_good_3 
	father=5130	#Newton
	276.6.9={ birth=yes }
	356.12.19={ death=yes }
}
5135={
	name=Hannah
	female=yes
	dynasty=34
	culture=azerothian religion=cleric
	father=5130	#Newton
	280.3.5={ birth=yes }
	368.11.4={ death=yes }
}
5136={
	name=Sirra
	dynasty=34
	culture=azerothian religion=cleric
	martial=6 diplomacy=6 stewardship=5 intrigue=5 learning=7
	trait=education_intrigue_1 trait=chaste trait=compassionate trait=greedy trait=wrathful 
	father=5130	#Newton
	285.6.21={ birth=yes }
	351.1.4={ death=yes }
}
5137={
	name=Nielas
	dynasty=34
	culture=azerothian religion=cleric
	martial=7 diplomacy=4 stewardship=4 intrigue=7 learning=7
	trait=education_learning_1 trait=zealous trait=ambitious trait=greedy trait=sadistic 
	trait=clubfooted 
	father=5130	#Newton
	287.9.16={ birth=yes }
	365.6.30={ death=yes }
}
5138={
	name=Mercy
	female=yes
	dynasty=34
	culture=azerothian religion=cleric
	father=5130	#Newton
	290.2.22={ birth=yes }
	354.9.6={ death=yes }
}
5139={
	name=Kenelm
	dynasty=34
	culture=azerothian religion=cleric
	martial=5 diplomacy=8 stewardship=4 intrigue=7 learning=4
	trait=education_martial_3 trait=gluttonous trait=cynical trait=generous trait=ambitious 
	father=5130	#Newton
	296.6.25={ birth=yes }
	358.8.3={ death=yes }
}
5140={
	name=Betty
	female=yes
	dynasty=34
	culture=azerothian religion=cleric
	father=5130	#Newton
	299.1.20={ birth=yes }
	371.4.11={ death=yes }
}
5141={
	name=Spenser
	dynasty=34
	culture=azerothian religion=cleric
	martial=8 diplomacy=4 stewardship=6 intrigue=5 learning=6
	trait=education_intrigue_1 trait=content trait=deceitful trait=zealous trait=craven 
	trait=wounded_1 
	father=5134	#Kenelm
	304.11.5={ birth=yes }
	421.2.20={ death=yes }
}
5142={
	name=Kali
	female=yes
	dynasty=34
	culture=azerothian religion=cleric
	father=5134	#Kenelm
	310.10.15={ birth=yes }
	400.12.16={ death=yes }
}
5143={
	name=Newton
	dynasty=34
	culture=azerothian religion=cleric
	martial=4 diplomacy=5 stewardship=6 intrigue=7 learning=8
	trait=education_diplomacy_4 trait=patient trait=humble trait=arbitrary trait=cynical 
	father=5134	#Kenelm
	316.6.20={ birth=yes }
	377.3.22={ death=yes }
}
5144={
	name=Jackson
	dynasty=34
	culture=azerothian religion=cleric
	martial=7 diplomacy=6 stewardship=8 intrigue=6 learning=8
	trait=education_diplomacy_3 trait=temperate trait=craven trait=gregarious 
	father=5141	#Spenser
	332.9.10={ birth=yes }
	398.10.16={ death=yes }
}
5145={
	name=Hannah
	female=yes
	dynasty=34
	culture=azerothian religion=cleric
	father=5141	#Spenser
	339.3.27={ birth=yes }
	406.6.4={ death=yes }
}
5146={
	name=Amanda
	female=yes
	dynasty=34
	culture=azerothian religion=cleric
	father=5141	#Spenser
	343.3.10={ birth=yes }
	440.12.23={ death=yes }
}
5147={
	name=Johan
	dynasty=34
	culture=azerothian religion=cleric
	martial=5 diplomacy=5 stewardship=6 intrigue=5 learning=5
	trait=education_martial_1 trait=patient trait=chaste trait=paranoid trait=lunatic_1 
	father=5144	#Jackson
	356.2.11={ birth=yes }
	465.6.19={ death=yes }
}
5148={
	name=Celsa
	female=yes
	dynasty=34
	culture=azerothian religion=cleric
	father=5144	#Jackson
	361.1.11={ birth=yes }
	436.12.4={ death=yes }
}
5149={
	name=Sean
	dynasty=34
	culture=azerothian religion=cleric
	martial=8 diplomacy=7 stewardship=7 intrigue=6 learning=6
	trait=education_intrigue_1 trait=chaste trait=patient 
	father=5144	#Jackson
	368.5.14={ birth=yes }
	454.10.8={ death=yes }
}
5150={
	name=Isolde
	female=yes
	dynasty=34
	culture=azerothian religion=cleric
	father=5144	#Jackson
	375.8.14={ birth=yes }
	458.2.1={ death=yes }
}
5151={
	name=Bazzil
	dynasty=34
	culture=azerothian religion=cleric
	martial=7 diplomacy=4 stewardship=4 intrigue=7 learning=4
	trait=education_martial_2 trait=diligent trait=chaste trait=trusting trait=humble 
	trait=drunkard
	father=5147	#Johan
	388.7.15={ birth=yes }
	478.1.26={ death=yes }
}
5152={
	name=Farrin
	dynasty=34
	culture=azerothian religion=cleric
	martial=5 diplomacy=4 stewardship=4 intrigue=6 learning=7
	trait=education_diplomacy_4 trait=just trait=zealous trait=craven trait=gregarious 
	father=5147	#Johan
	392.4.19={ birth=yes }
	499.11.11={ death=yes }
}
5153={
	name=Earl
	dynasty=34
	culture=azerothian religion=cleric
	martial=7 diplomacy=8 stewardship=5 intrigue=5 learning=5
	trait=education_intrigue_4 trait=gregarious trait=lazy trait=chaste trait=content 
	father=5147	#Johan
	397.7.7={ birth=yes }
	470.1.21={ death=yes }
}
5154={
	name=Barnett
	dynasty=34
	culture=azerothian religion=cleric
	martial=5 diplomacy=8 stewardship=5 intrigue=4 learning=7
	trait=education_learning_1 trait=greedy trait=lazy trait=trusting 
	father=5147	#Johan
	401.3.18={ birth=yes }
	507.2.20={ death=yes }
}
5155={
	name=Rose
	female=yes
	dynasty=34
	culture=azerothian religion=cleric
	father=5147	#Johan
	405.3.4={ birth=yes }
	496.11.9={ death=yes }
}
5156={
	name=Kristoff
	dynasty=34
	culture=azerothian religion=cleric
	martial=5 diplomacy=7 stewardship=6 intrigue=5 learning=4
	trait=education_intrigue_4 trait=wrathful trait=zealous trait=diligent trait=chaste 
	father=5147	#Johan
	408.10.12={ birth=yes }
	477.11.12={ death=yes }
}
5157={
	name=Mercy
	female=yes
	dynasty=34
	culture=azerothian religion=cleric
	father=5147	#Johan
	411.5.7={ birth=yes }
	511.3.31={ death=yes }
}
5158={
	name=Constance
	female=yes
	dynasty=34
	culture=azerothian religion=cleric
	father=5151	#Bazzil
	415.2.6={ birth=yes }
	485.3.8={ death=yes }
}
5159={
	name=Wade
	dynasty=34
	culture=azerothian religion=cleric
	martial=7 diplomacy=6 stewardship=5 intrigue=4 learning=8
	trait=education_stewardship_4 trait=sadistic trait=shy trait=humble trait=lazy 
	father=5151	#Bazzil
	422.7.4={ birth=yes }
	501.3.7={ death=yes }
}
5160={
	name=Morberga
	female=yes
	dynasty=34
	culture=azerothian religion=cleric
	father=5151	#Bazzil
	424.11.17={ birth=yes }
	485.9.10={ death=yes }
}
5161={
	name=Lizbeth
	female=yes
	dynasty=34
	culture=azerothian religion=cleric
	father=5151	#Bazzil
	429.7.24={ birth=yes }
	520.7.16={ death=yes }
}
5162={
	name=Jillia
	female=yes
	dynasty=34
	culture=azerothian religion=cleric
	father=5151	#Bazzil
	433.7.21={ birth=yes }
	522.10.3={ death=yes }
}
5163={
	name=Anduin
	dynasty=34
	culture=azerothian religion=cleric
	martial=5 diplomacy=8 stewardship=8 intrigue=4 learning=7
	trait=education_martial_3 trait=lifestyle_mystic trait=arrogant trait=just trait=sadistic 
	trait=greedy 
	father=5159	#Wade
	448.12.2={ birth=yes
		effect = {
			add_trait_xp = {
				trait = lifestyle_mystic
				value = 50
			}
		}
	}
	515.2.25={ death=yes }
}
5164={
	name=Edwardson
	dynasty=34
	culture=azerothian religion=cleric
	martial=8 diplomacy=5 stewardship=8 intrigue=8 learning=8
	trait=education_stewardship_4 trait=arrogant trait=arbitrary trait=wrathful 
	father=5159	#Wade
	453.10.8={ birth=yes }
	525.10.12={ death=yes }
}
5165={
	name=Parella
	female=yes
	dynasty=34
	culture=azerothian religion=cleric
	father=5159	#Wade
	457.11.17={ birth=yes }
	531.5.24={ death=yes }
}
5166={
	name=Sybil
	female=yes
	dynasty=34
	culture=azerothian religion=cleric
	father=5159	#Wade
	463.6.2={ birth=yes }
	580.3.1={ death=yes }
}
5167={
	name=Adrien
	dynasty=34
	culture=azerothian religion=cleric
	martial=8 diplomacy=8 stewardship=8 intrigue=5 learning=4
	trait=education_learning_1 trait=wrathful trait=sadistic trait=arbitrary 
	father=5163	#Anduin
	470.9.25={ birth=yes }
	565.9.24={ death=yes }
}
5168={
	name=Jaiden
	dynasty=34
	culture=azerothian religion=cleric
	martial=8 diplomacy=7 stewardship=7 intrigue=5 learning=4
	trait=education_diplomacy_4 trait=greedy trait=ambitious trait=cynical trait=diligent 
	father=5163	#Anduin
	476.2.17={ birth=yes }
	558.10.18={ death=yes }
}
5169={
	name=Carrington
	dynasty=34
	culture=azerothian religion=cleric
	martial=6 diplomacy=7 stewardship=7 intrigue=5 learning=5
	trait=education_martial_1 trait=greedy trait=arrogant trait=sadistic trait=wrathful 
	father=5163	#Anduin
	483.6.3={ birth=yes }
	573.2.20={ death=yes }
}
5170={
	name=Anastasia
	female=yes
	dynasty=34
	culture=azerothian religion=cleric
	father=5163	#Anduin
	488.3.14={ birth=yes }
	577.12.30={ death=yes }
}
5171={
	name=Lantsida
	female=yes
	dynasty=34
	culture=azerothian religion=cleric
	father=5167	#Adrien
	500.12.5={ birth=yes }
	563.2.9={ death=yes }
}
5172={
	name=Dwayne
	dynasty=34
	culture=azerothian religion=cleric
	martial=7 diplomacy=6 stewardship=6 intrigue=7 learning=4
	trait=education_intrigue_4 trait=just trait=diligent trait=cynical trait=humble 
	father=5167	#Adrien
	505.6.19={ birth=yes }
	546.5.27={ death=yes }
}
5173={
	name=Keegan
	dynasty=34
	culture=azerothian religion=cleric
	martial=4 diplomacy=7 stewardship=8 intrigue=5 learning=6
	trait=education_diplomacy_4 trait=trusting trait=craven trait=temperate trait=arbitrary 
	father=5167	#Adrien
	509.10.2={ birth=yes }
	582.9.9={ death=yes }
}
5174={
	name=Aedis
	dynasty=34
	culture=azerothian religion=cleric
	martial=4 diplomacy=8 stewardship=5 intrigue=5 learning=6
	trait=education_learning_3 trait=brave trait=content trait=paranoid 
	father=5172	#Dwayne
	532.1.1={ birth=yes }
	582.10.5={ death=yes }
}
5175={
	name=Gaiman
	dynasty=34
	culture=azerothian religion=cleric
	martial=5 diplomacy=5 stewardship=4 intrigue=8 learning=7
	trait=education_intrigue_3 trait=trusting trait=lustful trait=cynical trait=wounded_1 
	father=5172	#Dwayne
	538.8.4={ birth=yes }
	582.1.2={ death=yes }
}
5176={
	name=Ann
	female=yes
	dynasty=34
	culture=azerothian religion=cleric
	father=5172	#Dwayne
	542.1.20={ birth=yes }
	582.5.29={ death=yes }
}
5177={
	name=Tito
	dynasty=34
	culture=azerothian religion=cleric
	martial=5 diplomacy=4 stewardship=4 intrigue=7 learning=6
	trait=education_learning_1 trait=honest trait=patient trait=paranoid trait=humble 
	father=5174	#Aedis
	557.8.26={ birth=yes }
	582.12.20={ death=yes }
}
5178={
	name=Ansley
	female=yes
	dynasty=34
	culture=azerothian religion=cleric
	father=5174	#Aedis
	561.2.21={ birth=yes }
	580.9.25={ death=yes }
}
5179={
	name=Jazel
	female=yes
	dynasty=34
	culture=azerothian religion=cleric
	father=5174	#Aedis
	565.12.5={ birth=yes }
	580.7.7={ death=yes }
}
5180={
	name=Nielas
	dynasty=34
	culture=azerothian religion=cleric
	martial=4 diplomacy=5 stewardship=7 intrigue=8 learning=4
	trait=education_diplomacy_3 trait=gregarious trait=trusting trait=compassionate trait=lazy 
	father=5177	#Tito
	579.3.14={ birth=yes }
	580.1.20={ death=yes }
}
5181={
	name=Creada
	female=yes
	dynasty=34
	culture=azerothian religion=cleric
	father=5177	#Tito
	580.4.1={ birth=yes }
	600.10.16={ death=yes }
}
5182={
	name=Morgan
	female=yes
	dynasty=34
	culture=azerothian religion=cleric
	martial=7 diplomacy=6 stewardship=5 intrigue=1 learning=3
	trait=education_martial_3
	trait=ambitious trait=stubborn trait=patient trait=just
	father=5177	#Tito
	581.7.2={
		birth=yes trait=creature_human
		add_pressed_claim = title:d_burning_steppes
		add_pressed_claim = title:c_redpath
		add_pressed_claim = title:c_chiselgrip
		add_pressed_claim = title:c_khalfok
	}
	694.6.14={ death=yes }
}

# dynasty=none (holders of cities and temples)
# c_northshire
5500={
	name=Lauffer
	culture=azerothian religion=cleric
	martial=6 diplomacy=4 stewardship=7 intrigue=4 learning=4
	trait=education_martial_2 trait=zealous trait=chaste 
	2.8.1={ birth=yes }
	71.6.6={ death=yes }
}
5501={
	name=Alize
	female=yes
	culture=azerothian religion=cleric
	father=5500	#Lauffer
	57.6.14={ birth=yes }
	129.8.18={ death=yes }
}
5502={
	name=Asha
	female=yes
	culture=azerothian religion=cleric
	father=5500	#Lauffer
	55.12.19={ birth=yes }
	144.7.7={ death=yes }
}
5503={
	name=Sarias
	female=yes
	culture=azerothian religion=cleric
	father=5500	#Lauffer
	54.8.5={ birth=yes }
	122.4.22={ death=yes }
}
5504={
	name=Isolde
	female=yes
	culture=azerothian religion=cleric
	father=5500	#Lauffer
	52.10.23={ birth=yes }
	129.3.14={ death=yes }
}
5505={
	name=Spenser
	culture=azerothian religion=cleric
	martial=4 diplomacy=8 stewardship=8 intrigue=6 learning=4
	trait=education_intrigue_3 trait=torturer trait=brave trait=ambitious trait=wrathful 
	trait=chaste trait=wounded_1 
	father=5500	#Lauffer
	51.2.19={ birth=yes }
	107.9.10={ death=yes }
}
5506={
	name=Stefan
	culture=azerothian religion=cleric
	martial=5 diplomacy=8 stewardship=5 intrigue=7 learning=7
	trait=education_learning_4 trait=patient trait=compassionate trait=brave trait=lunatic_1 
	father=5505	#Spenser
	107.10.19={ birth=yes }
	169.2.23={ death=yes }
}
5507={
	name=Angela
	female=yes
	culture=azerothian religion=cleric
	father=5505	#Spenser
	106.2.27={ birth=yes }
	182.3.28={ death=yes }
}
5508={
	name=Ben
	culture=azerothian religion=cleric
	martial=7 diplomacy=7 stewardship=6 intrigue=4 learning=6
	trait=education_learning_3 trait=shy trait=deceitful trait=zealous 
	trait=compassionate 
	father=5506	#Stefan
	165.1.11={ birth=yes }
	230.9.3={ death=yes }
}
5509={
	name=Aldwin
	culture=azerothian religion=cleric
	martial=4 diplomacy=5 stewardship=7 intrigue=4 learning=4
	trait=education_intrigue_4 trait=just trait=greedy trait=brave 
	trait=humble 
	father=5506	#Stefan
	164.4.2={ birth=yes }
	230.4.8={ death=yes }
}
5510={
	name=Adair
	culture=azerothian religion=cleric
	martial=6 diplomacy=7 stewardship=4 intrigue=8 learning=7
	trait=education_intrigue_1 trait=patient trait=trusting trait=arbitrary trait=compassionate 
	trait=beauty_bad_3 
	father=5506	#Stefan
	161.5.26={ birth=yes }
	225.10.13={ death=yes }
}
5511={
	name=Johan
	culture=azerothian religion=cleric
	martial=4 diplomacy=4 stewardship=8 intrigue=6 learning=8
	trait=education_diplomacy_3 trait=lifestyle_mystic trait=just trait=gluttonous trait=gregarious 
	trait=lustful trait=wounded_1 
	father=5506	#Stefan
	160.12.20={ birth=yes
		effect = {
			add_trait_xp = {
				trait = lifestyle_mystic
				value = 50
			}
		}
	}
	258.4.14={ death=yes }
}
5512={
	name=Sean
	culture=azerothian religion=cleric
	martial=7 diplomacy=5 stewardship=4 intrigue=8 learning=6
	trait=education_diplomacy_3 trait=honest trait=trusting trait=gluttonous trait=content 
	father=5508	#Ben
	222.10.16={ birth=yes }
	284.10.6={ death=yes }
}
5513={
	name=Spenser
	culture=azerothian religion=cleric
	martial=7 diplomacy=4 stewardship=6 intrigue=6 learning=6
	trait=education_learning_1 trait=ambitious trait=sadistic 
	father=5508	#Ben
	220.3.11={ birth=yes }
	279.12.12={ death=yes }
}
5514={
	name=Catarina
	female=yes
	culture=azerothian religion=cleric
	father=5508	#Ben
	219.10.22={ birth=yes }
	301.11.27={ death=yes }
}
5515={
	name=Sirra
	culture=azerothian religion=cleric
	martial=5 diplomacy=5 stewardship=6 intrigue=8 learning=5
	trait=education_diplomacy_4 trait=shy trait=sadistic trait=lazy 
	father=5512	#Sean
	278.6.8={ birth=yes }
	372.7.19={ death=yes }
}
5516={
	name=Robben
	culture=azerothian religion=cleric
	martial=4 diplomacy=5 stewardship=7 intrigue=5 learning=5
	trait=education_diplomacy_1 trait=generous trait=paranoid trait=honest trait=sadistic 
	father=5512	#Sean
	277.6.17={ birth=yes }
	334.12.20={ death=yes }
}
5517={
	name=Edwina
	female=yes
	culture=azerothian religion=cleric
	father=5512	#Sean
	274.9.14={ birth=yes }
	348.9.30={ death=yes }
}
5518={
	name=Theda
	female=yes
	culture=azerothian religion=cleric
	father=5512	#Sean
	273.9.6={ birth=yes }
	341.12.24={ death=yes }
}
5519={
	name=Raff
	culture=azerothian religion=cleric
	martial=4 diplomacy=5 stewardship=5 intrigue=6 learning=5
	trait=education_stewardship_4 trait=wrathful trait=zealous trait=brave 
	trait=deceitful 
	father=5515	#Sirra
	337.10.17={ birth=yes }
	425.10.8={ death=yes }
}
5520={
	name=Betty
	female=yes
	culture=azerothian religion=cleric
	father=5515	#Sirra
	334.7.26={ birth=yes }
	410.9.11={ death=yes }
}
5521={
	name=Fastrada
	female=yes
	culture=azerothian religion=cleric
	father=5515	#Sirra
	332.1.4={ birth=yes }
	415.11.11={ death=yes }
}
5522={
	name=Gilian
	female=yes
	culture=azerothian religion=cleric
	father=5515	#Sirra
	330.5.5={ birth=yes }
	400.4.7={ death=yes }
}
5523={
	name=Payton
	culture=azerothian religion=cleric
	martial=7 diplomacy=4 stewardship=4 intrigue=7 learning=4
	trait=education_martial_1 trait=lifestyle_herbalist trait=honest trait=craven trait=content 
	trait=patient trait=wounded_1 
	father=5519	#Raff
	393.11.7={ birth=yes }
	479.8.2={ death=yes }
}
5524={
	name=Parella
	female=yes
	culture=azerothian religion=cleric
	father=5519	#Raff
	391.5.8={ birth=yes }
	451.5.9={ death=yes }
}
5525={
	name=Tiffin
	female=yes
	culture=azerothian religion=cleric
	father=5519	#Raff
	390.2.20={ birth=yes }
	450.4.6={ death=yes }
}
5526={
	name=Caledra
	female=yes
	culture=azerothian religion=cleric
	father=5523	#Payton
	450.12.5={ birth=yes }
	529.3.11={ death=yes }
}
5527={
	name=Earl
	culture=azerothian religion=cleric
	martial=6 diplomacy=6 stewardship=8 intrigue=7 learning=4
	trait=education_diplomacy_3 trait=paranoid trait=sadistic trait=diligent trait=patient 
	father=5523	#Payton
	448.8.4={ birth=yes }
	501.6.1={ death=yes }
}
5528={
	name=Gilian
	female=yes
	culture=azerothian religion=cleric
	father=5523	#Payton
	447.12.1={ birth=yes }
	522.10.10={ death=yes }
}
5529={
	name=Augustus
	culture=azerothian religion=cleric
	martial=4 diplomacy=6 stewardship=8 intrigue=6 learning=4
	trait=education_stewardship_4 trait=honest trait=compassionate trait=arrogant trait=ambitious 
	trait=wounded_1 
	father=5527	#Earl
	506.12.11={ birth=yes }
	586.8.14={ death=yes }
}
5530={
	name=Nielas
	culture=azerothian religion=cleric
	martial=4 diplomacy=6 stewardship=7 intrigue=6 learning=6
	trait=education_stewardship_1 trait=generous trait=deceitful trait=content 
	father=5527	#Earl
	503.9.16={ birth=yes }
	574.1.8={ death=yes }
}
5531={
	name=Casey
	culture=azerothian religion=cleric
	martial=6 diplomacy=6 stewardship=8 intrigue=7 learning=4
	trait=education_martial_1 trait=just trait=wrathful trait=deceitful 
	father=5527	#Earl
	502.9.15={ birth=yes }
	578.9.11={ death=yes }
}
5532={
	name=Thoradin
	culture=azerothian religion=cleric
	martial=6 diplomacy=5 stewardship=8 intrigue=6 learning=7
	trait=education_learning_3 trait=sadistic trait=ambitious trait=diligent trait=temperate 
	trait=wounded_1 
	father=5529	#Augustus
	564.12.18={ birth=yes }
	618.11.24={ death=yes }
}
5533={
	name=Jaezel
	female=yes
	culture=azerothian religion=cleric
	father=5529	#Augustus
	562.2.25={ birth=yes }
	619.5.24={ death=yes }
}
5534={
	name=Mercy
	female=yes
	culture=azerothian religion=cleric
	father=5529	#Augustus
	560.1.27={ birth=yes }
	614.9.15={ death=yes }
}
5535={
	name=Rell
	culture=azerothian religion=cleric
	martial=8 diplomacy=7 stewardship=5 intrigue=7 learning=7
	trait=education_stewardship_4 trait=greedy trait=patient trait=temperate trait=chaste 
	father=5529	#Augustus
	559.9.25={ birth=yes }
	637.1.4={ death=yes }
}

# c_northfield
5550={
	name=Whittaker
	culture=azerothian religion=cleric
	martial=4 diplomacy=4 stewardship=5 intrigue=5 learning=6
	trait=education_intrigue_1 trait=shy trait=zealous trait=humble trait=trusting 
	2.8.3={ birth=yes }
	79.4.11={ death=yes }
}
5551={
	name=Adrien
	culture=azerothian religion=cleric
	martial=6 diplomacy=8 stewardship=6 intrigue=4 learning=4
	trait=education_learning_4 trait=shy trait=sadistic 
	father=5550	#Whittaker
	67.8.12={ birth=yes }
	141.9.28={ death=yes }
}
5552={
	name=Gavin
	culture=azerothian religion=cleric
	martial=6 diplomacy=6 stewardship=4 intrigue=4 learning=4
	trait=education_intrigue_3 trait=greedy trait=brave trait=humble 
	father=5550	#Whittaker
	62.8.12={ birth=yes }
	121.8.17={ death=yes }
}
5553={
	name=Alexa
	female=yes
	culture=azerothian religion=cleric
	father=5550	#Whittaker
	60.10.21={ birth=yes }
	138.5.28={ death=yes }
}
5554={
	name=Theodelinda
	female=yes
	culture=azerothian religion=cleric
	father=5550	#Whittaker
	58.11.13={ birth=yes }
	149.11.9={ death=yes }
}
5555={
	name=Chapman
	culture=azerothian religion=cleric
	martial=4 diplomacy=4 stewardship=8 intrigue=6 learning=7
	trait=education_stewardship_4 trait=greedy trait=craven 
	father=5550	#Whittaker
	54.12.24={ birth=yes }
	119.10.16={ death=yes }
}
5556={
	name=Spenser
	culture=azerothian religion=cleric
	martial=6 diplomacy=5 stewardship=4 intrigue=5 learning=4
	trait=education_learning_4 trait=greedy trait=chaste trait=temperate 
	father=5551	#Adrien
	133.2.19={ birth=yes }
	231.7.15={ death=yes }
}
5557={
	name=Baros
	culture=azerothian religion=cleric
	martial=6 diplomacy=5 stewardship=4 intrigue=6 learning=7
	trait=education_diplomacy_3 trait=gluttonous trait=zealous trait=shy trait=sadistic 
	father=5551	#Adrien
	128.11.9={ birth=yes }
	222.3.11={ death=yes }
}
5558={
	name=Sybil
	female=yes
	culture=azerothian religion=cleric
	father=5551	#Adrien
	125.7.8={ birth=yes }
	189.11.22={ death=yes }
}
5559={
	name=Bethany
	female=yes
	culture=azerothian religion=cleric
	father=5551	#Adrien
	121.6.1={ birth=yes }
	206.1.25={ death=yes }
}
5560={
	name=Bethany
	female=yes
	culture=azerothian religion=cleric
	father=5551	#Adrien
	118.4.12={ birth=yes }
	184.6.24={ death=yes }
}
5561={
	name=Hesse
	culture=azerothian religion=cleric
	martial=5 diplomacy=4 stewardship=8 intrigue=5 learning=6
	trait=education_intrigue_1 trait=wrathful trait=zealous trait=deceitful trait=gregarious 
	father=5556	#Spenser
	198.8.6={ birth=yes }
	266.4.24={ death=yes }
}
5562={
	name=Noreen
	female=yes
	culture=azerothian religion=cleric
	father=5556	#Spenser
	195.3.15={ birth=yes }
	266.6.13={ death=yes }
}
5563={
	name=Noreen
	female=yes
	culture=azerothian religion=cleric
	father=5556	#Spenser
	193.6.14={ birth=yes }
	275.1.17={ death=yes }
}
5564={
	name=Elenor
	female=yes
	culture=azerothian religion=cleric
	father=5556	#Spenser
	190.4.9={ birth=yes }
	253.7.27={ death=yes }
}
5565={
	name=Genovefa
	female=yes
	culture=azerothian religion=cleric
	father=5556	#Spenser
	187.10.23={ birth=yes }
	277.1.23={ death=yes }
}
5566={
	name=Gwen
	female=yes
	culture=azerothian religion=cleric
	father=5561	#Hesse
	264.12.14={ birth=yes }
	342.7.9={ death=yes }
}
5567={
	name=Whittaker
	culture=azerothian religion=cleric
	martial=4 diplomacy=8 stewardship=8 intrigue=8 learning=6
	trait=education_diplomacy_4 trait=torturer trait=paranoid trait=greedy 
	trait=arrogant trait=gregarious 
	father=5561	#Hesse
	260.6.21={ birth=yes }
	339.7.14={ death=yes }
}
5568={
	name=Celsa
	female=yes
	culture=azerothian religion=cleric
	father=5561	#Hesse
	256.7.6={ birth=yes }
	317.11.10={ death=yes }
}
5569={
	name=Llane
	culture=azerothian religion=cleric
	martial=5 diplomacy=7 stewardship=7 intrigue=8 learning=4
	trait=education_martial_3 trait=gluttonous trait=arbitrary 
	father=5561	#Hesse
	253.7.25={ birth=yes }
	344.1.24={ death=yes }
}
5570={
	name=Bruce
	culture=azerothian religion=cleric
	martial=7 diplomacy=4 stewardship=4 intrigue=8 learning=4
	trait=education_learning_1 trait=humble trait=cynical trait=wrathful trait=arbitrary 
	father=5567	#Whittaker
	325.5.25={ birth=yes }
	421.11.3={ death=yes }
}
5571={
	name=Isobel
	female=yes
	culture=azerothian religion=cleric
	father=5567	#Whittaker
	320.7.4={ birth=yes }
	398.10.23={ death=yes }
}
5572={
	name=Celina
	female=yes
	culture=azerothian religion=cleric
	father=5567	#Whittaker
	317.2.21={ birth=yes }
	388.4.3={ death=yes }
}
5573={
	name=Morberga
	female=yes
	culture=azerothian religion=cleric
	father=5567	#Whittaker
	315.3.8={ birth=yes }
	403.7.10={ death=yes }
}
5574={
	name=Chapman
	culture=azerothian religion=cleric
	martial=7 diplomacy=7 stewardship=4 intrigue=5 learning=6
	trait=education_diplomacy_1 trait=honest trait=craven trait=arbitrary trait=content 
	father=5570	#Bruce
	389.1.11={ birth=yes }
	449.1.24={ death=yes }
}
5575={
	name=Marjory
	female=yes
	culture=azerothian religion=cleric
	father=5570	#Bruce
	387.2.14={ birth=yes }
	485.10.7={ death=yes }
}
5576={
	name=Jaxon
	female=yes
	culture=azerothian religion=cleric
	father=5570	#Bruce
	384.10.22={ birth=yes }
	434.8.29={ death=yes }
}
5577={
	name=Eliza
	female=yes
	culture=azerothian religion=cleric
	father=5570	#Bruce
	382.6.21={ birth=yes }
	447.1.4={ death=yes }
}
5578={
	name=Barks
	culture=azerothian religion=cleric
	martial=8 diplomacy=5 stewardship=4 intrigue=8 learning=4
	trait=education_diplomacy_4 trait=zealous trait=deceitful trait=patient trait=sadistic 
	father=5570	#Bruce
	379.2.9={ birth=yes }
	455.9.20={ death=yes }
}
5579={
	name=Hogan
	culture=azerothian religion=cleric
	martial=4 diplomacy=4 stewardship=5 intrigue=8 learning=7
	trait=education_learning_2 trait=trusting trait=patient trait=sadistic trait=diligent 
	father=5570	#Bruce
	377.3.4={ birth=yes }
	455.1.31={ death=yes }
}
5580={
	name=Osbert
	culture=azerothian religion=cleric
	martial=8 diplomacy=7 stewardship=5 intrigue=4 learning=6
	trait=education_intrigue_1 trait=wrathful trait=craven 
	father=5570	#Bruce
	373.9.20={ birth=yes }
	453.1.4={ death=yes }
}
5581={
	name=Milton
	culture=azerothian religion=cleric
	martial=6 diplomacy=4 stewardship=7 intrigue=6 learning=5
	trait=education_diplomacy_1 trait=patient trait=gluttonous trait=honest 
	father=5574	#Chapman
	454.3.3={ birth=yes }
	521.11.15={ death=yes }
}
5582={
	name=Ariana
	female=yes
	culture=azerothian religion=cleric
	father=5574	#Chapman
	452.10.27={ birth=yes }
	521.9.17={ death=yes }
}
5583={
	name=Eliza
	female=yes
	culture=azerothian religion=cleric
	father=5574	#Chapman
	446.12.1={ birth=yes }
	519.2.20={ death=yes }
}
5584={
	name=Alcott
	culture=azerothian religion=cleric
	martial=4 diplomacy=5 stewardship=5 intrigue=6 learning=4
	trait=education_learning_2 trait=lifestyle_reveler trait=greedy trait=ambitious trait=cynical 
	father=5574	#Chapman
	443.3.19={ birth=yes
		effect = {
			add_trait_xp = {
				trait = lifestyle_reveler
				value = 50
			}
		}
	}
	517.8.15={ death=yes }
}
5585={
	name=Rubia
	female=yes
	culture=azerothian religion=cleric
	father=5581	#Milton
	520.6.10={ birth=yes }
	585.12.16={ death=yes }
}
5586={
	name=Gaiman
	culture=azerothian religion=cleric
	martial=7 diplomacy=8 stewardship=6 intrigue=8 learning=5
	trait=education_stewardship_4 trait=gregarious trait=paranoid trait=content 
	father=5581	#Milton
	517.4.12={ birth=yes }
	594.3.19={ death=yes }
}
5587={
	name=Bernard
	culture=azerothian religion=cleric
	martial=6 diplomacy=8 stewardship=5 intrigue=7 learning=7
	trait=education_stewardship_4 trait=diligent trait=just trait=lustful trait=brave 
	father=5586	#Gaiman
	583.4.25={ birth=yes }
	661.9.3={ death=yes }
}
5588={
	name=Lantsida
	female=yes
	culture=azerothian religion=cleric
	father=5586	#Gaiman
	578.7.25={ birth=yes }
	666.11.27={ death=yes }
}
5589={
	name=Shayne
	culture=azerothian religion=cleric
	martial=6 diplomacy=4 stewardship=6 intrigue=6 learning=8
	trait=education_stewardship_4 trait=cynical trait=shy 
	father=5586	#Gaiman
	574.1.4={ birth=yes }
	667.12.14={ death=yes }
}
5590={
	name=Akyssa
	female=yes
	culture=azerothian religion=cleric
	father=5586	#Gaiman
	571.10.12={ birth=yes }
	655.6.4={ death=yes }
}

# c_longshore
5600={
	name=Brandon
	culture=azerothian religion=cleric
	martial=8 diplomacy=4 stewardship=5 intrigue=6 learning=8
	trait=education_martial_1 trait=content trait=greedy trait=shy trait=wrathful 
	2.11.3={ birth=yes }
	66.3.3={ death=yes }
}
5601={
	name=Spenser
	culture=azerothian religion=cleric
	martial=4 diplomacy=5 stewardship=5 intrigue=4 learning=7
	trait=education_diplomacy_3 trait=scholar trait=shy trait=compassionate trait=greedy 
	trait=paranoid 
	father=5600	#Brandon
	67.4.23={ birth=yes }
	152.2.11={ death=yes }
}
5602={
	name=Celsa
	female=yes
	culture=azerothian religion=cleric
	father=5600	#Brandon
	65.2.6={ birth=yes }
	158.2.21={ death=yes }
}
5603={
	name=Milton
	culture=azerothian religion=cleric
	martial=7 diplomacy=8 stewardship=4 intrigue=8 learning=4
	trait=education_stewardship_1 trait=patient trait=compassionate trait=arbitrary trait=lazy 
	father=5600	#Brandon
	62.7.4={ birth=yes }
	177.6.22={ death=yes }
}
5604={
	name=Kristoff
	culture=azerothian religion=cleric
	martial=4 diplomacy=8 stewardship=5 intrigue=8 learning=4
	trait=education_diplomacy_3 trait=lifestyle_mystic trait=patient trait=honest trait=cynical 
	trait=temperate 
	father=5601	#Spenser
	132.2.17={ birth=yes
		effect = {
			add_trait_xp = {
				trait = lifestyle_mystic
				value = 50
			}
		}
	}
	231.8.3={ death=yes }
}
5605={
	name=Isobel
	female=yes
	culture=azerothian religion=cleric
	father=5601	#Spenser
	129.9.10={ birth=yes }
	192.3.16={ death=yes }
}
5606={
	name=Theda
	female=yes
	culture=azerothian religion=cleric
	father=5601	#Spenser
	126.1.14={ birth=yes }
	218.7.27={ death=yes }
}
5607={
	name=Morberga
	female=yes
	culture=azerothian religion=cleric
	father=5601	#Spenser
	124.7.9={ birth=yes }
	208.1.30={ death=yes }
}
5608={
	name=Adrien
	culture=azerothian religion=cleric
	martial=5 diplomacy=4 stewardship=6 intrigue=6 learning=5
	trait=education_stewardship_4 trait=lifestyle_hunter trait=sadistic trait=just trait=gregarious 
	trait=ambitious
	father=5601	#Spenser
	120.5.14={ birth=yes
		effect = {
			add_trait_xp = {
				trait = lifestyle_hunter
				track = hunter
				value = 50
			}
		}
	}
	203.1.23={ death=yes }
}
5609={
	name=Framberta
	female=yes
	culture=azerothian religion=cleric
	father=5601	#Spenser
	117.8.10={ birth=yes }
	198.2.17={ death=yes }
}
5610={
	name=Bazzil
	culture=azerothian religion=cleric
	martial=6 diplomacy=8 stewardship=8 intrigue=8 learning=4
	trait=education_martial_3 trait=sadistic trait=greedy trait=chaste trait=lunatic_1 
	father=5601	#Spenser
	114.2.17={ birth=yes }
	169.3.8={ death=yes }
}
5611={
	name=Dwite
	culture=azerothian religion=cleric
	martial=8 diplomacy=5 stewardship=4 intrigue=4 learning=7
	trait=education_intrigue_4 trait=lifestyle_mystic trait=diligent trait=greedy trait=ambitious 
	father=5604	#Kristoff
	200.10.2={ birth=yes
		effect = {
			add_trait_xp = {
				trait = lifestyle_mystic
				value = 50
			}
		}
	}
	269.10.30={ death=yes }
}
5612={
	name=Alcott
	culture=azerothian religion=cleric
	martial=7 diplomacy=8 stewardship=5 intrigue=5 learning=8
	trait=education_diplomacy_3 trait=torturer trait=generous 
	father=5604	#Kristoff
	194.10.15={ birth=yes }
	296.11.20={ death=yes }
}
5613={
	name=Milton
	culture=azerothian religion=cleric
	martial=8 diplomacy=7 stewardship=6 intrigue=6 learning=6
	trait=education_diplomacy_3 trait=sadistic trait=gregarious trait=arrogant 
	father=5604	#Kristoff
	190.2.26={ birth=yes }
	253.7.26={ death=yes }
}
5614={
	name=Akyssa
	female=yes
	culture=azerothian religion=cleric
	father=5604	#Kristoff
	185.9.24={ birth=yes }
	263.9.17={ death=yes }
}
5615={
	name=Shayne
	culture=azerothian religion=cleric
	martial=8 diplomacy=7 stewardship=6 intrigue=8 learning=8
	trait=education_intrigue_3 trait=lazy trait=deceitful trait=gluttonous trait=shy 
	trait=stuttering 
	father=5611	#Dwite
	266.10.2={ birth=yes }
	335.11.2={ death=yes }
}
5616={
	name=Dorothea
	female=yes
	culture=azerothian religion=cleric
	father=5611	#Dwite
	263.5.13={ birth=yes }
	339.1.8={ death=yes }
}
5617={
	name=Redwald
	culture=azerothian religion=cleric
	martial=6 diplomacy=8 stewardship=5 intrigue=6 learning=8
	trait=education_learning_2 trait=compassionate trait=honest 
	father=5611	#Dwite
	260.8.2={ birth=yes }
	325.5.4={ death=yes }
}
5618={
	name=Arthur
	culture=azerothian religion=cleric
	martial=6 diplomacy=6 stewardship=5 intrigue=4 learning=4
	trait=education_stewardship_4 trait=brave trait=temperate trait=chaste trait=compassionate 
	father=5611	#Dwite
	258.10.7={ birth=yes }
	332.4.8={ death=yes }
}
5619={
	name=Allan
	culture=azerothian religion=cleric
	martial=8 diplomacy=6 stewardship=6 intrigue=6 learning=7
	trait=education_martial_2 trait=ambitious trait=shy trait=greedy trait=sadistic 
	trait=intellect_good_2 
	father=5615	#Shayne
	331.12.18={ birth=yes }
	403.6.30={ death=yes }
}
5620={
	name=Elaine
	female=yes
	culture=azerothian religion=cleric
	father=5615	#Shayne
	328.6.15={ birth=yes }
	405.9.6={ death=yes }
}
5621={
	name=Mercy
	female=yes
	culture=azerothian religion=cleric
	father=5615	#Shayne
	326.6.8={ birth=yes }
	411.1.17={ death=yes }
}
5622={
	name=Alexandra
	female=yes
	culture=azerothian religion=cleric
	father=5615	#Shayne
	325.4.20={ birth=yes }
	390.7.14={ death=yes }
}
5623={
	name=Severina
	female=yes
	culture=azerothian religion=cleric
	father=5619	#Allan
	395.4.2={ birth=yes }
	466.6.25={ death=yes }
}
5624={
	name=Ripley
	culture=azerothian religion=cleric
	martial=8 diplomacy=5 stewardship=5 intrigue=7 learning=8
	trait=education_stewardship_4 trait=lustful trait=patient trait=temperate trait=trusting 
	father=5619	#Allan
	391.1.11={ birth=yes }
	472.9.29={ death=yes }
}
5625={
	name=Jagger
	culture=azerothian religion=cleric
	martial=5 diplomacy=5 stewardship=4 intrigue=7 learning=7
	trait=education_martial_1 trait=zealous trait=arbitrary trait=compassionate trait=paranoid 
	father=5619	#Allan
	388.1.19={ birth=yes }
	479.10.28={ death=yes }
}
5626={
	name=Celina
	female=yes
	culture=azerothian religion=cleric
	father=5619	#Allan
	386.11.4={ birth=yes }
	448.9.23={ death=yes }
}
5627={
	name=Sydell
	culture=azerothian religion=cleric
	martial=5 diplomacy=5 stewardship=5 intrigue=7 learning=4
	trait=education_learning_1 trait=lifestyle_reveler trait=sadistic trait=shy trait=lustful 
	father=5619	#Allan
	381.3.27={ birth=yes
		effect = {
			add_trait_xp = {
				trait = lifestyle_reveler
				value = 50
			}
		}
	}
	456.8.31={ death=yes }
}
5628={
	name=Anduin
	culture=azerothian religion=cleric
	martial=6 diplomacy=5 stewardship=7 intrigue=8 learning=6
	trait=education_intrigue_1 trait=ambitious trait=paranoid trait=humble 
	trait=temperate 
	father=5624	#Ripley
	457.5.23={ birth=yes }
	551.8.14={ death=yes }
}
5629={
	name=Sydell
	culture=azerothian religion=cleric
	martial=7 diplomacy=8 stewardship=4 intrigue=6 learning=7
	trait=education_martial_2 trait=ambitious trait=sadistic trait=arrogant trait=cynical 
	father=5624	#Ripley
	453.4.16={ birth=yes }
	540.10.19={ death=yes }
}
5630={
	name=Lizbeth
	female=yes
	culture=azerothian religion=cleric
	father=5624	#Ripley
	451.2.8={ birth=yes }
	502.4.23={ death=yes }
}
5631={
	name=Brian
	culture=azerothian religion=cleric
	martial=5 diplomacy=4 stewardship=8 intrigue=6 learning=5
	trait=education_learning_1 trait=shy trait=deceitful trait=temperate trait=just 
	father=5628	#Anduin
	522.7.27={ birth=yes }
	620.3.30={ death=yes }
}
5632={
	name=Noreen
	female=yes
	culture=azerothian religion=cleric
	father=5628	#Anduin
	519.4.12={ birth=yes }
	605.5.23={ death=yes }
}
5633={
	name=Eva
	female=yes
	culture=azerothian religion=cleric
	father=5628	#Anduin
	516.11.4={ birth=yes }
	593.2.20={ death=yes }
}
5634={
	name=Frotlina
	female=yes
	culture=azerothian religion=cleric
	father=5628	#Anduin
	513.7.6={ birth=yes }
	562.12.7={ death=yes }
}
5635={
	name=Osbert
	culture=azerothian religion=cleric
	martial=7 diplomacy=6 stewardship=4 intrigue=7 learning=8
	trait=education_intrigue_4 trait=greedy trait=humble trait=ambitious trait=compassionate 
	father=5631	#Brian
	587.5.8={ birth=yes }
	665.2.17={ death=yes }
}
5636={
	name=Gaiman
	culture=azerothian religion=cleric
	martial=5 diplomacy=8 stewardship=7 intrigue=4 learning=5
	trait=education_diplomacy_3 trait=chaste trait=deceitful trait=brave trait=trusting 
	father=5631	#Brian
	582.11.17={ birth=yes }
	649.2.11={ death=yes }
}
5637={
	name=Raff
	culture=azerothian religion=cleric
	martial=4 diplomacy=6 stewardship=6 intrigue=5 learning=6
	trait=education_diplomacy_3 trait=zealous trait=sadistic 
	father=5631	#Brian
	578.11.14={ birth=yes }
	676.11.4={ death=yes }
}

# c_gold_coast
5650={
	name=Joseph
	culture=azerothian religion=cleric
	martial=8 diplomacy=8 stewardship=8 intrigue=5 learning=5
	trait=education_diplomacy_3 trait=education_martial_prowess_4 trait=just trait=cynical trait=gluttonous 
	2.3.8={ birth=yes }
	89.5.24={ death=yes }
}
5651={
	name=Taria
	female=yes
	culture=azerothian religion=cleric
	father=5650	#Joseph
	68.10.1={ birth=yes }
	135.8.26={ death=yes }
}
5652={
	name=Felita
	female=yes
	culture=azerothian religion=cleric
	father=5650	#Joseph
	67.8.13={ birth=yes }
	165.8.31={ death=yes }
}
5653={
	name=Brandon
	culture=azerothian religion=cleric
	martial=7 diplomacy=6 stewardship=6 intrigue=5 learning=7
	trait=education_diplomacy_3 trait=arrogant trait=content trait=temperate trait=deceitful 
	father=5650	#Joseph
	64.11.6={ birth=yes }
	146.9.29={ death=yes }
}
5654={
	name=Elisa
	female=yes
	culture=azerothian religion=cleric
	father=5653	#Brandon
	129.12.9={ birth=yes }
	218.11.23={ death=yes }
}
5655={
	name=Halley
	female=yes
	culture=azerothian religion=cleric
	father=5653	#Brandon
	125.7.14={ birth=yes }
	218.6.19={ death=yes }
}
5656={
	name=Anson
	culture=azerothian religion=cleric
	martial=7 diplomacy=4 stewardship=7 intrigue=5 learning=8
	trait=education_stewardship_4 trait=arbitrary trait=diligent trait=cynical trait=greedy 
	father=5653	#Brandon
	120.12.6={ birth=yes }
	215.5.5={ death=yes }
}
5657={
	name=Creada
	female=yes
	culture=azerothian religion=cleric
	father=5656	#Anson
	185.1.22={ birth=yes }
	265.7.20={ death=yes }
}
5658={
	name=Luana
	female=yes
	culture=azerothian religion=cleric
	father=5656	#Anson
	182.8.1={ birth=yes }
	242.7.6={ death=yes }
}
5659={
	name=Augustus
	culture=azerothian religion=cleric
	martial=8 diplomacy=6 stewardship=6 intrigue=7 learning=6
	trait=education_intrigue_3 trait=lifestyle_hunter trait=trusting trait=sadistic trait=chaste 
	trait=gluttonous 
	father=5656	#Anson
	178.2.16={ birth=yes
		effect = {
			add_trait_xp = {
				trait = lifestyle_hunter
				track = hunter
				value = 50
			}
		}
	}
	270.8.2={ death=yes }
}
5660={
	name=Bradney
	culture=azerothian religion=cleric
	martial=7 diplomacy=6 stewardship=8 intrigue=5 learning=7
	trait=education_learning_2 trait=torturer trait=arrogant trait=content trait=just 
	trait=gluttonous 
	father=5659	#Augustus
	243.9.27={ birth=yes }
	321.9.18={ death=yes }
}
5661={
	name=Ruben
	culture=azerothian religion=cleric
	martial=5 diplomacy=4 stewardship=6 intrigue=5 learning=5
	trait=education_diplomacy_3 trait=greedy trait=gregarious 
	father=5659	#Augustus
	242.1.21={ birth=yes }
	328.8.9={ death=yes }
}
5662={
	name=Llane
	culture=azerothian religion=cleric
	martial=7 diplomacy=8 stewardship=5 intrigue=7 learning=7
	trait=education_intrigue_3 trait=lifestyle_mystic trait=sadistic trait=generous trait=lazy 
	trait=arrogant 
	father=5659	#Augustus
	240.9.27={ birth=yes
		effect = {
			add_trait_xp = {
				trait = lifestyle_mystic
				value = 50
			}
		}
	}
	327.4.28={ death=yes }
}
5663={
	name=Bradney
	culture=azerothian religion=cleric
	martial=6 diplomacy=4 stewardship=7 intrigue=8 learning=4
	trait=education_intrigue_1 trait=gregarious trait=arrogant 
	father=5660	#Bradney
	310.12.1={ birth=yes }
	377.3.19={ death=yes }
}
5664={
	name=Taria
	female=yes
	culture=azerothian religion=cleric
	father=5660	#Bradney
	305.9.27={ birth=yes }
	367.4.23={ death=yes }
}
5665={
	name=Newbold
	culture=azerothian religion=cleric
	martial=8 diplomacy=7 stewardship=8 intrigue=8 learning=6
	trait=education_martial_1 trait=arbitrary trait=cynical 
	father=5660	#Bradney
	302.8.11={ birth=yes }
	375.9.16={ death=yes }
}
5666={
	name=Augustus
	culture=azerothian religion=cleric
	martial=7 diplomacy=4 stewardship=7 intrigue=4 learning=6
	trait=education_learning_2 trait=arrogant trait=temperate trait=sadistic trait=craven 
	father=5663	#Bradney
	376.4.7={ birth=yes }
	438.3.1={ death=yes }
}
5667={
	name=Halley
	female=yes
	culture=azerothian religion=cleric
	father=5663	#Bradney
	372.2.1={ birth=yes }
	447.9.15={ death=yes }
}
5668={
	name=Kenata
	female=yes
	culture=azerothian religion=cleric
	father=5666	#Augustus
	441.5.11={ birth=yes }
	536.3.15={ death=yes }
}
5669={
	name=Finnula
	female=yes
	culture=azerothian religion=cleric
	father=5666	#Augustus
	439.9.7={ birth=yes }
	540.8.5={ death=yes }
}
5670={
	name=Frotlina
	female=yes
	culture=azerothian religion=cleric
	father=5666	#Augustus
	436.11.22={ birth=yes }
	525.12.2={ death=yes }
}
5671={
	name=Ralph
	culture=azerothian religion=cleric
	martial=8 diplomacy=6 stewardship=8 intrigue=4 learning=7
	trait=education_martial_2 trait=brave trait=cynical 
	father=5666	#Augustus
	433.5.10={ birth=yes }
	516.6.19={ death=yes }
}
5672={
	name=Ardwyn
	female=yes
	culture=azerothian religion=cleric
	father=5666	#Augustus
	429.2.7={ birth=yes }
	498.12.19={ death=yes }
}
5673={
	name=Johan
	culture=azerothian religion=cleric
	martial=7 diplomacy=8 stewardship=4 intrigue=5 learning=5
	trait=education_intrigue_1 trait=scholar trait=humble trait=lazy trait=content 
	trait=greedy 
	father=5671	#Ralph
	498.10.11={ birth=yes }
	563.1.8={ death=yes }
}
5674={
	name=Anastasia
	female=yes
	culture=azerothian religion=cleric
	father=5671	#Ralph
	494.11.17={ birth=yes }
	570.10.11={ death=yes }
}
5675={
	name=Idonea
	female=yes
	culture=azerothian religion=cleric
	father=5671	#Ralph
	491.4.20={ birth=yes }
	578.3.10={ death=yes }
}
5676={
	name=Robben
	culture=azerothian religion=cleric
	martial=5 diplomacy=5 stewardship=8 intrigue=5 learning=8
	trait=education_diplomacy_4 trait=temperate trait=ambitious trait=just trait=sadistic 
	father=5671	#Ralph
	490.11.17={ birth=yes }
	532.7.1={ death=yes }
}
5677={
	name=Parr
	culture=azerothian religion=cleric
	martial=4 diplomacy=8 stewardship=4 intrigue=5 learning=5
	trait=education_martial_1 trait=sadistic trait=lazy trait=generous trait=craven 
	father=5673	#Johan
	563.1.8={ birth=yes }
	635.1.31={ death=yes }
}
5678={
	name=Rose
	female=yes
	culture=azerothian religion=cleric
	father=5673	#Johan
	560.4.1={ birth=yes }
	648.2.8={ death=yes }
}

# c_mortwakes_tower
5750={
	name=Newton
	culture=azerothian religion=cleric
	martial=6 diplomacy=5 stewardship=6 intrigue=7 learning=5
	trait=education_intrigue_3 trait=compassionate trait=craven trait=chaste trait=lazy 
	2.4.10={ birth=yes }
	66.8.19={ death=yes }
}
5751={
	name=Brand
	culture=azerothian religion=cleric
	martial=5 diplomacy=8 stewardship=7 intrigue=4 learning=5
	trait=education_learning_1 trait=content trait=lazy trait=just 
	father=5750	#Newton
	67.8.25={ birth=yes }
	178.3.24={ death=yes }
}
5752={
	name=Anson
	culture=azerothian religion=cleric
	martial=8 diplomacy=8 stewardship=5 intrigue=8 learning=7
	trait=education_learning_4 trait=generous trait=chaste trait=diligent 
	trait=honest 
	father=5750	#Newton
	64.8.24={ birth=yes }
	144.9.27={ death=yes }
}
5753={
	name=Sirra
	culture=azerothian religion=cleric
	martial=4 diplomacy=8 stewardship=6 intrigue=4 learning=6
	trait=education_intrigue_3 trait=lifestyle_hunter trait=just trait=cynical trait=greedy 
	father=5750	#Newton
	62.4.3={ birth=yes
		effect = {
			add_trait_xp = {
				trait = lifestyle_hunter
				track = hunter
				value = 50
			}
		}
	}
	158.11.17={ death=yes }
}
5754={
	name=Velvet
	female=yes
	culture=azerothian religion=cleric
	father=5750	#Newton
	61.9.16={ birth=yes }
	140.12.26={ death=yes }
}
5755={
	name=Rell
	culture=azerothian religion=cleric
	martial=7 diplomacy=6 stewardship=6 intrigue=6 learning=7
	trait=education_intrigue_3 trait=deceitful trait=just trait=gluttonous 
	father=5750	#Newton
	57.2.15={ birth=yes }
	133.1.26={ death=yes }
}
5756={
	name=Severina
	female=yes
	culture=azerothian religion=cleric
	father=5751	#Brand
	131.3.1={ birth=yes }
	194.10.12={ death=yes }
}
5757={
	name=Brand
	culture=azerothian religion=cleric
	martial=6 diplomacy=4 stewardship=4 intrigue=4 learning=4
	trait=education_learning_3 trait=lifestyle_reveler trait=paranoid trait=arrogant trait=deceitful 
	father=5751	#Brand
	128.10.26={ birth=yes
		effect = {
			add_trait_xp = {
				trait = lifestyle_reveler
				value = 50
			}
		}
	}
	221.9.4={ death=yes }
}
5758={
	name=Aldwin
	culture=azerothian religion=cleric
	martial=7 diplomacy=4 stewardship=5 intrigue=5 learning=8
	trait=education_stewardship_4 trait=content trait=deceitful trait=gregarious trait=chaste 
	father=5751	#Brand
	125.12.26={ birth=yes }
	205.8.12={ death=yes }
}
5759={
	name=Chapman
	culture=azerothian religion=cleric
	martial=5 diplomacy=6 stewardship=7 intrigue=5 learning=5
	trait=education_diplomacy_3 trait=lifestyle_herbalist trait=just trait=craven 
	father=5751	#Brand
	123.1.23={ birth=yes }
	185.12.25={ death=yes }
}
5760={
	name=Brodie
	culture=azerothian religion=cleric
	martial=6 diplomacy=4 stewardship=6 intrigue=8 learning=6
	trait=education_stewardship_4 trait=education_martial_prowess_4 trait=greedy trait=zealous 
	father=5751	#Brand
	121.7.13={ birth=yes }
	217.5.14={ death=yes }
}
5761={
	name=Stuart
	culture=azerothian religion=cleric
	martial=7 diplomacy=5 stewardship=6 intrigue=6 learning=6
	trait=education_martial_2 trait=lazy trait=patient trait=compassionate trait=temperate 
	father=5757	#Brand
	194.4.22={ birth=yes }
	287.4.24={ death=yes }
}
5762={
	name=Elaine
	female=yes
	culture=azerothian religion=cleric
	father=5757	#Brand
	193.5.25={ birth=yes }
	261.7.12={ death=yes }
}
5763={
	name=Joseph
	culture=azerothian religion=cleric
	martial=8 diplomacy=4 stewardship=8 intrigue=7 learning=6
	trait=education_diplomacy_3 trait=sadistic trait=arbitrary trait=content 
	trait=cynical trait=drunkard
	father=5757	#Brand
	188.10.2={ birth=yes }
	268.5.23={ death=yes }
}
5764={
	name=Kristoff
	culture=azerothian religion=cleric
	martial=5 diplomacy=8 stewardship=4 intrigue=5 learning=8
	trait=education_learning_1 trait=temperate 
	father=5757	#Brand
	184.4.21={ birth=yes }
	273.5.29={ death=yes }
}
5765={
	name=Gillian
	female=yes
	culture=azerothian religion=cleric
	father=5761	#Stuart
	261.11.23={ birth=yes }
	321.12.8={ death=yes }
}
5766={
	name=Bazzil
	culture=azerothian religion=cleric
	martial=8 diplomacy=6 stewardship=7 intrigue=8 learning=8
	trait=education_learning_1 trait=deceitful trait=greedy trait=temperate 
	trait=humble 
	father=5761	#Stuart
	259.10.23={ birth=yes }
	322.1.20={ death=yes }
}
5767={
	name=Camilla
	female=yes
	culture=azerothian religion=cleric
	father=5761	#Stuart
	257.1.12={ birth=yes }
	339.3.5={ death=yes }
}
5768={
	name=Augustus
	culture=azerothian religion=cleric
	martial=4 diplomacy=5 stewardship=5 intrigue=6 learning=6
	trait=education_learning_2 trait=paranoid trait=just 
	father=5766	#Bazzil
	324.12.8={ birth=yes }
	414.9.10={ death=yes }
}
5769={
	name=Deidra
	female=yes
	culture=azerothian religion=cleric
	father=5766	#Bazzil
	319.5.13={ birth=yes }
	369.3.10={ death=yes }
}
5770={
	name=Elaine
	female=yes
	culture=azerothian religion=cleric
	father=5766	#Bazzil
	314.5.12={ birth=yes }
	379.2.21={ death=yes }
}
5771={
	name=Newton
	culture=azerothian religion=cleric
	martial=8 diplomacy=6 stewardship=6 intrigue=8 learning=4
	trait=education_intrigue_4 trait=trusting trait=wrathful 
	father=5766	#Bazzil
	311.11.6={ birth=yes }
	398.6.8={ death=yes }
}
5772={
	name=Brentan
	culture=azerothian religion=cleric
	martial=4 diplomacy=6 stewardship=4 intrigue=5 learning=7
	trait=education_diplomacy_4 trait=sadistic trait=craven trait=generous trait=temperate 
	father=5768	#Augustus
	388.4.24={ birth=yes }
	435.9.21={ death=yes }
}
5773={
	name=Alison
	female=yes
	culture=azerothian religion=cleric
	father=5768	#Augustus
	386.3.12={ birth=yes }
	471.4.24={ death=yes }
}
5774={
	name=Rowan
	culture=azerothian religion=cleric
	martial=4 diplomacy=4 stewardship=5 intrigue=8 learning=4
	trait=education_diplomacy_4 trait=paranoid trait=chaste trait=arbitrary 
	father=5772	#Brentan
	452.6.12={ birth=yes }
	517.8.12={ death=yes }
}
5775={
	name=Akyssa
	female=yes
	culture=azerothian religion=cleric
	father=5772	#Brentan
	448.5.24={ birth=yes }
	541.12.3={ death=yes }
}
5776={
	name=Carson
	culture=azerothian religion=cleric
	martial=8 diplomacy=5 stewardship=5 intrigue=4 learning=6
	trait=education_martial_2 trait=honest trait=diligent trait=content 
	father=5772	#Brentan
	444.12.4={ birth=yes }
	537.5.27={ death=yes }
}
5777={
	name=Johan
	culture=azerothian religion=cleric
	martial=5 diplomacy=5 stewardship=8 intrigue=4 learning=5
	trait=education_martial_1 trait=lifestyle_reveler trait=content trait=chaste 
	trait=sadistic 
	father=5772	#Brentan
	441.3.14={ birth=yes
		effect = {
			add_trait_xp = {
				trait = lifestyle_reveler
				value = 50
			}
		}
	}
	502.1.1={ death=yes }
}
5778={
	name=Brentan
	culture=azerothian religion=cleric
	martial=8 diplomacy=5 stewardship=5 intrigue=8 learning=4
	trait=education_learning_2 trait=greedy trait=cynical trait=hunchbacked 
	father=5774	#Rowan
	517.8.12={ birth=yes }
	613.6.13={ death=yes }
}
5779={
	name=Allan
	culture=azerothian religion=cleric
	martial=5 diplomacy=5 stewardship=7 intrigue=8 learning=7
	trait=education_learning_1 trait=lifestyle_mystic trait=generous trait=content trait=gluttonous 
	trait=arrogant 
	father=5774	#Rowan
	514.9.14={ birth=yes
		effect = {
			add_trait_xp = {
				trait = lifestyle_mystic
				value = 50
			}
		}
	}
	604.7.22={ death=yes }
}
5780={
	name=Betty
	female=yes
	culture=azerothian religion=cleric
	father=5774	#Rowan
	510.4.3={ birth=yes }
	578.6.3={ death=yes }
}
5781={
	name=Ello
	culture=azerothian religion=cleric
	martial=7 diplomacy=7 stewardship=7 intrigue=5 learning=4
	trait=education_diplomacy_3 trait=torturer trait=trusting trait=brave 
	trait=shy trait=sadistic 
	father=5774	#Rowan
	506.3.17={ birth=yes }
	579.4.17={ death=yes }
}
5782={
	name=Randy
	culture=azerothian religion=cleric
	martial=6 diplomacy=4 stewardship=5 intrigue=7 learning=6
	trait=education_intrigue_4 trait=ambitious trait=sadistic trait=honest 
	trait=paranoid 
	father=5778	#Brentan
	585.9.2={ birth=yes }
	646.2.9={ death=yes }
}
5783={
	name=Thoradin
	culture=azerothian religion=cleric
	martial=6 diplomacy=4 stewardship=6 intrigue=8 learning=5
	trait=education_intrigue_3 trait=sadistic trait=lazy trait=craven trait=paranoid 
	trait=wounded_1 
	father=5778	#Brentan
	582.8.23={ birth=yes }
	649.7.18={ death=yes }
}
5784={
	name=Ben
	culture=azerothian religion=cleric
	martial=8 diplomacy=4 stewardship=7 intrigue=5 learning=7
	trait=education_intrigue_3 trait=patient trait=generous trait=trusting trait=honest 
	father=5778	#Brentan
	578.1.13={ birth=yes }
	671.5.19={ death=yes }
}
5785={
	name=Gavinrad
	culture=azerothian religion=cleric
	martial=8 diplomacy=7 stewardship=7 intrigue=2 learning=7
	trait=education_martial_4 trait=compassionate trait=generous trait=trusting trait=honest trait=loyal 
	539.6.9={ birth=yes }
	557.8.10={
		effect={
			set_variable = { name = wc_endurance_physical_lifestyle_additional_perks_variable value = wc_perks_needed_for_level_2_physical_trait_value }
			set_variable = { name = wc_strength_physical_lifestyle_additional_perks_variable value = wc_perks_needed_for_level_2_physical_trait_value }
		}
		# trait=physical_lifestyle_endurance_2
		# trait=physical_lifestyle_strength_2
	}
	573.8.10={
		give_nickname = nick_the_dire
	}
	588.5.1={
		effect={ set_variable = { name = wc_light_magic_lifestyle_additional_perks_variable value = wc_perks_needed_for_level_1_magic_trait_value } }
		employer=60036
		# create_bloodline = { #Silver Hand Founder
			# type = gavinrad
		# }
	}
	603.5.15={
		death = {
			death_reason = death_battle
			killer = 60003
		}
	}
}
#WORGEN Nightbane pack
5790={
	name=Gutspill
	dynasty=405
	culture=azerothian religion=wolf_cult_religion
	martial=8 diplomacy=5 stewardship=6 intrigue=7 learning=5
	trait=education_martial_2 trait=lifestyle_hunter trait=patient trait=sadistic 
	579.5.15={ birth=yes
		effect = {
			add_trait_xp = {
				trait = lifestyle_hunter
				track = hunter
				value = 50
			}
		}
	}
	600.1.1={
		#trait = worgen
	}
	605.9.29={ death=yes }
}
#dynasty=404
5800={
	name=Abercrombie
	dynasty=404
<<<<<<< HEAD
	culture=azerothian religion=cleric
=======
	culture=azerothian religion=holy_light
	sexuality = heterosexual
>>>>>>> c4e90139
	martial=4 diplomacy=8 stewardship=8 intrigue=7 learning=5
	trait=education_learning_2 trait=generous trait=chaste trait=compassionate trait=diligent 
	disallow_random_traits = yes
	550.8.4={ birth=yes trait=creature_human }
	574.05.24={
		employer=575
		add_spouse=5802
		effect={
			set_relation_soulmate = character:5802
		}	
	}
	590.4.12={ 
		employer=5809
		effect={ set_variable = { name = wc_death_magic_lifestyle_additional_perks_variable value = wc_perks_needed_for_level_1_magic_trait_value } } 
		trait=lunatic_1 
		religion=maldraxxi
	}
	620.2.10={ death=yes }
}
#dynasty=403
5802={
	name=Eliza
	female=yes
	dynasty=403
<<<<<<< HEAD
	culture=azerothian religion=cleric
=======
	culture=azerothian religion=holy_light
	sexuality = heterosexual
>>>>>>> c4e90139
	martial=5 diplomacy=8 stewardship=8 intrigue=4 learning=5
	trait=education_stewardship_4 trait=compassionate trait=gregarious trait=generous trait=chaste 
	disallow_random_traits = yes
	550.2.19={ birth=yes }
	574.05.24={
		employer=575
		add_spouse=5800
		}	
	590.4.12={ 
		employer=5809 
		trait=being_undead 
		religion=maldraxxi 
	}
	620.1.1={ death=yes }
}
#dynasty=402
5804={
	name=Conrad
	dynasty=402
	culture=azerothian religion=cleric
	martial=6 diplomacy=8 stewardship=8 intrigue=8 learning=4
	trait=education_martial_2 trait=intellect_bad_1 trait=brave trait=diligent trait=cynical trait=paranoid trait=lunatic_1 
	trait = bossy
	disallow_random_traits = yes
	570.2.5={ birth=yes }
	590.1.1={
		effect={
			set_variable = { name = wc_endurance_physical_lifestyle_additional_perks_variable value = wc_perks_needed_for_level_2_physical_trait_value }
			set_variable = { name = wc_strength_physical_lifestyle_additional_perks_variable value = wc_perks_needed_for_level_2_physical_trait_value }
		}
		# trait=physical_lifestyle_endurance_2
		# trait=physical_lifestyle_strength_2
	}
	603.1.1={
		effect={
			add_opinion = {
				modifier = loyal_servant
				target = character:52400
			}
		}
	}
	620.11.15={ death=yes }
}

#dynasty=406
5806={
	name=Moroes
	dynasty=406
	culture=azerothian religion=cleric
	martial=4 diplomacy=8 stewardship=6 intrigue=8 learning=4
	trait=education_stewardship_4
	trait=diligent
	trait=honest
	trait=cynical
	trait=gregarious
	disallow_random_traits = yes
	535.2.5={ 
		birth=yes trait=creature_human 
		effect = { make_important_lore_character_effect = yes }
	}
	558.1.16={
		employer=5000
		give_council_position = councillor_steward
	}
	584.12.3={
		trait = being_undead
		religion = maldraxxi
		effect={
			set_variable = { name = wc_dexterity_physical_lifestyle_additional_perks_variable value = wc_perks_needed_for_level_3_physical_trait_value }
			set_variable = { name = wc_strength_physical_lifestyle_additional_perks_variable value = wc_perks_needed_for_level_3_physical_trait_value }
		}
		# trait=physical_lifestyle_dexterity_3
		# trait=physical_lifestyle_strength_3
	}
	620.1.1={ death=yes }
}
5807={
	name=Cook
	female=yes
	culture=azerothian religion=cleric
	martial=4 diplomacy=5 stewardship=7 intrigue=6 learning=4
	trait=education_stewardship_4
	trait=diligent
	trait=honest
	trait=gregarious
	disallow_random_traits = yes
	510.5.1={ birth=yes }
	560.1.16={ employer=5000 }
	584.12.3={ death=yes }
}
5808={
	name=Attumen
	culture=azerothian religion=cleric
	martial=8 diplomacy=6 intrigue=4 stewardship=7 learning=5
	trait=education_martial_2
	trait=lifestyle_hunter
	trait=diligent
	trait=brave
	trait=trusting
	trait=wrathful
	disallow_random_traits = yes
	545.5.1={ birth=yes
		effect = {
			add_trait_xp = {
				trait = lifestyle_hunter
				track = hunter
				value = 50
			}
		}
	}
	562.1.16={ employer=5000 }
	584.12.3={ 
		trait = being_undead
		effect={
			set_variable = { name = wc_endurance_physical_lifestyle_additional_perks_variable value = wc_perks_needed_for_level_2_physical_trait_value }
			set_variable = { name = wc_strength_physical_lifestyle_additional_perks_variable value = wc_perks_needed_for_level_2_physical_trait_value }
			set_variable = { name = wc_death_magic_lifestyle_additional_perks_variable value = wc_perks_needed_for_level_1_magic_trait_value }
		}
		# trait=physical_lifestyle_endurance_2
		# trait=physical_lifestyle_strength_2
		religion = maldraxxi
	}
	600.1.1={
		employer=5806 #Moroes
}
	620.1.1={ death=yes }
}
#dynasty=407
5809={
	name=Morbent
	dynasty=407
	culture=azerothian religion=maldraxxi
	martial=5 diplomacy=6 stewardship=6 intrigue=7 learning=8
	trait=education_learning_2 trait=ambitious trait=sadistic trait=diligent	trait=cynical
	disallow_random_traits = yes
	541.2.13={ birth=yes trait=creature_human }
	580.4.12={ 
		effect={ set_variable = { name = wc_death_magic_lifestyle_additional_perks_variable value = wc_perks_needed_for_level_3_magic_trait_value } } 
	}
	608.3.19={ death=yes }
}

#dynasty=408
5810={
	name=Gryan
	dynasty=408
	culture=azerothian religion=cleric
	martial=6 diplomacy=6 stewardship=7 intrigue=4 learning=6
	trait=education_martial_3 trait=compassionate trait=just trait=zealous trait=humble
	disallow_random_traits = yes
	544.1.15={ birth=yes }
	580.4.12={
		effect={
			set_variable = { name = wc_endurance_physical_lifestyle_additional_perks_variable value = wc_perks_needed_for_level_2_physical_trait_value }
			set_variable = { name = wc_strength_physical_lifestyle_additional_perks_variable value = wc_perks_needed_for_level_2_physical_trait_value }
			set_variable = { name = wc_light_magic_lifestyle_additional_perks_variable value = wc_perks_needed_for_level_1_magic_trait_value }
		}
		# trait=physical_lifestyle_endurance_2
		# trait=physical_lifestyle_strength_2
	}
	618.3.19={ death=yes }
}

#dynasty=409
#VanCleef
5811={
	name=Edwin
	dna = edwin_vancleef_dna
	dynasty=409
	culture=azerothian religion=cleric
	martial=5 diplomacy=6 stewardship=4 intrigue=7 learning=5
	trait=education_intrigue_3 trait=cynical trait=greedy trait=just trait=patient
	trait = curious
	disallow_random_traits = yes
	568.8.9={ 
		birth=yes
		effect = { make_important_lore_character_effect = yes } 
	}
	592.1.15={
		religion=masonic
		trait=peasant_leader
		add_pressed_claim = title:k_stormwind
		effect = {
			# Well-balanced troops
			# spawn_colonial_troops_effect = yes
			#spawn_colonial_troops_effect = yes

			set_variable = { name = wc_dexterity_physical_lifestyle_additional_perks_variable value = wc_perks_needed_for_level_3_physical_trait_value }
			set_variable = { name = wc_strength_physical_lifestyle_additional_perks_variable value = wc_perks_needed_for_level_3_physical_trait_value }
		}
		# trait=physical_lifestyle_dexterity_3
		# trait=physical_lifestyle_strength_3
	}
	608.4.11={ death=yes }
}
5812={
	name=Vanessa
	dna = vanessa_vancleef_dna
	dynasty=409
	female=yes
	father=5811
	culture=azerothian religion=masonic
	martial=7 diplomacy=4 stewardship=4 intrigue=7 learning=5
	595.2.11={ 
		birth=yes trait=creature_human 
		effect = { make_important_lore_character_effect = yes } 
	}
	620.9.13={ death=yes }
}

#dynasty=410
#Thredd
5813={
	name=Bazil
	dynasty=410
	culture=azerothian religion=cleric
	martial=5 diplomacy=6 stewardship=4 intrigue=7 learning=5
	trait=education_intrigue_3
	565.8.9={ birth=yes trait=creature_human }
	592.1.15={ 
		effect={
			set_variable = { name = wc_dexterity_physical_lifestyle_additional_perks_variable value = wc_perks_needed_for_level_2_physical_trait_value }
			set_variable = { name = wc_strength_physical_lifestyle_additional_perks_variable value = wc_perks_needed_for_level_2_physical_trait_value }
		}
		# trait=physical_lifestyle_dexterity_2
		# trait=physical_lifestyle_strength_2
		religion=masonic
		trait=peasant_leader
	}
	598.3.17={
		employer=5811
	}
	608.6.15={ death=yes }
}

#dynasty=412
5815={
	name=Klaven
	dynasty=412
	culture=azerothian religion=cleric
	martial=4 diplomacy=5 stewardship=5 intrigue=6 learning=7
	trait=education_learning_3
	566.11.10={ birth=yes trait=creature_human }
	583.1.1={ 
		effect={
			set_variable = { name = wc_dexterity_physical_lifestyle_additional_perks_variable value = wc_perks_needed_for_level_2_physical_trait_value }
			set_variable = { name = wc_strength_physical_lifestyle_additional_perks_variable value = wc_perks_needed_for_level_2_physical_trait_value }
		}
		# trait=physical_lifestyle_dexterity_2
		# trait=physical_lifestyle_strength_2
		religion=masonic
		trait=peasant_leader
		trait=lunatic_1
	}
	608.3.10={ death=yes }
}

#dynasty=413
#Windsor
#Lore dynasty of Reginald Windsor
5820={
	name=Isiah			#Reginald's greatgrandfather
	dynasty=413
<<<<<<< HEAD
	culture=azerothian religion=cleric
=======
	culture=azerothian religion=holy_light
	sexuality = heterosexual
>>>>>>> c4e90139
	martial=4 diplomacy=6 stewardship=3 intrigue=4 learning=4
	495.10.8 = { birth=yes }
	522.7.13 = {
		add_spouse=5830		#Reginald's greatgrandmother
		effect = {
			#add_artifact_ironfoe_effect = yes
	}
	}
	550.6.13={ death=yes }
}
5821={
	name=Landen			#Reginald's grandfather
	dynasty=413
<<<<<<< HEAD
	culture=azerothian religion=cleric
=======
	culture=azerothian religion=holy_light
	sexuality = heterosexual
>>>>>>> c4e90139
	martial=4 diplomacy=6 stewardship=3 intrigue=4 learning=4
	father=5820		# Isiah
	mother=5830		# Dalia
	523.10.8 = { birth=yes }
	546.7.13 = {
		add_spouse=5835		#Reginald's grandmother
	}
	550.6.13 = {
		effect = {
			#add_artifact_ironfoe_effect = yes
		}
	}
	574.6.13={ death=yes }
}
5822={
	name=Scot			#Reginald's father
	dynasty=413
<<<<<<< HEAD
	culture=azerothian religion=cleric
=======
	culture=azerothian religion=holy_light
	sexuality = heterosexual
>>>>>>> c4e90139
	martial=5 diplomacy=4 stewardship=5 intrigue=3 learning=4
	father=5821		# Landen
	mother=5835		# Ysabel
	547.3.20 = {
		birth=yes trait=creature_human
	}
	565.1.1={
		employer=2 #Llane Wrynn
	}
	569.4.16 = {
		add_spouse=5840		#Reginald's mother
	}
	574.6.13 = {
		effect = {
			#add_artifact_ironfoe_effect = yes
		}
	}
	590.1.1={ death=yes }
}
#Reginald Windsor
5823={
	name=Reginald
	dynasty=413
<<<<<<< HEAD
	culture=azerothian religion=cleric
=======
	culture=azerothian religion=holy_light
	sexuality = heterosexual
>>>>>>> c4e90139
	martial=6 diplomacy=6 stewardship=4 intrigue=4 learning=4
	trait=education_martial_2 trait=strong trait=stubborn trait=honest trait=brave
	father=5822		# Scot
	mother=5840		# Jane
	572.1.1 = { birth=yes }
	572.1.1 = {
		employer=2 #Llane Wrynn
	}
	588.1.1 = {
		effect={
			set_variable = { name = wc_endurance_physical_lifestyle_additional_perks_variable value = wc_perks_needed_for_level_3_physical_trait_value }
			set_variable = { name = wc_strength_physical_lifestyle_additional_perks_variable value = wc_perks_needed_for_level_3_physical_trait_value }
		}
		# trait=physical_lifestyle_endurance_3
		# trait=physical_lifestyle_strength_3
	}
	590.1.1 = {
		employer=8						# Varian Wrynn
		give_council_position = councillor_marshal
		}
	660.1.1={ death=yes }
}
#Windsor's wifes
5830={
	name=Dalia				#Reginald's greatgrandmother
	female=yes
<<<<<<< HEAD
	culture=azerothian religion=cleric
=======
	culture=azerothian religion=holy_light
	sexuality = heterosexual
>>>>>>> c4e90139
	martial=1 diplomacy=6 stewardship=6 intrigue=5 learning=3
	498.3.26 = { birth=yes }
	551.10.8={ death=yes }
}
5835={
	name=Ysabel				#Reginald's grandmother
	female=yes
<<<<<<< HEAD
	culture=azerothian religion=cleric
=======
	culture=azerothian religion=holy_light
	sexuality = heterosexual
>>>>>>> c4e90139
	martial=2 diplomacy=4 stewardship=6 intrigue=4 learning=4
	524.1.16 = { birth=yes }
	576.11.12={ death=yes }
}
5840={
	name=Jane				#Reginald's mother
	female=yes
<<<<<<< HEAD
	culture=azerothian religion=cleric
=======
	culture=azerothian religion=holy_light
	sexuality = heterosexual
>>>>>>> c4e90139
	martial=2 diplomacy=4 stewardship=6 intrigue=4 learning=4
	550.1.16 = { birth=yes }
	565.1.1={
		employer=2 #Llane Wrynn
	}
	590.10.8={ death=yes }
}

# Highlord Demitrian
5850={
	name=Demitrian
	dynasty=414
	culture=azerothian religion=cleric
	martial=4 diplomacy=3 stewardship=4 intrigue=5 learning=6
	trait=education_learning_4 trait=stubborn trait=deceitful trait=shrewd
	567.3.11 = { birth=yes }
	583.1.1={
		employer=2 #Llane Wrynn
	}
	# Joins the service of the Twilight's Hammer
	589.11.1={
		employer = 52000
		religion = cthun_worship
		effect={
			set_variable = { name = wc_elemental_air_magic_lifestyle_additional_perks_variable value = wc_perks_needed_for_level_3_magic_trait_value }
			#join_society_twilights_hammer_cult_effect = yes
		}
	}
	619.10.4={ death=yes }
}

# Doctor Lapidis
5851={
	name=Paul
	dynasty=415
	culture=azerothian religion=cleric
	martial=4 diplomacy=4 stewardship=5 intrigue=5 learning=6
	trait=education_learning_4 trait=shrewd trait=lunatic_1
	552.8.20 = { birth=yes }
	619.10.4={ death=yes }
}

# Quentin Bandor
5852={
	name=Quentin
	dynasty=416
	culture=azerothian religion=cleric
	martial=5 diplomacy=4 stewardship=5 intrigue=4 learning=6
	trait=education_learning_3 trait=architect trait=brave trait=sadistic
	580.1.11 = { birth=yes }
	603.1.1 = {
		employer = 63080 # Colton
		culture = northsea
		religion = tidemother
	}
	619.10.4={ death=yes }
}

#dynasty = 18
azerothian1 = { #Generated
	name = Duncan
	dynasty = 18
	religion = cleric
	culture = azerothian
	10.2.18 = { birth = yes trait = creature_human }
	88.10.24 = { death = yes }
}
azerothian2 = { #Generated
	name = Duncan
	dynasty = 18
	religion = cleric
	culture = azerothian
	father = azerothian1
	71.2.18 = { birth = yes trait = creature_human }
	149.10.24 = { death = yes }
}
azerothian3 = { #Generated
	name = Falcon
	dynasty = 18
	religion = cleric
	culture = azerothian
	father = azerothian2
	132.6.3 = { birth = yes trait = creature_human }
	218.7.27 = { death = yes }
}
azerothian4 = { #Generated
	name = Rodolf
	dynasty = 18
	religion = cleric
	culture = azerothian
	father = azerothian3
	201.11.14 = { birth = yes trait = creature_human }
	279.1.26 = { death = yes }
}
azerothian5 = { #Generated
	name = Seth
	dynasty = 18
	religion = cleric
	culture = azerothian
	father = azerothian4
	262.5.18 = { birth = yes trait = creature_human }
	334.10.4 = { death = yes }
}
azerothian6 = { #Generated
	name = Norman
	dynasty = 18
	religion = cleric
	culture = azerothian
	father = azerothian5
	317.11.19 = { birth = yes trait = creature_human }
	366.4.5 = { death = yes }
}
azerothian7 = { #Generated
	name = Darion
	dynasty = 18
	religion = cleric
	culture = azerothian
	father = azerothian6
	349.8.15 = { birth = yes trait = creature_human }
	398.6.7 = { death = yes }
}
azerothian8 = { #Generated
	name = Smith
	dynasty = 18
	religion = cleric
	culture = azerothian
	father = azerothian7
	381.6.11 = { birth = yes trait = creature_human }
	432.8.9 = { death = yes }
}
azerothian9 = { #Generated
	name = Calhoun
	dynasty = 18
	religion = cleric
	culture = azerothian
	father = azerothian8
	415.4.7 = { birth = yes trait = creature_human }
	468.11.11 = { death = yes }
}
azerothian10 = { #Generated
	name = Robby
	dynasty = 18
	religion = cleric
	culture = azerothian
	father = azerothian9
	451.6.16 = { birth = yes trait = creature_human }
	512.11.17 = { death = yes }
}
azerothian11 = { #Generated
	name = Alonsus
	dynasty = 18
	religion = cleric
	culture = azerothian
	father = azerothian10
	495.3.12 = { birth = yes trait = creature_human }
	558.2.19 = { death = yes }
}
azerothian12 = { #Generated
	name = Thrain
	dynasty = 18
	religion = cleric
	culture = azerothian
	father = azerothian11
	541.1.8 = { birth = yes trait = creature_human }
	604.5.21 = { death = yes }
}
azerothian13 = { #Generated
	name = Darric
	dynasty = 18
	religion = cleric
	culture = azerothian
	father = azerothian12
	587.10.4 = { birth = yes trait = creature_human }
	652.7.23 = { death = yes }
}
azerothian14 = { #Generated
	name = Osion
	dynasty = 18
	religion = cleric
	culture = azerothian
	father = azerothian13
	635.8.28 = { birth = yes trait = creature_human }
	702.9.25 = { death = yes }
}

#dynasty = 19
azerothian15 = { #Generated
	name = Cedrik
	dynasty = 19
	religion = cleric
	culture = azerothian
	10.10.6 = { birth = yes trait = creature_human }
	80.2.22 = { death = yes }
}
azerothian16 = { #Generated
	name = Hrodwulf
	dynasty = 19
	religion = cleric
	culture = azerothian
	father = azerothian15
	63.7.2 = { birth = yes trait = creature_human }
	135.4.24 = { death = yes }
}
azerothian17 = { #Generated
	name = Erick
	dynasty = 19
	religion = cleric
	culture = azerothian
	father = azerothian16
	118.5.26 = { birth = yes trait = creature_human }
	190.7.26 = { death = yes }
}
azerothian18 = { #Generated
	name = Foley
	dynasty = 19
	religion = cleric
	culture = azerothian
	father = azerothian17
	173.10.3 = { birth = yes trait = creature_human }
	238.4.3 = { death = yes }
}
azerothian19 = { #Generated
	name = Seff
	dynasty = 19
	religion = cleric
	culture = azerothian
	father = azerothian18
	221.8.26 = { birth = yes trait = creature_human }
	286.7.5 = { death = yes }
}
azerothian20 = { #Generated
	name = Fenrisulfr
	dynasty = 19
	religion = cleric
	culture = azerothian
	father = azerothian19
	269.2.27 = { birth = yes trait = creature_human }
	353.1.7 = { death = yes }
}
azerothian21 = { #Generated
	name = Gautmar
	dynasty = 19
	religion = cleric
	culture = azerothian
	father = azerothian20
	336.11.23 = { birth = yes trait = creature_human }
	422.3.9 = { death = yes }
}
azerothian22 = { #Generated
	name = Marcus
	dynasty = 19
	religion = cleric
	culture = azerothian
	father = azerothian21
	405.9.19 = { birth = yes trait = creature_human }
	491.5.11 = { death = yes }
}
azerothian23 = { #Generated
	name = Emmerson
	dynasty = 19
	religion = cleric
	culture = azerothian
	father = azerothian22
	474.11.1 = { birth = yes trait = creature_human }
	529.5.16 = { death = yes }
}
azerothian24 = { #Generated
	name = Adolfo
	dynasty = 19
	religion = cleric
	culture = azerothian
	father = azerothian23
	512.9.24 = { birth = yes trait = creature_human }
	569.8.18 = { death = yes }
}
azerothian25 = { #Generated
	name = Hrolfr
	dynasty = 19
	religion = cleric
	culture = azerothian
	father = azerothian24
	552.6.20 = { birth = yes trait = creature_human }
	609.10.20 = { death = yes }
}
azerothian26 = { #Generated
	name = Roz
	dynasty = 19
	religion = cleric
	culture = azerothian
	father = azerothian25
	592.8.2 = { birth = yes trait = creature_human }
	659.10.25 = { death = yes }
}
azerothian27 = { #Generated
	name = Ulf
	dynasty = 19
	religion = cleric
	culture = azerothian
	father = azerothian26
	642.3.3 = { birth = yes trait = creature_human }
	728.4.27 = { death = yes }
}<|MERGE_RESOLUTION|>--- conflicted
+++ resolved
@@ -20,12 +20,8 @@
 	name=Llane
 	dynasty=1
 	dna = llane_wrynn_dna_2
-<<<<<<< HEAD
 	religion=cleric culture=azerothian
-=======
-	religion=holy_light culture=azerothian
 	sexuality = heterosexual
->>>>>>> c4e90139
 	martial=8 diplomacy=6 intrigue=4 stewardship=7 learning=5
 	trait=education_martial_4 trait=brave trait=gregarious trait=honest trait=trusting
 	disallow_random_traits = yes
@@ -72,12 +68,8 @@
 	name=Taria
 	dna = taria_wrynn_dna
 	female=yes
-<<<<<<< HEAD
-	culture=azerothian religion=cleric
-=======
-	culture=azerothian religion=holy_light
+	culture=azerothian religion=cleric
 	sexuality = heterosexual
->>>>>>> c4e90139
 	martial=6 diplomacy=7 intrigue=5 stewardship=7 learning=4
 	trait=education_diplomacy_3 trait=chaste trait=patient trait=cynical
 	disallow_random_traits = yes
@@ -102,12 +94,8 @@
 	name=Varian
 	dynasty=1
 	dna=varian_wrynn_dna
-<<<<<<< HEAD
-	culture=azerothian religion=cleric
-=======
-	culture=azerothian religion=holy_light
+	culture=azerothian religion=cleric
 	sexuality = heterosexual
->>>>>>> c4e90139
 	martial=8 diplomacy=6 stewardship=5 intrigue=3 learning=3
 	trait=education_martial_4 trait=diligent trait=compassionate trait=generous trait=stubborn
 	father=2	#Llane
@@ -146,12 +134,8 @@
 	name=Anduin
 	dynasty=1
 	dna=anduin_wrynn_dna
-<<<<<<< HEAD
-	culture=azerothian religion=cleric
-=======
-	culture=azerothian religion=holy_light
+	culture=azerothian religion=cleric
 	sexuality = heterosexual
->>>>>>> c4e90139
 	martial=5 diplomacy=7 stewardship=5 intrigue=3 learning=7
 	trait=education_diplomacy_4 trait=gregarious trait=trusting trait=honest trait=generous
 	father=8		# Varian
@@ -2310,12 +2294,8 @@
 270={
 	name=Bolten
 	dynasty=3
-<<<<<<< HEAD
-	culture=azerothian religion=cleric
-=======
-	culture=azerothian religion=holy_light
+	culture=azerothian religion=cleric
 	sexuality = heterosexual
->>>>>>> c4e90139
 	martial=8 diplomacy=5 stewardship=4 intrigue=4 learning=7
 	trait=education_martial_2
 	trait=arbitrary trait=ambitious trait=arrogant trait=brave 
@@ -2373,12 +2353,8 @@
 275={
 	name=Morelan
 	dynasty=3
-<<<<<<< HEAD
-	culture=azerothian religion=cleric
-=======
-	culture=azerothian religion=holy_light
+	culture=azerothian religion=cleric
 	sexuality = heterosexual
->>>>>>> c4e90139
 	martial=6 diplomacy=8 stewardship=6 intrigue=4 learning=5
 	trait=education_martial_3
 	trait=brave trait=humble trait=honest trait=diligent
@@ -4089,12 +4065,8 @@
 	dna=tiffin_dna
 	female=yes
 	dynasty=5
-<<<<<<< HEAD
-	culture=azerothian religion=cleric
-=======
-	culture=azerothian religion=holy_light
+	culture=azerothian religion=cleric
 	sexuality = heterosexual
->>>>>>> c4e90139
 	martial=3 diplomacy=6 stewardship=7 intrigue=3 learning=5
 	trait=education_stewardship_3
 	trait=temperate trait=generous trait=patient trait=compassionate
@@ -7719,12 +7691,8 @@
 900={
 	name=Mary
 	female=yes
-<<<<<<< HEAD
-	culture=azerothian religion=cleric
-=======
-	culture=azerothian religion=holy_light
+	culture=azerothian religion=cleric
 	sexuality = heterosexual
->>>>>>> c4e90139
 	martial=5 diplomacy=6 stewardship=7 intrigue=8 learning=7
 	trait=education_diplomacy_3 trait=humble trait=content trait=compassionate
 	581.5.3={ birth=yes }
@@ -7736,12 +7704,8 @@
 905={
 	name=Patricia
 	female=yes
-<<<<<<< HEAD
-	culture=azerothian religion=cleric
-=======
-	culture=azerothian religion=holy_light
+	culture=azerothian religion=cleric
 	sexuality = heterosexual
->>>>>>> c4e90139
 	martial=8 diplomacy=5 stewardship=6 intrigue=4 learning=6
 	trait=education_intrigue_2 trait=arbitrary trait=deceitful trait=arrogant trait=stubborn
 	555.2.9={ birth=yes }
@@ -13100,12 +13064,8 @@
 	name=Pathonia
 	female=yes
 	dynasty=15
-<<<<<<< HEAD
-	culture=azerothian religion=cleric
-=======
-	culture=azerothian religion=holy_light
+	culture=azerothian religion=cleric
 	sexuality = heterosexual
->>>>>>> c4e90139
 	martial=5 diplomacy=7 stewardship=5 intrigue=7 learning=5
 	trait=education_intrigue_4
 	trait=content trait=just
@@ -13233,12 +13193,8 @@
 1610={
 	name=Waltion
 	dynasty=16
-<<<<<<< HEAD
-	culture=azerothian religion=cleric
-=======
-	culture=azerothian religion=holy_light
+	culture=azerothian religion=cleric
 	sexuality = heterosexual
->>>>>>> c4e90139
 	martial=8 diplomacy=4 stewardship=5 intrigue=7 learning=4
 	trait=education_intrigue_3
 	trait=honest trait=content
@@ -13365,12 +13321,8 @@
 5001 = {
 	name=Nielas
 	dynasty=31
-<<<<<<< HEAD
-	culture=azerothian religion=cleric
-=======
-	culture=azerothian religion=holy_light
+	culture=azerothian religion=cleric
 	sexuality = heterosexual
->>>>>>> c4e90139
 	martial=6 diplomacy=6 stewardship=7 intrigue=6 learning=8
 	trait=education_learning_4
 	trait=magic_good_3
@@ -15912,12 +15864,8 @@
 5800={
 	name=Abercrombie
 	dynasty=404
-<<<<<<< HEAD
-	culture=azerothian religion=cleric
-=======
-	culture=azerothian religion=holy_light
+	culture=azerothian religion=cleric
 	sexuality = heterosexual
->>>>>>> c4e90139
 	martial=4 diplomacy=8 stewardship=8 intrigue=7 learning=5
 	trait=education_learning_2 trait=generous trait=chaste trait=compassionate trait=diligent 
 	disallow_random_traits = yes
@@ -15942,12 +15890,8 @@
 	name=Eliza
 	female=yes
 	dynasty=403
-<<<<<<< HEAD
-	culture=azerothian religion=cleric
-=======
-	culture=azerothian religion=holy_light
+	culture=azerothian religion=cleric
 	sexuality = heterosexual
->>>>>>> c4e90139
 	martial=5 diplomacy=8 stewardship=8 intrigue=4 learning=5
 	trait=education_stewardship_4 trait=compassionate trait=gregarious trait=generous trait=chaste 
 	disallow_random_traits = yes
@@ -16211,12 +16155,8 @@
 5820={
 	name=Isiah			#Reginald's greatgrandfather
 	dynasty=413
-<<<<<<< HEAD
-	culture=azerothian religion=cleric
-=======
-	culture=azerothian religion=holy_light
+	culture=azerothian religion=cleric
 	sexuality = heterosexual
->>>>>>> c4e90139
 	martial=4 diplomacy=6 stewardship=3 intrigue=4 learning=4
 	495.10.8 = { birth=yes }
 	522.7.13 = {
@@ -16230,12 +16170,8 @@
 5821={
 	name=Landen			#Reginald's grandfather
 	dynasty=413
-<<<<<<< HEAD
-	culture=azerothian religion=cleric
-=======
-	culture=azerothian religion=holy_light
+	culture=azerothian religion=cleric
 	sexuality = heterosexual
->>>>>>> c4e90139
 	martial=4 diplomacy=6 stewardship=3 intrigue=4 learning=4
 	father=5820		# Isiah
 	mother=5830		# Dalia
@@ -16253,12 +16189,8 @@
 5822={
 	name=Scot			#Reginald's father
 	dynasty=413
-<<<<<<< HEAD
-	culture=azerothian religion=cleric
-=======
-	culture=azerothian religion=holy_light
+	culture=azerothian religion=cleric
 	sexuality = heterosexual
->>>>>>> c4e90139
 	martial=5 diplomacy=4 stewardship=5 intrigue=3 learning=4
 	father=5821		# Landen
 	mother=5835		# Ysabel
@@ -16282,12 +16214,8 @@
 5823={
 	name=Reginald
 	dynasty=413
-<<<<<<< HEAD
-	culture=azerothian religion=cleric
-=======
-	culture=azerothian religion=holy_light
+	culture=azerothian religion=cleric
 	sexuality = heterosexual
->>>>>>> c4e90139
 	martial=6 diplomacy=6 stewardship=4 intrigue=4 learning=4
 	trait=education_martial_2 trait=strong trait=stubborn trait=honest trait=brave
 	father=5822		# Scot
@@ -16314,12 +16242,8 @@
 5830={
 	name=Dalia				#Reginald's greatgrandmother
 	female=yes
-<<<<<<< HEAD
-	culture=azerothian religion=cleric
-=======
-	culture=azerothian religion=holy_light
+	culture=azerothian religion=cleric
 	sexuality = heterosexual
->>>>>>> c4e90139
 	martial=1 diplomacy=6 stewardship=6 intrigue=5 learning=3
 	498.3.26 = { birth=yes }
 	551.10.8={ death=yes }
@@ -16327,12 +16251,8 @@
 5835={
 	name=Ysabel				#Reginald's grandmother
 	female=yes
-<<<<<<< HEAD
-	culture=azerothian religion=cleric
-=======
-	culture=azerothian religion=holy_light
+	culture=azerothian religion=cleric
 	sexuality = heterosexual
->>>>>>> c4e90139
 	martial=2 diplomacy=4 stewardship=6 intrigue=4 learning=4
 	524.1.16 = { birth=yes }
 	576.11.12={ death=yes }
@@ -16340,12 +16260,8 @@
 5840={
 	name=Jane				#Reginald's mother
 	female=yes
-<<<<<<< HEAD
-	culture=azerothian religion=cleric
-=======
-	culture=azerothian religion=holy_light
+	culture=azerothian religion=cleric
 	sexuality = heterosexual
->>>>>>> c4e90139
 	martial=2 diplomacy=4 stewardship=6 intrigue=4 learning=4
 	550.1.16 = { birth=yes }
 	565.1.1={
