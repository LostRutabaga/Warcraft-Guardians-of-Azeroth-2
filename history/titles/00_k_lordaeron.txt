--- conflicted
+++ resolved
@@ -851,16 +851,14 @@
 		liege=k_lordaeron
 		holder=60014 #Tirion Fordring
 	}
-<<<<<<< HEAD
 	588.5.1={
 		liege=k_knights_of_the_silver_hand
-=======
+	}
 	599.1.1={ #Tirion was exiled from the Knights of the Silver Hand
 		holder=60972
 	}
 	603.5.1 = {
 		liege = 0
->>>>>>> 92c42a5e
 	}
 	605.1.1={
 		holder=60016
@@ -874,16 +872,14 @@
 		liege=k_lordaeron
 		holder=60014
 	}
-<<<<<<< HEAD
 	588.5.1={
 		liege=k_knights_of_the_silver_hand
-=======
+	}
 	599.1.1={ #Tirion was exiled from the Knights of the Silver Hand
 		holder=60972
 	}
 	603.5.1 = {
 		liege = 0
->>>>>>> 92c42a5e
 	}
 	605.1.1={
 		holder=60016
@@ -897,16 +893,14 @@
 		liege=k_lordaeron
 		holder=60014
 	}
-<<<<<<< HEAD
 	588.5.1={
 		liege=k_knights_of_the_silver_hand
-=======
+	}
 	599.1.1={ #Tirion was exiled from the Knights of the Silver Hand
 		holder=60972
 	}
 	603.5.1 = {
 		liege = 0
->>>>>>> 92c42a5e
 	}
 	605.1.1={
 		holder=60016
