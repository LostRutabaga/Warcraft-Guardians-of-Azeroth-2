--- conflicted
+++ resolved
@@ -1150,16 +1150,11 @@
 	369.5.7={
 		effect={ set_variable = { name = wc_elemental_fire_magic_lifestyle_additional_perks_variable value = wc_perks_needed_for_level_3_magic_trait_value } }
 	}
-<<<<<<< HEAD
 	608.12.22 = {
 		add_spouse = 17029 # Moira
-=======
-	608.1.1={
-		add_spouse=17029
 		effect = {
 			set_relation_soulmate = character:17029
 		}
->>>>>>> fccc855d
 	}
 	640.2.6={ death=yes }
 }
