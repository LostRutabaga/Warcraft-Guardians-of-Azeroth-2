--- conflicted
+++ resolved
@@ -61,12 +61,8 @@
 	name=Aliden
 	dna = aliden_perenolde_dna
 	dynasty=34000
-<<<<<<< HEAD
-	culture=alteraci religion=cleric
-=======
-	culture=alteraci religion=holy_light
+	culture=alteraci religion=cleric
 	sexuality = heterosexual
->>>>>>> 92c42a5e
 	martial=6 diplomacy=7 stewardship=5 intrigue=7 learning=6
 	trait=education_martial_3 trait=strong trait=ambitious trait=stubborn trait=cynical trait=lustful
 	father=58000	#Aiden
@@ -179,13 +175,8 @@
 #dynasty_house=house_prestor
 58009={
 	name=Malavai
-<<<<<<< HEAD
-	dynasty=34001
-	culture=alteraci religion=cleric
-=======
 	dynasty_house=house_prestor
-	culture=alteraci religion=holy_light
->>>>>>> 92c42a5e
+	culture=alteraci religion=cleric
 	martial=6 diplomacy=6 stewardship=6 intrigue=8 learning=8
 	trait=education_diplomacy_3 trait=honest trait=generous trait=content 
 	trait=arrogant
@@ -199,13 +190,8 @@
 }
 58010={
 	name=Lysander
-<<<<<<< HEAD
-	dynasty=34001
-	culture=alteraci religion=cleric
-=======
 	dynasty_house=house_prestor
-	culture=alteraci religion=holy_light
->>>>>>> 92c42a5e
+	culture=alteraci religion=cleric
 	martial=6 diplomacy=6 stewardship=7 intrigue=5 learning=7
 	trait=education_diplomacy_3 trait=chaste trait=lazy trait=temperate
 	father=58009	#Malavai
@@ -218,13 +204,8 @@
 }
 58011={
 	name=Makar
-<<<<<<< HEAD
-	dynasty=34001
-	culture=alteraci religion=cleric
-=======
 	dynasty_house=house_prestor
-	culture=alteraci religion=holy_light
->>>>>>> 92c42a5e
+	culture=alteraci religion=cleric
 	martial=6 diplomacy=6 stewardship=7 intrigue=5 learning=6
 	trait=education_diplomacy_4 trait=arrogant
 	father=58010	#Lysander
@@ -238,15 +219,10 @@
 # Totally not dragon
 58012={
 	name=Daval
-<<<<<<< HEAD
-	dynasty=34001
-	culture=alteraci religion=cleric
-=======
 	dna = daval_prestor_dna
 	dynasty_house=house_prestor
-	culture=alteraci religion=holy_light
+	culture=alteraci religion=cleric
 	sexuality = heterosexual
->>>>>>> 92c42a5e
 	martial=6 diplomacy=8 stewardship=7 intrigue=6 learning=7
 	trait=education_diplomacy_4 trait=temperate trait=diligent trait=patient trait=humble 
 	disallow_random_traits = yes
@@ -615,14 +591,9 @@
 	name=Katrana
 	dna = katrana_prestor_dna
 	female=yes
-<<<<<<< HEAD
-	dynasty=34001
-	culture=alteraci religion=cleric
-=======
 	dynasty_house=house_prestor
-	culture=alteraci religion=holy_light
+	culture=alteraci religion=cleric
 	sexuality = heterosexual
->>>>>>> 92c42a5e
 	martial=5 diplomacy=7 stewardship=7 intrigue=6 learning=6
 	trait=education_intrigue_4
 	trait=gregarious trait=patient trait=temperate trait=beauty_good_lore
@@ -2179,11 +2150,7 @@
 elysa={
 	name=Elysa
 	female=yes
-<<<<<<< HEAD
-	culture=alteraci religion=cleric
-=======
-	culture=alteraci religion=holy_light
->>>>>>> 92c42a5e
+	culture=alteraci religion=cleric
 	trait=education_diplomacy_2 trait=beauty_good_2 trait=craven trait=gregarious trait=honest
 	582.10.24={ birth=yes trait=creature_human }
 	600.1.1={
@@ -2196,11 +2163,7 @@
 	name=Valea
 	female=yes
 	dynasty=twinblades
-<<<<<<< HEAD
-	culture=alteraci religion=cleric
-=======
-	culture=alteraci religion=holy_light
->>>>>>> 92c42a5e
+	culture=alteraci religion=cleric
 	trait=education_martial_3 trait=physique_good_1 trait=education_martial_prowess_2 trait=diligent trait=stubborn trait=brave
 	571.4.24={ birth=yes }
 	586.2.13={
@@ -2212,12 +2175,7 @@
 		# trait=physical_lifestyle_strength_2
 	}
 	605.9.9={
-<<<<<<< HEAD
 		religion=scarlet
-	}
-	640.12.8={ death=yes }
-=======
-		religion=scarlet_light
 	}
 	640.12.8={ death=yes }
 }
@@ -2226,14 +2184,14 @@
 	name=Daunell
 	female=yes
 	dynasty=barton
-	culture=alteraci religion=holy_light
+	culture=alteraci religion=cleric
 	trait=education_stewardship_1 trait=diligent trait=stubborn trait=brave
 	570.4.24={ birth=yes }
 	640.12.8={ death=yes }
 }
 alric_barton={
 	name=Alric
-	culture=alteraci religion=holy_light
+	culture=alteraci religion=cleric
 	trait=education_martial_1 trait=physique_good_1 trait=education_martial_prowess_1 trait=diligent trait=stubborn trait=brave
 	551.4.24={ birth=yes }
 	580.4.24={
@@ -2247,7 +2205,7 @@
 	father=alric_barton
 	mother=daunell_barton
 	dynasty=barton
-	culture=alteraci religion=holy_light
+	culture=alteraci religion=cleric
 	587.4.24={ birth=yes }
 	640.12.8={ death=yes }
 }
@@ -2256,7 +2214,7 @@
 	father=alric_barton
 	mother=daunell_barton
 	dynasty=barton
-	culture=alteraci religion=holy_light
+	culture=alteraci religion=cleric
 	590.4.24={ birth=yes }
 	640.12.8={ death=yes }
 }
@@ -2265,7 +2223,7 @@
 	father=alric_barton
 	mother=daunell_barton
 	dynasty=barton
-	culture=alteraci religion=holy_light
+	culture=alteraci religion=cleric
 	592.4.24={ birth=yes }
 	640.12.8={ death=yes }
 }
@@ -2274,7 +2232,7 @@
 	name=Marie-Claire
 	female=yes
 	dynasty=antoinette
-	culture=alteraci religion=holy_light
+	culture=alteraci religion=cleric
 	trait=lustful trait=gregarious trait=beauty_good_3
 	586.4.24={ birth=yes }
 	640.12.8={ death=yes }
@@ -2282,7 +2240,7 @@
 linda_brill_alterac={
 	name=Linda
 	female=yes
-	culture=alteraci religion=holy_light
+	culture=alteraci religion=cleric
 	trait=lustful trait=gregarious trait=beauty_good_2
 	587.4.24={ birth=yes }
 	640.12.8={ death=yes }
@@ -2290,14 +2248,14 @@
 jillian_brill_alterac={
 	name=Jillian
 	female=yes
-	culture=alteraci religion=holy_light
+	culture=alteraci religion=cleric
 	trait=lustful trait=gregarious trait=beauty_good_2
 	587.4.24={ birth=yes }
 	640.12.8={ death=yes }
 }
 garglemel={
 	name=Garglemel
-	culture=alteraci religion=holy_light
+	culture=alteraci religion=cleric
 	trait=education_stewardship_1 trait=greedy trait=craven trait=deceitful trait=profligate
 	571.4.24={ birth=yes }
 	590.2.25={
@@ -2308,7 +2266,7 @@
 
 otto={ #Falconcrest's bodyguard
 	name=Otto
-	culture=alteraci religion=holy_light
+	culture=alteraci religion=cleric
 	trait=education_martial_1 trait=education_martial_prowess_2 trait=stubborn trait=brave trait=paranoid trait=physique_good_1
 	561.4.24={ birth=yes }
 	573.1.1={
@@ -2320,7 +2278,7 @@
 louis_philips={
 	name=Louis
 	dynasty=philips
-	culture=alteraci religion=holy_light
+	culture=alteraci religion=cleric
 	trait=education_martial_2 trait=education_martial_prowess_2 trait=stubborn trait=brave trait=zealous trait=loyal
 	571.4.24={ birth=yes }
 	603.6.1={
@@ -2342,7 +2300,7 @@
 	dynasty=philips
 	father=philips_father
 	mother=philips_mother
-	culture=alteraci religion=holy_light
+	culture=alteraci religion=cleric
 	trait=education_martial_2 trait=education_martial_prowess_2 trait=stubborn trait=brave trait=zealous
 	576.4.24={ birth=yes }
 	608.1.1={
@@ -2353,20 +2311,20 @@
 philips_father={
 	name=alteraci
 	dynasty=philips
-	culture=alteraci religion=holy_light
+	culture=alteraci religion=cleric
 	532.1.11={ birth=yes trait=creature_human }
 	598.5.18={ death=yes }
 }
 philips_mother={
 	name=alteraci
 	female=yes
-	culture=alteraci religion=holy_light
+	culture=alteraci religion=cleric
 	532.1.11={ birth=yes trait=creature_human }
 	598.5.18={ death=yes }
 }
 baron_vardus={
 	name=Vardus
-	culture=alteraci religion=holy_light
+	culture=alteraci religion=cleric
 	martial=6 diplomacy=7 stewardship=7 intrigue=7 learning=5
 	trait=education_stewardship_3 trait=ambitious trait=vengeful trait=callous
 	557.7.27={ birth=yes trait=creature_human }
@@ -2377,5 +2335,4 @@
 		}
 	}
 	608.7.11={ death=yes }
->>>>>>> 92c42a5e
 }