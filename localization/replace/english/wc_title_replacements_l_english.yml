﻿l_english:
 k_blackrock:0 "Shadowforge"
 k_blackrock_adj:0 "Shadowforge"
 k_dun_niffelem:0 "Dun Niffelem"
 k_dun_niffelem_adj:0 "Dun Niffeliam"
 k_wildhammer:0 "Grim Batol"
 k_wildhammer_adj:0 "Grim Batol"
 d_darkshore:0 "Auberdine"
 d_darkshore_adj:0 "Auberdine"
 k_crystalsong_forest:0 "Shandaral"
 k_crystalsong_forest_adj:0 "Shandaralian"
 k_sholazar_basin:0 "Sholazar"
 k_sholazar_basin_adj:0 "Sholazarian"
 d_deadwind_pass:0 "Deadwind"
 d_deadwind_pass_adj:0 "Deadwind"
 k_durotan:0 "Durotar"
 k_durotan_adj:0 "Durotar"
 d_redridge_mountains:0 "Redridge"
 d_redridge_mountains_adj:0 "Redridge"
 d_swamp_of_sorrows:0 "Atal'hakkar"
 d_swamp_of_sorrows_adj:0 "Atal'hakkar"
 d_cape_of_stranglethorn:0 "Vekrishe"
 d_cape_of_stranglethorn_adj:0 "Vekrishe"
 d_burning_steppes:0 "Redpath"
 d_burning_steppes_adj:0 "Redpath"
 d_searing_gorge:0 "Bhurdak"
 d_searing_gorge_adj:0 "Bhurdak"
 d_east_dun_morogh:0 "Helm's Bed"
 d_east_dun_morogh_adj:0 "Helm's Bed"
 c_helms_bed:0 "Helm's Bed"
 c_helms_bed_adj:0 "Helm's Bed"
 b_helms_bed:0 "Helm's Bed"
 d_west_dun_morogh:0 "Anvilmar"
 d_west_dun_morogh_adj:0 "Anvilmar"
 d_central_dun_morogh:0 "Ironforge"
 d_central_dun_morogh_adj:0 "Ironforge"
 c_stonesplinter_valley:0 "Stonesplinter"
 c_stonesplinter_valley_adj:0 "Stonesplinter"
 b_stonesplinter_valley:0 "Stonesplinter"
 c_stonewrought_dam:0 "Stonewrought"
 c_stonewrought_dam_adj:0 "Stonewrought"
 b_stonewrought_dam:0 "Stonewrought"
 d_loch_modan:0 "Thelsamar"
 d_loch_modan_adj:0 "Thelsamar"
 c_hidden_ravine:0 "Kren'sen"
 c_hidden_ravine_adj:0 "Kren'sen"
 d_high_northeron:0 "Thundermar"
 d_high_northeron_adj:0 "Thundermar"
 c_thorvald_ravine:0 "Thorvald"
 c_thorvald_ravine_adj:0 "Thorvald"
 b_thorvald_ravine:0 "Thorvald"
 d_western_arathi:0 "Stromgarde"
 d_western_arathi_adj:0 "Stromic"
 d_eastern_arathi:0 "Go'shek"
 d_eastern_arathi_adj:0 "Go'shek"
 d_drustwar:0 "Drustvar"
 d_drustwar_adj:0 "Drustvar"
 c_briaback:0 "Briarback"
 c_briaback_adj:0 "Briarback"
 b_briaback:0 "Briarback"
 k_storm_peaks:0 "Valkyrion"
 k_storm_peaks_adj:0 "Valkyrian"
 c_foot_steppes:0 "Vangielmal"
 c_foot_steppes_adj:0 "Vangielmal"
 c_bors_breath:0 "Bor's Breath"
 c_bors_breath_adj:0 "Bor's Breath"
 c_winter_valley:0 "Ifelgald"
 c_winter_valley_adj:0 "Ifelgald"
 e_taunka_wastelands:0 "Great Tundra"
 e_taunka_wastelands_adj:0 "Tundra"
 c_uldum:0 "Phetessin"
 c_uldum_adj:0 "Phetessian"
 c_tolnariv:0 "Amathet"
 c_tolnariv_adj:0 "Amathet"
 c_dulized:0 "Nahkotep"
 c_dulized_adj:0 "Nahkotep"
 d_uldum:0 "Amathet"
 d_uldum_adj:0 "Amathet"
 k_gilneas_adj:0 "Gilnean"
 d_gilneas_adj:0 "Gilnean"
 c_gilneas_adj:0 "Gilnean"
 k_stromgarde_adj:0 "Stromic"
 c_stromgarde_adj:0 "Stromic"
 e_kul_tiras_adj:0 "Kul Tiran"
 k_kul_tiras_adj:0 "Kul Tiran"
 e_arathor_empire_adj:0 "Arathi"
 k_stratholme:0 "Eastweald"
 k_stratholme_adj:0 "Eastwealdian"
 d_dazaralor:0 "Zuldazar"
 c_dazaralor:0 "Zuldazar"
 d_dazaralor_adj:0 "Zuldazar"
 c_dazaralor_adj:0 "Zuldazar"
 d_zuldazar:0 "Kings Bay"
 d_zuldazar_adj:0 "Kings Bay"
 d_queldanas_isle:0 "Quel'Danas"
 d_queldanas_isle_adj:0 "Quel'Danasean"
 e_quelthalas:0 "Quel'Thalas"
 e_quelthalas_adj:0 "Thalassian"
 e_storm_peaks:0 "Storm Peaks"
 e_storm_peaks_adj:0 "Storm"
 k_plunder_isle:0 "Plunder Isle"
 k_plunder_isle_adj:0 "Plunderean"
 k_quelthalas:0 "Quel'Thalas"
 k_quelthalas_adj:0 "Thalassian"
 d_darkmoon_island:0 "Darkmoon Island"
 d_darkmoon_island_adj:0 "Darkmoon"
 c_andilien_estate:0 "Andilien"
 c_andilien_estate_adj:0 "Andilien"
 b_andilien_estate:0 "Andilien"
 c_sanctum_of_the_sun:0 "Bemlaris"
 c_sanctum_of_the_sun_adj:0 "Bemlaris"
 b_sanctum_of_the_sun:0 "Bemlaris"
 c_east_sanctum:0 "Qualdris"
 c_east_sanctum_adj:0 "Qualdris"
 b_east_sanctum:0 "Qualdris"
 c_north_sanctum:0 "Keethalis"
 c_north_sanctum_adj:0 "Keethalis"
 b_north_sanctum:0 "Keethalis"
 c_sunsail_anchorage:0 "Sunsail"
 c_sunsail_anchorage_adj:0 "Sunsail"
 b_sunsail_anchorage:0 "Sunsail"
 c_altar_of_zul:0 "Zul"
 c_altar_of_zul_adj:0 "Zul"
 c_drakkari_arena:0 "Jalan'ee"
 c_drakkari_arena_adj:0 "Jalan'ee"
 b_drakkari_arena:0 "Jalan'ee"
 d_silverpine:0 "Silverpine"
 d_silverpine_adj:0 "Silverpinean"
 c_low_fields:0 "Kah'kona"
 c_low_fields_adj:0 "Kah'kona"
 k_icecrown:0 "Icecrown"
 k_icecrown_adj:0 "Icecrownian"
 d_icecrown:0 "Icecrown"
 d_icecrown_adj:0 "Icecrownian"
 c_icecrown:0 "Icecrown"
 c_icecrown_adj:0 "Icecrownian"
 b_icecrown:0 "Icecrown"
 c_south_islands:0 "Jaguero"
 c_south_islands_adj:0 "Jaguero"
<<<<<<< HEAD
 
 c_dark_portal:0 "Dark Mire"
 c_dark_portal_adj:0 "Dark Mire"
 b_dark_portal:0 "Dark Mire"
 b_dark_portal_adj:0 "Dark Mire"
=======

 k_grizzly_hills:0 "Voldrune"
 k_grizzly_hills_adj:0 "Voldrunian"

 k_howling_fjord:0 "Gjalerbron"
 k_howling_fjord_adj:0 "Gjalerbronian"

 k_borean_tundra:0 "Kaskala"
 k_borean_tundra_adj:0 "Kaskalan"

 e_utgarde:0 "Great Utgarde"
 e_utgarde_adj:0 "Great Utgardean"

 e_zulfarrak:0 "Farraki"
 e_zulfarrak_adj:0 "Farrakian"
 
 d_azuremyst_isle:0 "Valaar"
 d_azuremyst_isle_adj:0 "Valaar"
 
 k_barrens:0 "Crossroads"
 k_barrens_adj:0 "Crossroad"
 
 k_ashenvale:0 "Astranaar"
 k_ashenvale_adj:0 "Astranaar"
 
 k_azshara:0 "Eldara"
 k_azshara_adj:0 "Eldara"
 
 d_kalidar:0 "Dolanaar"
 d_kalidar_adj:0 "Dolanaar"
 
 k_thor_modan:0 "Solstice"
 k_thor_modan_adj:0 "Solstice"
 
 b_tunash:0 "Mam'toth"
 c_tunash:0 "Mam'toth"
 c_tunash_adj:0 "Mam'toth"

 b_mamtoth:0 "Tunash"
 c_mamtoth:0 "Tunash"
 c_mamtoth_adj:0 "Tunash"
 
 c_the_vortex:0 "Vilarin"
 c_the_vortex_adj:0 "Vilarin"
 
 c_serpents_kun_lai:0 "Wonhae"
 c_serpents_kun_lai_adj:0 "Wonhae"
 
 b_endless_spring:0 "Yǒngchūn"
 c_endless_spring:0 "Yǒngchūn"
 c_endless_spring_adj:0 "Yǒngchūn"
 k_endless_spring:0 "Yǒngchūn"
 k_endless_spring_adj:0 "Yǒngchūn"
 
 b_exclamation:0 "Grop-Grop"
 c_exclamation:0 "Grop-Grop"
 c_exclamation_adj:0 "Grop-Grop"
 
 b_enlightenment:0 "Yeocho"
 c_enlightenment:0 "Yeocho"
 c_enlightenment_adj:0 "Yeocho"
 
 b_krasarang:0 "Krasari"
 c_krasarang:0 "Krasari"
 c_krasarang_adj:0 "Krasari"

 k_zulfarrak:0 "Zul'Farrak"
 d_zulfarrak:0 "Zul'Farrak"
 c_zulfarrak:0 "Zul'Farrak"
 k_gurubashi:0 "Zul'Gurub"
 d_zulgurub:0 "Zul'Gurub"
 c_zulgurub:0 "Zul'Gurub"
 k_zulaman:0 "Zul'Aman"
 d_zulaman:0 "Zul'Aman"
 k_zuldrak:0 "Zul'Drak"
 
>>>>>>> 80c4fd22
<|MERGE_RESOLUTION|>--- conflicted
+++ resolved
@@ -137,13 +137,6 @@
  b_icecrown:0 "Icecrown"
  c_south_islands:0 "Jaguero"
  c_south_islands_adj:0 "Jaguero"
-<<<<<<< HEAD
- 
- c_dark_portal:0 "Dark Mire"
- c_dark_portal_adj:0 "Dark Mire"
- b_dark_portal:0 "Dark Mire"
- b_dark_portal_adj:0 "Dark Mire"
-=======
 
  k_grizzly_hills:0 "Voldrune"
  k_grizzly_hills_adj:0 "Voldrunian"
@@ -220,4 +213,7 @@
  d_zulaman:0 "Zul'Aman"
  k_zuldrak:0 "Zul'Drak"
  
->>>>>>> 80c4fd22
+ c_dark_portal:0 "Dark Mire"
+ c_dark_portal_adj:0 "Dark Mire"
+ b_dark_portal:0 "Dark Mire"
+ b_dark_portal_adj:0 "Dark Mire"