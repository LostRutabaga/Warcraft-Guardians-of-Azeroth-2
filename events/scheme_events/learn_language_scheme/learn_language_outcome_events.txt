--- conflicted
+++ resolved
@@ -55,12 +55,10 @@
 
 		# Warcraft
 		# Struggle bonus
-<<<<<<< HEAD
 		if = {
 			limit = {
 				any_character_struggle = {
 					involvement = involved
-					is_struggle_type = lordaeron_struggle
 					has_struggle_phase_parameter = learning_languages_gives_piety
 				}
 			}
@@ -108,59 +106,6 @@
 				}
 			}
 		}
-=======
-		#if = {
-		#	limit = {
-		#		any_character_struggle = {
-		#			involvement = involved
-		#			has_struggle_phase_parameter = learning_languages_gives_piety
-		#		}
-		#	}
-		#	scope:owner = {
-		#		add_piety = medium_piety_gain
-		#	}
-		#}
-		#
-		#if = {
-		#	limit = {
-		#		any_character_struggle = {
-		#			involvement = involved
-		#			has_struggle_phase_parameter = learning_languages_gives_prestige
-		#		}
-		#	}
-		#	scope:owner = {
-		#		add_piety = medium_prestige_gain
-		#	}
-		#}
-		#
-		#
-		# Struggle Catalyst
-		#if = {
-		#	limit = {
-		#		any_character_struggle = {
-		#			involvement = involved
-		#			activate_struggle_catalyst_secondary_character_involvement_involved_trigger = {
-		#				CATALYST = catalyst_learned_new_language_important
-		#				CHAR = scope:target
-		#			}
-		#		}
-		#	}
-		#	every_character_struggle = {
-		#		involvement = involved
-		#		limit = {
-		#			activate_struggle_catalyst_secondary_character_involvement_involved_trigger = {
-		#				CATALYST = catalyst_learned_new_language_important
-		#				CHAR = scope:target
-		#			}
-		#		}
-		#		activate_struggle_catalyst = {
-		#			catalyst = catalyst_learned_new_language_important
-		#			character = root
-		#		}
-		#		log_debug_variable_for_persian_struggle_effect = { VAR = stabil_catalyst_learned_new_language_important }
-		#	}
-		#}
->>>>>>> 71af8cd9
 		# End of Warcraft
 	}
 
