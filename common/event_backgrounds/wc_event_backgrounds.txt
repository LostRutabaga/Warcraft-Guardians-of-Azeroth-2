﻿### DARK PORTAL ###
wc_background_dark_portal = {
	background = {
		reference = "gfx/interface/illustrations/event_scenes/wc_dark_portal.dds"
		environment = "environment_event_portal"
		ambience = "event:/SFX/Events/Backgrounds/deciduous_forest_day"
	}
}

wc_background_stranglethorn = {
	background = {
		reference = "gfx/interface/illustrations/event_scenes/wc_stranglethorn.dds"
		environment = "environment_event_forest"
		ambience = "event:/SFX/Events/Backgrounds/deciduous_forest_day"
	}
}

wc_background_hellfire_peninsula = {
	background = {
		reference = "gfx/interface/illustrations/event_scenes/hellfire_peninsula.dds"
		environment = "environment_hellfire_peninsula"
		ambience = "event:/SFX/Events/Backgrounds/desert_day"
	}
}

wc_background_terokkar_forest = {
	background = {
		reference = "gfx/interface/illustrations/event_scenes/wc_terokkar_forest.dds"
		environment = "environment_terokkar_forest"
		ambience = "event:/SFX/Events/Backgrounds/deciduous_forest_day"
	}
}

wc_background_twisting_nether = {
	background = {
		reference = "gfx/interface/illustrations/character_view/twisting_nether.dds"
		environment = "environment_character_nether"
		ambience = "event:/SFX/Events/Backgrounds/dungeon"
	}
}

wc_background_northrend = {
	background = {
		reference = "gfx/interface/illustrations/character_view/northrend.dds"
		environment = "environment_character_northrend"
		ambience = "event:/SFX/Events/Backgrounds/mountains_day"
	}
}

wc_lordaeron_throne_room = {
	background = {
		reference = "gfx/interface/illustrations/character_view/wc_lordaeron_throne_room.dds"
		environment = "environment_lordaeron_throne_room"
		ambience = "event:/SFX/Events/Backgrounds/throneroom_western"
	}
}

wc_androhal_by_dlikt = {
	background = {
		reference = "gfx/interface/illustrations/event_scenes/wc_androhal_by_dlikt.dds"
		environment = "environment_character_wc_androhal_by_dlikt"
		ambience = "event:/SFX/Events/Backgrounds/city_alley_night"
	}
}

wc_cauldron_by_dlikt = {
	background = {
		reference = "gfx/interface/illustrations/event_scenes/wc_cauldron_by_dlikt.dds"
		environment = "environment_character_wc_cauldron_by_dlikt"
		ambience = "event:/SFX/Events/Backgrounds/city_alley_night"
	}
}

wc_frostmourne_cave = {
	background = {
		reference = "gfx/interface/illustrations/event_scenes/wc_frostmourne_cave.dds"
		environment = "environment_character_wc_frostmourne_cave"
		ambience = "event:/SFX/Events/Backgrounds/city_alley_night"
	}
}
wc_undead = {
	background = {
		reference = "gfx/interface/illustrations/character_view/undead.dds"
		environment = "environment_character_undead"
		ambience = "event:/SFX/Events/Backgrounds/dungeon"
	}
}
wc_stratholme = {
	background = {
		reference = "gfx/interface/illustrations/event_scenes/wc_stratholme.dds"
		environment = "environment_character_wc_stratholme"
		ambience = "event:/SFX/Events/Backgrounds/city_alley_night"
	}
}

wc_background_tauren_tent_1 = {
	background = {
		reference = "gfx/interface/illustrations/event_scenes/tauren_tent.dds"
		environment = "environment_indian_feast"
		ambience = "event:/DLC/EP2/SFX/Events/Grand_Activities/Hunts/ep2_event_grand_hunt_praire"
	}
}

wc_background_tauren_tent_2 = {
	background = {
		reference = "gfx/interface/illustrations/event_scenes/tauren_tent_2.dds"
		environment = "environment_indian_feast"
		ambience = "event:/DLC/EP2/SFX/Events/Grand_Activities/Hunts/ep2_event_grand_hunt_praire"
	}
}

wc_background_tauren_cave = {
	background = {
		reference = "gfx/interface/illustrations/event_scenes/tauren_cave.dds"
		environment = "environment_indian_feast"
		ambience = "event:/SFX/Events/Backgrounds/mountains_day"
	}
}

wc_background_spirit_world_plains = {
	background = {
		reference = "gfx/interface/illustrations/event_scenes/wc_spirit_world_plains.dds"
		environment = "environment_character_wc_spirit_world"
		ambience = "event:/SFX/Events/Backgrounds/city_alley_night"
	}
}

wc_background_plains_red_rocks = {
	background = {
		reference = "gfx/interface/illustrations/event_scenes/red_rocks.dds"
		environment = "environment_event_bp1_plains" 
		ambience = "event:/DLC/EP2/SFX/Events/Grand_Activities/Hunts/ep2_event_grand_hunt_praire"
	}
}

wc_background_underground_caverns = {
	background = {
		reference = "gfx/interface/illustrations/event_scenes/wc_underground_cavern.dds"
		environment = "environment_event_bp1_jungle"
		ambience = "event:/DLC/EP2/SFX/Events/Backgrounds/evn_background_jungle"
	}
}

wc_exodar_throne_room = {
	background = {
		reference = "gfx/interface/illustrations/character_view/wc_exodar_throne_room.dds"
		environment = "environment_exodar_throne_room"
		ambience = "event:/SFX/Events/Backgrounds/temple_generic"
	}
}

wc_undercity_throne_room = { 
	background = {
		reference = "gfx/interface/illustrations/event_scenes/wc_undercity_throne_room.dds"
		environment = "environment_lordaeron_throne_room"
		ambience = "event:/SFX/Events/Backgrounds/city_alley_night"
	}
}

wc_throne_of_thunder = { 
	background = {
		reference = "gfx/interface/illustrations/event_scenes/throne_of_thunder.dds"
		environment = "environment_event_bp1_bonfire" 
		ambience = "event:/SFX/Events/Backgrounds/burning_building"
	}
}

wc_throne_of_thunder_fullscreen = { 
	background = {
		reference = "gfx/interface/illustrations/event_scenes/throne_of_thunder_fullscreen.dds"
		environment = "environment_event_bp1_bonfire" 
		ambience = "event:/SFX/Events/Backgrounds/burning_building"
	}
}

<<<<<<< HEAD
wc_boralus = { 
	background = {
		reference = "gfx/interface/illustrations/event_scenes/wc_boralus.dds"
		environment = "environment_event_alley_day"
		ambience = "event:/SFX/Events/Backgrounds/city_alley_day_western"
	}
}

wc_boralus_siege = { 
	background = {
		reference = "gfx/interface/illustrations/event_scenes/wc_boralus_siege.dds"
		environment = "environment_event_bp1_bonfire" 
		ambience = "event:/SFX/Events/Backgrounds/burning_building"
	}
}

wc_waycrest_manor = { 
	background = {
		reference = "gfx/interface/illustrations/event_scenes/wc_waycrest_manor.dds"
		environment = "environment_character_undead"
		ambience = "event:/SFX/Events/Backgrounds/dungeon"
	}
}

wc_fullscreen_kul_tiras = {
	background = {
		reference = "gfx/interface/illustrations/event_scenes/wc_kul_tiras_full_screen.dds"
		environment = "environment_event_fp1_ocean" 
		ambience = "event:/DLC/FP1/SFX/Events/event_ocean_longship"
	}
}

wc_death_tree = { 
	background = {
		reference = "gfx/interface/illustrations/event_scenes/wc_death_tree.dds"
		environment = "environment_character_undead"
		ambience = "event:/SFX/Events/Backgrounds/dungeon"
=======
wc_jade_forest_fullscreen = { 
	background = {
		reference = "gfx/interface/illustrations/event_scenes/wc_jade_forest_fullscreen.dds"
		environment = "environment_indian_feast"
		ambience = "event:/SFX/Events/Backgrounds/deciduous_forest_day"
	}
}

wc_uldum_fullscreen = { 
	background = {
		reference = "gfx/interface/illustrations/event_scenes/wc_uldum_fullscreen.dds"
		environment = "environment_event_bp1_bonfire"
		ambience = "event:/SFX/Events/Backgrounds/desert_day"
>>>>>>> eb7ec20d
	}
}<|MERGE_RESOLUTION|>--- conflicted
+++ resolved
@@ -173,7 +173,6 @@
 	}
 }
 
-<<<<<<< HEAD
 wc_boralus = { 
 	background = {
 		reference = "gfx/interface/illustrations/event_scenes/wc_boralus.dds"
@@ -211,7 +210,9 @@
 		reference = "gfx/interface/illustrations/event_scenes/wc_death_tree.dds"
 		environment = "environment_character_undead"
 		ambience = "event:/SFX/Events/Backgrounds/dungeon"
-=======
+	}
+}
+
 wc_jade_forest_fullscreen = { 
 	background = {
 		reference = "gfx/interface/illustrations/event_scenes/wc_jade_forest_fullscreen.dds"
@@ -225,6 +226,5 @@
 		reference = "gfx/interface/illustrations/event_scenes/wc_uldum_fullscreen.dds"
 		environment = "environment_event_bp1_bonfire"
 		ambience = "event:/SFX/Events/Backgrounds/desert_day"
->>>>>>> eb7ec20d
 	}
 }