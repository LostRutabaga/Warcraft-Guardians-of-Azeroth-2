--- conflicted
+++ resolved
@@ -49,18 +49,8 @@
 		text = culture_in_winter_geographical_region_trigger_desc
 		any_culture_county = {
 			any_county_province = {
-<<<<<<< HEAD
-				OR = {
-					geographical_region = world_europe_north
-					geographical_region = world_europe_west
-					geographical_region = world_europe_east
-					steppe_region_trigger = yes
-					geographical_region = world_tibet
-				}
-=======
 				# Warcraft
 				winter_region_trigger = yes
->>>>>>> ea69a75e
 			}
 		}
 	}
@@ -219,7 +209,6 @@
 		# has_innovation = innovation_adaptive_militia #Goedendag - Later Era MAA
 
 		# Warcraft
-<<<<<<< HEAD
 		has_cultural_parameter = unlock_maa_bearpaws
 		has_cultural_parameter = unlock_maa_blademaster
 		has_cultural_parameter = unlock_maa_brute
@@ -232,10 +221,6 @@
 		has_cultural_parameter = unlock_maa_snow_hunter
 		has_cultural_parameter = unlock_maa_swarm
 		has_cultural_parameter = unlock_maa_tidehunter
-=======
-		# TODO
-		# Add mod MaAs here
->>>>>>> ea69a75e
 	}
 }
 
@@ -250,17 +235,12 @@
 		# has_innovation = innovation_bamboo_bows #Paiks
 
 		# Warcraft
-<<<<<<< HEAD
 		has_cultural_parameter = unlock_maa_blunderbuss_corsairs
 		has_cultural_parameter = unlock_maa_dark_ranger
 		has_cultural_parameter = unlock_maa_dwarven_riflemen
 		has_cultural_parameter = unlock_maa_farstriders
 		has_cultural_parameter = unlock_maa_headhunter
 		has_cultural_parameter = unlock_maa_sentinel
-=======
-		# TODO
-		# Add mod MaAs here
->>>>>>> ea69a75e
 	}
 }
 
@@ -279,7 +259,6 @@
 		# has_innovation = innovation_legionnaires #Praetorian
 
 		# Warcraft
-<<<<<<< HEAD
 		has_cultural_parameter = unlock_maa_blackrock_legionnaire
 		has_cultural_parameter = unlock_maa_fel_guard
 		has_cultural_parameter = unlock_maa_myrmidon
@@ -290,10 +269,6 @@
 		has_cultural_parameter = unlock_maa_warbrave
 		has_cultural_parameter = unlock_maa_wardancer
 		has_cultural_parameter = unlock_maa_watcher
-=======
-		# TODO
-		# Add mod MaAs here
->>>>>>> ea69a75e
 	}
 }
 
@@ -305,12 +280,7 @@
 		# has_innovation = innovation_zweihanders #Later Era MAA
 
 		# Warcraft
-<<<<<<< HEAD
 		has_cultural_parameter = unlock_maa_baradian_marine
-=======
-		# TODO
-		# Add mod MaAs here
->>>>>>> ea69a75e
 	}
 }
 
@@ -325,14 +295,9 @@
 		# has_innovation = innovation_sahel_horsemen #Sahel Horsemen
 
 		# Warcraft
-<<<<<<< HEAD
 		has_cultural_parameter = unlock_maa_huntress
 		has_cultural_parameter = unlock_maa_marauder
 		has_cultural_parameter = unlock_maa_wolfrider
-=======
-		# TODO
-		# Add mod MaAs here
->>>>>>> ea69a75e
 	}
 }
 
@@ -344,12 +309,7 @@
 		# has_innovation = innovation_valets #Gendarme - Later Era MAA
 
 		# Warcraft
-<<<<<<< HEAD
 		has_cultural_parameter = unlock_maa_baradian_marine
-=======
-		# TODO
-		# Add mod MaAs here
->>>>>>> ea69a75e
 	}
 }
 
@@ -461,12 +421,6 @@
 		limit = { culture_overlaps_geographical_region = world_eastern_kingdoms_quelthalas }
 		scope:culture = { culture_overlaps_geographical_region = world_eastern_kingdoms_quelthalas }
 	}
-<<<<<<< HEAD
-	#world_eastern_kingdoms_kul_tiras
-	trigger_else_if = {
-		limit = { culture_overlaps_geographical_region = world_eastern_kingdoms_kul_tiras }
-		scope:culture = { culture_overlaps_geographical_region = world_eastern_kingdoms_kul_tiras }
-=======
 	#world_eastern_kingdoms_lordaeron_kul_tiras
 	trigger_else_if = {
 		limit = { culture_overlaps_geographical_region = world_eastern_kingdoms_lordaeron_kul_tiras }
@@ -476,7 +430,6 @@
 	trigger_else_if = {
 		limit = { culture_overlaps_geographical_region = world_eastern_kingdoms_lordaeron_mechagon }
 		scope:culture = { culture_overlaps_geographical_region = world_eastern_kingdoms_lordaeron_mechagon }
->>>>>>> ea69a75e
 	}
 	
 	#world_northrend
