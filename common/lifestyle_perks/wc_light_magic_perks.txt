--- conflicted
+++ resolved
@@ -30,15 +30,11 @@
 	}
 
 	effect = {
-<<<<<<< HEAD
-		wc_MAGIC_magic_lifestyle_other_rank_up_check_effect = { MAGIC = light }
-=======
 		# Maintenance effects
 		hidden_effect = {
 			wc_start_mana_regeneration_loop_effect = yes
 			wc_fill_mana_on_day_one_from_perks_crutch_effect = yes
 		}
->>>>>>> 3f38c6c1
 	}
 }
 light_magic_tree_1_perk_2 = {
@@ -50,14 +46,10 @@
 	parent = light_magic_tree_1_perk_1
 
 	effect = {
-<<<<<<< HEAD
-		wc_MAGIC_magic_lifestyle_other_rank_up_check_effect = { MAGIC = light }
-=======
-		# Maintenance effects
-		hidden_effect = {
-			wc_fill_mana_on_day_one_from_perks_crutch_effect = yes
-		}
->>>>>>> 3f38c6c1
+		# Maintenance effects
+		hidden_effect = {
+			wc_fill_mana_on_day_one_from_perks_crutch_effect = yes
+		}
 	}
 }
 light_magic_tree_1_perk_3 = {
@@ -69,14 +61,10 @@
 	parent = light_magic_tree_1_perk_2
 
 	effect = {
-<<<<<<< HEAD
-		wc_MAGIC_magic_lifestyle_other_rank_up_check_effect = { MAGIC = light }
-=======
-		# Maintenance effects
-		hidden_effect = {
-			wc_fill_mana_on_day_one_from_perks_crutch_effect = yes
-		}
->>>>>>> 3f38c6c1
+		# Maintenance effects
+		hidden_effect = {
+			wc_fill_mana_on_day_one_from_perks_crutch_effect = yes
+		}
 	}
 }
 light_magic_tree_1_perk_4 = {
@@ -88,14 +76,10 @@
 	parent = light_magic_tree_1_perk_2
 
 	effect = {
-<<<<<<< HEAD
-		wc_MAGIC_magic_lifestyle_other_rank_up_check_effect = { MAGIC = light }
-=======
-		# Maintenance effects
-		hidden_effect = {
-			wc_fill_mana_on_day_one_from_perks_crutch_effect = yes
-		}
->>>>>>> 3f38c6c1
+		# Maintenance effects
+		hidden_effect = {
+			wc_fill_mana_on_day_one_from_perks_crutch_effect = yes
+		}
 	}
 }
 light_magic_tree_1_perk_5 = {
@@ -107,14 +91,10 @@
 	parent = light_magic_tree_1_perk_3
 
 	effect = {
-<<<<<<< HEAD
-		wc_MAGIC_magic_lifestyle_other_rank_up_check_effect = { MAGIC = light }
-=======
-		# Maintenance effects
-		hidden_effect = {
-			wc_fill_mana_on_day_one_from_perks_crutch_effect = yes
-		}
->>>>>>> 3f38c6c1
+		# Maintenance effects
+		hidden_effect = {
+			wc_fill_mana_on_day_one_from_perks_crutch_effect = yes
+		}
 	}
 }
 light_magic_tree_1_perk_6 = {
@@ -126,14 +106,10 @@
 	parent = light_magic_tree_1_perk_4
 
 	effect = {
-<<<<<<< HEAD
-		wc_MAGIC_magic_lifestyle_other_rank_up_check_effect = { MAGIC = light }
-=======
-		# Maintenance effects
-		hidden_effect = {
-			wc_fill_mana_on_day_one_from_perks_crutch_effect = yes
-		}
->>>>>>> 3f38c6c1
+		# Maintenance effects
+		hidden_effect = {
+			wc_fill_mana_on_day_one_from_perks_crutch_effect = yes
+		}
 	}
 }
 light_magic_tree_1_perk_7 = {
@@ -145,14 +121,10 @@
 	parent = light_magic_tree_1_perk_5
 
 	effect = {
-<<<<<<< HEAD
-		wc_MAGIC_magic_lifestyle_other_rank_up_check_effect = { MAGIC = light }
-=======
-		# Maintenance effects
-		hidden_effect = {
-			wc_fill_mana_on_day_one_from_perks_crutch_effect = yes
-		}
->>>>>>> 3f38c6c1
+		# Maintenance effects
+		hidden_effect = {
+			wc_fill_mana_on_day_one_from_perks_crutch_effect = yes
+		}
 	}
 }
 light_magic_tree_1_perk_8 = {
@@ -165,14 +137,10 @@
 	parent = light_magic_tree_1_perk_6
 
 	effect = {
-<<<<<<< HEAD
-		wc_MAGIC_magic_lifestyle_other_rank_up_check_effect = { MAGIC = light }
-=======
-		# Maintenance effects
-		hidden_effect = {
-			wc_fill_mana_on_day_one_from_perks_crutch_effect = yes
-		}
->>>>>>> 3f38c6c1
+		# Maintenance effects
+		hidden_effect = {
+			wc_fill_mana_on_day_one_from_perks_crutch_effect = yes
+		}
 	}
 }
 light_magic_tree_1_perk_9 = {
@@ -185,14 +153,10 @@
 	parent = light_magic_tree_1_perk_8
 
 	effect = {
-<<<<<<< HEAD
-		wc_MAGIC_magic_lifestyle_other_rank_up_check_effect = { MAGIC = light }
-=======
-		# Maintenance effects
-		hidden_effect = {
-			wc_fill_mana_on_day_one_from_perks_crutch_effect = yes
-		}
->>>>>>> 3f38c6c1
+		# Maintenance effects
+		hidden_effect = {
+			wc_fill_mana_on_day_one_from_perks_crutch_effect = yes
+		}
 	}
 }
 
@@ -229,15 +193,11 @@
 	}
 
 	effect = {
-<<<<<<< HEAD
-		wc_MAGIC_magic_lifestyle_other_rank_up_check_effect = { MAGIC = light }
-=======
 		# Maintenance effects
 		hidden_effect = {
 			wc_start_mana_regeneration_loop_effect = yes
 			wc_fill_mana_on_day_one_from_perks_crutch_effect = yes
 		}
->>>>>>> 3f38c6c1
 	}
 }
 light_magic_tree_2_perk_2 = {
@@ -273,15 +233,11 @@
 	}
 
 	effect = {
-<<<<<<< HEAD
-		wc_MAGIC_magic_lifestyle_other_rank_up_check_effect = { MAGIC = light }
-=======
 		# Maintenance effects
 		hidden_effect = {
 			wc_start_mana_regeneration_loop_effect = yes
 			wc_fill_mana_on_day_one_from_perks_crutch_effect = yes
 		}
->>>>>>> 3f38c6c1
 	}
 }
 light_magic_tree_2_perk_3 = {
@@ -293,14 +249,10 @@
 	parent = light_magic_tree_2_perk_1
 
 	effect = {
-<<<<<<< HEAD
-		wc_MAGIC_magic_lifestyle_other_rank_up_check_effect = { MAGIC = light }
-=======
-		# Maintenance effects
-		hidden_effect = {
-			wc_fill_mana_on_day_one_from_perks_crutch_effect = yes
-		}
->>>>>>> 3f38c6c1
+		# Maintenance effects
+		hidden_effect = {
+			wc_fill_mana_on_day_one_from_perks_crutch_effect = yes
+		}
 	}
 }
 light_magic_tree_2_perk_4 = {
@@ -312,14 +264,10 @@
 	parent = light_magic_tree_2_perk_2
 
 	effect = {
-<<<<<<< HEAD
-		wc_MAGIC_magic_lifestyle_other_rank_up_check_effect = { MAGIC = light }
-=======
-		# Maintenance effects
-		hidden_effect = {
-			wc_fill_mana_on_day_one_from_perks_crutch_effect = yes
-		}
->>>>>>> 3f38c6c1
+		# Maintenance effects
+		hidden_effect = {
+			wc_fill_mana_on_day_one_from_perks_crutch_effect = yes
+		}
 	}
 }
 light_magic_tree_2_perk_5 = {
@@ -331,14 +279,10 @@
 	parent = light_magic_tree_2_perk_3
 
 	effect = {
-<<<<<<< HEAD
-		wc_MAGIC_magic_lifestyle_other_rank_up_check_effect = { MAGIC = light }
-=======
-		# Maintenance effects
-		hidden_effect = {
-			wc_fill_mana_on_day_one_from_perks_crutch_effect = yes
-		}
->>>>>>> 3f38c6c1
+		# Maintenance effects
+		hidden_effect = {
+			wc_fill_mana_on_day_one_from_perks_crutch_effect = yes
+		}
 	}
 }
 light_magic_tree_2_perk_6 = {
@@ -350,14 +294,10 @@
 	parent = light_magic_tree_2_perk_4
 
 	effect = {
-<<<<<<< HEAD
-		wc_MAGIC_magic_lifestyle_other_rank_up_check_effect = { MAGIC = light }
-=======
-		# Maintenance effects
-		hidden_effect = {
-			wc_fill_mana_on_day_one_from_perks_crutch_effect = yes
-		}
->>>>>>> 3f38c6c1
+		# Maintenance effects
+		hidden_effect = {
+			wc_fill_mana_on_day_one_from_perks_crutch_effect = yes
+		}
 	}
 }
 light_magic_tree_2_perk_7 = {
@@ -370,14 +310,10 @@
 	parent = light_magic_tree_2_perk_6
 
 	effect = {
-<<<<<<< HEAD
-		wc_MAGIC_magic_lifestyle_other_rank_up_check_effect = { MAGIC = light }
-=======
-		# Maintenance effects
-		hidden_effect = {
-			wc_fill_mana_on_day_one_from_perks_crutch_effect = yes
-		}
->>>>>>> 3f38c6c1
+		# Maintenance effects
+		hidden_effect = {
+			wc_fill_mana_on_day_one_from_perks_crutch_effect = yes
+		}
 	}
 }
 light_magic_tree_2_perk_8 = {
@@ -390,14 +326,10 @@
 	parent = light_magic_tree_2_perk_6
 
 	effect = {
-<<<<<<< HEAD
-		wc_MAGIC_magic_lifestyle_other_rank_up_check_effect = { MAGIC = light }
-=======
-		# Maintenance effects
-		hidden_effect = {
-			wc_fill_mana_on_day_one_from_perks_crutch_effect = yes
-		}
->>>>>>> 3f38c6c1
+		# Maintenance effects
+		hidden_effect = {
+			wc_fill_mana_on_day_one_from_perks_crutch_effect = yes
+		}
 	}
 }
 light_magic_tree_2_perk_9 = {
@@ -410,14 +342,10 @@
 	parent = light_magic_tree_2_perk_8
 
 	effect = {
-<<<<<<< HEAD
-		wc_MAGIC_magic_lifestyle_other_rank_up_check_effect = { MAGIC = light }
-=======
-		# Maintenance effects
-		hidden_effect = {
-			wc_fill_mana_on_day_one_from_perks_crutch_effect = yes
-		}
->>>>>>> 3f38c6c1
+		# Maintenance effects
+		hidden_effect = {
+			wc_fill_mana_on_day_one_from_perks_crutch_effect = yes
+		}
 	}
 }
 
@@ -453,15 +381,11 @@
 	}
 
 	effect = {
-<<<<<<< HEAD
-		wc_MAGIC_magic_lifestyle_other_rank_up_check_effect = { MAGIC = light }
-=======
 		# Maintenance effects
 		hidden_effect = {
 			wc_start_mana_regeneration_loop_effect = yes
 			wc_fill_mana_on_day_one_from_perks_crutch_effect = yes
 		}
->>>>>>> 3f38c6c1
 	}
 }
 light_magic_tree_3_perk_2 = {
@@ -473,14 +397,10 @@
 	parent = light_magic_tree_3_perk_1
 
 	effect = {
-<<<<<<< HEAD
-		wc_MAGIC_magic_lifestyle_other_rank_up_check_effect = { MAGIC = light }
-=======
-		# Maintenance effects
-		hidden_effect = {
-			wc_fill_mana_on_day_one_from_perks_crutch_effect = yes
-		}
->>>>>>> 3f38c6c1
+		# Maintenance effects
+		hidden_effect = {
+			wc_fill_mana_on_day_one_from_perks_crutch_effect = yes
+		}
 	}
 }
 light_magic_tree_3_perk_3 = {
@@ -492,14 +412,10 @@
 	parent = light_magic_tree_3_perk_1
 
 	effect = {
-<<<<<<< HEAD
-		wc_MAGIC_magic_lifestyle_other_rank_up_check_effect = { MAGIC = light }
-=======
-		# Maintenance effects
-		hidden_effect = {
-			wc_fill_mana_on_day_one_from_perks_crutch_effect = yes
-		}
->>>>>>> 3f38c6c1
+		# Maintenance effects
+		hidden_effect = {
+			wc_fill_mana_on_day_one_from_perks_crutch_effect = yes
+		}
 	}
 }
 light_magic_tree_3_perk_4 = {
@@ -511,14 +427,10 @@
 	parent = light_magic_tree_3_perk_2
 
 	effect = {
-<<<<<<< HEAD
-		wc_MAGIC_magic_lifestyle_other_rank_up_check_effect = { MAGIC = light }
-=======
-		# Maintenance effects
-		hidden_effect = {
-			wc_fill_mana_on_day_one_from_perks_crutch_effect = yes
-		}
->>>>>>> 3f38c6c1
+		# Maintenance effects
+		hidden_effect = {
+			wc_fill_mana_on_day_one_from_perks_crutch_effect = yes
+		}
 	}
 }
 light_magic_tree_3_perk_5 = {
@@ -530,14 +442,10 @@
 	parent = light_magic_tree_3_perk_3
 
 	effect = {
-<<<<<<< HEAD
-		wc_MAGIC_magic_lifestyle_other_rank_up_check_effect = { MAGIC = light }
-=======
-		# Maintenance effects
-		hidden_effect = {
-			wc_fill_mana_on_day_one_from_perks_crutch_effect = yes
-		}
->>>>>>> 3f38c6c1
+		# Maintenance effects
+		hidden_effect = {
+			wc_fill_mana_on_day_one_from_perks_crutch_effect = yes
+		}
 	}
 }
 light_magic_tree_3_perk_6 = {
@@ -551,14 +459,10 @@
 	parent = light_magic_tree_3_perk_5
 
 	effect = {
-<<<<<<< HEAD
-		wc_MAGIC_magic_lifestyle_other_rank_up_check_effect = { MAGIC = light }
-=======
-		# Maintenance effects
-		hidden_effect = {
-			wc_fill_mana_on_day_one_from_perks_crutch_effect = yes
-		}
->>>>>>> 3f38c6c1
+		# Maintenance effects
+		hidden_effect = {
+			wc_fill_mana_on_day_one_from_perks_crutch_effect = yes
+		}
 	}
 }
 light_magic_tree_3_perk_7 = {
@@ -570,14 +474,10 @@
 	parent = light_magic_tree_3_perk_4
 
 	effect = {
-<<<<<<< HEAD
-		wc_MAGIC_magic_lifestyle_other_rank_up_check_effect = { MAGIC = light }
-=======
-		# Maintenance effects
-		hidden_effect = {
-			wc_fill_mana_on_day_one_from_perks_crutch_effect = yes
-		}
->>>>>>> 3f38c6c1
+		# Maintenance effects
+		hidden_effect = {
+			wc_fill_mana_on_day_one_from_perks_crutch_effect = yes
+		}
 	}
 }
 light_magic_tree_3_perk_8 = {
@@ -589,14 +489,10 @@
 	parent = light_magic_tree_3_perk_5
 
 	effect = {
-<<<<<<< HEAD
-		wc_MAGIC_magic_lifestyle_other_rank_up_check_effect = { MAGIC = light }
-=======
-		# Maintenance effects
-		hidden_effect = {
-			wc_fill_mana_on_day_one_from_perks_crutch_effect = yes
-		}
->>>>>>> 3f38c6c1
+		# Maintenance effects
+		hidden_effect = {
+			wc_fill_mana_on_day_one_from_perks_crutch_effect = yes
+		}
 	}
 }
 light_magic_tree_3_perk_9 = {
@@ -610,13 +506,9 @@
 	parent = light_magic_tree_3_perk_8
 
 	effect = {
-<<<<<<< HEAD
-		wc_MAGIC_magic_lifestyle_other_rank_up_check_effect = { MAGIC = light }
-=======
-		# Maintenance effects
-		hidden_effect = {
-			wc_fill_mana_on_day_one_from_perks_crutch_effect = yes
-		}
->>>>>>> 3f38c6c1
+		# Maintenance effects
+		hidden_effect = {
+			wc_fill_mana_on_day_one_from_perks_crutch_effect = yes
+		}
 	}
 }