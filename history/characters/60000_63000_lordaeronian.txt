--- conflicted
+++ resolved
@@ -33,7 +33,7 @@
 		# create_bloodline = {
 			# type = terenas
 		# }
-	}	
+		}
 	595.1.1={
 		trait=paranoid
 	}
@@ -97,7 +97,7 @@
 	603.3.17 = {
 		effect = {
 			#add_artifact_frostmourne_effect = yes
-		}
+	}
 	}
 	# Kills father
 	603.5.1={
@@ -157,7 +157,7 @@
 	605.1.1 = {
 		#trait = class_priest_5
 		trait = scholar
-	}
+		}
 	623.1.11={ death=yes }
 }
 
@@ -180,7 +180,7 @@
 	603.5.1={
 		trait = being_undead
 		religion = death_god
-		remove_trait=compassionate
+		remove_trait=compassionate 
 	}
 	608.1.21={ death=yes }
 }
@@ -197,7 +197,7 @@
 	603.5.1={
 		trait = being_undead
 		religion = death_god
-		remove_trait=compassionate
+		remove_trait=compassionate 
 	}
 	608.1.21={ death=yes }
 }
@@ -214,7 +214,7 @@
 	603.5.1={
 		trait = being_undead
 		religion = death_god
-		remove_trait=compassionate
+		remove_trait=compassionate 
 	}
 	608.1.21={ death=yes }
 }
@@ -331,7 +331,7 @@
 	mother=60010	#Illucia
 	570.4.14={ birth=yes trait=creature_human }
 	586.4.14={
-		#trait = class_mage_8
+		# trait = class_mage_8
 	}
 	601.1.1={
 		# effect = {
@@ -341,8 +341,8 @@
 		trait = shrewd
 	}
 	603.6.1={
-		#remove_trait = class_mage_8
-		#trait = class_necromancer_5
+		# remove_trait = class_mage_8
+		# trait = class_necromancer_5
 		trait = being_undead
 		religion = death_god
 	}
@@ -422,7 +422,7 @@
 		# create_bloodline = { #Silver Hand Founder
 			# type = tirion
 		# }		
-	}	
+		}		
 	602.4.1={
 		remove_spouse=60015
 	}
@@ -497,7 +497,7 @@
 		# create_bloodline = {
 			# type = ashbringer_bloodline
 		# }
-	}
+		}
 	605.9.9={
 		death = {
 			death_reason = death_murder_known
@@ -590,7 +590,7 @@
 		# create_bloodline = { #Silver Hand Founder
 			# type = saidan
 		# }		
-	}
+		}		
 	605.9.9={
 		religion=scarlet_light
 		trait=holy_warrior
@@ -910,7 +910,7 @@
 		# create_bloodline = { #Silver Hand Founder
 			# type = uther
 		# }		
-	}
+		}		
 	603.5.15={
 		death = {
 			death_reason = death_battle
@@ -1355,10 +1355,10 @@
 		effect={
 			if = {
 				limit = { character:42076 = { is_alive = yes } }
-				set_relation_lover = character:42076 #Sylvanas
+			set_relation_lover = character:42076 #Sylvanas
 				add_opinion = { modifier = loyal_servant target = character:42076 }
-			}
 		}
+	}
 	}
 	604.1.1={
 		trait=being_undead
@@ -1374,7 +1374,7 @@
 		#employer=42076 # Sylvanas
 		effect={
 			if = { limit = { NOT = { is_courtier_of = character:42076 } } character:42076 = { add_courtier = root } }
-		}
+	}
 	}
 	630.1.1={ death=yes }
 }
@@ -2948,7 +2948,7 @@
 		# create_bloodline = { #Silver Hand Founder
 			# type = turalyon
 		# }		
-	}
+		}		
 	591.11.1={ death = { death_reason = death_vanished } }
 }
 #dynasty=30033
@@ -3852,13 +3852,8 @@
 	disallow_random_traits = yes
 	1.1.1={ birth=yes trait=creature_human }
 	1.1.1={
-<<<<<<< HEAD
-		trait=class_mage_10
-		trait=being_order # May change later with the Guardian trait
-=======
 		#trait = class_mage_10
-		#trait = immortal
->>>>>>> f536dafc
+		trait = being_order
 	}
 	537.1.1={
 		add_spouse = 5001
@@ -3889,7 +3884,7 @@
 	601.1.1={
 		#remove_trait = class_priest_6
 		#trait = class_necromancer_6
-		#secret_religion = death_god
+		# secret_religion = death_god
 		effect = {
 			#join_society_cult_of_the_damned_effect = yes
 		}
@@ -4006,8 +4001,8 @@
 		trait=lunatic_1
 		effect = { 
 			add_opinion = { modifier = loyal_servant target = character:42076 } 
-		}
-	}
+				} 
+			}
 	640.10.14={ death=yes }
 }
 
