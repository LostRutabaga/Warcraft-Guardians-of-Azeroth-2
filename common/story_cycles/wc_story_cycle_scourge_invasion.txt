﻿story_scourge_invasion = {
	on_setup = {
		add_to_global_variable_list = {
			name = unavailable_unique_events
			target = flag:scourge_spawn
		}
		
		story_owner = {
			trigger_event = WCCSC.3
		}
		
		# Timeline setup
		# Set happend events for bookmarks
		if = {
			limit = { game_start_date > 591.11.1 }
			set_variable = {
				name = timer
				value = {
					value = current_year
					subtract = 591
				}
			}
		}
		else = {
			set_variable = { name = timer value = 0 }
		}
		# Legion's puppet before 603
		if = {
			limit = { game_start_date < 603.10.12 }
			story_owner.primary_title = { set_variable = { name = legions_puppet value = yes } }
			faith:death_god = {
				add_doctrine = special_doctrine_legions_puppet
			}
		}
		# Start Plague in year 603
		if = {
			limit = { game_start_date = 603.1.1 }
			title:c_andorhal = {
				save_temporary_scope_as = plague_center
				holder.top_liege = { save_temporary_scope_as = target }
			}
			story_owner = {
				save_temporary_scope_as = owner
				
				add_scheme_cooldown = { target = title:c_andorhal.holder.top_liege type = plague years = 5 }
				trigger_event_plague_outcome_2001_effect = { OWNER = scope:owner TARGET = scope:target PLAGUE_CENTER = scope:plague_center }
			}
			# Send event to cultists
			# Alexei
			character:60009 = { trigger_event_plague_outcome_2001_effect = { OWNER = scope:owner TARGET = scope:target PLAGUE_CENTER = scope:plague_center } }
			# Illucia
			character:60010 = { trigger_event_plague_outcome_2001_effect = { OWNER = scope:owner TARGET = scope:target PLAGUE_CENTER = scope:plague_center } }
			# Jandice
			character:60011 = { trigger_event_plague_outcome_2001_effect = { OWNER = scope:owner TARGET = scope:target PLAGUE_CENTER = scope:plague_center } }
			# Pharamond
			character:60022 = { trigger_event_plague_outcome_2001_effect = { OWNER = scope:owner TARGET = scope:target PLAGUE_CENTER = scope:plague_center } }
		}
	}

	on_end = {
		on_end_scourge_effect = yes
	}

	on_owner_death = {
		if = {
			limit = {
				exists = story_owner.primary_heir
			}
			try_to_set_scourge_story_owner = { OWNER = story_owner.primary_heir }
		}
		else = {
			end_story = yes
		}
	}
	
	#effect_group = { #TODO: Add invasion of Burning Legion
	#	days = { 335 395 }
	#	
	#	trigger = {
	#		exists = var:timer
	#	}
	#	triggered_effect = {
	#		trigger = { always = yes }
	#		effect = {
	#			change_variable = {
	#				name = timer
	#				add = 1
	#			}
	#		}
	#	}
	#	triggered_effect = {
	#		trigger = {
	#			NOT = { exists = var:WCCSC_20_fired }
	#			
	#			var:timer > 10
	#			exists = var:legions_puppet
	#		}
	#		effect = {
	#			set_variable = { name = WCCSC_20_fired value = yes }
	#			
	#			story_owner = { trigger_event = WCCSC.20 }
	#		}
	#	}
	#	triggered_effect = {
	#		trigger = {
	#			NOT = { exists = var:WCCSC_25_fired }
	#			
	#			var:timer > 15
	#			exists = var:legions_puppet
	#		}
	#		effect = {
	#			set_variable = { name = WCCSC_25_fired value = yes }
	#			
	#			story_owner = { trigger_event = WCCSC.25 }
	#		}
	#	}
	#}
	
	# The story should pick another target for AI Scourge to invade
	effect_group = {
		days = { 30 60 }

		trigger = {
<<<<<<< HEAD
			exists = var:timer
		}
		triggered_effect = {
			trigger = { always = yes }
			effect = {
				change_variable = {
					name = timer
					add = 1
				}
			}
		}
		triggered_effect = {
			trigger = {
				NOT = { exists = var:WCCSC_20_fired }
				
				var:timer > 10
				exists = story_owner.primary_title.var:legions_puppet
			}
			effect = {
				set_variable = { name = WCCSC_20_fired value = yes }
				
				story_owner = { trigger_event = WCCSC.20 }
=======
			story_owner = {
				is_ai = yes
				is_able_to_wage_war_trigger = yes
				has_title = title:e_scourge
>>>>>>> 90f0269c
			}
		}

		triggered_effect = {
			trigger = {
<<<<<<< HEAD
				NOT = { exists = var:WCCSC_25_fired }
				
				var:timer > 15
				exists = story_owner.primary_title.var:legions_puppet
=======
				always = yes
>>>>>>> 90f0269c
			}
			effect = {
				story_owner = { great_invader_target_evaluation_and_declaration_effect = { MULTIPLY = 1 } }
			}
		}
	}
	
	# Spread Plague
	effect_group = {
		years = 1
		
		trigger = {
			story_owner = {
				is_ai = yes
				has_title = title:e_scourge
			}
		}
		
		triggered_effect = {
			trigger = {
				NOT = { exists = var:wintergarde_plague_fired }
				
				story_owner = {
					can_start_plague_scheme_on_county_trigger = { COUNTY = title:c_wintergarde }
				}
			}
			effect = {
				story_owner = {
					start_plague_scheme_effect = { TARGET = title:c_wintergarde.holder.top_liege PLAGUE_CENTER = title:c_wintergarde }
				}
			}
		}
		triggered_effect = {
			trigger = {
				NOT = { exists = var:andorhal_plague_fired }
				OR = {
					exists = var:wintergarde_plague_fired
					story_owner = { NOT = { can_start_plague_scheme_on_county_trigger = { COUNTY = title:c_wintergarde } } }
				}
				
				story_owner = {
					can_start_plague_scheme_on_county_trigger = { COUNTY = title:c_andorhal }
					
					primary_title = { NOT = { recent_history = { years = 6 } } }
				}
			}
			effect = {
				story_owner = {
					start_plague_scheme_effect = { TARGET = title:c_andorhal.holder.top_liege PLAGUE_CENTER = title:c_andorhal }
				}
			}
		}
	}
	
	# Story handling in case of succession weirdness
	effect_group = {
		days = 180

		trigger = {
			story_owner = {
				NOT = { has_title = title:e_scourge }
			}
		}

		triggered_effect = {
			trigger = { exists = title:e_scourge.holder }
			effect = {
				try_to_set_scourge_story_owner = { OWNER = title:e_scourge.holder }
			}
		}

		triggered_effect = {
			trigger = { NOT = { exists = title:e_scourge.holder } }
			effect = {
				end_story = yes
			}
		}
	}
	
	# All jailors are dead
	effect_group = {
		days = 180

		trigger = {
			exists = story_owner.primary_title.var:legions_puppet
			any_scourge_jailor_is_avaliable_trigger = no
		}

		triggered_effect = {
			trigger = { always = yes }
			effect = {
				story_owner = { fire_jailors_unavailable_event_effect = yes }
			}
		}
	}
}<|MERGE_RESOLUTION|>--- conflicted
+++ resolved
@@ -121,7 +121,6 @@
 		days = { 30 60 }
 
 		trigger = {
-<<<<<<< HEAD
 			exists = var:timer
 		}
 		triggered_effect = {
@@ -138,31 +137,21 @@
 				NOT = { exists = var:WCCSC_20_fired }
 				
 				var:timer > 10
-				exists = story_owner.primary_title.var:legions_puppet
+				exists = var:legions_puppet
 			}
 			effect = {
 				set_variable = { name = WCCSC_20_fired value = yes }
 				
 				story_owner = { trigger_event = WCCSC.20 }
-=======
-			story_owner = {
-				is_ai = yes
-				is_able_to_wage_war_trigger = yes
-				has_title = title:e_scourge
->>>>>>> 90f0269c
-			}
-		}
-
-		triggered_effect = {
-			trigger = {
-<<<<<<< HEAD
+			}
+		}
+
+		triggered_effect = {
+			trigger = {
 				NOT = { exists = var:WCCSC_25_fired }
 				
 				var:timer > 15
-				exists = story_owner.primary_title.var:legions_puppet
-=======
-				always = yes
->>>>>>> 90f0269c
+				exists = var:legions_puppet
 			}
 			effect = {
 				story_owner = { great_invader_target_evaluation_and_declaration_effect = { MULTIPLY = 1 } }
