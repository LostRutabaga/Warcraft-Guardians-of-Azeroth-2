--- conflicted
+++ resolved
@@ -11124,11 +11124,8 @@
 		# trait=physical_lifestyle_endurance_2
 		# trait=physical_lifestyle_strength_2
 		culture = northsea
-<<<<<<< HEAD
 		religion = pirate_faith
-=======
 		trait=gallowsbait
->>>>>>> 67d9566b
 	}
 	620.4.21={ death=yes }
 }
