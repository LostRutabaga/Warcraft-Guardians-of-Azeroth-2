k_ramkahen = {
	1.1.1={
		succession_laws = { 
			male_preference_law 
			single_heir_succession_law
		}
		government = feudal_government
	}
	#Tahret dynasty
	182.05.18={
		holder=270213 #Harus[121003]
	} 
	205.08.18={
		holder=270216 #Tebhotep[121003]
		liege=e_uldum
	}
	229.11.11={holder=270221} #Chinrasoth[121003]
	235.07.05={holder=270227} #Enjtehoph[121003]
	261.03.18={holder=270230} #Jinjtassot[121003]
	310.01.12={holder=270232} #Munbenhi[121003]
	348.03.29={holder=270238} #Ninjter[121003]	
	350.01.02={
		holder=0
	}
}
d_ramkahen = {
	1.1.1={
		succession_laws = { 
			male_preference_law 
			single_heir_succession_law
		}
		government = feudal_government
	}
	#Tahret dynasty
	25.1.1={holder=270200} #Gilhonha[121003]
	63.10.13={holder=270201} #Ghabhorush[121003]
	102.12.10={holder=270205} #Phonkhibax[121003]
	158.01.09={holder=270209} #Bankhiram[121003]
	182.05.18={
		holder=270213 #Harus[121003]
		liege=k_ramkahen
	}
	205.08.18={holder=270216} #Tebhotep[121003]
	229.11.11={holder=270221} #Chinrasoth[121003]
	235.07.05={holder=270227} #Enjtehoph[121003]
	261.03.18={holder=270230} #Jinjtassot[121003]
	310.01.12={holder=270232} #Munbenhi[121003]
	348.03.29={holder=270238} #Ninjter[121003]
	#ramkahen dynasty
	348.03.29={
		holder=270043 #Chathushaam[121001]
		liege = 0
	}
	392.03.08={holder=270045} #Cholhozor[121001]
	424.06.27={holder=270047} #Zorwusud[121001]
	435.08.10={holder=270049} #Oenbatuum[121001]
	463.10.09={holder=270057} #Taemkhokir[121001]
	481.09.05={holder=270058} #Debosuuf[121001]
	525.11.05={holder=270062} #Chibebhef[121001]
	542.10.29={holder=270067} #Mariqe[121001]
	561.10.28={holder=270070} #Ithihor[121001]
	574.03.08={holder=270073} #Phaoris[121001]
	609.10.16={holder=270075} #Muthesi[121001]
	648.01.19={holder=270077} #Cranhisse[121001]
}
c_ramkahen = {
	1.1.1={
		succession_laws = { 
			male_preference_law 
			single_heir_succession_law
		}
		government = feudal_government
		liege=d_ramkahen
	}
	#Tahret dynasty
	25.1.1={holder=270200} #Gilhonha[121003]
	63.10.13={holder=270201} #Ghabhorush[121003]
	102.12.10={holder=270205} #Phonkhibax[121003]
	158.01.09={holder=270209} #Bankhiram[121003]
	182.05.18={
		holder=270213 #Harus[121003]
		liege=k_ramkahen
	}
	205.08.18={holder=270216} #Tebhotep[121003]
	229.11.11={holder=270221} #Chinrasoth[121003]
	235.07.05={holder=270227} #Enjtehoph[121003]
	261.03.18={holder=270230} #Jinjtassot[121003]
	310.01.12={holder=270232} #Munbenhi[121003]
	348.03.29={holder=270238} #Ninjter[121003]
	#ramkahen dynasty
	348.03.29={
		holder=270043 #Chathushaam[121001]
		liege = 0
	} 
	392.03.08={holder=270045} #Cholhozor[121001]
	424.06.27={holder=270047} #Zorwusud[121001]
	435.08.10={holder=270049} #Oenbatuum[121001]
	463.10.09={holder=270057} #Taemkhokir[121001]
	481.09.05={holder=270058} #Debosuuf[121001]
	525.11.05={holder=270062} #Chibebhef[121001]
	542.10.29={holder=270067} #Mariqe[121001]
	561.10.28={holder=270070} #Ithihor[121001]
	574.03.08={holder=270073} #Phaoris[121001]
	609.10.16={holder=270075} #Muthesi[121001]
	648.01.19={holder=270077} #Cranhisse[121001]
}
<<<<<<< HEAD
=======
#c_virdam = {
#	1.1.1={
#		succession_laws = { 
#			male_preference_law 
#			single_heir_succession_law
#		}
#		government = feudal_government
#		liege = d_ramkahen
#	}
#	#Tahret dynasty
#	25.1.1={holder=270200} #Gilhonha[121003]
#	63.10.13={holder=270201} #Ghabhorush[121003]
#	102.12.10={holder=270205} #Phonkhibax[121003]
#	158.01.09={holder=270209} #Bankhiram[121003]
#	182.05.18={
#		holder=270213 #Harus[121003]
#		liege=k_ramkahen
#	} 
#	205.08.18={holder=270216} #Tebhotep[121003]
#	229.11.11={holder=270221} #Chinrasoth[121003]
#	235.07.05={holder=270227} #Enjtehoph[121003]
#	261.03.18={holder=270230} #Jinjtassot[121003]
#	310.01.12={holder=270232} #Munbenhi[121003]
#	348.03.29={holder=270238} #Ninjter[121003]
#	#ramkahen dynasty
#	348.03.29={
#		holder=270043 #Chathushaam[121001]
#		liege = 0
#	} 
#	392.03.08={holder=270045} #Cholhozor[121001]
#	424.06.27={holder=270047} #Zorwusud[121001]
#	435.08.10={holder=270049} #Oenbatuum[121001]
#	463.10.09={holder=270057} #Taemkhokir[121001]
#	481.09.05={holder=270058} #Debosuuf[121001]
#	525.11.05={holder=270062} #Chibebhef[121001]
#	542.10.29={holder=270067} #Mariqe[121001]
#	561.10.28={holder=270070} #Ithihor[121001]
#	574.03.08={holder=270073} #Phaoris[121001]
#	609.10.16={holder=270075} #Muthesi[121001]
#	648.01.19={holder=270077} #Cranhisse[121001]
#}
>>>>>>> 154913aa
c_tahret = {
	1.1.1={
		succession_laws = { 
			male_preference_law 
			single_heir_succession_law
		}
		government = feudal_government
		liege=d_ramkahen
	}
	26.1.1={holder=272200} #Crukhessun[121012]
	70.02.28={holder=272202} #Immabof[121012]
	81.03.28={holder=272205} #Phynbenhux[121012]
	109.07.18={holder=272208} #Cholhozor[121012]
	166.03.20={holder=272211} #Gilhonha[121012]
	186.03.08={holder=272215} #Nainjtaaqar[121012]
	231.05.13={holder=272223} #Unbosa[121012]
	222.06.11={holder=272226} #Zinhalir[121012]
	257.08.23={holder=272229} #Chunjtitho[121012]
	307.08.24={holder=272234} #Tonuvi[121012]
	338.03.10={holder=272237} #Cranhisse[121012]
	325.09.19={holder=272243} #Jihotis[121012]
	380.03.13={holder=272246} #Gilhonha[121012]
	375.06.30={holder=272251} #Crozussor[121012]
	398.01.26={holder=272256} #Bimkhahet[121012]
	442.02.15={holder=272262} #Monjtenhon[121012]
	459.11.03={holder=272265} #Enkhobhuq[121012]
	486.07.17={holder=272269} #Craemkhinhuq[121012]
	536.08.09={holder=272274} #Olhuzip[121012]
	545.10.28={holder=272278} #Tonjtiga[121012]
	586.08.05={holder=272283} #Nulhozehn[121012]
	587.08.28={holder=272287} #Nomarch[121012]
}
c_sahket = {
	1.1.1={
		succession_laws = { 
			male_preference_law 
			single_heir_succession_law
		}
		government = feudal_government
		liege=d_ramkahen
	}
	26.1.1={holder=273000} #Ithihor[121016]
	47.11.30={holder=273002} #Crozussor[121016]
	105.08.31={holder=273005} #Somkhulhan[121016]
	125.02.14={holder=273011} #Ezissahn[121016]
	142.04.10={holder=273015} #Chairanex[121016]
	179.09.23={holder=273020} #Chabhasoth[121016]
	227.03.21={holder=273022} #Crukhessun[121016]
	245.04.03={holder=273026} #Ainhehul[121016]
	264.08.08={holder=273029} #Ersuku[121016]
	288.02.15={holder=273031} #Craemkhinhuq[121016]
	354.06.08={holder=273034} #Hyntahes[121016]
	385.01.17={holder=273040} #Zentivohn[121016]
	393.10.11={holder=273042} #Temdudohn[121016]
	421.11.28={holder=273047} #Cholerash[121016]
	437.07.31={holder=273050} #Gunhozoq[121016]
	457.02.01={holder=273053} #Debosuuf[121016]
	507.01.29={holder=273057} #Muhave[121016]
	488.07.14={holder=273062} #Nintishohn[121016]
	542.05.27={holder=273066} #Arwete[121016]
}
c_helhuvip = {
	1.1.1={
		succession_laws = { 
			male_preference_law 
			single_heir_succession_law
		}
		government = tribal_government
		liege = d_uldum
	}
	25.1.1={holder=280800} #Loblu[122004]
	72.01.07={holder=280803} #Moorul[122004]
	96.06.11={holder=280804} #Oogah[122004]
	120.07.27={holder=280809} #Oogah[122004]
	139.11.03={holder=280811} #Moorul[122004]
	155.09.30={holder=280813} #Nugen[122004]
	179.10.25={holder=280815} #Fuk[122004]
	230.10.28={holder=280818} #Krokrimanh[122004]
	230.05.01={holder=280821} #Allik[122004]
	274.04.29={holder=280825} #Teloch[122004]
	299.10.23={holder=280829} #Dalk[122004]
	318.08.24={holder=280831} #Hranh[122004]
	319.08.27={holder=280835} #Binh[122004]
	369.10.19={holder=280839} #Narno[122004]
	390.03.03={holder=280845} #Hronh[122004]
	417.05.05={holder=280848} #Wabeg[122004]
	419.04.30={holder=280851} #Hronh[122004]
	452.01.23={holder=280855} #Joroli[122004]
	474.10.27={holder=280863} #Hralkre[122004]
	508.10.15={holder=280868} #Fih[122004]
	557.07.08={holder=280873} #Fih[122004]
	568.12.26={holder=280874} #Tolnan[122004]
	591.07.01={holder=280877} #HrardorKrodi[122004]
	598.02.22={holder=280880} #Hralkre[122004]
}
d_khartut = {
	800.1.1={
		liege=k_ramkahen
	}
}
c_khartut = {
	1.1.1={
		succession_laws = { 
			male_preference_law 
			single_heir_succession_law
		}
		government = tribal_government
		liege = d_uldum
	}
	25.1.1={holder=280400} #Kuron[122002]
	58.03.09={holder=280401} #Shirdre[122002]
	89.08.30={holder=280406} #Gaahl[122002]
	112.11.18={holder=280408} #Gros[122002]
	150.05.02={holder=280413} #Rhiglinh[122002]
	197.01.22={holder=280419} #Unre[122002]
	205.06.14={holder=280420} #Hronh[122002]
	261.12.18={holder=280424} #Mukrhig[122002]
	275.05.30={holder=280428} #Duhn[122002]
	294.06.24={holder=280433} #Grulli[122002]
	297.10.11={holder=280437} #Yugnon[122002]
	335.01.25={holder=280440} #Guul[122002]
	348.04.09={holder=280445} #Blehn[122002]
	369.04.29={holder=280448} #Krokrimanh[122002]
	406.12.19={holder=280452} #Rhen[122002]
	444.08.16={holder=280460} #Urgronh[122002]
	454.12.30={holder=280463} #Jothodilk[122002]
	472.01.12={holder=280466} #HrardorKrodi[122002]
	512.07.12={holder=280473} #Dog[122002]
	551.10.31={holder=280474} #Ugnei[122002]
	552.10.31={holder=280476} #Duhn[122002]
	584.09.30={holder=280479} #Boogah[122002]
}
c_nahom = {
	1.1.1={
		succession_laws = { 
			male_preference_law 
			single_heir_succession_law
		}
		government = feudal_government
		liege = d_ramkahen
	}
	26.1.1={holder=272800} #Yrsemihn[121015]
	64.05.20={holder=272801} #Phynbenhux[121015]
	86.07.31={holder=272804} #Nimmuule[121015]
	108.01.01={holder=272812} #Berwebot[121015]
	145.11.23={holder=272814} #Norwuzit[121015]
	161.04.09={holder=272818} #Haidebhihn[121015]
	195.12.03={holder=272823} #Craemkhinhuq[121015]
	241.06.06={holder=272828} #Cresuzaat[121015]
	272.07.01={holder=272830} #Norwuzit[121015]
	275.10.31={holder=272832} #Codonhiq[121015]
	292.12.21={holder=272836} #Huvashir[121015]
	337.09.30={holder=272839} #Ezissahn[121015]
	353.01.08={holder=272844} #Oshiri[121015]
	368.06.24={holder=272849} #Chunjtitho[121015]
	428.09.17={holder=272851} #Ainjtolhu[121015]
	428.06.15={holder=272856} #Gaorsuhip[121015]
	442.01.03={holder=272858} #Oshiri[121015]
	486.02.25={holder=272864} #Ghyaretu[121015]
	519.11.04={holder=272870} #Ivilhaa[121015]
	523.10.19={holder=272874} #Craemkhinhuq[121015]
	569.07.29={holder=272881} #Yrsemihn[121015]
	582.08.23={holder=272883} #Kimkhitos[121015]
	590.05.16={holder=272886} #Pharmonhen[121015]
}
c_tammano = {
	1.1.1={
		succession_laws = { 
			male_preference_law 
			single_heir_succession_law
		}
		government = tribal_government
		liege = d_uldum
	}
	25.1.1={holder=280600} #Yugnon[122003]
	71.01.02={holder=280601} #Blagta[122003]
	87.10.13={holder=280606} #Hralkre[122003]
	96.03.10={holder=280611} #Oogah[122003]
	122.02.27={holder=280614} #Hranh[122003]
	150.04.26={holder=280619} #Rhag[122003]
	165.07.24={holder=280621} #Binh[122003]
	184.12.09={holder=280626} #Joroli[122003]
	204.06.02={holder=280631} #Mul[122003]
	243.04.27={holder=280636} #Hromran[122003]
	263.05.25={holder=280638} #Wirdih[122003]
	300.02.23={holder=280639} #Mukrhig[122003]
	341.08.05={holder=280643} #Augh[122003]
	358.05.20={holder=280649} #Malk[122003]
	381.03.07={holder=280652} #Gando[122003]
	391.02.10={holder=280656} #Augh[122003]
	421.04.23={holder=280659} #Shirdre[122003]
	455.01.19={holder=280664} #Rhag[122003]
	493.03.29={holder=280673} #Shirdre[122003]
	508.11.12={holder=280674} #HrardorKrodi[122003]
	550.11.26={holder=280679} #Rhekrhar[122003]
	568.08.05={holder=280684} #Krokrimanh[122003]
	574.10.04={holder=280687} #Grulli[122003]
}
d_akhenet = {
	800.1.1={
		liege=k_ramkahen
	}
}
c_akhenet = {
	1.1.1={
		succession_laws = { 
			male_preference_law 
			single_heir_succession_law
		}
		government = feudal_government
		liege = d_ramkahen
	}
	348.03.29={holder=270043} #Chathushaam[121001]
	392.03.08={holder=270045} #Cholhozor[121001]
	424.06.27={holder=270047} #Zorwusud[121001]
	435.08.10={holder=270049} #Oenbatuum[121001]
	463.10.09={holder=270057} #Taemkhokir[121001]
	481.09.05={holder=270058} #Debosuuf[121001]
	525.11.05={holder=270062} #Chibebhef[121001]
	542.10.29={holder=270067} #Mariqe[121001]
	561.10.28={holder=270070} #Ithihor[121001]
	574.03.08={holder=270073} #Phaoris[121001]
	609.10.16={holder=270075} #Muthesi[121001]
	648.01.19={holder=270077} #Cranhisse[121001]
}
c_marat = {
	1.1.1={
		succession_laws = { 
			male_preference_law 
			single_heir_succession_law
		}
		government = feudal_government
		liege = d_ramkahen
	}
	25.1.1={holder=272400} #Zinhevaa[121013]
	59.02.26={holder=272402} #Cenbinash[121013]
	80.08.26={holder=272406} #Sursilhi[121013]
	131.01.28={holder=272412} #Chermaanep[121013]
	160.06.13={holder=272416} #Chilhathur[121013]
	170.05.28={holder=272418} #Jubobhi[121013]
	196.09.09={holder=272420} #Nahathuut[121013]
	204.04.24={holder=272423} #Chonbahesh[121013]
	240.03.10={holder=272425} #Armizoth[121013]
	262.11.07={holder=272427} #Aekhogaas[121013]
	317.02.08={holder=272430} #Crynkhossuf[121013]
	319.01.21={holder=272437} #Cahudish[121013]
	314.09.03={holder=272438} #Norwuzit[121013]
	357.09.27={holder=272445} #Ikilhuq[121013]
	392.06.17={holder=272452} #Gainbessex[121013]
	419.07.11={holder=272456} #Ummavol[121013]
	433.05.20={holder=272460} #Sunbega[121013]
	456.12.14={holder=272468} #Marmitu[121013]
	546.02.14={holder=272470} #Munbenhi[121013]
	539.01.22={holder=272475} #Kinjteshe[121013]
	572.10.13={holder=272478} #Zurmaru[121013]
	582.11.10={holder=272483} #Asaq[121013]
}
c_phedathi = {
	1.1.1={
		succession_laws = { 
			male_preference_law 
			single_heir_succession_law
		}
		government = feudal_government
		liege = d_ramkahen
	}
	348.03.29={holder=270043} #Chathushaam[121001]
	392.03.08={holder=270045} #Cholhozor[121001]
	424.06.27={holder=270047} #Zorwusud[121001]
	435.08.10={holder=270049} #Oenbatuum[121001]
	463.10.09={holder=270057} #Taemkhokir[121001]
	481.09.05={holder=270058} #Debosuuf[121001]
	525.11.05={holder=270062} #Chibebhef[121001]
	542.10.29={holder=270067} #Mariqe[121001]
	561.10.28={holder=270070} #Ithihor[121001]
	574.03.08={holder=270073} #Phaoris[121001]
	609.10.16={holder=270075} #Muthesi[121001]
	648.01.19={holder=270077} #Cranhisse[121001]
}<|MERGE_RESOLUTION|>--- conflicted
+++ resolved
@@ -104,50 +104,6 @@
 	609.10.16={holder=270075} #Muthesi[121001]
 	648.01.19={holder=270077} #Cranhisse[121001]
 }
-<<<<<<< HEAD
-=======
-#c_virdam = {
-#	1.1.1={
-#		succession_laws = { 
-#			male_preference_law 
-#			single_heir_succession_law
-#		}
-#		government = feudal_government
-#		liege = d_ramkahen
-#	}
-#	#Tahret dynasty
-#	25.1.1={holder=270200} #Gilhonha[121003]
-#	63.10.13={holder=270201} #Ghabhorush[121003]
-#	102.12.10={holder=270205} #Phonkhibax[121003]
-#	158.01.09={holder=270209} #Bankhiram[121003]
-#	182.05.18={
-#		holder=270213 #Harus[121003]
-#		liege=k_ramkahen
-#	} 
-#	205.08.18={holder=270216} #Tebhotep[121003]
-#	229.11.11={holder=270221} #Chinrasoth[121003]
-#	235.07.05={holder=270227} #Enjtehoph[121003]
-#	261.03.18={holder=270230} #Jinjtassot[121003]
-#	310.01.12={holder=270232} #Munbenhi[121003]
-#	348.03.29={holder=270238} #Ninjter[121003]
-#	#ramkahen dynasty
-#	348.03.29={
-#		holder=270043 #Chathushaam[121001]
-#		liege = 0
-#	} 
-#	392.03.08={holder=270045} #Cholhozor[121001]
-#	424.06.27={holder=270047} #Zorwusud[121001]
-#	435.08.10={holder=270049} #Oenbatuum[121001]
-#	463.10.09={holder=270057} #Taemkhokir[121001]
-#	481.09.05={holder=270058} #Debosuuf[121001]
-#	525.11.05={holder=270062} #Chibebhef[121001]
-#	542.10.29={holder=270067} #Mariqe[121001]
-#	561.10.28={holder=270070} #Ithihor[121001]
-#	574.03.08={holder=270073} #Phaoris[121001]
-#	609.10.16={holder=270075} #Muthesi[121001]
-#	648.01.19={holder=270077} #Cranhisse[121001]
-#}
->>>>>>> 154913aa
 c_tahret = {
 	1.1.1={
 		succession_laws = { 
