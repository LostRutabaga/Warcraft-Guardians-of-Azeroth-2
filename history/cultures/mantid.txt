1.1.1 = {
	discover_innovation = innovation_mustering_grounds 
	discover_innovation = innovation_barracks 
	#
	discover_innovation = innovation_development_01 
	discover_innovation = innovation_casus_belli
	#
<<<<<<< HEAD
	discover_innovation = innovation_kyparite_sap
	
=======
	discover_innovation = innovation_hive_breeding
>>>>>>> 6d04b6be
}
270.1.1 = {
	discover_innovation = innovation_quilted_armor 
	discover_innovation = innovation_catapult 
	#
	discover_innovation = innovation_city_planning 
	discover_innovation = innovation_currency_01 
	discover_innovation = innovation_ledger 
	#
}
400.1.1 = {
	discover_innovation = innovation_motte 
	discover_innovation = innovation_bannus 
	#
	discover_innovation = innovation_gavelkind 
	discover_innovation = innovation_plenary_assemblies 
	discover_innovation = innovation_crop_rotation 
	#
	join_era = culture_era_early_medieval
}
508.1.1 = {
	discover_innovation  = innovation_house_soldiers 
	#
	discover_innovation = innovation_baliffs 
	discover_innovation = innovation_manorialism 
	#
}
583.1.1 = {
	discover_innovation  = innovation_burhs 
	discover_innovation  = innovation_horseshoes 
	#
	discover_innovation = innovation_hereditary_rule 
	discover_innovation = innovation_chronicle_writing 
}
605.1.1 = {
	discover_innovation  = innovation_battlements 
	discover_innovation  = innovation_mangonel 
	#
	discover_innovation = innovation_development_02 
	discover_innovation = innovation_armilary_sphere 
	#
}<|MERGE_RESOLUTION|>--- conflicted
+++ resolved
@@ -5,12 +5,9 @@
 	discover_innovation = innovation_development_01 
 	discover_innovation = innovation_casus_belli
 	#
-<<<<<<< HEAD
 	discover_innovation = innovation_kyparite_sap
-	
-=======
+  #
 	discover_innovation = innovation_hive_breeding
->>>>>>> 6d04b6be
 }
 270.1.1 = {
 	discover_innovation = innovation_quilted_armor 
@@ -36,7 +33,6 @@
 	#
 	discover_innovation = innovation_baliffs 
 	discover_innovation = innovation_manorialism 
-	#
 }
 583.1.1 = {
 	discover_innovation  = innovation_burhs 
@@ -51,5 +47,4 @@
 	#
 	discover_innovation = innovation_development_02 
 	discover_innovation = innovation_armilary_sphere 
-	#
 }