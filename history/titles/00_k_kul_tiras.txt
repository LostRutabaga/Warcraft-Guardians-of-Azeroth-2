--- conflicted
+++ resolved
@@ -25,21 +25,13 @@
 	544.07.16={holder=48076} #Tetbert[26000]
 	575.04.16={holder=48080} #Daelin[26000]
 	# Joined the Alliance
-<<<<<<< HEAD
-	587.1.1={
-		effect = {
-			holder = { join_pol_faction_effect = { faction = alliance give_modifiers = no } }
-		}
-	}
-	606.4.22={holder=48085} #Katherine
-	616.3.17={holder=48081} #Jaina
-=======
 	#587.1.1={
 	#	effect = {
 	#		holder = { join_this_union_flag_effect = { faction = alliance give_modifiers = no } }
 	#	}
 	#}
->>>>>>> fccc855d
+	606.4.22={holder=48085} #Katherine
+	616.3.17={holder=48081} #Jaina
 }
 d_tiragarde = {
 	# e_kul_tiras
