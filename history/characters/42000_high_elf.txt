--- conflicted
+++ resolved
@@ -2567,11 +2567,7 @@
 	# Joins the service of the Twilight's Hammer
 	605.1.1={
 		employer = 52000
-<<<<<<< HEAD
-		religion = twilight
-=======
 		religion = twilights_hammer_cult
->>>>>>> 31d725dc
 		effect={
 			#join_society_twilights_hammer_cult_effect = yes
 
