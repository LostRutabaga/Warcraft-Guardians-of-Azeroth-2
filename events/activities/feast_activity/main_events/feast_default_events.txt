--- conflicted
+++ resolved
@@ -6388,13 +6388,6 @@
 			culture = {		
 				# Warcraft
 				always = no
-<<<<<<< HEAD
-				# OR = {
-					# has_cultural_pillar = heritage_byzantine
-					# has_cultural_pillar = heritage_arabic
-				# }
-=======
->>>>>>> ea69a75e
 			}
 		}
 	}
