--- conflicted
+++ resolved
@@ -1105,13 +1105,8 @@
 	Defines = { "FAKE_SSS_EMISSIVE" }
 }
 
-<<<<<<< HEAD
-// Warcraft
+# Warcraft
 Effect portrait_skin_attachment_alpha_to_coverage
-=======
-# Warcraft
-Effect portrait_skin_alpha_to_coverage
->>>>>>> 4f4e34a5
 {
 	VertexShader = "VS_portrait_blend_shapes"
 	PixelShader = "PS_skin_attachment"
