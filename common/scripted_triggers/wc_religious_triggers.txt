﻿### Like... triggers
like_eastern_religion_trigger = {
	OR = {
		like_buddhism_religion_trigger = yes
		like_taoism_religion_trigger = yes
	}
}
like_christianity_religion_trigger = {
<<<<<<< HEAD
	religion = religion:light_group
=======
	OR = {
		religion_tag = light_group
		religion_tag = naarism
	}
>>>>>>> cba438dd
}
like_pagan_religion_trigger = {
	religion = {
		OR = {
			is_in_family = rf_death
			is_in_family = rf_disorder
			is_in_family = rf_elemental
			is_in_family = rf_life
		}
	}
}
like_judaism_religion_trigger = {
	always = no
}
like_hinduism_religion_trigger = {
	always = no
}
like_buddhism_religion_trigger = {
	OR = {
		religion = religion:pandaren_religion_group
		religion = religion:water_group
	}
}
like_jainism_religion_trigger = {
	always = no
}
like_dualism_religion_trigger = {
	always = no
}
like_islam_religion_trigger = {
	always = no
}
like_zoroastrianism_religion_trigger = {
	always = no
}
like_taoism_religion_trigger = {
	religion = religion:pandaren_religion_group
}
like_west_african_bori_religion_trigger = {
	religion = religion:loa_group
}
like_baltic_religion_trigger = {
	always = no
}
like_abrahamic_religion_trigger = {
	like_christianity_religion_trigger = yes
}
like_indian_religion_trigger = {
	religion = religion:water_group
}
like_jewish_religion_trigger = {
	always = no
}
like_finno_ugric_religion_trigger = {
	always = no
}

###Allowed triggers
#Kinda allowed trigger
faith_likes_hunt_trigger = {
	religion = { is_in_family = rf_elemental }
}
tenet_progressivism_allowed_trigger = {
	OR = {
		religion_tag = secular_group
		religion_tag = titanic_group
	}
}
tenet_dharmic_pacifism_allowed_trigger = {
	like_eastern_religion_trigger = yes
}
tenet_sun_worship_allowed_trigger = {
	religion = {
		OR = {
			is_in_family = rf_order
			is_in_family = rf_light
		}
	}
}
tenet_moon_worship_allowed_trigger = {
	religion = {
		is_in_family = rf_life
	}
}
tenet_ancestor_worship_allowed_trigger = {
	religion = {
		NOR = {
			is_in_family = rf_light
			is_in_dark_religion_family_trigger = yes
		}
	}
}

is_in_dark_religion_family_trigger = {
	OR = {
		is_in_family = rf_death
		is_in_family = rf_disorder
		is_in_family = rf_shadow
	}
}
is_in_bright_religion_family_trigger = {
	OR = {
		is_in_family = rf_elemental
		is_in_family = rf_life
		is_in_family = rf_light
		is_in_family = rf_order
	}
}
has_syncretic_doctrine_trigger = {
	OR = {
		has_doctrine = tenet_death_syncretism
		has_doctrine = tenet_disorder_syncretism
		has_doctrine = tenet_elemental_syncretism
		has_doctrine = tenet_life_syncretism
		has_doctrine = tenet_light_syncretism
		has_doctrine = tenet_order_syncretism
		has_doctrine = tenet_shadow_syncretism
	}
}
eastern_kingdoms_religion_trigger = {
	OR = {
		religion_tag = arcane_group
		religion_tag = light_group
		religion_tag = secular_group
		religion_tag = shamanism_group
		religion_tag = void_group
	}
}

#From CK2
evil_public_religion_trigger = {
	OR = {
		has_doctrine = shathgral_hostility_doctrine
		has_doctrine = death_god_hostility_doctrine
		has_doctrine = burning_legion_religion_hostility_doctrine
	}
}

has_doctrine_tenet_human_sacrifice_trigger = {
	OR = {
		has_doctrine = tenet_human_sacrifice
		has_doctrine = special_doctrine_end_justifies_means
	}
}
has_doctrine_tenet_warmonger_trigger = {
	OR = {
		has_doctrine = tenet_warmonger
		has_doctrine = special_doctrine_end_justifies_means
	}
}
has_doctrine_tenet_pursuit_of_power_trigger = {
	OR = {
		has_doctrine = tenet_pursuit_of_power
		has_doctrine = special_doctrine_end_justifies_means
	}
}
has_doctrine_tenet_ritual_cannibalism_trigger = {
	has_doctrine = tenet_ritual_cannibalism
}
has_doctrine_tenet_astrology_trigger = {
	OR = {
		has_doctrine = tenet_astrology
		has_doctrine = tenet_moon_worship
	}
}<|MERGE_RESOLUTION|>--- conflicted
+++ resolved
@@ -6,14 +6,10 @@
 	}
 }
 like_christianity_religion_trigger = {
-<<<<<<< HEAD
-	religion = religion:light_group
-=======
 	OR = {
-		religion_tag = light_group
-		religion_tag = naarism
+		religion = religion:light_group
+		religion = religion:naarism
 	}
->>>>>>> cba438dd
 }
 like_pagan_religion_trigger = {
 	religion = {
