﻿l_english:

####################################################
#Special titles
 high_priest_kaldorei_male:0 "$HIGH_PRIEST_MALE_NAME$"
 high_priestess_kaldorei_female:0 "$HIGH_PRIEST_FEMALE_NAME$"
 
 warchief_male:0 "Warchief"
 warchief_female:0 "Warchief"
 warlord_male:0 "Warlord"
 warlord_female:0 "Warlord"
 high_overlord_male:0 "High Overlord"
 high_overlord_female:0 "High Overlord"
 overlord_male:0 "Overlord"
 overlord_female:0 "Overlord"

<<<<<<< HEAD
 god_king_male:0 "God King"
 god_king_female:0 "God Queen"
=======
 king_nightborne_male:0 "King"
 queen_nightborne_female:0 "Queen"

 grand_prince_nightborne_male:0 "Grand Prince"
 grand_princess_nightborne_female:0 "Grand Princess"
 grand_principality_nightborne:0 "Grand Principality"

 prince_nightborne_male:0 "Prince"
 princess_nightborne_female:0 "Princess"
 principality_nightborne:0 "Principality"

 lord_nightborne_male:0 "Lord"
 lady_nightborne_female:0 "Lady" 
>>>>>>> fab1421c
<|MERGE_RESOLUTION|>--- conflicted
+++ resolved
@@ -14,10 +14,6 @@
  overlord_male:0 "Overlord"
  overlord_female:0 "Overlord"
 
-<<<<<<< HEAD
- god_king_male:0 "God King"
- god_king_female:0 "God Queen"
-=======
  king_nightborne_male:0 "King"
  queen_nightborne_female:0 "Queen"
 
@@ -30,5 +26,4 @@
  principality_nightborne:0 "Principality"
 
  lord_nightborne_male:0 "Lord"
- lady_nightborne_female:0 "Lady" 
->>>>>>> fab1421c
+ lady_nightborne_female:0 "Lady" 