﻿l_english:
<<<<<<< HEAD
 
=======
>>>>>>> 8023a398
 #WARCRAFT#
 game_concept_caster:0 "Caster"
 game_concept_caster_desc:0 "Casters are magic wielding [men_at_arms|E] which are lightly armored but can deal heavy damage.\n\nWhile each kind of Caster is unique, they generally [counter|E] [massive_infantry|E],[heavy_infantry|E] and [pikemen|E], and are in turn countered by [light_cavalry|E] and [heavy_cavalry|E] .\n\nCasters are also often strong on flat or hilly [terrain|E]."

 game_concept_light_aerial:0 "Aerial"
 game_concept_light_aerial_desc:0 "Aerial [men_at_arms|E] fight from the skies or on the ground with various weapons.\n\nWhile each kind of Aerial Unit is unique, they generally [counter|E] [massive_aerial|E], and are in turn countered by [archers|E] and [crossbowmen|E].\n\nAerial units are also often weak over forest and jungle [terrain|E]."

 game_concept_massive_aerial:0 "Massive Aerial"
 game_concept_massive_aerial_desc:0 "Massive Aerial [men_at_arms|E] fight from the skies or on the ground with various weaponry, being more heavily armed and armored than their light aerial counterpart.\n\nWhile each kind of Massive Aerial Unit is unique, they generally [counter|E] [heavy_cavalry|E], and are in turn countered by [light_aerial|E].\n\nThe sheer size and damage this unit can inflict makes the terrain they fight in irrelevant."

 game_concept_massive_infantry:0 "Giant"
 game_concept_massive_infantry_desc:0 "Giants are massive [men_at_arms|E] whose extreme strength and resilience cause a dreadful presence on any battlefield.\n\nThey fight with various weaponry or only with their bare hands.\n\nWhile each kind of Giant is unique, they generally [counter|E] [skirmishers|E], and are in turn countered by [pikemen|E] and [caster|E].\n\nGiants are also often weak over jungle, mountainous and wet [terrain|E]."

 game_concept_union:0 "Union"
 game_concept_unions:0 "Unions"
 game_concept_union_possessive:0 "Union's"
 game_concept_union_desc:2 "A Union is a network of [alliances|E].\n\n$union_member_common_info$\n\nOnly the [union_leader|E] may accept, reject, and invite new members to join the [union|E]. The [union|E] can be broken by using the [shatter_realm_casus_belli|E] on the [union_leader|E].\n\nOnly three Unions may exist at any given time:\n$EFFECT_LIST_BULLET$$ALLIANCE$ #weak (historical)#!\n$EFFECT_LIST_BULLET$$HORDE$ #weak (historical)#!\n$EFFECT_LIST_BULLET$Custom"
 game_concept_union_leader:0 "Union Leader"
 game_concept_leader_wo_union:0 "Leader"
 game_concept_union_leader_desc:2 "The Union Leader is the character in charge of the [union|E]. Only they can accept, reject, and invite new members to join the [union|E]. They can be targeted with the [shatter_realm_casus_belli|E]."

 game_concept_union_heir:0 "Union Heir"
 game_concept_heir_wo_union:0 "Heir"
 game_concept_union_heir_desc:1 "The Union Heir is the character who will inherit the [union|E] after the death of the current [union_leader|E]."

 game_concept_union_powerful_member:0 "Union Regent"
 game_concept_powerful_member_wo_union:0 "Regent"
 game_concept_union_powerful_member_desc:1 "The Union Regent is the [union|E]'s second-in-command, chosen based on the size of their [armies|E], [diplomacy_skill|E], or [realm_size|E]. \n\nIn case both the [union_leader|E] and [heir_wo_union|E] lose their right to lead, the Union $game_concept_powerful_member_wo_union$ inherits the [union|E]."

 game_concept_crisis:1 "Crisis"
 game_concept_ongoing_crisis:1 "Ongoing Crisis"
 game_concept_crisis_desc:1 "A colossal power in the world.\n\nThey gain almost free [casus_bellis|E], like the  [great_invasion_casus_belli|E], and increased aggressiveness. They need special attention from more peaceful rulers.\n\nHaving an $game_concept_ongoing_crisis$ activates further options to defend oneself, such as [unions|E] or using the [shatter_realm_casus_belli|E] against them.\n\nThere can exist these $game_concept_crises$:\n$EFFECT_LIST_BULLET$$e_horde$\n$EFFECT_LIST_BULLET$[scourge|E]\n$EFFECT_LIST_BULLET$$e_burning_legion$\n$EFFECT_LIST_BULLET$And more..."

 game_concept_grim_religion:0 "Grim Religion"
 game_concept_grim_religions:0 "Grim Religions"
 game_concept_grim_religion_desc:0 "A [religion|E] so dark and evil that it opposes the rest of the world. They refuse to seek outside allies and will never stop until they reach their ultimate goal.\n\nThese religions are:\n$EFFECT_LIST_BULLET$$deathbringer$\n$EFFECT_LIST_BULLET$$doombringer$\n$EFFECT_LIST_BULLET$$shathgral$"

 game_concept_dark_authority:0 "Dark Authority"
 game_concept_dark_authority_desc:1 "Replaces [crown_authority|E] for [dark_governments|E].\n\nThe $game_concept_dark_authority$ laws change automatically when enough [dark_frenzy|E] is accumulated and thus can't be changed manually.\n\nHigh levels of $game_concept_dark_authority$ grant bonuses while low levels grant minuses. Each [dark_government|E] has a unique set of bonuses and minuses."

 game_concept_dark_frenzy:0 "Dark Frenzy"
 game_concept_dark_frenzy_desc:0 "Used by [dark_governments|E] to pass the [dark_authority|E] laws. Depending on the [dark_government|E], there are different ways to get $game_concept_dark_frenzy$.\n\n$game_concept_dark_frenzy$ decays over time."

 game_concept_dark_government:0 "Dark Government"
 game_concept_dark_governments:0 "Dark Governments"
 game_concept_dark_wo_government:0 "Dark"
 game_concept_dark_government_desc:0 "[government_forms|E] that uses [dark_authority|E] instead of [crown_authority|E]. [levies|E] and [taxes|E] given to a [liege|E] by their [vassals|E] is determined by their [opinion|E] of said Liege. However, the Liege's [dark_authority|E] can increase the minimum amount they must provide regardless of Opinion."

 game_concept_necro_government:1 "$necro_government_adjective$ Government"
 game_concept_necro_government_desc:1 "A [dark_government|E] available to [GetTrait('being_undead').GetName( GetNullCharacter )] with $doctrine_death_magic_name$ accepted.\nHaving high [dark_authority|E], they get bigger [levies|E] and reinforce them faster, their [men_at_arms|E] become cheaper."

 twisting_nether_return_years:1 "#V [EmptyScope.ScriptValue( 'return_to_twisting_nether_min' )|0]-[EmptyScope.ScriptValue( 'return_to_twisting_nether_max' )|0]#!"

 game_concept_twisting_nether:0 "Twisting Nether"
 game_concept_twisting_nether_desc:0 "Instead of [character_death_dying|E], [characters|E] with [GetTrait('being_demon').GetName( GetNullCharacter )] [trait|E] return to the Twisting Nether.\n\nThey get [GetTrait('in_twisting_nether').GetName( GetNullCharacter )] [trait|E] but can return to Azeroth in $twisting_nether_return_years$ years.\n\nReturning costs #V 2#! [prestige_level|E] and increases [stress|E].\n\nDemons can't return if they...\n$EFFECT_LIST_BULLET$Vanish\n$EFFECT_LIST_BULLET$Are sacrificed\n$EFFECT_LIST_BULLET$Commit suicide\n$EFFECT_LIST_BULLET$Are scared to death"

 game_concept_wc_incapable:0 "Incapable"
 game_concept_wc_incapable_desc:0 "Incapable characters cannot take actions independently due to severe illness or being isolated."

 game_concept_demonic_government:0 "$demonic_government_adjective$ Government"
 game_concept_demonic_government_desc:0 "A [dark_government|E] available to [GetTrait('being_demon').GetName( GetNullCharacter )] with $doctrine_disorder_magic_name$ accepted.\nHaving high [dark_authority|E], they deal more [dead_soldiers|E], slow down [dread|E] decay and their [armies|E] move faster."

 game_concept_eldritch_government:0 "$eldritch_government_adjective$ Government"
 game_concept_eldritch_government_desc:0 "A [dark_government|E] available to [GetTrait('being_void').GetName( GetNullCharacter )] with $doctrine_shadow_magic_name$ accepted.\nHaving high [dark_authority|E], they get all [skills|E] per [stress_level|E] and increase [county_development_growth|E]."

 game_concept_knowledge_overflow:0 "Knowledge Overflow"
 game_concept_knowledge_overflow_common_desc:0 "When you unlock new [perks|E] the character may feel $game_concept_knowledge_overflow$: [lifestyle_experience|E] gain slows down per each [perk|E] unlocked.\n\nThis pace depends on the [life_expectancy|E] of a [wc_race|E]. Long-lived [wc_races|E] slow down slower, but at a younger age. Short-lived [wc_races|E] slow down faster, but at a later age."
 game_concept_knowledge_overflow_desc:1 "$game_concept_knowledge_overflow_common_desc$\n\nFor example, [GetTrait('creature_human').GetName( GetNullCharacter )] characters slow down by #N [EmptyScope.ScriptValue('long_lived_lifestyle_xp_slowdown_human_per_perk_percent_value')|2]%#! per each [perk|E] starting after [EmptyScope.ScriptValue('long_lived_lifestyle_xp_slowdown_human_offset_value')|V0] [perk|E]."

 game_concept_wc_races:0 "Races"
 game_concept_eldritch_government_desc:0 "A [dark_government|E] available to [GetTrait('being_void').GetName( GetNullCharacter )] with $doctrine_shadow_magic_name$ accepted.\nHaving high [dark_authority|E], they get all [skills|E] per [stress_level|E] and increase [county_development_growth|E]."

 game_concept_scourge_jailor:0 "Scourge Jailor"
 game_concept_scourge_jailors:0 "Scourge Jailors"
 game_concept_scourge_jailor_and_damned_common_desc:0 "As long as the [scourge_jailors|E] are alive, the [scourge|E] is guaranteed to stay a [legions_puppet|E]. Any public hostile action of the [scourge_damned|E] against a [scourge_jailor|E] like [imprisoning|E] or open [murder|E] will result in [execution|E]."
 game_concept_scourge_jailor_desc:0 "A [relation|E] indicating a [GetTrait('creature_nathrezim').GetName( GetNullCharacter )] sent to oversee the [scourge_damned|E].\n\n$game_concept_scourge_jailor_and_damned_common_desc$"

 game_concept_legions_puppet:0 "Legion's Puppet"
 game_concept_legions_puppet_desc:0 "A state of the [scourge|E] where they obey the Legion's commands. While it's a case, $deathbringer_adj$ and $doombringer_adj$ [faiths|E] consider each other [faith_astray|E]. The [GetTrait('lich_king').GetName( GetNullCharacter )] can use [great_invasion_casus_belli|E] on $special_scourge_conquest_region_prio_2$ without bordering it.\n\nThe [GetTrait('lich_king').GetName( GetNullCharacter )] has 15 years to summon the Legion. If the [GetTrait('lich_king').GetName( GetNullCharacter )] fails, [scourge_jailors|E] end the [scourge|E]. If all the [scourge_jailors|E] are dead or imprisoned or the Legion is summoned, the [scourge|E] is free and is allowed to survive on its own."

 game_concept_scourge:0 "Scourge"
 game_concept_scourge_possessive:0 "Scourge's"
 game_concept_scourge_desc:1 "One of the main [crises|E] on Azeroth. The $game_concept_scourge$ has a [necro_government|E] and is led by the [GetTrait('lich_king').GetName( GetNullCharacter )], a powerful necromancer who controls their [vassals|E] with an iron grip.\n\nThe $game_concept_scourge$ has the [great_invasion_casus_belli|E], but instead of taking lands it takes vassals and turn them [GetTrait('being_undead').GetName( GetNullCharacter )].\n\nThe $game_concept_scourge$ also starts as a [legions_puppet|E], and must spend the first 15 years dedicated to bringing the Legion to Azeroth."

 game_concept_great_invasion_casus_belli:0 "Great Invasion Casus Belli"
 game_concept_great_invasion_casus_belli_desc:0 "A powerful [casus_belli|E] available to some [crises|E].\n\nIt can target an entire [kingdom|E] [title|E] at once, and allows for rapid expansion across large swathes of land."

 game_concept_obey_legion:0 "Obey the Legion"

 game_concept_scourge_damned:0 "Jailed"
 game_concept_scourge_damned_desc:0 "A [relation|E] indicating the [GetTrait('lich_king').GetName( GetNullCharacter )] overseen by the [scourge_jailors|E].\n\n$game_concept_scourge_jailor_and_damned_common_desc$"

 game_concept_plague_scheme:0 "Plague Scheme"
 game_concept_plague:0 "Plague"
 game_concept_plagued:0 "Plagued"
 game_concept_plague_scheme_desc:0 "A [hostile_scheme|E] to provoke a disease outbreak that turns people [GetTrait('being_undead').GetName(GetNullCharacter)]. It may spread to neighboring provinces.\n\nThe [scourge|E] start a [war|E] and may take $game_concept_plagued$ [counties|E] if won. Also, every $game_concept_plagued$ [county|E] gives [special_troops|E] based on [development|E].\n\nIf the $game_concept_plague_scheme$ is successful, [agents|E] convert to [scheme_owner_possessive|E] [faith|E].\n\nOnly [GetTrait('creature_human').GetName(GetNullCharacter)] characters and $human_group$ provinces are vulnerable."

 game_concept_scheme_owner_possessive:0 "Scheme Owner's"
 
 game_concept_union_member:0 "Union Member"
 game_concept_union_members:0 "Union Members"
 game_concept_union_member_desc:0 "A character who is a part of [union|E].\n\n$union_member_common_info$"
 
 union_member_common_info:0 "Every [union_member|E] is allied to each other. They can't be called in [civil_wars|E]. To stay in the [union], they have to pay a part of their [income|E], [levies|E] and suffer from high maintenance of [men_at_arms|E]."
 
 game_concept_crises:0 "Сrises"
 game_concept_union_leaders:0 "Union Leaders"
 
 game_concept_shatter_realm_casus_belli:0 "Shatter Realm Casus Belli"
 game_concept_shatter_realm_casus_belli_desc:0 "A powerful [casus_belli|E] available against [crises|E] and [union_leaders|E]. As a result, the $shatter_realm_casus_belli_common_info$."
 
 shatter_realm_casus_belli_common_info:0 "realm falls apart freeing [vassals|E], giving lands to [claimants|E] and defeated [character|E] leaves or breaks a [union|E]"
 
 game_concept_great_invasion:0 "Great Invasion"
 game_concept_shatter_short:0 "Shatter"<|MERGE_RESOLUTION|>--- conflicted
+++ resolved
@@ -1,8 +1,4 @@
 ﻿l_english:
-<<<<<<< HEAD
- 
-=======
->>>>>>> 8023a398
  #WARCRAFT#
  game_concept_caster:0 "Caster"
  game_concept_caster_desc:0 "Casters are magic wielding [men_at_arms|E] which are lightly armored but can deal heavy damage.\n\nWhile each kind of Caster is unique, they generally [counter|E] [massive_infantry|E],[heavy_infantry|E] and [pikemen|E], and are in turn countered by [light_cavalry|E] and [heavy_cavalry|E] .\n\nCasters are also often strong on flat or hilly [terrain|E]."
