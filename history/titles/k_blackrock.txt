--- conflicted
+++ resolved
@@ -337,12 +337,6 @@
 	}
 	595.1.1={holder=62202} #Nefarian[38050]
 }
-c_morborimm = {
-	750.1.1={government=feudal_government}
-	800.1.1={
-		liege=d_burning_steppes
-	}
-}
 c_chiselgrip = {
 	1.1.1={
 		government=feudal_government
@@ -450,12 +444,6 @@
 	}
 	595.1.1={holder=62202} #Nefarian[38050]
 }
-<<<<<<< HEAD
-c_durn_borimm = {
-	750.1.1={government=feudal_government}
-	800.1.1={
-		liege=d_burning_steppes
-=======
 d_searing_gorge = {
 	1.1.1={
 		government=feudal_government
@@ -464,7 +452,6 @@
 			single_heir_succession_law
 		}
 		liege=k_blackrock
->>>>>>> b3334a2f
 	}
 	352.1.1={
 		holder=11008 #Grimgas Craggrip
@@ -475,12 +462,6 @@
 	589.1.1={holder=10050} #Orgrim[2001]
 	590.11.1={holder=12002} #Dagran[4010]
 }
-<<<<<<< HEAD
-c_dulbihr = {
-	750.1.1={government=feudal_government}
-	800.1.1={
-		liege=d_burning_steppes
-=======
 c_bhurdak = {
 	1.1.1={
 		government=feudal_government
@@ -489,7 +470,6 @@
 			single_heir_succession_law
 		}
 		liege=d_searing_gorge
->>>>>>> b3334a2f
 	}
 	352.1.1={
 		holder=11008 #Grimgas Craggrip
@@ -500,16 +480,6 @@
 	589.1.1={holder=10050} #Orgrim[2001]
 	590.11.1={holder=12002} #Dagran[4010]
 }
-<<<<<<< HEAD
-d_searing_gorge = {
-	800.1.1={
-		liege=k_blackrock
-	}
-}
-c_bhurdak = {
-	750.1.1={government=feudal_government}
-	800.1.1={
-=======
 c_blackchar = {
 	1.1.1={
 		government=feudal_government
@@ -517,7 +487,6 @@
 			male_only_law 
 			single_heir_succession_law
 		}
->>>>>>> b3334a2f
 		liege=d_searing_gorge
 	}
 	352.1.1={
