##d_west_dun_morogh ###################################
###c_frostmane
150 = {	# Frostmane
	culture = drakkari
	religion = drakkism
	holding = tribal_holding
}

2659 = {	# Ipuku
	holding = none
}

###c_jikalak
944 = {	# Ji'kalak
	culture = drakkari
	religion = drakkism
	holding = tribal_holding
}

2633 = {	# Il'de
	holding = tribal_holding
}

2634 = {	# Malda
	holding = tribal_holding
}

2635 = {	# Uz'jo
	holding = none
}


###c_anvilmar
142 = {	# Anvilmar
	culture = old_dwarven
	religion = khazic
	holding = castle_holding

	355.1.1 = {
		culture = bronzebeard
	}
}

2636 = {	# Teah'zaelieh
	holding = none
}


###c_coldridge_valley
143 = {	# Coldridge Valley
	culture = drakkari
	religion = drakkism
	holding = tribal_holding

	300.1.1 = {
		culture = old_dwarven
<<<<<<< HEAD
		religion = khazic
=======
		religion = khazism
		holding = castle_holding
>>>>>>> 77ee55f1
	}
	355.1.1 = {
		culture = bronzebeard
	}
}

2637 = {	# Kaitonje
	holding = church_holding
}

2638 = {	# Ain'ja
	holding = city_holding
}

2639 = {	# Manwa
	holding = none
}


###c_khezden
2640 = {	# Khez'den
	culture = drakkari
	religion = drakkism
	holding = tribal_holding
}

2641 = {	# Nuza
	holding = tribal_holding
}

2642 = {	# Koria
	holding = none
}



##d_lohdi ###################################
###c_frozen_pass
151 = {	# Frozen Pass
	culture = drakkari
	religion = drakkism
	holding = tribal_holding
}

2660 = {	# Zonwae
	holding = none
}


###c_south_coldwater
152 = {	# South Coldwater
	culture = drakkari
	religion = drakkism
	holding = tribal_holding
}

2661 = {	# Til'mi
	holding = none
}


###c_north_coldwater
153 = {	# North Coldwater
	culture = drakkari
	religion = drakkism
	holding = tribal_holding
}

2662 = {	# Xin'tse
	holding = tribal_holding
}

2663 = {	# Khun'mih
	holding = none
}



##d_hildor ###################################
###c_hildor
945 = {	# Hil'dor
	culture = drakkari
	religion = drakkism
	holding = tribal_holding
}

6162 = {	# Hakalam
	holding = tribal_holding
}

6163 = {	# Tzane
	holding = none
}


###c_battokalor
946 = {	# Battok'alor
	culture = drakkari
	religion = drakkism
	holding = tribal_holding
}

6164 = {	# Lydaro
	holding = tribal_holding
}

6165 = {	# Gilta'nor
	holding = none
}


###c_aiszuldo
947 = {	# Aiszul'do
	culture = drakkari
	religion = drakkism
	holding = tribal_holding
}

6166 = {	# Jin'alarak
	holding = none
}




<|MERGE_RESOLUTION|>--- conflicted
+++ resolved
@@ -54,12 +54,8 @@
 
 	300.1.1 = {
 		culture = old_dwarven
-<<<<<<< HEAD
 		religion = khazic
-=======
-		religion = khazism
 		holding = castle_holding
->>>>>>> 77ee55f1
 	}
 	355.1.1 = {
 		culture = bronzebeard
