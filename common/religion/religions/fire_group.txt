--- conflicted
+++ resolved
@@ -210,18 +210,14 @@
 		fire_cult = {
 			#Main Group
 			color = rgb { 255 95 0 }
-<<<<<<< HEAD
+			religious_head = k_firelands
 			icon = wcmw_fire_cult
-=======
-			religious_head = k_firelands
-			icon = custom_faith_1
 			
 			holy_site = blackrock_depths
 			holy_site = balor
 			holy_site = kubitis
 			holy_site = nordrassil
 			holy_site = maraudon
->>>>>>> badcd220
 
 			doctrine = tenet_human_sacrifice
 			doctrine = tenet_warmonger
