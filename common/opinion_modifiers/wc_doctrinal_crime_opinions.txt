--- conflicted
+++ resolved
@@ -7,7 +7,51 @@
 	opinion = -50
 }
 
-<<<<<<< HEAD
+being_demon_crime = {
+	opinion = -200
+	imprisonment_reason = yes
+	execute_reason = yes
+}
+being_demon_intolerant = {
+	opinion = -50
+}
+
+being_void_crime = {
+	opinion = -200
+	imprisonment_reason = yes
+	execute_reason = yes
+}
+being_void_intolerant = {
+	opinion = -50
+}
+
+being_life_crime = {
+	opinion = -200
+	imprisonment_reason = yes
+	execute_reason = yes
+}
+being_life_intolerant = {
+	opinion = -50
+}
+
+being_order_crime = {
+	opinion = -200
+	imprisonment_reason = yes
+	execute_reason = yes
+}
+being_order_intolerant = {
+	opinion = -50
+}
+
+being_light_crime = {
+	opinion = -200
+	imprisonment_reason = yes
+	execute_reason = yes
+}
+being_light_intolerant = {
+	opinion = -50
+}
+
 user_of_magic_crime = {
 	opinion = -50
 	imprisonment_reason = yes
@@ -15,54 +59,4 @@
 }
 user_of_magic_intolerant = {
 	opinion = -25
-=======
-being_demon_crime = {
-	opinion = -200
-	imprisonment_reason = yes
-	revoke_title_reason = yes
-}
-
-being_demon_intolerant = {
-	opinion = -50
-}
-
-being_void_crime = {
-	opinion = -200
-	imprisonment_reason = yes
-	revoke_title_reason = yes
-}
-
-being_void_intolerant = {
-	opinion = -50
-}
-
-being_life_crime = {
-	opinion = -200
-	imprisonment_reason = yes
-	revoke_title_reason = yes
-}
-
-being_life_intolerant = {
-	opinion = -50
-}
-
-being_order_crime = {
-	opinion = -200
-	imprisonment_reason = yes
-	revoke_title_reason = yes
-}
-
-being_order_intolerant = {
-	opinion = -50
-}
-
-being_light_crime = {
-	opinion = -200
-	imprisonment_reason = yes
-	revoke_title_reason = yes
-}
-
-being_light_intolerant = {
-	opinion = -50
->>>>>>> e335fa19
 }