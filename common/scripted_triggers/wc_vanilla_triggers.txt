--- conflicted
+++ resolved
@@ -18,14 +18,7 @@
 has_warrior_culture_or_religion_trigger = {
 	OR = {
 		culture = { has_cultural_pillar = heritage_orcish }
-<<<<<<< HEAD
-		culture = culture:titanforged
-		culture = culture:frozen_giant
-		culture = culture:titanforged
-		culture = culture:storm_giant
-=======
 		culture = { has_cultural_pillar = heritage_ulduaric }
->>>>>>> ea69a75e
 		culture = { has_cultural_pillar = heritage_vrykulic }
 	}
 }
