--- conflicted
+++ resolved
@@ -1,30 +1,16 @@
 ﻿l_german:
-<<<<<<< HEAD
- HAS_DOMAIN_SIZE_TRIGGER:0 "Die gesamte [domain|E] ist $NUM|V$ oder größer"
- NOT_HAS_DOMAIN_SIZE_TRIGGER:0 "Die gesamte [domain|E] ist kleiner als $NUM|V$ #weak ($CURRENT_VALUE$)#!"
- I_HAVE_DOMAIN_SIZE_TRIGGER:0 "Eure [domain|E] ist $NUM|V$ oder größer #weak ($CURRENT_VALUE$)#!"
- THEY_HAVE_DOMAIN_SIZE_TRIGGER:0 "Die [domain|E] von [CHARACTER.GetShortUIName|V] ist $NUM|V$ oder größer #weak ($CURRENT_VALUE$)#!"
- NOT_I_HAVE_DOMAIN_SIZE_TRIGGER:0 "Eure [domain|E] ist kleiner als $NUM|V$ #weak ($CURRENT_VALUE$)#!"
- NOT_THEY_HAVE_DOMAIN_SIZE_TRIGGER:0 "Die [domain|E] von [CHARACTER.GetShortUIName|V] ist kleiner als $NUM|V$ #weak ($CURRENT_VALUE$)#!"
-=======
  HAS_DOMAIN_SIZE_TRIGGER:0 "The entire [domain|E] is $NUM|V$ or more"
  NOT_HAS_DOMAIN_SIZE_TRIGGER:1 "Die gesamte [domain|E] ist kleiner als $NUM|V$ #weak (Derzeit: $CURRENT_VALUE$)#!"
  I_HAVE_DOMAIN_SIZE_TRIGGER:1 "Eure [domain|E] ist größer als $NUM|V$ #weak (Derzeit: $CURRENT_VALUE$)#!"
  THEY_HAVE_DOMAIN_SIZE_TRIGGER:1 "Die [domain|E] von [CHARACTER.GetShortUIName|V] ist größer als $NUM|V$ #weak (Derzeit: $CURRENT_VALUE$)#!"
  NOT_I_HAVE_DOMAIN_SIZE_TRIGGER:1 "Eure [domain|E] ist kleiner als $NUM|V$ #weak (Derzeit: $CURRENT_VALUE$)#!"
  NOT_THEY_HAVE_DOMAIN_SIZE_TRIGGER:1 "Die [domain|E] von [CHARACTER.GetShortUIName|V] ist kleiner als $NUM|V$ #weak (Derzeit: $CURRENT_VALUE$)#!"
->>>>>>> 83c1f329
  
  YOU_ARE_IN_DIPLOMATIC_RANGE:0 "Ihr seid in [diplomatic_range|E] von [TARGET_CHARACTER.GetShortUIName]"
  YOU_ARE_NOT_IN_DIPLOMATIC_RANGE:0 "Ihr seid #bold nicht#! in [diplomatic_range|E] von [TARGET_CHARACTER.GetShortUIName]"
  
-<<<<<<< HEAD
  has_pol_faction_cooldown_first_not:0 "Ihr habt die [union_possessive|E]-Entscheidung in letzter Zeit #bold nicht#! genutzt "
- has_pol_faction_cooldown_third_not:0 "[CHARACTER.GetShortUIName] hat die [union_possessive|E]-Entscheidung in letzter Zeit #bold nicht#! genutzt "
-=======
- has_pol_faction_cooldown_first_not:0 "Ihr habt die [union_possessive|E]-Entscheidung  in letzter Zeit #bold nicht#! genutzt"
  has_pol_faction_cooldown_third_not:0 "[CHARACTER.GetShortUIName] hat die [union_possessive|E]-Entscheidung in letzter Zeit #bold nicht#! genutzt"
->>>>>>> 83c1f329
  
  AGE_IS_LESS_OR_EQUAL:0 "Ist $NUM|V0$ Jahre alt oder jünger"
  MY_AGE_IS_LESS_OR_EQUAL:0 "Ihr seid $NUM|V0$ Jahre alt oder jünger"
