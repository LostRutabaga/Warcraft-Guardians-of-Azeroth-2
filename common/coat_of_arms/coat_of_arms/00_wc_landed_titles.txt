--- conflicted
+++ resolved
@@ -1242,7 +1242,6 @@
 		instance = { position = { 0.5 @single_charge_position } }
 	}
 }
-<<<<<<< HEAD
 
 ### PIRATE
 
@@ -1365,7 +1364,6 @@
 	}
 
 }
-=======
 e_kaldorei={
 	pattern="pattern_solid.dds"
 	color1=rgb { 74 37 105 }
@@ -1379,4 +1377,3 @@
 	}
 }
 
->>>>>>> d7019208
