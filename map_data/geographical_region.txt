--- conflicted
+++ resolved
@@ -862,22 +862,12 @@
 ###############################
 
 world_innovation_elephants = {
-<<<<<<< HEAD
 	regions = {
 		world_kalimdor_veiled_isles
 	}
 }
-
 world_innovation_camels = {
 	regions = {
-=======
-	regions = { 
-		world_kalimdor_veiled_isles
-	}
-}
-world_innovation_camels = {
-	regions = { 
->>>>>>> 6ee09377
 		world_kalimdor_uldum
 		world_kalimdor_tanaris
 	}
