--- conflicted
+++ resolved
@@ -18,13 +18,8 @@
 	discover_innovation = innovation_ledger 
 	#
 	join_era = culture_era_early_medieval
-<<<<<<< HEAD
 	#
 	discover_innovation = innovation_archmage
-	#
-	discover_innovation = innovation_elite_ranks
-=======
->>>>>>> cb971806
 }
 508.1.1 = {
 	discover_innovation  = innovation_burhs 
