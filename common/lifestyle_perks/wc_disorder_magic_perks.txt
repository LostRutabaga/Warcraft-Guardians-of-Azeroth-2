﻿disorder_magic_tree_1_perk_1 = {
	lifestyle = disorder_magic_lifestyle
	tree = disorder_magic_tree_1
	position = { 0 0 }
	icon = node_stewardship

	can_be_auto_selected = {
		MAGIC_lifestyle_is_valid_trigger = { MAGIC = disorder }
	}

	auto_selection_weight = {
		value = wc_disorder_magic_auto_selection_value

		if = {
			limit = { has_focus = disorder_magic_focus_1 }
			multiply = wc_magic_lifestyle_perk_auto_selection_weight_multiply_from_focus_value
		}
		if = {
			limit = {
				can_start_new_lifestyle_tree_trigger = no
				NOT = { has_perk = disorder_magic_tree_1_perk_2 }
			}
			multiply = 0
		}
		if = {
			limit = {
				has_focus_disorder_magic_trigger = no
			}
			multiply = 0
		}
	}

	effect = {
<<<<<<< HEAD
		wc_MAGIC_magic_lifestyle_other_rank_up_check_effect = { MAGIC = disorder }
=======
		# Maintenance effects
		hidden_effect = {
			wc_start_mana_regeneration_loop_effect = yes
			wc_fill_mana_on_day_one_from_perks_crutch_effect = yes
		}
>>>>>>> 3f38c6c1
	}
}
disorder_magic_tree_1_perk_2 = {
	lifestyle = disorder_magic_lifestyle
	tree = disorder_magic_tree_1
	position = { 4 0 }
	icon = node_stewardship

	can_be_auto_selected = {
		MAGIC_lifestyle_is_valid_trigger = { MAGIC = disorder }
	}

	auto_selection_weight = {
		value = wc_disorder_magic_auto_selection_value

		if = {
			limit = { has_focus = disorder_magic_focus_1 }
			multiply = wc_magic_lifestyle_perk_auto_selection_weight_multiply_from_focus_value
		}
		if = {
			limit = {
				can_start_new_lifestyle_tree_trigger = no
				NOT = { has_perk = disorder_magic_tree_1_perk_1 }
			}
			multiply = 0
		}
		if = {
			limit = {
				has_focus_disorder_magic_trigger = no
			}
			multiply = 0
		}
	}

	effect = {
<<<<<<< HEAD
		wc_MAGIC_magic_lifestyle_other_rank_up_check_effect = { MAGIC = disorder }
=======
		# Maintenance effects
		hidden_effect = {
			wc_start_mana_regeneration_loop_effect = yes
			wc_fill_mana_on_day_one_from_perks_crutch_effect = yes
		}
>>>>>>> 3f38c6c1
	}
}
disorder_magic_tree_1_perk_3 = {
	lifestyle = disorder_magic_lifestyle
	tree = disorder_magic_tree_1
	position = { 1 1.25 }
	icon = node_stewardship

	parent = disorder_magic_tree_1_perk_1

	effect = {
<<<<<<< HEAD
		wc_MAGIC_magic_lifestyle_other_rank_up_check_effect = { MAGIC = disorder }
=======
		# Maintenance effects
		hidden_effect = {
			wc_fill_mana_on_day_one_from_perks_crutch_effect = yes
		}
>>>>>>> 3f38c6c1
	}
}
disorder_magic_tree_1_perk_4 = {
	lifestyle = disorder_magic_lifestyle
	tree = disorder_magic_tree_1
	position = { 3 1.25 }
	icon = node_stewardship

	parent = disorder_magic_tree_1_perk_2

	effect = {
<<<<<<< HEAD
		wc_MAGIC_magic_lifestyle_other_rank_up_check_effect = { MAGIC = disorder }
=======
		# Maintenance effects
		hidden_effect = {
			wc_fill_mana_on_day_one_from_perks_crutch_effect = yes
		}
>>>>>>> 3f38c6c1
	}
}
disorder_magic_tree_1_perk_5 = {
	lifestyle = disorder_magic_lifestyle
	tree = disorder_magic_tree_1
	position = { 0 2.5 }
	icon = node_stewardship

	parent = disorder_magic_tree_1_perk_3

	effect = {
<<<<<<< HEAD
		wc_MAGIC_magic_lifestyle_other_rank_up_check_effect = { MAGIC = disorder }
=======
		# Maintenance effects
		hidden_effect = {
			wc_fill_mana_on_day_one_from_perks_crutch_effect = yes
		}
>>>>>>> 3f38c6c1
	}
}
disorder_magic_tree_1_perk_6 = {
	lifestyle = disorder_magic_lifestyle
	tree = disorder_magic_tree_1
	position = { 4 2.5 }
	icon = node_stewardship

	parent = disorder_magic_tree_1_perk_4

	effect = {
<<<<<<< HEAD
		wc_MAGIC_magic_lifestyle_other_rank_up_check_effect = { MAGIC = disorder }
=======
		# Maintenance effects
		hidden_effect = {
			wc_fill_mana_on_day_one_from_perks_crutch_effect = yes
		}
>>>>>>> 3f38c6c1
	}
}
disorder_magic_tree_1_perk_7 = {
	lifestyle = disorder_magic_lifestyle
	tree = disorder_magic_tree_1
	position = { 1 3.75 }
	icon = node_stewardship

	parent = disorder_magic_tree_1_perk_5

	effect = {
<<<<<<< HEAD
		wc_MAGIC_magic_lifestyle_other_rank_up_check_effect = { MAGIC = disorder }
=======
		# Maintenance effects
		hidden_effect = {
			wc_fill_mana_on_day_one_from_perks_crutch_effect = yes
		}
>>>>>>> 3f38c6c1
	}
}
disorder_magic_tree_1_perk_8 = {
	lifestyle = disorder_magic_lifestyle
	tree = disorder_magic_tree_1
	position = { 3 3.75 }
	icon = node_stewardship

	parent = disorder_magic_tree_1_perk_6

	effect = {
<<<<<<< HEAD
		wc_MAGIC_magic_lifestyle_other_rank_up_check_effect = { MAGIC = disorder }
=======
		# Maintenance effects
		hidden_effect = {
			wc_fill_mana_on_day_one_from_perks_crutch_effect = yes
		}
>>>>>>> 3f38c6c1
	}
}
disorder_magic_tree_1_perk_9 = {
	lifestyle = disorder_magic_lifestyle
	tree = disorder_magic_tree_1
	position = { 2 5 }
	icon = node_stewardship

	parent = disorder_magic_tree_1_perk_7
	parent = disorder_magic_tree_1_perk_8

	effect = {
<<<<<<< HEAD
		wc_MAGIC_magic_lifestyle_other_rank_up_check_effect = { MAGIC = disorder }
=======
		# Maintenance effects
		hidden_effect = {
			wc_fill_mana_on_day_one_from_perks_crutch_effect = yes
		}
>>>>>>> 3f38c6c1
	}
}

disorder_magic_tree_2_perk_1 = {
	lifestyle = disorder_magic_lifestyle
	tree = disorder_magic_tree_2
	position = { 2 0 }
	icon = node_stewardship

	can_be_auto_selected = {
		MAGIC_lifestyle_is_valid_trigger = { MAGIC = disorder }
	}

	auto_selection_weight = {
		value = wc_disorder_magic_auto_selection_value

		if = {
			limit = { has_focus = disorder_magic_focus_2 }
			multiply = wc_magic_lifestyle_perk_auto_selection_weight_multiply_from_focus_value
		}
		if = {
			limit = {
				can_start_new_lifestyle_tree_trigger = no
				NOR = {
					# has_perk = disorder_magic_tree_2_perk_1
					has_perk = disorder_magic_tree_2_perk_2
					has_perk = disorder_magic_tree_2_perk_3
					has_perk = disorder_magic_tree_2_perk_4
					has_perk = disorder_magic_tree_2_perk_5
					has_perk = disorder_magic_tree_2_perk_6
					has_perk = disorder_magic_tree_2_perk_7
					has_perk = disorder_magic_tree_2_perk_8
				}
			}
			multiply = 0
		}
		if = {
			limit = {
				has_focus_disorder_magic_trigger = no
			}
			multiply = 0
		}
	}

	effect = {
<<<<<<< HEAD
		wc_MAGIC_magic_lifestyle_other_rank_up_check_effect = { MAGIC = disorder }
=======
		# Maintenance effects
		hidden_effect = {
			wc_start_mana_regeneration_loop_effect = yes
			wc_fill_mana_on_day_one_from_perks_crutch_effect = yes
		}
>>>>>>> 3f38c6c1
	}
}
disorder_magic_tree_2_perk_2 = {
	lifestyle = disorder_magic_lifestyle
	tree = disorder_magic_tree_2
	position = { 0.75 1.25 }
	icon = node_stewardship

	can_be_auto_selected = {
		MAGIC_lifestyle_is_valid_trigger = { MAGIC = disorder }
	}

	auto_selection_weight = {
		value = wc_disorder_magic_auto_selection_value

		if = {
			limit = { has_focus = disorder_magic_focus_2 }
			multiply = wc_magic_lifestyle_perk_auto_selection_weight_multiply_from_focus_value
		}
		if = {
			limit = {
				can_start_new_lifestyle_tree_trigger = no
				NOR = {
					has_perk = disorder_magic_tree_2_perk_1
					# has_perk = disorder_magic_tree_2_perk_2
					has_perk = disorder_magic_tree_2_perk_3
					has_perk = disorder_magic_tree_2_perk_4
					has_perk = disorder_magic_tree_2_perk_5
					has_perk = disorder_magic_tree_2_perk_6
					has_perk = disorder_magic_tree_2_perk_7
					has_perk = disorder_magic_tree_2_perk_8
				}
			}
			multiply = 0
		}
		if = {
			limit = {
				has_focus_disorder_magic_trigger = no
			}
			multiply = 0
		}
	}

	effect = {
<<<<<<< HEAD
		wc_MAGIC_magic_lifestyle_other_rank_up_check_effect = { MAGIC = disorder }
=======
		# Maintenance effects
		hidden_effect = {
			wc_start_mana_regeneration_loop_effect = yes
			wc_fill_mana_on_day_one_from_perks_crutch_effect = yes
		}
>>>>>>> 3f38c6c1
	}
}
disorder_magic_tree_2_perk_3 = {
	lifestyle = disorder_magic_lifestyle
	tree = disorder_magic_tree_2
	position = { 3.25 1.25 }
	icon = node_stewardship

	can_be_auto_selected = {
		MAGIC_lifestyle_is_valid_trigger = { MAGIC = disorder }
	}

	auto_selection_weight = {
		value = wc_disorder_magic_auto_selection_value

		if = {
			limit = { has_focus = disorder_magic_focus_2 }
			multiply = wc_magic_lifestyle_perk_auto_selection_weight_multiply_from_focus_value
		}
		if = {
			limit = {
				can_start_new_lifestyle_tree_trigger = no
				NOR = {
					has_perk = disorder_magic_tree_2_perk_1
					has_perk = disorder_magic_tree_2_perk_2
					# has_perk = disorder_magic_tree_2_perk_3
					has_perk = disorder_magic_tree_2_perk_4
					has_perk = disorder_magic_tree_2_perk_5
					has_perk = disorder_magic_tree_2_perk_6
					has_perk = disorder_magic_tree_2_perk_7
					has_perk = disorder_magic_tree_2_perk_8
				}
			}
			multiply = 0
		}
		if = {
			limit = {
				has_focus_disorder_magic_trigger = no
			}
			multiply = 0
		}
	}

	effect = {
<<<<<<< HEAD
		wc_MAGIC_magic_lifestyle_other_rank_up_check_effect = { MAGIC = disorder }
=======
		# Maintenance effects
		hidden_effect = {
			wc_start_mana_regeneration_loop_effect = yes
			wc_fill_mana_on_day_one_from_perks_crutch_effect = yes
		}
>>>>>>> 3f38c6c1
	}
}
disorder_magic_tree_2_perk_4 = {
	lifestyle = disorder_magic_lifestyle
	tree = disorder_magic_tree_2
	position = { 0 2.5 }
	icon = node_stewardship

	can_be_auto_selected = {
		MAGIC_lifestyle_is_valid_trigger = { MAGIC = disorder }
	}

	auto_selection_weight = {
		value = wc_disorder_magic_auto_selection_value

		if = {
			limit = { has_focus = disorder_magic_focus_2 }
			multiply = wc_magic_lifestyle_perk_auto_selection_weight_multiply_from_focus_value
		}
		if = {
			limit = {
				can_start_new_lifestyle_tree_trigger = no
				NOR = {
					has_perk = disorder_magic_tree_2_perk_1
					has_perk = disorder_magic_tree_2_perk_2
					has_perk = disorder_magic_tree_2_perk_3
					# has_perk = disorder_magic_tree_2_perk_4
					has_perk = disorder_magic_tree_2_perk_5
					has_perk = disorder_magic_tree_2_perk_6
					has_perk = disorder_magic_tree_2_perk_7
					has_perk = disorder_magic_tree_2_perk_8
				}
			}
			multiply = 0
		}
		if = {
			limit = {
				has_focus_disorder_magic_trigger = no
			}
			multiply = 0
		}
	}

	effect = {
<<<<<<< HEAD
		wc_MAGIC_magic_lifestyle_other_rank_up_check_effect = { MAGIC = disorder }
=======
		# Maintenance effects
		hidden_effect = {
			wc_start_mana_regeneration_loop_effect = yes
			wc_fill_mana_on_day_one_from_perks_crutch_effect = yes
		}
>>>>>>> 3f38c6c1
	}
}
disorder_magic_tree_2_perk_5 = {
	lifestyle = disorder_magic_lifestyle
	tree = disorder_magic_tree_2
	position = { 4 2.5 }
	icon = node_stewardship

	can_be_auto_selected = {
		MAGIC_lifestyle_is_valid_trigger = { MAGIC = disorder }
	}

	auto_selection_weight = {
		value = wc_disorder_magic_auto_selection_value

		if = {
			limit = { has_focus = disorder_magic_focus_2 }
			multiply = wc_magic_lifestyle_perk_auto_selection_weight_multiply_from_focus_value
		}
		if = {
			limit = {
				can_start_new_lifestyle_tree_trigger = no
				NOR = {
					has_perk = disorder_magic_tree_2_perk_1
					has_perk = disorder_magic_tree_2_perk_2
					has_perk = disorder_magic_tree_2_perk_3
					has_perk = disorder_magic_tree_2_perk_4
					# has_perk = disorder_magic_tree_2_perk_5
					has_perk = disorder_magic_tree_2_perk_6
					has_perk = disorder_magic_tree_2_perk_7
					has_perk = disorder_magic_tree_2_perk_8
				}
			}
			multiply = 0
		}
		if = {
			limit = {
				has_focus_disorder_magic_trigger = no
			}
			multiply = 0
		}
	}

	effect = {
<<<<<<< HEAD
		wc_MAGIC_magic_lifestyle_other_rank_up_check_effect = { MAGIC = disorder }
=======
		# Maintenance effects
		hidden_effect = {
			wc_start_mana_regeneration_loop_effect = yes
			wc_fill_mana_on_day_one_from_perks_crutch_effect = yes
		}
>>>>>>> 3f38c6c1
	}
}
disorder_magic_tree_2_perk_6 = {
	lifestyle = disorder_magic_lifestyle
	tree = disorder_magic_tree_2
	position = { 0.75 3.75 }
	icon = node_stewardship

	can_be_auto_selected = {
		MAGIC_lifestyle_is_valid_trigger = { MAGIC = disorder }
	}

	auto_selection_weight = {
		value = wc_disorder_magic_auto_selection_value

		if = {
			limit = { has_focus = disorder_magic_focus_2 }
			multiply = wc_magic_lifestyle_perk_auto_selection_weight_multiply_from_focus_value
		}
		if = {
			limit = {
				can_start_new_lifestyle_tree_trigger = no
				NOR = {
					has_perk = disorder_magic_tree_2_perk_1
					has_perk = disorder_magic_tree_2_perk_2
					has_perk = disorder_magic_tree_2_perk_3
					has_perk = disorder_magic_tree_2_perk_4
					has_perk = disorder_magic_tree_2_perk_5
					# has_perk = disorder_magic_tree_2_perk_6
					has_perk = disorder_magic_tree_2_perk_7
					has_perk = disorder_magic_tree_2_perk_8
				}
			}
			multiply = 0
		}
		if = {
			limit = {
				has_focus_disorder_magic_trigger = no
			}
			multiply = 0
		}
	}

	effect = {
<<<<<<< HEAD
		wc_MAGIC_magic_lifestyle_other_rank_up_check_effect = { MAGIC = disorder }
=======
		# Maintenance effects
		hidden_effect = {
			wc_start_mana_regeneration_loop_effect = yes
			wc_fill_mana_on_day_one_from_perks_crutch_effect = yes
		}
>>>>>>> 3f38c6c1
	}
}
disorder_magic_tree_2_perk_7 = {
	lifestyle = disorder_magic_lifestyle
	tree = disorder_magic_tree_2
	position = { 3.25 3.75 }
	icon = node_stewardship

	can_be_auto_selected = {
		MAGIC_lifestyle_is_valid_trigger = { MAGIC = disorder }
	}

	auto_selection_weight = {
		value = wc_disorder_magic_auto_selection_value

		if = {
			limit = { has_focus = disorder_magic_focus_2 }
			multiply = wc_magic_lifestyle_perk_auto_selection_weight_multiply_from_focus_value
		}
		if = {
			limit = {
				can_start_new_lifestyle_tree_trigger = no
				NOR = {
					has_perk = disorder_magic_tree_2_perk_1
					has_perk = disorder_magic_tree_2_perk_2
					has_perk = disorder_magic_tree_2_perk_3
					has_perk = disorder_magic_tree_2_perk_4
					has_perk = disorder_magic_tree_2_perk_5
					has_perk = disorder_magic_tree_2_perk_6
					# has_perk = disorder_magic_tree_2_perk_7
					has_perk = disorder_magic_tree_2_perk_8
				}
			}
			multiply = 0
		}
		if = {
			limit = {
				has_focus_disorder_magic_trigger = no
			}
			multiply = 0
		}
	}

	effect = {
<<<<<<< HEAD
		wc_MAGIC_magic_lifestyle_other_rank_up_check_effect = { MAGIC = disorder }
=======
		# Maintenance effects
		hidden_effect = {
			wc_start_mana_regeneration_loop_effect = yes
			wc_fill_mana_on_day_one_from_perks_crutch_effect = yes
		}
>>>>>>> 3f38c6c1
	}
}
disorder_magic_tree_2_perk_8 = {
	lifestyle = disorder_magic_lifestyle
	tree = disorder_magic_tree_2
	position = { 2 5 }
	icon = node_stewardship

	can_be_auto_selected = {
		MAGIC_lifestyle_is_valid_trigger = { MAGIC = disorder }
	}

	auto_selection_weight = {
		value = wc_disorder_magic_auto_selection_value

		if = {
			limit = { has_focus = disorder_magic_focus_2 }
			multiply = wc_magic_lifestyle_perk_auto_selection_weight_multiply_from_focus_value
		}
		if = {
			limit = {
				can_start_new_lifestyle_tree_trigger = no
				NOR = {
					has_perk = disorder_magic_tree_2_perk_1
					has_perk = disorder_magic_tree_2_perk_2
					has_perk = disorder_magic_tree_2_perk_3
					has_perk = disorder_magic_tree_2_perk_4
					has_perk = disorder_magic_tree_2_perk_5
					has_perk = disorder_magic_tree_2_perk_6
					has_perk = disorder_magic_tree_2_perk_7
					# has_perk = disorder_magic_tree_2_perk_8
				}
			}
			multiply = 0
		}
		if = {
			limit = {
				has_focus_disorder_magic_trigger = no
			}
			multiply = 0
		}
	}

	effect = {
<<<<<<< HEAD
		wc_MAGIC_magic_lifestyle_other_rank_up_check_effect = { MAGIC = disorder }
=======
		# Maintenance effects
		hidden_effect = {
			wc_start_mana_regeneration_loop_effect = yes
			wc_fill_mana_on_day_one_from_perks_crutch_effect = yes
		}
>>>>>>> 3f38c6c1
	}
}
disorder_magic_tree_2_perk_9 = {
	lifestyle = disorder_magic_lifestyle
	tree = disorder_magic_tree_2
	position = { 2 2.5 }
	icon = node_stewardship

	parent = disorder_magic_tree_2_perk_1
	parent = disorder_magic_tree_2_perk_2
	parent = disorder_magic_tree_2_perk_3
	parent = disorder_magic_tree_2_perk_4
	parent = disorder_magic_tree_2_perk_5
	parent = disorder_magic_tree_2_perk_6
	parent = disorder_magic_tree_2_perk_7
	parent = disorder_magic_tree_2_perk_8

	effect = {
<<<<<<< HEAD
		wc_MAGIC_magic_lifestyle_other_rank_up_check_effect = { MAGIC = disorder }
=======
		# Maintenance effects
		hidden_effect = {
			wc_fill_mana_on_day_one_from_perks_crutch_effect = yes
		}
>>>>>>> 3f38c6c1
	}
}

disorder_magic_tree_3_perk_1 = {
	lifestyle = disorder_magic_lifestyle
	tree = disorder_magic_tree_3
	position = { 2 0 }
	icon = node_stewardship

	can_be_auto_selected = {
		MAGIC_lifestyle_is_valid_trigger = { MAGIC = disorder }
	}

	auto_selection_weight = {
		value = wc_disorder_magic_auto_selection_value

		if = {
			limit = { has_focus = disorder_magic_focus_3 }
			multiply = wc_magic_lifestyle_perk_auto_selection_weight_multiply_from_focus_value
		}
		if = {
			limit = {
				can_start_new_lifestyle_tree_trigger = no
				NOR = {
					# has_perk = disorder_magic_tree_3_perk_1
					has_perk = disorder_magic_tree_3_perk_2
					has_perk = disorder_magic_tree_3_perk_3
					has_perk = disorder_magic_tree_3_perk_4
				}
			}
			multiply = 0
		}
		if = {
			limit = {
				has_focus_disorder_magic_trigger = no
			}
			multiply = 0
		}
	}

	effect = {
<<<<<<< HEAD
		wc_MAGIC_magic_lifestyle_other_rank_up_check_effect = { MAGIC = disorder }
=======
		# Maintenance effects
		hidden_effect = {
			wc_start_mana_regeneration_loop_effect = yes
			wc_fill_mana_on_day_one_from_perks_crutch_effect = yes
		}
>>>>>>> 3f38c6c1
	}
}
disorder_magic_tree_3_perk_2 = {
	lifestyle = disorder_magic_lifestyle
	tree = disorder_magic_tree_3
	position = { 0 2.5 }
	icon = node_stewardship

	can_be_auto_selected = {
		MAGIC_lifestyle_is_valid_trigger = { MAGIC = disorder }
	}

	auto_selection_weight = {
		value = wc_disorder_magic_auto_selection_value

		if = {
			limit = { has_focus = disorder_magic_focus_3 }
			multiply = wc_magic_lifestyle_perk_auto_selection_weight_multiply_from_focus_value
		}
		if = {
			limit = {
				can_start_new_lifestyle_tree_trigger = no
				NOR = {
					has_perk = disorder_magic_tree_3_perk_1
					# has_perk = disorder_magic_tree_3_perk_2
					has_perk = disorder_magic_tree_3_perk_3
					has_perk = disorder_magic_tree_3_perk_4
				}
			}
			multiply = 0
		}
		if = {
			limit = {
				has_focus_disorder_magic_trigger = no
			}
			multiply = 0
		}
	}

	effect = {
<<<<<<< HEAD
		wc_MAGIC_magic_lifestyle_other_rank_up_check_effect = { MAGIC = disorder }
=======
		# Maintenance effects
		hidden_effect = {
			wc_start_mana_regeneration_loop_effect = yes
			wc_fill_mana_on_day_one_from_perks_crutch_effect = yes
		}
>>>>>>> 3f38c6c1
	}
}
disorder_magic_tree_3_perk_3 = {
	lifestyle = disorder_magic_lifestyle
	tree = disorder_magic_tree_3
	position = { 4 2.5 }
	icon = node_stewardship

	can_be_auto_selected = {
		MAGIC_lifestyle_is_valid_trigger = { MAGIC = disorder }
	}

	auto_selection_weight = {
		value = wc_disorder_magic_auto_selection_value

		if = {
			limit = { has_focus = disorder_magic_focus_3 }
			multiply = wc_magic_lifestyle_perk_auto_selection_weight_multiply_from_focus_value
		}
		if = {
			limit = {
				can_start_new_lifestyle_tree_trigger = no
				NOR = {
					has_perk = disorder_magic_tree_3_perk_1
					has_perk = disorder_magic_tree_3_perk_2
					# has_perk = disorder_magic_tree_3_perk_3
					has_perk = disorder_magic_tree_3_perk_4
				}
			}
			multiply = 0
		}
		if = {
			limit = {
				has_focus_disorder_magic_trigger = no
			}
			multiply = 0
		}
	}

	effect = {
<<<<<<< HEAD
		wc_MAGIC_magic_lifestyle_other_rank_up_check_effect = { MAGIC = disorder }
=======
		# Maintenance effects
		hidden_effect = {
			wc_start_mana_regeneration_loop_effect = yes
			wc_fill_mana_on_day_one_from_perks_crutch_effect = yes
		}
>>>>>>> 3f38c6c1
	}
}
disorder_magic_tree_3_perk_4 = {
	lifestyle = disorder_magic_lifestyle
	tree = disorder_magic_tree_3
	position = { 2 5 }
	icon = node_stewardship

	can_be_auto_selected = {
		MAGIC_lifestyle_is_valid_trigger = { MAGIC = disorder }
	}

	auto_selection_weight = {
		value = wc_disorder_magic_auto_selection_value

		if = {
			limit = { has_focus = disorder_magic_focus_3 }
			multiply = wc_magic_lifestyle_perk_auto_selection_weight_multiply_from_focus_value
		}
		if = {
			limit = {
				can_start_new_lifestyle_tree_trigger = no
				NOR = {
					has_perk = disorder_magic_tree_3_perk_1
					has_perk = disorder_magic_tree_3_perk_2
					has_perk = disorder_magic_tree_3_perk_3
					# has_perk = disorder_magic_tree_3_perk_4
				}
			}
			multiply = 0
		}
		if = {
			limit = {
				has_focus_disorder_magic_trigger = no
			}
			multiply = 0
		}
	}

	effect = {
<<<<<<< HEAD
		wc_MAGIC_magic_lifestyle_other_rank_up_check_effect = { MAGIC = disorder }
=======
		# Maintenance effects
		hidden_effect = {
			wc_start_mana_regeneration_loop_effect = yes
			wc_fill_mana_on_day_one_from_perks_crutch_effect = yes
		}
>>>>>>> 3f38c6c1
	}
}
disorder_magic_tree_3_perk_5 = {
	lifestyle = disorder_magic_lifestyle
	tree = disorder_magic_tree_3
	position = { 0.5 0.75 }
	icon = node_stewardship

	parent = disorder_magic_tree_3_perk_1
	parent = disorder_magic_tree_3_perk_2
	parent = disorder_magic_tree_3_perk_4

	effect = {
<<<<<<< HEAD
		wc_MAGIC_magic_lifestyle_other_rank_up_check_effect = { MAGIC = disorder }
=======
		# Maintenance effects
		hidden_effect = {
			wc_fill_mana_on_day_one_from_perks_crutch_effect = yes
		}
>>>>>>> 3f38c6c1
	}
}
disorder_magic_tree_3_perk_6 = {
	lifestyle = disorder_magic_lifestyle
	tree = disorder_magic_tree_3
	position = { 3.5 0.75 }
	icon = node_stewardship

	parent = disorder_magic_tree_3_perk_1
	parent = disorder_magic_tree_3_perk_3
	parent = disorder_magic_tree_3_perk_4

	effect = {
<<<<<<< HEAD
		wc_MAGIC_magic_lifestyle_other_rank_up_check_effect = { MAGIC = disorder }
=======
		# Maintenance effects
		hidden_effect = {
			wc_fill_mana_on_day_one_from_perks_crutch_effect = yes
		}
>>>>>>> 3f38c6c1
	}
}
disorder_magic_tree_3_perk_7 = {
	lifestyle = disorder_magic_lifestyle
	tree = disorder_magic_tree_3
	position = { 0.5 4.25 }
	icon = node_stewardship

	parent = disorder_magic_tree_3_perk_1
	parent = disorder_magic_tree_3_perk_2
	parent = disorder_magic_tree_3_perk_4

	effect = {
<<<<<<< HEAD
		wc_MAGIC_magic_lifestyle_other_rank_up_check_effect = { MAGIC = disorder }
=======
		# Maintenance effects
		hidden_effect = {
			wc_fill_mana_on_day_one_from_perks_crutch_effect = yes
		}
>>>>>>> 3f38c6c1
	}
}
disorder_magic_tree_3_perk_8 = {
	lifestyle = disorder_magic_lifestyle
	tree = disorder_magic_tree_3
	position = { 3.5 4.25 }
	icon = node_stewardship

	parent = disorder_magic_tree_3_perk_1
	parent = disorder_magic_tree_3_perk_3
	parent = disorder_magic_tree_3_perk_4

	effect = {
<<<<<<< HEAD
		wc_MAGIC_magic_lifestyle_other_rank_up_check_effect = { MAGIC = disorder }
=======
		# Maintenance effects
		hidden_effect = {
			wc_fill_mana_on_day_one_from_perks_crutch_effect = yes
		}
>>>>>>> 3f38c6c1
	}
}
disorder_magic_tree_3_perk_9 = {
	lifestyle = disorder_magic_lifestyle
	tree = disorder_magic_tree_3
	position = { 2 2.5 }
	icon = node_stewardship

	parent = disorder_magic_tree_3_perk_5
	parent = disorder_magic_tree_3_perk_6
	parent = disorder_magic_tree_3_perk_7
	parent = disorder_magic_tree_3_perk_8

	effect = {
<<<<<<< HEAD
		wc_MAGIC_magic_lifestyle_other_rank_up_check_effect = { MAGIC = disorder }
=======
		# Maintenance effects
		hidden_effect = {
			wc_fill_mana_on_day_one_from_perks_crutch_effect = yes
		}
>>>>>>> 3f38c6c1
	}
}<|MERGE_RESOLUTION|>--- conflicted
+++ resolved
@@ -31,15 +31,11 @@
 	}
 
 	effect = {
-<<<<<<< HEAD
-		wc_MAGIC_magic_lifestyle_other_rank_up_check_effect = { MAGIC = disorder }
-=======
-		# Maintenance effects
-		hidden_effect = {
-			wc_start_mana_regeneration_loop_effect = yes
-			wc_fill_mana_on_day_one_from_perks_crutch_effect = yes
-		}
->>>>>>> 3f38c6c1
+		# Maintenance effects
+		hidden_effect = {
+			wc_start_mana_regeneration_loop_effect = yes
+			wc_fill_mana_on_day_one_from_perks_crutch_effect = yes
+		}
 	}
 }
 disorder_magic_tree_1_perk_2 = {
@@ -75,15 +71,11 @@
 	}
 
 	effect = {
-<<<<<<< HEAD
-		wc_MAGIC_magic_lifestyle_other_rank_up_check_effect = { MAGIC = disorder }
-=======
-		# Maintenance effects
-		hidden_effect = {
-			wc_start_mana_regeneration_loop_effect = yes
-			wc_fill_mana_on_day_one_from_perks_crutch_effect = yes
-		}
->>>>>>> 3f38c6c1
+		# Maintenance effects
+		hidden_effect = {
+			wc_start_mana_regeneration_loop_effect = yes
+			wc_fill_mana_on_day_one_from_perks_crutch_effect = yes
+		}
 	}
 }
 disorder_magic_tree_1_perk_3 = {
@@ -95,14 +87,10 @@
 	parent = disorder_magic_tree_1_perk_1
 
 	effect = {
-<<<<<<< HEAD
-		wc_MAGIC_magic_lifestyle_other_rank_up_check_effect = { MAGIC = disorder }
-=======
-		# Maintenance effects
-		hidden_effect = {
-			wc_fill_mana_on_day_one_from_perks_crutch_effect = yes
-		}
->>>>>>> 3f38c6c1
+		# Maintenance effects
+		hidden_effect = {
+			wc_fill_mana_on_day_one_from_perks_crutch_effect = yes
+		}
 	}
 }
 disorder_magic_tree_1_perk_4 = {
@@ -114,14 +102,10 @@
 	parent = disorder_magic_tree_1_perk_2
 
 	effect = {
-<<<<<<< HEAD
-		wc_MAGIC_magic_lifestyle_other_rank_up_check_effect = { MAGIC = disorder }
-=======
-		# Maintenance effects
-		hidden_effect = {
-			wc_fill_mana_on_day_one_from_perks_crutch_effect = yes
-		}
->>>>>>> 3f38c6c1
+		# Maintenance effects
+		hidden_effect = {
+			wc_fill_mana_on_day_one_from_perks_crutch_effect = yes
+		}
 	}
 }
 disorder_magic_tree_1_perk_5 = {
@@ -133,14 +117,10 @@
 	parent = disorder_magic_tree_1_perk_3
 
 	effect = {
-<<<<<<< HEAD
-		wc_MAGIC_magic_lifestyle_other_rank_up_check_effect = { MAGIC = disorder }
-=======
-		# Maintenance effects
-		hidden_effect = {
-			wc_fill_mana_on_day_one_from_perks_crutch_effect = yes
-		}
->>>>>>> 3f38c6c1
+		# Maintenance effects
+		hidden_effect = {
+			wc_fill_mana_on_day_one_from_perks_crutch_effect = yes
+		}
 	}
 }
 disorder_magic_tree_1_perk_6 = {
@@ -152,14 +132,10 @@
 	parent = disorder_magic_tree_1_perk_4
 
 	effect = {
-<<<<<<< HEAD
-		wc_MAGIC_magic_lifestyle_other_rank_up_check_effect = { MAGIC = disorder }
-=======
-		# Maintenance effects
-		hidden_effect = {
-			wc_fill_mana_on_day_one_from_perks_crutch_effect = yes
-		}
->>>>>>> 3f38c6c1
+		# Maintenance effects
+		hidden_effect = {
+			wc_fill_mana_on_day_one_from_perks_crutch_effect = yes
+		}
 	}
 }
 disorder_magic_tree_1_perk_7 = {
@@ -171,14 +147,10 @@
 	parent = disorder_magic_tree_1_perk_5
 
 	effect = {
-<<<<<<< HEAD
-		wc_MAGIC_magic_lifestyle_other_rank_up_check_effect = { MAGIC = disorder }
-=======
-		# Maintenance effects
-		hidden_effect = {
-			wc_fill_mana_on_day_one_from_perks_crutch_effect = yes
-		}
->>>>>>> 3f38c6c1
+		# Maintenance effects
+		hidden_effect = {
+			wc_fill_mana_on_day_one_from_perks_crutch_effect = yes
+		}
 	}
 }
 disorder_magic_tree_1_perk_8 = {
@@ -190,14 +162,10 @@
 	parent = disorder_magic_tree_1_perk_6
 
 	effect = {
-<<<<<<< HEAD
-		wc_MAGIC_magic_lifestyle_other_rank_up_check_effect = { MAGIC = disorder }
-=======
-		# Maintenance effects
-		hidden_effect = {
-			wc_fill_mana_on_day_one_from_perks_crutch_effect = yes
-		}
->>>>>>> 3f38c6c1
+		# Maintenance effects
+		hidden_effect = {
+			wc_fill_mana_on_day_one_from_perks_crutch_effect = yes
+		}
 	}
 }
 disorder_magic_tree_1_perk_9 = {
@@ -210,14 +178,10 @@
 	parent = disorder_magic_tree_1_perk_8
 
 	effect = {
-<<<<<<< HEAD
-		wc_MAGIC_magic_lifestyle_other_rank_up_check_effect = { MAGIC = disorder }
-=======
-		# Maintenance effects
-		hidden_effect = {
-			wc_fill_mana_on_day_one_from_perks_crutch_effect = yes
-		}
->>>>>>> 3f38c6c1
+		# Maintenance effects
+		hidden_effect = {
+			wc_fill_mana_on_day_one_from_perks_crutch_effect = yes
+		}
 	}
 }
 
@@ -263,15 +227,11 @@
 	}
 
 	effect = {
-<<<<<<< HEAD
-		wc_MAGIC_magic_lifestyle_other_rank_up_check_effect = { MAGIC = disorder }
-=======
-		# Maintenance effects
-		hidden_effect = {
-			wc_start_mana_regeneration_loop_effect = yes
-			wc_fill_mana_on_day_one_from_perks_crutch_effect = yes
-		}
->>>>>>> 3f38c6c1
+		# Maintenance effects
+		hidden_effect = {
+			wc_start_mana_regeneration_loop_effect = yes
+			wc_fill_mana_on_day_one_from_perks_crutch_effect = yes
+		}
 	}
 }
 disorder_magic_tree_2_perk_2 = {
@@ -316,15 +276,11 @@
 	}
 
 	effect = {
-<<<<<<< HEAD
-		wc_MAGIC_magic_lifestyle_other_rank_up_check_effect = { MAGIC = disorder }
-=======
-		# Maintenance effects
-		hidden_effect = {
-			wc_start_mana_regeneration_loop_effect = yes
-			wc_fill_mana_on_day_one_from_perks_crutch_effect = yes
-		}
->>>>>>> 3f38c6c1
+		# Maintenance effects
+		hidden_effect = {
+			wc_start_mana_regeneration_loop_effect = yes
+			wc_fill_mana_on_day_one_from_perks_crutch_effect = yes
+		}
 	}
 }
 disorder_magic_tree_2_perk_3 = {
@@ -369,15 +325,11 @@
 	}
 
 	effect = {
-<<<<<<< HEAD
-		wc_MAGIC_magic_lifestyle_other_rank_up_check_effect = { MAGIC = disorder }
-=======
-		# Maintenance effects
-		hidden_effect = {
-			wc_start_mana_regeneration_loop_effect = yes
-			wc_fill_mana_on_day_one_from_perks_crutch_effect = yes
-		}
->>>>>>> 3f38c6c1
+		# Maintenance effects
+		hidden_effect = {
+			wc_start_mana_regeneration_loop_effect = yes
+			wc_fill_mana_on_day_one_from_perks_crutch_effect = yes
+		}
 	}
 }
 disorder_magic_tree_2_perk_4 = {
@@ -422,15 +374,11 @@
 	}
 
 	effect = {
-<<<<<<< HEAD
-		wc_MAGIC_magic_lifestyle_other_rank_up_check_effect = { MAGIC = disorder }
-=======
-		# Maintenance effects
-		hidden_effect = {
-			wc_start_mana_regeneration_loop_effect = yes
-			wc_fill_mana_on_day_one_from_perks_crutch_effect = yes
-		}
->>>>>>> 3f38c6c1
+		# Maintenance effects
+		hidden_effect = {
+			wc_start_mana_regeneration_loop_effect = yes
+			wc_fill_mana_on_day_one_from_perks_crutch_effect = yes
+		}
 	}
 }
 disorder_magic_tree_2_perk_5 = {
@@ -475,15 +423,11 @@
 	}
 
 	effect = {
-<<<<<<< HEAD
-		wc_MAGIC_magic_lifestyle_other_rank_up_check_effect = { MAGIC = disorder }
-=======
-		# Maintenance effects
-		hidden_effect = {
-			wc_start_mana_regeneration_loop_effect = yes
-			wc_fill_mana_on_day_one_from_perks_crutch_effect = yes
-		}
->>>>>>> 3f38c6c1
+		# Maintenance effects
+		hidden_effect = {
+			wc_start_mana_regeneration_loop_effect = yes
+			wc_fill_mana_on_day_one_from_perks_crutch_effect = yes
+		}
 	}
 }
 disorder_magic_tree_2_perk_6 = {
@@ -528,15 +472,11 @@
 	}
 
 	effect = {
-<<<<<<< HEAD
-		wc_MAGIC_magic_lifestyle_other_rank_up_check_effect = { MAGIC = disorder }
-=======
-		# Maintenance effects
-		hidden_effect = {
-			wc_start_mana_regeneration_loop_effect = yes
-			wc_fill_mana_on_day_one_from_perks_crutch_effect = yes
-		}
->>>>>>> 3f38c6c1
+		# Maintenance effects
+		hidden_effect = {
+			wc_start_mana_regeneration_loop_effect = yes
+			wc_fill_mana_on_day_one_from_perks_crutch_effect = yes
+		}
 	}
 }
 disorder_magic_tree_2_perk_7 = {
@@ -581,15 +521,11 @@
 	}
 
 	effect = {
-<<<<<<< HEAD
-		wc_MAGIC_magic_lifestyle_other_rank_up_check_effect = { MAGIC = disorder }
-=======
-		# Maintenance effects
-		hidden_effect = {
-			wc_start_mana_regeneration_loop_effect = yes
-			wc_fill_mana_on_day_one_from_perks_crutch_effect = yes
-		}
->>>>>>> 3f38c6c1
+		# Maintenance effects
+		hidden_effect = {
+			wc_start_mana_regeneration_loop_effect = yes
+			wc_fill_mana_on_day_one_from_perks_crutch_effect = yes
+		}
 	}
 }
 disorder_magic_tree_2_perk_8 = {
@@ -634,15 +570,11 @@
 	}
 
 	effect = {
-<<<<<<< HEAD
-		wc_MAGIC_magic_lifestyle_other_rank_up_check_effect = { MAGIC = disorder }
-=======
-		# Maintenance effects
-		hidden_effect = {
-			wc_start_mana_regeneration_loop_effect = yes
-			wc_fill_mana_on_day_one_from_perks_crutch_effect = yes
-		}
->>>>>>> 3f38c6c1
+		# Maintenance effects
+		hidden_effect = {
+			wc_start_mana_regeneration_loop_effect = yes
+			wc_fill_mana_on_day_one_from_perks_crutch_effect = yes
+		}
 	}
 }
 disorder_magic_tree_2_perk_9 = {
@@ -661,14 +593,10 @@
 	parent = disorder_magic_tree_2_perk_8
 
 	effect = {
-<<<<<<< HEAD
-		wc_MAGIC_magic_lifestyle_other_rank_up_check_effect = { MAGIC = disorder }
-=======
-		# Maintenance effects
-		hidden_effect = {
-			wc_fill_mana_on_day_one_from_perks_crutch_effect = yes
-		}
->>>>>>> 3f38c6c1
+		# Maintenance effects
+		hidden_effect = {
+			wc_fill_mana_on_day_one_from_perks_crutch_effect = yes
+		}
 	}
 }
 
@@ -710,15 +638,11 @@
 	}
 
 	effect = {
-<<<<<<< HEAD
-		wc_MAGIC_magic_lifestyle_other_rank_up_check_effect = { MAGIC = disorder }
-=======
-		# Maintenance effects
-		hidden_effect = {
-			wc_start_mana_regeneration_loop_effect = yes
-			wc_fill_mana_on_day_one_from_perks_crutch_effect = yes
-		}
->>>>>>> 3f38c6c1
+		# Maintenance effects
+		hidden_effect = {
+			wc_start_mana_regeneration_loop_effect = yes
+			wc_fill_mana_on_day_one_from_perks_crutch_effect = yes
+		}
 	}
 }
 disorder_magic_tree_3_perk_2 = {
@@ -759,15 +683,11 @@
 	}
 
 	effect = {
-<<<<<<< HEAD
-		wc_MAGIC_magic_lifestyle_other_rank_up_check_effect = { MAGIC = disorder }
-=======
-		# Maintenance effects
-		hidden_effect = {
-			wc_start_mana_regeneration_loop_effect = yes
-			wc_fill_mana_on_day_one_from_perks_crutch_effect = yes
-		}
->>>>>>> 3f38c6c1
+		# Maintenance effects
+		hidden_effect = {
+			wc_start_mana_regeneration_loop_effect = yes
+			wc_fill_mana_on_day_one_from_perks_crutch_effect = yes
+		}
 	}
 }
 disorder_magic_tree_3_perk_3 = {
@@ -808,15 +728,11 @@
 	}
 
 	effect = {
-<<<<<<< HEAD
-		wc_MAGIC_magic_lifestyle_other_rank_up_check_effect = { MAGIC = disorder }
-=======
-		# Maintenance effects
-		hidden_effect = {
-			wc_start_mana_regeneration_loop_effect = yes
-			wc_fill_mana_on_day_one_from_perks_crutch_effect = yes
-		}
->>>>>>> 3f38c6c1
+		# Maintenance effects
+		hidden_effect = {
+			wc_start_mana_regeneration_loop_effect = yes
+			wc_fill_mana_on_day_one_from_perks_crutch_effect = yes
+		}
 	}
 }
 disorder_magic_tree_3_perk_4 = {
@@ -857,15 +773,11 @@
 	}
 
 	effect = {
-<<<<<<< HEAD
-		wc_MAGIC_magic_lifestyle_other_rank_up_check_effect = { MAGIC = disorder }
-=======
-		# Maintenance effects
-		hidden_effect = {
-			wc_start_mana_regeneration_loop_effect = yes
-			wc_fill_mana_on_day_one_from_perks_crutch_effect = yes
-		}
->>>>>>> 3f38c6c1
+		# Maintenance effects
+		hidden_effect = {
+			wc_start_mana_regeneration_loop_effect = yes
+			wc_fill_mana_on_day_one_from_perks_crutch_effect = yes
+		}
 	}
 }
 disorder_magic_tree_3_perk_5 = {
@@ -879,14 +791,10 @@
 	parent = disorder_magic_tree_3_perk_4
 
 	effect = {
-<<<<<<< HEAD
-		wc_MAGIC_magic_lifestyle_other_rank_up_check_effect = { MAGIC = disorder }
-=======
-		# Maintenance effects
-		hidden_effect = {
-			wc_fill_mana_on_day_one_from_perks_crutch_effect = yes
-		}
->>>>>>> 3f38c6c1
+		# Maintenance effects
+		hidden_effect = {
+			wc_fill_mana_on_day_one_from_perks_crutch_effect = yes
+		}
 	}
 }
 disorder_magic_tree_3_perk_6 = {
@@ -900,14 +808,10 @@
 	parent = disorder_magic_tree_3_perk_4
 
 	effect = {
-<<<<<<< HEAD
-		wc_MAGIC_magic_lifestyle_other_rank_up_check_effect = { MAGIC = disorder }
-=======
-		# Maintenance effects
-		hidden_effect = {
-			wc_fill_mana_on_day_one_from_perks_crutch_effect = yes
-		}
->>>>>>> 3f38c6c1
+		# Maintenance effects
+		hidden_effect = {
+			wc_fill_mana_on_day_one_from_perks_crutch_effect = yes
+		}
 	}
 }
 disorder_magic_tree_3_perk_7 = {
@@ -921,14 +825,10 @@
 	parent = disorder_magic_tree_3_perk_4
 
 	effect = {
-<<<<<<< HEAD
-		wc_MAGIC_magic_lifestyle_other_rank_up_check_effect = { MAGIC = disorder }
-=======
-		# Maintenance effects
-		hidden_effect = {
-			wc_fill_mana_on_day_one_from_perks_crutch_effect = yes
-		}
->>>>>>> 3f38c6c1
+		# Maintenance effects
+		hidden_effect = {
+			wc_fill_mana_on_day_one_from_perks_crutch_effect = yes
+		}
 	}
 }
 disorder_magic_tree_3_perk_8 = {
@@ -942,14 +842,10 @@
 	parent = disorder_magic_tree_3_perk_4
 
 	effect = {
-<<<<<<< HEAD
-		wc_MAGIC_magic_lifestyle_other_rank_up_check_effect = { MAGIC = disorder }
-=======
-		# Maintenance effects
-		hidden_effect = {
-			wc_fill_mana_on_day_one_from_perks_crutch_effect = yes
-		}
->>>>>>> 3f38c6c1
+		# Maintenance effects
+		hidden_effect = {
+			wc_fill_mana_on_day_one_from_perks_crutch_effect = yes
+		}
 	}
 }
 disorder_magic_tree_3_perk_9 = {
@@ -964,13 +860,9 @@
 	parent = disorder_magic_tree_3_perk_8
 
 	effect = {
-<<<<<<< HEAD
-		wc_MAGIC_magic_lifestyle_other_rank_up_check_effect = { MAGIC = disorder }
-=======
-		# Maintenance effects
-		hidden_effect = {
-			wc_fill_mana_on_day_one_from_perks_crutch_effect = yes
-		}
->>>>>>> 3f38c6c1
+		# Maintenance effects
+		hidden_effect = {
+			wc_fill_mana_on_day_one_from_perks_crutch_effect = yes
+		}
 	}
 }