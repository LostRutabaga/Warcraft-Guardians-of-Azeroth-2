--- conflicted
+++ resolved
@@ -13,11 +13,6 @@
 	
 	scope:culture = {
 		OR = {
-<<<<<<< HEAD
-			has_coa_gfx = central_african_group_coa_gfx
-			has_coa_gfx = east_african_coa_gfx
-			has_coa_gfx = west_african_group_coa_gfx
-=======
 			has_graphical_culture = central_african_group_coa_gfx
 			has_graphical_culture = east_african_coa_gfx
 			has_graphical_culture = west_african_group_coa_gfx
@@ -29,7 +24,6 @@
 					has_graphical_culture = troll_coa_gfx
 				}
 			}
->>>>>>> 029cc504
 		}
 	}
 }
@@ -54,21 +48,21 @@
 	# Warcraft
 	exists = scope:culture
 
-	scope:culture = { has_coa_gfx = breton_coa_gfx }
+	scope:culture = { has_graphical_culture = breton_coa_gfx }
 }
 
 coa_byzantine_trigger = {
 	# Warcraft
 	exists = scope:culture
 
-	scope:culture = { has_coa_gfx = byzantine_group_coa_gfx }
+	scope:culture = { has_graphical_culture = byzantine_group_coa_gfx }
 }
 
 coa_castilian_trigger = {
 	# Warcraft
 	exists = scope:culture
 
-	scope:culture = { has_coa_gfx = castilian_coa_gfx }
+	scope:culture = { has_graphical_culture = castilian_coa_gfx }
 }
 
 coa_coptic_trigger = {
@@ -91,10 +85,21 @@
 	# Warcraft
 	always = no
 }
+coa_switch_to_saxon_trigger = {
+	# Warcraft
+	always = no
+}
+coa_switch_to_welsh_trigger = {
+	# Warcraft
+	always = no
+}
 
 coa_switch_to_norse_trigger = {
-	# Warcraft
-	always = no
+	always  no
+}
+
+coa_switch_from_norse_trigger = {
+	always  no
 }
 
 coa_feudal_trigger = {
@@ -108,14 +113,14 @@
 	# Warcraft
 	exists = scope:culture
 
-	scope:culture = { has_coa_gfx = french_coa_gfx }
+	scope:culture = { has_graphical_culture = french_coa_gfx }
 }
 
 coa_irish_trigger = {
 	# Warcraft
 	exists = scope:culture
 
-	scope:culture = { has_coa_gfx = irish_coa_gfx }
+	scope:culture = { has_graphical_culture = irish_coa_gfx }
 }
 
 
@@ -124,10 +129,10 @@
 	exists = scope:culture
 
 	OR = {
-		scope:culture = { has_coa_gfx = burman_group_coa_gfx }
-		scope:culture = { has_coa_gfx = dravidian_group_coa_gfx }
-		scope:culture = { has_coa_gfx = indo_aryan_group_coa_gfx }
-		scope:culture = { has_coa_gfx = tibetan_group_coa_gfx }
+		scope:culture = { has_graphical_culture = burman_group_coa_gfx }
+		scope:culture = { has_graphical_culture = dravidian_group_coa_gfx }
+		scope:culture = { has_graphical_culture = indo_aryan_group_coa_gfx }
+		scope:culture = { has_graphical_culture = tibetan_group_coa_gfx }
 	}
 }
 coa_indian_region_trigger = {
@@ -162,17 +167,17 @@
 
 coa_jewish_trigger = {
 	OR = {
-		# Warcraft
 		like_jewish_religion_trigger = yes
-
-		scope:culture = { has_coa_gfx = israelite_group_coa_gfx }
+		scope:culture = { has_graphical_culture = israelite_group_coa_gfx }
 	}
 }
 
 coa_leonese_trigger = {
 	# Warcraft
 	exists = scope:culture
-	scope:culture = { has_coa_gfx = leonese_coa_gfx }
+	
+	# Warcraft
+	scope:culture = { has_graphical_culture = leonese_coa_gfx }
 }
 
 coa_manx_trigger = {
@@ -188,11 +193,11 @@
 		AND = {
 			# Warcraft
 			exists = scope:culture
-
+			
 			scope:culture = {
 				OR = {
-					has_coa_gfx = arabic_group_coa_gfx
-					has_coa_gfx = berber_group_coa_gfx
+					has_graphical_culture = arabic_group_coa_gfx
+					has_graphical_culture = berber_group_coa_gfx
 				}
 			}
 		}
@@ -206,9 +211,9 @@
 
 		scope:culture = {
 			OR = {
-				has_coa_gfx = balto_finnic_group_coa_gfx
-				has_coa_gfx = ugro_permian_group_coa_gfx
-				has_coa_gfx = volga_finnic_group_coa_gfx
+				has_graphical_culture = balto_finnic_group_coa_gfx
+				has_graphical_culture = ugro_permian_group_coa_gfx
+				has_graphical_culture = volga_finnic_group_coa_gfx
 			}
 		}
 	}
@@ -217,15 +222,13 @@
 coa_polish_trigger = {
 	# Warcraft
 	exists = scope:culture
-
-	scope:culture = { has_coa_gfx = polish_coa_gfx }
+	
+	scope:culture = { has_graphical_culture = polish_coa_gfx }
 }
 
 coa_scottish_trigger = {
 	# Warcraft
-	exists = scope:culture
-
-	scope:culture = { has_coa_gfx = scottish_coa_gfx }
+	scope:culture = { has_graphical_culture = scottish_coa_gfx }
 }
 
 coa_theocratic_trigger = {
@@ -247,27 +250,21 @@
 }
 
 coa_welsh_trigger = {
-	scope:culture = { has_coa_gfx = welsh_coa_gfx }
+	scope:culture = { has_graphical_culture = welsh_coa_gfx }
 }
 
 coa_tamga_trigger = {
-	scope:culture = { has_coa_gfx = steppe_coa_gfx }
+	scope:culture = { has_graphical_culture = steppe_coa_gfx }
 }
 
 coa_scandinavian_trigger = {
 	OR = {
-<<<<<<< HEAD
-		scope:culture = { has_coa_gfx = swedish_coa_gfx }
-		scope:culture = { has_coa_gfx = norwegian_coa_gfx }
-		scope:culture = { has_coa_gfx = danish_coa_gfx }
-=======
 		scope:culture = { has_graphical_culture = swedish_coa_gfx }
 		scope:culture = { has_graphical_culture = norwegian_coa_gfx }
 		scope:culture = { has_graphical_culture = danish_coa_gfx }
 		
 		#Warcraft
 		scope:culture = { has_graphical_culture = creature_tuskarr_gfx }
->>>>>>> 029cc504
 	}
 }
 
@@ -280,10 +277,12 @@
 		}
 		culture = { save_temporary_scope_as = culture }
 	}
-
-	scope:culture = { has_coa_gfx = norse_coa_gfx }
+	trigger_if = {
+		limit = { exists = scope:culture }
+		scope:culture = { has_graphical_culture = norse_coa_gfx }
+	}
 }
 
 coa_germanic_trigger = {
-	scope:culture = { has_coa_gfx = german_group_coa_gfx }
+	scope:culture = { has_graphical_culture = german_group_coa_gfx }
 }