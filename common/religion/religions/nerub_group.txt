﻿nerub_group = {
	family = rf_order
	graphical_faith = pagan_gfx

	doctrine = order_hostility_doctrine

	#Main Group
	doctrine = doctrine_spiritual_head
	doctrine = doctrine_gender_equal
	doctrine = doctrine_pluralism_righteous
	doctrine = doctrine_theocracy_temporal

	#Marriage
	doctrine = doctrine_polygamy
	doctrine = doctrine_divorce_allowed
	doctrine = doctrine_bastardry_all
	doctrine = doctrine_consanguinity_unrestricted

	#Crimes
	doctrine = doctrine_homosexuality_crime
	doctrine = doctrine_adultery_men_accepted
	doctrine = doctrine_adultery_women_accepted
	doctrine = doctrine_kinslaying_any_dynasty_member_crime
	doctrine = doctrine_deviancy_crime
	doctrine = doctrine_witchcraft_crime

	#Clerical Functions
	doctrine = doctrine_clerical_function_taxation
	doctrine = doctrine_clerical_gender_either
	doctrine = doctrine_clerical_marriage_allowed
	doctrine = doctrine_clerical_succession_spiritual_fixed_appointment

	# Placeholder
	traits = {
		virtues = { callous sadistic diligent brave }
		sins = { compassionate lazy craven }
	}

	# Placeholder
	reserved_male_names = {
	}
	reserved_female_names = {
	}

	custom_faith_icons = {
		custom_faith_1 custom_faith_2 custom_faith_3 custom_faith_4 custom_faith_5 custom_faith_6 custom_faith_7 custom_faith_8 custom_faith_9 custom_faith_10 dualism_custom_1 zoroastrian_custom_1 zoroastrian_custom_2 buddhism_custom_1 buddhism_custom_2 buddhism_custom_3 buddhism_custom_4 taoism_custom_1 yazidi_custom_1 sunni_custom_2 sunni_custom_3 sunni_custom_4 ibadi_custom muhakkima_1 muhakkima_2 muhakkima_4 muhakkima_5 muhakkima_6 judaism_custom_1
	}

	holy_order_names = {
		{ name = "holy_order_secular" coat_of_arms = "ho_secular" }
	}

	holy_order_maa = { teutonic_knights }

	localization = {
		#HighGod
		HighGodName = ALLSEEING_NAME
		HighGodNamePossessive = ALLSEEING_POSSESSIVE
		HighGodNameSheHe = CHARACTER_SHEHE_HE
		HighGodHerselfHimself = CHARACTER_HIMSELF
		HighGodHerHis = CHARACTER_HERHIS_HIS
		HighGodNameAlternate = ALLSEEING_NAME
		HighGodNameAlternatePossessive = ALLSEEING_POSSESSIVE

		#Creator
		CreatorName = ALLSEEING_NAME
		CreatorNamePossessive = ALLSEEING_POSSESSIVE
		CreatorSheHe = CHARACTER_SHEHE_HE
		CreatorHerHis = CHARACTER_HERHIS_HIS
		CreatorHerHim = CHARACTER_HERHIM_HIM

		#HealthGod
		HealthGodName = ALLSEEING_NAME
		HealthGodNamePossessive = ALLSEEING_POSSESSIVE
		HealthGodSheHe = CHARACTER_SHEHE_HE
		HealthGodHerHis = CHARACTER_HERHIS_HIS
		HealthGodHerHim = CHARACTER_HERHIM_HIM
		
		#FertilityGod
		FertilityGodName = ALLSEEING_NAME
		FertilityGodNamePossessive = ALLSEEING_POSSESSIVE
		FertilityGodSheHe = CHARACTER_SHEHE_HE
		FertilityGodHerHis = CHARACTER_HERHIS_HIS
		FertilityGodHerHim = CHARACTER_HERHIM_HIM

		#WealthGod
		WealthGodName = ALLSEEING_NAME
		WealthGodNamePossessive = ALLSEEING_POSSESSIVE
		WealthGodSheHe = CHARACTER_SHEHE_HE
		WealthGodHerHis = CHARACTER_HERHIS_HIS
		WealthGodHerHim = CHARACTER_HERHIM_HIM

		#HouseholdGod
		HouseholdGodName = ALLSEEING_NAME
		HouseholdGodNamePossessive = ALLSEEING_POSSESSIVE
		HouseholdGodSheHe = CHARACTER_SHEHE_HE
		HouseholdGodHerHis = CHARACTER_HERHIS_HIS
		HouseholdGodHerHim = CHARACTER_HERHIM_HIM

		#FateGod
		FateGodName = ALLSEEING_NAME
		FateGodNamePossessive = ALLSEEING_POSSESSIVE
		FateGodSheHe = CHARACTER_SHEHE_HE
		FateGodHerHis = CHARACTER_HERHIS_HIS
		FateGodHerHim = CHARACTER_HERHIM_HIM

		#KnowledgeGod
		KnowledgeGodName = ALLSEEING_NAME
		KnowledgeGodNamePossessive = ALLSEEING_POSSESSIVE
		KnowledgeGodSheHe = CHARACTER_SHEHE_HE
		KnowledgeGodHerHis = CHARACTER_HERHIS_HIS
		KnowledgeGodHerHim = CHARACTER_HERHIM_HIM

		#WarGod
		WarGodName = ALLSEEING_NAME
		WarGodNamePossessive = ALLSEEING_POSSESSIVE
		WarGodSheHe = CHARACTER_SHEHE_HE
		WarGodHerHis = CHARACTER_HERHIS_HIS
		WarGodHerHim = CHARACTER_HERHIM_HIM

		#TricksterGod
		TricksterGodName = ALLSEEING_NAME
		TricksterGodNamePossessive = ALLSEEING_POSSESSIVE
		TricksterGodSheHe = CHARACTER_SHEHE_HE
		TricksterGodHerHis = CHARACTER_HERHIS_HIS
		TricksterGodHerHim = CHARACTER_HERHIM_HIM

		#NightGod
		NightGodName = ALLSEEING_NAME
		NightGodNamePossessive = ALLSEEING_POSSESSIVE
		NightGodSheHe = CHARACTER_SHEHE_HE
		NightGodHerHis = CHARACTER_HERHIS_HIS
		NightGodHerHim = CHARACTER_HERHIM_HIM

		#WaterGod
		WaterGodName = ALLSEEING_NAME
		WaterGodNamePossessive = ALLSEEING_POSSESSIVE
		WaterGodSheHe = CHARACTER_SHEHE_HE
		WaterGodHerHis = CHARACTER_HERHIS_HIS
		WaterGodHerHim = CHARACTER_HERHIM_HIM

		PantheonTerm = ALLSEEING_NAME
		PantheonTermHasHave = pantheon_term_has
		GoodGodNames = {
			ALLSEEING_NAME
		}
		
		DevilName = OLD_ONE_NAME
		DevilNamePossessive = OLD_ONE_POSSESSIVE
		DevilSheHe = CHARACTER_SHEHE_HE
		DevilHerHis = CHARACTER_HERHIS_HIS
		DevilHerselfHimself = CHARACTER_HIMSELF
		EvilGodNames = {
			OLD_ONE_NAME
		}
		
		HouseOfWorship = TEMPLE_NAME
		HouseOfWorshipPlural = TEMPLE_PLURAL
		
		ReligiousSymbol = SPIDER_NAME
		ReligiousText = SCRIPTURES_NAME
		
		ReligiousHeadName = HIGH_PRIEST_MALE_NAME
		ReligiousHeadNameFemale = HIGH_PRIEST_FEMALE_NAME
		ReligiousHeadTitleName = HIGH_PRIESTHOOD_NAME
		
		DevoteeMale = MONK_NAME
		DevoteeMalePlural = MONK_PLURAL
		DevoteeFemale = NUN_NAME
		DevoteeFemalePlural = NUN_PLURAL
		DevoteeNeuter = MONASTIC_NAME
		DevoteeNeuterPlural = MONASTIC_PLURAL
		
		PriestMale = PRIEST_NAME
		PriestMalePlural = PRIEST_PLURAL
		PriestFemale = PRIESTESS_NAME
		PriestFemalePlural = PRIESTESS_PLURAL
		PriestNeuter = PRIEST_NAME
		PriestNeuterPlural = PRIEST_PLURAL
		AltPriestTermPlural = PRIEST_NAME
		
		BishopMale = PRIEST_NAME
		BishopMalePlural = PRIEST_PLURAL
		BishopFemale = PRIESTESS_NAME
		BishopFemalePlural = PRIESTESS_PLURAL
		BishopNeuter = PRIEST_NAME
		BishopNeuterPlural = PRIEST_PLURAL
		
		DivineRealm = WORLD_WIDE_WEB_NAME
		PositiveAfterLife = WORLD_WIDE_WEB_NAME
		NegativeAfterLife = MAW_NAME
		
		DeathDeityName = DEATH_NAME
		DeathDeityNamePossessive = DEATH_POSSESSIVE
		DeathDeitySheHe = CHARACTER_SHEHE_IT
		DeathDeityHerHis = CHARACTER_HERHIS_ITS
		
		WitchGodName = OLD_ONE_NAME
		WitchGodHerHis = CHARACTER_HERHIS_HIS
		WitchGodSheHe = CHARACTER_SHEHE_HE
		WitchGodHerHim = CHARACTER_HERHIM_HIM
		WitchGodMistressMaster = master
		WitchGodMotherFather = father

		GHWName = ghw_great_holy_war
		GHWNamePlural = ghw_great_holy_wars
	}

	faiths = {
		spider_philosophy = {
			#Main Group
			color = rgb { 175 135 25 }
<<<<<<< HEAD
			icon = wcmw_spider_philosophy
=======
			religious_head = d_spider_philosophy
			icon = custom_faith_1
			
			holy_site = icecrown
			holy_site = draktharon
			holy_site = wintergarde
			holy_site = wyrmrest
			holy_site = nordrassil
>>>>>>> badcd220

			doctrine = tenet_communal_identity
			doctrine = tenet_literalism
			doctrine = tenet_human_sacrifice
		}
	}
}<|MERGE_RESOLUTION|>--- conflicted
+++ resolved
@@ -210,18 +210,14 @@
 		spider_philosophy = {
 			#Main Group
 			color = rgb { 175 135 25 }
-<<<<<<< HEAD
+			religious_head = d_spider_philosophy
 			icon = wcmw_spider_philosophy
-=======
-			religious_head = d_spider_philosophy
-			icon = custom_faith_1
 			
 			holy_site = icecrown
 			holy_site = draktharon
 			holy_site = wintergarde
 			holy_site = wyrmrest
 			holy_site = nordrassil
->>>>>>> badcd220
 
 			doctrine = tenet_communal_identity
 			doctrine = tenet_literalism
