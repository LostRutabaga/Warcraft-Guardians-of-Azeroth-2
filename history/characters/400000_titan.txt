--- conflicted
+++ resolved
@@ -38,16 +38,15 @@
 			if = { limit = { character:102059 = { is_alive = yes } } set_relation_lover = character:102059 }
 		}
 	}
-<<<<<<< HEAD
-	610.1.15 = {
-		death = {
-			death_reason = death_battle
-=======
 	400.1.1={
 		trait=lunatic_1
 		effect={
 			set_variable = { name = wc_shadow_magic_lifestyle_additional_perks_variable value = wc_perks_needed_for_level_2_magic_trait_value }
->>>>>>> 926a3987
+		}
+	}
+	610.1.15 = {
+		death = {
+			death_reason = death_battle
 		}
 	}
 }
