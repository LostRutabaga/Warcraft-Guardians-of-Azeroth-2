﻿claim_throne = {
	
	skill = learning
	desc = claim_throne_desc_general
	hostile = yes
	icon = icon_scheme_claim_throne
	
	allow = {
		is_adult = yes
		is_imprisoned = no
		is_landed = yes
		highest_held_title_tier > tier_barony

		OR = {
			has_perk = meritocracy_perk # Scheme unlocked by the Meritocracy Perk
			AND = {
				is_diarch_of_target = scope:target
				scope:target = {
					NOT = { has_diarchy_parameter = can_be_instantly_dismissed }
				}
			}			
<<<<<<< HEAD
			AND = {
				is_powerful_vassal_of = scope:target
				any_character_struggle = {
					involvement = involved
					has_struggle_phase_parameter = unlocks_claim_throne_for_powerful_vassals
					is_secondary_character_involvement_involved_trigger = {
						CHAR = scope:target
					}
				}
			}
			AND = {
				any_character_struggle = {
					involvement = involved
					has_struggle_phase_parameter = unlocks_abduct_for_all
					is_secondary_character_involvement_involved_trigger = {
						CHAR = scope:target
					}
				}
			}
=======
			# Warcraft
>>>>>>> 71af8cd9
		}
	}
	
	valid = {
		# Warcraft
		NOT = { is_isolated_from_trigger = { target = scope:target } }
		is_incapable = no
		scope:owner = {
			exists = liege
			liege = scope:target
			
			# Warcraft
			can_fabricate_dynastic_claims_trigger = yes
		}
		scope:target = {
			is_landed = yes
			exists = location
			
			# Warcraft
			can_be_targeted_by_dynastic_claims_trigger = yes
		}
		custom_description = {
			text = already_has_strong_claim_on
			object = scope:target
			scope:owner = {
				NOT = { has_strong_claim_on = scope:target.primary_title }
			}
		}
		# Special AI exceptions
		NOT = {
			scope:owner = {
				is_ai = yes
				has_opinion_modifier = {
					target = scope:target
					modifier = repentant_opinion
				}
			}
		}
	}

	valid_agent = {
		# Warcraft
		age >= age_14_value
	}
	
	agent_join_chance = {
		base = 0
		
		modifier = {
			add = -20
			desc = BASE_RELUCTANCE
		}

		#Is Owner sending a gift in the invite interaction?
		modifier = {
			add = 10
			exists = scope:gift
			always = scope:gift
			NOT = {
				OR = {
					scope:target = { is_parent_of = root }
					root = { is_parent_of = scope:target }
				}
			}
			desc = "SCHEME_WITH_GIFT"
		}

		#Default Hostile Scheme modifiers
		hostile_murder_agent_base_join_chance_modifier = yes
	}
	
	base_success_chance = {
		base = 5
		
		compare_modifier = {
			desc = "SCHEME_MY_LEARNING"
			value = scope:owner.learning
			multiplier = 2
		}

		compare_modifier = {
			desc = "SCHEME_MY_INTRIGUE"
			value = scope:owner.intrigue
		}
		
		modifier = {
			desc = "SCHEME_I_AM_COUNCILLOR_OF_TARGET"
			add = 25
			scope:owner = {
				is_councillor_of = scope:target
			}
		}

		modifier = {
			add = -30
			always = scope:exposed
			desc = "SCHEME_IS_EXPOSED"
		}

		# Diarchs are better at schemes within their liege's realm
		diarch_scheming_within_realm_bonus_modifier = yes
	}
	
	agent_success_chance = {
		base = 0

		compare_modifier = {
			desc = "SCHEME_AGENT_LEARNING"
			value = learning
			multiplier = 2
		}
		
		modifier = {
			add = 25
			desc = CLAIM_THRONE_SCHEME_AGENT_COUNCILLOR
			is_councillor_of = scope:target
			trigger_if = {
				limit = { exists = scope:target.cp:councillor_court_chaplain }
				NOT = { this = scope:target.cp:councillor_court_chaplain }
			}
		}

		modifier = {
			add = 50
			desc = CLAIM_THRONE_SCHEME_AGENT_COURT_CHAPLAIN
			exists = scope:target.cp:councillor_court_chaplain
			this = scope:target.cp:councillor_court_chaplain
		}

		modifier = {
			add = 10
			DESC = CLAIM_THRONE_SCHEME_AGENT_VASSAL
			is_vassal_of = scope:target
			NOT = { is_councillor_of = scope:target }
		}
	}
	
	agent_leave_threshold = -10
		
	cooldown = { years = 2 }
	is_secret = yes
	base_secrecy = 10

	on_ready = {
		scheme_target.primary_title = { save_scope_as = target_title }
		scheme_owner = {
			if = {
				limit = {
					has_character_flag = is_executing_claim_throne
				}
				trigger_event = {
					on_action = claim_throne_setup
					days = 1
				}
			}
			else = {
				trigger_event = {
					on_action = claim_throne_setup
				}
			}
		}
	}

	on_monthly = {
		hostile_scheme_discovery_chance_effect = yes
		if = {
			limit = {
				NOT = { exists = scope:discovery_event_happening }
			}			
			scheme_owner = {
				trigger_event = {
					on_action = claim_throne_ongoing
					days = { 1 30 }
				}
			}
		}
	}

	
	on_invalidated = {
		if = {
			limit = { exists = scheme_target.primary_title }
			scheme_target.primary_title = { save_scope_as = target_title }
		}
		scope:owner = {
			trigger_event = { id = claim_throne_outcome.9999 days = 1 }
		}
		if = {
			limit = {
				scope:target = { 
					NOT = { in_diplomatic_range = scope:owner } 
				}
			}
			scope:owner = {
				send_interface_toast = {
					title = fabricate_hook_failed_reset_message
					left_icon = scope:target
					custom_description_no_bullet = {
						object = scope:target
						text = scheme_target_not_in_diplomatic_range
					}
				}
			}
		}
	}
	
	
	power_per_skill_point = 3
	power_per_agent_skill_point = 1
	spymaster_power_per_skill_point = 0 # Needed to stop the Spymaster from affecting the scheme
	resistance_per_skill_point = 2
	spymaster_resistance_per_skill_point = 0 # Needed to stop the Spymaster from affecting the scheme
	
	minimum_progress_chance = 20
	maximum_progress_chance = 80
	minimum_success = 5
	maximum_secrecy = 95
	maximum_success = 90
	
	success_desc = "CLAIM_THRONE_SUCCESS_DESC"
	discovery_desc = "CLAIM_THRONE_DISCOVERY_DESC"
}<|MERGE_RESOLUTION|>--- conflicted
+++ resolved
@@ -19,7 +19,6 @@
 					NOT = { has_diarchy_parameter = can_be_instantly_dismissed }
 				}
 			}			
-<<<<<<< HEAD
 			AND = {
 				is_powerful_vassal_of = scope:target
 				any_character_struggle = {
@@ -39,10 +38,11 @@
 					}
 				}
 			}
-=======
-			# Warcraft
->>>>>>> 71af8cd9
-		}
+		}
+
+		is_adult = yes
+		is_landed = yes
+		is_imprisoned = no
 	}
 	
 	valid = {
