﻿l_english:
###MaA types
 caster:2 "[caster|E]"
 light_aerial:2 "[light_aerial|E]"
 massive_aerial:2 "[massive_aerial|E]"
 massive_infantry:2 "[massive_infantry|E]"

 #Warcraft Base MaA
 caster_unit:0 "Casters"
 giant_unit:0 "Giants"
 aerial_unit:0 "Aerial Units"
 massive_aerial_unit:0 "Massive Aerial Units"
 riflemen:0 "Riflemen"

 # Warcraft Base MaA Descriptions
 caster_unit_flavor:0 "#F Highly skilled casters, coming from every school of magic, are the backbone of any capable army, as they are able to adapt to any battlefield.#!"
 giant_unit_flavor:0 "#F Feared by many for their size, these massive soldiers tower over our average footman and can wipe out large swaths of enemy units with ease.#!"
 aerial_unit_flavor:0 "#F A well-armed armada of legendary mounts dominates the skies, leaving those on the ground vulnerable to an attack from any direction.#!"
 massive_aerial_unit_flavor:0 "#F Colossal flying behemoths soar through the sky ravaging all that is below them with terrifying ease.#!"
 riflemen_flavor:0 "#F Warfare changed as firearms became more effective and widely used. Though recognized as relatively inaccurate, especially at longer ranges, the rifles pack a heavy punch and can pierce even the biggest and most heavily armored foes.#!"

###Regional MaA
 gryphon_rider:0 "Gryphon Riders"
 gryphon_rider_flavor:0 "#F The daring Gryphon Riders charge into battle on their noble beasts with relentless determination to keep the heavens clear of their enemies."

 kodo_rider:0 "Kodo Riders"
 kodo_rider_flavor:0 "#F The huge kodos, serving as symbols of might and valor, also use their enormous size and strength to aid our armies in battle."

 wyvern_rider:0 "Wind Riders"
 wyvern_rider_flavor:0 "#F Together with our new allies, the wyverns, we have created a unit of skilled aerial combatants, the Wind Riders. At long last, the skies are within our grasp."

###Cultural MaA
##Tribal
 abomination:0 "Abominations"
 archmage:0 "Archmagi"
 blademaster:0 "Blademasters"
 buccaneer:0 "Buccaneers"
 brute:0 "Brutes"
 candleholder:0 "Candleholders"
 cloud_serpents:0 "Cloud Serpents"
 couatl:0 "Couatls"
 dervishes:0 "Dervishes"
 dire_troll:0 "Dire Trolls"
 dragon:0 "Dragons"
 ghoul:0 "Ghouls"
 gladiator:0 "Gladiators"
 hag_maa:0 "Hags"
 hexer:0 "Hexers"
 headhunter:0 "Headhunters"
 marauder:0 "Marauders"
 magi:0 "Magi"
 mountain_giant:0 "Mountain Giants"
 myrmidon:0 "Myrmidons"
 savage:0 "Savages"
 sea_giant:0 "Sea Giants"
 sentinel:0 "Sentinels"
 siren:0 "Sirens"
 snow_hunter:0 "Snow Hunters"
 swarm:0 "Swarm"
 thornguard:0 "Thornguards"
 tidehunter:0 "Tidehunters"
 ursa:0 "Ursas"
 warbrave:0 "Warbraves"
 war_dinosaur:0 "War Dinosaurs"
 witch_doctor:0 "Witch Doctors"
 wolfrider:0 "Wolf Riders"

 ##Early Medieval
 baradian_marine:0 "Baradian Marines"
 bearpaws:0 "Bearpaws"
 blackrock_legionnaire:0 "Legionnaires"
 chaosborn:0 "Chaosborn"
 chimaera:0 "Chimaeras"
 faerie_dragon:0 "Faerie Dragons"
 farstriders:0 "Farstriders"
 fel_guard:0 "Felguard"
 dark_ranger:0 "Dark Rangers"
 dragonhawk_rider:0 "Dragonhawk Riders"
 golem_arcane:0 "Arcane Golems"
 golem_mech:0 "Mechanized Golems"
 huntress:0 "Huntress"
 peacekeeper:0 "Peacekeepers"
 proto_drake_rider:0 "Proto Drake Riders"
 subjagators:0 "Subjugators"
 watcher:0 "Watchers"
 wardancer:0 "Wardancers"

 ##High Medieval
 destroyer:0 "Destroyers"
 frost_wyrm:0 "Frost Wyrms"
 sapper:0 "Sappers"
 shredder:0 "Shredders"
 steam_warrior:0 "Steam Warriors"
 technomage:0 "Technomages"

 ##Late Medieval
 blunderbuss_corsairs:0 "Blunderbuss Corsairs"
 gyrocopter:0 "Gyrocopters"
 dwarven_cannon:0 "Dwarven Cannons"
 dwarven_riflemen:0 "Dwarven Riflemen"
 spellbreaker:0 "Spellbreakers"
 zeppelin:0 "Zeppelins"

 ###Cultural MaA Descriptions

 ##Tribal
 abomination_flavor:0 "#F Our creation of the abomination has provided us with an impossibly powerful and durable soldier. Lesser minds might reject them on grounds of 'morals', but we know their value."
 archmage_flavor:0 "#F Archmagi are capable of extraordinary feats of magic, and are a formidable asset to any army."
 blademaster_flavor:0 "#F Orcish blademasters have mastered the study of their chosen weapon to a level that is unparalleled, being powerful combatants and skilled duelists."
 buccaneer_flavor:0 "#F Being pirates, sailors, and mariners, buccaneers may be the most at home when sailing the seas, but their skill at warfare is not inconsiderable when on dry land."
 brute_flavor:0 "#F Being the strongest and best equipped gnolls of a tribe, they act as shock troopers and raiders for their tribe."
 candleholder_flavor:0 "#F They will take your candle, and woe betide the fools that try to steal their own."
 cloud_serpents_flavor:0 "#F Long have we held close bonds with our friends in the sky. Now, our bond is closer than ever, as we ride the Cloud Serpents to new heights."
 couatl_flavor:0 "#F The large, colorful Couatls are flying creatures that resemble wind snakes. While some of them can spit poison, others are capable of breaking magic. Incorporated into Nazjatar's armies through naga sirens, they serve as agile aerial scouts."
 dervishes_flavor:0 "#F Raiders, bandits, and fearsome warriors, the Wastewander Dervishes are a force that have taken the desert and made it their own."
 dire_troll_flavor:0 "#F Strikingly large and powerful trolls, there are few who can match a dire troll in raw strength, leading to their reputation as elite warriors."
 dragon_flavor:0 "#F Forged by the titans, wielders of incredible powers, and rulers of the sky. Only a fool would dare challenge a dragon."
 ghoul_flavor:0 "#F Ghouls are undead acting as the shock troops for the Scourge. These lumbering, rotting corpses were once innocent townsfolk who have made the final transition into true undeath."
 gladiator_flavor:0 "#F Gladiators are raised and trained for life and battle in the arena. This allows them to bring their superior tactics to bear on the battlefield as well."
 hag_maa_flavor:0 "#F The vicious hags of the tribes are proficient in many of the shamanic spells associated with wind magic. Unleashing these powers on their enemies brings confusion and chaos to their ranks, allowing for lightning-fast attacks and equally fast retreats."
 hexer_flavor:0 "#F Many know of the spirits, but few can manipulate them with the ease of the hexers. They are capable of debilitating and weakening foes through the invocation of chants, dances, and idols. For all their importance, however, they are somewhat unnerving to be around."
 headhunter_flavor:0 "#F Dangerous troll hunters, their expertise makes them formidable trackers, spearthrowers, and scouts."
 marauder_flavor:0 "#F The marauders are centaur warriors who exemplify speed, strength, and savagery, making them fearsome opponents."
 magi_flavor:0 "#F The two-headed ogre magi throw themselves into battle with a wild array of spells. If magic is not enough, they often make use of their immense physical strength and crush unwary enemies with their bare fists."
 mountain_giant_flavor:0 "#F The mighty mountain giants may be slow, but they can strike all the harder for it. These stone behemoths are extremely difficult to dissuade from a path once taken and often leave a trail of destruction in their wake."
 myrmidon_flavor:0 "#F Larger and stronger than female Naga, Myrmidons appear quite beastly with their dragon-like heads and scale-covered bodies. The ability to operate in water and on land and to take on a variety of roles makes the Myrmidon the perfect cornerstone of any Naga unit."
 savage_flavor:0 "#F The world believes us barbarians and monsters. Unfortunately, our most savage warriors do little to disprove this. Despite their flaws, they are highly capable warriors, nigh-unstoppable in battle."
 sea_giant_flavor:0 "#F What they lack in loyalty, our algae-covered Sea Giant slaves more than make up for in strength. Few are the foes who would dare challenge them, and fewer still would succeed."
 sentinel_flavor:0 "#F Being the main force of the Kaldorei, Sentinels adopt flexible strategies in combat, particularly favoring ambushes and hit-and-run tactics."
 siren_flavor:0 "#F The naga sirens, capable spellcasters of Nazjatar, combine the powers of shamans, mages and priests in their arcane orbs to unleash fearsome powers unto their unlucky opponents."
 snow_hunter_flavor:0 "#F Ours is a hard land, fraught with peril. The bravest of our people, the snow hunters, embrace the perils of winter, and are stronger for it."
 swarm_flavor:0 "#F The remnants of the Aqir are an undeniable threat, though they differ from most races in favoring quantity over quality in their soldiers, apparent through their swarming tactics."
 thornguard_flavor:0 "#F Quilboar are well known for their ferocity in battle. The elite Thornguard take this to an entirely new level, tearing through opposition like a scythe through wheat."
 tidehunter_flavor:0 "#F Aaaaaughibbrgubugbugrguburgle! Mrgllll glrrm gl!"
 ursa_flavor:0 "#F The indomitable Ursas pounce with ferocious fury on all intruders who threaten their domain and nature itself."
 warbrave_flavor:0 "#F The bravest of the Tauren have passed many tests of body and spirit and are at the forefront of preserving the legacy of their ancestors and the Earth Mother."
 war_dinosaur_flavor:0 "#F Being a magnificent relic of a forgotten age, none would question the power of a dinosaur. Truly, only our proud species is worthy of such grand steeds."
 witch_doctor_flavor:0 "#F The capabilities of Witch Doctors with chemicals and magic is surpassed only by their brutality."
 wolfrider_flavor:0 "#F Orcs and wolves share an unbreakable bond. Individually strong, but together, unstoppable. Skilled, cunning, and fast, wolf riders are among the most deadly enemies one could encounter. They are also an invaluable resource during long sieges."

 ##Early Medieval
 baradian_marine_flavor:0 "#F The elite of our military, Baradian Marines know no fear, only glorious victory. In peacetime they guard the prison of Tol Barad, but it is in war that they truly shine."
 bearpaws_flavor:0 "#F Among the Pandaren, few are as physically powerful as the Bearpaws. Clad in bamboo armor and possessing formidable skill in martial arts, Bearpaws are the first line of defense for the Pandaren."
 blackrock_legionnaire_flavor:0 "#F The best of the Blackrock Clan, the Legionnaires defy expectations as an orcish force with iron discipline. They conquer all in their path, showing no mercy."
 chaosborn_flavor:0 "#F The chaosborn are powerful eredar sworn to Sargeras. They are dangerous opponents, skilled with both the sword and fel magic."
 chimaera_flavor:0 "#F The fearsome two-headed Chimaeras circle the dark forests of northern Kalimdor, fighting with their terrible breath against all who desecrate the purity of their homeland."
 faerie_dragon_flavor:0 "#F Faerie Dragons are small, but highly effective at combating spellcasters. They share a close bond with both nature and the Night Elves, and are willing to fight in their defense."
 farstriders_flavor:0 "#F The best rangers in Quel'thalas, the Farstriders are experienced, skilled, and noble. We could ask for no better guardians than them."
 fel_guard_flavor:0 "#F The Felguard are our rank-and-file soldiers. They are as fearless as they are powerful, making them an impressive force worthy of leading the vanguard of our Crusade."
 dark_ranger_flavor:0 "#F In life, they served Quel'thalas. In death, they serve us. Embittered but loyal, they serve as elite agents of our will, acting as saboteurs, archers, and generals as needed."
 dragonhawk_rider_flavor:0 "#F In the wild they are clever predators, but when tamed, dragonhawks become noble steeds, allowing our soldiers to tear the enemy ranks apart with speed and precision."
 golem_arcane_flavor:0 "#F Arcane golems are hulking, magically-powered constructs found mainly in territories ruled by the Kirin Tor. They act as peacekeepers and defenders, but when necessary they can be weapons of war."
 golem_mech_flavor:0 "#F Mechanized golems are hulking, machine-powered robotic constructs. They act as peacekeepers and defenders, but when necessary they can be unstoppable machines of war."
 huntress_flavor:0 "#F Huntresses are the elite cadre of the night elf Sentinel army. These warrior women ride their loyal nightsaber companions into battle, mowing down anyone who stands in their way."
 peacekeeper_flavor:0 "#F Peacekeepers are mainly used as heavily armed and armored defenders and guards, however when provoked, there is little that can get in their way."
 proto_drake_rider_flavor:0 "#F Proto-drakes are generally bestial creatures that rely on their primal instincts. With a battle-worn Vrykul warrior controlling such a beast, the results are devastating."
 spellbreaker_flavor:0 "#F The deadly, two-bladed swords of the spellbreakers strike fear in the hearts of wizards and sorcerers. The elite elven warriors employ these frighteningly effective weapons to execute outlawed spellcasters, necromancers and other evil practitioners of magic."
 subjagators_flavor:0 "#F The Mogu Subjugators are proud, hateful, and both physically and magically powerful. They are the most feared enemy in all of Pandaria."
 watcher_flavor:0 "#F The Watchers are the jailers and marshals of Kaldorei society. They guard the barrow-prisons of the Night Elves and hunt down dangerous criminals. Whenever they are needed, they gladly answer the call to war."
 wardancer_flavor:0 "#F Resplendent in their elaborate bamboo armor and dangerous with their shaktani warblades to hand, the wardancers are the very epitome of the Pandaren outlook on the world."

 ##High Medieval
 destroyer_flavor:0 "#F The enslaved Tol'vir act similarly to figureheads, as well as being invaluable warriors, inspiring awe and fear in the enemy ranks. They fly into battle, swallowing magic to feed their insatiable hunger as they move between battles and rain destruction down upon their foes."
 frost_wyrm_flavor:0 "#F Frost wyrms are the skeletal remains of adult blue dragons killed by the Scourge. These reanimated vessels of destruction do not fear death; they dispense it."
 sapper_flavor:0 "#F The mischievous goblin sappers are known throughout Azeroth for their incredible aptitude for destruction. These diabolical goblins are invariably armed with extremely volatile explosives, which enables them to level enemy structures and weapon emplacements."
 shredder_flavor:0 "#F Shredders are used for lumbering, but they can serve in war because of the solid metal construction of the machine and the great saws they wield."
 steam_warrior_flavor:0 "#F Some are gifted with the measures of mechanics and systems, and possessed with an unquenchable thirst for invention. Among those inventors are the steam warriors, who push their creations to the limits of technology and rely on them for their survival."
 technomage_flavor:0 "#F Technomages are tinkering mages that combine the benefits from both magic and technology to create wondrous magical devices."

 ##Late Medieval
 blunderbuss_corsairs_flavor:0 "#F Piracy is a dangerous business. Recently, however, many corsairs have found that carrying a blunderbuss is a simple method of extending one's life expectancy."
 gyrocopter_flavor:0 "#F Despite their small size, the gyrocopters are a surprisingly versatile and dangerous force, especially when given a daring pilot."
 dwarven_cannon_flavor:0 "#F When is a dwarf most dangerous? When he is drunk and given access to a big gun. Truly, dwarven artillerists are a force to be feared."
 dwarven_riflemen_flavor:0 "#F The dwarven riflemen are legendary marksmen, tenacious soldiers, and true patriots."
 zeppelin_flavor:0 "#F Goblin zeppelins are unquestionably dangerous on the battlefield, although there is some question as to whether it is the zeppelin crew or their opponents that are in danger."

 #Tribal
 deathcaller:0 "Deathcallers"
 deathcaller_flavor:0 "#F The centaur generally disdain magic, but the Deathcallers are an exception to the rule. They make use of supporting magic, able to drive their allies into a frenzy or revive their fallen friends. With allies at their side, a Deathcaller can shift the tides of battle with ease."

 drakonid:0 "Drakonid"
 drakonid_flavor:0 "#F Loyal servants of the dragons they resemble, the Drakonids are mortals who have been empowered by their masters. Wielding massive polearms and possessing immense strength, the Drakonids serve as infantrymen for their draconic overlords."

 impaler:0 "Impalers"
 impaler_flavor:0 "#F The centaurs' greatest advantages are their speed and mobility, but the Impalers have taken them to new heights. Thanks to their great bows and fire arrows, the Impalers are proficient in asymmetrical battle tactics and ambushes."

 jormungar_tunneler:0 "Jormungar Tunnelers"
 jormungar_tunneler_flavor:0 "#F The fiercely aggressive Jormungar are a marvel of evolution, possessing rows of chisel-like teeth capable of boring through solid rock, as well as muscular, flattened bodies well adapted to rapid underground navigation."

 kunchong:0 "Kunchongs"
 kunchong_flavor:0 "#F Kunchong are the backbone of the mantid swarms. Large enough to trample a town, lethal to its enemies, and best of all, loyal only to the mantid the kunchong have bonded with. It is high time we remind the world why the kunchong are to be feared."

 mauler:0 "Maulers"
 mauler_flavor:0 "#F Ogres are generally considered brutes, but the Maulers take this to the extreme. Wielding massive bludgeons and clad in heavy armor, Maulers are at their best in the thick of the battle. They live to kill, pillage, and burn."

 silithid_colossus:0 "Silithid Colossi"
 silithid_colossus_flavor:0 "#F Among the hives of Silithus, a Colossus can often be found sleeping, waiting to be called upon by the silithid. Gigantic and terrifyingly powerful, a Colossus can wreak havok upon an enemy force alone, ravaging the enemy with its scythe-like arms."

 thornweaver:0 "Thornweavers"
 thornweaver_flavor:0 "#F The Thornweavers are highly respected quillboars. They are capable of utilizing powerful druidic magic to call upon the spirits of nature or manipulating the thorny vines common in their homelands. Besides that, Thornweavers are most useful when supporting their allies with their potent healing magics."

 trapper:0 "Trappers"
 trapper_flavor:0 "#F The renowned Trappers are known for their prowess and fearlessness in catching some of the most dangerous creatures in Northrend's frigid waters, such as whales and giant squids. Not even the unnamed leviathans that lurk in the ocean depths are beyond the tuskarr's reach."

 turtle_rider:0 "Turtle Riders"
 turtle_rider_flavor:0 "#F Our hefty tuskarr warriors ride the fastest and most resilient of turtles. Naturally being heavily armored and faster than most would think, the Turtle Riders are a mighty force to be reckoned with."

 venomancer:0 "Venomancers"
 venomancer_flavor:0 "#F Nerubians specializing in poison are known as the Venomancers. Since their powers to use venom are genetic and not a learned magic, with a single sting, their venom is deadly enough to kill foes many times larger than them."

 webspinner:0 "Webspinners"
 webspinner_flavor:0 "#F Groomed from a young age to harness the skill of web-spinning, these nerubians can catch any foe or prey from large distances, allowing for an easy kill. These nerubians produce more webs than usual and can hit charging or flying targets."

 #Early Medieval
 banshee:0 "Banshees"
 banshee_flavor:0 "#F Among the undead, Banshees are possibly the most feared, given their ability to possess the bodies of others. Even in their natural form, Banshees are a terrifying force, wielding magic and a bloodcurdling scream that can incapacitate their enemies."

 infernal:0 "Infernals"
 infernal_flavor:0 "#F Infernals are nearly mindless amalgamations of matter and fel energy, created by more powerful and intelligent demons. Acting as living siege weapons, these brutes use their blazing fists of fel fire and stone to hammer down their enemies."

 infernal_machine:0 "Infernal Machines"
 infernal_machine_flavor:0 "#F Infused with fel energy, these constructs of pure destruction and chaos are a nightmare for those hoping to hide behind walls."

 iron_giant:0 "Iron Giants"
 iron_giant_flavor:0 "#F Infused with primal power and used by the Keepers to make war on the Old Gods, the Iron Giants are a force not to be taken lightly."

 mushan_rider:0 "Mushan Riders"
 mushan_rider_flavor:0 "#F Similar to the kodos, mushans are used as beasts of burden. When the time comes they can be used as a hefty mount trampling even strongest adversary."

 rangari:0 "Rangari"
 rangari_flavor:0 "#F The rangari are the eyes and ears of the draenei, carefully trained scouts who have millennia of experience at reading both their opponents and the terrain. Their talents are not limited to information gathering, though, as they are expert marksmen and highly adaptable combatants."

 #High Medieval
 arachnathid:0 "Arachnathid"
 arachnathid_flavor:0 "#F These crawling, insectoid terrors possess two powerful claws that can rend and tear, as well as a venomous stinger that can be deadly even to much larger creatures. While not intelligent, they possess an instinct that seems to anticipate the movements of their enemies and alert them to their weaknesses."

 caster_lowercase:2 "casters"
 light_aerial_lowercase:2 "aerial"
 massive_aerial_lowercase:2 "massive aerial"
 massive_infantry_lowercase:2 "giants"
<<<<<<< HEAD
 
 #Early Medieval
 gorian_chariot:0 "Gorian Chariots"
 gorian_chariot_flavor:0 "#F They are large, heavily armored chariots that are typically pulled by two powerful beasts, such as dire wolves or clefthoofs. Gorian Chariots were commonly used by races of Draenor."
=======

 # Accolade MaA
 accolade_maa_caster:0 "Retinue Casters"
 accolade_maa_caster_flavor:0 "[retinue_maa|E]\n$caster_unit_flavor$"
 accolade_maa_massive_infantry:0 "Retinue Giants"
 accolade_maa_massive_infantry_flavor:0 "[retinue_maa|E]\n$giant_unit_flavor$"
 accolade_maa_light_aerial:0 "Retinue Aerial Units"
 accolade_maa_light_aerial_flavor:0 "[retinue_maa|E]\n$aerial_unit_flavor$"
 accolade_maa_massive_aerial:0 "Retinue Massive Aerial Units"
 accolade_maa_massive_aerial_flavor:0 "[retinue_maa|E]\n$massive_aerial_unit_flavor$"
>>>>>>> da4a9e05
<|MERGE_RESOLUTION|>--- conflicted
+++ resolved
@@ -238,12 +238,6 @@
  light_aerial_lowercase:2 "aerial"
  massive_aerial_lowercase:2 "massive aerial"
  massive_infantry_lowercase:2 "giants"
-<<<<<<< HEAD
- 
- #Early Medieval
- gorian_chariot:0 "Gorian Chariots"
- gorian_chariot_flavor:0 "#F They are large, heavily armored chariots that are typically pulled by two powerful beasts, such as dire wolves or clefthoofs. Gorian Chariots were commonly used by races of Draenor."
-=======
 
  # Accolade MaA
  accolade_maa_caster:0 "Retinue Casters"
@@ -254,4 +248,7 @@
  accolade_maa_light_aerial_flavor:0 "[retinue_maa|E]\n$aerial_unit_flavor$"
  accolade_maa_massive_aerial:0 "Retinue Massive Aerial Units"
  accolade_maa_massive_aerial_flavor:0 "[retinue_maa|E]\n$massive_aerial_unit_flavor$"
->>>>>>> da4a9e05
+
+ #Early Medieval
+ gorian_chariot:0 "Gorian Chariots"
+ gorian_chariot_flavor:0 "#F They are large, heavily armored chariots that are typically pulled by two powerful beasts, such as dire wolves or clefthoofs. Gorian Chariots were commonly used by races of Draenor."