1.1.1 = {
	discover_innovation = innovation_mustering_grounds 
	discover_innovation = innovation_barracks 
	#
	discover_innovation = innovation_development_01 
	discover_innovation = innovation_casus_belli 
	#
<<<<<<< HEAD
=======
	discover_innovation = innovation_hive_breeding
>>>>>>> 30db95ce
}
270.1.1 = {
	discover_innovation = innovation_quilted_armor 
	discover_innovation = innovation_catapult 
	#
	discover_innovation = innovation_city_planning 
	discover_innovation = innovation_currency_01 
	discover_innovation = innovation_ledger 
	#
}
400.1.1 = {
	discover_innovation = innovation_motte 
	discover_innovation = innovation_bannus 
	#
	discover_innovation = innovation_gavelkind 
	discover_innovation = innovation_plenary_assemblies 
	discover_innovation = innovation_crop_rotation 
	#
	join_era = culture_era_early_medieval
}
508.1.1 = {
	discover_innovation  = innovation_house_soldiers 
	#
	discover_innovation = innovation_baliffs 
	discover_innovation = innovation_manorialism 
	#
}
583.1.1 = {
	discover_innovation  = innovation_burhs 
	discover_innovation  = innovation_horseshoes 
	#
	discover_innovation = innovation_hereditary_rule 
	discover_innovation = innovation_chronicle_writing 
}
605.1.1 = {
	discover_innovation  = innovation_battlements 
	discover_innovation  = innovation_mangonel 
	#
	discover_innovation = innovation_development_02 
	discover_innovation = innovation_armilary_sphere 
	#
}<|MERGE_RESOLUTION|>--- conflicted
+++ resolved
@@ -5,10 +5,7 @@
 	discover_innovation = innovation_development_01 
 	discover_innovation = innovation_casus_belli 
 	#
-<<<<<<< HEAD
-=======
 	discover_innovation = innovation_hive_breeding
->>>>>>> 30db95ce
 }
 270.1.1 = {
 	discover_innovation = innovation_quilted_armor 
