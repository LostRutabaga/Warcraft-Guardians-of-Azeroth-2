﻿

special_genes = {

	accessory_genes = {


	#####################################
	#									#
	# 			  CLOTHES 				#
	#									#
	#####################################

		
		clothes = {
			most_clothes = {
				index = 0
				male = {
					1 = male_clothes_secular_western_nobility_01_high
					1 = male_clothes_secular_western_nobility_01_low
					1 = male_clothes_secular_western_nobility_01_common	
					1 = male_clothes_secular_western_nobility_02_high
					1 = male_clothes_secular_western_nobility_02_low
					1 = male_clothes_secular_western_nobility_02_common
					1 = male_clothes_secular_western_nobility_03_high
					1 = male_clothes_secular_western_nobility_03_low
					1 = male_clothes_secular_western_nobility_03_common 				
					1 = male_clothes_secular_dde_hre_nobility_01_common
					1 = male_clothes_secular_dde_hre_nobility_01_low
					1 = male_clothes_secular_dde_hre_nobility_01_high
					1 = male_clothes_secular_western_war_nobility_01_low
					1 = male_clothes_situational_western_bedchamber_01_common
					1 = male_clothes_situational_western_prison_01_common
					1 = male_clothes_situational_western_stealth_cloak_01
					1 = male_clothes_secular_crusades_western_war_nobility_01_common
					1 = male_clothes_secular_crusades_western_war_nobility_02_common
					1 = male_clothes_secular_crusades_western_war_nobility_03_common
					1 = male_clothes_secular_crusades_western_war_nobility_04_common
					1 = male_clothes_secular_indian_nobility_01_common
					1 = male_clothes_secular_indian_nobility_02_common
					1 = male_clothes_secular_indian_nobility_01_low	
					1 = male_clothes_secular_indian_nobility_02_low	
					1 = male_clothes_secular_indian_nobility_01_high	
					1 = male_clothes_secular_indian_nobility_02_high
					1 = male_clothes_secular_indian_war_nobility_01_low	
					1 = male_clothes_secular_byzantine_nobility_01_common
					1 = male_clothes_secular_byzantine_nobility_02_common
					1 = male_clothes_secular_byzantine_nobility_01_low
					1 = male_clothes_secular_byzantine_nobility_02_low
					1 = male_clothes_secular_byzantine_nobility_01_high
					1 = male_clothes_secular_byzantine_nobility_02_high
					1 = male_clothes_secular_byzantine_war_nobility_01_low
					1 = male_clothes_secular_steppe_nobility_01_common
					1 = male_clothes_secular_steppe_nobility_02_common
					1 = male_clothes_secular_steppe_nobility_01_low
					1 = male_clothes_secular_steppe_nobility_02_low
					1 = male_clothes_secular_steppe_nobility_01_high
					1 = male_clothes_secular_steppe_nobility_02_high
					1 = male_clothes_secular_steppe_war_nobility_01_low
					1 = male_clothes_secular_mena_nobility_01_common
					1 = male_clothes_secular_mena_nobility_02_common
					1 = male_clothes_secular_dde_abbasid_nobility_01_common
					1 = male_clothes_secular_mena_nobility_01_low
					1 = male_clothes_secular_mena_nobility_02_low
					1 = male_clothes_secular_dde_abbasid_nobility_01_low
					1 = male_clothes_secular_mena_nobility_01_high
					1 = male_clothes_secular_mena_nobility_02_high
					1 = male_clothes_secular_dde_abbasid_nobility_01_high
					1 = male_clothes_secular_mena_war_nobility_01_low
					1 = male_clothes_secular_northern_nobility_01_common
					1 = male_clothes_secular_northern_nobility_02_common
					1 = male_clothes_secular_northern_nobility_01_low
					1 = male_clothes_secular_northern_nobility_02_low
					1 = male_clothes_secular_northern_nobility_01_high
					1 = male_clothes_secular_northern_nobility_02_high
					1 = male_clothes_secular_northern_war_nobility_01_common
					1 = male_clothes_secular_sub_saharan_nobility_01_common
					1 = male_clothes_secular_sub_saharan_nobility_02_common
					1 = male_clothes_secular_sub_saharan_nobility_01_low
					1 = male_clothes_secular_sub_saharan_nobility_02_low
					1 = male_clothes_secular_sub_saharan_nobility_01_high
					1 = male_clothes_secular_sub_saharan_nobility_02_high
					1 = male_clothes_secular_mena_war_nobility_01_low
					1 = male_clothes_secular_dde_hre_nobility_02_common
					1 = male_clothes_secular_dde_hre_nobility_03_common
					1 = male_clothes_secular_dde_hre_nobility_02_low
					1 = male_clothes_secular_dde_hre_nobility_03_low
					1 = male_clothes_secular_dde_hre_war_nobility_01_low
					1 = male_clothes_secular_dde_abbasid_nobility_02_common
					1 = male_clothes_secular_dde_abbasid_nobility_03_common
					1 = male_clothes_secular_dde_abbasid_nobility_02_high
					1 = male_clothes_secular_dde_abbasid_nobility_03_high
					1 = male_clothes_secular_dde_abbasid_war_nobility_01_low
					1 = male_clothes_religious_orthodox_high_01
					1 = male_clothes_religious_orthodox_head_01_common
					1 = male_clothes_religious_muslim_high_01
					1 = male_clothes_religious_dde_muslim_head_01_common
					1 = male_clothes_religious_catholic_devoted_01
					1 = male_clothes_religious_catholic_devoted_02
					1 = male_clothes_religious_catholic_high_01
					1 = male_clothes_religious_dde_catholic_high_01_common
					1 = male_clothes_religious_catholic_high_01
					1 = male_clothes_religious_catholic_head_01
					1 = male_clothes_religious_northern_high_01_common
					1 = male_clothes_religious_african_high_01_common
					1 = male_clothes_religious_hindu_devoted_01
					1 = male_clothes_religious_buddhist_high_01
					1 = male_clothes_religious_zoroastrian_high_01
					1 = male_clothes_religious_jewish_head_01
					1 = male_clothes_religious_steppe_high_01_common
					1 = male_clothes_secular_fp1_common_01
					1 = male_clothes_secular_fp1_common_02
					1 = male_clothes_secular_fp1_nobility_01_low 
					1 = male_clothes_secular_fp1_nobility_02_low
					1 = male_clothes_secular_fp1_nobility_01_high
					1 = male_clothes_secular_fp1_nobility_02_high
					1 = male_clothes_secular_fp1_war_nobility_01
					1 = male_clothes_secular_ep1_jester_01
					1 = male_clothes_secular_fp2_iberian_muslim_common_01
					1 = male_clothes_secular_fp2_iberian_christian_common_01
					1 = male_clothes_secular_fp2_iberian_muslim_nobility_01_low
					1 = male_clothes_secular_fp2_iberian_muslim_nobility_01_high
					1 = male_clothes_secular_fp2_iberian_muslim_nobility_02_low
					1 = male_clothes_secular_fp2_iberian_muslim_nobility_02_high
					1 = male_clothes_secular_fp2_iberian_christian_nobility_01_low
					1 = male_clothes_secular_fp2_iberian_christian_nobility_01_high
					1 = male_clothes_secular_fp2_iberian_christian_nobility_02_low
					1 = male_clothes_secular_fp2_iberian_christian_nobility_02_high
					1 = male_clothes_secular_fp2_iberian_muslim_war_nobility_01
					1 = male_clothes_secular_fp2_iberian_christian_war_nobility_01
				}
				
				female = {
					1 = female_clothes_secular_western_nobility_01_high
					1 = female_clothes_secular_western_nobility_01_low
					1 = female_clothes_secular_western_nobility_01_common	
					1 = female_clothes_secular_western_nobility_02_high
					1 = female_clothes_secular_western_nobility_02_low
					1 = female_clothes_secular_western_nobility_02_common	
					1 = female_clothes_secular_western_nobility_03_high
					1 = female_clothes_secular_western_nobility_03_low
					1 = female_clothes_secular_western_nobility_03_common	
					1 = female_clothes_secular_dde_hre_nobility_01_common
					1 = female_clothes_secular_dde_hre_nobility_01_low	
					1 = female_clothes_secular_dde_hre_nobility_01_high
					1 = female_clothes_secular_western_war_nobility_01_low
					1 = female_clothes_situational_western_bedchamber_01_common
					1 = female_clothes_situational_western_prison_01_common
					1 = female_clothes_situational_western_stealth_cloak_01
					1 = female_clothes_secular_crusades_western_war_nobility_01_common
					1 = female_clothes_secular_crusades_western_war_nobility_02_common
					1 = female_clothes_secular_crusades_western_war_nobility_03_common
					1 = female_clothes_secular_crusades_western_war_nobility_04_common
					1 = female_clothes_secular_indian_nobility_01_common
					1 = female_clothes_secular_indian_nobility_02_common
					1 = female_clothes_secular_indian_nobility_01_low	
					1 = female_clothes_secular_indian_nobility_02_low
					1 = female_clothes_secular_indian_nobility_01_high
					1 = female_clothes_secular_indian_nobility_02_high
					1 = female_clothes_secular_indian_war_nobility_01_low
					1 = female_clothes_secular_byzantine_nobility_01_common
					1 = female_clothes_secular_byzantine_nobility_02_common
					1 = female_clothes_secular_byzantine_nobility_01_low
					1 = female_clothes_secular_byzantine_nobility_02_low
					1 = female_clothes_secular_byzantine_nobility_01_high
					1 = female_clothes_secular_byzantine_nobility_02_high
					1 = female_clothes_secular_byzantine_war_nobility_01_low
					1 = female_clothes_secular_steppe_nobility_01_common
					1 = female_clothes_secular_steppe_nobility_02_common
					1 = female_clothes_secular_steppe_nobility_01_low
					1 = female_clothes_secular_steppe_nobility_02_low
					1 = female_clothes_secular_steppe_nobility_01_high
					1 = female_clothes_secular_steppe_nobility_02_high
					1 = female_clothes_secular_steppe_war_nobility_01_low
					1 = female_clothes_secular_mena_nobility_01_common
					1 = female_clothes_secular_mena_nobility_02_common		
					1 = female_clothes_secular_dde_abbasid_nobility_01_common	
					1 = female_clothes_secular_mena_nobility_01_low
					1 = female_clothes_secular_mena_nobility_02_low
					1 = female_clothes_secular_dde_abbasid_nobility_01_low
					1 = female_clothes_secular_mena_nobility_01_high
					1 = female_clothes_secular_mena_nobility_02_high
					1 = female_clothes_secular_dde_abbasid_nobility_01_high
					1 = female_clothes_secular_mena_war_nobility_01_low
					1 = female_clothes_secular_northern_nobility_01_common
					1 = female_clothes_secular_northern_nobility_02_common
					1 = female_clothes_secular_northern_nobility_01_low
					1 = female_clothes_secular_northern_nobility_02_low
					1 = female_clothes_secular_northern_nobility_01_high
					1 = female_clothes_secular_northern_nobility_02_high
					1 = female_clothes_secular_northern_war_nobility_01	
					1 = female_clothes_secular_sub_saharan_nobility_01_common
					1 = female_clothes_secular_sub_saharan_nobility_02_common
					1 = female_clothes_secular_sub_saharan_nobility_01_low
					1 = female_clothes_secular_sub_saharan_nobility_02_low	
					1 = female_clothes_secular_sub_saharan_nobility_01_high
					1 = female_clothes_secular_sub_saharan_nobility_02_high
					1 = female_clothes_secular_mena_war_nobility_01_low
					1 = female_clothes_secular_dde_hre_nobility_02_common
					1 = female_clothes_secular_dde_hre_nobility_03_common
					1 = female_clothes_secular_dde_hre_nobility_02_low
					1 = female_clothes_secular_dde_hre_nobility_03_low
					1 = female_clothes_secular_dde_hre_war_nobility_01_low
					1 = female_clothes_secular_dde_abbasid_nobility_02_common
					1 = female_clothes_secular_dde_abbasid_nobility_03_common
					1 = female_clothes_secular_dde_abbasid_nobility_02_high
					1 = female_clothes_secular_dde_abbasid_nobility_03_high
					1 = female_clothes_secular_dde_abbasid_war_nobility_01_low
					1 = female_clothes_religious_catholic_devoted_01_common
					1 = female_clothes_religious_northern_high_01_common
					1 = female_clothes_religious_african_high_01_common
					1 = female_clothes_religious_hindu_devoted_01
					1 = female_clothes_religious_zoroastrian_high_01
					1 = female_clothes_religious_steppe_high_01_common
					1 = female_clothes_secular_fp1_common_01
					1 = female_clothes_secular_fp1_common_02
					1 = female_clothes_secular_fp1_nobility_01_low 
					1 = female_clothes_secular_fp1_nobility_02_low
					1 = female_clothes_secular_fp1_nobility_01_high
					1 = female_clothes_secular_fp1_nobility_02_high
					1 = female_clothes_secular_fp1_war_nobility_01
					1 = female_clothes_secular_ep1_jester_01
					1 = female_clothes_secular_fp2_iberian_muslim_common_01
					1 = female_clothes_secular_fp2_iberian_christian_common_01
					1 = female_clothes_secular_fp2_iberian_muslim_nobility_01_low
					1 = female_clothes_secular_fp2_iberian_muslim_nobility_01_high
					1 = female_clothes_secular_fp2_iberian_muslim_nobility_02_low
					1 = female_clothes_secular_fp2_iberian_muslim_nobility_02_high
					1 = female_clothes_secular_fp2_iberian_christian_nobility_01_low	
					1 = female_clothes_secular_fp2_iberian_christian_nobility_01_high
					1 = female_clothes_secular_fp2_iberian_christian_nobility_02_low
					1 = female_clothes_secular_fp2_iberian_christian_nobility_02_high
					1 = female_clothes_secular_fp2_iberian_muslim_war_nobility_01
					1 = female_clothes_secular_fp2_iberian_christian_war_nobility_01
				}
				
				boy = male
				girl = female
	 		}

	 		 no_clothes = {
				index = 1
				male = {
					1 = male_clothes_secular_western_nudity_01
				}
				female = {
					1 = female_clothes_secular_western_nudity_01
				}

				# So that children always have clothes!
				boy = {
					1 = male_clothes_situational_western_bedchamber_01_common
				}
				girl = {
					1 = female_clothes_situational_western_bedchamber_01_common
				}
			}


	 ## WESTERN ##

			western_commoner_clothes = {
				index = 2

				male = {
					2 = male_clothes_secular_western_nobility_01_common
					2 = male_clothes_secular_western_nobility_02_common
					2 = male_clothes_secular_western_nobility_03_common
					1 = male_clothes_secular_dde_hre_nobility_01_common
				}

				female = {
					2 = female_clothes_secular_western_nobility_01_common
					2 = female_clothes_secular_western_nobility_02_common
					2 = female_clothes_secular_western_nobility_03_common
					1 = female_clothes_secular_dde_hre_nobility_01_common
				}

				boy = male
				girl = female
			}

			western_low_nobility_clothes = {
				index = 3
				
				male = {
					2 = male_clothes_secular_western_nobility_01_low
					2 = male_clothes_secular_western_nobility_02_low
					2 = male_clothes_secular_western_nobility_03_low
					1 = male_clothes_secular_dde_hre_nobility_01_low
				}

				female = {
					2 = female_clothes_secular_western_nobility_01_low
					2 = female_clothes_secular_western_nobility_02_low
					2 = female_clothes_secular_western_nobility_03_low
					1 = female_clothes_secular_dde_hre_nobility_01_low
				}

				boy = male
				girl = female
			}

			western_high_nobility_clothes = {
				index = 4

				male = {
					2 = male_clothes_secular_western_nobility_01_high
					2 = male_clothes_secular_western_nobility_02_high
					2 = male_clothes_secular_western_nobility_03_high
					1 = male_clothes_secular_dde_hre_nobility_01_high
				}

				female = {
					2 = female_clothes_secular_western_nobility_01_high
					2 = female_clothes_secular_western_nobility_02_high
					2 = female_clothes_secular_western_nobility_03_high
					1 = female_clothes_secular_dde_hre_nobility_01_high
				}

				boy = male
				girl = female
			}

			western_royalty_clothes = {
				index = 5

				male = {
					2 = male_clothes_secular_western_nobility_01_high
					2 = male_clothes_secular_western_nobility_02_high
					2 = male_clothes_secular_western_nobility_03_high
					1 = male_clothes_secular_dde_hre_nobility_01_high
				}

				female = {
					2 = female_clothes_secular_western_nobility_01_high
					2 = female_clothes_secular_western_nobility_02_high
					2 = female_clothes_secular_western_nobility_03_high
					1 = female_clothes_secular_dde_hre_nobility_01_high
				}

				boy = male
				girl = female
			}

			western_imperial_clothes = {
				index = 6

				male = {
					2 = male_clothes_secular_western_nobility_01_high
					2 = male_clothes_secular_western_nobility_02_high
					2 = male_clothes_secular_western_nobility_03_high
					1 = male_clothes_secular_dde_hre_nobility_01_high
				}

				female = {
					2 = female_clothes_secular_western_nobility_01_high
					2 = female_clothes_secular_western_nobility_02_high
					2 = female_clothes_secular_western_nobility_03_high
					1 = female_clothes_secular_dde_hre_nobility_01_high
				}

				boy = male
				girl = female
			}


			western_war_nobility_clothes = {
				index = 7

				male = {
					1 = male_clothes_secular_western_war_nobility_01_low
				}

				female = {
					1 = female_clothes_secular_western_war_nobility_01_low
				}

				boy = male
				girl = female
			}


			western_sickness = {
				index = 8

				male = {
					1 = male_clothes_situational_western_bedchamber_01_common
				}

				female = {
					1 = female_clothes_situational_western_bedchamber_01_common
				}

				boy = male
				girl = female
			}

			western_prison = {
				index = 9

				male = {
					1 = male_clothes_situational_western_prison_01_common
				}

				female = {
					1 = female_clothes_situational_western_prison_01_common
				}

				boy = male
				girl = female
			}

			western_stealth = {
				index = 10

				male = {
					1 = male_clothes_situational_western_stealth_cloak_01			
				}

				female = {
					1 = female_clothes_situational_western_stealth_cloak_01
				}

				boy = male
				girl = female
			}

			western_bedchamber = {
				index = 11

				male = {
					1 = male_clothes_situational_western_bedchamber_01_common
				}

				female = {
					1 = female_clothes_situational_western_bedchamber_01_common
				}

				boy = male
				girl = female
			}

			western_crusades = {
				index = 12

				male = {
					1 = male_clothes_secular_crusades_western_war_nobility_01_common
					1 = male_clothes_secular_crusades_western_war_nobility_02_common
					1 = male_clothes_secular_crusades_western_war_nobility_03_common
					1 = male_clothes_secular_crusades_western_war_nobility_04_common
				}

				female = {
					1 = female_clothes_secular_crusades_western_war_nobility_01_common
					1 = female_clothes_secular_crusades_western_war_nobility_02_common
					1 = female_clothes_secular_crusades_western_war_nobility_03_common
					1 = female_clothes_secular_crusades_western_war_nobility_04_common

				}

				boy = male
				girl = female
			}


	## INDIAN ##



			indian_commoner_clothes = {
				index = 13

				male = {
					1 = male_clothes_secular_indian_nobility_01_common
					1 = male_clothes_secular_indian_nobility_02_common
					
				}

				female = {
					1 = female_clothes_secular_indian_nobility_01_common
					1 = female_clothes_secular_indian_nobility_02_common
				}
				boy = male
				girl = female
			}

			indian_low_nobility_clothes = {
				index = 14

				male = {
					1 = male_clothes_secular_indian_nobility_01_low	
					1 = male_clothes_secular_indian_nobility_02_low				
				}

				female = {
					1 = female_clothes_secular_indian_nobility_01_low	
					1 = female_clothes_secular_indian_nobility_02_low			
				}
				boy = male
				girl = female
			}

			indian_high_nobility_clothes = {
				index = 15

				male = {
					1 = male_clothes_secular_indian_nobility_01_high	
					1 = male_clothes_secular_indian_nobility_02_high			
				}

				female = {
					1 = female_clothes_secular_indian_nobility_01_high
					1 = female_clothes_secular_indian_nobility_02_high
				}
				boy = male
				girl = female
			}

			indian_war_nobility_clothes = {
				index = 16

				male = {
					1 = male_clothes_secular_indian_war_nobility_01_low
					
				}

				female = {
					1 = female_clothes_secular_indian_war_nobility_01_low
					
				}
				boy = male
				girl = female
			}

		



	## BYZANTINE ##



	 		byzantine_commoner_clothes = {
				index = 17

				male = {
					1 = male_clothes_secular_byzantine_nobility_01_common
					1 = male_clothes_secular_byzantine_nobility_02_common
				}

				female = {
					1 = female_clothes_secular_byzantine_nobility_01_common
					1 = female_clothes_secular_byzantine_nobility_02_common
				}
				boy = male
				girl = female
			}

	 		byzantine_low_nobility_clothes = {
				index = 18

				male = {
					1 = male_clothes_secular_byzantine_nobility_01_low
					1 = male_clothes_secular_byzantine_nobility_02_low
				}

				female = {
					1 = female_clothes_secular_byzantine_nobility_01_low
					1 = female_clothes_secular_byzantine_nobility_02_low
				}
				boy = male
				girl = female
			}

	 		byzantine_high_nobility_clothes = {
				index = 19

				male = {
					1 = male_clothes_secular_byzantine_nobility_01_high
					1 = male_clothes_secular_byzantine_nobility_02_high
				}

				female = {
					1 = female_clothes_secular_byzantine_nobility_01_high
					1 = female_clothes_secular_byzantine_nobility_02_high
				}
				boy = male
				girl = female
			}

			byzantine_war_nobility_clothes = {
				index = 20

				male = {
					1 = male_clothes_secular_byzantine_war_nobility_01_low
					
				}

				female = {
					1 = female_clothes_secular_byzantine_war_nobility_01_low
					
				}
				boy = male
				girl = female
			}



	## STEPPE ##


			steppe_commoner_clothes = {
				index = 21

				male = {
					1 = male_clothes_secular_steppe_nobility_01_common
					1 = male_clothes_secular_steppe_nobility_02_common
				}

				female = {
					1 = female_clothes_secular_steppe_nobility_01_common
					1 = female_clothes_secular_steppe_nobility_02_common
				}

				boy = male
				girl = female
			}

			 steppe_low_nobility_clothes = {
				index = 22

				male = {
					1 = male_clothes_secular_steppe_nobility_01_low
					1 = male_clothes_secular_steppe_nobility_02_low
					
				}

				female = {
					1 = female_clothes_secular_steppe_nobility_01_low
					1 = female_clothes_secular_steppe_nobility_02_low
					
				}
				boy = male
				girl = female
			}

			steppe_high_nobility_clothes = {
				index = 23

				male = {
					1 = male_clothes_secular_steppe_nobility_01_high
					1 = male_clothes_secular_steppe_nobility_02_high
					
				}

				female = {
					1 = female_clothes_secular_steppe_nobility_01_high
					1 = female_clothes_secular_steppe_nobility_02_high
					
				}
				boy = male
				girl = female
			}

			steppe_war_nobility_clothes = {
				index = 24

				male = {
					1 = male_clothes_secular_steppe_war_nobility_01_low
					
				}

				female = {
					1 = female_clothes_secular_steppe_war_nobility_01_low
					
				}
				boy = male
				girl = female
			}





	## MENA ##

			mena_commoner_clothes = {
				index = 25

				male = {
					1 = male_clothes_secular_mena_nobility_01_common
					1 = male_clothes_secular_mena_nobility_02_common
					1 = male_clothes_secular_dde_abbasid_nobility_01_common

				}

				female = {
					1 = female_clothes_secular_mena_nobility_01_common
					1 = female_clothes_secular_mena_nobility_02_common		
					1 = female_clothes_secular_dde_abbasid_nobility_01_common	
				}

				boy = male
				girl = female
			}

			mena_low_nobility_clothes = {
				index = 26

				male = {
					1 = male_clothes_secular_mena_nobility_01_low
					1 = male_clothes_secular_mena_nobility_02_low
					1 = male_clothes_secular_dde_abbasid_nobility_01_low

				}

				female = {
					1 = female_clothes_secular_mena_nobility_01_low
					1 = female_clothes_secular_mena_nobility_02_low
					1 = female_clothes_secular_dde_abbasid_nobility_01_low

				}

				boy = male
				girl = female
			}

			mena_high_nobility_clothes = {
				index = 27

				male = {
					1 = male_clothes_secular_mena_nobility_01_high
					1 = male_clothes_secular_mena_nobility_02_high
					1 = male_clothes_secular_dde_abbasid_nobility_01_high

				}

				female = {
					1 = female_clothes_secular_mena_nobility_01_high
					1 = female_clothes_secular_mena_nobility_02_high
					1 = female_clothes_secular_dde_abbasid_nobility_01_high

				}

				boy = male
				girl = female
			}

			mena_war_nobility_clothes = {
				index = 28

				male = {
					1 = male_clothes_secular_mena_war_nobility_01_low
				}

				female = {
					1 = female_clothes_secular_mena_war_nobility_01_low
				}

				boy = male
				girl = female
			}

			mena_sickness = {
				index = 29
				male = {
					1 = male_clothes_situational_western_bedchamber_01_common
				}

				female = {
					1 = female_clothes_situational_western_bedchamber_01_common
				}

				boy = male
				girl = female
			}

			mena_prison = {
				index = 30

				male = {
					1 = male_clothes_situational_western_prison_01_common
				}

				female = {
					1 = female_clothes_situational_western_prison_01_common
				}

				boy = male
				girl = female
			}

			mena_stealth = {
				index = 31

				male = {
					1 = male_clothes_situational_mena_stealth_01
				}

				female = {
					1 = female_clothes_situational_mena_stealth_01
				}

				boy = male
				girl = female
			}

			mena_bedchamber = {
				index = 32

				male = {
					1 = male_clothes_situational_western_bedchamber_01_common
				}

				female = {
					1 = female_clothes_situational_western_bedchamber_01_common
				}

				boy = male
				girl = female
			}


			mena_crusades = {
				index = 33

				male = {
					1 = male_clothes_secular_mena_war_nobility_01_low
				}

				female = {
					1 = female_clothes_secular_mena_war_nobility_01_low
				}

				boy = male
				girl = female
			}


	## Northern Pagans ##


			northern_commoner_clothes = {
				index = 34

				male = {
					1 = male_clothes_secular_northern_nobility_01_common
					1 = male_clothes_secular_northern_nobility_02_common
				}

				female = {
					1 = female_clothes_secular_northern_nobility_01_common
					1 = female_clothes_secular_northern_nobility_02_common
				}

				boy = male
				girl = female
			}

			 northern_low_nobility_clothes = {
				index = 35

				male = {
					1 = male_clothes_secular_northern_nobility_01_low
					1 = male_clothes_secular_northern_nobility_02_low
				}

				female = {
					1 = female_clothes_secular_northern_nobility_01_low
					1 = female_clothes_secular_northern_nobility_02_low		
				}
				boy = male
				girl = female
			}

			northern_high_nobility_clothes = {
				index = 36

				male = {

					1 = male_clothes_secular_northern_nobility_01_high
					1 = male_clothes_secular_northern_nobility_02_high
				}

				female = {
					1 = female_clothes_secular_northern_nobility_01_high
					1 = female_clothes_secular_northern_nobility_02_high
				}
				boy = male
				girl = female
			}

			northern_war_nobility_clothes = {
				index = 37

				male = {
					1 = male_clothes_secular_northern_war_nobility_01_common
				}

				female = {
					1 = female_clothes_secular_northern_war_nobility_01	
				}
				boy = male
				girl = female
			}


	## Sub-Saharan African ##


			sub_saharan_commoner_clothes = {
				index = 38

				male = {
					1 = male_clothes_secular_sub_saharan_nobility_01_common
					1 = male_clothes_secular_sub_saharan_nobility_02_common
				}

				female = {
					1 = female_clothes_secular_sub_saharan_nobility_01_common
					1 = female_clothes_secular_sub_saharan_nobility_02_common
				}

				boy = male
				girl = female
			}

			sub_saharan_low_nobility_clothes = {
				index = 39

				male = {
					1 = male_clothes_secular_sub_saharan_nobility_01_low
					1 = male_clothes_secular_sub_saharan_nobility_02_low
				}

				female = {
					1 = female_clothes_secular_sub_saharan_nobility_01_low
					1 = female_clothes_secular_sub_saharan_nobility_02_low				
				}
				boy = male
				girl = female
			}

			sub_saharan_high_nobility_clothes = {
				index = 40

				male = {
					1 = male_clothes_secular_sub_saharan_nobility_01_high
					1 = male_clothes_secular_sub_saharan_nobility_02_high
				}

				female = {
					1 = female_clothes_secular_sub_saharan_nobility_01_high
					1 = female_clothes_secular_sub_saharan_nobility_02_high
				}
				boy = male
				girl = female
			}

			sub_saharan_war_nobility_clothes = {
				index = 41

				male = {
					1 = male_clothes_secular_mena_war_nobility_01_low
				}

				female = {
					1 = female_clothes_secular_mena_war_nobility_01_low
				}
				boy = male
				girl = female
			}


	## DDE HRE ##

			dde_hre_commoner_clothes = {
				index = 42

				male = {
					# 1 = male_clothes_secular_dde_hre_nobility_01_common
					1 = male_clothes_secular_dde_hre_nobility_02_common
					1 = male_clothes_secular_dde_hre_nobility_03_common
				}

				female = {
					# 1 = female_clothes_secular_dde_hre_nobility_01_common
					1 = female_clothes_secular_dde_hre_nobility_02_common
					1 = female_clothes_secular_dde_hre_nobility_03_common
				}

				boy = male
				girl = female
			}

			dde_hre_low_nobility_clothes = {
				index = 43

				male = {
					# 1 = male_clothes_secular_dde_hre_nobility_01_low
					1 = male_clothes_secular_dde_hre_nobility_02_low
					1 = male_clothes_secular_dde_hre_nobility_03_low
				}

				female = {
					# 1 = female_clothes_secular_dde_hre_nobility_01_low
					1 = female_clothes_secular_dde_hre_nobility_02_low
					1 = female_clothes_secular_dde_hre_nobility_03_low
				}

				boy = male
				girl = female
			}

			dde_hre_high_nobility_clothes = {
				index = 44

				male = {
					# 1 = male_clothes_secular_dde_hre_nobility_01_high
					1 = male_clothes_secular_dde_hre_nobility_02_high
					1 = male_clothes_secular_dde_hre_nobility_03_high
				}

				female = {
					# 1 = female_clothes_secular_dde_hre_nobility_01_high
					1 = female_clothes_secular_dde_hre_nobility_02_high
					1 = female_clothes_secular_dde_hre_nobility_03_high
				}

				boy = male
				girl = female
			}

			dde_hre_war_nobility_clothes = {
				index = 45

				male = {
					1 = male_clothes_secular_dde_hre_war_nobility_01_low
				}

				female = {
					1 = female_clothes_secular_dde_hre_war_nobility_01_low
				}

				boy = male
				girl = female
			}



	## DDE ADDASID ##

			dde_abbasid_commoner_clothes = {
				index = 46

				male = {
					1 = male_clothes_secular_dde_abbasid_nobility_01_common
					1 = male_clothes_secular_dde_abbasid_nobility_02_common
					1 = male_clothes_secular_dde_abbasid_nobility_03_common
				}

				female = {
					# 1 = female_clothes_secular_dde_abbasid_nobility_01_common
					1 = female_clothes_secular_dde_abbasid_nobility_02_common
					1 = female_clothes_secular_dde_abbasid_nobility_03_common
				}

				boy = male
				girl = female
			}

			dde_abbasid_low_nobility_clothes = {
				index = 47

				male = {
					1 = male_clothes_secular_dde_abbasid_nobility_01_low
					1 = male_clothes_secular_dde_abbasid_nobility_02_low
					1 = male_clothes_secular_dde_abbasid_nobility_03_low
				}

				female = {
					1 = female_clothes_secular_dde_abbasid_nobility_01_low
					1 = female_clothes_secular_dde_abbasid_nobility_02_low
					1 = female_clothes_secular_dde_abbasid_nobility_03_low
				}

				boy = male
				girl = female
			}

			dde_abbasid_high_nobility_clothes = {
				index = 48

				male = {
					 1 = male_clothes_secular_dde_abbasid_nobility_01_high
					1 = male_clothes_secular_dde_abbasid_nobility_02_high
					1 = male_clothes_secular_dde_abbasid_nobility_03_high
				}

				female = {
					1 = female_clothes_secular_dde_abbasid_nobility_01_high
					1 = female_clothes_secular_dde_abbasid_nobility_02_high
					1 = female_clothes_secular_dde_abbasid_nobility_03_high
				}

				boy = male
				girl = female
			}

			dde_abbasid_war_nobility_clothes = {
				index = 49

				male = {
					1 = male_clothes_secular_dde_abbasid_war_nobility_01_low
				}

				female = {
					1 = female_clothes_secular_dde_abbasid_war_nobility_01_low
				}

				boy = male
				girl = female
			}





	 ## RELIGIOUS ##

	# orthodox #

			religious_orthodox_high_clothes = {
				index = 50

				male = {
					1 = male_clothes_religious_orthodox_high_01
				}

				female = {
					1 = female_clothes_religious_catholic_devoted_01_common
				}

				boy = male
				girl = female
			}

			religious_orthodox_head_clothes = {
				index = 51

				male = {
					1 = male_clothes_religious_orthodox_head_01_common
				}

				female = {
					1 = female_clothes_religious_catholic_devoted_01_common
				}

				boy = male
				girl = female
			}

	# muslim #

			religious_muslim_high_clothes = {
				index = 52

				male = {
					1 = male_clothes_religious_muslim_high_01

				}

				female = {
					1 = female_clothes_secular_mena_nobility_01_high
				}

				boy = male
				girl = female
			}

			religious_muslim_head_clothes = {
				index = 53

				male = {
					1 = male_clothes_religious_dde_muslim_head_01_common
				}

				female = {
					1 = female_clothes_secular_mena_nobility_01_high
				}

				boy = male
				girl = female
			}


	# catholic #

			religious_catholic_devoted_clothes = {
				index = 54

				male = {
					1 = male_clothes_religious_catholic_devoted_01
					1 = male_clothes_religious_catholic_devoted_02
				}

				female = {
					1 = female_clothes_religious_catholic_devoted_01_common
				}

				boy = male
				girl = female
			}

			religious_catholic_high_clothes = {
				index = 55

				male = { # Duplicate weights to make seed different from catholic_high headgear gene
					1 = male_clothes_religious_catholic_high_01
					2 = male_clothes_religious_dde_catholic_high_01_common
					1 = male_clothes_religious_catholic_high_01
					
				}

				female = {
					1 = female_clothes_religious_catholic_devoted_01_common
				}

				boy = male
				girl = female
			}

			religious_catholic_head_clothes = {
				index = 56
				male = {
					1 = male_clothes_religious_catholic_head_01
				}
				female = {
					1 = female_clothes_religious_catholic_devoted_01_common

				}
				boy = male
				girl = female
			}



	# dde catholic #


			#religious_dde_catholic_high_clothes = {
			#	index = 57
			#
			#	male = {
			#		1 = male_clothes_religious_dde_catholic_high_01_common
			#		
			#	}
			#
			#	female = {
			#		1 = female_clothes_religious_catholic_devoted_01_common
			#	}
			#
			#	boy = male
			#	girl = female
			#}

	# african pagans #
		

			religious_african_high_clothes = {
				index = 58

				male = {
					1 = male_clothes_religious_african_high_01_common
					
				}

				female = {
					1 = female_clothes_religious_african_high_01_common
				}

				boy = male
				girl = female
			}

	# northern pagans #		

			 religious_northern_high_clothes = {
				index = 59

				male = {
					1 = male_clothes_religious_northern_high_01
					
				}

				female = {
					1 = female_clothes_religious_northern_high_01
				}

				boy = male
				girl = female
			}

	# hindu #


			 religious_hindu_devoted_clothes = {
				index = 60

				male = {
					1 = male_clothes_religious_hindu_devoted_01
					
				}

				female = {
					1 = female_clothes_religious_hindu_devoted_01
				}

				boy = male
				girl = female
			}


	# jain #

			 religious_jain_high_clothes = {
				index = 61

				male = {
					1 = male_clothes_religious_hindu_devoted_01
					
				}

				female = {
					1 = female_clothes_religious_hindu_devoted_01
				}

				boy = male
				girl = female
			}

	 # buddhist #
			

			religious_buddhist_high_clothes = {
				index = 62

				male = {
					1 = male_clothes_religious_buddhist_high_01
					
				}

				female = {
					1 = female_clothes_religious_hindu_devoted_01
				}

				boy = male
				girl = female
			}

	# zoroastrian #
			

			religious_zoroastrian_high_clothes = {
				index = 63

				male = {
					1 = male_clothes_religious_zoroastrian_high_01
					
				}

				female = {
					1 = female_clothes_religious_zoroastrian_high_01
				}

				boy = male
				girl = female
			}


	 # jewish #
			
			religious_jewish_head_clothes = {
				index = 64

				male = {
					1 = male_clothes_religious_jewish_head_01
					
				}

				female = {
					1 = female_clothes_religious_zoroastrian_high_01
				}

				boy = male
				girl = female
			}

			religious_jewish_high_clothes = {
				index = 65

				male = {
					1 = male_clothes_religious_jewish_high_01
					
				}

				female = {
					1 = female_clothes_religious_zoroastrian_high_01
				}

				boy = male
				girl = female
			}


	 # steppe #
			
			religious_steppe_high_clothes = {
				index = 66

				male = {
					1 = male_clothes_religious_steppe_high_01_common
					
				}

				female = {
					1 = female_clothes_religious_steppe_high_01_common
				}

				boy = male
				girl = female
			}

	### Children ###

			western_children_commoner_clothes = {
				index = 67

				male = {
					2 = male_clothes_secular_western_child_01_common
				}

				female = {
					2 = female_clothes_secular_western_child_01_common
				}

				boy = male
				girl = female
			}

	## FP1 - Fury of thee Northmen ##


			fp1_commoner_clothes = {
				index = 68

				male = {
					1 = male_clothes_secular_fp1_common_01
					1 = male_clothes_secular_fp1_common_02
				}

				female = {
					1 = female_clothes_secular_fp1_common_01
					1 = female_clothes_secular_fp1_common_02
				}

				boy = male
				girl = female
			}

			 fp1_low_nobility_clothes = {
				index = 69

				male = {
					1 = male_clothes_secular_fp1_nobility_01_low 
					1 = male_clothes_secular_fp1_nobility_02_low
				}

				female = {
					1 = female_clothes_secular_fp1_nobility_01_low	
					1 = female_clothes_secular_fp1_nobility_02_low	
				}
				boy = male
				girl = female
			}

			fp1_high_nobility_clothes = {
				index = 70

				male = {
					1 = male_clothes_secular_fp1_nobility_01_high
					1 = male_clothes_secular_fp1_nobility_02_high
				}

				female = {
					1 = female_clothes_secular_fp1_nobility_01_high
					1 = female_clothes_secular_fp1_nobility_02_high
				}
				boy = male
				girl = female
			}

			fp1_war_nobility_clothes = {
				index = 71

				male = {
					1 = male_clothes_secular_fp1_war_nobility_01
				}

				female = {
					1 = female_clothes_secular_fp1_war_nobility_01	
				}
				boy = male
				girl = female
			}

			ep1_jester_clothes = {
				index = 72

				male = {
					1 = male_clothes_secular_ep1_jester_01
				}

				female = {
					1 = female_clothes_secular_ep1_jester_01
				}

				boy = male
				girl = female
			}

			

	## FP2 - The Fate of Iberia ##


			fp2_muslim_commoner_clothes = {
				index = 73

				male = {
					1 = male_clothes_secular_fp2_iberian_muslim_common_01
				}

				female = {
					1 = female_clothes_secular_fp2_iberian_muslim_common_01
				}

				boy = male
				girl = female
			}


			fp2_christian_commoner_clothes = {
				index = 74

				male = {
					1 = male_clothes_secular_fp2_iberian_christian_common_01
				}

				female = {
					1 = female_clothes_secular_fp2_iberian_christian_common_01
				}

				boy = male
				girl = female
			}

			fp2_muslim_low_nobility_clothes = {
				index = 75

				male = {
					1 = male_clothes_secular_fp2_iberian_muslim_nobility_01_low
					1 = male_clothes_secular_fp2_iberian_muslim_nobility_02_low
				}

				female = {
					1 = female_clothes_secular_fp2_iberian_muslim_nobility_01_low
					1 = female_clothes_secular_fp2_iberian_muslim_nobility_02_low

				}
				boy = male
				girl = female
			}

			fp2_muslim_high_nobility_clothes = {
				index = 76

				male = {
					1 = male_clothes_secular_fp2_iberian_muslim_nobility_01_high
					1 = male_clothes_secular_fp2_iberian_muslim_nobility_02_high
				}

				female = {
					1 = female_clothes_secular_fp2_iberian_muslim_nobility_01_high	
					1 = female_clothes_secular_fp2_iberian_muslim_nobility_02_high

				}
				boy = male
				girl = female
			}


			fp2_christian_low_nobility_clothes = {
				index = 77

				male = {
					1 = male_clothes_secular_fp2_iberian_christian_nobility_01_low
					1 = male_clothes_secular_fp2_iberian_christian_nobility_02_low
				}

				female = {
					1 = female_clothes_secular_fp2_iberian_christian_nobility_01_low	
					1 = female_clothes_secular_fp2_iberian_christian_nobility_02_low

				}
				boy = male
				girl = female
			}

			fp2_christian_high_nobility_clothes = {
				index = 78

				male = {
					1 = male_clothes_secular_fp2_iberian_christian_nobility_01_high
					1 = male_clothes_secular_fp2_iberian_christian_nobility_02_high
				}

				female = {	
					1 = female_clothes_secular_fp2_iberian_christian_nobility_01_high	
					1 = female_clothes_secular_fp2_iberian_christian_nobility_02_high

				}
				boy = male
				girl = female
			}

			fp2_muslim_war_nobility_clothes = {
				index = 79

				male = {
					1 = male_clothes_secular_fp2_iberian_muslim_war_nobility_01
				}

				female = {
					1 = female_clothes_secular_fp2_iberian_muslim_war_nobility_01	
				}
				boy = male
				girl = female
				
				}
			
			fp2_christian_war_nobility_clothes = {
				index = 80

				male = {
					1 = male_clothes_secular_fp2_iberian_christian_war_nobility_01
				}

				female = {
					1 = female_clothes_secular_fp2_iberian_christian_war_nobility_01
				}
				boy = male
				girl = female

				}

			# Warcraft
			wc_no_clothes = {
				index = 81
				male = {
					1 = empty
				}
				female = male
				boy = male
				girl = male
			}
			quillboar_clothes = {
				index = 82
				male = {
					1 = empty
				}
				female = {
					1 = quillboar2_female_clothes_grey
					1 = quillboar2_female_clothes_red
					1 = quillboar2_female_clothes_teal
					1 = quillboar2_female_clothes_white
					1 = quillboar2_female_clothes_yellow
					1 = quillboar2_female_clothes_zombie
				}
				boy = male
				girl = female
			}
			troll_clothes = {
				index = 83
				male = {
					1 = male_clothes_religious_hindu_devoted_01
					1 = male_clothes_religious_african_high_01_common
				}
				female = {
					1 = female_clothes_religious_hindu_devoted_01
					1 = female_clothes_religious_african_high_01_common
				}
				boy = male
				girl = female
			}
			ogre_clothes = {
				index = 84
				male = {
					1 = male_clothes_religious_buddhist_high_01
					1 = male_clothes_religious_hindu_devoted_01
				}
				female = {
					1 = female_clothes_religious_hindu_devoted_01
				}
				boy = male
				girl = female
			}
			
			draenei_commoner_clothes = {
				index = 85
				male = {
					1 = male_clothes_secular_dde_abbasid_nobility_03_common # DLC
					1 = male_clothes_secular_mena_nobility_01_common
					1 = male_clothes_secular_mena_nobility_02_common
					1 = male_clothes_secular_indian_nobility_01_common
				}
				female = {
					1 = female_clothes_secular_indian_nobility_01_common
					1 = female_clothes_secular_mena_nobility_02_common
					1 = female_clothes_secular_dde_abbasid_nobility_02_common# DLC
				}
				boy = male
				girl = female
			}
			draenei_low_nobility_clothes = {
				index = 86
				male = {
					1 = male_clothes_secular_dde_abbasid_nobility_03_low # DLC
					1 = male_clothes_secular_mena_nobility_01_low
					1 = male_clothes_secular_mena_nobility_02_low
					1 = male_clothes_secular_indian_nobility_01_low
				}
				female = {
					1 = female_clothes_secular_indian_nobility_01_low
					1 = female_clothes_secular_mena_nobility_02_low
					1 = female_clothes_secular_dde_abbasid_nobility_02_low # DLC
				}
				boy = male
				girl = female
			}
			draenei_high_nobility_clothes = {
				index = 87
				male = {
					1 = male_clothes_secular_dde_abbasid_nobility_03_high # DLC
					1 = male_clothes_secular_mena_nobility_01_high
					1 = male_clothes_secular_mena_nobility_02_high
					1 = male_clothes_secular_indian_nobility_01_high
				}
				female = {
					1 = female_clothes_secular_indian_nobility_01_high
					1 = female_clothes_secular_mena_nobility_02_high
					1 = female_clothes_secular_dde_abbasid_nobility_02_high # DLC
				}
				boy = male
				girl = female
			}
			
			zandalari_imperial = {
				index = 88
				male = {
					1 = male_clothes_secular_zandalari_rastakhan
				}
				female = {
					1 = female_clothes_religious_hindu_devoted_01
					1 = female_clothes_religious_african_high_01_common
				}
				boy = male
				girl = female
			}
			
			### Demonic ###
			demonic_commoner_clothes = {
				index = 89

				male = {
					1 = male_clothes_secular_demonic_common_01
					1 = male_clothes_secular_demonic_common_02
				}
				female = {
					1 = female_clothes_secular_demonic_common_01
					1 = female_clothes_secular_demonic_common_02
				}
				boy = male
				girl = female
			}
			demonic_low_nobility_clothes = {
				index = 90

				male = {
					1 = male_clothes_secular_demonic_nobility_low_01
					1 = male_clothes_secular_demonic_nobility_low_02
				}
				female = {
					1 = female_clothes_secular_demonic_nobility_low_01
					1 = female_clothes_secular_demonic_nobility_low_02
				}
				boy = male
				girl = female
			}
			demonic_high_nobility_clothes = {
				index = 91

				male = {
					1 = male_clothes_secular_demonic_nobility_high_01
					1 = male_clothes_secular_demonic_nobility_high_02
				}
				female = {
					1 = female_clothes_secular_demonic_nobility_high_01
					1 = female_clothes_secular_demonic_nobility_high_02
				}
				boy = male
				girl = female
			}
			demonic_war_nobility_clothes = {
				index = 92

				male = {
					1 = male_clothing_secular_demonic_war_nobility_01
				}
				female = {
					1 = female_clothing_secular_demonic_war_nobility_01
				}
				boy = male
				girl = female
			}
			
			scourge_commoner_clothes = {
				index = 93

				male = {
					1 = male_clothes_secular_scourge_nobility_01_common
					1 = male_clothes_secular_scourge_nobility_02_common
					1 = male_clothes_secular_scourge_nobility_03_common
				}
				female = {
					1 = female_clothes_secular_scourge_nobility_01_common
					1 = female_clothes_secular_scourge_nobility_02_common
					1 = female_clothes_secular_scourge_nobility_03_common
				}
				boy = male
				girl = female
			}
			scourge_low_nobility_clothes = {
				index = 94

				male = {
					1 = male_clothes_secular_scourge_nobility_01_low
					1 = male_clothes_secular_scourge_nobility_02_low
					1 = male_clothes_secular_scourge_nobility_03_low
				}
				female = {
					1 = female_clothes_secular_scourge_nobility_01_low
					1 = female_clothes_secular_scourge_nobility_02_low
					1 = female_clothes_secular_scourge_nobility_03_low
				}
				boy = male
				girl = female
			}
			scourge_high_nobility_clothes = {
				index = 95

				male = {
					1 = male_clothes_secular_scourge_nobility_01_high
					1 = male_clothes_secular_scourge_nobility_02_high
					1 = male_clothes_secular_scourge_nobility_03_high
				}
				female = {
					1 = female_clothes_secular_scourge_nobility_01_high
					1 = female_clothes_secular_scourge_nobility_02_high
					1 = female_clothes_secular_scourge_nobility_03_high
				}
				boy = male
				girl = female
			}
			scourge_war_nobility_clothes = {
				index = 96

				male = {
					1 = male_clothes_secular_scourge_war_nobility_01_low
				}
				female = {
					1 = female_clothes_secular_scourge_war_nobility_01_low
				}
				boy = male
				girl = female
			}
			jinyu_clothes = {
				index = 97
				male = {
					1 = jinyu2meleered
					1 = jinyu2melee
					1 = jinyu2meleeblue
					1 = jinyu2meleegold
				}
				female = male
				boy = male
				girl = male
			}
			mogumale_clothes = {
				index = 98
				male = {
					1 = mogu2green
					1 = mogu2blue
					1 = mogu2obsidian
					1 = mogu2orange
				}
				female = {
					1 = femalemoguarmor_01
					1 = femalemoguarmor_02
					1 = femalemoguarmor_03
					1 = femalemoguarmor_04
					1 = femalemoguarmor_05
				}
				boy = male
				girl = female
			}
			dryad_clothes = {
				index = 99
				male = {
					1 = grovekeeper_belt_default
					1 = grovekeeper_belt_green
				}
				female = {
					1 = empty
				}
				boy = male
				girl = female
			}
			sethrak_clothes = {
				index = 100
				male = {
					1 = sethrak_caster_blue
					1 = sethrak_caster_brown
					1 = sethrak_caster_red
					1 = sethrak_caster_white
				}
				female = male
				boy = male
				girl = female
			}
			frostgiant_clothes = {
				index = 101
				male = {
					1 = frostgiantarmor
				}
				female = male
				boy = male
				girl = female
			}
			firegiant_clothes = {
				index = 102
				male = {
					1 = firegiantarmor
				}
				female = male
				boy = male
				girl = female
			}
			stormgiant_clothes = {
				index = 103
				male = {
					1 = stormgiantarmor
				}
				female = male
				boy = male
				girl = female
			}
			titanwatcher_clothes = {
				index = 104
				male = {
					1 = titanmalearmor01
					1 = titanmalearmorgold
					1 = titanmalearmorivory
					1 = titanmalearmorstone
				}
				female = {
					1 = empty
				}
				boy = male
				girl = female
			}
			#titanwatcher_clothes_01 = {
			#	index = 96
			#	male = {
			#		1 = titanmalearmor01
			#	}
			#	female = male
			#	boy = male
			#	girl = female
			#}
			#titanwatcher_clothes_gold = {
			#	index = 97
			#	male = {
			#		1 = titanmalearmorgold
			#	}
			#	female = male
			#	boy = male
			#	girl = female
			#}
			#titanwatcher_clothes_ivory = {
			#	index = 98
			#	male = {
			#		1 = titanmalearmorivory
			#	}
			#	female = male
			#	boy = male
			#	girl = female
			#}
			#titanwatcher_clothes_stone = {
			#	index = 99
			#	male = {
			#		1 = titanmalearmorstone
			#	}
			#	female = male
			#	boy = male
			#	girl = female
			#}
			freya_clothes = {
				index = 105
				male = {
					1 = empty
				}
				female = {
					1 = freyaclothes
				}
				boy = male
				girl = female
			}
			thorim_clothes = {
				index = 106
				male = {
					1 = thorimarmor
				}
				female = {
					1 = empty
				}
				boy = male
				girl = female
			}
			hodir_clothes = {
				index = 107
				male = {
					1 = hodirarmor
				}
				female = {
					1 = empty
				}
				boy = male
				girl = female
			}
			frostnymph_clothes = {
				index = 108
				male = {
					1 = grovekeeper_belt_blue
				}
				female = {
					1 = frostnymph_haircloak_blue
					1 = frostnymph_haircloak_warm
					1 = frostnymph_haircloak_winter
				}
				boy = male
				girl = female
			}
			pandaren_clothes = {
				index = 109
				male = {
					1 = malepandamonkbelt
				}
				female = {
					1 = femalepandamonkbelt
				}
				boy = {
					1 = empty
				}
				girl = {
					1 = empty
				}
			}
			#vulpera_clothes = {
			#	index = 102
			#	male = {
			#		1 = empty
			#	}
			#	female = {
			#		#1 = femalevulperaheritage
			#		1 = empty
			#	}
			#	boy = {
			#		1 = empty
			#	}
			#	girl = {
			#		1 = empty
			#	}
			#}
			femalemogu01_clothes = {
				index = 110
				male = {
					1 = empty
				}
				female = {
					1 = femalemoguarmor_01
				}
				boy = male
				girl = female
			}
			femalemogu02_clothes = {
				index = 111
				male = {
					1 = empty
				}
				female = {
					1 = femalemoguarmor_02
				}
				boy = male
				girl = female
			}
			femalemogu03_clothes = {
				index = 112
				male = {
					1 = empty
				}
				female = {
					1 = femalemoguarmor_03
				}
				boy = male
				girl = female
			}
			femalemogu04_clothes = {
				index = 113
				male = {
					1 = empty
				}
				female = {
					1 = femalemoguarmor_04
				}
				boy = male
				girl = female
			}
			femalemogu05_clothes = {
				index = 114
				male = {
					1 = empty
				}
				female = {
					1 = femalemoguarmor_05
				}
				boy = male
				girl = female
			}
			saurok_clothes = {
				index = 115
				male = {
					1 = saurokarmorblue
					1 = saurokarmorgreen
					1 = saurokarmordarkblue
					1 = saurokarmorred
				}
				female = male
				boy = male
				girl = female
			}
			hozenchief_clothes = {
				index = 116
				male = {
					1 = hozenchiefarmorblue
					1 = hozenchiefarmordark
					1 = hozenchiefarmorgreen
					1 = hozenchiefarmorpale
				}
				female = male
				boy = male
				girl = female
			}
			hozen_clothes = {
				index = 117
				male = {
					4 = empty
					1 = hozenclotharmorablue
					1 = hozenclotharmoradark
					1 = hozenclotharmoragreen
					1 = hozenclotharmorapale
				}
				female = male
				boy = male
				girl = female
			}
			taunka_shoulders = {
				index = 118
				male = {
					1 = maletaunka_shoulders
				}
				female = {
					1 = femaletaunka_shoulders
				}
				boy = {
					1 = empty
				}
				girl = boy
			}
			grummle_clothes_hat = {
				index = 119
				male = {
					1 = grummleclothes1_red
					1 = grummleclothes1_yellow
					1 = grummleclothes1_purple
				}
				female = male
				boy = {
					1 = empty
				}
				girl = boy
			}
			grummle_clothes_hatless = {
				index = 120
				male = {
					1 = grummleclothes2_red
					1 = grummleclothes2_yellow
					1 = grummleclothes2_purple
				}
				female = male
				boy = {
					1 = empty
				}
				girl = boy
			}
			yaungol_armor1 = {
				index = 121
				male = {
					1 = yaungolarmor1
				}
				female = {
					1 = empty
				}
				boy = male
				girl = female
			}
			yaungol_armor2 = {
				index = 122
				male = {
					1 = yaungolarmor2
				}
				female = {
					1 = empty
				}
				boy = male
				girl = female
			}
			yaungol_armor3 = {
				index = 123
				male = {
					1 = yaungolarmor3
				}
				female = {
					1 = empty
				}
				boy = male
				girl = female
			}
			yaungol_armor4 = {
				index = 124
				male = {
					1 = yaungolarmor4
				}
				female = {
					1 = empty
				}
				boy = male
				girl = female
			}
			femaleyaungol_shoulder = {
				index = 125
				male = {
					1 = empty
				}
				female = {
					1 = femaleyaungolshoulder1
					1 = femaleyaungolshoulder2
				}
				boy = male
				girl = female
			}
			
			### Elves ###

			### High Elf ###

			high_elven_war_nobility_clothes = {
				index = 126

				male = {
					1 = male_clothes_secular_high_elven_heritage
				}
				female = {
					1 = female_clothes_secular_high_elven_heritage
				}
				boy = male
				girl = female
			}

<<<<<<< HEAD
			# Pygmy
			pygmy_commoner_clothes = {
				index = 119

				male = {
					25 = empty
					1 = male_clothes_secular_mena_nobility_01_common
					1 = male_clothes_secular_mena_nobility_02_common
					1 = male_clothes_secular_dde_abbasid_nobility_01_common

				}

				female = {
					1 = female_clothes_secular_mena_nobility_01_common
					1 = female_clothes_secular_mena_nobility_02_common		
					1 = female_clothes_secular_dde_abbasid_nobility_01_common	
				}

=======
			### Blood Elven ###


	 		blood_elven_commoner_clothes = {
				index = 127

				male = {
					1 = male_clothes_secular_blood_elven_nobility_01_common
					1 = male_clothes_secular_blood_elven_nobility_02_common
				}

				female = {
					1 = female_clothes_secular_blood_elven_nobility_01_common
					1 = female_clothes_secular_blood_elven_nobility_02_common
				}
>>>>>>> faa0a6e3
				boy = male
				girl = female
			}

<<<<<<< HEAD
			pygmy_low_nobility_clothes = {
				index = 120

				male = {
					25 = empty
					1 = male_clothes_secular_mena_nobility_01_low
					1 = male_clothes_secular_mena_nobility_02_low
					1 = male_clothes_secular_dde_abbasid_nobility_01_low

				}

				female = {
					1 = female_clothes_secular_mena_nobility_01_low
					1 = female_clothes_secular_mena_nobility_02_low
					1 = female_clothes_secular_dde_abbasid_nobility_01_low

				}

=======
	 		blood_elven_low_nobility_clothes = {
				index = 128

				male = {
					1 = male_clothes_secular_blood_elven_nobility_01_low
					1 = male_clothes_secular_blood_elven_nobility_02_low
				}

				female = {
					1 = female_clothes_secular_blood_elven_nobility_01_low
					1 = female_clothes_secular_blood_elven_nobility_02_low
				}
>>>>>>> faa0a6e3
				boy = male
				girl = female
			}

<<<<<<< HEAD
			pygmy_high_nobility_clothes = {
				index = 121

				male = {
					25 = empty
					1 = male_clothes_secular_mena_nobility_01_high
					1 = male_clothes_secular_mena_nobility_02_high
					1 = male_clothes_secular_dde_abbasid_nobility_01_high
				}

				female = {
					1 = female_clothes_secular_mena_nobility_01_high
					1 = female_clothes_secular_mena_nobility_02_high
					1 = female_clothes_secular_dde_abbasid_nobility_01_high
				}

=======
	 		blood_elven_high_nobility_clothes = {
				index = 129

				male = {
					1 = male_clothes_secular_blood_elven_nobility_01_high
					1 = male_clothes_secular_blood_elven_nobility_02_high
				}

				female = {
					1 = female_clothes_secular_blood_elven_nobility_01_high
					1 = female_clothes_secular_blood_elven_nobility_02_high
				}
>>>>>>> faa0a6e3
				boy = male
				girl = female
			}

<<<<<<< HEAD
			pygmy_war_nobility_clothes = {
				index = 122

				male = {
					1 = male_clothes_secular_mena_war_nobility_01_low
				}

				female = {
					1 = female_clothes_secular_mena_war_nobility_01_low
=======
			sp2_western_royalty_clothes = {
				index = 130

				male = {
					1 = m_clothes_sec_sp2_western_imp_01
				}

				female = {
				 	1 = f_clothes_sec_sp2_western_imp_01
>>>>>>> faa0a6e3
				}

				boy = male
				girl = female
<<<<<<< HEAD
=======

>>>>>>> faa0a6e3
			}
		}
	}
}<|MERGE_RESOLUTION|>--- conflicted
+++ resolved
@@ -2308,10 +2308,76 @@
 				girl = female
 			}
 
-<<<<<<< HEAD
+			### Blood Elven ###
+
+
+	 		blood_elven_commoner_clothes = {
+				index = 127
+
+				male = {
+					1 = male_clothes_secular_blood_elven_nobility_01_common
+					1 = male_clothes_secular_blood_elven_nobility_02_common
+				}
+
+				female = {
+					1 = female_clothes_secular_blood_elven_nobility_01_common
+					1 = female_clothes_secular_blood_elven_nobility_02_common
+				}
+				boy = male
+				girl = female
+			}
+
+	 		blood_elven_low_nobility_clothes = {
+				index = 128
+
+				male = {
+					1 = male_clothes_secular_blood_elven_nobility_01_low
+					1 = male_clothes_secular_blood_elven_nobility_02_low
+				}
+
+				female = {
+					1 = female_clothes_secular_blood_elven_nobility_01_low
+					1 = female_clothes_secular_blood_elven_nobility_02_low
+				}
+				boy = male
+				girl = female
+			}
+
+	 		blood_elven_high_nobility_clothes = {
+				index = 129
+
+				male = {
+					1 = male_clothes_secular_blood_elven_nobility_01_high
+					1 = male_clothes_secular_blood_elven_nobility_02_high
+				}
+
+				female = {
+					1 = female_clothes_secular_blood_elven_nobility_01_high
+					1 = female_clothes_secular_blood_elven_nobility_02_high
+				}
+				boy = male
+				girl = female
+			}
+
+			sp2_western_royalty_clothes = {
+				index = 130
+
+				male = {
+					1 = m_clothes_sec_sp2_western_imp_01
+				}
+
+				female = {
+				 	1 = f_clothes_sec_sp2_western_imp_01
+				}
+
+				boy = male
+				girl = female
+
+			}
+
 			# Pygmy
 			pygmy_commoner_clothes = {
-				index = 119
+				index = 131
 
 				male = {
 					25 = empty
@@ -2327,30 +2393,12 @@
 					1 = female_clothes_secular_dde_abbasid_nobility_01_common	
 				}
 
-=======
-			### Blood Elven ###
-
-
-	 		blood_elven_commoner_clothes = {
-				index = 127
-
-				male = {
-					1 = male_clothes_secular_blood_elven_nobility_01_common
-					1 = male_clothes_secular_blood_elven_nobility_02_common
-				}
-
-				female = {
-					1 = female_clothes_secular_blood_elven_nobility_01_common
-					1 = female_clothes_secular_blood_elven_nobility_02_common
-				}
->>>>>>> faa0a6e3
-				boy = male
-				girl = female
-			}
-
-<<<<<<< HEAD
+				boy = male
+				girl = female
+			}
+
 			pygmy_low_nobility_clothes = {
-				index = 120
+				index = 132
 
 				male = {
 					25 = empty
@@ -2367,27 +2415,12 @@
 
 				}
 
-=======
-	 		blood_elven_low_nobility_clothes = {
-				index = 128
-
-				male = {
-					1 = male_clothes_secular_blood_elven_nobility_01_low
-					1 = male_clothes_secular_blood_elven_nobility_02_low
-				}
-
-				female = {
-					1 = female_clothes_secular_blood_elven_nobility_01_low
-					1 = female_clothes_secular_blood_elven_nobility_02_low
-				}
->>>>>>> faa0a6e3
-				boy = male
-				girl = female
-			}
-
-<<<<<<< HEAD
+				boy = male
+				girl = female
+			}
+
 			pygmy_high_nobility_clothes = {
-				index = 121
+				index = 133
 
 				male = {
 					25 = empty
@@ -2402,27 +2435,12 @@
 					1 = female_clothes_secular_dde_abbasid_nobility_01_high
 				}
 
-=======
-	 		blood_elven_high_nobility_clothes = {
-				index = 129
-
-				male = {
-					1 = male_clothes_secular_blood_elven_nobility_01_high
-					1 = male_clothes_secular_blood_elven_nobility_02_high
-				}
-
-				female = {
-					1 = female_clothes_secular_blood_elven_nobility_01_high
-					1 = female_clothes_secular_blood_elven_nobility_02_high
-				}
->>>>>>> faa0a6e3
-				boy = male
-				girl = female
-			}
-
-<<<<<<< HEAD
+				boy = male
+				girl = female
+			}
+
 			pygmy_war_nobility_clothes = {
-				index = 122
+				index = 134
 
 				male = {
 					1 = male_clothes_secular_mena_war_nobility_01_low
@@ -2430,25 +2448,10 @@
 
 				female = {
 					1 = female_clothes_secular_mena_war_nobility_01_low
-=======
-			sp2_western_royalty_clothes = {
-				index = 130
-
-				male = {
-					1 = m_clothes_sec_sp2_western_imp_01
-				}
-
-				female = {
-				 	1 = f_clothes_sec_sp2_western_imp_01
->>>>>>> faa0a6e3
-				}
-
-				boy = male
-				girl = female
-<<<<<<< HEAD
-=======
-
->>>>>>> faa0a6e3
+				}
+
+				boy = male
+				girl = female
 			}
 		}
 	}
