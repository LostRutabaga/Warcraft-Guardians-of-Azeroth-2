﻿##################################################
# #Interaction

fp2_ritual_best_friendship_interactions_ai_accept_modifier = {
	# Actual opinion gives our base.
	opinion_modifier = {
		who = scope:recipient
		opinion_target = scope:actor
		desc = AI_OPINION_REASON
	}
	# Weight up for personality values.
	ai_value_modifier = {
		who = scope:recipient
		ai_sociability = {
			if = {
				limit = {
					scope:recipient = {
						NOT = { ai_sociability = 0 }
					}
				}
				value = 0.5
			}
		}
		ai_honor = {
			if = {
				limit = {
					scope:recipient = {
						NOT = { ai_honor = 0 }
					}
				}
				value = 0.5
			}
		}
	}
	# Specific trait preferences.
	## Shy mildly dislikes.
	modifier = {
		add = -5
		has_trait = shy
		desc = PROPOSE_BEST_FRIEND_OPINION_TRAIT_SHY
	}
	## Arbitrary *loathes*.
	modifier = {
		add = -30
		has_trait = arbitrary
		desc = PROPOSE_BEST_FRIEND_OPINION_TRAIT_ARBITRAY
	}
	## Gregarious likes.
	modifier = {
		add = 10
		has_trait = gregarious
		desc = PROPOSE_BEST_FRIEND_OPINION_TRAIT_GREGARIOUS
	}
	## Just loves.
	modifier = {
		add = 30
		has_trait = just
		desc = PROPOSE_BEST_FRIEND_OPINION_TRAIT_JUST
	}
	# Apply tier differences.
	## King -> Baron.
	modifier = {
		desc = AI_REFUSAL_RANK_DIFFERENCE
		scope:actor = {
			tier_difference = {
				target = scope:recipient
				value >= 4
			}
		}
		add = 75
	}
	## Duke -> Baron.
	modifier = {
		desc = AI_REFUSAL_RANK_DIFFERENCE
		scope:actor = {
			tier_difference = {
				target = scope:recipient
				value = 3
			}
		}
		add = 50
	}
	## Count -> Baron.
	modifier = {
		desc = AI_REFUSAL_RANK_DIFFERENCE
		scope:actor = {
			tier_difference = {
				target = scope:recipient
				value = 2
			}
		}
		add = 25
	}
	## King <- Baron.
	modifier = {
		desc = AI_REFUSAL_RANK_DIFFERENCE
		scope:actor = {
			tier_difference = {
				target = scope:recipient
				value = -2
			}
		}
		add = -100
	}
	## Duke <- Baron.
	modifier = {
		desc = AI_REFUSAL_RANK_DIFFERENCE
		scope:actor = {
			tier_difference = {
				target = scope:recipient
				value = -3
			}
		}
		add = -75
	}
	## Count <- Baron.
	modifier = {
		desc = AI_REFUSAL_RANK_DIFFERENCE
		scope:actor = {
			tier_difference = {
				target = scope:recipient
				value <= -4
			}
		}
		add = -50
	}
	# And a bit of extra oomph if you're looking outwards anyway.
	modifier = {
		desc = AI_ACCEPTANCE_FOREIGN_AFFAIRS_FOCUS
		scope:recipient = { has_focus = diplomacy_foreign_affairs_focus }
		add = 25
	}
}

fp2_ritual_best_friendship_interactions_ai_chance_modifier = {
	# Traits improve this somewhat.
	modifier = {
		add = 25
		has_trait = gregarious
	}
	# Factor for opinion.
	modifier = {
		add = 50
		scope:actor = {
			opinion = {
				target = scope:recipient
				value >= medium_positive_opinion
			}
		}
	}
	modifier = {
		add = 100
		scope:actor = {
			opinion = {
				target = scope:recipient
				value >= very_high_positive_opinion
			}
		}
	}
	# And a bit of extra oomph if you're looking outwards anyway.
	modifier = {
		add = 25
		scope:actor = { has_focus = diplomacy_foreign_affairs_focus }
	}
}

bg_play_move_type_effect_extraneous_advantages_self_modifier = {
	# Landless wrong-gendered noble characters have more time to play games (and, at least by accounts we can read, did, a *lot*).
	modifier = {
		add = 20
		is_ruler = no
		exists = dynasty
		NOT = {
			can_be_combatant_based_on_gender_trigger = { ARMY_OWNER = scope:bg_myself }
		}
	}
	# Board game enthusiast cultures do very slightly better at all times.
	modifier = {
		add = 10
		culture = { has_cultural_parameter = may_challenge_to_board_games }
	}
	# TIT-34022
	modifier = {
		add = 5
		any_equipped_character_artifact = { has_variable = can_be_used_for_board_games }
	}
}

bg_play_move_type_effect_extraneous_advantages_opponent_modifier = {
	# Landless wrong-gendered noble characters have more time to play games (and, at least by accounts we can read, did, a *lot*).
	modifier = {
		add = 20
		is_ruler = no
		exists = dynasty
		NOT = {
			can_be_combatant_based_on_gender_trigger = { ARMY_OWNER = scope:bg_opponent }
		}
	}
	# Board game enthusiast cultures do very slightly better at all times.
	modifier = {
		add = 10
		culture = { has_cultural_parameter = may_challenge_to_board_games }
	}
	# TIT-34022
	modifier = {
		add = 5
		any_equipped_character_artifact = { has_variable = can_be_used_for_board_games }
	}
}

bg_ai_weight_choices_by_skill_modifier = {
	# Their skills
	## Prefer their stronger skills
	### Reduce this if they're good at the game, & know you have a strong counter.
	# Your skills
	## If they're good at the game, and have a good skill that counters you, they should prefer that.
	# AI values
	## Standard personalities favouring different moves affair.
	## If they have the board gamer trait or their skills are above a certain threshold, they disgard these entirely.

	# Skills.
	## If you're abysmal at board games, you only ever pick your highest skill.
	modifier = {
		add = 1000
		highest_skill = $SKILL$
		trigger_if = {
			limit = {
				OR = {
					scope:bg_skill_a = flag:prowess
					scope:bg_skill_b = flag:prowess
					scope:bg_skill_c = flag:prowess
				}
			}
			$SKILL$ >= prowess
		}
		$CHARACTER$.bg_cumulative_skill_score_value < bg_bad_player_threshold_value
	}
	## If you're bad at board games, you roughly weigh your options but still tend to pick the heighest.
	modifier = {
		add = {
			value = $SKILL$
			# A small multiplier means that bad players are more affected by their personality values.
			multiply = 5
		}
		$CHARACTER$.bg_cumulative_skill_score_value >= bg_bad_player_threshold_value
		$CHARACTER$.bg_cumulative_skill_score_value < bg_average_player_threshold_value
	}
	modifier = {
		add = 100
		highest_skill = $SKILL$ 
		trigger_if = {
			limit = {
				OR = {
					scope:bg_skill_a = flag:prowess
					scope:bg_skill_b = flag:prowess
					scope:bg_skill_c = flag:prowess
				}
			}
			$SKILL$ >= prowess
		}
		$CHARACTER$.bg_cumulative_skill_score_value >= bg_bad_player_threshold_value
		$CHARACTER$.bg_cumulative_skill_score_value < bg_average_player_threshold_value
	}
	## If you're average at board games, decently weight your raw skill.
	modifier = {
		add = {
			value = $SKILL$
			multiply = 10
		}
		$CHARACTER$.bg_cumulative_skill_score_value >= bg_average_player_threshold_value
		$CHARACTER$.bg_cumulative_skill_score_value < bg_good_player_threshold_value
	}
	## If you're good at board games, consider the role of likely counters.
	modifier = {
		add = {
			value = $SKILL$
			# A larger multiplier means that excellent players are only slightly moved by their personality values.
			multiply = 20
		}
		$CHARACTER$.bg_cumulative_skill_score_value >= bg_good_player_threshold_value
	}
	modifier = {
		add = {
			value = $SKILL$
			# Focus on trying to use counters where appropriate if we've met these triggers.
			multiply = 40
		}
		$CHARACTER$.bg_cumulative_skill_score_value >= bg_good_player_threshold_value
		OR = {
			# Countering scope:bg_skill_a.
			AND = {
				scope:bg_skill_a = flag:$SKILL$
				scope:bg_skill_b = flag:diplomacy
				scope:bg_opponent = {
					highest_skill = diplomacy
					trigger_if = {
						limit = {
							OR = {
								scope:bg_skill_a = flag:prowess
								scope:bg_skill_b = flag:prowess
								scope:bg_skill_c = flag:prowess
							}
						}
						diplomacy >= prowess
					}
				}
			}
			AND = {
				scope:bg_skill_a = flag:$SKILL$
				scope:bg_skill_b = flag:martial
				scope:bg_opponent = {
					highest_skill = martial
					trigger_if = {
						limit = {
							OR = {
								scope:bg_skill_a = flag:prowess
								scope:bg_skill_b = flag:prowess
								scope:bg_skill_c = flag:prowess
							}
						}
						martial >= prowess
					}
				}
			}
			AND = {
				scope:bg_skill_a = flag:$SKILL$
				scope:bg_skill_b = flag:stewardship
				scope:bg_opponent = {
					highest_skill = stewardship
					trigger_if = {
						limit = {
							OR = {
								scope:bg_skill_a = flag:prowess
								scope:bg_skill_b = flag:prowess
								scope:bg_skill_c = flag:prowess
							}
						}
						stewardship >= prowess
					}
				}
			}
			AND = {
				scope:bg_skill_a = flag:$SKILL$
				scope:bg_skill_b = flag:intrigue
				scope:bg_opponent = {
					highest_skill = intrigue
					trigger_if = {
						limit = {
							OR = {
								scope:bg_skill_a = flag:prowess
								scope:bg_skill_b = flag:prowess
								scope:bg_skill_c = flag:prowess
							}
						}
						intrigue >= prowess
					}
				}
			}
			AND = {
				scope:bg_skill_a = flag:$SKILL$
				scope:bg_skill_b = flag:learning
				scope:bg_opponent = {
					highest_skill = learning
					trigger_if = {
						limit = {
							OR = {
								scope:bg_skill_a = flag:prowess
								scope:bg_skill_b = flag:prowess
								scope:bg_skill_c = flag:prowess
							}
						}
						learning >= prowess
					}
				}
			}
			AND = {
				scope:bg_skill_a = flag:$SKILL$
				scope:bg_skill_b = flag:prowess
				scope:bg_opponent = {
					prowess >= diplomacy
					prowess >= martial
					prowess >= stewardship
					prowess >= intrigue
					prowess >= learning
				}
			}
			# Countering scope:bg_skill_b.
			AND = {
				scope:bg_skill_b = flag:$SKILL$
				scope:bg_skill_c = flag:diplomacy
				scope:bg_opponent = {
					highest_skill = diplomacy
					trigger_if = {
						limit = {
							OR = {
								scope:bg_skill_a = flag:prowess
								scope:bg_skill_b = flag:prowess
								scope:bg_skill_c = flag:prowess
							}
						}
						diplomacy >= prowess
					}
				}
			}
			AND = {
				scope:bg_skill_b = flag:$SKILL$
				scope:bg_skill_c = flag:martial
				scope:bg_opponent = {
					highest_skill = martial
					trigger_if = {
						limit = {
							OR = {
								scope:bg_skill_a = flag:prowess
								scope:bg_skill_b = flag:prowess
								scope:bg_skill_c = flag:prowess
							}
						}
						martial >= prowess
					}
				}
			}
			AND = {
				scope:bg_skill_b = flag:$SKILL$
				scope:bg_skill_c = flag:stewardship
				scope:bg_opponent = {
					highest_skill = stewardship
					trigger_if = {
						limit = {
							OR = {
								scope:bg_skill_a = flag:prowess
								scope:bg_skill_b = flag:prowess
								scope:bg_skill_c = flag:prowess
							}
						}
						stewardship >= prowess
					}
				}
			}
			AND = {
				scope:bg_skill_b = flag:$SKILL$
				scope:bg_skill_c = flag:intrigue
				scope:bg_opponent = {
					highest_skill = intrigue
					trigger_if = {
						limit = {
							OR = {
								scope:bg_skill_a = flag:prowess
								scope:bg_skill_b = flag:prowess
								scope:bg_skill_c = flag:prowess
							}
						}
						intrigue >= prowess
					}
				}
			}
			AND = {
				scope:bg_skill_b = flag:$SKILL$
				scope:bg_skill_c = flag:learning
				scope:bg_opponent = {
					highest_skill = learning
					trigger_if = {
						limit = {
							OR = {
								scope:bg_skill_a = flag:prowess
								scope:bg_skill_b = flag:prowess
								scope:bg_skill_c = flag:prowess
							}
						}
						learning >= prowess
					}
				}
			}
			AND = {
				scope:bg_skill_b = flag:$SKILL$
				scope:bg_skill_c = flag:prowess
				scope:bg_opponent = {
					prowess >= diplomacy
					prowess >= martial
					prowess >= stewardship
					prowess >= intrigue
					prowess >= learning
				}
			}
			# Countering scope:bg_skill_c.
			AND = {
				scope:bg_skill_c = flag:$SKILL$
				scope:bg_skill_a = flag:diplomacy
				scope:bg_opponent = {
					highest_skill = diplomacy
					trigger_if = {
						limit = {
							OR = {
								scope:bg_skill_a = flag:prowess
								scope:bg_skill_b = flag:prowess
								scope:bg_skill_c = flag:prowess
							}
						}
						diplomacy >= prowess
					}
				}
			}
			AND = {
				scope:bg_skill_c = flag:$SKILL$
				scope:bg_skill_a = flag:martial
				scope:bg_opponent = {
					highest_skill = martial
					trigger_if = {
						limit = {
							OR = {
								scope:bg_skill_a = flag:prowess
								scope:bg_skill_b = flag:prowess
								scope:bg_skill_c = flag:prowess
							}
						}
						martial >= prowess
					}
				}
			}
			AND = {
				scope:bg_skill_c = flag:$SKILL$
				scope:bg_skill_a = flag:stewardship
				scope:bg_opponent = {
					highest_skill = stewardship
					trigger_if = {
						limit = {
							OR = {
								scope:bg_skill_a = flag:prowess
								scope:bg_skill_b = flag:prowess
								scope:bg_skill_c = flag:prowess
							}
						}
						stewardship >= prowess
					}
				}
			}
			AND = {
				scope:bg_skill_c = flag:$SKILL$
				scope:bg_skill_a = flag:intrigue
				scope:bg_opponent = {
					highest_skill = intrigue
					trigger_if = {
						limit = {
							OR = {
								scope:bg_skill_a = flag:prowess
								scope:bg_skill_b = flag:prowess
								scope:bg_skill_c = flag:prowess
							}
						}
						intrigue >= prowess
					}
				}
			}
			AND = {
				scope:bg_skill_c = flag:$SKILL$
				scope:bg_skill_a = flag:learning
				scope:bg_opponent = {
					highest_skill = learning
					trigger_if = {
						limit = {
							OR = {
								scope:bg_skill_a = flag:prowess
								scope:bg_skill_b = flag:prowess
								scope:bg_skill_c = flag:prowess
							}
						}
						learning >= prowess
					}
				}
			}
			AND = {
				scope:bg_skill_c = flag:$SKILL$
				scope:bg_skill_a = flag:prowess
				scope:bg_opponent = {
					prowess >= diplomacy
					prowess >= martial
					prowess >= stewardship
					prowess >= intrigue
					prowess >= learning
				}
			}
		}
	}
	# AI values taken care of in the option block, as these vary from skill to skill.
}

#################################################
# Struggles

<<<<<<< HEAD
wc_struggle_set_ai_agenda_common_modifiers = {
=======
lordaeron_struggle_set_ai_agenda_common_modifiers = {
>>>>>>> 71af8cd9
	# Auto-balance due to nb of agents towards Hostility
	modifier = {
		factor = {
			value = 1
			subtract =  {
				value = root.var:agents_for_$INTENT$
				multiply = 0.05
			}
			min = 0.1
		}
	}
	# Internal drama creator: try to have a different stance than your liege
	modifier = {
		exists = liege
		liege = {
			has_character_flag = agenda_towards_$INTENT$
		}
		factor = 0.5
	}

	# Rival consistency: try to have the same stance
	modifier = {
		factor = {
			value = 1
			every_relation = {
				type = rival
				limit = { has_character_flag = agenda_towards_$INTENT$ }
				add = -0.1
			}
			min = 0.1
		}
	}

	# Nemesis consistency: try to have the same stance
	modifier = {
		factor = {
			value = 1
			every_relation = {
				type = nemesis
				limit = { has_character_flag = agenda_towards_$INTENT$ }
				add = -0.2
			}
			min = 0.1
		}
	}

	# Friends consistency: try to have the same stance
	modifier = {
		factor = {
			value = 1
			every_relation = {
				type = friend
				limit = { has_character_flag = agenda_towards_$INTENT$ }
				add = 0.1
			}
		}
	}

	# Lover consistency: try to have the same stance
	modifier = {
		factor = {
			value = 1
			every_relation = {
				type = lover
				limit = { has_character_flag = agenda_towards_$INTENT$ }
				add = 0.1
			}
		}
	}

	# Best Friends consistency: try to have the same stance
	modifier = {
		factor = {
			value = 1
			every_relation = {
				type = best_friend
				limit = { has_character_flag = agenda_towards_$INTENT$ }
				add = 0.2
			}
		}
	}

	# Soulmates consistency: try to have the same stance
	modifier = {
		factor = {
			value = 1
			every_relation = {
				type = soulmate
				limit = { has_character_flag = agenda_towards_$INTENT$ }
				add = 0.2
			}
		}
	}

	# Phase specific modifiers
	lordaeron_struggle_set_ai_agenda_$PHASE$_modifiers = yes

}

lordaeron_struggle_set_ai_agenda_compromise_modifiers = {

	# can trigger the ending decision: strong push
<<<<<<< HEAD
	#modifier ={
	#	can_execute_decision = struggle_lordaeron_ending_compromise_decision
	#	factor = 5
	#}
=======
	modifier ={
		can_execute_decision = struggle_lordaeron_ending_compromise_decision
		factor = 5
	}
>>>>>>> 71af8cd9

	# AI personality: Compassion, Negative Boldness, Negative Zeal, Negative Vengefulness, Negative greed
	ai_value_modifier = {
		who = this
		ai_compassion = 0.1
		ai_zeal = -0.1
		ai_boldness = -0.1
		ai_vengefulness = -0.1
		ai_greed = -0.1
	}
}

lordaeron_struggle_set_ai_agenda_conciliation_modifiers = {
	# Weak AI wants to go for Conciliation

	# can trigger the ending decision
<<<<<<< HEAD
	#modifier ={
	#	can_execute_decision = struggle_lordaeron_ending_conciliation_decision
	#	factor = 5
	#}
=======
	modifier ={
		can_execute_decision = struggle_lordaeron_ending_conciliation_decision
		factor = 5
	}
>>>>>>> 71af8cd9

	# AI personality: Compassion, Negative Boldness, Negative Zeal, Negative Vengefulness, Negative greed
	ai_value_modifier = {
		who = this
		ai_compassion = 0.1
		ai_zeal = -0.1
		ai_boldness = -0.1
		ai_vengefulness = -0.1
		ai_greed = -0.1
	}
}

lordaeron_struggle_set_ai_agenda_hostility_modifiers = {
	# High tier rulers are more likely to go down that road
	modifier = {
		highest_held_title_tier >= tier_kingdom
		factor = 1.5
	}

	# People with lots of claim will want to lean towards Hostility; Polish: boost depends on the Title tier of the claim
	modifier = {
		any_claim = {
			count > 0
		}
		factor = {
			value = 1
			every_claim ={
				add = 0.2
			}
		}
	}

	# Strong AI wants to fight openly

	# can trigger the ending decision
<<<<<<< HEAD
	#modifier ={
	#	can_execute_decision = struggle_lordaeron_ending_hostility_decision
	#	factor = 5
	#}
=======
	modifier ={
		can_execute_decision = struggle_lordaeron_ending_hostility_decision
		factor = 5
	}
>>>>>>> 71af8cd9

	# AI personality: Zeal, Greed, Vengefulness, Boldness
	ai_value_modifier = {
		who = this
		ai_zeal = 0.1
		ai_boldness = 0.11
		ai_vengefulness = 0.11
		ai_greed = 0.11
	}
}

lordaeron_struggle_set_ai_agenda_opportunity_modifiers = {
	# AI personality: Greed, Vengefulness, Boldness
	ai_value_modifier = {
		who = this
		ai_boldness = 0.1
		ai_vengefulness = 0.1
		ai_greed = 0.1
	}
}

fp2_council_toledo_attendee_modifier = {
	modifier = {
		factor = 4
		has_trait = theologian
	}
	modifier = {
		factor = 10
		is_vassal_or_below_of = root
	}
	modifier = {
		factor = 2
		has_trait = ambitious
	}
	modifier = {
		factor = 0.5
		is_councillor = yes
		liege.primary_title.tier <= tier_county
	}
	modifier = {
		factor = 0.5
		is_landed = yes
	}
	modifier = {
		factor = 0.5
		opinion = {
			target = root
			value < 50
		}
	}
	modifier = {
		factor = 2
		opinion = {
			target = root
			value >= 50
		}
	}
	modifier = {
		factor = 0.5
		faith = {
			faith_hostility_level = {
				target = root.faith
				value >= faith_astray_level
			}
		}
	}
	modifier = {
		factor = 0.25
		faith = {
			faith_hostility_level = {
				target = root.faith
				value >= faith_hostile_level
			}
		}
	}
	modifier = {
		factor = 0
		faith = {
			faith_hostility_level = {
				target = root.faith
				value = faith_evil_level
			}
		}
	}
}

fp2_contracting_ally_modifier = {
	modifier = {
		scope:target = {
			trigger_if = {
				limit = { is_attacker = $WARMONGER$ }
				$WARJOINER$ = { is_allied_to = scope:target.primary_defender }
			}
			trigger_else = { $WARJOINER$ = { is_allied_to = scope:target.primary_attacker } }
		}

		add = {
			value = -500
			add = { # In theory, a -1 honour character will totally ignore this, which is awesome, while a +1 honour will double it!
				value = {
					value = ai_honor
					multiply = -1 # We need to invert honour for this to work as intended
				}
				multiply = 5
			}
		}
		desc = OA_AI_LOYALTY_TOWARDS_ALLIES_REASON
	}
}<|MERGE_RESOLUTION|>--- conflicted
+++ resolved
@@ -586,11 +586,7 @@
 #################################################
 # Struggles
 
-<<<<<<< HEAD
-wc_struggle_set_ai_agenda_common_modifiers = {
-=======
 lordaeron_struggle_set_ai_agenda_common_modifiers = {
->>>>>>> 71af8cd9
 	# Auto-balance due to nb of agents towards Hostility
 	modifier = {
 		factor = {
@@ -693,17 +689,10 @@
 lordaeron_struggle_set_ai_agenda_compromise_modifiers = {
 
 	# can trigger the ending decision: strong push
-<<<<<<< HEAD
-	#modifier ={
-	#	can_execute_decision = struggle_lordaeron_ending_compromise_decision
-	#	factor = 5
-	#}
-=======
 	modifier ={
 		can_execute_decision = struggle_lordaeron_ending_compromise_decision
 		factor = 5
 	}
->>>>>>> 71af8cd9
 
 	# AI personality: Compassion, Negative Boldness, Negative Zeal, Negative Vengefulness, Negative greed
 	ai_value_modifier = {
@@ -720,17 +709,10 @@
 	# Weak AI wants to go for Conciliation
 
 	# can trigger the ending decision
-<<<<<<< HEAD
-	#modifier ={
-	#	can_execute_decision = struggle_lordaeron_ending_conciliation_decision
-	#	factor = 5
-	#}
-=======
 	modifier ={
 		can_execute_decision = struggle_lordaeron_ending_conciliation_decision
 		factor = 5
 	}
->>>>>>> 71af8cd9
 
 	# AI personality: Compassion, Negative Boldness, Negative Zeal, Negative Vengefulness, Negative greed
 	ai_value_modifier = {
@@ -766,17 +748,10 @@
 	# Strong AI wants to fight openly
 
 	# can trigger the ending decision
-<<<<<<< HEAD
-	#modifier ={
-	#	can_execute_decision = struggle_lordaeron_ending_hostility_decision
-	#	factor = 5
-	#}
-=======
 	modifier ={
 		can_execute_decision = struggle_lordaeron_ending_hostility_decision
 		factor = 5
 	}
->>>>>>> 71af8cd9
 
 	# AI personality: Zeal, Greed, Vengefulness, Boldness
 	ai_value_modifier = {
