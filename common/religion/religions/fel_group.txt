--- conflicted
+++ resolved
@@ -289,7 +289,8 @@
 				fallback_doctrine = tenet_carnal_exaltation
 			}
 
-<<<<<<< HEAD
+			doctrine = special_doctrine_is_mortal_faith
+			doctrine = doctrine_no_head
 			holy_order_names = {
 				{ name = "holy_order_the_black_harvest" }
 				{ name = "holy_order_conquerors_of_fel" }
@@ -311,10 +312,6 @@
 			doctrine = tenet_sacred_shadows
 			doctrine = tenet_esotericism
 			doctrine = tenet_pursuit_of_power
-=======
-			doctrine = special_doctrine_is_mortal_faith
-			doctrine = doctrine_no_head
->>>>>>> d0f576a2
 
 			holy_order_names = {
 				{ name = "holy_order_the_black_harvest" }
