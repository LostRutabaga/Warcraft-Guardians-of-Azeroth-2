﻿l_english:
 # General file for replacement
 ERROR_HOOF:0 "I am Sir Mrglerror. I'm here because there are $ERRORS$ error(s) in your game. Click me and I'll show them to you."
 ERROR_HOOF_1:0 "I am Babby Mrglerror. Sometimes I'm here instead of Sir Mrglerror. I'm also here because there are $ERRORS$ error(s) in your game. Click me and I'll show them to you."
 ERROR_HOOF_2:0 "I am Errormancer. Sometimes I'm here instead of Sir Mrglerror. I'm also here because there are $ERRORS$ error(s) in your game. Click me and I'll show them to you."
 ERROR_HOOF_3:0 "I am Bearror. Sometimes I'm here instead of Sir Mrglerror. I'm also here because there are $ERRORS$ error(s) in your game. Click me and I'll show them to you."
 trait_dwarf:0 "Undersized"
 trait_giant:0 "Oversized"
 trait_one_legged:0 "Crippled"
 trait_one_legged_desc:0 "This character is crippled - a real disability when it comes to the battlefield or chasing youngsters."
 trait_one_legged_character_desc:0 "[ROOT.GetCharacter.GetFirstNameNoTooltip] is crippled - a real disability when it comes to the battlefield or chasing youngsters."

 tenet_alexandrian_catechism_name:0 "Critical Approach"
 tenet_alexandrian_catechism_desc:0 "The truth is born in dispute. We have a tradition of encouraging theologians to think critically and questioning the status quo."

 tenet_aniconism_name:0 "Modest Temples"
 tenet_aniconism_desc:0 "Our [ROOT.Faith.HouseOfWorshipPlural] are places for solitude with [ROOT.Faith.PantheonTerm], not architectural monuments. There are much more important things."

 tenet_dharmic_pacifism_name:0 "Chi Pacifism"

 head_of_faith_male:0 "[CHARACTER.GetFaith.ReligiousHeadName|U]"
 head_of_faith_female:0 "[CHARACTER.GetFaith.ReligiousHeadNameFemale|U]"

 scandinavian_elective_succession_law:0 "Vrykul Elective"

 expensive_drink_aribica_coffee:1 "coffee"

 greeting_supplimentary.negative.tales:1 "Tales of your misdeeds are told from Quel'thalas to Stranglethorn."
 greeting_supplimentary.negative.kalimdor_tales:1 "Tales of your misdeeds are told from Winterspring to Tanaris."
 greeting_supplimentary.negative.pandaria_tales:1 "Tales of your misdeeds are told from Krasarang to Kun-Lai."
 greeting_supplimentary.negative.northrend_tales:1 "Tales of your misdeeds are told from Sholazar to the Howling Fjord."
 greeting_supplimentary.negative.greek:1 "Your low character is the subject of tortollan stories."

 motto_x_through_god:0 "$1$ Through [CHARACTER.GetFaith.HighGodName]"
 motto_god_x_me:0 "[CHARACTER.GetFaith.HighGodName|U] $1$ Me"
 motto_in_my_x_god_y_me:0 "In My $1$, [CHARACTER.GetFaith.HighGodName|U] $2$ Me"
 motto_god_and_my_x:0 "[CHARACTER.GetFaith.HighGodName|U] and my $1$"
 motto_by_god_and_x:0 "By [CHARACTER.GetFaith.HighGodName] and $1$"
 motto_may_god_x_y_knight:0 "May [CHARACTER.GetFaith.HighGodName] $1$ $2$ Knight"

 tribal.1301.desc:0 "I am visiting one of the small rivers close to [capital.GetName]. As I am about to quench my thirst, a local [peasant.GetWomanMan] resolutely positions [peasant.GetHerselfHimself] between me and the river — the nerve!\n\nJust as I am about to order [peasant.GetHerHim] removed [peasant.GetSheHe] speaks up, "There's a crocolisk in the water, my [ROOT.Char.GetLadyLord]."\n\n[peasant.GetSheHe|U]... [peasant.GetSheHe|U] was #EMP protecting#! me?"
 tribal.1301.c:0 "A crocolisk? Pft! I saw no crocolisk."

 learning_medicine.2110.desc_good_terms:0 ""Ah, [ROOT.Char.GetFirstNameNoTooltip]! I was hoping I'd run into you. Come, I've found the most delightful little tavern just a short way from here. Would you care to join me for some [ROOT.Char.Custom('GetExpensiveDrink')] and shimmerweed-suffused cakes?""
 learning_medicine.2110.desc_bad_terms:0 "The tension in the air is palpable, our respective guards both bristling for a fight. "My liege", chirps a nervous young soldier behind me, "perhaps we could all calm down over some shimmerweed cakes in that little tavern there?"\n\nSilence falls over our two groups as [hashish_vassal_or_liege.GetFirstNameNoTooltip] awaits my response."
 learning_medicine.2110.desc_neutral_terms:0 "Caught by surprise, a few moments of uncomfortable silence pass before [hashish_vassal_or_liege.GetFirstNamePossessiveNoTooltip] eyes settle on something behind me.\n\n"Ah, my [hashish_vassal_or_liege.Custom2('RelationToMe', ROOT.Char)], perhaps you would join me in forgetting this over some [ROOT.Char.Custom('GetExpensiveDrink')] and shimmerweed-suffused cakes?""
 cosmic_insights_modifier_desc:0 "A long night of shimmerweed consumption has truly given this character insight into the nature of reality."
 learning_medicine.2110.c.tt_success:0 "Shimmerweed causes [hashish_vassal_or_liege.GetHerHim] to talk too freely"

 caucasian:1 "Eastern Human"
 northern_ruler_designer:1 "Northern Human"

 mongol_invasion_war:0 "[great_invasion_casus_belli|E]"
 mongol_realm_invasion_war:0 "Great Realm Invasion"
 MONGOL_INVASION_WAR_NAME:0 "Great Invasion of [TITLE.GetNameNoTier]"
 MONGOL_INVASION_KINGDOM_CB_NAME:1 "[ATTACKER.GetPrimaryTitle.GetAdjectiveNoTooltip] [great_invasion|E] of [kingdom|E]"
 MONGOL_INVASION_EMPIRE_CB_NAME:1 "[ATTACKER.GetPrimaryTitle.GetAdjectiveNoTooltip] [great_invasion|E] of [empire|E]"

 saxon_elective_succession_law:1 "Orcish Elective"
 saxon_elective_succession_law_subname:0 "$saxon_elective_succession_law$"
 saxon_elective_succession_law_effects:1 "The [ruler|E] and direct, adult vassals of one or two [ranks|E] below the [title|E] can nominate a [title_heir|E] from the most [powerful_vassal|E] amongst them, [knights|E] and [marshals|E], the ruler's [legitimate|E] children, and any other valid [claimant|E]."
 saxon_elective_candidates_tooltip:0 "In order to be a valid candidate under the $saxon_elective_succession_law$, a character must fulfill one of the following conditions:\n$EFFECT_LIST_BULLET$Be a legitimate child of the current ruler, who is not in line to inherit a Theocracy or Republic\n$EFFECT_LIST_BULLET$Be a [claimant|E] to the title, who is not in line to inherit a Theocracy or Republic\n$EFFECT_LIST_BULLET$Be a direct [powerful_vassal|E] of the title\n$EFFECT_LIST_BULLET$Be a [knight|E] or [marshal|E]"
 saxon_elective_electors_tooltip:0 "In order to be a valid [elector|E] under the $saxon_elective_succession_law$, a vassal must fulfill some of the following conditions:\n$EFFECT_LIST_BULLET$Be a direct [powerful_vassal|E] of the title\n$EFFECT_LIST_BULLET$Be a [knight|E] or [marshal|E]\n$EFFECT_LIST_BULLET$Be Adult\n$EFFECT_LIST_BULLET$NOT be Incapable"
<<<<<<< HEAD

 huscarl_flavor:1 "#F $vrykul_group$ Huscarls are masters of using shield walls to block incoming volleys of arrows.#!"

=======
 
 huscarl_flavor:1 "#F $heritage_vrykulic_name$ Huscarls are masters of using shield walls to block incoming volleys of arrows.#!"
 
>>>>>>> f8611e9c
 arab:1 "Western Human"
 african:1 "Southern Human"

 scandinavian_adventurer_fp1_modifier:0 "Exile"
 scandinavian_adventurer_fp1_modifier_desc:0 "This character fled their homeland with an army of rogues and adventurers, seeking to carve out a realm elsewhere."

 has_province_modifier_trigger:0 "Has Province Modifier: $MODIFIER|V$"
 has_province_modifier_trigger_global_not:0 "Has #bold not#! Province Modifier: $MODIFIER|V$"

 has_province_modifier_trigger_third:0 "[PROVINCE.GetName] has Province Modifier: $MODIFIER|V$"
 has_province_modifier_trigger_third_not:0 "[PROVINCE.GetName] has #bold not#! Province Modifier: $MODIFIER|V$"

 PORTRAIT_MODIFIER_custom_hair_male_hair_indian_01:0 "Pulled Back #F (affected by $gene_baldness$)#!"
 PORTRAIT_MODIFIER_custom_hair_male_hair_indian_03:0 "High Bun #F (affected by $gene_baldness$)#!"

 msg_law_invalidated_desc:0 "[LAW.GetName] is no longer valid and was replaced"

 GOVERNMENT_RULE_INFO:0 "$EFFECT_LIST_BULLET$ Can $RULE|V$"
 GOVERNMENT_HOLDING_INFO:0 "$EFFECT_LIST_BULLET$ Can hold [HOLDING_TYPE.GetName|V] [holdings|E]"

 crown_authority_1_effects_not_in_prev:0 "$EFFECT_LIST_BULLET$[clan|E] and [dark_wo_government|E] [vassals|E] will provide at least [EmptyScope.ScriptValue('clan_government_levies_min_ca_1')|%0V] of [levies|E] and [EmptyScope.ScriptValue('clan_government_tax_min_ca_1')|%0V] of [income|E]"
 crown_authority_2_effects_not_in_prev:0 "$EFFECT_LIST_BULLET$[clan|E] and [dark_wo_government|E] [vassals|E] will provide at least [EmptyScope.ScriptValue('clan_government_levies_min_ca_2')|%0V] of [levies|E] and [EmptyScope.ScriptValue('clan_government_tax_min_ca_2')|%0V] of [income|E]"
 crown_authority_3_effects_not_in_prev:0 "$EFFECT_LIST_BULLET$[clan|E] and [dark_wo_government|E] [vassals|E] will provide at least [EmptyScope.ScriptValue('clan_government_levies_min_ca_3')|%0V] of [levies|E] and [EmptyScope.ScriptValue('clan_government_tax_min_ca_3')|%0V] of [income|E]"

 UNLOCKS_CLAIM_THRONE_INTERACTION:0 "Unlocks the [claim_throne|E] Interaction #F (but there are exceptions)#!"
 I_CAN_USE_THE_CLAIM_THRONE_INTERACTION:1 "You can use [claim_throne|E] against your [liege|E] #F (but there are exceptions)#!"
 THEY_CAN_USE_THE_CLAIM_THRONE_INTERACTION:0 "[CHARACTER.GetShortUIName|U] can use [claim_throne|E] against [CHARACTER.GetHerHis] [liege|E] #F (but there are exceptions)#!"

 PORTRAIT_MODIFIER_custom_beards_male_beard_rtt_01:0 "Wizard's Beard #F (affected by $gene_mustaches$)#!"

 CHARACTER_INCAPABLE_TOOLTIP:0 "#T [wc_incapable|E]#!\n[Character.GetUINameNotMe] cannot take actions independently"

 doctrine_core_tenets_name:0 "Tenet"
 christian_saint_bone_name:0 "Saint's [saint_bone_owner.Custom('RandomSaintBone')]"<|MERGE_RESOLUTION|>--- conflicted
+++ resolved
@@ -61,15 +61,9 @@
  saxon_elective_succession_law_effects:1 "The [ruler|E] and direct, adult vassals of one or two [ranks|E] below the [title|E] can nominate a [title_heir|E] from the most [powerful_vassal|E] amongst them, [knights|E] and [marshals|E], the ruler's [legitimate|E] children, and any other valid [claimant|E]."
  saxon_elective_candidates_tooltip:0 "In order to be a valid candidate under the $saxon_elective_succession_law$, a character must fulfill one of the following conditions:\n$EFFECT_LIST_BULLET$Be a legitimate child of the current ruler, who is not in line to inherit a Theocracy or Republic\n$EFFECT_LIST_BULLET$Be a [claimant|E] to the title, who is not in line to inherit a Theocracy or Republic\n$EFFECT_LIST_BULLET$Be a direct [powerful_vassal|E] of the title\n$EFFECT_LIST_BULLET$Be a [knight|E] or [marshal|E]"
  saxon_elective_electors_tooltip:0 "In order to be a valid [elector|E] under the $saxon_elective_succession_law$, a vassal must fulfill some of the following conditions:\n$EFFECT_LIST_BULLET$Be a direct [powerful_vassal|E] of the title\n$EFFECT_LIST_BULLET$Be a [knight|E] or [marshal|E]\n$EFFECT_LIST_BULLET$Be Adult\n$EFFECT_LIST_BULLET$NOT be Incapable"
-<<<<<<< HEAD
 
- huscarl_flavor:1 "#F $vrykul_group$ Huscarls are masters of using shield walls to block incoming volleys of arrows.#!"
+ huscarl_flavor:1 "#F $heritage_vrykulic_name$ Huscarls are masters of using shield walls to block incoming volleys of arrows.#!"
 
-=======
- 
- huscarl_flavor:1 "#F $heritage_vrykulic_name$ Huscarls are masters of using shield walls to block incoming volleys of arrows.#!"
- 
->>>>>>> f8611e9c
  arab:1 "Western Human"
  african:1 "Southern Human"
 
