--- conflicted
+++ resolved
@@ -17,13 +17,8 @@
 	male_names = {
 		Gazz Riket Mekka Plug Ratso Razzil Niffy Ezzel Lapis Savvy Fictious
 		
-<<<<<<< HEAD
-		Balee Baqeit Barax Baxit Dangzeel Danmaz Fidalee Fiex Fixdexik Fixlax Fixzeel Fizediek Fizmiget Fizxeez Gally Gigimex Gilnid Givables Gixet Gixin Gizbeigle Gizlax Gizmix Gizraz 
-		Greeaz Greegeez Greele Greenskin Greexdilex Greexiek Grexbto Grexegzil Grexigin Grexlyx Grexmez Griaz Grimmix Grimxeez Grirax Grixink Jaigil Jaingaz Jalax Jaxigik Jaxkeald 
-=======
 		Balee Baqeit Barax Baxit Dangzeel Danmaz Fidalee Fiex Fixdexik Fixlax Fixzeel Fizediek Fizmiget Fizxeez Gigimex Gilnid Givables Gixet Gixin Gizbeigle Gizlax Gizmix Gizraz 
 		Greeaz Greegeez Greele Greenskin Greexdilex Greexiek Grexbto Grexegzil Grexigin Grexlyx Grexmez Griaz Grimmix Grimxeez Grirax Grixink Helbrim Jaigil Jaingaz Jalax Jaxigik Jaxkeald 
->>>>>>> 017c2f31
 		Jaxlyx Jazikrax Jaziqgiez Jiriez Jixmez Jixreez Kaxgeez Kaxgink Kaxlyx Kaxxiz Kayeqbles Kayketee Kayqezil Kayteez Kazedald Kazlyx Kazmo Kazziraz Kiex Kiit Kiles 
 		Kimemax Kinmaz Kixikgeez Kixmex Kixzixle Kizgaz Kizimbit Kizit Kizizez Kizxaz Kleexbmax Kleexik Kleexit Kleexkalax Kleexonk Krix Kweeard Kweegaald Kweegiez Kweemaz 
 		Kweexkzeel Kweexold Kweezik Kwinraz Kwiqirex Kwixekgiez Kwixix Kwixlax Kwixvin Kwizazy Kwyikmez Maigmix Mateez Mauek Maxeez Maxeka Maxezmez Maxget Maxmiz Maxtee 
