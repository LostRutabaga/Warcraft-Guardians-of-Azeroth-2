﻿### SPANISH CUSTOM LOCALIZATION
### Por Jaime Ortega

## I. PERSONAJES, HOMBRE O MUJER

## TERMINACIONES
##################
# ES_XA (luchador/luchadora ; Permite S, sin espacio delante)
# ES_XAOpp (luchadora/luchador Permite S, sin espacio delante)
# ES_OA (loco/loca ; Permite S, Sin espacio delante)
# ES_EEsa (conde/condesa ; sin espacio delante)
# ES_InIna (parlanchín/parlanchina ; Sin espacio delante)
# ES_OnOnesa (barón/baronesa ; Permite S, sin espacio delante)
# ES_TaTisa (poeta/poetisa ; Permite S, sin espacio delante)
# ES_TeTisa (sacerdote/sacerdotisa ; Permite S, sin espacio delante)
# ES_AnAna (rufián/rufiana; Permite S, sin espacio delante)
# ES_DorTriz (enmperador/emperatriz ; Permite S, sin espacio delante)
# ES_InoIna (lechuguino/lechuguina ; Sin espacio delante)
# ES_LLla (doncel/doncella ; Permite S, sin espacio delante)
# ES_NnoNna (extraño/extraña ; Permite S, sin espacio delante)
# ES_OnOna (simplón/simplona ; Permite S, sin espacio delante)
# ES_XIssa (sebastocrátor/sebastocrátorissa ; Sin espacio delante)
# ES_EA (este/esta ; Sin espacio delante)
# ES_EAOpp (Sin espacio delante)
# ES_UxOgaresa (dux/ogaresa ; Sin espacio delante)
# ES_OsAs (vasallos/vasallas, todos/todas ; Plural)
# ES_EsSas (duques/duquesas, barones/baronesas ; Plural)
# ES_SesSas (marqueses/marquesas ; Plural)

##################
#### ARTICLES ####
##################
# ES_AlAla (al/a la ; Sin espacio delante) 
# ES_DelDela (del/de la ; Sin espacio delante)
# ES_LoLa (lo/la ; Sin espacio delante)
# ES_LoLaOpp (la/lo ; Sin espacio delante)
# ES_RleRla (callarle/callarla ; Sin espacio delante)
# ES_RleRlaOpp (callarla/callarle ; Sin espacio delante)
# ES_LeLa (le/la  ; Sin espacio delante)
# ES_LeLaOpp (le/la  ; Sin espacio delante)
# ES_ElLa (el/la  ; Sin espacio delante)
# ES_ElElla (él/ella ; Sin espacio delante)

##################
###### NOMBRESS ######
##################
# ES_SennorSennora (señor/señora)
# ES_CaballeroDama (caballero/dama)
# ES_EsposoEsposa (esposo/esposa)
# ES_EsposoEsposaOpp (esposa/esposo)
# ES_HeroeHeroina (héroe/heroína)
# ES_ConsorConcub (concubino/concubina)
# ES_ConsorConcubOpp (concubina/concubino)
# ES_ReyReina (rey/reina)
# ES_HijoHija (hijo/hija)
# ES_SirvienteSirvienta (sirviente/sirvienta)

##################################
# II. REEMPLAZO DE COMANDOS EN INGLÉS
##################################
# ES_FaithGenderedAdj - GetFaith.GetAdjective\GetFaith.GetAdherentName (scope: CHARACTER)

##################################
# II. ARTICULOS DELANTE DE COMANDOS #
##################################
# ES_only_el_GetTitledFirstName delante de TitledFirstName, TitleAsName
# ES_only_del_GetTitledFirstName delante de TitledFirstName, TitleAsName
# ES_only_al_GetTitledFirstName delante de TitledFirstName, TitleAsName
# ES_only_el_GetShortUIName delante de GetShortUIName, GetUIName
# ES_only_de_GetShortUIName delante de GetShortUIName, GetUIName
# ES_only_a_GetShortUIName delante de GetShortUIName, GetUIName

##################################################################
##################################################################

ES_XA = {
	type = character
	text = {
		trigger = {
			trigger_if = {
				limit = {
					exists = this
					NOT = { exists = scope:second }
				}
				this = { is_female = yes }
			}
			trigger_if = {
				limit = {
					exists = this
					exists = scope:second
				}
				this = { is_female = yes }
				scope:second = { is_female = yes }
			}
		}
		localization_key = CustomLoc_ES_XA_female
	}
	text = {
		localization_key = CustomLoc_ES_XA_male
		fallback = yes
	}
}

ES_XAOpp = {
	type = character
	text = {
		trigger = {
			trigger_if = {
				limit = {
					exists = this
					NOT = { exists = scope:second }
				}
				this = { is_female = yes }
			}
			trigger_if = {
				limit = {
					exists = this
					exists = scope:second
				}
				this = { is_female = yes }
				scope:second = { is_female = yes }
			}
		}
		localization_key = CustomLoc_ES_XAOpp_female
	}
	text = {
		localization_key = CustomLoc_ES_XAOpp_male
		fallback = yes
	}
}

ES_OnOnesa = {
	type = character
	text = {
		trigger = {
			trigger_if = {
				limit = {
					exists = this
					NOT = { exists = scope:second }
				}
				this = { is_female = yes }
			}
			trigger_if = {
				limit = {
					exists = this
					exists = scope:second
				}
				this = { is_female = yes }
				scope:second = { is_female = yes }
			}
		}
		localization_key = CustomLoc_ES_OnOnesa_female
	}
	text = {
		localization_key = CustomLoc_ES_OnOnesa_male
		fallback = yes
	}
}

ES_AlAla = {
	type = character
	text = {
		trigger = {
			trigger_if = {
				limit = {
					exists = this
					NOT = { exists = scope:second }
				}
				this = { is_female = yes }
			}
			trigger_if = {
				limit = {
					exists = this
					exists = scope:second
				}
				this = { is_female = yes }
				scope:second = { is_female = yes }
			}
		}
		localization_key = CustomLoc_ES_AlAla_female
	}
	text = {
		localization_key = CustomLoc_ES_AlAla_male
		fallback = yes
	}
}

ES_LeLa = {
	type = character
	text = {
		trigger = {
			trigger_if = {
				limit = {
					exists = this
					NOT = { exists = scope:second }
				}
				this = { is_female = yes }
			}
			trigger_if = {
				limit = {
					exists = this
					exists = scope:second
				}
				this = { is_female = yes }
				scope:second = { is_female = yes }
			}
		}
		localization_key = CustomLoc_ES_LeLa_female
	}
	text = {
		localization_key = CustomLoc_ES_LeLa_male
		fallback = yes
	}
}

ES_LeLaOpp = {
	type = character
	text = {
		trigger = {
			trigger_if = {
				limit = {
					exists = this
					NOT = { exists = scope:second }
				}
				this = { is_female = yes }
			}
			trigger_if = {
				limit = {
					exists = this
					exists = scope:second
				}
				this = { is_female = yes }
				scope:second = { is_female = yes }
			}
		}
		localization_key = CustomLoc_ES_LeLaOpp_female
	}
	text = {
		localization_key = CustomLoc_ES_LeLaOpp_male
		fallback = yes
	}
}

ES_DDe = {
	type = character
	text = {
		trigger = {
			trigger_if = {
				limit = {
					exists = this
					NOT = { exists = scope:second }
				}
				this = { is_female = yes }
			}
			trigger_if = {
				limit = {
					exists = this
					exists = scope:second
				}
				this = { is_female = yes }
				scope:second = { is_female = yes }
			}
		}
		localization_key = CustomLoc_ES_DDe_female
	}
	text = {
		localization_key = CustomLoc_ES_DDe_male
		fallback = yes
	}
}

ES_DelDela = {
	type = character
	text = {
		trigger = {
			trigger_if = {
				limit = {
					exists = this
					NOT = { exists = scope:second }
				}
				this = { is_female = yes }
			}
			trigger_if = {
				limit = {
					exists = this
					exists = scope:second
				}
				this = { is_female = yes }
				scope:second = { is_female = yes }
			}
		}
		localization_key = CustomLoc_ES_DelDela_female
	}
	text = {
		localization_key = CustomLoc_ES_DelDela_male
		fallback = yes
	}
}

ES_OA = {
	type = character
	text = {
		trigger = {
			trigger_if = {
				limit = {
					exists = this
					NOT = { exists = scope:second }
				}
				this = { is_female = yes }
			}
			trigger_if = {
				limit = {
					exists = this
					exists = scope:second
				}
				this = { is_female = yes }
				scope:second = { is_female = yes }
			}
		}
		localization_key = CustomLoc_ES_OA_female
	}
	text = {
		localization_key = CustomLoc_ES_OA_male
		fallback = yes
	}
}

ES_OsAs = {
	type = character
	text = {
		trigger = {
			trigger_if = {
				limit = {
					exists = this
					NOT = { exists = scope:second }
				}
				this = { is_female = yes }
			}
			trigger_if = {
				limit = {
					exists = this
					exists = scope:second
				}
				this = { is_female = yes }
				scope:second = { is_female = yes }
			}
		}
		localization_key = CustomLoc_ES_OsAs_female
	}
	text = {
		localization_key = CustomLoc_ES_OsAs_male
		fallback = yes
	}
}

ES_EEsa = {
	type = character
	text = {
		trigger = {
			trigger_if = {
				limit = {
					exists = this
					NOT = { exists = scope:second }
				}
				this = { is_female = yes }
			}
			trigger_if = {
				limit = {
					exists = this
					exists = scope:second
				}
				this = { is_female = yes }
				scope:second = { is_female = yes }
			}
		}
		localization_key = CustomLoc_ES_EEsa_female
	}
	text = {
		localization_key = CustomLoc_ES_EEsa_male
		fallback = yes
	}
}

ES_InIna = {
	type = character
	text = {
		trigger = {
			trigger_if = {
				limit = {
					exists = this
					NOT = { exists = scope:second }
				}
				this = { is_female = yes }
			}
			trigger_if = {
				limit = {
					exists = this
					exists = scope:second
				}
				this = { is_female = yes }
				scope:second = { is_female = yes }
			}
		}
		localization_key = CustomLoc_ES_InIna_female
	}
	text = {
		localization_key = CustomLoc_ES_InIna_male
		fallback = yes
	}
}

ES_TaTisa = {
	type = character
	text = {
		trigger = {
			trigger_if = {
				limit = {
					exists = this
					NOT = { exists = scope:second }
				}
				this = { is_female = yes }
			}
			trigger_if = {
				limit = {
					exists = this
					exists = scope:second
				}
				this = { is_female = yes }
				scope:second = { is_female = yes }
			}
		}
		localization_key = CustomLoc_ES_TaTisa_female
	}
	text = {
		localization_key = CustomLoc_ES_TaTisa_male
		fallback = yes
	}
}

ES_TeTisa = {
	type = character
	text = {
		trigger = {
			trigger_if = {
				limit = {
					exists = this
					NOT = { exists = scope:second }
				}
				this = { is_female = yes }
			}
			trigger_if = {
				limit = {
					exists = this
					exists = scope:second
				}
				this = { is_female = yes }
				scope:second = { is_female = yes }
			}
		}
		localization_key = CustomLoc_ES_TeTisa_female
	}
	text = {
		localization_key = CustomLoc_ES_TeTisa_male
		fallback = yes
	}
}

ES_AnAna = {
	type = character
	text = {
		trigger = {
			trigger_if = {
				limit = {
					exists = this
					NOT = { exists = scope:second }
				}
				this = { is_female = yes }
			}
			trigger_if = {
				limit = {
					exists = this
					exists = scope:second
				}
				this = { is_female = yes }
				scope:second = { is_female = yes }
			}
		}
		localization_key = CustomLoc_ES_AnAna_female
	}
	text = {
		localization_key = CustomLoc_ES_AnAna_male
		fallback = yes
	}
}

ES_DorTriz = {
	type = character
	text = {
		trigger = {
			trigger_if = {
				limit = {
					exists = this
					NOT = { exists = scope:second }
				}
				this = { is_female = yes }
			}
			trigger_if = {
				limit = {
					exists = this
					exists = scope:second
				}
				this = { is_female = yes }
				scope:second = { is_female = yes }
			}
		}
		localization_key = CustomLoc_ES_DorTriz_female
	}
	text = {
		localization_key = CustomLoc_ES_DorTriz_male
		fallback = yes
	}
}

ES_InoIna = {
	type = character
	text = {
		trigger = {
			trigger_if = {
				limit = {
					exists = this
					NOT = { exists = scope:second }
				}
				this = { is_female = yes }
			}
			trigger_if = {
				limit = {
					exists = this
					exists = scope:second
				}
				this = { is_female = yes }
				scope:second = { is_female = yes }
			}
		}
		localization_key = CustomLoc_ES_InoIna_female
	}
	text = {
		localization_key = CustomLoc_ES_InoIna_male
		fallback = yes
	}
}

ES_ElLa = {
	type = character
	text = {
		trigger = {
			trigger_if = {
				limit = {
					exists = this
					NOT = { exists = scope:second }
				}
				this = { is_female = yes }
			}
			trigger_if = {
				limit = {
					exists = this
					exists = scope:second
				}
				this = { is_female = yes }
				scope:second = { is_female = yes }
			}
		}
		localization_key = CustomLoc_ES_ElLa_female
	}
	text = {
		localization_key = CustomLoc_ES_ElLa_male
		fallback = yes
	}
}

ES_RleRla = {
	type = character
	text = {
		trigger = {
			trigger_if = {
				limit = {
					exists = this
					NOT = { exists = scope:second }
				}
				this = { is_female = yes }
			}
			trigger_if = {
				limit = {
					exists = this
					exists = scope:second
				}
				this = { is_female = yes }
				scope:second = { is_female = yes }
			}
		}
		localization_key = CustomLoc_ES_RleRla_female
	}
	text = {
		localization_key = CustomLoc_ES_RleRla_male
		fallback = yes
	}
}

ES_RleRlaOpp = {
	type = character
	text = {
		trigger = {
			trigger_if = {
				limit = {
					exists = this
					NOT = { exists = scope:second }
				}
				this = { is_female = yes }
			}
			trigger_if = {
				limit = {
					exists = this
					exists = scope:second
				}
				this = { is_female = yes }
				scope:second = { is_female = yes }
			}
		}
		localization_key = CustomLoc_ES_RleRlaOpp_female
	}
	text = {
		localization_key = CustomLoc_ES_RleRlaOpp_male
		fallback = yes
	}
}

ES_LLla = {
	type = character
	text = {
		trigger = {
			trigger_if = {
				limit = {
					exists = this
					NOT = { exists = scope:second }
				}
				this = { is_female = yes }
			}
			trigger_if = {
				limit = {
					exists = this
					exists = scope:second
				}
				this = { is_female = yes }
				scope:second = { is_female = yes }
			}
		}
		localization_key = CustomLoc_ES_LLla_female
	}
	text = {
		localization_key = CustomLoc_ES_LLla_male
		fallback = yes
	}
}

ES_ElElla = {
	type = character
	text = {
		trigger = {
			trigger_if = {
				limit = {
					exists = this
					NOT = { exists = scope:second }
				}
				this = { is_female = yes }
			}
			trigger_if = {
				limit = {
					exists = this
					exists = scope:second
				}
				this = { is_female = yes }
				scope:second = { is_female = yes }
			}
		}
		localization_key = CustomLoc_ES_ElElla_female
	}
	text = {
		localization_key = CustomLoc_ES_ElElla_male
		fallback = yes
	}
}

ES_NnoNna = {
	type = character
	text = {
		trigger = {
			trigger_if = {
				limit = {
					exists = this
					NOT = { exists = scope:second }
				}
				this = { is_female = yes }
			}
			trigger_if = {
				limit = {
					exists = this
					exists = scope:second
				}
				this = { is_female = yes }
				scope:second = { is_female = yes }
			}
		}
		localization_key = CustomLoc_ES_NnoNna_female
	}
	text = {
		localization_key = CustomLoc_ES_NnoNna_male
		fallback = yes
	}
}

ES_LoLa = {
	type = character
	text = {
		trigger = {
			trigger_if = {
				limit = {
					exists = this
					NOT = { exists = scope:second }
				}
				this = { is_female = yes }
			}
			trigger_if = {
				limit = {
					exists = this
					exists = scope:second
				}
				this = { is_female = yes }
				scope:second = { is_female = yes }
			}
		}
		localization_key = CustomLoc_ES_LoLa_female
	}
	text = {
		localization_key = CustomLoc_ES_LoLa_male
		fallback = yes
	}
}

ES_LoLaOpp = {
	type = character
	text = {
		trigger = {
			trigger_if = {
				limit = {
					exists = this
					NOT = { exists = scope:second }
				}
				this = { is_female = yes }
			}
			trigger_if = {
				limit = {
					exists = this
					exists = scope:second
				}
				this = { is_female = yes }
				scope:second = { is_female = yes }
			}
		}
		localization_key = CustomLoc_ES_LoLaOpp_female
	}
	text = {
		localization_key = CustomLoc_ES_LoLaOpp_male
		fallback = yes
	}
}

ES_OnOna = {
	type = character
	text = {
		trigger = {
			trigger_if = {
				limit = {
					exists = this
					NOT = { exists = scope:second }
				}
				this = { is_female = yes }
			}
			trigger_if = {
				limit = {
					exists = this
					exists = scope:second
				}
				this = { is_female = yes }
				scope:second = { is_female = yes }
			}
		}
		localization_key = CustomLoc_ES_OnOna_female
	}
	text = {
		localization_key = CustomLoc_ES_OnOna_male
		fallback = yes
	}
}

ES_XIssa = {
	type = character
	text = {
		trigger = {
			trigger_if = {
				limit = {
					exists = this
					NOT = { exists = scope:second }
				}
				this = { is_female = yes }
			}
			trigger_if = {
				limit = {
					exists = this
					exists = scope:second
				}
				this = { is_female = yes }
				scope:second = { is_female = yes }
			}
		}
		localization_key = CustomLoc_ES_XIssa_female
	}
	text = {
		localization_key = CustomLoc_ES_XIssa_male
		fallback = yes
	}
}

ES_EA = {
	type = character
	text = {
		trigger = {
			trigger_if = {
				limit = {
					exists = this
					NOT = { exists = scope:second }
				}
				this = { is_female = yes }
			}
			trigger_if = {
				limit = {
					exists = this
					exists = scope:second
				}
				this = { is_female = yes }
				scope:second = { is_female = yes }
			}
		}
		localization_key = CustomLoc_ES_EA_female
	}
	text = {
		localization_key = CustomLoc_ES_EA_male
		fallback = yes
	}
}

ES_EAOpp = {
	type = character
	text = {
		trigger = {
			trigger_if = {
				limit = {
					exists = this
					NOT = { exists = scope:second }
				}
				this = { is_female = yes }
			}
			trigger_if = {
				limit = {
					exists = this
					exists = scope:second
				}
				this = { is_female = yes }
				scope:second = { is_female = yes }
			}
		}
		localization_key = CustomLoc_ES_EAOpp_female
	}
	text = {
		localization_key = CustomLoc_ES_EAOpp_male
		fallback = yes
	}
}

ES_UxOgaresa = {
	type = character
	text = {
		trigger = {
			trigger_if = {
				limit = {
					exists = this
					NOT = { exists = scope:second }
				}
				this = { is_female = yes }
			}
			trigger_if = {
				limit = {
					exists = this
					exists = scope:second
				}
				this = { is_female = yes }
				scope:second = { is_female = yes }
			}
		}
		localization_key = CustomLoc_ES_UxOgaresa_female
	}
	text = {
		localization_key = CustomLoc_ES_UxOgaresa_male
		fallback = yes
	}
}

ES_SennorSennora = {
	type = character
	text = {
		trigger = {
			trigger_if = {
				limit = {
					exists = this
					NOT = { exists = scope:second }
				}
				this = { is_female = yes }
			}
			trigger_if = {
				limit = {
					exists = this
					exists = scope:second
				}
				this = { is_female = yes }
				scope:second = { is_female = yes }
			}
		}
		localization_key = CustomLoc_ES_SennorSennora_female
	}
	text = {
		localization_key = CustomLoc_ES_SennorSennora_male
		fallback = yes
	}
}

ES_CaballeroDama = {
	type = character
	text = {
		trigger = {
			trigger_if = {
				limit = {
					exists = this
					NOT = { exists = scope:second }
				}
				this = { is_female = yes }
			}
			trigger_if = {
				limit = {
					exists = this
					exists = scope:second
				}
				this = { is_female = yes }
				scope:second = { is_female = yes }
			}
		}
		localization_key = CustomLoc_ES_CaballeroDama_female
	}
	text = {
		localization_key = CustomLoc_ES_CaballeroDama_male
		fallback = yes
	}
}

ES_HeroeHeroina = {
	type = character
	text = {
		trigger = {
			trigger_if = {
				limit = {
					exists = this
					NOT = { exists = scope:second }
				}
				this = { is_female = yes }
			}
			trigger_if = {
				limit = {
					exists = this
					exists = scope:second
				}
				this = { is_female = yes }
				scope:second = { is_female = yes }
			}
		}
		localization_key = CustomLoc_ES_HeroeHeroina_female
	}
	text = {
		localization_key = CustomLoc_ES_HeroeHeroina_male
		fallback = yes
	}
}

ES_EsposoEsposa = {
	type = character
	text = {
		trigger = {
			trigger_if = {
				limit = {
					exists = this
					NOT = { exists = scope:second }
				}
				this = { is_female = yes }
			}
			trigger_if = {
				limit = {
					exists = this
					exists = scope:second
				}
				this = { is_female = yes }
				scope:second = { is_female = yes }
			}
		}
		localization_key = CustomLoc_ES_EsposoEsposa_female
	}
	text = {
		localization_key = CustomLoc_ES_EsposoEsposa_male
		fallback = yes
	}
}

ES_EsposoEsposaOpp = {
	type = character
	text = {
		trigger = {
			trigger_if = {
				limit = {
					exists = this
					NOT = { exists = scope:second }
				}
				this = { is_female = yes }
			}
			trigger_if = {
				limit = {
					exists = this
					exists = scope:second
				}
				this = { is_female = yes }
				scope:second = { is_female = yes }
			}
		}
		localization_key = CustomLoc_ES_EsposoEsposaOpp_female
	}
	text = {
		localization_key = CustomLoc_ES_EsposoEsposaOpp_male
		fallback = yes
	}
}

ES_ConsorConcub = {
	type = character
	text = {
		trigger = {
			trigger_if = {
				limit = {
					exists = this
					NOT = { exists = scope:second }
				}
				this = { is_female = yes }
			}
			trigger_if = {
				limit = {
					exists = this
					exists = scope:second
				}
				this = { is_female = yes }
				scope:second = { is_female = yes }
			}
		}
		localization_key = CustomLoc_ES_ConsorConcub_female
	}
	text = {
		localization_key = CustomLoc_ES_ConsorConcub_male
		fallback = yes
	}
}

ES_ConsorConcubOpp = {
	type = character
	text = {
		trigger = {
			trigger_if = {
				limit = {
					exists = this
					NOT = { exists = scope:second }
				}
				this = { is_female = yes }
			}
			trigger_if = {
				limit = {
					exists = this
					exists = scope:second
				}
				this = { is_female = yes }
				scope:second = { is_female = yes }
			}
		}
		localization_key = CustomLoc_ES_ConsorConcubOpp_female
	}
	text = {
		localization_key = CustomLoc_ES_ConsorConcubOpp_male
		fallback = yes
	}
}

ES_ReyReina = {
	type = character
	text = {
		trigger = {
			trigger_if = {
				limit = {
					exists = this
					NOT = { exists = scope:second }
				}
				this = { is_female = yes }
			}
			trigger_if = {
				limit = {
					exists = this
					exists = scope:second
				}
				this = { is_female = yes }
				scope:second = { is_female = yes }
			}
		}
		localization_key = CustomLoc_ES_ReyReina_female
	}
	text = {
		localization_key = CustomLoc_ES_ReyReina_male
		fallback = yes
	}
}

ES_HijoHija = {
	type = character
	text = {
		trigger = {
			trigger_if = {
				limit = {
					exists = this
					NOT = { exists = scope:second }
				}
				this = { is_female = yes }
			}
			trigger_if = {
				limit = {
					exists = this
					exists = scope:second
				}
				this = { is_female = yes }
				scope:second = { is_female = yes }
			}
		}
		localization_key = CustomLoc_ES_HijoHija_female
	}
	text = {
		localization_key = CustomLoc_ES_HijoHija_male
		fallback = yes
	}
}

ES_SirvienteSirvienta = {
	type = character
	text = {
		trigger = {
			trigger_if = {
				limit = {
					exists = this
					NOT = { exists = scope:second }
				}
				this = { is_female = yes }
			}
			trigger_if = {
				limit = {
					exists = this
					exists = scope:second
				}
				this = { is_female = yes }
				scope:second = { is_female = yes }
			}
		}
		localization_key = CustomLoc_ES_SirvienteSirvienta_female
	}
	text = {
		localization_key = CustomLoc_ES_SirvienteSirvienta_male
		fallback = yes
	}
}

ES_ElLa_Relation = {
	type = character

	text = {
		localization_key = CustomLoc_ES_ElLa_Relation_motherwife
		trigger = {
			scope:second = {
				OR = {
					this = root.mother
					this = root.mother.mother
					this = root.father.mother
				}
				any_spouse = { this = root }
			}
		}
	}

	text = {
		localization_key = CustomLoc_ES_ElLa_Relation_sisterwife
		trigger = {
			scope:second = {
				any_sibling = { this = root }
				is_female = yes
				any_spouse = { this = root }
			}
		}
	}

	text = {
		localization_key = CustomLoc_ES_ElLa_Relation_daughterwife
		trigger = {
			scope:second = {
				OR = {
					any_parent = { this = root }
					any_parent = { any_parent = { this = root } }
				}
				is_female = yes
				any_spouse = { this = root }
			}
		}
	}

	text = {
		localization_key = CustomLoc_ES_ElLa_Relation_fatherhusband
		trigger = {
			scope:second = {
				OR = {
					this = root.father
					this = root.father.father
					this = root.mother.father
				}
				any_spouse = { this = root }
			}
		}
	}

	text = {
		localization_key = CustomLoc_ES_ElLa_Relation_brotherhusband
		trigger = {
			scope:second = {
				any_sibling = { this = root }
				is_female = no
				any_spouse = { this = root }
			}
		}
	}

	text = {
		localization_key = CustomLoc_ES_ElLa_Relation_sonhusband
		trigger = {
			scope:second = {
				OR = {
					any_parent = { this = root }
					any_parent = {
						even_if_dead = yes
						any_parent = {
							this = root
						}
					}
				}
				is_female = no
				any_spouse = { this = root }
			}
		}
	}

	text = {
		localization_key = CustomLoc_ES_ElLa_Relation_wife
		trigger = {
			scope:second = {
				is_female = yes
				any_spouse = {
					even_if_dead = yes
					this = root
				}
				is_alive = yes
				is_concubine = no
			}
		}
	}

	text = {
		localization_key = CustomLoc_ES_ElLa_Relation_husband
		trigger = {
			scope:second = {
				is_male = yes
				any_spouse = {
					even_if_dead = yes
					this = root
				}
				is_alive = yes
				is_concubine = no
			}
		}
	}

	text = {
		localization_key = CustomLoc_ES_ElLa_Relation_wife_departed
		trigger = {
			scope:second = {
				is_female = yes
				any_spouse = {
					even_if_dead = yes
					this = root
				}
				is_alive = no
				is_concubine = no
			}
		}
	}

	text = {
		localization_key = CustomLoc_ES_ElLa_Relation_husband_departed
		trigger = {
			scope:second = {
				is_male = yes
				any_spouse = {
					even_if_dead = yes
					this = root
				}
				is_alive = no
				is_concubine = no
			}
		}
	}

	text = {
		localization_key = CustomLoc_ES_ElLa_Relation_concubine_female
		trigger = {
			scope:second = {
				is_female = yes
				any_consort = { this = root }
				is_concubine = yes
			}
		}
	}

	text = {
		localization_key = CustomLoc_ES_ElLa_Relation_concubine_male
		trigger = {
			scope:second = {
				is_male = yes
				any_consort = { this = root }
				is_concubine = yes
			}
		}
	}

	text = {
		localization_key = CustomLoc_ES_ElLa_Relation_mother
		trigger = {
			scope:second = {
				is_female = yes
				any_child = {
					this = root
				}
			}
		}
	}

	text = {
		localization_key = CustomLoc_ES_ElLa_Relation_father
		trigger = {
			scope:second = {
				is_female = no
				any_child = {
					this = root
				}
			}
		}
	}

	text = {
		localization_key = CustomLoc_ES_ElLa_Relation_grandmother
		trigger = {
			scope:second = {
				is_female = yes
				is_grandparent_of = root
			}
		}
	}

	text = {
		localization_key = CustomLoc_ES_ElLa_Relation_great_grandmother
		trigger = {
			scope:second = {
				is_female = yes
				is_great_grandparent_of = root
			}
		}
	}

	text = {
		localization_key = CustomLoc_ES_ElLa_Relation_grandfather
		trigger = {
			scope:second = {
				is_male = yes
				is_grandparent_of = root
			}
		}
	}

	text = {
		localization_key = CustomLoc_ES_ElLa_Relation_great_grandfather
		trigger = {
			scope:second = {
				is_male = yes
				is_great_grandparent_of = root
			}
		}
	}

	text = {
		localization_key = CustomLoc_ES_ElLa_Relation_heir_daughter
		trigger = {
			exists = player_heir
			player_heir = scope:second
			scope:second = {
				is_female = yes
				is_child_of = root
			}
		}
	}

	text = {
		localization_key = CustomLoc_ES_ElLa_Relation_heir_son
		trigger = {
			exists = player_heir
			player_heir = scope:second
			scope:second = {
				is_male = yes
				is_child_of = root
			}
		}
	}

	text = {
		localization_key = CustomLoc_ES_ElLa_Relation_daughter
		trigger = {
			scope:second = {
				is_female = yes
				is_child_of = root
			}
		}
	}

	text = {
		localization_key = CustomLoc_ES_ElLa_Relation_son
		trigger = {
			scope:second = {
				is_female = no
				is_child_of = root
			}
		}
	}

	text = {
		localization_key = CustomLoc_ES_ElLa_Relation_religious_head
		trigger = {
			faith.religious_head = scope:second
		}
	}

	text = {
		localization_key = CustomLoc_ES_ElLa_Relation_granddaughter
		trigger = {
			scope:second = {
				is_female = yes
				is_grandchild_of = root
			}
		}
	}

	text = {
		localization_key = CustomLoc_ES_ElLa_Relation_grandson
		trigger = {
			scope:second = {
				is_female = no
				is_grandchild_of = root
			}
		}
	}

	text = {
		localization_key = CustomLoc_ES_ElLa_Relation_greatgranddaughter
		trigger = {
			scope:second = {
				is_female = yes
				is_great_grandchild_of = root
			}
		}
	}

	text = {
		localization_key = CustomLoc_ES_ElLa_Relation_greatgrandson
		trigger = {
			scope:second = {
				is_female = no
				is_great_grandchild_of = root
			}
		}
	}

	text = {
		localization_key = CustomLoc_ES_ElLa_Relation_half_sister
		trigger = {
			scope:second = {
				is_female = yes
				any_sibling = {
					this = root
				}
				OR = {
					AND = {
						exists = mother
						mother = { any_child = { NOT = { this = root } } }
					}
					AND = {
						exists = father
						father = { any_child = { NOT = { this = root } } }
					}
				}
			}
		}
	}

	text = {
		localization_key = CustomLoc_ES_ElLa_Relation_half_brother
		trigger = {
			scope:second = {
				is_female = no
				any_sibling = {
					this = root
				}
				OR = {
					AND = {
						exists = mother
						mother = { any_child = { NOT = { this = root } } }
					}
					AND = {
						exists = father
						father = { any_child = { NOT = { this = root } } }
					}
				}
			}
		}
	}

	text = {
		localization_key = CustomLoc_ES_ElLa_Relation_daughter_in_law
		trigger = {
			scope:second = {
				is_female = yes
				any_spouse = {
					is_child_of = root
				}
			}
		}
	}

	text = {
		localization_key = CustomLoc_ES_ElLa_Relation_son_in_law
		trigger = {
			scope:second = {
				is_female = no
				any_spouse = {
					is_child_of = root
				}
			}
		}
	}

	text = {
		localization_key = CustomLoc_ES_ElLa_Relation_sister_rival
		trigger = {
			scope:second = {
				has_relation_rival = root
				is_female = yes
				any_sibling = {
					this = root
				}
			}
		}
	}

	text = {
		localization_key = CustomLoc_ES_ElLa_Relation_brother_rival
		trigger = {
			scope:second = {
				has_relation_rival = root
				is_female = no
				any_sibling = {
					this = root
				}
			}
		}
	}

	text = {
		localization_key = CustomLoc_ES_ElLa_Relation_sister_friend
		trigger = {
			scope:second = {
				is_female = yes
				any_relation = {
					type = friend
					this = root
				}
				any_sibling = {
					this = root
				}
			}
		}
	}

	text = {
		localization_key = CustomLoc_ES_ElLa_Relation_brother_friend
		trigger = {
			scope:second = {
				is_female = no
				any_relation = {
					type = friend
					this = root
				}
				any_sibling = {
					this = root
				}
			}
		}
	}

	text = {
		localization_key = CustomLoc_ES_ElLa_Relation_sister_bully
		trigger = {
			scope:second = {
				is_female = yes
				any_relation = {
					type = victim
					this = root
				}
				any_sibling = {
					this = root
				}
			}
		}
	}

	text = {
		localization_key = CustomLoc_ES_ElLa_Relation_brother_bully
		trigger = {
			scope:second = {
				is_female = no
				any_relation = {
					type = victim
					this = root
				}
				any_sibling = {
					this = root
				}
			}
		}
	}

	text = {
		localization_key = CustomLoc_ES_ElLa_Relation_sister_victim
		trigger = {
			scope:second = {
				is_female = yes
				any_relation = {
					type = bully
					this = root
				}
				any_sibling = {
					this = root
				}
			}
		}
	}

	text = {
		localization_key = CustomLoc_ES_ElLa_Relation_brother_victim
		trigger = {
			scope:second = {
				is_female = no
				any_relation = {
					type = bully
					this = root
				}
				any_sibling = {
					this = root
				}
			}
		}
	}

	text = {
		localization_key = CustomLoc_ES_ElLa_Relation_sister
		trigger = {
			scope:second = {
				is_female = yes
				is_sibling_of = root
			}
		}
	}

	text = {
		localization_key = CustomLoc_ES_ElLa_Relation_brother
		trigger = {
			scope:second = {
				is_female = no
				is_sibling_of = root
			}
		}
	}

	text = {
		localization_key = CustomLoc_ES_ElLa_Relation_niece
		trigger = {
			scope:second = {
				is_female = yes
				is_sibling_child_of_root_trigger = yes
			}
		}
	}

	text = {
		localization_key = CustomLoc_ES_ElLa_Relation_nephew
		trigger = {
			scope:second = {
				is_female = no
				is_sibling_child_of_root_trigger = yes
			}
		}
	}

	text = {
		localization_key = CustomLoc_ES_ElLa_Relation_aunt
		trigger = {
			scope:second = {
				is_female = yes
				is_parent_sibling_of_root_trigger = yes
			}
		}
	}

	text = {
		localization_key = CustomLoc_ES_ElLa_Relation_uncle
		trigger = {
			scope:second = {
				is_female = no
				is_parent_sibling_of_root_trigger = yes
			}
		}
	}

	text = {
		localization_key = CustomLoc_ES_ElLa_Relation_cousin
		trigger = {
			scope:second = {
				is_cousin_of_root_trigger = yes
			}
		}
	}

	text = {
		localization_key = CustomLoc_ES_ElLa_Relation_stepdaughter
		trigger = {
			scope:second = {
				is_female = yes
				any_parent = {
					any_spouse = {
						this = root
						NOT = { is_parent_of = scope:second }
					}
				}
			}
		}
	}

	text = {
		localization_key = CustomLoc_ES_ElLa_Relation_stepson
		trigger = {
			scope:second = {
				is_male = yes
				any_parent = {
					any_spouse = {
						this = root
						NOT = { is_parent_of = scope:second }
					}
				}
			}
		}
	}

	text = {
		localization_key = CustomLoc_ES_ElLa_Relation_stepsister
		trigger = {
			scope:second = {
				is_female = yes
				any_parent = {
					any_spouse = {
						any_child = {
							this = root
							NOT = { is_sibling_of = scope:second }
						}
					}
				}
			}
		}
	}

	text = {
		localization_key = CustomLoc_ES_ElLa_Relation_stepbrother
		trigger = {
			scope:second = {
				is_male = yes
				any_parent = {
					any_spouse = {
						any_child = {
							this = root
							NOT = { is_sibling_of = scope:second }
						}
					}
				}
			}
		}
	}

	text = {
		localization_key = CustomLoc_ES_ElLa_Relation_stepmother
		trigger = {
			scope:second = {
				is_female = yes
				any_spouse = {
					any_child = {
						this = root
						NOT = { is_child_of = scope:second }
					}
				}
			}
		}
	}

	text = {
		localization_key = CustomLoc_ES_ElLa_Relation_stepfather
		trigger = {
			scope:second = {
				is_male = yes
				any_spouse = {
					any_child = {
						this = root
						NOT = { is_child_of = scope:second }
					}
				}
			}
		}
	}

	text = {
		localization_key = CustomLoc_ES_ElLa_Relation_liege_female_lover
		trigger = {
			scope:second = {
				has_relation_lover = root
				is_female = yes
				any_vassal_or_below = {
					this = root
				}
			}
		}
	}

	text = {
		localization_key = CustomLoc_ES_ElLa_Relation_liege_male_lover
		trigger = {
			scope:second = {
				has_relation_lover = root
				is_female = no
				any_vassal_or_below = {
					this = root
				}
			}
		}
	}

	text = {
		localization_key = CustomLoc_ES_ElLa_Relation_lover_female
		trigger = {
			scope:second = {
				any_relation = {
					type = lover
					this = root
				}
				is_female = yes
			}
		}
	}

	text = {
		localization_key = CustomLoc_ES_ElLa_Relation_lover_male
		trigger = {
			scope:second = {
				any_relation = {
					type = lover
					this = root
				}
				is_female = no
			}
		}
	}

	text = {
		localization_key = CustomLoc_ES_ElLa_Relation_friend_female
		trigger = {
			scope:second = {
				has_relation_friend = root
				is_female = yes
			}
		}
	}

	text = {
		localization_key = CustomLoc_ES_ElLa_Relation_friend_male
		trigger = {
			scope:second = {
				has_relation_friend = root
				is_female = no
			}
		}
	}

	text = {
		localization_key = CustomLoc_ES_ElLa_Relation_liege_female_rival
		trigger = {
			scope:second = {
				has_relation_rival = root
				is_female = yes
				any_vassal_or_below = {
					this = root
				}
			}
		}
	}

	text = {
		localization_key = CustomLoc_ES_ElLa_Relation_liege_male_rival
		trigger = {
			scope:second = {
				has_relation_rival = root
				is_female = no
				any_vassal_or_below = {
					this = root
				}
			}
		}
	}

	text = {
		localization_key = CustomLoc_ES_ElLa_Relation_vassal_female_rival
		trigger = {
			scope:second = {
				is_female = yes
				has_relation_rival = root				
			}
			any_vassal_or_below = {
				this = scope:second
			}
		}
	}

	text = {
		localization_key = CustomLoc_ES_ElLa_Relation_vassal_male_rival
		trigger = {
			scope:second = {
				is_female = no
				has_relation_rival = root				
			}
			any_vassal_or_below = {
				this = scope:second
			}
		}
	}

	text = {
		localization_key = CustomLoc_ES_ElLa_Relation_rival_female
		trigger = {
			scope:second = {
				any_relation = {
					type = rival
					this = root
				}
				is_female = yes
			}
		}
	}

	text = {
		localization_key = CustomLoc_ES_ElLa_Relation_rival_male
		trigger = {
			scope:second = {
				any_relation = {
					type = rival
					this = root
				}
				is_female = no
			}
		}
	}

	text = {
		localization_key = CustomLoc_ES_ElLa_Relation_crush
		trigger = {
			any_relation = {
				type = crush
				this = scope:second
			}
		}
	}

	text = {
		localization_key = CustomLoc_ES_ElLa_Relation_bully
		trigger = {
			scope:second = {
				any_relation = {
					type = victim
					this = root
				}
			}
		}
	}

	text = {
		localization_key = CustomLoc_ES_ElLa_Relation_victim
		trigger = {
			scope:second = {
				any_relation = {
					type = bully
					this = root
				}
			}
		}
	}

	text = {
		localization_key = CustomLoc_ES_ElLa_Relation_ward
		trigger = {
			scope:second = {
				any_relation = {
					type = guardian
					this = root
				}
			}
		}
	}

	text = {
		localization_key = CustomLoc_ES_ElLa_Relation_guardian
		trigger = {
			scope:second = {
				any_relation = {
					type = ward
					this = root
				}
			}
		}
	}

	text = { #intrigue-mentor
		localization_key = CustomLoc_ES_ElLa_Relation_mentor
		trigger = {
			scope:second = {
				any_relation = {
					type = intrigue_student
					this = root
				}
			}
		}
	}

	text = { #intrigue-mentor
		localization_key = CustomLoc_ES_ElLa_Relation_student
		trigger = {
			scope:second = {
				any_relation = {
					type = intrigue_mentor
					this = root
				}
			}
		}
	}

	text = {
		localization_key = CustomLoc_ES_ElLa_Relation_mentor
		trigger = {
			scope:second = {
				any_relation = {
					type = student
					this = root
				}
			}
		}
	}

	text = {
		localization_key = CustomLoc_ES_ElLa_Relation_student
		trigger = {
			scope:second = {
				any_relation = {
					type = mentor
					this = root
				}
			}
		}
	}

	text = {
		localization_key = CustomLoc_ES_ElLa_Relation_sisterinlaw
		trigger = {
			scope:second = {
				is_female = yes
				any_sibling = {
					any_spouse = {
						this = root
					}
				}
			}
		}
	}

	text = {
		localization_key = CustomLoc_ES_ElLa_Relation_brotherinlaw
		trigger = {
			scope:second = {
				is_female = no
				any_sibling = {
					any_spouse = {
						this = root
					}
				}
			}
		}
	}


	text = {
		localization_key = CustomLoc_ES_ElLa_Relation_liege_female
		trigger = {
			scope:second = {
				is_female = yes
				OR = {
					any_vassal_or_below = {
						this = root
					}
					any_courtier = {
						this = root
					}
				}
			}
		}
	}

	text = {
		localization_key = CustomLoc_ES_ElLa_Relation_liege_male
		trigger = {
			scope:second = {
				is_female = no
				OR = {
					any_vassal_or_below = {
						this = root
					}
					any_courtier = {
						this = root
					}
				}
			}
		}
	}

	text = {
		localization_key = CustomLoc_ES_ElLa_Relation_councillor_female
		trigger = {
			scope:second = {
				is_female = yes			
				is_councillor_of = root
			}
		}
	}

	text = {
		localization_key = CustomLoc_ES_ElLa_Relation_councillor_male
		trigger = {
			scope:second = {
				is_female = no				
				is_councillor_of = root
			}
		}
	}

	text = {
		localization_key = CustomLoc_ES_ElLa_Relation_court_physician_female
		trigger = {
			scope:second = { is_female = yes }
			has_relation_court_physician = scope:second
		}
	}

	text = {
		localization_key = CustomLoc_ES_ElLa_Relation_court_physician_female
		trigger = {
			scope:second = { is_male = yes }
			has_relation_court_physician = scope:second
		}
	}

	text = {
		localization_key = CustomLoc_ES_ElLa_Relation_vassal_female
		trigger = {
			scope:second = {
				is_female = yes			
			}
			any_vassal_or_below = {
				this = scope:second
			}
		}
	}

	text = {
		localization_key = CustomLoc_ES_ElLa_Relation_vassal_male
		trigger = {
			scope:second = {
				is_female = no				
			}
			any_vassal_or_below = {
				this = scope:second
			}
		}
	}

	text = {
		localization_key = CustomLoc_ES_ElLa_Relation_knight
		trigger = {
			scope:second = { is_knight_of = root }
		}
	}

	text = {
		localization_key = CustomLoc_ES_ElLa_Relation_kinswoman
		trigger = {
			scope:second = { is_female = yes }
			scope:second.dynasty = root.dynasty
		}
	}

	text = {
		localization_key = CustomLoc_ES_ElLa_Relation_kinsman
		trigger = {
			scope:second = { is_male = yes }
			scope:second.dynasty = root.dynasty
		}
	}

	text = {
		localization_key = CustomLoc_ES_ElLa_Relation_courtier_female
		trigger = {
			scope:second = {
				is_courtier_of = root
				is_female = yes
			}
		}
	}

	text = {
		localization_key = CustomLoc_ES_ElLa_Relation_courtier_male
		trigger = {
			scope:second = {
				is_courtier_of = root
				is_male = yes
			}
		}
	}

	text = {
		localization_key = CustomLoc_ES_ElLa_Relation_peasant_affair_female
		trigger = {
			any_owned_story = {
				story_type = story_peasant_affair
				var:peasant_character = {
					this = scope:second
					is_female = yes
				}
			}
		}
	}

	text = {
		localization_key = CustomLoc_ES_ElLa_Relation_peasant_affair_male
		trigger = {
			any_owned_story = {
				story_type = story_peasant_affair
				var:peasant_character = {
					this = scope:second
					is_male = yes
				}
			}
		}
	}

	text = {
		localization_key = CustomLoc_ES_ElLa_Relation_agent
		trigger = {
			any_scheme = {
				scheme_is_character_agent = scope:second
			}
		}
	}

	text = {
		localization_key = CustomLoc_ES_ElLa_Relation_host_female
		trigger = {
			exists = host
			host = scope:second
			scope:second = { is_female = yes }
		}
	}

	text = {
		localization_key = CustomLoc_ES_ElLa_Relation_host_male
		trigger = {
			exists = host
			host = scope:second
			scope:second = { is_male = yes }
		}
	}

	text = {
		localization_key = CustomLoc_ES_ElLa_Relation_guest_female
		trigger = {
			scope:second = {
				is_female = yes
				exists = host
				host = root
			}
		}
	}

	text = {
		localization_key = CustomLoc_ES_ElLa_Relation_guest_female
		trigger = {
			scope:second = {
				is_male = yes
				exists = host
				host = root
			}
		}
	}

	text = {
		localization_key = CustomLoc_ES_ElLa_Relation_acquaintance_female
		trigger = {
			scope:second = {
				is_female = yes
			}
		}
	}

	text = {
		localization_key = CustomLoc_ES_ElLa_Relation_acquaintance_male
		trigger = {
			scope:second = {
				is_male = yes
			}
		}
	}
}

ES_FaithGenderedAdj = { 
	type = character
	text = {
		trigger = {
			trigger_if = {
				limit = { 
					exists = this
				}
				this = { is_female = yes }
			}
		}
		localization_key = CustomLoc_ES_FaithGenderedAdj_female
	}
	text = {
		localization_key = CustomLoc_ES_FaithGenderedAdj_male
		fallback = yes
	}
}

ES_only_el_GetTitledFirstName = {
	type = character
	text = {
		trigger = { # Príncipe
			is_female = no
			primary_title.tier <= tier_kingdom
			OR = {
				has_government = feudal_government
				has_government = clan_government
			}
			OR = {
				AND = {
					exists = mother.primary_title
					mother.primary_title.tier >= tier_kingdom
				}
				AND = {
					exists = father.primary_title
					father.primary_title.tier >= tier_kingdom
				}
			}
		}
		localization_key = CustomLoc_ES_el
	}
	text = {
		trigger = { # Princesa
			is_female = yes
			primary_title.tier <= tier_kingdom
			OR = {
				has_government = feudal_government
				has_government = clan_government
			}
			OR = {
				AND = {
					exists = mother.primary_title
					mother.primary_title.tier >= tier_kingdom
				}
				AND = {
					exists = father.primary_title
					father.primary_title.tier >= tier_kingdom
				}
			}
		}
		localization_key = CustomLoc_ES_la
	}
	text = {
		trigger = { # Reina madre
			is_female = yes
			has_government = feudal_government
			any_child = { primary_title.tier = tier_kingdom }
			primary_title.tier < tier_kingdom
		}
		localization_key = CustomLoc_ES_la
	}
	text = {
		trigger = {
			OR = {
				AND = { # emperor (Emperador), emperor_female (Emperatriz)
					holds_landed_title = yes
					primary_title.tier = tier_empire
					NOT = {
						# Warcraft
					}
				}
<<<<<<< HEAD
				AND = { # duke_theocracy_male_paganism_religion (Arcipreste), duke_theocracy_female_paganism_religion (Archisacerdotisa)
					holds_landed_title = yes
					primary_title.tier = tier_duchy
					has_government = theocracy_government
					religion = religion:paganism_religion
					religion = religion:taoism_religion
					religion = religion:bon_religion
					like_germanic_religion_trigger = yes
					religion = religion:tengrism_religion
					religion = religion:west_african_religion
					religion = religion:west_african_bori_religion
					religion = religion:west_african_roog_religion
					religion = religion:zunism_religion
				}
				AND = { # king_feudal_male_uyghur (Idiqut), king_feudal_female_uyghur (Idiqut)
					holds_landed_title = yes
					primary_title.tier = tier_kingdom
					culture = culture:uyghur
					OR = {
						has_government = feudal_government
						has_government = clan_government
						has_government = tribal_government
					}
				}
				AND = { # prince_male_iberian_group (Infante), prince_female_iberian_group (Infanta)
					age < 16
					holds_landed_title = yes
					primary_title.tier >= tier_kingdom
					culture_group = culture_group:iberian_group
					has_government = feudal_government
				}
				AND = { # duke_feudal_male_sogdian (Ikhshide)
					is_female = no
					culture = culture:sogdian
					holds_landed_title = yes
					primary_title.tier = tier_duchy
					OR = {
						has_government = feudal_government
						has_government = clan_government
					}
				}
				AND = {
					is_female = no
					holds_landed_title = yes
					primary_title.tier = tier_county
					OR = {
						AND = { # count_feudal_male_english (Earl)
							has_government = feudal_government
							primary_title = { target_is_de_jure_liege_or_above = title:e_britannia }
						}
						AND = { # count_feudal_male_e_britannia (Earl)
							OR = {
								has_government = feudal_government
								has_government = tribal_government
							}
							culture = culture:english
							culture = culture:anglo_saxon
							culture = culture:scottish
						}
					}
				}
				AND = { # count_theocracy_male_ismaili (Ayatolá), count_theocracy_female_ismaili (Ayatolá)
					holds_landed_title = yes
					primary_title.tier = tier_county
					has_government = theocracy_government
					faith = faith:ismaili
				}
				AND = { # baron_theocracy_male_zoroastrianism_religion (Ervad), baron_theocracy_female_zoroastrianism_religion (Ervad)
					holds_landed_title = yes
					primary_title.tier = tier_barony
					has_government = theocracy_government
					religion = religion:zoroastrianism_religion
				}
				AND = { # baron_theocracy_male_west_african_bori_religion (Adjingi)
					holds_landed_title = yes
					primary_title.tier = tier_barony
					has_government = theocracy_government
					religion = religion:west_african_bori_religion
				}
				AND = { # baron_feudal_male_iranian_group (Argbadh)
					holds_landed_title = yes
					primary_title.tier = tier_barony
					OR = {
						has_government = feudal_government
						has_government = clan_government
					}
					culture_group = culture_group:iranian_group
				}
				primary_title = title:k_austria # archduke (Archiduque), archduchess (Archiduquesa)
=======
				
				# Warcraft
>>>>>>> 6ee09377
			}
		}
		localization_key = CustomLoc_ES_el
	}
	text = {
		trigger = {
			is_female = no
			OR = {
				primary_title.tier >= tier_barony
				any_spouse = { primary_title.tier >= tier_barony }
			}
		}
		localization_key = CustomLoc_ES_la
	}
	text = {
		trigger = {
			is_female = yes
			OR = {
				primary_title.tier >= tier_barony
				any_spouse = { primary_title.tier >= tier_barony }
			}
		}
		localization_key = CustomLoc_ES_la
	}
	text = {
		localization_key = ""
		fallback = yes
	}
}

ES_only_del_GetTitledFirstName = {
	type = character
	text = {
		trigger = { # Príncipe
			is_female = no
			primary_title.tier <= tier_kingdom
			OR = {
				has_government = feudal_government
				has_government = clan_government
			}
			OR = {
				AND = {
					exists = mother.primary_title
					mother.primary_title.tier >= tier_kingdom
				}
				AND = {
					exists = father.primary_title
					father.primary_title.tier >= tier_kingdom
				}
			}
		}
		localization_key = CustomLoc_ES_del
	}
	text = {
		trigger = { # Princesa
			is_female = yes
			primary_title.tier <= tier_kingdom
			OR = {
				has_government = feudal_government
				has_government = clan_government
			}
			OR = {
				AND = {
					exists = mother.primary_title
					mother.primary_title.tier >= tier_kingdom
				}
				AND = {
					exists = father.primary_title
					father.primary_title.tier >= tier_kingdom
				}
			}
		}
		localization_key = CustomLoc_ES_dela
	}
	text = {
		trigger = { # Reina madre
			is_female = yes
			has_government = feudal_government
			any_child = { primary_title.tier = tier_kingdom }
			primary_title.tier < tier_kingdom
		}
		localization_key = CustomLoc_ES_dela
	}
	text = {
		trigger = {
			OR = {
				AND = { # emperor (Emperador), emperor_female (Emperatriz)
					holds_landed_title = yes
					primary_title.tier = tier_empire
					NOT = {
<<<<<<< HEAD
						culture_group = culture_group:central_germanic_group # Kaiser
						culture = culture:greek # Basileus
						has_title = title:d_shiite # Califa
						has_title = title:d_sunni # Califa
						has_title = title:k_papal_state
						has_title = title:k_orthodox
						has_title = title:d_iconoclast
						has_title = title:d_rabbinism
						has_title = title:d_conversos
						has_title = title:d_karaism
						has_title = title:d_haymanot
						has_title = title:d_malabarism
						has_title = title:d_samaritan
						has_title = title:d_kabarism
						has_title = title:d_mazdayasna
						has_title = title:d_zurvanism
						has_title = title:d_gayomarthianism
						has_title = title:d_khurmazta
						has_title = title:d_mazdakism
						has_title = title:d_khurramism
						has_title = title:d_urartuism
					}
				}
				AND = { # duke_theocracy_male_paganism_religion (Arcipreste), duke_theocracy_female_paganism_religion (Archisacerdotisa)
					holds_landed_title = yes
					primary_title.tier = tier_duchy
					has_government = theocracy_government
					religion = religion:paganism_religion
					religion = religion:taoism_religion
					religion = religion:bon_religion
					like_germanic_religion_trigger = yes
					religion = religion:tengrism_religion
					religion = religion:west_african_religion
					religion = religion:west_african_bori_religion
					religion = religion:west_african_roog_religion
					religion = religion:zunism_religion
				}
				AND = { # king_feudal_male_uyghur (Idiqut), king_feudal_female_uyghur (Idiqut)
					holds_landed_title = yes
					primary_title.tier = tier_kingdom
					culture = culture:uyghur
					OR = {
						has_government = feudal_government
						has_government = clan_government
						has_government = tribal_government
					}
				}
				AND = { # prince_male_iberian_group (Infante), prince_female_iberian_group (Infanta)
					age < 16
					holds_landed_title = yes
					primary_title.tier >= tier_kingdom
					culture_group = culture_group:iberian_group
					has_government = feudal_government
				}
				AND = { # duke_feudal_male_sogdian (Ikhshide)
					is_female = no
					culture = culture:sogdian
					holds_landed_title = yes
					primary_title.tier = tier_duchy
					OR = {
						has_government = feudal_government
						has_government = clan_government
					}
				}
				AND = {
					is_female = no
					holds_landed_title = yes
					primary_title.tier = tier_county
					OR = {
						AND = { # count_feudal_male_english (Earl)
							has_government = feudal_government
							primary_title = { target_is_de_jure_liege_or_above = title:e_britannia }
						}
						AND = { # count_feudal_male_e_britannia (Earl)
							OR = {
								has_government = feudal_government
								has_government = tribal_government
							}
							culture = culture:english
							culture = culture:anglo_saxon
							culture = culture:scottish
						}
					}
				}
				AND = { # count_theocracy_male_ismaili (Ayatolá), count_theocracy_female_ismaili (Ayatolá)
					holds_landed_title = yes
					primary_title.tier = tier_county
					has_government = theocracy_government
					faith = faith:ismaili
				}
				AND = { # baron_theocracy_male_zoroastrianism_religion (Ervad), baron_theocracy_female_zoroastrianism_religion (Ervad)
					holds_landed_title = yes
					primary_title.tier = tier_barony
					has_government = theocracy_government
					religion = religion:zoroastrianism_religion
				}
				AND = { # baron_theocracy_male_west_african_bori_religion (Adjingi)
					holds_landed_title = yes
					primary_title.tier = tier_barony
					has_government = theocracy_government
					religion = religion:west_african_bori_religion
				}
				AND = { # baron_feudal_male_iranian_group (Argbadh)
					holds_landed_title = yes
					primary_title.tier = tier_barony
					OR = {
						has_government = feudal_government
						has_government = clan_government
=======
						# Warcraft
>>>>>>> 6ee09377
					}
				}
				
				# Warcraft
			}
		}
		localization_key = CustomLoc_ES_del
	}
	text = {
		trigger = {
			is_female = no
			OR = {
				primary_title.tier >= tier_barony
				any_spouse = { primary_title.tier >= tier_barony }
			}
		}
		localization_key = CustomLoc_ES_del
	}
	text = {
		trigger = {
			is_female = yes
			OR = {
				primary_title.tier >= tier_barony
				any_spouse = { primary_title.tier >= tier_barony }
			}
		}
		localization_key = CustomLoc_ES_dela
	}
	text = {
		localization_key = CustomLoc_ES_del
		fallback = yes
	}
}

ES_only_al_GetTitledFirstName = {
	type = character
	text = {
		trigger = { # Príncipe
			is_female = no
			primary_title.tier <= tier_kingdom
			OR = {
				has_government = feudal_government
				has_government = clan_government
			}
			OR = {
				AND = {
					exists = mother.primary_title
					mother.primary_title.tier >= tier_kingdom
				}
				AND = {
					exists = father.primary_title
					father.primary_title.tier >= tier_kingdom
				}
			}
		}
		localization_key = CustomLoc_ES_al
	}
	text = {
		trigger = { # Princesa
			is_female = yes
			primary_title.tier <= tier_kingdom
			OR = {
				has_government = feudal_government
				has_government = clan_government
			}
			OR = {
				AND = {
					exists = mother.primary_title
					mother.primary_title.tier >= tier_kingdom
				}
				AND = {
					exists = father.primary_title
					father.primary_title.tier >= tier_kingdom
				}
			}
		}
		localization_key = CustomLoc_ES_ala
	}
	text = {
		trigger = { # Reina madre
			is_female = yes
			has_government = feudal_government
			any_child = { primary_title.tier = tier_kingdom }
			primary_title.tier < tier_kingdom
		}
		localization_key = CustomLoc_ES_ala
	}
	text = {
		trigger = {
			OR = {
				AND = { # emperor (Emperador), emperor_female (Emperatriz)
					holds_landed_title = yes
					primary_title.tier = tier_empire
					NOT = {
<<<<<<< HEAD
						culture_group = culture_group:central_germanic_group # Kaiser
						culture = culture:greek # Basileus
						has_title = title:d_shiite # Califa
						has_title = title:d_sunni # Califa
						has_title = title:k_papal_state
						has_title = title:k_orthodox
						has_title = title:d_iconoclast
						has_title = title:d_rabbinism
						has_title = title:d_conversos
						has_title = title:d_karaism
						has_title = title:d_haymanot
						has_title = title:d_malabarism
						has_title = title:d_samaritan
						has_title = title:d_kabarism
						has_title = title:d_mazdayasna
						has_title = title:d_zurvanism
						has_title = title:d_gayomarthianism
						has_title = title:d_khurmazta
						has_title = title:d_mazdakism
						has_title = title:d_khurramism
						has_title = title:d_urartuism
					}
				}
				AND = { # duke_theocracy_male_paganism_religion (Arcipreste), duke_theocracy_female_paganism_religion (Archisacerdotisa)
					holds_landed_title = yes
					primary_title.tier = tier_duchy
					has_government = theocracy_government
					religion = religion:paganism_religion
					religion = religion:taoism_religion
					religion = religion:bon_religion
					like_germanic_religion_trigger = yes
					religion = religion:tengrism_religion
					religion = religion:west_african_religion
					religion = religion:west_african_bori_religion
					religion = religion:west_african_roog_religion
					religion = religion:zunism_religion
				}
				AND = { # king_feudal_male_uyghur (Idiqut), king_feudal_female_uyghur (Idiqut)
					holds_landed_title = yes
					primary_title.tier = tier_kingdom
					culture = culture:uyghur
					OR = {
						has_government = feudal_government
						has_government = clan_government
						has_government = tribal_government
					}
				}
				AND = { # prince_male_iberian_group (Infante), prince_female_iberian_group (Infanta)
					age < 16
					holds_landed_title = yes
					primary_title.tier >= tier_kingdom
					culture_group = culture_group:iberian_group
					has_government = feudal_government
				}
				AND = { # duke_feudal_male_sogdian (Ikhshide)
					is_female = no
					culture = culture:sogdian
					holds_landed_title = yes
					primary_title.tier = tier_duchy
					OR = {
						has_government = feudal_government
						has_government = clan_government
					}
				}
				AND = {
					is_female = no
					holds_landed_title = yes
					primary_title.tier = tier_county
					OR = {
						AND = { # count_feudal_male_english (Earl)
							has_government = feudal_government
							primary_title = { target_is_de_jure_liege_or_above = title:e_britannia }
						}
						AND = { # count_feudal_male_e_britannia (Earl)
							OR = {
								has_government = feudal_government
								has_government = tribal_government
							}
							culture = culture:english
							culture = culture:anglo_saxon
							culture = culture:scottish
						}
					}
				}
				AND = { # count_theocracy_male_ismaili (Ayatolá), count_theocracy_female_ismaili (Ayatolá)
					holds_landed_title = yes
					primary_title.tier = tier_county
					has_government = theocracy_government
					faith = faith:ismaili
				}
				AND = { # baron_theocracy_male_zoroastrianism_religion (Ervad), baron_theocracy_female_zoroastrianism_religion (Ervad)
					holds_landed_title = yes
					primary_title.tier = tier_barony
					has_government = theocracy_government
					religion = religion:zoroastrianism_religion
				}
				AND = { # baron_theocracy_male_west_african_bori_religion (Adjingi)
					holds_landed_title = yes
					primary_title.tier = tier_barony
					has_government = theocracy_government
					religion = religion:west_african_bori_religion
				}
				AND = { # baron_feudal_male_iranian_group (Argbadh)
					holds_landed_title = yes
					primary_title.tier = tier_barony
					OR = {
						has_government = feudal_government
						has_government = clan_government
=======
						# Warcraft
>>>>>>> 6ee09377
					}
				}
				
				# Warcraft
			}
		}
		localization_key = CustomLoc_ES_al
	}
	text = {
		trigger = {
			is_female = no
			OR = {
				primary_title.tier >= tier_barony
				any_spouse = { primary_title.tier >= tier_barony }
			}
		}
		localization_key = CustomLoc_ES_al
	}
	text = {
		trigger = {
			is_female = yes
			OR = {
				primary_title.tier >= tier_barony
				any_spouse = { primary_title.tier >= tier_barony }
			}
		}
		localization_key = CustomLoc_ES_ala
	}
	text = {
		localization_key = CustomLoc_ES_al
		fallback = yes
	}
}

ES_only_el_GetShortUIName = {
	type = character
	text = {
		trigger = {
			is_local_player = yes
		}
		localization_key = ""
	}
	text = {
		trigger = { # Príncipe
			is_female = no
			primary_title.tier <= tier_kingdom
			OR = {
				has_government = feudal_government
				has_government = clan_government
			}
			OR = {
				AND = {
					exists = mother.primary_title
					mother.primary_title.tier >= tier_kingdom
				}
				AND = {
					exists = father.primary_title
					father.primary_title.tier >= tier_kingdom
				}
			}
		}
		localization_key = CustomLoc_ES_el
	}
	text = {
		trigger = { # Princesa
			is_female = yes
			primary_title.tier <= tier_kingdom
			OR = {
				has_government = feudal_government
				has_government = clan_government
			}
			OR = {
				AND = {
					exists = mother.primary_title
					mother.primary_title.tier >= tier_kingdom
				}
				AND = {
					exists = father.primary_title
					father.primary_title.tier >= tier_kingdom
				}
			}
		}
		localization_key = CustomLoc_ES_la
	}
	text = {
		trigger = { # Reina madre
			is_female = yes
			has_government = feudal_government
			any_child = { primary_title.tier = tier_kingdom }
			primary_title.tier < tier_kingdom
		}
		localization_key = CustomLoc_ES_la
	}
	text = {
		trigger = {
			OR = {
				AND = { # emperor (Emperador), emperor_female (Emperatriz)
					holds_landed_title = yes
					primary_title.tier = tier_empire
					NOT = {
						# Warcraft
					}
				}
<<<<<<< HEAD
				AND = { # duke_theocracy_male_paganism_religion (Arcipreste), duke_theocracy_female_paganism_religion (Archisacerdotisa)
					holds_landed_title = yes
					primary_title.tier = tier_duchy
					has_government = theocracy_government
					religion = religion:paganism_religion
					religion = religion:taoism_religion
					religion = religion:bon_religion
					like_germanic_religion_trigger = yes
					religion = religion:tengrism_religion
					religion = religion:west_african_religion
					religion = religion:west_african_bori_religion
					religion = religion:west_african_roog_religion
					religion = religion:zunism_religion
				}
				AND = { # king_feudal_male_uyghur (Idiqut), king_feudal_female_uyghur (Idiqut)
					holds_landed_title = yes
					primary_title.tier = tier_kingdom
					culture = culture:uyghur
					OR = {
						has_government = feudal_government
						has_government = clan_government
						has_government = tribal_government
					}
				}
				AND = { # prince_male_iberian_group (Infante), prince_female_iberian_group (Infante)
					age < 16
					holds_landed_title = yes
					primary_title.tier >= tier_kingdom
					culture_group = culture_group:iberian_group
					has_government = feudal_government
				}
				AND = { # duke_feudal_male_sogdian (Ikhshide)
					is_female = no
					culture = culture:sogdian
					holds_landed_title = yes
					primary_title.tier = tier_duchy
					OR = {
						has_government = feudal_government
						has_government = clan_government
					}
				}
				AND = {
					is_female = no
					holds_landed_title = yes
					primary_title.tier = tier_county
					OR = {
						AND = { # count_feudal_male_english (Earl)
							has_government = feudal_government
							primary_title = { target_is_de_jure_liege_or_above = title:e_britannia }
						}
						AND = { # count_feudal_male_e_britannia (Earl)
							OR = {
								has_government = feudal_government
								has_government = tribal_government
							}
							culture = culture:english
							culture = culture:anglo_saxon
							culture = culture:scottish
						}
					}
				}
				AND = { # count_theocracy_male_ismaili (Ayatolá), count_theocracy_female_ismaili (Ayatolá)
					holds_landed_title = yes
					primary_title.tier = tier_county
					has_government = theocracy_government
					faith = faith:ismaili
				}
				AND = { # baron_theocracy_male_zoroastrianism_religion (Ervad), baron_theocracy_female_zoroastrianism_religion (Ervad)
					holds_landed_title = yes
					primary_title.tier = tier_barony
					has_government = theocracy_government
					religion = religion:zoroastrianism_religion
				}
				AND = { # baron_theocracy_male_west_african_bori_religion (Adjingi)
					holds_landed_title = yes
					primary_title.tier = tier_barony
					has_government = theocracy_government
					religion = religion:west_african_bori_religion
				}
				AND = { # baron_feudal_male_iranian_group (Argbadh)
					holds_landed_title = yes
					primary_title.tier = tier_barony
					OR = {
						has_government = feudal_government
						has_government = clan_government
					}
					culture_group = culture_group:iranian_group
				}
				primary_title = title:k_austria # archduke (Archiduque), archduchess (Archiduquesa)
=======
				
				# Warcraft
>>>>>>> 6ee09377
			}
		}
		localization_key = CustomLoc_ES_el
	}
	text = {
		trigger = {
			is_female = no
			OR = {
				primary_title.tier >= tier_barony
				any_spouse = { primary_title.tier >= tier_barony }
			}
		}
		localization_key = CustomLoc_ES_el
	}
	text = {
		trigger = {
			is_female = yes
			OR = {
				primary_title.tier >= tier_barony
				any_spouse = { primary_title.tier >= tier_barony }
			}
		}
		localization_key = CustomLoc_ES_la
	}
	text = {
		localization_key = ""
		fallback = yes
	}
}

ES_only_de_GetShortUIName = {
	type = character
	text = {
		trigger = {
			is_local_player = yes
		}
		localization_key = CustomLoc_ES_del
	}
	text = {
		trigger = { # Príncipe
			is_female = no
			primary_title.tier <= tier_kingdom
			OR = {
				has_government = feudal_government
				has_government = clan_government
			}
			OR = {
				AND = {
					exists = mother.primary_title
					mother.primary_title.tier >= tier_kingdom
				}
				AND = {
					exists = father.primary_title
					father.primary_title.tier >= tier_kingdom
				}
			}
		}
		localization_key = CustomLoc_ES_del
	}
	text = {
		trigger = { # Princesa
			is_female = yes
			primary_title.tier <= tier_kingdom
			OR = {
				has_government = feudal_government
				has_government = clan_government
			}
			OR = {
				AND = {
					exists = mother.primary_title
					mother.primary_title.tier >= tier_kingdom
				}
				AND = {
					exists = father.primary_title
					father.primary_title.tier >= tier_kingdom
				}
			}
		}
		localization_key = CustomLoc_ES_dela
	}
	text = {
		trigger = { # Reina madre
			is_female = yes
			has_government = feudal_government
			any_child = { primary_title.tier = tier_kingdom }
			primary_title.tier < tier_kingdom
		}
		localization_key = CustomLoc_ES_dela
	}
	text = {
		trigger = {
			OR = {
				AND = { # emperor (Emperador), emperor_female (Emperatriz)
					holds_landed_title = yes
					primary_title.tier = tier_empire
					NOT = {
<<<<<<< HEAD
						culture_group = culture_group:central_germanic_group # Kaiser
						culture = culture:greek # Basileus
						has_title = title:d_shiite # Califa
						has_title = title:d_sunni # Califa
						has_title = title:k_papal_state
						has_title = title:k_orthodox
						has_title = title:d_iconoclast
						has_title = title:d_rabbinism
						has_title = title:d_conversos
						has_title = title:d_karaism
						has_title = title:d_haymanot
						has_title = title:d_malabarism
						has_title = title:d_samaritan
						has_title = title:d_kabarism
						has_title = title:d_mazdayasna
						has_title = title:d_zurvanism
						has_title = title:d_gayomarthianism
						has_title = title:d_khurmazta
						has_title = title:d_mazdakism
						has_title = title:d_khurramism
						has_title = title:d_urartuism
					}
				}
				AND = { # duke_theocracy_male_paganism_religion (Arcipreste), duke_theocracy_female_paganism_religion (Archisacerdotisa)
					holds_landed_title = yes
					primary_title.tier = tier_duchy
					has_government = theocracy_government
					religion = religion:paganism_religion
					religion = religion:taoism_religion
					religion = religion:bon_religion
					like_germanic_religion_trigger = yes
					religion = religion:tengrism_religion
					religion = religion:west_african_religion
					religion = religion:west_african_bori_religion
					religion = religion:west_african_roog_religion
					religion = religion:zunism_religion
				}
				AND = { # king_feudal_male_uyghur (Idiqut), king_feudal_female_uyghur (Idiqut)
					holds_landed_title = yes
					primary_title.tier = tier_kingdom
					culture = culture:uyghur
					OR = {
						has_government = feudal_government
						has_government = clan_government
						has_government = tribal_government
					}
				}
				AND = { # prince_male_iberian_group (Infante), prince_female_iberian_group (Infante)
					age < 16
					holds_landed_title = yes
					primary_title.tier >= tier_kingdom
					culture_group = culture_group:iberian_group
					has_government = feudal_government
				}
				AND = { # duke_feudal_male_sogdian (Ikhshide)
					is_female = no
					culture = culture:sogdian
					holds_landed_title = yes
					primary_title.tier = tier_duchy
					OR = {
						has_government = feudal_government
						has_government = clan_government
					}
				}
				AND = {
					is_female = no
					holds_landed_title = yes
					primary_title.tier = tier_county
					OR = {
						AND = { # count_feudal_male_english (Earl)
							has_government = feudal_government
							primary_title = { target_is_de_jure_liege_or_above = title:e_britannia }
						}
						AND = { # count_feudal_male_e_britannia (Earl)
							OR = {
								has_government = feudal_government
								has_government = tribal_government
							}
							culture = culture:english
							culture = culture:anglo_saxon
							culture = culture:scottish
						}
					}
				}
				AND = { # count_theocracy_male_ismaili (Ayatolá), count_theocracy_female_ismaili (Ayatolá)
					holds_landed_title = yes
					primary_title.tier = tier_county
					has_government = theocracy_government
					faith = faith:ismaili
				}
				AND = { # baron_theocracy_male_zoroastrianism_religion (Ervad), baron_theocracy_female_zoroastrianism_religion (Ervad)
					holds_landed_title = yes
					primary_title.tier = tier_barony
					has_government = theocracy_government
					religion = religion:zoroastrianism_religion
				}
				AND = { # baron_theocracy_male_west_african_bori_religion (Adjingi)
					holds_landed_title = yes
					primary_title.tier = tier_barony
					has_government = theocracy_government
					religion = religion:west_african_bori_religion
				}
				AND = { # baron_feudal_male_iranian_group (Argbadh)
					holds_landed_title = yes
					primary_title.tier = tier_barony
					OR = {
						has_government = feudal_government
						has_government = clan_government
=======
						# Warcraft
>>>>>>> 6ee09377
					}
				}
				
				# Warcraft
			}
		}
		localization_key = CustomLoc_ES_del
	}
	text = {
		trigger = {
			is_female = no
			OR = {
				primary_title.tier >= tier_barony
				any_spouse = { primary_title.tier >= tier_barony }
			}
		}
		localization_key = CustomLoc_ES_del
	}
	text = {
		trigger = {
			is_female = yes
			OR = {
				primary_title.tier >= tier_barony
				any_spouse = { primary_title.tier >= tier_barony }
			}
		}
		localization_key = CustomLoc_ES_dela
	}
	text = {
		localization_key = CustomLoc_ES_del
		fallback = yes
	}
}

ES_only_a_GetShortUIName = {
	type = character
	text = {
		trigger = {
			is_local_player = yes
		}
		localization_key = CustomLoc_ES_al
	}
	text = {
		trigger = { # Príncipe
			is_female = no
			primary_title.tier <= tier_kingdom
			OR = {
				has_government = feudal_government
				has_government = clan_government
			}
			OR = {
				AND = {
					exists = mother.primary_title
					mother.primary_title.tier >= tier_kingdom
				}
				AND = {
					exists = father.primary_title
					father.primary_title.tier >= tier_kingdom
				}
			}
		}
		localization_key = CustomLoc_ES_al
	}
	text = {
		trigger = { # Princesa
			is_female = yes
			primary_title.tier <= tier_kingdom
			OR = {
				has_government = feudal_government
				has_government = clan_government
			}
			OR = {
				AND = {
					exists = mother.primary_title
					mother.primary_title.tier >= tier_kingdom
				}
				AND = {
					exists = father.primary_title
					father.primary_title.tier >= tier_kingdom
				}
			}
		}
		localization_key = CustomLoc_ES_ala
	}
	text = {
		trigger = { # Reina madre
			is_female = yes
			has_government = feudal_government
			any_child = { primary_title.tier = tier_kingdom }
			primary_title.tier < tier_kingdom
		}
		localization_key = CustomLoc_ES_ala
	}
	text = {
		trigger = {
			OR = {
				AND = { # emperor (Emperador), emperor_female (Emperatriz)
					holds_landed_title = yes
					primary_title.tier = tier_empire
					NOT = {
<<<<<<< HEAD
						culture_group = culture_group:central_germanic_group # Kaiser
						culture = culture:greek # Basileus
						has_title = title:d_shiite # Califa
						has_title = title:d_sunni # Califa
						has_title = title:k_papal_state
						has_title = title:k_orthodox
						has_title = title:d_iconoclast
						has_title = title:d_rabbinism
						has_title = title:d_conversos
						has_title = title:d_karaism
						has_title = title:d_haymanot
						has_title = title:d_malabarism
						has_title = title:d_samaritan
						has_title = title:d_kabarism
						has_title = title:d_mazdayasna
						has_title = title:d_zurvanism
						has_title = title:d_gayomarthianism
						has_title = title:d_khurmazta
						has_title = title:d_mazdakism
						has_title = title:d_khurramism
						has_title = title:d_urartuism
					}
				}
				AND = { # duke_theocracy_male_paganism_religion (Arcipreste), duke_theocracy_female_paganism_religion (Archisacerdotisa)
					holds_landed_title = yes
					primary_title.tier = tier_duchy
					has_government = theocracy_government
					religion = religion:paganism_religion
					religion = religion:taoism_religion
					religion = religion:bon_religion
					like_germanic_religion_trigger = yes
					religion = religion:tengrism_religion
					religion = religion:west_african_religion
					religion = religion:west_african_bori_religion
					religion = religion:west_african_roog_religion
					religion = religion:zunism_religion
				}
				AND = { # king_feudal_male_uyghur (Idiqut), king_feudal_female_uyghur (Idiqut)
					holds_landed_title = yes
					primary_title.tier = tier_kingdom
					culture = culture:uyghur
					OR = {
						has_government = feudal_government
						has_government = clan_government
						has_government = tribal_government
					}
				}
				AND = { # prince_male_iberian_group (Infante), prince_female_iberian_group (Infante)
					age < 16
					holds_landed_title = yes
					primary_title.tier >= tier_kingdom
					culture_group = culture_group:iberian_group
					has_government = feudal_government
				}
				AND = { # duke_feudal_male_sogdian (Ikhshide)
					is_female = no
					culture = culture:sogdian
					holds_landed_title = yes
					primary_title.tier = tier_duchy
					OR = {
						has_government = feudal_government
						has_government = clan_government
					}
				}
				AND = {
					is_female = no
					holds_landed_title = yes
					primary_title.tier = tier_county
					OR = {
						AND = { # count_feudal_male_english (Earl)
							has_government = feudal_government
							primary_title = { target_is_de_jure_liege_or_above = title:e_britannia }
						}
						AND = { # count_feudal_male_e_britannia (Earl)
							OR = {
								has_government = feudal_government
								has_government = tribal_government
							}
							culture = culture:english
							culture = culture:anglo_saxon
							culture = culture:scottish
						}
					}
				}
				AND = { # count_theocracy_male_ismaili (Ayatolá), count_theocracy_female_ismaili (Ayatolá)
					holds_landed_title = yes
					primary_title.tier = tier_county
					has_government = theocracy_government
					faith = faith:ismaili
				}
				AND = { # baron_theocracy_male_zoroastrianism_religion (Ervad), baron_theocracy_female_zoroastrianism_religion (Ervad)
					holds_landed_title = yes
					primary_title.tier = tier_barony
					has_government = theocracy_government
					religion = religion:zoroastrianism_religion
				}
				AND = { # baron_theocracy_male_west_african_bori_religion (Adjingi)
					holds_landed_title = yes
					primary_title.tier = tier_barony
					has_government = theocracy_government
					religion = religion:west_african_bori_religion
				}
				AND = { # baron_feudal_male_iranian_group (Argbadh)
					holds_landed_title = yes
					primary_title.tier = tier_barony
					OR = {
						has_government = feudal_government
						has_government = clan_government
=======
						# Warcraft
>>>>>>> 6ee09377
					}
				}
				
				# Warcraft
			}
		}
		localization_key = CustomLoc_ES_al
	}
	text = {
		trigger = {
			is_female = no
			OR = {
				primary_title.tier >= tier_barony
				any_spouse = { primary_title.tier >= tier_barony }
			}
		}
		localization_key = CustomLoc_ES_al
	}
	text = {
		trigger = {
			is_female = yes
			OR = {
				primary_title.tier >= tier_barony
				any_spouse = { primary_title.tier >= tier_barony }
			}
		}
		localization_key = CustomLoc_ES_ala
	}
	text = {
		localization_key = CustomLoc_ES_al
		fallback = yes
	}
}<|MERGE_RESOLUTION|>--- conflicted
+++ resolved
@@ -2467,100 +2467,8 @@
 						# Warcraft
 					}
 				}
-<<<<<<< HEAD
-				AND = { # duke_theocracy_male_paganism_religion (Arcipreste), duke_theocracy_female_paganism_religion (Archisacerdotisa)
-					holds_landed_title = yes
-					primary_title.tier = tier_duchy
-					has_government = theocracy_government
-					religion = religion:paganism_religion
-					religion = religion:taoism_religion
-					religion = religion:bon_religion
-					like_germanic_religion_trigger = yes
-					religion = religion:tengrism_religion
-					religion = religion:west_african_religion
-					religion = religion:west_african_bori_religion
-					religion = religion:west_african_roog_religion
-					religion = religion:zunism_religion
-				}
-				AND = { # king_feudal_male_uyghur (Idiqut), king_feudal_female_uyghur (Idiqut)
-					holds_landed_title = yes
-					primary_title.tier = tier_kingdom
-					culture = culture:uyghur
-					OR = {
-						has_government = feudal_government
-						has_government = clan_government
-						has_government = tribal_government
-					}
-				}
-				AND = { # prince_male_iberian_group (Infante), prince_female_iberian_group (Infanta)
-					age < 16
-					holds_landed_title = yes
-					primary_title.tier >= tier_kingdom
-					culture_group = culture_group:iberian_group
-					has_government = feudal_government
-				}
-				AND = { # duke_feudal_male_sogdian (Ikhshide)
-					is_female = no
-					culture = culture:sogdian
-					holds_landed_title = yes
-					primary_title.tier = tier_duchy
-					OR = {
-						has_government = feudal_government
-						has_government = clan_government
-					}
-				}
-				AND = {
-					is_female = no
-					holds_landed_title = yes
-					primary_title.tier = tier_county
-					OR = {
-						AND = { # count_feudal_male_english (Earl)
-							has_government = feudal_government
-							primary_title = { target_is_de_jure_liege_or_above = title:e_britannia }
-						}
-						AND = { # count_feudal_male_e_britannia (Earl)
-							OR = {
-								has_government = feudal_government
-								has_government = tribal_government
-							}
-							culture = culture:english
-							culture = culture:anglo_saxon
-							culture = culture:scottish
-						}
-					}
-				}
-				AND = { # count_theocracy_male_ismaili (Ayatolá), count_theocracy_female_ismaili (Ayatolá)
-					holds_landed_title = yes
-					primary_title.tier = tier_county
-					has_government = theocracy_government
-					faith = faith:ismaili
-				}
-				AND = { # baron_theocracy_male_zoroastrianism_religion (Ervad), baron_theocracy_female_zoroastrianism_religion (Ervad)
-					holds_landed_title = yes
-					primary_title.tier = tier_barony
-					has_government = theocracy_government
-					religion = religion:zoroastrianism_religion
-				}
-				AND = { # baron_theocracy_male_west_african_bori_religion (Adjingi)
-					holds_landed_title = yes
-					primary_title.tier = tier_barony
-					has_government = theocracy_government
-					religion = religion:west_african_bori_religion
-				}
-				AND = { # baron_feudal_male_iranian_group (Argbadh)
-					holds_landed_title = yes
-					primary_title.tier = tier_barony
-					OR = {
-						has_government = feudal_government
-						has_government = clan_government
-					}
-					culture_group = culture_group:iranian_group
-				}
-				primary_title = title:k_austria # archduke (Archiduque), archduchess (Archiduquesa)
-=======
 				
 				# Warcraft
->>>>>>> 6ee09377
 			}
 		}
 		localization_key = CustomLoc_ES_el
@@ -2643,424 +2551,6 @@
 			primary_title.tier < tier_kingdom
 		}
 		localization_key = CustomLoc_ES_dela
-	}
-	text = {
-		trigger = {
-			OR = {
-				AND = { # emperor (Emperador), emperor_female (Emperatriz)
-					holds_landed_title = yes
-					primary_title.tier = tier_empire
-					NOT = {
-<<<<<<< HEAD
-						culture_group = culture_group:central_germanic_group # Kaiser
-						culture = culture:greek # Basileus
-						has_title = title:d_shiite # Califa
-						has_title = title:d_sunni # Califa
-						has_title = title:k_papal_state
-						has_title = title:k_orthodox
-						has_title = title:d_iconoclast
-						has_title = title:d_rabbinism
-						has_title = title:d_conversos
-						has_title = title:d_karaism
-						has_title = title:d_haymanot
-						has_title = title:d_malabarism
-						has_title = title:d_samaritan
-						has_title = title:d_kabarism
-						has_title = title:d_mazdayasna
-						has_title = title:d_zurvanism
-						has_title = title:d_gayomarthianism
-						has_title = title:d_khurmazta
-						has_title = title:d_mazdakism
-						has_title = title:d_khurramism
-						has_title = title:d_urartuism
-					}
-				}
-				AND = { # duke_theocracy_male_paganism_religion (Arcipreste), duke_theocracy_female_paganism_religion (Archisacerdotisa)
-					holds_landed_title = yes
-					primary_title.tier = tier_duchy
-					has_government = theocracy_government
-					religion = religion:paganism_religion
-					religion = religion:taoism_religion
-					religion = religion:bon_religion
-					like_germanic_religion_trigger = yes
-					religion = religion:tengrism_religion
-					religion = religion:west_african_religion
-					religion = religion:west_african_bori_religion
-					religion = religion:west_african_roog_religion
-					religion = religion:zunism_religion
-				}
-				AND = { # king_feudal_male_uyghur (Idiqut), king_feudal_female_uyghur (Idiqut)
-					holds_landed_title = yes
-					primary_title.tier = tier_kingdom
-					culture = culture:uyghur
-					OR = {
-						has_government = feudal_government
-						has_government = clan_government
-						has_government = tribal_government
-					}
-				}
-				AND = { # prince_male_iberian_group (Infante), prince_female_iberian_group (Infanta)
-					age < 16
-					holds_landed_title = yes
-					primary_title.tier >= tier_kingdom
-					culture_group = culture_group:iberian_group
-					has_government = feudal_government
-				}
-				AND = { # duke_feudal_male_sogdian (Ikhshide)
-					is_female = no
-					culture = culture:sogdian
-					holds_landed_title = yes
-					primary_title.tier = tier_duchy
-					OR = {
-						has_government = feudal_government
-						has_government = clan_government
-					}
-				}
-				AND = {
-					is_female = no
-					holds_landed_title = yes
-					primary_title.tier = tier_county
-					OR = {
-						AND = { # count_feudal_male_english (Earl)
-							has_government = feudal_government
-							primary_title = { target_is_de_jure_liege_or_above = title:e_britannia }
-						}
-						AND = { # count_feudal_male_e_britannia (Earl)
-							OR = {
-								has_government = feudal_government
-								has_government = tribal_government
-							}
-							culture = culture:english
-							culture = culture:anglo_saxon
-							culture = culture:scottish
-						}
-					}
-				}
-				AND = { # count_theocracy_male_ismaili (Ayatolá), count_theocracy_female_ismaili (Ayatolá)
-					holds_landed_title = yes
-					primary_title.tier = tier_county
-					has_government = theocracy_government
-					faith = faith:ismaili
-				}
-				AND = { # baron_theocracy_male_zoroastrianism_religion (Ervad), baron_theocracy_female_zoroastrianism_religion (Ervad)
-					holds_landed_title = yes
-					primary_title.tier = tier_barony
-					has_government = theocracy_government
-					religion = religion:zoroastrianism_religion
-				}
-				AND = { # baron_theocracy_male_west_african_bori_religion (Adjingi)
-					holds_landed_title = yes
-					primary_title.tier = tier_barony
-					has_government = theocracy_government
-					religion = religion:west_african_bori_religion
-				}
-				AND = { # baron_feudal_male_iranian_group (Argbadh)
-					holds_landed_title = yes
-					primary_title.tier = tier_barony
-					OR = {
-						has_government = feudal_government
-						has_government = clan_government
-=======
-						# Warcraft
->>>>>>> 6ee09377
-					}
-				}
-				
-				# Warcraft
-			}
-		}
-		localization_key = CustomLoc_ES_del
-	}
-	text = {
-		trigger = {
-			is_female = no
-			OR = {
-				primary_title.tier >= tier_barony
-				any_spouse = { primary_title.tier >= tier_barony }
-			}
-		}
-		localization_key = CustomLoc_ES_del
-	}
-	text = {
-		trigger = {
-			is_female = yes
-			OR = {
-				primary_title.tier >= tier_barony
-				any_spouse = { primary_title.tier >= tier_barony }
-			}
-		}
-		localization_key = CustomLoc_ES_dela
-	}
-	text = {
-		localization_key = CustomLoc_ES_del
-		fallback = yes
-	}
-}
-
-ES_only_al_GetTitledFirstName = {
-	type = character
-	text = {
-		trigger = { # Príncipe
-			is_female = no
-			primary_title.tier <= tier_kingdom
-			OR = {
-				has_government = feudal_government
-				has_government = clan_government
-			}
-			OR = {
-				AND = {
-					exists = mother.primary_title
-					mother.primary_title.tier >= tier_kingdom
-				}
-				AND = {
-					exists = father.primary_title
-					father.primary_title.tier >= tier_kingdom
-				}
-			}
-		}
-		localization_key = CustomLoc_ES_al
-	}
-	text = {
-		trigger = { # Princesa
-			is_female = yes
-			primary_title.tier <= tier_kingdom
-			OR = {
-				has_government = feudal_government
-				has_government = clan_government
-			}
-			OR = {
-				AND = {
-					exists = mother.primary_title
-					mother.primary_title.tier >= tier_kingdom
-				}
-				AND = {
-					exists = father.primary_title
-					father.primary_title.tier >= tier_kingdom
-				}
-			}
-		}
-		localization_key = CustomLoc_ES_ala
-	}
-	text = {
-		trigger = { # Reina madre
-			is_female = yes
-			has_government = feudal_government
-			any_child = { primary_title.tier = tier_kingdom }
-			primary_title.tier < tier_kingdom
-		}
-		localization_key = CustomLoc_ES_ala
-	}
-	text = {
-		trigger = {
-			OR = {
-				AND = { # emperor (Emperador), emperor_female (Emperatriz)
-					holds_landed_title = yes
-					primary_title.tier = tier_empire
-					NOT = {
-<<<<<<< HEAD
-						culture_group = culture_group:central_germanic_group # Kaiser
-						culture = culture:greek # Basileus
-						has_title = title:d_shiite # Califa
-						has_title = title:d_sunni # Califa
-						has_title = title:k_papal_state
-						has_title = title:k_orthodox
-						has_title = title:d_iconoclast
-						has_title = title:d_rabbinism
-						has_title = title:d_conversos
-						has_title = title:d_karaism
-						has_title = title:d_haymanot
-						has_title = title:d_malabarism
-						has_title = title:d_samaritan
-						has_title = title:d_kabarism
-						has_title = title:d_mazdayasna
-						has_title = title:d_zurvanism
-						has_title = title:d_gayomarthianism
-						has_title = title:d_khurmazta
-						has_title = title:d_mazdakism
-						has_title = title:d_khurramism
-						has_title = title:d_urartuism
-					}
-				}
-				AND = { # duke_theocracy_male_paganism_religion (Arcipreste), duke_theocracy_female_paganism_religion (Archisacerdotisa)
-					holds_landed_title = yes
-					primary_title.tier = tier_duchy
-					has_government = theocracy_government
-					religion = religion:paganism_religion
-					religion = religion:taoism_religion
-					religion = religion:bon_religion
-					like_germanic_religion_trigger = yes
-					religion = religion:tengrism_religion
-					religion = religion:west_african_religion
-					religion = religion:west_african_bori_religion
-					religion = religion:west_african_roog_religion
-					religion = religion:zunism_religion
-				}
-				AND = { # king_feudal_male_uyghur (Idiqut), king_feudal_female_uyghur (Idiqut)
-					holds_landed_title = yes
-					primary_title.tier = tier_kingdom
-					culture = culture:uyghur
-					OR = {
-						has_government = feudal_government
-						has_government = clan_government
-						has_government = tribal_government
-					}
-				}
-				AND = { # prince_male_iberian_group (Infante), prince_female_iberian_group (Infanta)
-					age < 16
-					holds_landed_title = yes
-					primary_title.tier >= tier_kingdom
-					culture_group = culture_group:iberian_group
-					has_government = feudal_government
-				}
-				AND = { # duke_feudal_male_sogdian (Ikhshide)
-					is_female = no
-					culture = culture:sogdian
-					holds_landed_title = yes
-					primary_title.tier = tier_duchy
-					OR = {
-						has_government = feudal_government
-						has_government = clan_government
-					}
-				}
-				AND = {
-					is_female = no
-					holds_landed_title = yes
-					primary_title.tier = tier_county
-					OR = {
-						AND = { # count_feudal_male_english (Earl)
-							has_government = feudal_government
-							primary_title = { target_is_de_jure_liege_or_above = title:e_britannia }
-						}
-						AND = { # count_feudal_male_e_britannia (Earl)
-							OR = {
-								has_government = feudal_government
-								has_government = tribal_government
-							}
-							culture = culture:english
-							culture = culture:anglo_saxon
-							culture = culture:scottish
-						}
-					}
-				}
-				AND = { # count_theocracy_male_ismaili (Ayatolá), count_theocracy_female_ismaili (Ayatolá)
-					holds_landed_title = yes
-					primary_title.tier = tier_county
-					has_government = theocracy_government
-					faith = faith:ismaili
-				}
-				AND = { # baron_theocracy_male_zoroastrianism_religion (Ervad), baron_theocracy_female_zoroastrianism_religion (Ervad)
-					holds_landed_title = yes
-					primary_title.tier = tier_barony
-					has_government = theocracy_government
-					religion = religion:zoroastrianism_religion
-				}
-				AND = { # baron_theocracy_male_west_african_bori_religion (Adjingi)
-					holds_landed_title = yes
-					primary_title.tier = tier_barony
-					has_government = theocracy_government
-					religion = religion:west_african_bori_religion
-				}
-				AND = { # baron_feudal_male_iranian_group (Argbadh)
-					holds_landed_title = yes
-					primary_title.tier = tier_barony
-					OR = {
-						has_government = feudal_government
-						has_government = clan_government
-=======
-						# Warcraft
->>>>>>> 6ee09377
-					}
-				}
-				
-				# Warcraft
-			}
-		}
-		localization_key = CustomLoc_ES_al
-	}
-	text = {
-		trigger = {
-			is_female = no
-			OR = {
-				primary_title.tier >= tier_barony
-				any_spouse = { primary_title.tier >= tier_barony }
-			}
-		}
-		localization_key = CustomLoc_ES_al
-	}
-	text = {
-		trigger = {
-			is_female = yes
-			OR = {
-				primary_title.tier >= tier_barony
-				any_spouse = { primary_title.tier >= tier_barony }
-			}
-		}
-		localization_key = CustomLoc_ES_ala
-	}
-	text = {
-		localization_key = CustomLoc_ES_al
-		fallback = yes
-	}
-}
-
-ES_only_el_GetShortUIName = {
-	type = character
-	text = {
-		trigger = {
-			is_local_player = yes
-		}
-		localization_key = ""
-	}
-	text = {
-		trigger = { # Príncipe
-			is_female = no
-			primary_title.tier <= tier_kingdom
-			OR = {
-				has_government = feudal_government
-				has_government = clan_government
-			}
-			OR = {
-				AND = {
-					exists = mother.primary_title
-					mother.primary_title.tier >= tier_kingdom
-				}
-				AND = {
-					exists = father.primary_title
-					father.primary_title.tier >= tier_kingdom
-				}
-			}
-		}
-		localization_key = CustomLoc_ES_el
-	}
-	text = {
-		trigger = { # Princesa
-			is_female = yes
-			primary_title.tier <= tier_kingdom
-			OR = {
-				has_government = feudal_government
-				has_government = clan_government
-			}
-			OR = {
-				AND = {
-					exists = mother.primary_title
-					mother.primary_title.tier >= tier_kingdom
-				}
-				AND = {
-					exists = father.primary_title
-					father.primary_title.tier >= tier_kingdom
-				}
-			}
-		}
-		localization_key = CustomLoc_ES_la
-	}
-	text = {
-		trigger = { # Reina madre
-			is_female = yes
-			has_government = feudal_government
-			any_child = { primary_title.tier = tier_kingdom }
-			primary_title.tier < tier_kingdom
-		}
-		localization_key = CustomLoc_ES_la
 	}
 	text = {
 		trigger = {
@@ -3072,103 +2562,11 @@
 						# Warcraft
 					}
 				}
-<<<<<<< HEAD
-				AND = { # duke_theocracy_male_paganism_religion (Arcipreste), duke_theocracy_female_paganism_religion (Archisacerdotisa)
-					holds_landed_title = yes
-					primary_title.tier = tier_duchy
-					has_government = theocracy_government
-					religion = religion:paganism_religion
-					religion = religion:taoism_religion
-					religion = religion:bon_religion
-					like_germanic_religion_trigger = yes
-					religion = religion:tengrism_religion
-					religion = religion:west_african_religion
-					religion = religion:west_african_bori_religion
-					religion = religion:west_african_roog_religion
-					religion = religion:zunism_religion
-				}
-				AND = { # king_feudal_male_uyghur (Idiqut), king_feudal_female_uyghur (Idiqut)
-					holds_landed_title = yes
-					primary_title.tier = tier_kingdom
-					culture = culture:uyghur
-					OR = {
-						has_government = feudal_government
-						has_government = clan_government
-						has_government = tribal_government
-					}
-				}
-				AND = { # prince_male_iberian_group (Infante), prince_female_iberian_group (Infante)
-					age < 16
-					holds_landed_title = yes
-					primary_title.tier >= tier_kingdom
-					culture_group = culture_group:iberian_group
-					has_government = feudal_government
-				}
-				AND = { # duke_feudal_male_sogdian (Ikhshide)
-					is_female = no
-					culture = culture:sogdian
-					holds_landed_title = yes
-					primary_title.tier = tier_duchy
-					OR = {
-						has_government = feudal_government
-						has_government = clan_government
-					}
-				}
-				AND = {
-					is_female = no
-					holds_landed_title = yes
-					primary_title.tier = tier_county
-					OR = {
-						AND = { # count_feudal_male_english (Earl)
-							has_government = feudal_government
-							primary_title = { target_is_de_jure_liege_or_above = title:e_britannia }
-						}
-						AND = { # count_feudal_male_e_britannia (Earl)
-							OR = {
-								has_government = feudal_government
-								has_government = tribal_government
-							}
-							culture = culture:english
-							culture = culture:anglo_saxon
-							culture = culture:scottish
-						}
-					}
-				}
-				AND = { # count_theocracy_male_ismaili (Ayatolá), count_theocracy_female_ismaili (Ayatolá)
-					holds_landed_title = yes
-					primary_title.tier = tier_county
-					has_government = theocracy_government
-					faith = faith:ismaili
-				}
-				AND = { # baron_theocracy_male_zoroastrianism_religion (Ervad), baron_theocracy_female_zoroastrianism_religion (Ervad)
-					holds_landed_title = yes
-					primary_title.tier = tier_barony
-					has_government = theocracy_government
-					religion = religion:zoroastrianism_religion
-				}
-				AND = { # baron_theocracy_male_west_african_bori_religion (Adjingi)
-					holds_landed_title = yes
-					primary_title.tier = tier_barony
-					has_government = theocracy_government
-					religion = religion:west_african_bori_religion
-				}
-				AND = { # baron_feudal_male_iranian_group (Argbadh)
-					holds_landed_title = yes
-					primary_title.tier = tier_barony
-					OR = {
-						has_government = feudal_government
-						has_government = clan_government
-					}
-					culture_group = culture_group:iranian_group
-				}
-				primary_title = title:k_austria # archduke (Archiduque), archduchess (Archiduquesa)
-=======
 				
 				# Warcraft
->>>>>>> 6ee09377
-			}
-		}
-		localization_key = CustomLoc_ES_el
+			}
+		}
+		localization_key = CustomLoc_ES_del
 	}
 	text = {
 		trigger = {
@@ -3178,7 +2576,7 @@
 				any_spouse = { primary_title.tier >= tier_barony }
 			}
 		}
-		localization_key = CustomLoc_ES_el
+		localization_key = CustomLoc_ES_del
 	}
 	text = {
 		trigger = {
@@ -3188,22 +2586,16 @@
 				any_spouse = { primary_title.tier >= tier_barony }
 			}
 		}
-		localization_key = CustomLoc_ES_la
-	}
-	text = {
-		localization_key = ""
-		fallback = yes
-	}
-}
-
-ES_only_de_GetShortUIName = {
-	type = character
-	text = {
-		trigger = {
-			is_local_player = yes
-		}
+		localization_key = CustomLoc_ES_dela
+	}
+	text = {
 		localization_key = CustomLoc_ES_del
-	}
+		fallback = yes
+	}
+}
+
+ES_only_al_GetTitledFirstName = {
+	type = character
 	text = {
 		trigger = { # Príncipe
 			is_female = no
@@ -3223,7 +2615,7 @@
 				}
 			}
 		}
-		localization_key = CustomLoc_ES_del
+		localization_key = CustomLoc_ES_al
 	}
 	text = {
 		trigger = { # Princesa
@@ -3244,7 +2636,7 @@
 				}
 			}
 		}
-		localization_key = CustomLoc_ES_dela
+		localization_key = CustomLoc_ES_ala
 	}
 	text = {
 		trigger = { # Reina madre
@@ -3253,7 +2645,7 @@
 			any_child = { primary_title.tier = tier_kingdom }
 			primary_title.tier < tier_kingdom
 		}
-		localization_key = CustomLoc_ES_dela
+		localization_key = CustomLoc_ES_ala
 	}
 	text = {
 		trigger = {
@@ -3262,125 +2654,14 @@
 					holds_landed_title = yes
 					primary_title.tier = tier_empire
 					NOT = {
-<<<<<<< HEAD
-						culture_group = culture_group:central_germanic_group # Kaiser
-						culture = culture:greek # Basileus
-						has_title = title:d_shiite # Califa
-						has_title = title:d_sunni # Califa
-						has_title = title:k_papal_state
-						has_title = title:k_orthodox
-						has_title = title:d_iconoclast
-						has_title = title:d_rabbinism
-						has_title = title:d_conversos
-						has_title = title:d_karaism
-						has_title = title:d_haymanot
-						has_title = title:d_malabarism
-						has_title = title:d_samaritan
-						has_title = title:d_kabarism
-						has_title = title:d_mazdayasna
-						has_title = title:d_zurvanism
-						has_title = title:d_gayomarthianism
-						has_title = title:d_khurmazta
-						has_title = title:d_mazdakism
-						has_title = title:d_khurramism
-						has_title = title:d_urartuism
-					}
-				}
-				AND = { # duke_theocracy_male_paganism_religion (Arcipreste), duke_theocracy_female_paganism_religion (Archisacerdotisa)
-					holds_landed_title = yes
-					primary_title.tier = tier_duchy
-					has_government = theocracy_government
-					religion = religion:paganism_religion
-					religion = religion:taoism_religion
-					religion = religion:bon_religion
-					like_germanic_religion_trigger = yes
-					religion = religion:tengrism_religion
-					religion = religion:west_african_religion
-					religion = religion:west_african_bori_religion
-					religion = religion:west_african_roog_religion
-					religion = religion:zunism_religion
-				}
-				AND = { # king_feudal_male_uyghur (Idiqut), king_feudal_female_uyghur (Idiqut)
-					holds_landed_title = yes
-					primary_title.tier = tier_kingdom
-					culture = culture:uyghur
-					OR = {
-						has_government = feudal_government
-						has_government = clan_government
-						has_government = tribal_government
-					}
-				}
-				AND = { # prince_male_iberian_group (Infante), prince_female_iberian_group (Infante)
-					age < 16
-					holds_landed_title = yes
-					primary_title.tier >= tier_kingdom
-					culture_group = culture_group:iberian_group
-					has_government = feudal_government
-				}
-				AND = { # duke_feudal_male_sogdian (Ikhshide)
-					is_female = no
-					culture = culture:sogdian
-					holds_landed_title = yes
-					primary_title.tier = tier_duchy
-					OR = {
-						has_government = feudal_government
-						has_government = clan_government
-					}
-				}
-				AND = {
-					is_female = no
-					holds_landed_title = yes
-					primary_title.tier = tier_county
-					OR = {
-						AND = { # count_feudal_male_english (Earl)
-							has_government = feudal_government
-							primary_title = { target_is_de_jure_liege_or_above = title:e_britannia }
-						}
-						AND = { # count_feudal_male_e_britannia (Earl)
-							OR = {
-								has_government = feudal_government
-								has_government = tribal_government
-							}
-							culture = culture:english
-							culture = culture:anglo_saxon
-							culture = culture:scottish
-						}
-					}
-				}
-				AND = { # count_theocracy_male_ismaili (Ayatolá), count_theocracy_female_ismaili (Ayatolá)
-					holds_landed_title = yes
-					primary_title.tier = tier_county
-					has_government = theocracy_government
-					faith = faith:ismaili
-				}
-				AND = { # baron_theocracy_male_zoroastrianism_religion (Ervad), baron_theocracy_female_zoroastrianism_religion (Ervad)
-					holds_landed_title = yes
-					primary_title.tier = tier_barony
-					has_government = theocracy_government
-					religion = religion:zoroastrianism_religion
-				}
-				AND = { # baron_theocracy_male_west_african_bori_religion (Adjingi)
-					holds_landed_title = yes
-					primary_title.tier = tier_barony
-					has_government = theocracy_government
-					religion = religion:west_african_bori_religion
-				}
-				AND = { # baron_feudal_male_iranian_group (Argbadh)
-					holds_landed_title = yes
-					primary_title.tier = tier_barony
-					OR = {
-						has_government = feudal_government
-						has_government = clan_government
-=======
 						# Warcraft
->>>>>>> 6ee09377
 					}
 				}
 				
 				# Warcraft
 			}
 		}
-		localization_key = CustomLoc_ES_del
+		localization_key = CustomLoc_ES_al
 	}
 	text = {
 		trigger = {
@@ -3390,7 +2671,7 @@
 				any_spouse = { primary_title.tier >= tier_barony }
 			}
 		}
-		localization_key = CustomLoc_ES_del
+		localization_key = CustomLoc_ES_al
 	}
 	text = {
 		trigger = {
@@ -3400,21 +2681,21 @@
 				any_spouse = { primary_title.tier >= tier_barony }
 			}
 		}
-		localization_key = CustomLoc_ES_dela
-	}
-	text = {
-		localization_key = CustomLoc_ES_del
-		fallback = yes
-	}
-}
-
-ES_only_a_GetShortUIName = {
+		localization_key = CustomLoc_ES_ala
+	}
+	text = {
+		localization_key = CustomLoc_ES_al
+		fallback = yes
+	}
+}
+
+ES_only_el_GetShortUIName = {
 	type = character
 	text = {
 		trigger = {
 			is_local_player = yes
 		}
-		localization_key = CustomLoc_ES_al
+		localization_key = ""
 	}
 	text = {
 		trigger = { # Príncipe
@@ -3435,7 +2716,7 @@
 				}
 			}
 		}
-		localization_key = CustomLoc_ES_al
+		localization_key = CustomLoc_ES_el
 	}
 	text = {
 		trigger = { # Princesa
@@ -3456,7 +2737,7 @@
 				}
 			}
 		}
-		localization_key = CustomLoc_ES_ala
+		localization_key = CustomLoc_ES_la
 	}
 	text = {
 		trigger = { # Reina madre
@@ -3465,7 +2746,7 @@
 			any_child = { primary_title.tier = tier_kingdom }
 			primary_title.tier < tier_kingdom
 		}
-		localization_key = CustomLoc_ES_ala
+		localization_key = CustomLoc_ES_la
 	}
 	text = {
 		trigger = {
@@ -3474,125 +2755,14 @@
 					holds_landed_title = yes
 					primary_title.tier = tier_empire
 					NOT = {
-<<<<<<< HEAD
-						culture_group = culture_group:central_germanic_group # Kaiser
-						culture = culture:greek # Basileus
-						has_title = title:d_shiite # Califa
-						has_title = title:d_sunni # Califa
-						has_title = title:k_papal_state
-						has_title = title:k_orthodox
-						has_title = title:d_iconoclast
-						has_title = title:d_rabbinism
-						has_title = title:d_conversos
-						has_title = title:d_karaism
-						has_title = title:d_haymanot
-						has_title = title:d_malabarism
-						has_title = title:d_samaritan
-						has_title = title:d_kabarism
-						has_title = title:d_mazdayasna
-						has_title = title:d_zurvanism
-						has_title = title:d_gayomarthianism
-						has_title = title:d_khurmazta
-						has_title = title:d_mazdakism
-						has_title = title:d_khurramism
-						has_title = title:d_urartuism
-					}
-				}
-				AND = { # duke_theocracy_male_paganism_religion (Arcipreste), duke_theocracy_female_paganism_religion (Archisacerdotisa)
-					holds_landed_title = yes
-					primary_title.tier = tier_duchy
-					has_government = theocracy_government
-					religion = religion:paganism_religion
-					religion = religion:taoism_religion
-					religion = religion:bon_religion
-					like_germanic_religion_trigger = yes
-					religion = religion:tengrism_religion
-					religion = religion:west_african_religion
-					religion = religion:west_african_bori_religion
-					religion = religion:west_african_roog_religion
-					religion = religion:zunism_religion
-				}
-				AND = { # king_feudal_male_uyghur (Idiqut), king_feudal_female_uyghur (Idiqut)
-					holds_landed_title = yes
-					primary_title.tier = tier_kingdom
-					culture = culture:uyghur
-					OR = {
-						has_government = feudal_government
-						has_government = clan_government
-						has_government = tribal_government
-					}
-				}
-				AND = { # prince_male_iberian_group (Infante), prince_female_iberian_group (Infante)
-					age < 16
-					holds_landed_title = yes
-					primary_title.tier >= tier_kingdom
-					culture_group = culture_group:iberian_group
-					has_government = feudal_government
-				}
-				AND = { # duke_feudal_male_sogdian (Ikhshide)
-					is_female = no
-					culture = culture:sogdian
-					holds_landed_title = yes
-					primary_title.tier = tier_duchy
-					OR = {
-						has_government = feudal_government
-						has_government = clan_government
-					}
-				}
-				AND = {
-					is_female = no
-					holds_landed_title = yes
-					primary_title.tier = tier_county
-					OR = {
-						AND = { # count_feudal_male_english (Earl)
-							has_government = feudal_government
-							primary_title = { target_is_de_jure_liege_or_above = title:e_britannia }
-						}
-						AND = { # count_feudal_male_e_britannia (Earl)
-							OR = {
-								has_government = feudal_government
-								has_government = tribal_government
-							}
-							culture = culture:english
-							culture = culture:anglo_saxon
-							culture = culture:scottish
-						}
-					}
-				}
-				AND = { # count_theocracy_male_ismaili (Ayatolá), count_theocracy_female_ismaili (Ayatolá)
-					holds_landed_title = yes
-					primary_title.tier = tier_county
-					has_government = theocracy_government
-					faith = faith:ismaili
-				}
-				AND = { # baron_theocracy_male_zoroastrianism_religion (Ervad), baron_theocracy_female_zoroastrianism_religion (Ervad)
-					holds_landed_title = yes
-					primary_title.tier = tier_barony
-					has_government = theocracy_government
-					religion = religion:zoroastrianism_religion
-				}
-				AND = { # baron_theocracy_male_west_african_bori_religion (Adjingi)
-					holds_landed_title = yes
-					primary_title.tier = tier_barony
-					has_government = theocracy_government
-					religion = religion:west_african_bori_religion
-				}
-				AND = { # baron_feudal_male_iranian_group (Argbadh)
-					holds_landed_title = yes
-					primary_title.tier = tier_barony
-					OR = {
-						has_government = feudal_government
-						has_government = clan_government
-=======
 						# Warcraft
->>>>>>> 6ee09377
 					}
 				}
 				
 				# Warcraft
 			}
 		}
-		localization_key = CustomLoc_ES_al
+		localization_key = CustomLoc_ES_el
 	}
 	text = {
 		trigger = {
@@ -3602,7 +2772,7 @@
 				any_spouse = { primary_title.tier >= tier_barony }
 			}
 		}
-		localization_key = CustomLoc_ES_al
+		localization_key = CustomLoc_ES_el
 	}
 	text = {
 		trigger = {
@@ -3612,10 +2782,212 @@
 				any_spouse = { primary_title.tier >= tier_barony }
 			}
 		}
+		localization_key = CustomLoc_ES_la
+	}
+	text = {
+		localization_key = ""
+		fallback = yes
+	}
+}
+
+ES_only_de_GetShortUIName = {
+	type = character
+	text = {
+		trigger = {
+			is_local_player = yes
+		}
+		localization_key = CustomLoc_ES_del
+	}
+	text = {
+		trigger = { # Príncipe
+			is_female = no
+			primary_title.tier <= tier_kingdom
+			OR = {
+				has_government = feudal_government
+				has_government = clan_government
+			}
+			OR = {
+				AND = {
+					exists = mother.primary_title
+					mother.primary_title.tier >= tier_kingdom
+				}
+				AND = {
+					exists = father.primary_title
+					father.primary_title.tier >= tier_kingdom
+				}
+			}
+		}
+		localization_key = CustomLoc_ES_del
+	}
+	text = {
+		trigger = { # Princesa
+			is_female = yes
+			primary_title.tier <= tier_kingdom
+			OR = {
+				has_government = feudal_government
+				has_government = clan_government
+			}
+			OR = {
+				AND = {
+					exists = mother.primary_title
+					mother.primary_title.tier >= tier_kingdom
+				}
+				AND = {
+					exists = father.primary_title
+					father.primary_title.tier >= tier_kingdom
+				}
+			}
+		}
+		localization_key = CustomLoc_ES_dela
+	}
+	text = {
+		trigger = { # Reina madre
+			is_female = yes
+			has_government = feudal_government
+			any_child = { primary_title.tier = tier_kingdom }
+			primary_title.tier < tier_kingdom
+		}
+		localization_key = CustomLoc_ES_dela
+	}
+	text = {
+		trigger = {
+			OR = {
+				AND = { # emperor (Emperador), emperor_female (Emperatriz)
+					holds_landed_title = yes
+					primary_title.tier = tier_empire
+					NOT = {
+						# Warcraft
+					}
+				}
+				
+				# Warcraft
+			}
+		}
+		localization_key = CustomLoc_ES_del
+	}
+	text = {
+		trigger = {
+			is_female = no
+			OR = {
+				primary_title.tier >= tier_barony
+				any_spouse = { primary_title.tier >= tier_barony }
+			}
+		}
+		localization_key = CustomLoc_ES_del
+	}
+	text = {
+		trigger = {
+			is_female = yes
+			OR = {
+				primary_title.tier >= tier_barony
+				any_spouse = { primary_title.tier >= tier_barony }
+			}
+		}
+		localization_key = CustomLoc_ES_dela
+	}
+	text = {
+		localization_key = CustomLoc_ES_del
+		fallback = yes
+	}
+}
+
+ES_only_a_GetShortUIName = {
+	type = character
+	text = {
+		trigger = {
+			is_local_player = yes
+		}
+		localization_key = CustomLoc_ES_al
+	}
+	text = {
+		trigger = { # Príncipe
+			is_female = no
+			primary_title.tier <= tier_kingdom
+			OR = {
+				has_government = feudal_government
+				has_government = clan_government
+			}
+			OR = {
+				AND = {
+					exists = mother.primary_title
+					mother.primary_title.tier >= tier_kingdom
+				}
+				AND = {
+					exists = father.primary_title
+					father.primary_title.tier >= tier_kingdom
+				}
+			}
+		}
+		localization_key = CustomLoc_ES_al
+	}
+	text = {
+		trigger = { # Princesa
+			is_female = yes
+			primary_title.tier <= tier_kingdom
+			OR = {
+				has_government = feudal_government
+				has_government = clan_government
+			}
+			OR = {
+				AND = {
+					exists = mother.primary_title
+					mother.primary_title.tier >= tier_kingdom
+				}
+				AND = {
+					exists = father.primary_title
+					father.primary_title.tier >= tier_kingdom
+				}
+			}
+		}
 		localization_key = CustomLoc_ES_ala
 	}
 	text = {
+		trigger = { # Reina madre
+			is_female = yes
+			has_government = feudal_government
+			any_child = { primary_title.tier = tier_kingdom }
+			primary_title.tier < tier_kingdom
+		}
+		localization_key = CustomLoc_ES_ala
+	}
+	text = {
+		trigger = {
+			OR = {
+				AND = { # emperor (Emperador), emperor_female (Emperatriz)
+					holds_landed_title = yes
+					primary_title.tier = tier_empire
+					NOT = {
+						# Warcraft
+					}
+				}
+				
+				# Warcraft
+			}
+		}
 		localization_key = CustomLoc_ES_al
+	}
+	text = {
+		trigger = {
+			is_female = no
+			OR = {
+				primary_title.tier >= tier_barony
+				any_spouse = { primary_title.tier >= tier_barony }
+			}
+		}
+		localization_key = CustomLoc_ES_al
+	}
+	text = {
+		trigger = {
+			is_female = yes
+			OR = {
+				primary_title.tier >= tier_barony
+				any_spouse = { primary_title.tier >= tier_barony }
+			}
+		}
+		localization_key = CustomLoc_ES_ala
+	}
+	text = {
+		localization_key = CustomLoc_ES_al
 		fallback = yes
 	}
 }