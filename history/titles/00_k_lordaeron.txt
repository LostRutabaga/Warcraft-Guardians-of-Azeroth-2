﻿k_lordaeron = {
	# Kelsingians
	# TBA
	
	# Menethil Usurpation
	364.08.08={holder=63146} #Lordain[30000]
	382.12.22={holder=63152} #Weldon[30000]
	396.11.01={holder=63157} #Xavier[30000]
	431.09.02={holder=63159} #Thade[30000]
	466.05.26={holder=63165} #Almos[30000]
	496.06.27={holder=63169} #Josias[30000]
	515.08.06={holder=60000} #Terenas[30000]
	538.3.18={
		liege=e_lordaeron
	}
	560.8.10={holder=60001}	#Terenas[30000]
	603.5.1={holder=60003} #Arthas[30000]
	605.5.21={
		holder=430400 # Balnazzar
		liege=0
	}
}
d_lordaeron = {
	# Kelsingians
	# TBA

	# Menethil Usurpation
	364.08.08={holder=63146} #Lordain[30000]
	382.12.22={holder=63152} #Weldon[30000]
	396.11.01={holder=63157} #Xavier[30000]
	431.09.02={holder=63159} #Thade[30000]
	466.05.26={holder=63165} #Almos[30000]
	496.06.27={holder=63169} #Josias[30000]
	515.08.06={holder=60000} #Terenas[30000]
	560.8.10={holder=60001}	#Terenas[30000]
	603.5.1={
		holder=60003 #Arthas[30000]
		liege=e_scourge
	}
}
c_lordaeron = {
	1.1.1={
		liege=d_lordaeron
	}
	# Kelsingians
	# TBA

	# Menethil Usurpation
	364.08.08={holder=63146} #Lordain[30000]
	382.12.22={holder=63152} #Weldon[30000]
	396.11.01={holder=63157} #Xavier[30000]
	431.09.02={holder=63159} #Thade[30000]
	466.05.26={holder=63165} #Almos[30000]
	496.06.27={holder=63169} #Josias[30000]
	515.08.06={holder=60000} #Terenas[30000]
	560.8.10={holder=60001}	#Terenas[30000]
	603.5.1={holder=60003}	#Arthas[30000]
	605.5.21={
		holder=430400 # Balnazzar
		liege=k_lordaeron
	}
}
d_lordamere = {
	604.7.1={
		holder=60030
<<<<<<< HEAD
		effect = {
			set_capital_county = title:c_undernelly
		}
=======
>>>>>>> 8023a398
		effect = {
			set_capital_county = title:c_undernelly	# Undernelly/Sepulcher
			holder = {
				become_leader_of_faction_effect = {
					faction = alliance
					give_modifiers = no
				}
			}
		}
	}
}
c_dawning_isles = {
	491.2.23={
		liege=d_mudsnout
		holder=29217 #Sawtooth[12240]
	}
	532.3.11={holder=29218} #Etikur[12240]
	533.5.25={
		holder=60072
		liege=k_lordaeron
	}
	603.7.1={
		holder=59171 #Thule[36052]
		liege=0
	}
	608.1.6={holder=29220} #Gorp[12240]
}
c_ferry = {
	# 325.1.1={
		# holder=57170 #Ros[8504]
	# }
	# 355.09.01={holder=57173} #Voneshi[8504]
	# 377.02.08={holder=57176} #Hanaajkalai[8504]
	# 407.05.25={holder=57178} #Zilodah[8504]
	# 431.07.01={holder=57184} #Xanbu[8504]
	# 455.07.23={holder=57187} #Ugononbu[8504]
	# 457.11.27={holder=57189} #Shakghan[8504]
	# 487.09.03={holder=57201} #Mig[8504]
	# 521.12.8={holder=57202} #Urlaji[8504]
	#Conquered by Lordaeron
	533.5.25={
		liege=d_deep_elem
		holder=61228 #Marion[30134]
	}
	536.2.19={
		holder=60063
	}
	604.7.1={
		holder=60030 # Grand Marshal Garithos
		liege=d_lordamere
	}
}
c_undernelly = {
	# 325.1.1={
		# holder=57170 #Ros[8504]
	# }
	# 355.09.01={holder=57173} #Voneshi[8504]
	# 377.02.08={holder=57176} #Hanaajkalai[8504]
	# 407.05.25={holder=57178} #Zilodah[8504]
	# 431.07.01={holder=57184} #Xanbu[8504]
	# 455.07.23={holder=57187} #Ugononbu[8504]
	# 457.11.27={holder=57189} #Shakghan[8504]
	# 487.09.03={holder=57201} #Mig[8504]
	# 521.12.8={holder=57202} #Urlaji[8504]
	#Conquered by Lordaeron
	533.5.25={
		liege=d_deep_elem
		holder=61229 #Seth[0]
	}
	534.2.3={
		holder=60078
	}
	604.7.1={
		holder=60030 # Grand Marshal Garithos
		liege=d_lordamere
	}
	605.6.6={
	}
}
c_valganfield = {
	# 325.1.1={
		# holder=57170 #Ros[8504]
	# }
	# 355.09.01={holder=57173} #Voneshi[8504]
	# 377.02.08={holder=57176} #Hanaajkalai[8504]
	# 407.05.25={holder=57178} #Zilodah[8504]
	# 431.07.01={holder=57184} #Xanbu[8504]
	# 455.07.23={holder=57187} #Ugononbu[8504]
	# 457.11.27={holder=57189} #Shakghan[8504]
	# 487.09.03={holder=57201} #Mig[8504]
	# 521.12.8={holder=57202} #Urlaji[8504]
	#Conquered by Lordaeron
	533.5.25={
		liege=d_deep_elem
		holder=61205 #Louvel[30011]
	}
	551.06.28={holder=61206} #Smith[30011]
	557.9.7={
		holder=60038
	}
	604.7.1={
		holder=60030 # Grand Marshal Garithos
		liege=d_lordamere
	}
}
d_silverpine = {
	# Falrevere Domain
	353.1.1={
		liege=k_lordaeron
	}
	455.7.2={
		holder = 63035 # Garivald Falrevere
	}
	480.4.20={
		holder = 63039 # Desmund Falrevere
	}
	483.10.23={
		holder = 63051 # Kryten Falrevere
	}
	508.7.8={
		holder = 63055 # Pearson Falrevere
	}
	531.7.15={
		holder = 63060 # Louvel Falrevere
	}
	553.5.29={
		holder = 63060 # Thorin Falrevere
	}
	566.9.7={
		holder = 63069 # Gwen Falrevere
	}
	# Lordaeronian Collapse
	603.5.1={
		holder = 0
		liege = 0
	}
}
c_north_tide = {
	# Falrevere Domain
	353.1.1={
		liege=d_silverpine
	}
	455.7.2={
		holder = 63035 # Garivald Falrevere
	}
	480.4.20={
		holder = 63039 # Desmund Falrevere
	}
	483.10.23={
		holder = 63051 # Kryten Falrevere
	}
	508.7.8={
		holder = 63055 # Pearson Falrevere
	}
	531.7.15={
		holder = 63060 # Louvel Falrevere
	}
	553.5.29={
		holder = 63060 # Thorin Falrevere
	}
	566.9.7={
		holder = 63069 # Gwen Falrevere
	}
	#Lawlessness after Lordaeron's collapse
	603.5.1={
		holder = 60675 #Sigismund Blackthorn
		liege=0
	}
	#Joins Sylvanas' forces
	605.5.5={
		liege=d_brill
	}
}
c_skittering_dark = {
	# Falrevere Domain
	353.1.1={
		liege=d_silverpine
	}
	455.7.2={
		holder = 63035 # Garivald Falrevere
	}
	480.4.20={
		holder = 63039 # Desmund Falrevere
	}

	483.10.23={
		holder = 63051 # Kryten Falrevere
	}
	508.7.8={
		holder = 63055 # Pearson Falrevere
	}
	531.7.15={
		holder = 63060 # Louvel Falrevere
	}
	553.5.29={
		holder = 63060 # Thorin Falrevere
	}
	566.9.7={
		holder = 63069 # Gwen Falrevere
	}
	#Lawlessness after Lordaeron's collapse
	603.5.1={
		holder = 60675 #Sigismund Blackthorn
		liege=0
	}
	#Joins Sylvanas' forces
	605.5.5={
		liege=d_brill
	}
}
c_shining_strand = {
	364.08.08={
		liege=k_lordaeron
		holder=63146 #Lordain[30000]
	}
	382.12.22={holder=63152} #Weldon[30000]
	396.11.01={holder=63157} #Xavier[30000]
	431.09.02={holder=63159} #Thade[30000]
	466.05.26={holder=63165} #Almos[30000]
	496.06.27={holder=63169} #Josias[30000]
	515.08.06={holder=60000} #Terenas[30000]
	560.8.10={holder=60001}	#Terenas[30000]
	603.5.1={holder=60003}	#Arthas[30000]
	604.7.1={
		holder=60030
		liege=d_lordamere
	}
}
d_brill = {
	605.5.5={holder=42076} #Sylvanas[20016]
}
c_brill = {
	467.6.17={
		liege=d_caer_darrow
		holder=61204
	}
	543.11.4={
		holder=60037
	}
	#Barovs take place
	554.3.25={holder=60009}
	#Barovs lose place
	603.6.1={
		holder = 60037
		liege = 0
	}
	#Joins Sylvanas' forces
	605.5.5={
		liege=d_brill
		holder=42076 #Sylvanas[20016]
	}
}
c_riverborn = {
	467.6.17={
		liege=d_caer_darrow
		holder=61204
	}
	543.11.4={
		holder=60037
	}
	#Barovs take place
	554.3.25={holder=60009}
	#Barovs lose place and gnolls move in
	603.6.1={
		holder = 29220	#Snarlmane[12025]
		liege = 0
	}
	#Joins Sylvanas' forces
	605.5.5={
		liege=d_brill
	}
	#Snarlmane scourged, forces defeated and flees to Fenris Isle
	608.1.7={
		holder=42076 #Sylvanas[20016]
	}
}
c_nightmare_vale = {
	364.08.08={
		liege=k_lordaeron
		holder=63146 #Lordain[30000]
	}
	382.12.22={holder=63152} #Weldon[30000]
	396.11.01={holder=63157} #Xavier[30000]
	431.09.02={holder=63159} #Thade[30000]
	466.05.26={holder=63165} #Almos[30000]
	496.06.27={holder=63169} #Josias[30000]
	515.08.06={holder=60000} #Terenas[30000]
	560.8.10={holder=60001}	#Terenas[30000]
	569.8.10={holder=60002}	#Lianne Menethil [lowborn]
	#Joins Sylvanas' forces
	605.5.5={
		holder=42076	#Sylvanas[20016]
		liege=d_brill
	}
}
c_agamand = {
	543.6.25={
		liege=k_lordaeron
		holder=60005
	}
	603.5.1={
		holder=60008
		liege=d_lordaeron
	}
}
c_glistening_shore = {
	473.5.25={holder=34050} #Hgmlr[6013]
	536.11.12={holder=murloc142} #Gmgglm[6013]
	573.1.1={holder=murloc143} #Gmmlg[6013]
}
d_deathknell = {
}
c_deathknell = {
	# Forest Trolls
	451.1.1={holder=amani36} #Ajyra[8053]
	518.09.13={holder=amani37} #Janeti[8053]
	# Lordaeronian Conquest
	536.5.21={
		liege=k_lordaeron
		holder=60083
	}
	# Lordaeronian Falrevere Vassal
	576.3.12={
		holder=60067
		liege=d_silverpine
	}
	#Joins Sylvanas' forces
	605.5.5={
		liege=d_brill
		holder=42076 #Sylvanas[20016]
	}
}
c_dragon_isles = {
	26.1.1={holder=90005} #Tommie[60004]
	72.04.22={holder=90006} #Edd[60004]
	117.04.03={holder=90015} #Othmar[60004]
	148.07.08={holder=90018} #Stockwell[60004]
	172.03.08={holder=90025} #Ulfgangur[60004]
	221.05.19={holder=90026} #David[60004]
	244.11.14={holder=90031} #Sybil[60004]
	289.02.13={holder=90036} #Coinin[60004]
	299.04.13={holder=90040} #Milton[60004]
	339.02.18={holder=90046} #Gedalbert[60004]
	374.12.30={holder=90048} #Raul[60004]
	399.05.22={holder=90050} #Darric[60004]
	409.07.18={holder=90054} #Randolph[60004]
	446.05.15={holder=90060} #Salome[60004]
	515.02.24={holder=90065} #Sybil[60004]
	530.04.04={holder=90073} #Hiro[60004]
	550.12.03={holder=90075} #Fenrisulfr[60004]
	583.01.04={holder=90080} #Fernard[60004]
	630.01.14={holder=90086} #Edmund[60004]
}
c_oldwind = {
	# Forest Trolls
	451.1.1={holder=amani36} #Ajyra[8053]
	518.09.13={holder=amani37} #Janeti[8053]
	# Lordaeronian Conquest
	536.5.21={
		liege=k_lordaeron
		holder=60083
	}
	# Lordaeronian Falrevere Vassal
	576.3.12={
		holder=60067
		liege=d_silverpine
	}
	#Joins Sylvanas' forces
	605.5.5={
		liege=d_brill
		holder=42076 #Sylvanas[20016]
	}
}
c_solliden = {
	# Add earlier generations for Wot3H
	364.08.08={
		holder=63146 #Lordain[30000]
		liege=k_lordaeron		
	}
	382.12.22={holder=63152} #Weldon[30000]
	396.11.01={holder=63157} #Xavier[30000]
	431.09.02={holder=63159} #Thade[30000]
	466.05.26={holder=63165} #Almos[30000]
	496.06.27={holder=63169} #Josias[30000]
	515.08.06={holder=60000} #Terenas[30000]
	560.8.10={holder=60001}	#Terenas[30000]
	602.1.1={holder=60003}	#Arthas[30000]
	603.5.1={
		holder=60162 #Erick
		liege=0
	}
}
d_whispering_gardens = {
	603.5.1={
	}
}
c_whispering_gardens = {
	538.8.8={
		holder=60084
		liege=k_lordaeron
	}
	596.8.31={
		holder=60085
	}
	603.5.1={
	}
	603.5.1 = {
		liege = 0
	}
	605.9.9={
		liege=d_scarlet_crusade
	}
}
c_maplechill = {
	538.8.8={
		holder=60084
		liege=k_lordaeron
	}
	596.8.31={
		holder=60085
	}
	603.5.1 = {
		liege = 0
	}
	605.1.1={
		holder=60019 #Renault Mograine
	}
	605.9.9={
		liege=d_scarlet_crusade
	}
}
c_venomweb = {
	26.1.1={
		liege = d_mudsnout
		holder=29231 #Dirtpaw[12238]
	}
	65.05.20={holder=29233} #Madbeast[12238]
	88.03.18={holder=29235} #Yowler[12238]
	106.04.28={holder=29238} #Spyestr[12238]
	150.01.29={holder=29243} #Gror[12238]
	170.12.27={holder=29245} #Evert[12238]
	201.03.14={holder=29251} #Chaucer[12238]
	228.05.27={holder=29255} #Thorburn[12238]
	244.08.07={holder=29257} #Fenruner[12238]
	288.07.21={holder=29261} #Watcher[12238]
	292.05.01={holder=29265} #Animal[12238]
	333.10.17={holder=29270} #Morder[12238]
	367.11.13={holder=29273} #Invader[12238]
	373.07.19={holder=29278} #Gnawbone[12238]
	416.03.01={holder=29282} #Cringe[12238]
	435.10.15={holder=29285} #Crusher[12238]
	466.07.08={holder=29290} #Snarltooth[12238]
	482.06.05={holder=29292} #Mogvo[12238]
	515.08.21={holder=29215} #Throbal[12238]
	573.1.1={
		holder=60085
		liege = k_lordaeron
	}
	603.1.1={
	}
	603.5.1 = {
		liege = 0
	}
	605.1.1={
		holder=60020 #Darion Mograine
	}
	605.9.9={
		liege=d_scarlet_crusade
	}
}
d_balnir = {
}
c_balnir = {
	547.5.10={
		liege=k_lordaeron
		holder=60033
	}
	603.5.5={
		holder=430400 #Balnazzar
		liege=0
	}
}
c_bastion = {
	506.3.2={
		liege=k_lordaeron
		holder=60088
	}
	587.12.26={
		holder=60090
	}
	603.5.5={
		holder=430400 #Balnazzar
		liege=0
	}
}
c_north_coast = {
	543.6.25={
		liege=k_lordaeron
		holder=60005
	}
	603.5.1={
		holder=60008
		liege=e_scourge
	}
	605.5.21={
		holder=60003 #Arthas' Scourge Naval Base
	}
}
c_greenshield = {
	506.3.2={
		liege=k_lordaeron
		holder=60088
	}
	587.12.26={
		holder=60090
	}
	603.5.5={
		holder=430400 #Balnazzar
		liege=0
	}
}
d_andorhal = {
	498.1.1={
		liege=k_lordaeron
		holder=61199
	}
	540.11.22={
		holder=60146
	}
	603.5.1={
		holder=0
	}
	603.7.1={
		holder=60678 # Araj the Summoner
		liege=e_scourge
	}
}
c_andorhal = {
	498.1.1={
		liege=d_andorhal
		holder=61199
	}
	540.11.22={
		holder=60146
	}
	603.7.1={
		holder=60678 # Araj the Summoner
		liege=d_andorhal
	}
}
c_windswept = {
	466.12.11={
		liege=d_andorhal	
		holder=61201
	}
	516.11.25={
		holder=61200
	}
	547.9.3={
		holder=60098
	}
	606.4.23={
		holder=60100
	}
	603.7.1={
		holder=60678 # Araj the Summoner
		liege=d_andorhal
	}
}
c_shadowfield = {
	466.12.11={
		liege=d_andorhal	
		holder=61201
	}
	516.11.25={
		holder=61200
	}
	547.9.3={
		holder=60098
	}
	606.4.23={
		holder=60100
	}
	603.7.1={
		holder=60678 # Araj the Summoner
		liege=d_andorhal
	}
}
c_sorrow_hill = {
	324.1.1={
		holder=58103 #Faroard[34072]
		liege=k_alterac
	}
	362.02.11={holder=58105} #Guntram[34072]
	380.04.18={holder=58109} #Gedalca[34072]
	387.04.22={holder=58121} #Ingomer[34072]
	419.07.29={holder=58126} #Berald[34072]
	428.06.15={holder=58134} #Gerbert[34072]
	446.01.21={holder=58139} #Falconcrest[34072]
	474.08.11={holder=58144} #Reginari[34072]
	480.05.02={holder=58148} #Otgeri[34072]
	507.02.12={holder=58150} #Frothari[34072]
	510.1.16={holder=58152} #Adalbald[34072]
	530.5.21={
		holder=60133
		liege=d_andorhal
	}
	580.11.13={
		holder=60136
	}
	599.11.13={
		holder=60139
	}
	603.7.1={
		holder=60678 # Araj the Summoner
		liege=d_andorhal
	}
}
c_drywich = {
	324.1.1={
		holder=58103 #Faroard[34072]
		liege=k_alterac
	}
	362.02.11={holder=58105} #Guntram[34072]
	380.04.18={holder=58109} #Gedalca[34072]
	387.04.22={holder=58121} #Ingomer[34072]
	419.07.29={holder=58126} #Berald[34072]
	428.06.15={holder=58134} #Gerbert[34072]
	446.01.21={holder=58139} #Falconcrest[34072]
	474.08.11={holder=58144} #Reginari[34072]
	480.05.02={holder=58148} #Otgeri[34072]
	507.02.12={holder=58150} #Frothari[34072]
	510.1.16={holder=58152} #Adalbald[34072]
	530.5.21={
		holder=60133
		liege=d_andorhal
	}
	580.11.13={
		holder=60136
	}
	599.11.13={
		holder=60139
	}
	603.7.1={
		holder=60678 # Araj the Summoner
		liege=d_andorhal
	}
}
d_caer_darrow = {
	473.5.29={
		liege=k_lordaeron
		holder=61203
	}
	524.8.6={holder=61202}
	554.3.25={holder=60009}
	603.6.1={
		liege=e_scourge
	}
	608.5.1={holder=60012}
}
c_caer_darrow = {
	473.5.29={
		liege=d_caer_darrow
		holder=61203
	}
	524.8.6={
		holder=61202
	}
	554.3.25={
		holder=60009
	}
	608.5.1={
		holder=60012
	}
}
c_cabinwood = {
	1.1.1={
		liege=k_lordaeron
	}
	489.3.4={
		holder=60102
	}
	562.2.14={
		holder=60103
	}
	582.2.4={
		holder=60106
	}
	603.7.1={
		holder=38036 # Ras Frostwhisper
		liege=d_caer_darrow
	}
}
c_everwater = {
	1.1.1={
		liege=k_lordaeron
	}
	489.3.4={
		holder=60102
	}
	562.2.14={
		holder=60103
	}
	582.2.4={
		holder=60106
	}
	603.7.1={
		holder=38036 # Ras Frostwhisper
		liege=d_caer_darrow
	}
}
c_gahrron = {
	1.1.1={
		liege=k_lordaeron
	}
	487.3.26={
		holder=60117
	}
	563.6.24={
		holder=60118
	}
	577.11.20={
		holder=60125
	}
	603.7.1={
		holder=38036 # Ras Frostwhisper
		liege=d_caer_darrow
	}
}
d_hearthglen = {
}
c_hearthglen = {
	549.7.21={
		liege=k_lordaeron
		holder=60014
	}
	598.1.1={
	}
	603.5.1 = {
		liege = 0
	}
	605.1.1={
		holder=60016
	}
	605.9.9={
		liege=d_scarlet_crusade
		holder=60016
	}
}
c_hearthglen_way = {
	549.7.21={
		liege=k_lordaeron
		holder=60014
	}
	598.1.1={
	}
	603.5.1 = {
		liege = 0
	}
	605.1.1={
		holder=60016
	}
	605.9.9={
		liege=d_scarlet_crusade
		holder=60016
	}
}
c_northridge = {
	549.7.21={
		liege=k_lordaeron
		holder=60014
	}
	598.1.1={
	}
	603.5.1 = {
		liege = 0
	}
	605.1.1={
		holder=60016
	}
	605.9.9={
		liege=d_scarlet_crusade
		holder=60016
	}
}<|MERGE_RESOLUTION|>--- conflicted
+++ resolved
@@ -63,12 +63,6 @@
 d_lordamere = {
 	604.7.1={
 		holder=60030
-<<<<<<< HEAD
-		effect = {
-			set_capital_county = title:c_undernelly
-		}
-=======
->>>>>>> 8023a398
 		effect = {
 			set_capital_county = title:c_undernelly	# Undernelly/Sepulcher
 			holder = {
