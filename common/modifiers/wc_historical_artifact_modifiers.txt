--- conflicted
+++ resolved
@@ -20,9 +20,9 @@
 	light_cavalry_toughness_mult = 0.15
 	min_combat_roll = -3
 	max_combat_roll = 3
-<<<<<<< HEAD
 
 }
+
 hammer_of_twilight_modifier = {
 	monthly_learning_lifestyle_xp_gain_mult = 0.2
 	martial_per_stress_level = 2
@@ -30,8 +30,8 @@
 	learning_per_stress_level = 2
 	prowess_no_portrait = 6
 	shathgral_opinion = 10
-=======
 }
+
 dark_crystal_modifier = {
 	intrigue = 1
 	learning = 2
@@ -90,5 +90,4 @@
 maraad_memento = {
 	monthly_piety = 0.2
 	diplomacy = 1
->>>>>>> 77ee55f1
 }