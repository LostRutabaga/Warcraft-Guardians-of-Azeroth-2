﻿name_list_lordaeronian = {

	cadet_dynasty_names = {
		"dynn_Blackwood" "dynn_Beaumont" "dynn_Snowdon" "dynn_Kimberley" "dynn_Denholm" "dynn_Holton" "dynn_Thorpe" "dynn_Smithe" "dynn_Sutherland" "dynn_Elton" "dynn_Sharman" "dynn_Mabbott" "dynn_Rischer"
		"dynn_Watt" "dynn_Hammett" "dynn_Winthrope" "dynn_Sheldon" "dynn_Gladstone" "dynn_Mendenhall" "dynn_Clayton" "dynn_Colby" "dynn_Shurman" "dynn_Hastings" "dynn_Holton" "dynn_Shelby" "dynn_Swales"
		"dynn_Pinkerton" "dynn_Sidney" "dynn_Rutherford" "dynn_Allencourt" "dynn_Lyndon" "dynn_Conwyn" "dynn_Boneend" "dynn_Savoy" "dynn_Quway" "dynn_Lindsey" "dynn_Barrie" "dynn_Burbridge" "dynn_Winchester"
		"dynn_Nelson" "dynn_Ashbridge" "dynn_Holloway" "dynn_Pennington" "dynn_Findlay" "dynn_Browning" "dynn_Voss" "dynn_Frasier" "dynn_Beaumont" "dynn_Wilson" "dynn_Belmont" "dynn_Conwyn" "dynn_Newfield"
		"dynn_Darrington" "dynn_Bourne" "dynn_Fark" "dynn_Hackney" "dynn_Andrean" "dynn_Griggs" "dynn_Slater" "dynn_Riverty" "dynn_Rowan" "dynn_Lawson" "dynn_Granite" "dynn_Hall" "dynn_Abram" "dynn_Autumn"
		"dynn_Rendrelf"
		Darkhammer Truthbearer Buzan
	}

	dynasty_names = {
		"dynn_Blackwood" "dynn_Beaumont" "dynn_Snowdon" "dynn_Kimberley" "dynn_Denholm" "dynn_Holton" "dynn_Thorpe" "dynn_Smithe" "dynn_Sutherland" "dynn_Elton" "dynn_Sharman" "dynn_Mabbott" "dynn_Rischer"
		"dynn_Watt" "dynn_Hammett" "dynn_Winthrope" "dynn_Sheldon" "dynn_Gladstone" "dynn_Mendenhall" "dynn_Clayton" "dynn_Colby" "dynn_Shurman" "dynn_Hastings" "dynn_Holton" "dynn_Shelby" "dynn_Swales"
		"dynn_Pinkerton" "dynn_Sidney" "dynn_Rutherford" "dynn_Allencourt" "dynn_Lyndon" "dynn_Conwyn" "dynn_Boneend" "dynn_Savoy" "dynn_Quway" "dynn_Lindsey" "dynn_Barrie" "dynn_Burbridge" "dynn_Winchester"
		"dynn_Nelson" "dynn_Ashbridge" "dynn_Holloway" "dynn_Pennington" "dynn_Findlay" "dynn_Browning" "dynn_Voss" "dynn_Frasier" "dynn_Beaumont" "dynn_Wilson" "dynn_Belmont" "dynn_Conwyn" "dynn_Newfield"
		"dynn_Darrington" "dynn_Bourne" "dynn_Fark" "dynn_Hackney" "dynn_Andrean" "dynn_Griggs" "dynn_Slater" "dynn_Riverty" "dynn_Rowan" "dynn_Lawson" "dynn_Granite" "dynn_Hall" "dynn_Abram" "dynn_Autumn"
		"dynn_Rendrelf"
		Darkhammer Truthbearer Buzan
	}

	male_names = {
		# Arathi lore names (ancient humans)
		Anduin Thoradin Antonius Kelsing Ignaeus Lordain Meryl
		
		#WC3 Hero names
		Granis Jorn Sage Malak Morlune Agamand Ballador Manadar Zann Arius Aurrius Karnwield Buzan
		
		Abram Alfred Alonsus Alwyn Andrew Anselm Arion Arnald Arthas Ashnard Beardsley Benedictus Bennett Berion Bingham Borugh Borus Brentan Burns Calhoun Taelan
		Carlisle Cedrik Chance Cheng Chris Christof Chuck Connell Cynric Wolfram Dagren Darnell Darren Darric Darrow Derald Deriston Desmund Durwood Alexandros
		Eddy Edmund Eduardo Edward Elliot Elmer Elmore Elroy Elton Elvin Emmerson Erick Ernest Ernest Fairfax Faol Federico Ferren Othmar
		Finch Foley Galen Garivald Garrett Gaucelm Gaudulf Gautmar Gavin Gedalbert Gedalca Genobaud Gerbert Gerhard Gerold Gislari Grant Raymond
<<<<<<< HEAD
		Gregorio Halahk Hastings Hrolfr Hulk Jackson Jacob Jaden James Jarim Jessie Jim Johnson Jorum Joseph Karl Karman Kear Kryten Lonan Leo Logan Louvel Lucas Luka Sedrick
		Lycurgus Magroth Malgor Mariston Marley Marlo Marlowe Mason Merle Michael Milton Milty Mitchel Norman Patrick Patten Pearson Radulf Rannulf Pharamond
=======
		Gregorio Halahk Hastings Hrolfr Hulk Isillien Jackson Jacob Jaden James Jarim Jessie Jim Johnson Jorum Joseph Karl Karman Kear Kryten Lonan Leo Logan Louvel Lucas Luka Sedrick
		Lycurgus Magroth Mariston Marley Marlo Marlowe Mason Merle Michael Milton Milty Mitchel Norman Patrick Patten Pearson Radulf Rannulf Pharamond
>>>>>>> 77ee55f1
		Ranulf Ras Raul Remme Renault Ridley Robby Rodolf Leonid Ronther Salome Saltain Sambrose Scott Serratus Seth Seward Aurius Sybil
		Shepard Smith Stanton Steven Stockwell Telford Teotbert Terenas Tetbert Teutbald Teutbert Thad Theudemeres Thorin Thrain Thurman Timmy
		Tirion Tobias Truesdale Ulfgangur Ulfhrafn Ulf Vincent Virion Vuitard Vukasin Vulvari Warwick Whitcomb Devlin Nicholas
		Hrodwulf Desmond Shaw Barmin Aethelwulf Hiro Ivaylo Roth Dernet Owain Osion Coinin Roz Fenrisulfr Gatrie Lykaon Drake Randolph Stephan
		Calhoun Hook Francisco Joshua Claude Arthur Marion Adolfo Falcon Ronnet Bariston Roderick Tallow Wolfgrimm Derric Axel Seff Osald Berold
		Sid Brett Marcus Dylan Marnald Rahl Toby Borgan Rob Lupus Marmon Douglas Rodmon Derak Quin Morris Raoul Alexei Alexi Weldon Del
		Fernard Vlad Berald Nico Jiro Boris Ivaylo Conrad Barmin Duncan David Dan Seth Trric Graham Edd Biggs Velvel Luka Tommie Gregor Robert
		Darion Ramnulf Nathanos Carlin
	}
	female_names = {
		# Arathi lore names (ancient humans)
		Decindra Mereldar
		
		Alexa Alize Amanda Ann Ansley Dorothea Ariana Asha Althea Ayanna Bela Berta Bobbi Brigitte Bruna Calia Illucia Jandice
		Carissa Carmina Caroline Carolyn Cecilia Celeste Celestria Celina Clarisse Clover Cristal Daralis Dementia Karandra
		Echo Edith Edolie Eilie Eirika Elenor Elise Emerson Felicia Fiona Framberta Frolaica Frotlina Nissa Carolaine
		Genovefa Gianna Gillian Gisela Gisselle Gisselle Gloria Goldie Grace Grimina Gundred Gwen Haley Harva Elena Aliberta
		Helen Helewise Hollye Holia Idonea Jada Jaden Jaelyn Jane Jaqueline Jayde Jaylynn Jennie Jennifer Joslyn June Kaela Andrea
		Kailey Kaliyah Kallie Karley Kasey Kassidy Kathy Tiffin Kaylah Kayli Kelsi Kenite Kiera Keira Kira Kya Lathilda Marlene
		Lee Leeta Liana Lilian Eliza Lisa Lithia Liz Locke Luana Lucille Macie Maidel Margarita Marlee Maybelle Mel Melina Mercy Jessica
		Mirelle Nina Oma Parker Patrina Ramona Riley Rosary Rubia Sabelina Sable Ello Seldon Selwyn Severa Sheila Sidney Pamela
		Sonia Sophie Sophietta Tayte Theda Trik Ukara Vara Victoria Viki Willow Wilona Yuliana Zoie Aldusa Hollowslicer Severina Demonia Morgan
		Juliana Dora Wilma Dasha Chloe Carey Marjory Sibyl Jillia Wynona Brandy Elisa Adela Lillith Caitrin Gwin Mirage Sadie Jacqueline
		Carmilla Entropy Heath Basilea Darla Estrilda Norway Yolanda Marcia Alexandra Zamah Agnes
	}
	dynasty_of_location_prefix = ""
	
	##grammar_transform = french
	##patronym_prefix_male = "dynnpat_pre_fils"

	# Chance of male children being named after their paternal or maternal grandfather, or their father. Sum must not exceed 100.
	pat_grf_name_chance = 30
	mat_grf_name_chance = 10
	father_name_chance = 25
		
	# Chance of female children being named after their paternal or maternal grandmother, or their mother. Sum must not exceed 100.
	pat_grm_name_chance = 20
	mat_grm_name_chance = 40
	mother_name_chance = 5
	
	
	
	mercenary_names = {
		{ name = "mercenary_company_hired_blades" }
		{ name = "mercenary_company_blades_rifles_and_scepters" }
		{ name = "mercenary_company_knights_of_lordain" }
	}
}

name_list_dalaranian = {

	cadet_dynasty_names = {
		"dynn_Dudley" "dynn_Milton" "dynn_Barrie" "dynn_Paddley" "dynn_Bradford" "dynn_Byron" "dynn_Nutlea" "dynn_Yardley" "dynn_Oakley" "dynn_Minola" "dynn_Outerbridge" "dynn_Rylan" "dynn_Clemons" "dynn_Jingle" "dynn_Langley" "dynn_Hamet" "dynn_Thornton" "dynn_Middleton" "dynn_Storm" "dynn_Whitley" "dynn_Rowley" "dynn_Smyth" "dynn_Alby" "dynn_Spooner" "dynn_Keats" "dynn_Withers" "dynn_Reid" "dynn_Bradshaw" "dynn_Stonebridge" "dynn_Remington" "dynn_Oldham" "dynn_Beckwith" "dynn_Elton" "dynn_Crawford" "dynn_Copeland" "dynn_Padley" "dynn_Crompton" "dynn_Hammett" "dynn_Padley" "dynn_Atterton" "dynn_Beckwith" "dynn_Cutchley" "dynn_Hale" "dynn_Hartford" "dynn_Oakley" "dynn_Nutlee" "dynn_Brandon"
		"Flamecaster" "Arcanister" "Lightbinder" "Spellweaver" "Magesinger" "Magefont" "Spellbinder" "Rex" "Aran" "Dawnweaver"
	}

	dynasty_names = {
		"dynn_Dudley" "dynn_Milton" "dynn_Barrie" "dynn_Paddley" "dynn_Bradford" "dynn_Byron" "dynn_Nutlea" "dynn_Yardley" "dynn_Oakley" "dynn_Minola" "dynn_Outerbridge" "dynn_Rylan" "dynn_Clemons" "dynn_Jingle" "dynn_Langley" "dynn_Hamet" "dynn_Thornton" "dynn_Middleton" "dynn_Storm" "dynn_Whitley" "dynn_Rowley" "dynn_Smyth" "dynn_Alby" "dynn_Spooner" "dynn_Keats" "dynn_Withers" "dynn_Reid" "dynn_Bradshaw" "dynn_Stonebridge" "dynn_Remington" "dynn_Oldham" "dynn_Beckwith" "dynn_Elton" "dynn_Crawford" "dynn_Copeland" "dynn_Padley" "dynn_Crompton" "dynn_Hammett" "dynn_Padley" "dynn_Atterton" "dynn_Beckwith" "dynn_Cutchley" "dynn_Hale" "dynn_Hartford" "dynn_Oakley" "dynn_Nutlee" "dynn_Brandon"
		"Flamecaster" "Arcanister" "Lightbinder" "Spellweaver" "Magesinger" "Magefont" "Spellbinder" "Rex" "Aran" "Dawnweaver"
	}

	male_names = {
		# Arathi lore names (ancient humans)
		Anduin Thoradin Antonius Kelsing Ignaeus Lordain Meryl
		
		#WC3 Hero names
		Tenn Nilas Andromath Shal Aran Manath Landazar Doril Peril Conjurus Fordred Dalar Kelen
		
		Adison Adorean Adrian Adriel Aiken Alard Aldrich Alf Alfrid Allston Alton Anderson Andrew Ansirem Anthony Antonidas Argent Arledge Ashley Athelstan Bailey Bancroft
		Baron Bartram Beacher Role Benjamin Hendrik Bentley Bergen Bordan Braden Branden Brant Brendan Brennan Brett Brigham Brinley Bromley Bruno Bryan Bryant Cade Caden
		Camren Carden Carson Channing Charles Dedrick Kornelius Englebert Cleavon Conrad Courtland Creighton Cullen Johnson Wolfram Danric Denton Derick Derik Devon Dicken Dorian Dorset
		Doyle Donavan Durwood Edmund Eduardo Edward Edwards Elliot Elmer Elroy Erick Fairfax Farrell Fulton Gabriel Gannon Geoffrey Gerald Glenn Gordon Hadden Hallam Harlan
		Harold Hastings Hedley Horace Hyatt Invar Irving Ives Thorben Jackson Algrenon Jeddidiah Roderich Darvell Geppert Reamonn Gaillard Lindberg Julien Thurmond Vittorio Dallin Landan Layton Leo Lewis Lind Lucan
		Lucian Lyre Magus Manfred Manton Markus Marlow Marvin Merleaux Myles Nathen Neddy Nelson Neuman Newall Newman Norton Norvin Norward Numen Orland Orton Osborn Oscar
		Osmar Oswell Arnaud Paxton Priestly Mathias Putney Quinn Rafael Kaleb Rames Rawlings Regnauld Reinhold Emanuel Renault Rhett Rhonin Cristian Riobard Robert Jaromir Rodman Leonid
		Rohan Ruddy Ryan Sam Sammy Samson Sanford Seabert Sherwin Shipley Silva Stanford Stanton Stephan Steve Sydell Theocritus Thorpe Thurmon Timofey Timothy Tomkin Trueman Vargoth
		Victor Wade Wakefield Isidorius Warden Warford Watson Laurenz Weber Gilbert Weldon Gebhard Whirt Rudolph Prescott Windsor Dagobert Wyndam Zackary
	}
	female_names = {
		# Arathi lore names (ancient humans)
		Decindra Mereldar
		
		Abigale Adeline Aida Aldercy Alexys Alina Aliyah Aliza Alstein Alysa Amber Amelia Angie Aria Arielle Ashby Ashleigh Ashlin Ashling Ashlynne Audery Aurora Belen Beverely
		Beverly Blythe Brandy Britney Brittney Buffy Cali Cam Cameron Carissa Carling Cassandra Cecilia Celia Chameli Charlotte Cheyenne Christa Christi Christy Claiborne
		Clarissa Crystal Danielle Debbi Diana Dominique Dorothy Elanora Eliana Elizabeth Elle Ellie Catriona Elsa Endora Eve Fearn Felicia Gale Gillian Godiva Griselda Hagatha
		Hanners Harley Harva Harvina Hedwig Ida Ira Jaina Janet Jaylynn Jeanette Jessica Joan-Marie Jocelyn Jonesy Josephine Josie Joslyn Juliana Julianne Julie Juliet Kaley
		Kaliyah Kalyn Karina Karly Katerina Kath'leen Kelsie Kiana Kira Kourtney Laney Larana Leigh Leslie Lexi Lila Liliana Linna Lisa Luana Macy Madalyn Madisyn Maida Makaila
		Maribel Marie Mariela Marina Marissa Maya Mei Missy Modera Molly Mumplina Natalia Natasha Nelphi Paige Patricia Phoebe Reese Regina Reyna Robinette Rosa Rylee Sabrina
		Sanasna Sarah Scarlett Selena Sherlie Storm Stormie Tabea Tait Taitum Tayler Tayte Tess Theresa Tianna Tiffany Tracy Trudy Vala Valerie Vanessa Violetta Vivianne
		Wendy Yana Yuliana Zoe
	}
	dynasty_of_location_prefix = ""
	
	##grammar_transform = french
	##patronym_prefix_male = "dynnpat_pre_fils"

	# Chance of male children being named after their paternal or maternal grandfather, or their father. Sum must not exceed 100.
	pat_grf_name_chance = 30
	mat_grf_name_chance = 10
	father_name_chance = 25
		
	# Chance of female children being named after their paternal or maternal grandmother, or their mother. Sum must not exceed 100.
	pat_grm_name_chance = 20
	mat_grm_name_chance = 40
	mother_name_chance = 5
	
	
	
	mercenary_names = {
		#{ name = "mercenary_company_warmages" }
		{ name = "mercenary_company_seekers_of_knowledge" }
		{ name = "mercenary_company_fire_ice_and_arcane" }
		{ name = "mercenary_company_magic_scholars" }
	}
}

name_list_stromic = {

	cadet_dynasty_names = {
		"dynn_Berger" "dynn_Brown" "dynn_Smythe" "dynn_Coldren" "dynn_Wyther" "dynn_Langdon" "dynn_Newberry" "dynn_Dryden" "dynn_Smither" "dynn_Sherwood" "dynn_Padley" "dynn_Kimberley" "dynn_Garthside" "dynn_Treghyll" "dynn_Harrington" "dynn_Stanton" "dynn_Cotton" "dynn_Hayes" "dynn_Hale" "dynn_Alden" "dynn_Gale" "dynn_Bentham" "dynn_Hartford" "dynn_Springfield" "dynn_Lindsey" "dynn_Faulkner" "dynn_Copeland" "dynn_Crawford" "dynn_Currington" "dynn_Leighton" "dynn_Riley" "dynn_Fletcher" "dynn_Thorpe" "dynn_Whiteley" "dynn_Sherwood" "dynn_Clive" "dynn_Reid" "dynn_Sutton" "dynn_Gresham" "dynn_Tombs" "dynn_Carlton" "dynn_Black" "dynn_Pontdon" "dynn_Watt" "dynn_Peddle" "dynn_Middleton" "dynn_Townend" "dynn_Livingstone" "dynn_Blackwood" "dynn_Barclay" "dynn_Barney" "dynn_Dayton" "dynn_Williams" "dynn_Altham" "dynn_Reed" "dynn_Brent" "dynn_Provost" "dynn_Stevens" "dynn_Thorpe" "dynn_Atherton" "dynn_Wyther" "dynn_Walsh" "dynn_Burbridge" "dynn_Withers" "dynn_Spaulding" "dynn_Stratford" "dynn_Ramsey" "dynn_Barrie" "dynn_Morton" "dynn_Lindsay" "dynn_Charlton" "dynn_Cotton" "dynn_Clifton" "dynn_Kleats" "dynn_Barclay" "dynn_Crutchley" "dynn_Notley" "dynn_Anderton" "dynn_Clare" "dynn_Ashton" "dynn_Blackwood" "dynn_Crowder" "dynn_Barrie" "dynn_Penney" "dynn_Crawford" "dynn_Allerton" "dynn_Whitney" "dynn_Ramsay" "dynn_Blankley" "dynn_Breeden" "dynn_Newberry" "dynn_Lancaster" "dynn_Thorne" "dynn_Rutland" "dynn_Ashton" "dynn_Darby" "dynn_Hallewell" "dynn_Naylor" "dynn_Harrington" "dynn_Peddle" "dynn_Clarke" "dynn_Outerbridge" "dynn_Harding"
	}

	dynasty_names = {
		"dynn_Berger" "dynn_Brown" "dynn_Smythe" "dynn_Coldren" "dynn_Wyther" "dynn_Langdon" "dynn_Newberry" "dynn_Dryden" "dynn_Smither" "dynn_Sherwood" "dynn_Padley" "dynn_Kimberley" "dynn_Garthside" "dynn_Treghyll" "dynn_Harrington" "dynn_Stanton" "dynn_Cotton" "dynn_Hayes" "dynn_Hale" "dynn_Alden" "dynn_Gale" "dynn_Bentham" "dynn_Hartford" "dynn_Springfield" "dynn_Lindsey" "dynn_Faulkner" "dynn_Copeland" "dynn_Crawford" "dynn_Currington" "dynn_Leighton" "dynn_Riley" "dynn_Fletcher" "dynn_Thorpe" "dynn_Whiteley" "dynn_Sherwood" "dynn_Clive" "dynn_Reid" "dynn_Sutton" "dynn_Gresham" "dynn_Tombs" "dynn_Carlton" "dynn_Black" "dynn_Pontdon" "dynn_Watt" "dynn_Peddle" "dynn_Middleton" "dynn_Townend" "dynn_Livingstone" "dynn_Blackwood" "dynn_Barclay" "dynn_Barney" "dynn_Dayton" "dynn_Williams" "dynn_Altham" "dynn_Reed" "dynn_Brent" "dynn_Provost" "dynn_Stevens" "dynn_Thorpe" "dynn_Atherton" "dynn_Wyther" "dynn_Walsh" "dynn_Burbridge" "dynn_Withers" "dynn_Spaulding" "dynn_Stratford" "dynn_Ramsey" "dynn_Barrie" "dynn_Morton" "dynn_Lindsay" "dynn_Charlton" "dynn_Cotton" "dynn_Clifton" "dynn_Kleats" "dynn_Barclay" "dynn_Crutchley" "dynn_Notley" "dynn_Anderton" "dynn_Clare" "dynn_Ashton" "dynn_Blackwood" "dynn_Crowder" "dynn_Barrie" "dynn_Penney" "dynn_Crawford" "dynn_Allerton" "dynn_Whitney" "dynn_Ramsay" "dynn_Blankley" "dynn_Breeden" "dynn_Newberry" "dynn_Lancaster" "dynn_Thorne" "dynn_Rutland" "dynn_Ashton" "dynn_Darby" "dynn_Hallewell" "dynn_Naylor" "dynn_Harrington" "dynn_Peddle" "dynn_Clarke" "dynn_Outerbridge" "dynn_Harding"
	}

	male_names = {
		# Arathi lore names (ancient humans)
		Anduin Thoradin Antonius Kelsing Ignaeus Lordain Meryl Faldir
		
		Abrahil Abram Adalbald Adalbert Adalgari Adalgrim Aegidius Agilbert Ailbert Aldedramn Andica Arcambald Aregisel Arnegisel Arnulf
		Audovald Austregisel Autgari Autgeri Avremar Baldwin Barnard Berald Bernard Berneri Berold Berthefried Bertlin Bertram Burchard
		Ceslin Charibert Charles Chramnesind Clodio Clovis Dagobert Eberulf Ebregisel Engilbert Everard Faroard Faroin Feremund
		Feroard Foroen Frotari Frothard Frothari Fulcari Fulcrad Galteri Garivald Gaucelm Gaudulf Gautmar Gedalbert Gedalca Genobaud Gerbert Gerhard Gerold Gislari
		Gocelm Godalbert Grimald Gualtari Gualter Guillabert Guitard Gunthar Guntram Haldemar Hartmut Hildebald Hildebold Hildegaud Hildevold Hildoin Hucbert Ingomer Lambert
		Lantbert Lothar Mainard Marachar Marell Martin Meginhard Merogais Orman Otbert Otgeri Otker Pharamond Ralph Ragambald Ragenard Raginari Ragnald
		Raimbold Reginald Ramnulf Rathar Raynold Reginari Ricchar Rignomer Roland Robert Rotbert Segoin Seguin Sicbald Sichar Sicland Sicleard Siclevold
		Sinop Tancrad Tancred Tassilo Teotbert Tetbert Teutbald Teutbert Serratus Louvel Gregorio Gavin Merle Wolfram Ulfr Steven Johnson Ashnard Hrolfr Saltain Thorin Finch
		Theudemeres Theudoald Theutbald Vuitard Vulvari Galen Ras Cedrik Christof Kryten Lucas Marley Rodolf Derald Tobias Foley Berion Anselm Thrain Federico
		Waltgaud Werinbert Wilbert Willichar Jorrel Androd Danath Fardel Liam Logan Marcel Maximus Thoras Yernim Cleveland Burne Emerson Penley Marsdon
		Robb Kevin Whitford Sherwin
	}
	female_names = {
		# Arathi lore names (ancient humans)
		Decindra Mereldar
		
		Adallinda Airsenda Albrada Alda Aliberta Raina Habitha Leona Tetra Samantha Ellie Kathryn Eunice Liecia Sana Felicia
		Audovera Austreberta Austrechild Balthild Begga Veronika Alice Keena Margorie Miley Venya Gem Priscilla Damsel Meril
		Bertilla Bertrada Celsa Cesaria Creada Marcia Sybil Vanessa Zarise Ady Clarice Sarias Genavie Gilian Noreen Isobel Eva Mierelle
		Dagena Fastrada Framberta Frolaica Theda Gwen Gillian Kali Mercy Luana Brigitte Bela Eliza Lucille Celina Ramona
		Frotlina Genovefa Gisela Rubia Tiffin Keira Idonea Liz Clover Mirelle Parker Camilla Cecil Clerice June Jillia Melania
		Landina Lantsida Carletta Ember Hannah Jaezel Rose Velvet Jazel Elisa Noira Elenor Kelsey Halley Anju Catriona Finnula Parella
		Madelgarde Marcovefa Martinga Morberga Rigunth Varia Marjory Ellen Carolaine Edwina Deidra Bree Felita Ursyn Bellatrix
		Rothaide Theodelinda Amaren Kenata Nials Elaine Beatrix Josphine Lizbeth Severina Lucretia Gwenna Ashera Trik Zofia Yenn
		Janey Beatrice Victoria Jayde Helen Ello Ariane Cecille Carmina Eirika Bruna Rosary Jennie Mirth Seldon Althea Kailey Cecilia
		Yuliana Kaylah Gianna Margarita Ann Wilona Kiera Amberjill Edith Elizabeth Jane Joslyn Haley Clarisse Gundred Dementia Fiona
	}
	dynasty_of_location_prefix = ""
	
	##grammar_transform = french
	##patronym_prefix_male = "dynnpat_pre_fils"

	# Chance of male children being named after their paternal or maternal grandfather, or their father. Sum must not exceed 100.
	pat_grf_name_chance = 30
	mat_grf_name_chance = 10
	father_name_chance = 25
		
	# Chance of female children being named after their paternal or maternal grandmother, or their mother. Sum must not exceed 100.
	pat_grm_name_chance = 20
	mat_grm_name_chance = 40
	mother_name_chance = 5
	
	
	
	mercenary_names = {
		{ name = "mercenary_company_arathorian_blades" }
		#{ name = "mercenary_company_trolls_demise" }
		{ name = "mercenary_company_savages_demise" }
		{ name = "mercenary_company_sword_blood_and_honor" }
	}
}

name_list_alteraci = {

	cadet_dynasty_names = {
		"dynn_Smyth" "dynn_Murdoch" "dynn_Clifford" "dynn_Huxley" "dynn_Clapham" "dynn_Smithy" "dynn_Hildom" "dynn_Fawcett" "dynn_Royal" "dynn_Stamper" "dynn_Braxton" "dynn_Prescott" "dynn_Murray" "dynn_Hallewell" "dynn_Smithies" "dynn_Ogden" "dynn_Alden" "dynn_Thornton" "dynn_Clayden" "dynn_Morton" "dynn_Smit" "dynn_Townsend" "dynn_Yeardley" "dynn_Barrie" "dynn_Swett" "dynn_Dalton" "dynn_Notleigh" "dynn_Riley" "dynn_Melling" "dynn_Ashley" "dynn_Clare" "dynn_Nutlee" "dynn_Milton" "dynn_Hamilton" "dynn_Denholm" "dynn_Ramsay" "dynn_Spalding" "dynn_Gladstone" "dynn_Clive" "dynn_Prescott" "dynn_Adlam" "dynn_Hampton" "dynn_Buckley" "dynn_Carlton" "dynn_Claridge" "dynn_Sherwood" "dynn_Oldham" "dynn_Webb" "dynn_Eastoft" "dynn_Alby" "dynn_Notleigh" "dynn_Oakley" "dynn_Shaw" "dynn_Helton" "dynn_Clifton" "dynn_Smithers" "dynn_Smither" "dynn_Newbury" "dynn_Bradford" "dynn_Lancaster" "dynn_Yorker" "dynn_Cameron"
		Stonehearth
	}

	dynasty_names = {
		"dynn_Smyth" "dynn_Murdoch" "dynn_Clifford" "dynn_Huxley" "dynn_Clapham" "dynn_Smithy" "dynn_Hildom" "dynn_Fawcett" "dynn_Royal" "dynn_Stamper" "dynn_Braxton" "dynn_Prescott" "dynn_Murray" "dynn_Hallewell" "dynn_Smithies" "dynn_Ogden" "dynn_Alden" "dynn_Thornton" "dynn_Clayden" "dynn_Morton" "dynn_Smit" "dynn_Townsend" "dynn_Yeardley" "dynn_Barrie" "dynn_Swett" "dynn_Dalton" "dynn_Notleigh" "dynn_Riley" "dynn_Melling" "dynn_Ashley" "dynn_Clare" "dynn_Nutlee" "dynn_Milton" "dynn_Hamilton" "dynn_Denholm" "dynn_Ramsay" "dynn_Spalding" "dynn_Gladstone" "dynn_Clive" "dynn_Prescott" "dynn_Adlam" "dynn_Hampton" "dynn_Buckley" "dynn_Carlton" "dynn_Claridge" "dynn_Sherwood" "dynn_Oldham" "dynn_Webb" "dynn_Eastoft" "dynn_Alby" "dynn_Notleigh" "dynn_Oakley" "dynn_Shaw" "dynn_Helton" "dynn_Clifton" "dynn_Smithers" "dynn_Smither" "dynn_Newbury" "dynn_Bradford" "dynn_Lancaster" "dynn_Yorker" "dynn_Cameron"
		Stonehearth
	}

	male_names = {
		# Arathi lore names (ancient humans)
		Anduin Thoradin Antonius Kelsing Ignaeus Lordain Meryl
		
		Isiden Alan Aliden Aiden Abrahil Abram Adalbald Adalbert Adalgari Adalgrim Aegidius Agilbert Ailbert Aldedramn Alfred Alric Andica Arcambald Aregisel Arnegisel Arnulf Arthur Austyn
		Audovald Austregisel Autgari Autgeri Avremar Baldwin Barnard Berald Beric Bernard Berneri Berold Berthefried Bertlin Bertram Bill Burchard
		Ceslin Charibert Charles Chramnesind Clodio Clovis Corrahn Dagobert Eberulf Ebregisel Engilbert Everard Faroard Faroin Fahrad Feremund
		Feroard Falconcrest Foroen Frotari Frothard Frothari Fulcari Fulcrad Galteri Garivald Gaucelm Gaudulf Gautmar Gedalbert Gedalca Genobaud Gerbert Gerhard Gerold Gislari
		Gocelm Godalbert Grimald Gualtari Gualter Guillabert Guitard Gunthar Guntram Haldemar Hartmut Hath Hildebald Hildebold Hildegaud Hildevold Hildoin Hucbert Ieastyn Ingomer Lambert
		Lantbert Lothar Mainard Marachar Marell Martin Meginhard Merogais Normand Otbert Otgeri Otker Pharamond Ralph Ragambald Ragenard Raginari Ragnald
		Raimbold Reginald Ramnulf Rathar Raynold Reginari Ricchar Rignomer Roland Robert Rotbert Sahvan Segoin Seguin Sicbald Sichar Sicland Sicleard Siclevold
		Sinop Tancrad Tancred Tassilo Teotbert Tetbert Teutbald Teutbert Serratus Louvel Gregorio Gavin Merle Wolfram Ulfr Steven Johnson Ashnard Hrolfr Saltain Thorin Finch
		Theudemeres Theudoald Theutbald Valimar Vardus Verand Vuitard Vulvari Galen Ras Cedrik Christof Kryten Lucas Marley Rodolf Derald Tobias Foley Berion Anselm Thrain Federico
		Waltgaud Werinbert Wilbert Willichar Jorrel Androd Danath Fardel Liam Logan Marcel Maximus Thoras Yernim Cleveland Burne Emerson Penley Marsdon
		Robb Kevin Whitford Sherwin Daval Hath
	}
	female_names = {
		# Arathi lore names (ancient humans)
		Decindra Mereldar
		
		Adallinda Airsenda Albrada Alda Aliberta Balinda Raina Habitha Leona Tetra Samantha Ellie Kathryn Eunice Liecia Sana Felicia
		Audovera Austreberta Austrechild Balthild Begga Veronika Alice Elysa Keena Margorie Miley Venya Gem Priscilla Damsel Meril
		Bertilla Bertrada Celsa Cesaria Creada Marcia Sybil Vanessa Zarise Ady Clarice Sarias Sofera Gilian Noreen Isobel Eva Mierelle
		Dagena Fastrada Framberta Frolaica Theda Gwen Gillian Kali Mercy Luana Brigitte Bela Eliza Lucille Celina Ramona Beve
		Frotlina Genovefa Gisela Rubia Tiffin Keira Isolde Idonea Liz Clover Mirelle Pai Parker Camilla Cecil Clerice June Jillia Melania
		Landina Lantsida Carletta Ember Hannah Jaezel Rose Velvet Jazel Elisa Noira Elenor Kelsey Halley Anju Catriona Finnula Parella
		Madelgarde Marcovefa Martinga Maura Morberga Taria Rigunth Valea Varia Marjory Ellen Carolaine Edwina Deidra Bree Felita Ursyn Bellatrix
		Rothaide Theodelinda Amaren Kenata Nials Elaine Beatrix Josphine Lizbeth Severina Lucretia Gwenna Ashera Trik Zofia Yenn
		Janey Beatrice Victoria Jayde Helen Ello Ariane Cecille Carmina Eirika Bruna Rosary Jennie Mirth Seldon Althea Kailey Cecilia
		Yuliana Kaylah Gianna Margarita Ann Wilona Kiera Amberjill Edith Elizabeth Jane Joslyn Haley Clarisse Gundred Dementia Fiona
	}
	dynasty_of_location_prefix = ""
	
	##grammar_transform = french
	##patronym_prefix_male = "dynnpat_pre_fils"

	# Chance of male children being named after their paternal or maternal grandfather, or their father. Sum must not exceed 100.
	pat_grf_name_chance = 30
	mat_grf_name_chance = 10
	father_name_chance = 25
		
	# Chance of female children being named after their paternal or maternal grandmother, or their mother. Sum must not exceed 100.
	pat_grm_name_chance = 20
	mat_grm_name_chance = 40
	mother_name_chance = 5
	
	
	
	mercenary_names = {
		{ name = "mercenary_company_savage_warriors" }
		#{ name = "mercenary_company_trollslayers" }
		{ name = "mercenary_company_savages_demise" }
	}
}

name_list_baradin = {

	cadet_dynasty_names = {
		"dynn_Paddle" "dynn_Hamilton" "dynn_Sidney" "dynn_Wheatleigh" "dynn_Compton" "dynn_Gladstone" "dynn_Bradley" "dynn_Rowley" "dynn_Hart" "dynn_Huxley" "dynn_Fiske" "dynn_Garside" "dynn_Brownrigg" "dynn_Reid" "dynn_Stevens" "dynn_Hogan" "dynn_Pencott" "dynn_Clare" "dynn_Eastoft" "dynn_Swail" "dynn_Gartside" "dynn_Fiske" "dynn_Stanford" "dynn_Melton" "dynn_Clapham" "dynn_Whitney" "dynn_Barrie" "dynn_Thorpe" "dynn_Blackwood" "dynn_Townend" "dynn_Hayhurst" "dynn_Redman" "dynn_Colby" "dynn_Dunglen" "dynn_Landon" "dynn_Morton" "dynn_Huxley" "dynn_Upton" "dynn_Wheatley" "dynn_Nutlee" "dynn_Peddle" "dynn_Stanley" "dynn_Rivers" "dynn_Colton" "dynn_Dalton" "dynn_Swet" "dynn_Duke" "dynn_Carlton" "dynn_Stonier" "dynn_Nottley" "dynn_Marlowe" "dynn_Wyther" "dynn_Camden" "dynn_Stanley" "dynn_Stafford" "dynn_Payton" "dynn_Clapham" "dynn_Pinkerton"
	}

	dynasty_names = {
		"dynn_Paddle" "dynn_Hamilton" "dynn_Sidney" "dynn_Wheatleigh" "dynn_Compton" "dynn_Gladstone" "dynn_Bradley" "dynn_Rowley" "dynn_Hart" "dynn_Huxley" "dynn_Fiske" "dynn_Garside" "dynn_Brownrigg" "dynn_Reid" "dynn_Stevens" "dynn_Hogan" "dynn_Pencott" "dynn_Clare" "dynn_Eastoft" "dynn_Swail" "dynn_Gartside" "dynn_Fiske" "dynn_Stanford" "dynn_Melton" "dynn_Clapham" "dynn_Whitney" "dynn_Barrie" "dynn_Thorpe" "dynn_Blackwood" "dynn_Townend" "dynn_Hayhurst" "dynn_Redman" "dynn_Colby" "dynn_Dunglen" "dynn_Landon" "dynn_Morton" "dynn_Huxley" "dynn_Upton" "dynn_Wheatley" "dynn_Nutlee" "dynn_Peddle" "dynn_Stanley" "dynn_Rivers" "dynn_Colton" "dynn_Dalton" "dynn_Swet" "dynn_Duke" "dynn_Carlton" "dynn_Stonier" "dynn_Nottley" "dynn_Marlowe" "dynn_Wyther" "dynn_Camden" "dynn_Stanley" "dynn_Stafford" "dynn_Payton" "dynn_Clapham" "dynn_Pinkerton"
	}

	male_names = {
		# Arathi lore names (ancient humans)
		Anduin Thoradin Antonius Kelsing Ignaeus Lordain Meryl Faldir
		
		Abrahil Abram Adalbald Adalbert Adalgari Adalgrim Aegidius Agilbert Ailbert Aldedramn Andica Arcambald Aregisel Arnegisel Arnulf
		Audovald Austregisel Autgari Autgeri Avremar Baldwin Barnard Berald Bernard Berneri Berold Berthefried Bertlin Bertram Burchard
		Ceslin Charibert Charles Chramnesind Clodio Clovis Dagobert Eberulf Ebregisel Engilbert Everard Faroard Faroin Feremund
		Feroard Foroen Frotari Frothard Frothari Fulcari Fulcrad Galteri Garivald Gaucelm Gaudulf Gautmar Gedalbert Gedalca Genobaud Gerbert Gerhard Gerold Gislari
		Gocelm Godalbert Grimald Gualtari Gualter Guillabert Guitard Gunthar Guntram Haldemar Hartmut Hildebald Hildebold Hildegaud Hildevold Hildoin Hucbert Ingomer Lambert
		Lantbert Lothar Mainard Marachar Marell Martin Meginhard Merogais Otbert Otgeri Otker Pharamond Ralph Ragambald Ragenard Raginari Ragnald
		Raimbold Reginald Ramnulf Rathar Raynold Reginari Ricchar Rignomer Roland Robert Rotbert Segoin Seguin Sicbald Sichar Sicland Sicleard Siclevold
		Sinop Tancrad Tancred Tassilo Teotbert Tetbert Teutbald Teutbert Serratus Louvel Gregorio Gavin Merle Wolfram Ulfr Steven Johnson Ashnard Hrolfr Saltain Thorin Finch
		Theudemeres Theudoald Theutbald Vuitard Vulvari Galen Ras Cedrik Christof Kryten Lucas Marley Rodolf Derald Tobias Foley Berion Anselm Thrain Federico
		Waltgaud Werinbert Wilbert Willichar Jorrel Androd Danath Fardel Liam Logan Marcel Maximus Thoras Yernim Cleveland Burne Emerson Penley Marsdon
		Robb Kevin Whitford Sherwin
	}
	female_names = {
		# Arathi lore names (ancient humans)
		Decindra Mereldar
		
		Adallinda Airsenda Albrada Alda Aliberta Raina Habitha Leona Tetra Samantha Ellie Kathryn Eunice Liecia Sana Felicia
		Audovera Austreberta Austrechild Balthild Begga Veronika Alice Keena Margorie Miley Venya Gem Priscilla Damsel Meril
		Bertilla Bertrada Celsa Cesaria Creada Marcia Sybil Vanessa Zarise Ady Clarice Sarias Gilian Noreen Isobel Eva Mierelle
		Dagena Fastrada Framberta Frolaica Theda Gwen Gillian Kali Mercy Luana Brigitte Bela Eliza Lucille Celina Ramona
		Frotlina Genovefa Gisela Rubia Tiffin Keira Idonea Liz Clover Mirelle Parker Camilla Cecil Clerice June Jillia Melania
		Landina Lantsida Carletta Ember Hannah Jaezel Rose Velvet Jazel Elisa Noira Elenor Kelsey Halley Anju Catriona Finnula Parella
		Madelgarde Marcovefa Martinga Morberga Rigunth Varia Marjory Ellen Carolaine Edwina Deidra Bree Felita Ursyn Bellatrix
		Rothaide Theodelinda Amaren Kenata Nials Elaine Beatrix Josphine Lizbeth Severina Lucretia Gwenna Ashera Trik Zofia Yenn
		Janey Beatrice Victoria Jayde Helen Ello Ariane Cecille Carmina Eirika Bruna Rosary Jennie Mirth Seldon Althea Kailey Cecilia
		Yuliana Kaylah Gianna Margarita Ann Wilona Kiera Amberjill Edith Elizabeth Jane Joslyn Haley Clarisse Gundred Dementia Fiona
	}
	dynasty_of_location_prefix = ""
	
	##grammar_transform = french
	##patronym_prefix_male = "dynnpat_pre_fils"

	# Chance of male children being named after their paternal or maternal grandfather, or their father. Sum must not exceed 100.
	pat_grf_name_chance = 30
	mat_grf_name_chance = 10
	father_name_chance = 25
		
	# Chance of female children being named after their paternal or maternal grandmother, or their mother. Sum must not exceed 100.
	pat_grm_name_chance = 20
	mat_grm_name_chance = 40
	mother_name_chance = 5
	
	
	
	mercenary_names = {
		{ name = "mercenary_company_fleeing_prisoners" }
		{ name = "mercenary_company_rogue_wardens" }
	}
}

name_list_hillsbradian = {

	cadet_dynasty_names = {
		"dynn_Cheek" "dynn_Crompton" "dynn_Norton" "dynn_Bing" "dynn_Preston" "dynn_Rowley" "dynn_Gresham" "dynn_Alston" "dynn_Lester" "dynn_Abbott" "dynn_Mendenhall" "dynn_Smith" "dynn_Sandys" "dynn_Riley" "dynn_Yardley" "dynn_Smither" "dynn_Scroop" "dynn_Perry" "dynn_Fiske" "dynn_Lancaster" "dynn_Rivers" "dynn_Gale" "dynn_Hartford" "dynn_Coriolanus" "dynn_Hale" "dynn_Crawford" "dynn_Colby" "dynn_Swales" "dynn_Shelby" "dynn_Hartford" "dynn_Paddley" "dynn_Fulton" "dynn_Gresham" "dynn_Topas" "dynn_Asheton" "dynn_Rutland" "dynn_Harding" "dynn_Birkenhead" "dynn_Brownrigg" "dynn_Hamilton" "dynn_Beckwith" "dynn_Smithy" "dynn_Chester" "dynn_Middleton" "dynn_Huxley" "dynn_Garfield" "dynn_Langley" "dynn_Penney" "dynn_Morton" "dynn_Rodney" "dynn_Claridge" "dynn_Webb" "dynn_Quince" "dynn_Nash" "dynn_Holt" "dynn_Blunt" "dynn_Smith" "dynn_Hallewell" "dynn_Gartside" "dynn_Hackney" "dynn_Smithe" "dynn_Blankley" "dynn_Kimberley" "dynn_Stansfield" "dynn_Cassio" "dynn_Shelly"
	}

	dynasty_names = {
		"dynn_Cheek" "dynn_Crompton" "dynn_Norton" "dynn_Bing" "dynn_Preston" "dynn_Rowley" "dynn_Gresham" "dynn_Alston" "dynn_Lester" "dynn_Abbott" "dynn_Mendenhall" "dynn_Smith" "dynn_Sandys" "dynn_Riley" "dynn_Yardley" "dynn_Smither" "dynn_Scroop" "dynn_Perry" "dynn_Fiske" "dynn_Lancaster" "dynn_Rivers" "dynn_Gale" "dynn_Hartford" "dynn_Coriolanus" "dynn_Hale" "dynn_Crawford" "dynn_Colby" "dynn_Swales" "dynn_Shelby" "dynn_Hartford" "dynn_Paddley" "dynn_Fulton" "dynn_Gresham" "dynn_Topas" "dynn_Asheton" "dynn_Rutland" "dynn_Harding" "dynn_Birkenhead" "dynn_Brownrigg" "dynn_Hamilton" "dynn_Beckwith" "dynn_Smithy" "dynn_Chester" "dynn_Middleton" "dynn_Huxley" "dynn_Garfield" "dynn_Langley" "dynn_Penney" "dynn_Morton" "dynn_Rodney" "dynn_Claridge" "dynn_Webb" "dynn_Quince" "dynn_Nash" "dynn_Holt" "dynn_Blunt" "dynn_Smith" "dynn_Hallewell" "dynn_Gartside" "dynn_Hackney" "dynn_Smithe" "dynn_Blankley" "dynn_Kimberley" "dynn_Stansfield" "dynn_Cassio" "dynn_Shelly"
	}

	male_names = {
		# Arathi lore names (ancient humans)
		Anduin Thoradin Antonius Kelsing Ignaeus Lordain Meryl
		
		Abrahil Abram Adalbald Adalbert Adalgari Adalgrim Aegidius Agilbert Ailbert Aldedramn Andica Arcambald Aregisel Arnegisel Arnulf
		Audovald Austregisel Autgari Autgeri Avremar Baldwin Barnard Berald Bernard Berneri Berold Berthefried Bertlin Bertram Burchard
		Ceslin Charibert Charles Chramnesind Clodio Clovis Corrahn Dagobert Eberulf Ebregisel Engilbert Everard Faroard Faroin Feremund
		Feroard Foroen Frotari Frothard Frothari Fulcari Fulcrad Galteri Garivald Gaucelm Gaudulf Gautmar Gedalbert Gedalca Genobaud Gerbert Gerhard Gerold Gislari
		Gocelm Godalbert Grimald Gualtari Gualter Guillabert Guitard Gunthar Guntram Haldemar Hartmut Henry Hildebald Hildebold Hildegaud Hildevold Hildoin Hucbert Ingomer Lambert
		Lantbert Lothar Mainard Marachar Marell Marcus Martin Meginhard Merogais Nat Otbert Otgeri Otker Pharamond Ralph Ragambald Ragenard Raginari Ragnald
		Raimbold Reginald Ramnulf Rathar Raynold Reginari Ricchar Rignomer Roland Robert Rotbert Segoin Seguin Sicbald Sichar Sicland Sicleard Siclevold
		Sinop Tancrad Tancred Tassilo Teotbert Tetbert Teutbald Teutbert Serratus Louvel Gregorio Gavin Merle Wolfram Ulfr Steven Johnson Ashnard Hrolfr Saltain Thorin Finch
		Theudemeres Theudoald Theutbald Vuitard Vulvari Galen Ras Cedrik Christof Kryten Lucas Marley Rodolf Derald Tobias Foley Berion Anselm Thrain Federico
		Waltgaud Werinbert Wilbert Willichar Jorrel Androd Danath Fardel Liam Logan Marcel Maximus Thoras Yernim Cleveland Burne Emerson Penley Marsdon
		Robb Kevin Whitford Sherwin
	}
	female_names = {
		# Arathi lore names (ancient humans)
		Decindra Mereldar
		
		Adallinda Airsenda Albrada Alda Aliberta Raina Habitha Leona Tetra Samantha Ellie Kathryn Eunice Liecia Sana Felicia
		Audovera Austreberta Austrechild Balthild Begga Veronika Alice Keena Margorie Miley Venya Gem Priscilla Damsel Meril
		Bertilla Bertrada Celsa Cesaria Creada Marcia Sybil Vanessa Zarise Ady Clarice Sarias Sofera Gilian Noreen Isobel Eva Mierelle
		Dagena Fastrada Framberta Frolaica Theda Gwen Gillian Kali Mercy Luana Brigitte Bela Eliza Lucille Celina Ramona
		Frotlina Genovefa Gisela Rubia Tiffin Keira Idonea Liz Clover Mirelle Parker Camilla Cecil Clerice June Jillia Melania
		Landina Lantsida Carletta Ember Hannah Jaezel Rose Velvet Jazel Elisa Noira Elenor Kelsey Halley Anju Catriona Finnula Parella
		Madelgarde Marcovefa Martinga Morberga Rigunth Varia Marjory Ellen Carolaine Edwina Deidra Bree Felita Ursyn Bellatrix
		Rothaide Theodelinda Amaren Kenata Nials Elaine Beatrix Josphine Lizbeth Severina Lucretia Gwenna Ashera Trik Zofia Yenn
		Janey Beatrice Victoria Jayde Helen Ello Ariane Cecille Carmina Eirika Bruna Rosary Jennie Mirth Seldon Althea Kailey Cecilia
		Yuliana Kaylah Gianna Margarita Ann Wilona Kiera Amberjill Edith Elizabeth Jane Joslyn Haley Clarisse Gundred Dementia Fiona
	}
	dynasty_of_location_prefix = ""
	
	##grammar_transform = french
	##patronym_prefix_male = "dynnpat_pre_fils"

	# Chance of male children being named after their paternal or maternal grandfather, or their father. Sum must not exceed 100.
	pat_grf_name_chance = 30
	mat_grf_name_chance = 10
	father_name_chance = 25
		
	# Chance of female children being named after their paternal or maternal grandmother, or their mother. Sum must not exceed 100.
	pat_grm_name_chance = 20
	mat_grm_name_chance = 40
	mother_name_chance = 5
	
	
	
	mercenary_names = {
		{ name = "mercenary_company_stubborn_soldiers" }
		{ name = "mercenary_company_ashes_of_stormwind" }
	}
}

name_list_azerothian = {

	cadet_dynasty_names = {
		"dynn_Germaine" "dynn_Leifeld" "dynn_Stern" "dynn_Wainwright" "dynn_Hastings" "dynn_Cailen" "dynn_Leland" "dynn_Huwe" "dynn_Burnhep" "dynn_Casper" "dynn_Cunningham" "dynn_Carr" "dynn_Deering" "dynn_Moss" "dynn_Gaiman" "dynn_Godwin" "dynn_Malin" "dynn_Spencer" "dynn_Sentinel" "dynn_Chilton" "dynn_Fitch" "dynn_Fitzgerald" "dynn_Hesse" "dynn_Jaxon" "dynn_Lauffer" "dynn_Baxter" "dynn_Hill" "dynn_Murray" "dynn_Alexston" "dynn_Pearce" "dynn_Bell" "dynn_Trias" "dynn_Boltshear" "dynn_Gump" "dynn_Aldire" "dynn_Quin" "dynn_Barrett" "dynn_DeLavey" "dynn_Farthing" "dynn_Stalon" "dynn_Hammerbeak" "dynn_Steelhand" "dynn_Campbell" "dynn_Warner" "dynn_Soppner" "dynn_Cassius" "dynn_Cross" "dynn_Bradceter" "dynn_Singh" "dynn_Kinsey" "dynn_Kramer" "dynn_Windford" "dynn_Gregory" "dynn_Langston" "dynn_Radue" "dynn_Cloyce" "dynn_Fardale" "dynn_Dinden" "dynn_Tovald" "dynn_Flanning" "dynn_Cullen" "dynn_Leofstan" "dynn_Thomson" "dynn_Mullby" "dynn_Rall" "dynn_Halsing" "dynn_Mason" "dynn_Price" "dynn_Taluun" "dynn_Lewis" "dynn_Roberts" "dynn_Paddock" "dynn_Lohan" "dynn_Tate" "dynn_Larson" "dynn_Tillsdale" "dynn_Wollerton" "dynn_Facet" "dynn_Gump" "dynn_Moore" "dynn_Gordon" "dynn_Faulkner" "dynn_Flores" "dynn_Wick" "dynn_Martin" "dynn_Stover" "dynn_Tenorm" "dynn_Clay" "dynn_Jonathan" "dynn_Marlsbury" "dynn_Koen" "dynn_Rodiner" "dynn_Atkinson" "dynn_Ardus" "dynn_Elmore" "dynn_Hammon" "dynn_Ennarth" "dynn_Carrin" "dynn_Bagley" "dynn_Jones" "dynn_Darmir" "dynn_Gallina" "dynn_Cauvin" "dynn_Boehm" "dynn_Demalier" "dynn_Tarvane" "dynn_Fletcher" "dynn_Chaddis" "dynn_Gallagher" "dynn_White" "dynn_Boucher" "dynn_Aguilar" "dynn_Wright" "dynn_Cazarez" "dynn_Radue" "dynn_Hoteshem" "dynn_Dubing" "dynn_Ashwin" "dynn_Pembraux" "dynn_Schneider" "dynn_Tannerby" "dynn_Stevens" "dynn_Wainwright" "dynn_Karter" "dynn_Timmy" "dynn_Emberfrost" "dynn_Singh" "dynn_Stover" "dynn_McKeever" "dynn_Pierce" "dynn_Romano" "dynn_Wishock" "dynn_Farroden" "dynn_Nicholson" "dynn_Cordell" "dynn_Severing" "dynn_Tillman" "dynn_Dumas" "dynn_Samuelson" "dynn_Sutton" "dynn_Granger" "dynn_Grant" "dynn_Lancaster" "dynn_Biggins" "dynn_Wood" "dynn_Thane" "dynn_Dawson" "dynn_Malagan" "dynn_Dixon" "dynn_Sidnson" "dynn_Sheaf" "dynn_Ironhill" "dynn_Wincaster" "dynn_Restle" "dynn_Dinglen" "dynn_Gisbon" "dynn_Lawry" "dynn_Nader" "dynn_Meideros" "dynn_Stockton" "dynn_Landerson" "dynn_Mayer" "dynn_Raskol" "dynn_Areyn" "dynn_Jaxon" "dynn_Jayne" "dynn_Burns" "dynn_Spawn" "dynn_Flay" "dynn_Richardson" "dynn_Downing" "dynn_Stanafon" "dynn_Phillips" "dynn_Picardo" "dynn_Wills" "dynn_Damir" "dynn_Luther" "dynn_Westmill" "dynn_Gull" "dynn_Winterdew" "dynn_Griffith" "dynn_George" "dynn_Pressler" "dynn_Copeland" "dynn_Keenan" "dynn_More" "dynn_June" "dynn_Cranach" "dynn_Twain" "dynn_Striker" "dynn_Stockton" "dynn_Challender" "dynn_Rose" "dynn_Razhid" "dynn_Sturzah" "dynn_Joe" "dynn_Hashom" "dynn_Stamfordson" "dynn_Fulton" "dynn_Wainwright" "dynn_Strang" "dynn_Armstrong" "dynn_Williams" "dynn_Redman" "dynn_Hansreim" "dynn_Larson" "dynn_Smith" "dynn_Gaius" "dynn_Fitzroy" "dynn_Belgrum" "dynn_Calder" "dynn_Vansten" "dynn_Green" "dynn_Sheldonore" "dynn_Buckler" "dynn_Lympkin" "dynn_Redmuse" "dynn_Gibson" "dynn_Jurgenstaad" "dynn_Dombrow" "dynn_Tosslespanner" "dynn_Burke" "dynn_Wittelsbach" "dynn_Springblade" "dynn_Jordan" "dynn_Flintcrag" "dynn_Webb" "dynn_Wintersteel" "dynn_Linwold" "dynn_Khan" "dynn_Beaufort" "dynn_Higgledy" "dynn_Ormsen" "dynn_Dintwatt" "dynn_Bradglen" "dynn_Thorius" "dynn_Ballyholm" "dynn_Nussun" "dynn_Balcombe" "dynn_Osgood" "dynn_Greldon" "dynn_Nantcoombe" "dynn_Chafer" "dynn_Trinder" "dynn_Eannu" "dynn_Javad" "dynn_Wallace" "dynn_Joyce" "dynn_Redrock" "dynn_Cook" "dynn_Gray" "dynn_Krumn" "dynn_Winter" "dynn_Paget" "dynn_Thurden" "dynn_Gembold" "dynn_Austin" "dynn_Magellas" "dynn_Karnik" "dynn_Brown" "dynn_Steele" "dynn_Turner" "dynn_Chaplin" "dynn_Naylor" "dynn_Warrer" "dynn_Gembold" "dynn_Beornwald" "dynn_Powell" "dynn_Lane" "dynn_Rotimer" "dynn_Harper" "dynn_Dean" "dynn_Pearson" "dynn_Rissan" "dynn_Reid" "dynn_Flinteye" "dynn_Donner" "dynn_Hamilton" "dynn_Ellis" "dynn_Balthorp" "dynn_Pitcott" "dynn_Haskel" "dynn_Kissel" "dynn_Chapman" "dynn_Bennett" "dynn_Farve" "dynn_Evans" "dynn_Trebost" "dynn_Wilkinson" "dynn_James" "dynn_Burton" "dynn_Byrne" "dynn_Manados" "dynn_Hall" "dynn_Harrison" "dynn_Tolon" "dynn_Collins" "dynn_Allen" "dynn_Reynolds" "dynn_Carver" "dynn_Bailey" "dynn_Woods" "dynn_Mitchell" "dynn_Malowbrook" "dynn_Valustraa" "dynn_Chambers" "dynn_Pernic" "dynn_Barker" "dynn_Armstead" "dynn_Lenthner" "dynn_Ross" "dynn_Ravenoak" "dynn_Skymane" "dynn_Blake" "dynn_Summerset" "dynn_Allerton" "dynn_Harriott" "dynn_Scott" "dynn_Ryan" "dynn_Wolfheart" "dynn_Edwards" "dynn_Cotter" "dynn_Nightrunner" "dynn_Dincheth" "dynn_Faulkner" "dynn_Karner" "dynn_Watts" "dynn_Allerton" "dynn_Ballycot" "dynn_Fairancora" "dynn_Shepport" "dynn_Lander" "dynn_Alathea" "dynn_Frosters" "dynn_Halding" "dynn_Inman" "dynn_Cleese" "dynn_Allerton" "dynn_Page" "dynn_Lentnar" "dynn_Chaffer" "dynn_Fallowbrok" "dynn_Dumas" "dynn_Collier" "dynn_Andren" "dynn_Drenin" "dynn_Eoch" "dynn_Pontgill" "dynn_Polfoss" "dynn_Skaltesh" "dynn_Liliwin" "dynn_Clarke" "dynn_Silveroak" "dynn_Harlaan" "dynn_Nissea" "dynn_Woodward" "dynn_Feeney" "dynn_Warder" "dynn_Plummer" "dynn_Patel" "dynn_Morgan" "dynn_Ramo" "dynn_Marsh" "dynn_Highfall" "dynn_Highgrip" "dynn_Savina" "dynn_Kasrek" "dynn_Krek" "dynn_Seress" "dynn_Crowther" "dynn_Trotter" "dynn_Ramtoss" "dynn_McTilla" "dynn_Marshall" "dynn_Trask" "dynn_Crowson" "dynn_Watkins" "dynn_Joplin" "dynn_Mills" "dynn_Carlton"
		Jenkins Hicks Jones Clessington
	}

	dynasty_names = {
		"dynn_Germaine" "dynn_Leifeld" "dynn_Stern" "dynn_Wainwright" "dynn_Hastings" "dynn_Cailen" "dynn_Leland" "dynn_Huwe" "dynn_Burnhep" "dynn_Casper" "dynn_Cunningham" "dynn_Carr" "dynn_Deering" "dynn_Moss" "dynn_Gaiman" "dynn_Godwin" "dynn_Malin" "dynn_Spencer" "dynn_Sentinel" "dynn_Chilton" "dynn_Fitch" "dynn_Fitzgerald" "dynn_Hesse" "dynn_Jaxon" "dynn_Lauffer" "dynn_Baxter" "dynn_Hill" "dynn_Murray" "dynn_Alexston" "dynn_Pearce" "dynn_Bell" "dynn_Trias" "dynn_Boltshear" "dynn_Gump" "dynn_Aldire" "dynn_Quin" "dynn_Barrett" "dynn_DeLavey" "dynn_Farthing" "dynn_Stalon" "dynn_Hammerbeak" "dynn_Steelhand" "dynn_Campbell" "dynn_Warner" "dynn_Soppner" "dynn_Cassius" "dynn_Cross" "dynn_Bradceter" "dynn_Singh" "dynn_Kinsey" "dynn_Kramer" "dynn_Windford" "dynn_Gregory" "dynn_Langston" "dynn_Radue" "dynn_Cloyce" "dynn_Fardale" "dynn_Dinden" "dynn_Tovald" "dynn_Flanning" "dynn_Cullen" "dynn_Leofstan" "dynn_Thomson" "dynn_Mullby" "dynn_Rall" "dynn_Halsing" "dynn_Mason" "dynn_Price" "dynn_Taluun" "dynn_Lewis" "dynn_Roberts" "dynn_Paddock" "dynn_Lohan" "dynn_Tate" "dynn_Larson" "dynn_Tillsdale" "dynn_Wollerton" "dynn_Facet" "dynn_Gump" "dynn_Moore" "dynn_Gordon" "dynn_Faulkner" "dynn_Flores" "dynn_Wick" "dynn_Martin" "dynn_Stover" "dynn_Tenorm" "dynn_Clay" "dynn_Jonathan" "dynn_Marlsbury" "dynn_Koen" "dynn_Rodiner" "dynn_Atkinson" "dynn_Ardus" "dynn_Elmore" "dynn_Hammon" "dynn_Ennarth" "dynn_Carrin" "dynn_Bagley" "dynn_Jones" "dynn_Darmir" "dynn_Gallina" "dynn_Cauvin" "dynn_Boehm" "dynn_Demalier" "dynn_Tarvane" "dynn_Fletcher" "dynn_Chaddis" "dynn_Gallagher" "dynn_White" "dynn_Boucher" "dynn_Aguilar" "dynn_Wright" "dynn_Cazarez" "dynn_Radue" "dynn_Hoteshem" "dynn_Dubing" "dynn_Ashwin" "dynn_Pembraux" "dynn_Schneider" "dynn_Tannerby" "dynn_Stevens" "dynn_Wainwright" "dynn_Karter" "dynn_Timmy" "dynn_Emberfrost" "dynn_Singh" "dynn_Stover" "dynn_McKeever" "dynn_Pierce" "dynn_Romano" "dynn_Wishock" "dynn_Farroden" "dynn_Nicholson" "dynn_Cordell" "dynn_Severing" "dynn_Tillman" "dynn_Dumas" "dynn_Samuelson" "dynn_Sutton" "dynn_Granger" "dynn_Grant" "dynn_Lancaster" "dynn_Biggins" "dynn_Wood" "dynn_Thane" "dynn_Dawson" "dynn_Malagan" "dynn_Dixon" "dynn_Sidnson" "dynn_Sheaf" "dynn_Ironhill" "dynn_Wincaster" "dynn_Restle" "dynn_Dinglen" "dynn_Gisbon" "dynn_Lawry" "dynn_Nader" "dynn_Meideros" "dynn_Stockton" "dynn_Landerson" "dynn_Mayer" "dynn_Raskol" "dynn_Areyn" "dynn_Jaxon" "dynn_Jayne" "dynn_Burns" "dynn_Spawn" "dynn_Flay" "dynn_Richardson" "dynn_Downing" "dynn_Stanafon" "dynn_Phillips" "dynn_Picardo" "dynn_Wills" "dynn_Damir" "dynn_Luther" "dynn_Westmill" "dynn_Gull" "dynn_Winterdew" "dynn_Griffith" "dynn_George" "dynn_Pressler" "dynn_Copeland" "dynn_Keenan" "dynn_More" "dynn_June" "dynn_Cranach" "dynn_Twain" "dynn_Striker" "dynn_Stockton" "dynn_Challender" "dynn_Rose" "dynn_Razhid" "dynn_Sturzah" "dynn_Joe" "dynn_Hashom" "dynn_Stamfordson" "dynn_Fulton" "dynn_Wainwright" "dynn_Strang" "dynn_Armstrong" "dynn_Williams" "dynn_Redman" "dynn_Hansreim" "dynn_Larson" "dynn_Smith" "dynn_Gaius" "dynn_Fitzroy" "dynn_Belgrum" "dynn_Calder" "dynn_Vansten" "dynn_Green" "dynn_Sheldonore" "dynn_Buckler" "dynn_Lympkin" "dynn_Redmuse" "dynn_Gibson" "dynn_Jurgenstaad" "dynn_Dombrow" "dynn_Tosslespanner" "dynn_Burke" "dynn_Wittelsbach" "dynn_Springblade" "dynn_Jordan" "dynn_Flintcrag" "dynn_Webb" "dynn_Wintersteel" "dynn_Linwold" "dynn_Khan" "dynn_Beaufort" "dynn_Higgledy" "dynn_Ormsen" "dynn_Dintwatt" "dynn_Bradglen" "dynn_Thorius" "dynn_Ballyholm" "dynn_Nussun" "dynn_Balcombe" "dynn_Osgood" "dynn_Greldon" "dynn_Nantcoombe" "dynn_Chafer" "dynn_Trinder" "dynn_Eannu" "dynn_Javad" "dynn_Wallace" "dynn_Joyce" "dynn_Redrock" "dynn_Cook" "dynn_Gray" "dynn_Krumn" "dynn_Winter" "dynn_Paget" "dynn_Thurden" "dynn_Gembold" "dynn_Austin" "dynn_Magellas" "dynn_Karnik" "dynn_Brown" "dynn_Steele" "dynn_Turner" "dynn_Chaplin" "dynn_Naylor" "dynn_Warrer" "dynn_Gembold" "dynn_Beornwald" "dynn_Powell" "dynn_Lane" "dynn_Rotimer" "dynn_Harper" "dynn_Dean" "dynn_Pearson" "dynn_Rissan" "dynn_Reid" "dynn_Flinteye" "dynn_Donner" "dynn_Hamilton" "dynn_Ellis" "dynn_Balthorp" "dynn_Pitcott" "dynn_Haskel" "dynn_Kissel" "dynn_Chapman" "dynn_Bennett" "dynn_Farve" "dynn_Evans" "dynn_Trebost" "dynn_Wilkinson" "dynn_James" "dynn_Burton" "dynn_Byrne" "dynn_Manados" "dynn_Hall" "dynn_Harrison" "dynn_Tolon" "dynn_Collins" "dynn_Allen" "dynn_Reynolds" "dynn_Carver" "dynn_Bailey" "dynn_Woods" "dynn_Mitchell" "dynn_Malowbrook" "dynn_Valustraa" "dynn_Chambers" "dynn_Pernic" "dynn_Barker" "dynn_Armstead" "dynn_Lenthner" "dynn_Ross" "dynn_Ravenoak" "dynn_Skymane" "dynn_Blake" "dynn_Summerset" "dynn_Allerton" "dynn_Harriott" "dynn_Scott" "dynn_Ryan" "dynn_Wolfheart" "dynn_Edwards" "dynn_Cotter" "dynn_Nightrunner" "dynn_Dincheth" "dynn_Faulkner" "dynn_Karner" "dynn_Watts" "dynn_Allerton" "dynn_Ballycot" "dynn_Fairancora" "dynn_Shepport" "dynn_Lander" "dynn_Alathea" "dynn_Frosters" "dynn_Halding" "dynn_Inman" "dynn_Cleese" "dynn_Allerton" "dynn_Page" "dynn_Lentnar" "dynn_Chaffer" "dynn_Fallowbrok" "dynn_Dumas" "dynn_Collier" "dynn_Andren" "dynn_Drenin" "dynn_Eoch" "dynn_Pontgill" "dynn_Polfoss" "dynn_Skaltesh" "dynn_Liliwin" "dynn_Clarke" "dynn_Silveroak" "dynn_Harlaan" "dynn_Nissea" "dynn_Woodward" "dynn_Feeney" "dynn_Warder" "dynn_Plummer" "dynn_Patel" "dynn_Morgan" "dynn_Ramo" "dynn_Marsh" "dynn_Highfall" "dynn_Highgrip" "dynn_Savina" "dynn_Kasrek" "dynn_Krek" "dynn_Seress" "dynn_Crowther" "dynn_Trotter" "dynn_Ramtoss" "dynn_McTilla" "dynn_Marshall" "dynn_Trask" "dynn_Crowson" "dynn_Watkins" "dynn_Joplin" "dynn_Mills" "dynn_Carlton"
		Jenkins Hicks Jones Clessington
	}

	male_names = {
		# Arathi lore names (ancient humans)
		Anduin Thoradin Antonius Kelsing Ignaeus Lordain Meryl Faldir
		
		Abram Alfred Alonsus Alwyn Anselm Arion Arnald Arthas Ashnard Beardsley Bennett Berion Bingham Borus Brentan Burns Calhoun Taelan
		Carlisle Cedrik Chance Cheng Chris Christof Chuck Connell Cynric Wolfram Danforth Darren Darric Darrow Derald Deriston Desmund Durwood Alexandros
		Eddy Edmund Eduardo Edward Elliot Elmer Elmore Elroy Elton Elvin Emmerson Erick Ernest Fairfax Faol Federico Othmar
		Finch Foley Galen Garivald Gaucelm Gaudulf Gautmar Gavin Gedalbert Gedalca Genobaud Gerbert Gerhard Gerold Gislari Grant Raymond
		Gregorio Harthal Hastings Hrolfr Hulk Jackson Jacob Jaden Jessie Jim Johnson Jorgensen Joseph Karl Kear Krakauer Kryten Leeroy Lonan Leo Louvel Lucas Luka Sedrick
		Lycurgus Mariston Marley Marlo Marlowe Mason Merle Messner Michael Milton Milty Mitchel Norman Patrick Patten Pearson Radulf Rannulf Pharamond
		Ranulf Ras Raul Remme Renault Ridley Robby Rodolf Leonid Ronther Salome Saltain Sambrose Samuel Scott Serratus Seth Seward Aurius Sybil
		Shepard Smith Stanton Steven Stockwell Telford Teotbert Terenas Tetbert Teutbald Teutbert Thad Theocritus Theudemeres Thorin Thrain Thurman Jorum
		Tirion Tobias Truesdale Ulfgangur Ulfhrafn Ulf Vincent Virion Vuitard Vukasin Vulvari Warwick Whitcomb Devlin Nicholas
		Hrodwulf Desmond Shaw Barmin Aethelwulf Hiro Ivaylo Roth Dernet Odesyus Osion Owain Coinin Roz Fenrisulfr Gatrie Lykaon Drake Randolph Stephan
		Calhoun Hook Francisco Joshua Claude Arthur Marion Adolfo Falcon Ronnet Bariston Roderick Tallow Wolfgrimm Derric Axel Seff Osald Berold
		Sid Brett Marcus Dylan Marnald Rahl Toby Borgan Rob Lupus Marmon Douglas Rodmon Derak Quin Morris Raoul Alexei Alexi Weldon Del
		Fernard Vlad Berald Nico Jiro Boris Ivaylo Conrad Barmin Duncan David Dan Seth Trric Graham Edd Biggs Velvel Luka Tommie Gregor Robert
		Darion Ramnulf Nathanos Carlin
	}
	female_names = {
		# Arathi lore names (ancient humans)
		Decindra Mereldar
		
		Alexa Alize Amanda Ann Ansley Dorothea Ariana Asha Althea Ayanna Bela Berta Bobbi Brigitte Bruna Calia Illucia Jandice
		Carissa Carmina Caroline Carolyn Cecilia Celeste Celestria Celina Clarisse Clover Cristal Daralis Dementia Karandra
		Echo Edith Edolie Eilie Eirika Elenor Elise Ellen Emerson Felicia Fiona Framberta Frolaica Frotlina Nissa Carolaine
		Genovefa Gianna Gillian Gisela Gisselle Gisselle Gloria Goldie Grace Grimina Gundred Gwen Haley Harva Elena Aliberta
		Helen Helewise Hollye Idonea Jada Jade Jaden Jaelyn Jane Jaqueline Jayde Jaylynn Jennie Jennifer Joslyn June Kaela Andrea
		Kailey Kaliyah Kallie Karley Kasey Kassidy Kathy Tiffin Kaylah Kayli Kelsi Kenite Kiera Keira Kira Kya Lathilda Marlene
		Lee Leeta Liana Eliza Lisa Lithia Liz Locke Luana Lucille Macie Maidel Margarita Marlee Maybelle Mel Melina Mercy Jessica
		Mirelle Nina Oma Parker Patrina Ramona Riley Rosary Rubia Sabelina Sable Ello Seldon Selwyn Severa Sheila Sidney Pamela
		Sonia Sophie Sophietta Tayte Theda Trik Ukara Victoria Viki Willow Wilona Yuliana Zoie Aldusa Hollowslicer Severina Demonia Morgan
		Juliana Dora Wilma Dasha Chloe Carey Marjory Sibyl Jillia Wynona Brandy Elisa Adela Lillith Caitrin Gwin Mirage Sadie Jacqueline
		Carmilla Entropy Heath Basilea Darla Estrilda Norway Yolanda Marcia Alexandra Zamah Agnes Vara
	}
	dynasty_of_location_prefix = ""
	
	##grammar_transform = french
	##patronym_prefix_male = "dynnpat_pre_fils"

	# Chance of male children being named after their paternal or maternal grandfather, or their father. Sum must not exceed 100.
	pat_grf_name_chance = 30
	mat_grf_name_chance = 10
	father_name_chance = 25
		
	# Chance of female children being named after their paternal or maternal grandmother, or their mother. Sum must not exceed 100.
	pat_grm_name_chance = 20
	mat_grm_name_chance = 40
	mother_name_chance = 5
	
	
	
	mercenary_names = {
		{ name = "mercenary_company_hope_and_justice" }
		{ name = "mercenary_company_heroes_followers" }
		{ name = "mercenary_company_vanguard" }
	}
}<|MERGE_RESOLUTION|>--- conflicted
+++ resolved
@@ -31,13 +31,8 @@
 		Carlisle Cedrik Chance Cheng Chris Christof Chuck Connell Cynric Wolfram Dagren Darnell Darren Darric Darrow Derald Deriston Desmund Durwood Alexandros
 		Eddy Edmund Eduardo Edward Elliot Elmer Elmore Elroy Elton Elvin Emmerson Erick Ernest Ernest Fairfax Faol Federico Ferren Othmar
 		Finch Foley Galen Garivald Garrett Gaucelm Gaudulf Gautmar Gavin Gedalbert Gedalca Genobaud Gerbert Gerhard Gerold Gislari Grant Raymond
-<<<<<<< HEAD
-		Gregorio Halahk Hastings Hrolfr Hulk Jackson Jacob Jaden James Jarim Jessie Jim Johnson Jorum Joseph Karl Karman Kear Kryten Lonan Leo Logan Louvel Lucas Luka Sedrick
+		Gregorio Halahk Hastings Hrolfr Hulk Isillien Jackson Jacob Jaden James Jarim Jessie Jim Johnson Jorum Joseph Karl Karman Kear Kryten Lonan Leo Logan Louvel Lucas Luka Sedrick
 		Lycurgus Magroth Malgor Mariston Marley Marlo Marlowe Mason Merle Michael Milton Milty Mitchel Norman Patrick Patten Pearson Radulf Rannulf Pharamond
-=======
-		Gregorio Halahk Hastings Hrolfr Hulk Isillien Jackson Jacob Jaden James Jarim Jessie Jim Johnson Jorum Joseph Karl Karman Kear Kryten Lonan Leo Logan Louvel Lucas Luka Sedrick
-		Lycurgus Magroth Mariston Marley Marlo Marlowe Mason Merle Michael Milton Milty Mitchel Norman Patrick Patten Pearson Radulf Rannulf Pharamond
->>>>>>> 77ee55f1
 		Ranulf Ras Raul Remme Renault Ridley Robby Rodolf Leonid Ronther Salome Saltain Sambrose Scott Serratus Seth Seward Aurius Sybil
 		Shepard Smith Stanton Steven Stockwell Telford Teotbert Terenas Tetbert Teutbald Teutbert Thad Theudemeres Thorin Thrain Thurman Timmy
 		Tirion Tobias Truesdale Ulfgangur Ulfhrafn Ulf Vincent Virion Vuitard Vukasin Vulvari Warwick Whitcomb Devlin Nicholas
