﻿#####################################################################
# EFFECT LIST
#####################################################################
# !!! Remember to add all new effects with a short description here !!!

### Reward effects

# pilgrimage_additional_reward_effect -- Gives additional rewards for going on Pilgrimage with certain tenets
# short_pilgrimage_reward_effect -- Short Pilgrimage reward
# medium_pilgrimage_reward_effect -- Medium Pilgrimage reward
# long_pilgrimage_reward_effect -- Long Pilgrimage reward
# very_long_pilgrimage_reward_effect -- Very Long Pilgrimage reward
# give_pilgrimage_reward_effect -- Picks the correct Pilgrimage reward effect to grant


### Setup effects

# select_pilgrimage_effect -- Run when choosing Holy Site destination
# calculate_pilgrimage_distance_effect -- Categorise the distance to a given Holy Site as short, medium, long or very long (See pilgrimage_values.txt)
# set_pilgrimage_distance_variable_effect -- Set variables tracking the length of the Pilgrimage
# set_up_holy_sites_for_selection_effect -- Save every potential Holy Site as a saved scope for use in selection events
# holy_site_selection_event_option_effect -- Run when actually selecting a Holy Site


### Event effects

# set_up_next_pilgrimage_event_effect -- Makes sure the next Pilgrimage event fires correctly. Use in the `after` of all Journey events (unless making a custom chain, in which case only the last event must have it)
# save_holy_site_for_loc_effect -- Used in immediate blocks to get the destination holy site saved as loc
# abandon_pilgrimage_early_effect -- Effect used to end a Pilgrimage before arriving at the destination

#####################################################################
# EFFECTS
#####################################################################

# Extra reward effects for specific tenets
pilgrimage_additional_reward_effect = {
	# Armed Pilgrimages
	if = {
		limit = { faith = { has_doctrine = tenet_armed_pilgrimages } }
		custom_description_no_bullet = {
			text = pilgrimage_because_i_have_armed_pilgrimages
		}
		add_character_modifier = {
			modifier = pilgrimage_armed_pilgrimages_modifier
			years = 10
		}
	}
	# Mendicant Preachers
	if = {
		limit = { faith = { has_doctrine = tenet_mendicant_preachers } }
		custom_description_no_bullet = {
			text = pilgrimage_because_i_have_tenet_mendicant_preachers
		}
		add_character_modifier = {
			modifier = pilgrimage_mendicant_preachers_modifier
			years = 10
		}
	}
	# Pentarchy
	if = {
		limit = { faith = { has_doctrine = tenet_pentarchy } }
		custom_description_no_bullet = {
			text = pilgrimage_because_i_have_tenet_pentarchy
		}
		add_character_modifier = {
			modifier = pilgrimage_pentarchy_modifier
			years = 10
		}
	}
	# Struggle and Submission
	if = {
		limit = { faith = { has_doctrine = tenet_struggle_submission } }
		custom_description_no_bullet = {
			text = pilgrimage_because_i_have_tenet_struggle_submission
		}
		add_character_modifier = {
			modifier = pilgrimage_struggle_submission_modifier
			years = 10
		}
	}
	# Ancestor Worship
	if = {
		limit = { faith = { has_doctrine = tenet_ancestor_worship } }
		custom_description_no_bullet = {
			text = pilgrimage_because_i_have_tenet_ancestor_worship
		}
		add_character_modifier = {
			modifier = pilgrimage_ancestor_worship_modifier
			years = 10
		}
	}
	# Esotericism
	if = {
		limit = {
			faith = { has_doctrine = tenet_esotericism }
			NOT = { has_trait = mystic_3 }
		}
		custom_description_no_bullet = {
			text = pilgrimage_because_i_have_tenet_esotericism
			subject = root
		}
		random_list = {
			desc = pilgrimage_learn_from_the_bishops
			50 = {
				desc = pilgrimage_learn_from_the_bishops_success
				compare_modifier = {
					value = learning
					multiplier = 5
				}
				change_trait_rank = {
					trait = lifestyle_mystic
					rank = 1
					max = 3
				}
			}
			50 = {
				desc = pilgrimage_learn_from_the_bishops_failure
				send_interface_toast = {
					title = pilgrimage_learn_from_the_bishops_failure
					left_icon = root
				}
			}
		}
	}
}

short_pilgrimage_reward_effect = {
	add_piety = short_pilgrimage_piety_gain
	if = {
		limit = {
			can_perform_the_hajj_trigger = yes
			exists = scope:activity.var:is_hajj
		}
		add_trait = pilgrim
	}
	christian_saint_bone_tooltip_effect = yes
	pilgrimage_additional_reward_effect = yes
}

medium_pilgrimage_reward_effect = {
	add_piety = long_pilgrimage_piety_gain
	if = {
		limit = {
			trigger_if = {
				limit = { can_perform_the_hajj_trigger = yes }
				exists = scope:activity.var:is_hajj
			}
			trigger_else = { always = yes }
		}
		add_trait = pilgrim
	}
	christian_saint_bone_tooltip_effect = yes
	pilgrimage_additional_reward_effect = yes
}

long_pilgrimage_reward_effect = {
	add_piety = very_long_pilgrimage_piety_gain
	if = {
		limit = {
			trigger_if = {
				limit = { can_perform_the_hajj_trigger = yes }
				exists = scope:activity.var:is_hajj
			}
			trigger_else = { always = yes }
		}
		add_trait = pilgrim
	}
	christian_saint_bone_tooltip_effect = yes
	pilgrimage_additional_reward_effect = yes
}

very_long_pilgrimage_reward_effect = {
	add_piety = exceptionally_long_pilgrimage_piety_gain
	if = {
		limit = {
			trigger_if = {
				limit = { can_perform_the_hajj_trigger = yes }
				exists = scope:activity.var:is_hajj
			}
			trigger_else = { always = yes }
		}
		add_trait = pilgrim
	}
	christian_saint_bone_tooltip_effect = yes
	pilgrimage_additional_reward_effect = yes
}

give_pilgrimage_reward_effect = {
	if = {
		limit = { scope:activity.var:pilgrimage_distance = short_pilgrimage_var }
		short_pilgrimage_reward_effect = yes	
	}
	else_if = {
		limit = { scope:activity.var:pilgrimage_distance = medium_pilgrimage_var }
		medium_pilgrimage_reward_effect = yes	
	}
	else_if = {
		limit = { scope:activity.var:pilgrimage_distance = long_pilgrimage_var }
		long_pilgrimage_reward_effect = yes	
	}
	else_if = {
		limit = { scope:activity.var:pilgrimage_distance = very_long_pilgrimage_var }
		very_long_pilgrimage_reward_effect = yes	
	}
}

select_pilgrimage_effect = {
	# PILGRIMAGE_DISTANCE
	save_temporary_scope_value_as = {
		name = distance
		value = flag:$PILGRIMAGE_DISTANCE$
	}
	if = {
		limit = {
			NOT = { has_character_flag = is_on_hajj }
		}
		switch = {
			trigger = scope:distance
			flag:short = {
				remove_short_term_gold = pilgrimage_minimum_cost
			}
			flag:medium = {
				remove_short_term_gold = pilgrimage_medium_extra_cost
			}
			flag:long = {
				remove_short_term_gold = pilgrimage_long_extra_cost
			}
			flag:very_long = {
				remove_short_term_gold = pilgrimage_very_long_extra_cost
			}
		}
	}
}

calculate_pilgrimage_distance_effect = {
	# Requires PILGRIM = character
	# Requires HOLY_SITE = barony_title
	$PILGRIM$.capital_barony = { # Only landed characters can go on regular pilgrimages
		save_temporary_scope_as = start_barony
	}
	# Calculate distance to the target holy site
	# The value set indicates how many Journey Events a character will get
	if = {
		limit = {
			scope:start_barony = {
				squared_distance = {
					target = $HOLY_SITE$
					value > long_pilgrimage_max_length
				}
			}
		}
		custom_tooltip = very_long_pilgrimage_tt
		select_pilgrimage_effect = {
			PILGRIMAGE_DISTANCE = very_long
		}
	}
	else_if = {
		limit = {
			scope:start_barony = {
				squared_distance = {
					target = $HOLY_SITE$
					value > medium_pilgrimage_max_length
				}
			}
		}
		custom_tooltip = long_pilgrimage_tt
		select_pilgrimage_effect = {
			PILGRIMAGE_DISTANCE = long
		}
	}
	else_if = {
		limit = {
			scope:start_barony = {
				squared_distance = {
					target = $HOLY_SITE$
					value > short_pilgrimage_max_length
				}
			}
		}
		custom_tooltip = medium_pilgrimage_tt
		select_pilgrimage_effect = {
			PILGRIMAGE_DISTANCE = medium
		}
	}
	else = {
		custom_tooltip = short_pilgrimage_tt
		select_pilgrimage_effect = {
			PILGRIMAGE_DISTANCE = short
		}
	}
}

set_pilgrimage_distance_variable_effect = {
	# Requires PILGRIM = character
	# Requires HOLY_SITE = barony_title
	$PILGRIM$.capital_barony = { # Only landed characters can go on regular pilgrimages
		save_temporary_scope_as = start_barony
	}
	# Calculate distance to the target holy site
	# The value set indicates how many Journey Events a character will get
	if = {
		limit = {
			scope:start_barony = {
				squared_distance = {
					target = $HOLY_SITE$
					value > long_pilgrimage_max_length
				}
			}
		}
		set_variable = {
			name = pilgrimage_distance
			value = very_long_pilgrimage_var
		}
	}
	else_if = {
		limit = {
			scope:start_barony = {
				squared_distance = {
					target = $HOLY_SITE$
					value > medium_pilgrimage_max_length
				}
			}
		}
		set_variable = {
			name = pilgrimage_distance
			value = long_pilgrimage_var
		}
	}
	else_if = {
		limit = {
			scope:start_barony = {
				squared_distance = {
					target = $HOLY_SITE$
					value > short_pilgrimage_max_length
				}
			}
		}
		set_variable = {
			name = pilgrimage_distance
			value = medium_pilgrimage_var
		}
	}
	else = {
		set_variable = {
			name = pilgrimage_distance
			value = short_pilgrimage_var
		}
	}
}


set_up_next_pilgrimage_event_effect = {
	scope:activity = {
		change_variable = {
			name = journey_event_counter
			add = 1
		}
	}

	save_scope_value_as = {
		name = event_counter
		value = scope:activity.var:journey_event_counter
	}
	save_scope_value_as = {
		name = halfway_distance
		value = scope:activity.pilgrimage_halfway_distance
	}

	if = {
		limit = { # TODO: Is any fallback handling needed in an else here?
			exists = scope:activity
		}
		if = {
			limit = {
				scope:activity.var:journey_event_counter = {
					compare_value < scope:activity.var:pilgrimage_distance
				}
			}
			if = {
				limit = { exists = scope:activity.var:is_hajj }
				trigger_event = {
					on_action = hajj_journey_events
					days = $DAYS$
				}
			}
			else = {
				trigger_event = {
					on_action = pilgrimage_journey_events
					days = $DAYS$
				}
			}
		}
		else = {
			if = { #For event background
				limit = { scope:activity.var:pilgrimage_arrived = no }
				scope:activity = {
					set_variable = {
						name = pilgrimage_arrived
						value = yes
					}
				}
			}
			if = {
				limit = { exists = scope:activity.var:is_hajj }
				trigger_event = {
					on_action = hajj_destination_events
					days = $DAYS$
				}
			}
			else = {
				trigger_event = {
					on_action = pilgrimage_destination_events
					days = $DAYS$
				}
			}
		}
		scope:activity = {
			change_variable = {
				name = journey_event_counter
				add = 1
			}
		}
	}
}


set_up_holy_sites_for_selection_effect = {
	if = {
		limit = { NOT = { exists = scope:has_set_up_pilgrimage_sites } }
		save_temporary_scope_as = pilgrim
		faith = {
			every_holy_site = {
				# Warcraft
				# Exclude Mecca for Muslims
				# limit = {
					# trigger_if = {
						# limit = {
							# scope:pilgrim = { like_islam_religion_trigger = yes }
						# }
						# NOT = { county = title:c_mecca }
					# }
				# }

				# Assign the Holy Site to the correct "scope slot"
				if = {
					limit = {
						NOT = { exists = scope:holy_site_1 }
					}
					save_scope_as = holy_site_1
				}

				else_if = {
					limit = {
						NOT = { exists = scope:holy_site_2 }
					}
					save_scope_as = holy_site_2
				}

				else_if = {
					limit = {
						NOT = { exists = scope:holy_site_3 }
					}
					save_scope_as = holy_site_3
				}

				else_if = {
					limit = {
						NOT = { exists = scope:holy_site_4 }
					}
					save_scope_as = holy_site_4
				}

				else_if = {
					limit = {
						NOT = { exists = scope:holy_site_5 }
					}
					save_scope_as = holy_site_5
				}

				else_if = {
					limit = {
						NOT = { exists = scope:holy_site_6 }
					}
					save_scope_as = holy_site_6
				}

				else_if = {
					limit = {
						NOT = { exists = scope:holy_site_7 }
					}
					save_scope_as = holy_site_7
				}

				else_if = {
					limit = {
						NOT = { exists = scope:holy_site_8 }
					}
					save_scope_as = holy_site_8
				}

				else_if = {
					limit = {
						NOT = { exists = scope:holy_site_9 }
					}
					save_scope_as = holy_site_9
				} # Stopping here, on the assumption that no Faith can ever get more than 9 Holy Sites
				else = {
					debug_log = "Holy Site failed to get an assigned scope slot!"
					debug_log_scopes = yes
				}
			}
		}
		save_scope_value_as = {
			name = has_set_up_pilgrimage_sites
			value = yes
		}
	}
	# Debug checks:
	if = {
		limit = { NOT = { exists = scope:holy_site_1 } }
		debug_log = "No holy sites found in faith! (Except possibly mecca)"
		root.faith = {
			save_scope_as = current_faith
		}
		debug_log_scopes = yes
	}
}



# Used in the option to pick a specific Holy Site
holy_site_selection_event_option_effect = {
	# HOLY_SITE = holy_site
	hidden_effect = {
		set_variable = {
			name = pilgrimage_cooldown_timer
			years = pilgrimage_cooldown_year_amount
		}
	}
	$HOLY_SITE$.title_province = {
		spawn_activity = {
			owner = root
			type = activity_pilgrimage
		}
	}
	if = {
		limit = { is_ai = no }
		calculate_pilgrimage_distance_effect = {
			PILGRIM = root
			HOLY_SITE = $HOLY_SITE$
		}
	}
}


save_holy_site_for_loc_effect = {
	scope:activity.activity_province.barony = {
		save_scope_as = destination_title
	}
}

abandon_pilgrimage_early_effect = {
	custom_tooltip = pilgrimage_return_home
	hidden_effect = {
		remove_variable = pilgrimage_cooldown_timer
		scope:activity = {
			complete_activity = no
		}
		if = {
			limit = {
				has_character_flag = is_on_hajj
			}
			remove_character_flag = is_on_hajj
		}
	}
} 

christian_saint_bone_creation_effect = { # Create a bone of a random saint in a box
	if = {
		limit = {
			has_royal_court = yes
<<<<<<< HEAD
			OR = {
				faith = faith:catholic
				faith = faith:orthodox
				faith = faith:nestorian
				faith = faith:coptic
				faith = faith:armenian_apostolic
				faith = faith:insular_celtic
			}
=======
			
			# Warcraft
			has_saint_relics_trigger = yes
>>>>>>> ea69a75e
		}
		hidden_effect = {
			random = {
				chance = 10 # 10% base chance
				modifier = {
					add = 10 # 20% chance for medium
					scope:activity.var:pilgrimage_distance = medium_pilgrimage_var
				}
				modifier = {
					add = 20 # 30% chance for long
					scope:activity.var:pilgrimage_distance = long_pilgrimage_var
				}
				modifier = {
					add = 30 # 40% chance for very long
					scope:activity.var:pilgrimage_distance = very_long_pilgrimage_var
				}
				modifier = { # half as likely for AI
					factor = 0.5
					is_ai = yes
				}
				save_scope_as = saint_bone_owner
				create_artifact = {
					name = christian_saint_bone_name
					description = christian_saint_bone_description
					type = pedestal
					visuals = bone
					template = saintly_bones_template
					modifier = artifact_monthly_piety_1_modifier
					save_scope_as = christian_saint_bone_scope
				}
				scope:christian_saint_bone_scope = {
					set_variable = { # required to track usability for template
						name = saint_bone_faith
						value = root.faith
					}
				}
			}
		}
	}
}

christian_saint_bone_tooltip_effect = { # Needed to ensure tooltip matches artifact name
	if = {
		limit = { exists = scope:christian_saint_bone_scope }
		show_as_tooltip = {
			scope:christian_saint_bone_scope = { set_owner = ROOT }
		}
	}
}<|MERGE_RESOLUTION|>--- conflicted
+++ resolved
@@ -579,20 +579,9 @@
 	if = {
 		limit = {
 			has_royal_court = yes
-<<<<<<< HEAD
-			OR = {
-				faith = faith:catholic
-				faith = faith:orthodox
-				faith = faith:nestorian
-				faith = faith:coptic
-				faith = faith:armenian_apostolic
-				faith = faith:insular_celtic
-			}
-=======
 			
 			# Warcraft
 			has_saint_relics_trigger = yes
->>>>>>> ea69a75e
 		}
 		hidden_effect = {
 			random = {
