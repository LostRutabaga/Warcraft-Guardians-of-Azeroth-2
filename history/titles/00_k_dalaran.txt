--- conflicted
+++ resolved
@@ -65,20 +65,9 @@
 	}
 	502.6.29={holder = 59002} #Nehrud[0]
 	552.1.1={holder = 59000} #Antonidas[0]
-<<<<<<< HEAD
+	602.1.1={holder = 48081} #Jaina
 	603.11.1={
 		holder = 59130 #Rhonin
-=======
-	602.1.1={holder = 48081} #Jaina
-	603.12.13={
-		holder=59120
->>>>>>> fccc855d
-		#Desecrated by the Scourge
-		#effect = {
-		#	location = {
-		#		add_max_depopulation_effect = yes
-		#	}
-		#}
 	}
 	613.1.13={holder = 48081} # Jaina Proudmoore
 	615.1.31={holder = 59001} # Khadgar
