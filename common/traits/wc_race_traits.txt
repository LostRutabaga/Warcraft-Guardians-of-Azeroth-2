﻿# Set to 1 because it's handled by the event, WCRAC.5, though we want it shown as genetic thus the chance is 1
@race_inherit_chance = 1
@both_parent_race_inherit_chance = 1

creature_human = {
	index = 2020
	desc = {
		first_valid = {
			triggered_desc = {
				trigger = {
					NOT = { exists = this }
				}
				desc = trait_creature_human_desc
			}
			desc = trait_creature_human_character_desc
		}
	}
	shown_in_ruler_designer = no
	
<<<<<<< HEAD
	diplomacy = 1
	martial = 1
	intrigue = 1
	
	inherit_chance = 50
	both_parent_has_trait_inherit_chance = 100
=======
	inherit_chance = @race_inherit_chance
	both_parent_has_trait_inherit_chance = @both_parent_race_inherit_chance
>>>>>>> ff521a07
}
creature_orc = {
	index = 2021
	desc = {
		first_valid = {
			triggered_desc = {
				trigger = {
					NOT = { exists = this }
				}
				desc = trait_creature_orc_desc
			}
			desc = trait_creature_orc_character_desc
		}
	}
	shown_in_ruler_designer = no
	
	martial = 2
	prowess = 2
	diplomacy = -1

	inherit_chance = @race_inherit_chance
	both_parent_has_trait_inherit_chance = @both_parent_race_inherit_chance
}
creature_ogre = {
	index = 2022
	desc = {
		first_valid = {
			triggered_desc = {
				trigger = {
					NOT = { exists = this }
				}
				desc = trait_creature_ogre_desc
			}
			desc = trait_creature_ogre_character_desc
		}
	}
	shown_in_ruler_designer = no
	
	prowess = 3
	health = 0.3
	learning = -2
	stewardship = -2

	inherit_chance = @race_inherit_chance
	both_parent_has_trait_inherit_chance = @both_parent_race_inherit_chance
}
creature_troll = {
	index = 2023
	desc = {
		first_valid = {
			triggered_desc = {
				trigger = {
					NOT = { exists = this }
				}
				desc = trait_creature_troll_desc
			}
			desc = trait_creature_troll_character_desc
		}
	}
	shown_in_ruler_designer = no
	
	prowess = 1
	intrigue = 2
	learning = 1
	stewardship = -1

	inherit_chance = @race_inherit_chance
	both_parent_has_trait_inherit_chance = @both_parent_race_inherit_chance
}
creature_murloc = {
	index = 2024
	desc = {
		first_valid = {
			triggered_desc = {
				trigger = {
					NOT = { exists = this }
				}
				desc = trait_creature_murloc_desc
			}
			desc = trait_creature_murloc_character_desc
		}
	}
	shown_in_ruler_designer = no
	
	prowess = -1
	learning = -2
	diplomacy = -2
	fertility = 0.05

	inherit_chance = @race_inherit_chance
	both_parent_has_trait_inherit_chance = @both_parent_race_inherit_chance
}
creature_gnoll = {
	index = 2025
	desc = {
		first_valid = {
			triggered_desc = {
				trigger = {
					NOT = { exists = this }
				}
				desc = trait_creature_gnoll_desc
			}
			desc = trait_creature_gnoll_character_desc
		}
	}
	shown_in_ruler_designer = no
	
	learning = -2
	intrigue = -2
	martial = 1
	prowess = 1

	inherit_chance = @race_inherit_chance
	both_parent_has_trait_inherit_chance = @both_parent_race_inherit_chance
}
creature_kobold = {
	index = 2026
	desc = {
		first_valid = {
			triggered_desc = {
				trigger = {
					NOT = { exists = this }
				}
				desc = trait_creature_kobold_desc
			}
			desc = trait_creature_kobold_character_desc
		}
	}
	shown_in_ruler_designer = no
	
	learning = -2
	martial = -2
	stewardship = 1

	inherit_chance = @race_inherit_chance
	both_parent_has_trait_inherit_chance = @both_parent_race_inherit_chance
}
creature_dwarf = {
	index = 2027
	desc = {
		first_valid = {
			triggered_desc = {
				trigger = {
					NOT = { exists = this }
				}
				desc = trait_creature_dwarf_desc
			}
			desc = trait_creature_dwarf_character_desc
		}
	}
	shown_in_ruler_designer = no
	
	martial = 1
	stewardship = 1
	prowess = 1
	
	life_expectancy = 330

	inherit_chance = @race_inherit_chance
	both_parent_has_trait_inherit_chance = @both_parent_race_inherit_chance
}
creature_gnome = {
	index = 2028
	desc = {
		first_valid = {
			triggered_desc = {
				trigger = {
					NOT = { exists = this }
				}
				desc = trait_creature_gnome_desc
			}
			desc = trait_creature_gnome_character_desc
		}
	}
	shown_in_ruler_designer = no
	
	learning = 3	#Brilliant tinkers
	diplomacy = 1	#Generally well liked
	prowess = -1	#Small and scatterbrained
	
	life_expectancy = 330

	inherit_chance = @race_inherit_chance
	both_parent_has_trait_inherit_chance = @both_parent_race_inherit_chance
}

# High elves
creature_high_elf = {
	index = 2029
	desc = {
		first_valid = {
			triggered_desc = {
				trigger = {
					NOT = { exists = this }
				}
				desc = trait_creature_high_elf_desc
			}
			desc = trait_creature_high_elf_character_desc
		}
	}
	shown_in_ruler_designer = no
	
	learning = 2			#Talented mages and scholars
	martial = 1				#Skilled rangers and swordsmen
	attraction_opinion = 10	#Super hot
	fertility = -0.1		#Slow breeders
	
	life_expectancy = 1500

	inherit_chance = @race_inherit_chance
	both_parent_has_trait_inherit_chance = @both_parent_race_inherit_chance
}

creature_naga = {
	index = 2031
	desc = {
		first_valid = {
			triggered_desc = {
				trigger = {
					NOT = { exists = this }
				}
				desc = trait_creature_naga_desc
			}
			desc = trait_creature_naga_character_desc
		}
	}
	shown_in_ruler_designer = no
	
	prowess = 3		#Skilled and aggressive brutes or warcasters
	martial = 2		#Focus on war and raiding
	diplomacy = -2	#Not much for talking, Lady Vashj aside
	
	life_expectancy = 1500

	inherit_chance = @race_inherit_chance
	both_parent_has_trait_inherit_chance = @both_parent_race_inherit_chance
}

# Red dragons
#Merge into 1 racial trait and 4 stage traits?
creature_red_dragon = {
	index = 2034
	desc = {
		first_valid = {
			triggered_desc = {
				trigger = {
					NOT = { exists = this }
				}
				desc = trait_creature_red_dragon_desc
			}
			desc = trait_creature_red_dragon_character_desc
		}
	}
	shown_in_ruler_designer = no

	life_expectancy = 10000

	inherit_chance = @race_inherit_chance
	both_parent_has_trait_inherit_chance = @both_parent_race_inherit_chance
}

# Blue dragons
creature_blue_dragon = {
	index = 2038
	desc = {
		first_valid = {
			triggered_desc = {
				trigger = {
					NOT = { exists = this }
				}
				desc = trait_creature_blue_dragon_desc
			}
			desc = trait_creature_blue_dragon_character_desc
		}
	}
	shown_in_ruler_designer = no

	life_expectancy = 10000

	inherit_chance = @race_inherit_chance
	both_parent_has_trait_inherit_chance = @both_parent_race_inherit_chance
}

# Green dragons
creature_green_dragon = {
	index = 2042
	desc = {
		first_valid = {
			triggered_desc = {
				trigger = {
					NOT = { exists = this }
				}
				desc = trait_creature_green_dragon_desc
			}
			desc = trait_creature_green_dragon_character_desc
		}
	}
	shown_in_ruler_designer = no

	life_expectancy = 10000

	inherit_chance = @race_inherit_chance
	both_parent_has_trait_inherit_chance = @both_parent_race_inherit_chance
}

# Black dragons
creature_black_dragon = {
	index = 2046
	desc = {
		first_valid = {
			triggered_desc = {
				trigger = {
					NOT = { exists = this }
				}
				desc = trait_creature_black_dragon_desc
			}
			desc = trait_creature_black_dragon_character_desc
		}
	}
	shown_in_ruler_designer = no

	life_expectancy = 10000

	inherit_chance = @race_inherit_chance
	both_parent_has_trait_inherit_chance = @both_parent_race_inherit_chance
}

creature_goblin = {
	index = 2048
	desc = {
		first_valid = {
			triggered_desc = {
				trigger = {
					NOT = { exists = this }
				}
				desc = trait_creature_goblin_desc
			}
			desc = trait_creature_goblin_character_desc
		}
	}
	shown_in_ruler_designer = no
	
	learning = 2	#Brilliant (if deranged) tinkers
	stewardship = 2	#Greedy entrepeneurs
	diplomacy = -1	#Used car salesmen

	inherit_chance = @race_inherit_chance
	both_parent_has_trait_inherit_chance = @both_parent_race_inherit_chance
}
creature_pygmy = {
	index = 2049
	desc = {
		first_valid = {
			triggered_desc = {
				trigger = {
					NOT = { exists = this }
				}
				desc = trait_creature_pygmy_desc
			}
			desc = trait_creature_pygmy_character_desc
		}
	}
	shown_in_ruler_designer = no
	
	#copied from murlocs
	prowess = -1
	learning = -2
	diplomacy = -2
	fertility = 0.05

	inherit_chance = @race_inherit_chance
	both_parent_has_trait_inherit_chance = @both_parent_race_inherit_chance
}
creature_hozen = {
	index = 2050
	desc = {
		first_valid = {
			triggered_desc = {
				trigger = {
					NOT = { exists = this }
				}
				desc = trait_creature_hozen_desc
			}
			desc = trait_creature_hozen_character_desc
		}
	}
	shown_in_ruler_designer = no
	
	#copied from murlocs
	prowess = -1
	learning = -2
	diplomacy = -2
	fertility = 0.05

	inherit_chance = @race_inherit_chance
	both_parent_has_trait_inherit_chance = @both_parent_race_inherit_chance
}
creature_draenei = {
	index = 2051
	desc = {
		first_valid = {
			triggered_desc = {
				trigger = {
					NOT = { exists = this }
				}
				desc = trait_creature_draenei_desc
			}
			desc = trait_creature_draenei_character_desc
		}
	}
	shown_in_ruler_designer = no
	
	diplomacy = 1	#Noble and Light-aligned
	learning = 2	#Magically inclined and Light-wielding
	
	life_expectancy = 25000

	inherit_chance = @race_inherit_chance
	both_parent_has_trait_inherit_chance = @both_parent_race_inherit_chance
}
creature_arakkoa_corrupted = {
	index = 2052
	desc = {
		first_valid = {
			triggered_desc = {
				trigger = {
					NOT = { exists = this }
				}
				desc = trait_creature_arakkoa_corrupted_desc
			}
			desc = trait_creature_arakkoa_corrupted_character_desc
		}
	}
	shown_in_ruler_designer = no
	
	learning = 2	#Masters of magic
	intrigue = 1	#Secretive and ruthless

	inherit_chance = @race_inherit_chance
	both_parent_has_trait_inherit_chance = @both_parent_race_inherit_chance
}

# Undeads
creature_abomination = {
	index = 2053
	desc = {
		first_valid = {
			triggered_desc = {
				trigger = {
					NOT = { exists = this }
				}
				desc = trait_creature_abomination_desc
			}
			desc = trait_creature_abomination_character_desc
		}
	}
	shown_in_ruler_designer = no
	

	prowess = 6			#Giant wall of meat
	health = 0.4		#Giant wall of meat
	diplomacy = -2		#Giant wall of meat
	stewardship = -2	#Giant wall of meat
	intrigue = -2		#Giant wall of meat
	learning = -2		#Giant wall of meat

	inherit_chance = @race_inherit_chance
	both_parent_has_trait_inherit_chance = @both_parent_race_inherit_chance
}
creature_lich = {
	index = 2054
	desc = {
		first_valid = {
			triggered_desc = {
				trigger = {
					NOT = { exists = this }
				}
				desc = trait_creature_lich_desc
			}
			desc = trait_creature_lich_character_desc
		}
	}
	shown_in_ruler_designer = no
	
	#Double stat cost of normal races (12 instead of 6)
	learning = 3	#Masters of magic
	prowess = 3		#Skilled in battle

	inherit_chance = @race_inherit_chance
	both_parent_has_trait_inherit_chance = @both_parent_race_inherit_chance
}
creature_wickerman = {	# Throsic ghoul counterpart
	index = 2055
	desc = {
		first_valid = {
			triggered_desc = {
				trigger = {
					NOT = { exists = this }
				}
				desc = trait_creature_wickerman_desc
			}
			desc = trait_creature_wickerman_character_desc
		}
	}
	shown_in_ruler_designer = no
	
	prowess = 3			#Ravening undead, revels in combat with the living
	martial = 1			#Ravening undead, revels in combat with the living
	diplomacy = -1		#Slavering, twisted undead

	inherit_chance = @race_inherit_chance
	both_parent_has_trait_inherit_chance = @both_parent_race_inherit_chance
}
creature_wicker_behemoth = {	# Throsic vampire counterpart
	index = 2056
	desc = {
		first_valid = {
			triggered_desc = {
				trigger = {
					NOT = { exists = this }
				}
				desc = trait_creature_wicker_behemoth_desc
			}
			desc = trait_creature_wicker_behemoth_character_desc
		}
	}
	shown_in_ruler_designer = no

	inherit_chance = @race_inherit_chance
	both_parent_has_trait_inherit_chance = @both_parent_race_inherit_chance
}
creature_wicker_golem = {	# Throsic abomination counterpart
	index = 2057
	desc = {
		first_valid = {
			triggered_desc = {
				trigger = {
					NOT = { exists = this }
				}
				desc = trait_creature_wicker_golem_desc
			}
			desc = trait_creature_wicker_golem_character_desc
		}
	}
	shown_in_ruler_designer = no
	
	#Copied from abomination
	prowess = 6			#Giant wall of wicker and bone
	health = 0.4		#Giant wall of wicker and bone
	diplomacy = -2		#Giant wall of wicker and bone
	stewardship = -2	#Giant wall of wicker and bone
	intrigue = -2		#Giant wall of wicker and bone
	learning = -2		#Giant wall of wicker and bone

	inherit_chance = @race_inherit_chance
	both_parent_has_trait_inherit_chance = @both_parent_race_inherit_chance
}

# Demons
creature_annihilan = {
	index = 2058
	desc = {
		first_valid = {
			triggered_desc = {
				trigger = {
					NOT = { exists = this }
				}
				desc = trait_creature_annihilan_desc
			}
			desc = trait_creature_annihilan_character_desc
		}
	}
	
	diplomacy = -2
	stewardship = -1
	intrigue = -2
	learning = -2
	prowess = 13
	
	shown_in_ruler_designer = no
	
	#Double stat cost of normal races (12 instead of 6)
	prowess = 8			#Engines of destruction
	martial = 4			#Lives for war
	diplomacy = -2		#What a foolish ploy
	learning = -2		#What trickery is this?
	stewardship = -2	#Burn it all

	inherit_chance = @race_inherit_chance
	both_parent_has_trait_inherit_chance = @both_parent_race_inherit_chance
}
creature_nathrezim = {
	index = 2059
	desc = {
		first_valid = {
			triggered_desc = {
				trigger = {
					NOT = { exists = this }
				}
				desc = trait_creature_nathrezim_desc
			}
			desc = trait_creature_nathrezim_character_desc
		}
	}
	shown_in_ruler_designer = no
	
<<<<<<< HEAD
	#Double stat cost of normal races (12 instead of 6)
	intrigue = 4	#Corruptors and manipulators
	learning = 1	#Magically adept
	prowess = 1		#Skilled combatants
=======
	intrigue = 1
	learning = 1
	prowess = 4
>>>>>>> ff521a07

	inherit_chance = @race_inherit_chance
	both_parent_has_trait_inherit_chance = @both_parent_race_inherit_chance
}
creature_eredruin = {
	index = 2060
	desc = {
		first_valid = {
			triggered_desc = {
				trigger = {
					NOT = { exists = this }
				}
				desc = trait_creature_eredruin_desc
			}
			desc = trait_creature_eredruin_character_desc
		}
	}
	shown_in_ruler_designer = no
	
<<<<<<< HEAD
	#Double stat cost of normal races (12 instead of 6)
	prowess = 4		#Brutal fighters and elite guards
	martial = 2		#Demonic captains
=======
	diplomacy = -2
	prowess = 8
>>>>>>> ff521a07

	inherit_chance = @race_inherit_chance
	both_parent_has_trait_inherit_chance = @both_parent_race_inherit_chance
}
creature_satyr = {
	index = 2062
	desc = {
		first_valid = {
			triggered_desc = {
				trigger = {
					NOT = { exists = this }
				}
				desc = trait_creature_satyr_desc
			}
			desc = trait_creature_satyr_character_desc
		}
	}
	shown_in_ruler_designer = no
	
	intrigue = 2
	prowess = 1
	
	life_expectancy = 2000
	
	learning = 2	#Creatures of dark magic
	intrigue = 1	#Cunning and ruthless

	inherit_chance = @race_inherit_chance
	both_parent_has_trait_inherit_chance = @both_parent_race_inherit_chance
}
creature_sayaadi = {
	index = 2064
	desc = {
		first_valid = {
			triggered_desc = {
				trigger = {
					NOT = { exists = this }
				}
				desc = trait_creature_sayaadi_desc
			}
			desc = trait_creature_sayaadi_character_desc
		}
	}
	shown_in_ruler_designer = no
	
<<<<<<< HEAD
	attraction_opinion = 10		#Beautiful temptresses
	intrigue = 2				#Temptresses and manipulators
=======
	diplomacy = 1
	intrigue = 2
>>>>>>> ff521a07

	inherit_chance = @race_inherit_chance
	both_parent_has_trait_inherit_chance = @both_parent_race_inherit_chance
}
creature_shivarra = {
	index = 2065
	desc = {
		first_valid = {
			triggered_desc = {
				trigger = {
					NOT = { exists = this }
				}
				desc = trait_creature_shivarra_desc
			}
			desc = trait_creature_shivarra_character_desc
		}
	}
	shown_in_ruler_designer = no
	
<<<<<<< HEAD
	learning = 2	#Fanatical priestesses
	diplomacy = 1	#Inspiring
=======
	martial = 1
	prowess = 5
>>>>>>> ff521a07

	inherit_chance = @race_inherit_chance
	both_parent_has_trait_inherit_chance = @both_parent_race_inherit_chance
}
creature_observer = {
	index = 2067
	desc = {
		first_valid = {
			triggered_desc = {
				trigger = {
					NOT = { exists = this }
				}
				desc = trait_creature_observer_desc
			}
			desc = trait_creature_observer_character_desc
		}
	}
	shown_in_ruler_designer = no
	
<<<<<<< HEAD
	learning = 2							#Interest in watching magic
	scheme_discovery_chance_mult = 0.02		#See through stealth and illusion
=======
	diplomacy = 1
	martial = 1
	stewardship = 1
	intrigue = 1
	learning = 2
>>>>>>> ff521a07

	inherit_chance = @race_inherit_chance
	both_parent_has_trait_inherit_chance = @both_parent_race_inherit_chance
}

# Elementals
# creature_air_elemental = {
	# index = 2068
	# desc = {
		# first_valid = {
			# triggered_desc = {
				# trigger = {
					# NOT = { exists = this }
				# }
				# desc = trait_creature_air_elemental_desc
			# }
			# desc = trait_creature_air_elemental_character_desc
		# }
	# }
# }
# creature_earth_elemental = {
	# index = 2069
	# desc = {
		# first_valid = {
			# triggered_desc = {
				# trigger = {
					# NOT = { exists = this }
				# }
				# desc = trait_creature_earth_elemental_desc
			# }
			# desc = trait_creature_earth_elemental_character_desc
		# }
	# }
# }
# creature_fire_elemental = {
	# index = 2070
	# desc = {
		# first_valid = {
			# triggered_desc = {
				# trigger = {
					# NOT = { exists = this }
				# }
				# desc = trait_creature_fire_elemental_desc
			# }
			# desc = trait_creature_fire_elemental_character_desc
		# }
	# }
# }
creature_flamewaker = {
	index = 2071
	desc = {
		first_valid = {
			triggered_desc = {
				trigger = {
					NOT = { exists = this }
				}
				desc = trait_creature_flamewaker_desc
			}
			desc = trait_creature_flamewaker_character_desc
		}
	}
	shown_in_ruler_designer = no
	
	martial = 1		#Warlike
	learning = 1	#Elemental affinity
	prowess = 1		#Intense personal heat

	inherit_chance = @race_inherit_chance
	both_parent_has_trait_inherit_chance = @both_parent_race_inherit_chance
}
# creature_water_elemental = {
	# index = 2072
	# desc = {
		# first_valid = {
			# triggered_desc = {
				# trigger = {
					# NOT = { exists = this }
				# }
				# desc = trait_creature_water_elemental_desc
			# }
			# desc = trait_creature_water_elemental_character_desc
		# }
	# }
# }

creature_vrykul = {
	index = 2074
	desc = {
		first_valid = {
			triggered_desc = {
				trigger = {
					NOT = { exists = this }
				}
				desc = trait_creature_vrykul_desc
			}
			desc = trait_creature_vrykul_character_desc
		}
	}
	shown_in_ruler_designer = no
	
	life_expectancy = 330
	
	prowess = 2		#Large and fierce
	martial = 1		#Warlike

	inherit_chance = @race_inherit_chance
	both_parent_has_trait_inherit_chance = @both_parent_race_inherit_chance
}
creature_tuskarr = {
	index = 2075
	desc = {
		first_valid = {
			triggered_desc = {
				trigger = {
					NOT = { exists = this }
				}
				desc = trait_creature_tuskarr_desc
			}
			desc = trait_creature_tuskarr_character_desc
		}
	}
	shown_in_ruler_designer = no
	
	stewardship = 2		#Master fishers
	martial = 1			#No strangers to war

	inherit_chance = @race_inherit_chance
	both_parent_has_trait_inherit_chance = @both_parent_race_inherit_chance
}
creature_magnataur = {
	index = 2076
	desc = {
		first_valid = {
			triggered_desc = {
				trigger = {
					NOT = { exists = this }
				}
				desc = trait_creature_magnataur_desc
			}
			desc = trait_creature_magnataur_character_desc
		}
	}
	shown_in_ruler_designer = no
	
	prowess = 8			#Giant rampaging mammoth-taur, strength is everything
	martial = 1			#Warlike
	health = 0.4		#Large and sturdy
	diplomacy = -4		#Absolutely hate everything
	stewardship = -2	#Smash it
	learning = -2		#No magical talent or traditions

	inherit_chance = @race_inherit_chance
	both_parent_has_trait_inherit_chance = @both_parent_race_inherit_chance
}
creature_furbolg = {
	index = 2077
	desc = {
		first_valid = {
			triggered_desc = {
				trigger = {
					NOT = { exists = this }
				}
				desc = trait_creature_furbolg_desc
			}
			desc = trait_creature_furbolg_character_desc
		}
	}
	shown_in_ruler_designer = no
	
	martial = 1			#Tribal warriors
	learning = 1		#Harmony with nature
	stewardship = 1		#Shamanic traditions

	inherit_chance = @race_inherit_chance
	both_parent_has_trait_inherit_chance = @both_parent_race_inherit_chance
}
creature_gorloc = {
	index = 2078
	desc = {
		first_valid = {
			triggered_desc = {
				trigger = {
					NOT = { exists = this }
				}
				desc = trait_creature_gorloc_desc
			}
			desc = trait_creature_gorloc_character_desc
		}
	}
	shown_in_ruler_designer = no
	
	#copied from murlocs
	#Note that this represents baseline gorlocs; the advanced ones in Sholazar have been uplifted by Titanic influence
	prowess = -1
	learning = -2
	diplomacy = -2
	fertility = 0.05

	inherit_chance = @race_inherit_chance
	both_parent_has_trait_inherit_chance = @both_parent_race_inherit_chance
}
creature_watcher = {
	index = 2079
	desc = {
		first_valid = {
			triggered_desc = {
				trigger = {
					NOT = { exists = this }
				}
				desc = trait_creature_watcher_desc
			}
			desc = trait_creature_watcher_character_desc
		}
	}
	shown_in_ruler_designer = no
	
	#Double normal stat cost (12 instead of 6)
	martial = 2			#Defenders of Azeroth
	stewardship = 2		#Orderers and keepers of Azeroth
	learning = 2		#Advanced beings

	inherit_chance = @race_inherit_chance
	both_parent_has_trait_inherit_chance = @both_parent_race_inherit_chance
}
creature_wolvar = {
	index = 2080
	desc = {
		first_valid = {
			triggered_desc = {
				trigger = {
					NOT = { exists = this }
				}
				desc = trait_creature_wolvar_desc
			}
			desc = trait_creature_wolvar_character_desc
		}
	}
	shown_in_ruler_designer = no
	
	#Copied from gnolls
	learning = -2
	intrigue = -2
	martial = 1
	prowess = 1

	inherit_chance = @race_inherit_chance
	both_parent_has_trait_inherit_chance = @both_parent_race_inherit_chance
}
creature_taunka = {
	index = 2081
	desc = {
		first_valid = {
			triggered_desc = {
				trigger = {
					NOT = { exists = this }
				}
				desc = trait_creature_taunka_desc
			}
			desc = trait_creature_taunka_character_desc
		}
	}
	shown_in_ruler_designer = no
	
	health = 0.1	#Hardy survivors
	martial = 1		#Tribal warriors
	learning = 1	#Bend elements to their will

	inherit_chance = @race_inherit_chance
	both_parent_has_trait_inherit_chance = @both_parent_race_inherit_chance
}
creature_kvaldir = {
	index = 2082
	desc = {
		first_valid = {
			triggered_desc = {
				trigger = {
					NOT = { exists = this }
				}
				desc = trait_creature_kvaldir_desc
			}
			desc = trait_creature_kvaldir_character_desc
		}
	}
	shown_in_ruler_designer = no
	
	life_expectancy = 330

	inherit_chance = @race_inherit_chance
	both_parent_has_trait_inherit_chance = @both_parent_race_inherit_chance
}
creature_nerubian = {
	index = 2083
	desc = {
		first_valid = {
			triggered_desc = {
				trigger = {
					NOT = { exists = this }
				}
				desc = trait_creature_nerubian_desc
			}
			desc = trait_creature_nerubian_character_desc
		}
	}
	shown_in_ruler_designer = no
	
	martial = 1
	stewardship = 1
	learning = 1

	inherit_chance = @race_inherit_chance
	both_parent_has_trait_inherit_chance = @both_parent_race_inherit_chance
}
creature_harpy = {
	index = 2084
	desc = {
		first_valid = {
			triggered_desc = {
				trigger = {
					NOT = { exists = this }
				}
				desc = trait_creature_harpy_desc
			}
			desc = trait_creature_harpy_character_desc
		}
	}
	shown_in_ruler_designer = no

	inherit_chance = @race_inherit_chance
	both_parent_has_trait_inherit_chance = @both_parent_race_inherit_chance
}
creature_mechagnome = {
	index = 2085
	desc = {
		first_valid = {
			triggered_desc = {
				trigger = {
					NOT = { exists = this }
				}
				desc = trait_creature_mechagnome_desc
			}
			desc = trait_creature_mechagnome_character_desc
		}
	}
	shown_in_ruler_designer = no

	inherit_chance = @race_inherit_chance
	both_parent_has_trait_inherit_chance = @both_parent_race_inherit_chance
}

# Bronze dragons
creature_bronze_dragon = {
	index = 2089
	desc = {
		first_valid = {
			triggered_desc = {
				trigger = {
					NOT = { exists = this }
				}
				desc = trait_creature_bronze_dragon_desc
			}
			desc = trait_creature_bronze_dragon_character_desc
		}
	}
	shown_in_ruler_designer = no

	life_expectancy = 10000

	inherit_chance = @race_inherit_chance
	both_parent_has_trait_inherit_chance = @both_parent_race_inherit_chance
}

creature_giant = {
	index = 2091
	desc = {
		first_valid = {
			triggered_desc = {
				trigger = {
					NOT = { exists = this }
				}
				desc = trait_creature_giant_desc
			}
			desc = trait_creature_giant_character_desc
		}
	}
	shown_in_ruler_designer = no
	
	life_expectancy = 1000

	inherit_chance = @race_inherit_chance
	both_parent_has_trait_inherit_chance = @both_parent_race_inherit_chance
}

creature_nraqi = {
	index = 2092
	desc = {
		first_valid = {
			triggered_desc = {
				trigger = {
					NOT = { exists = this }
				}
				desc = trait_creature_nraqi_desc
			}
			desc = trait_creature_nraqi_character_desc
		}
	}
	shown_in_ruler_designer = no
	
	diplomacy = -2
	intrigue = 1
	prowess = 7

	inherit_chance = @race_inherit_chance
	both_parent_has_trait_inherit_chance = @both_parent_race_inherit_chance
}
creature_cthraxxi = {
	index = 2093
	desc = {
		first_valid = {
			triggered_desc = {
				trigger = {
					NOT = { exists = this }
				}
				desc = trait_creature_cthraxxi_desc
			}
			desc = trait_creature_cthraxxi_character_desc
		}
	}
	shown_in_ruler_designer = no
	
	diplomacy = -2
	martial = 2
	intrigue = -2
	prowess = 10

	inherit_chance = @race_inherit_chance
	both_parent_has_trait_inherit_chance = @both_parent_race_inherit_chance
}

creature_night_elf = {
	index = 2094
	desc = {
		first_valid = {
			triggered_desc = {
				trigger = {
					NOT = { exists = this }
				}
				desc = trait_creature_night_elf_desc
			}
			desc = trait_creature_night_elf_character_desc
		}
	}
	shown_in_ruler_designer = no
	
	life_expectancy = 2000

	inherit_chance = @race_inherit_chance
	both_parent_has_trait_inherit_chance = @both_parent_race_inherit_chance
}
creature_tauren = {
	index = 2095
	desc = {
		first_valid = {
			triggered_desc = {
				trigger = {
					NOT = { exists = this }
				}
				desc = trait_creature_tauren_desc
			}
			desc = trait_creature_tauren_character_desc
		}
	}
	shown_in_ruler_designer = no
	
	life_expectancy = 25

	inherit_chance = @race_inherit_chance
	both_parent_has_trait_inherit_chance = @both_parent_race_inherit_chance
}
creature_centaur = {
	index = 2096
	desc = {
		first_valid = {
			triggered_desc = {
				trigger = {
					NOT = { exists = this }
				}
				desc = trait_creature_centaur_desc
			}
			desc = trait_creature_centaur_character_desc
		}
	}
	shown_in_ruler_designer = no

	inherit_chance = @race_inherit_chance
	both_parent_has_trait_inherit_chance = @both_parent_race_inherit_chance
}
creature_quilboar = {
	index = 2097
	desc = {
		first_valid = {
			triggered_desc = {
				trigger = {
					NOT = { exists = this }
				}
				desc = trait_creature_quilboar_desc
			}
			desc = trait_creature_quilboar_character_desc
		}
	}
	shown_in_ruler_designer = no

	inherit_chance = @race_inherit_chance
	both_parent_has_trait_inherit_chance = @both_parent_race_inherit_chance
}
creature_tolvir = {
	index = 2098
	desc = {
		first_valid = {
			triggered_desc = {
				trigger = {
					NOT = { exists = this }
				}
				desc = trait_creature_tolvir_desc
			}
			desc = trait_creature_tolvir_character_desc
		}
	}
	shown_in_ruler_designer = no

	inherit_chance = @race_inherit_chance
	both_parent_has_trait_inherit_chance = @both_parent_race_inherit_chance
}
creature_qiraji = {
	index = 2099
	desc = {
		first_valid = {
			triggered_desc = {
				trigger = {
					NOT = { exists = this }
				}
				desc = trait_creature_qiraji_desc
			}
			desc = trait_creature_qiraji_character_desc
		}
	}
	shown_in_ruler_designer = no
	
	# Managed to start 2 major wars
	martial = 2
	prowess = 1
	
	life_expectancy = 1000

	inherit_chance = @race_inherit_chance
	both_parent_has_trait_inherit_chance = @both_parent_race_inherit_chance
}
creature_dryad = {
	index = 2100
	desc = {
		first_valid = {
			triggered_desc = {
				trigger = {
					NOT = { exists = this }
				}
				desc = trait_creature_dryad_desc
			}
			desc = trait_creature_dryad_character_desc
		}
	}
	shown_in_ruler_designer = no
	
	life_expectancy = 25000

	inherit_chance = @race_inherit_chance
	both_parent_has_trait_inherit_chance = @both_parent_race_inherit_chance
}
creature_frostnymph = {
	index = 2101
	desc = {
		first_valid = {
			triggered_desc = {
				trigger = {
					NOT = { exists = this }
				}
				desc = trait_creature_frostnymph_desc
			}
			desc = trait_creature_frostnymph_character_desc
		}
	}
	shown_in_ruler_designer = no
	
	life_expectancy = 25000

	inherit_chance = @race_inherit_chance
	both_parent_has_trait_inherit_chance = @both_parent_race_inherit_chance
}
creature_highborne = {
	index = 2102
	desc = {
		first_valid = {
			triggered_desc = {
				trigger = {
					NOT = { exists = this }
				}
				desc = trait_creature_highborne_desc
			}
			desc = trait_creature_highborne_character_desc
		}
	}
	shown_in_ruler_designer = no
	
	life_expectancy = 1500

	inherit_chance = @race_inherit_chance
	both_parent_has_trait_inherit_chance = @both_parent_race_inherit_chance
}

# Infinite Dragons
creature_infinite_dragon = {
	index = 2105
	desc = {
		first_valid = {
			triggered_desc = {
				trigger = {
					NOT = { exists = this }
				}
				desc = trait_creature_infinite_dragon_desc
			}
			desc = trait_creature_infinite_dragon_character_desc
		}
	}
	shown_in_ruler_designer = no

	life_expectancy = 10000

	inherit_chance = @race_inherit_chance
	both_parent_has_trait_inherit_chance = @both_parent_race_inherit_chance
}
# creature_old_god = {
	# index = 2107
	# desc = {
		# first_valid = {
			# triggered_desc = {
				# trigger = {
					# NOT = { exists = this }
				# }
				# desc = trait_creature_old_god_desc
			# }
			# desc = trait_creature_old_god_character_desc
		# }
	# }
# }
creature_vulpera = {
	index = 2108
	desc = {
		first_valid = {
			triggered_desc = {
				trigger = {
					NOT = { exists = this }
				}
				desc = trait_creature_vulpera_desc
			}
			desc = trait_creature_vulpera_character_desc
		}
	}
	shown_in_ruler_designer = no

	inherit_chance = @race_inherit_chance
	both_parent_has_trait_inherit_chance = @both_parent_race_inherit_chance
}
creature_sethrak = {
	index = 2109
	desc = {
		first_valid = {
			triggered_desc = {
				trigger = {
					NOT = { exists = this }
				}
				desc = trait_creature_sethrak_desc
			}
			desc = trait_creature_sethrak_character_desc
		}
	}
	shown_in_ruler_designer = no

	inherit_chance = @race_inherit_chance
	both_parent_has_trait_inherit_chance = @both_parent_race_inherit_chance
}

# Ancients
creature_protector = {
	index = 2112
	desc = {
		first_valid = {
			triggered_desc = {
				trigger = {
					NOT = { exists = this }
				}
				desc = trait_creature_protector_desc
			}
			desc = trait_creature_protector_character_desc
		}
	}
	shown_in_ruler_designer = no

	inherit_chance = @race_inherit_chance
	both_parent_has_trait_inherit_chance = @both_parent_race_inherit_chance
}
creature_ancient_war = {
	index = 2113
	desc = {
		first_valid = {
			triggered_desc = {
				trigger = {
					NOT = { exists = this }
				}
				desc = trait_creature_ancient_war_desc
			}
			desc = trait_creature_ancient_war_character_desc
		}
	}
	shown_in_ruler_designer = no

	inherit_chance = @race_inherit_chance
	both_parent_has_trait_inherit_chance = @both_parent_race_inherit_chance
}
creature_ancient_lore = {
	index = 2114
	desc = {
		first_valid = {
			triggered_desc = {
				trigger = {
					NOT = { exists = this }
				}
				desc = trait_creature_ancient_lore_desc
			}
			desc = trait_creature_ancient_lore_character_desc
		}
	}
	shown_in_ruler_designer = no

	inherit_chance = @race_inherit_chance
	both_parent_has_trait_inherit_chance = @both_parent_race_inherit_chance
}
creature_ancient_wind = {
	index = 2115
	desc = {
		first_valid = {
			triggered_desc = {
				trigger = {
					NOT = { exists = this }
				}
				desc = trait_creature_ancient_wind_desc
			}
			desc = trait_creature_ancient_wind_character_desc
		}
	}
	shown_in_ruler_designer = no

	inherit_chance = @race_inherit_chance
	both_parent_has_trait_inherit_chance = @both_parent_race_inherit_chance
}
# Pandaria
creature_pandaren = {
	index = 2116
	desc = {
		first_valid = {
			triggered_desc = {
				trigger = {
					NOT = { exists = this }
				}
				desc = trait_creature_pandaren_desc
			}
			desc = trait_creature_pandaren_character_desc
		}
	}
	shown_in_ruler_designer = no

	inherit_chance = @race_inherit_chance
	both_parent_has_trait_inherit_chance = @both_parent_race_inherit_chance
}
creature_mogu = {
	index = 2117
	desc = {
		first_valid = {
			triggered_desc = {
				trigger = {
					NOT = { exists = this }
				}
				desc = trait_creature_mogu_desc
			}
			desc = trait_creature_mogu_character_desc
		}
	}
	shown_in_ruler_designer = no
	
	life_expectancy = 330

	inherit_chance = @race_inherit_chance
	both_parent_has_trait_inherit_chance = @both_parent_race_inherit_chance
}
creature_saurok = {
	index = 2118
	desc = {
		first_valid = {
			triggered_desc = {
				trigger = {
					NOT = { exists = this }
				}
				desc = trait_creature_saurok_desc
			}
			desc = trait_creature_saurok_character_desc
		}
	}
	shown_in_ruler_designer = no

	inherit_chance = @race_inherit_chance
	both_parent_has_trait_inherit_chance = @both_parent_race_inherit_chance
}
creature_jinyu = {
	index = 2119
	desc = {
		first_valid = {
			triggered_desc = {
				trigger = {
					NOT = { exists = this }
				}
				desc = trait_creature_jinyu_desc
			}
			desc = trait_creature_jinyu_character_desc
		}
	}
	shown_in_ruler_designer = no

	inherit_chance = @race_inherit_chance
	both_parent_has_trait_inherit_chance = @both_parent_race_inherit_chance
}
creature_ankoan = {
	index = 2120
	desc = {
		first_valid = {
			triggered_desc = {
				trigger = {
					NOT = { exists = this }
				}
				desc = trait_creature_ankoan_desc
			}
			desc = trait_creature_ankoan_character_desc
		}
	}
	shown_in_ruler_designer = no

	inherit_chance = @race_inherit_chance
	both_parent_has_trait_inherit_chance = @both_parent_race_inherit_chance
}
creature_yaungol = {
	index = 2121
	desc = {
		first_valid = {
			triggered_desc = {
				trigger = {
					NOT = { exists = this }
				}
				desc = trait_creature_yaungol_desc
			}
			desc = trait_creature_yaungol_character_desc
		}
	}
	shown_in_ruler_designer = no

	inherit_chance = @race_inherit_chance
	both_parent_has_trait_inherit_chance = @both_parent_race_inherit_chance
}
creature_mantid = {
	index = 2122
	desc = {
		first_valid = {
			triggered_desc = {
				trigger = {
					NOT = { exists = this }
				}
				desc = trait_creature_mantid_desc
			}
			desc = trait_creature_mantid_character_desc
		}
	}
	shown_in_ruler_designer = no
	
	# Have 2nd arms that can serve as weapons, focus on becoming better and stronger, can fly
	martial = 1
	prowess = 2

	inherit_chance = @race_inherit_chance
	both_parent_has_trait_inherit_chance = @both_parent_race_inherit_chance
}
creature_grummle = {
	index = 2123
	desc = {
		first_valid = {
			triggered_desc = {
				trigger = {
					NOT = { exists = this }
				}
				desc = trait_creature_grummle_desc
			}
			desc = trait_creature_grummle_character_desc
		}
	}
	shown_in_ruler_designer = no

	inherit_chance = @race_inherit_chance
	both_parent_has_trait_inherit_chance = @both_parent_race_inherit_chance
}
creature_stone_tolvir = {
	index = 2124
	desc = {
		first_valid = {
			triggered_desc = {
				trigger = {
					NOT = { exists = this }
				}
				desc = trait_creature_stone_tolvir_desc
			}
			desc = trait_creature_stone_tolvir_character_desc
		}
	}
	shown_in_ruler_designer = no

	inherit_chance = @race_inherit_chance
	both_parent_has_trait_inherit_chance = @both_parent_race_inherit_chance
}
creature_nightborne = {
	index = 2125
	desc = {
		first_valid = {
			triggered_desc = {
				trigger = {
					NOT = { exists = this }
				}
				desc = trait_creature_nightborne_desc
			}
			desc = trait_creature_nightborne_character_desc
		}
	}
	shown_in_ruler_designer = no

	life_expectancy = 1950

	inherit_chance = @race_inherit_chance
	both_parent_has_trait_inherit_chance = @both_parent_race_inherit_chance
}

creature_drogbar = {
	index = 2126
	desc = {
		first_valid = {
			triggered_desc = {
				trigger = {
					NOT = { exists = this }
				}
				desc = trait_creature_drogbar_desc
			}
			desc = trait_creature_drogbar_character_desc
		}
	}
	shown_in_ruler_designer = no

	inherit_chance = @race_inherit_chance
	both_parent_has_trait_inherit_chance = @both_parent_race_inherit_chance
}
creature_highmountain_tauren = {
	index = 2127

	desc = {
		first_valid = {
			triggered_desc = {
				trigger = {
					NOT = { exists = this }
				}
				desc = trait_creature_highmountain_tauren_desc
			}
			desc = trait_creature_highmountain_tauren_character_desc
		}
	}
	shown_in_ruler_designer = no

	life_expectancy = 10

	inherit_chance = @race_inherit_chance
	both_parent_has_trait_inherit_chance = @both_parent_race_inherit_chance


}
creature_trogg = {
	index = 2128

	desc = {
		first_valid = {
			triggered_desc = {
				trigger = {
					NOT = { exists = this }
				}
				desc = trait_creature_trogg_desc
			}
			desc = trait_creature_trogg_character_desc
		}
	}
	shown_in_ruler_designer = no

	inherit_chance = @race_inherit_chance
	both_parent_has_trait_inherit_chance = @both_parent_race_inherit_chance


}<|MERGE_RESOLUTION|>--- conflicted
+++ resolved
@@ -17,17 +17,12 @@
 	}
 	shown_in_ruler_designer = no
 	
-<<<<<<< HEAD
 	diplomacy = 1
 	martial = 1
 	intrigue = 1
 	
-	inherit_chance = 50
-	both_parent_has_trait_inherit_chance = 100
-=======
-	inherit_chance = @race_inherit_chance
-	both_parent_has_trait_inherit_chance = @both_parent_race_inherit_chance
->>>>>>> ff521a07
+	inherit_chance = @race_inherit_chance
+	both_parent_has_trait_inherit_chance = @both_parent_race_inherit_chance
 }
 creature_orc = {
 	index = 2021
@@ -634,16 +629,9 @@
 	}
 	shown_in_ruler_designer = no
 	
-<<<<<<< HEAD
-	#Double stat cost of normal races (12 instead of 6)
-	intrigue = 4	#Corruptors and manipulators
-	learning = 1	#Magically adept
-	prowess = 1		#Skilled combatants
-=======
 	intrigue = 1
 	learning = 1
 	prowess = 4
->>>>>>> ff521a07
 
 	inherit_chance = @race_inherit_chance
 	both_parent_has_trait_inherit_chance = @both_parent_race_inherit_chance
@@ -663,14 +651,8 @@
 	}
 	shown_in_ruler_designer = no
 	
-<<<<<<< HEAD
-	#Double stat cost of normal races (12 instead of 6)
-	prowess = 4		#Brutal fighters and elite guards
-	martial = 2		#Demonic captains
-=======
 	diplomacy = -2
 	prowess = 8
->>>>>>> ff521a07
 
 	inherit_chance = @race_inherit_chance
 	both_parent_has_trait_inherit_chance = @both_parent_race_inherit_chance
@@ -716,13 +698,8 @@
 	}
 	shown_in_ruler_designer = no
 	
-<<<<<<< HEAD
-	attraction_opinion = 10		#Beautiful temptresses
-	intrigue = 2				#Temptresses and manipulators
-=======
 	diplomacy = 1
 	intrigue = 2
->>>>>>> ff521a07
 
 	inherit_chance = @race_inherit_chance
 	both_parent_has_trait_inherit_chance = @both_parent_race_inherit_chance
@@ -742,13 +719,8 @@
 	}
 	shown_in_ruler_designer = no
 	
-<<<<<<< HEAD
-	learning = 2	#Fanatical priestesses
-	diplomacy = 1	#Inspiring
-=======
 	martial = 1
 	prowess = 5
->>>>>>> ff521a07
 
 	inherit_chance = @race_inherit_chance
 	both_parent_has_trait_inherit_chance = @both_parent_race_inherit_chance
@@ -768,16 +740,11 @@
 	}
 	shown_in_ruler_designer = no
 	
-<<<<<<< HEAD
-	learning = 2							#Interest in watching magic
-	scheme_discovery_chance_mult = 0.02		#See through stealth and illusion
-=======
 	diplomacy = 1
 	martial = 1
 	stewardship = 1
 	intrigue = 1
 	learning = 2
->>>>>>> ff521a07
 
 	inherit_chance = @race_inherit_chance
 	both_parent_has_trait_inherit_chance = @both_parent_race_inherit_chance
