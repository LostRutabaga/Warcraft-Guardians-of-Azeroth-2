# Geographical regions
# Regions can be declared with one or more of the following fields:
#	duchies = { }, takes duchy title names declared in landed_titles.txt
#	counties = { }, takes county title names declared in landed_titles.txt
#	provinces = { }, takes province id numbers declared in /history/provinces
#	regions = { }, a region can also include other regions, however the subregions needs to be declared before the parent region. 
#		E.g. If the region world_europe contains the region world_europe_west then world_europe_west needs to be declared as a region before (i.e. higher up in this file) world_europe.

###########################################################################
# World Regions
#	These groups are mutually exclusive on the same tier & should cover every part of the map
###########################################################################

# Eastern Kingdoms
world_eastern_kingdoms_kul_tiras = {
	duchies={
		d_ashvane
		d_drustwar
		d_freehold
		d_stormsong
		d_tiragarde
	}
}
world_eastern_kingdoms_mechagon = {
	duchies={
		d_junkwatt
		d_rustbolt
	}
}
world_eastern_kingdoms_azeroth_azeroth = {
	duchies={
		d_elwynn
		d_westfall
		d_stormwind
		d_brightwood
		d_sentinel_hill
		d_raven_hill
		d_sunnyglade
		d_eastvale
		d_twilight_grove
	}
}
world_eastern_kingdoms_azeroth_redridge_mountains={
	duchies={
		d_blackrock_mountain
		d_burning_steppes
		d_redridge_mountains
		d_stonewatch
		d_redhelm
	}
}
world_eastern_kingdoms_azeroth_stranglethorn={
	duchies={
		d_zulkunda
		d_bambala
		d_cape_of_stranglethorn
		d_booty_bay
		d_zulgurub
		d_ludei
		d_zulmamwe
	}
}
world_eastern_kingdoms_azeroth_black_morass={
	duchies={
		d_deadwind_pass
		d_swamp_of_sorrows
		d_black_morass
		d_tainted_forest
		d_dulzin
		d_shindun
		d_bogpaddle
		d_stonard
	}
}
world_eastern_kingdoms_azeroth={
	regions = {
		world_eastern_kingdoms_azeroth_azeroth
		world_eastern_kingdoms_azeroth_redridge_mountains
		world_eastern_kingdoms_azeroth_stranglethorn
		world_eastern_kingdoms_azeroth_black_morass
	}
}
world_eastern_kingdoms_khaz_modan_dun_morogh = {
	duchies = {
		d_west_dun_morogh
		d_central_dun_morogh
		d_east_dun_morogh
		d_new_tinkertown
		d_kharanos
		d_hildor
		d_lohdi
		d_gnomeregan
	}
}
world_eastern_kingdoms_khaz_modan_southern_khaz_modan = {
	duchies = {
		d_searing_gorge
		d_badland
		d_drognur
		d_lethlor
	}
}
world_eastern_kingdoms_khaz_modan_wetlands = {
	duchies = {
		d_dryslope
		d_dun_algaz
		d_dun_modr
		d_wetlands
	}
}
world_eastern_kingdoms_khaz_modan_northeron = {
	duchies = {
		d_grim_batol
		d_high_northeron
		d_low_northeron
		d_cleftlands
		d_verrall
		d_thorvald
		d_vermillion
	}
}
world_eastern_kingdoms_khaz_modan_the_highlands = {
	duchies = {
		d_loch_modan
		d_far_highlands
		d_krensen
		d_stonewrought
	}
}
world_eastern_kingdoms_khaz_modan = {
	regions = {
		world_eastern_kingdoms_khaz_modan_dun_morogh
		world_eastern_kingdoms_khaz_modan_southern_khaz_modan
		world_eastern_kingdoms_khaz_modan_wetlands
		world_eastern_kingdoms_khaz_modan_northeron
		world_eastern_kingdoms_khaz_modan_the_highlands
	}
}
world_eastern_kingdoms_lordaeron_arathi_highlands = {
	duchies = {
		d_western_arathi
		d_eastern_arathi
		d_zolnanji
		d_northfold
	}
}
world_eastern_kingdoms_lordaeron_southern_lordaeron_hillsbrad_foothills = {
	duchies = {
		d_hillsbrad
		d_durnholde
	}
}
world_eastern_kingdoms_lordaeron_southern_lordaeron = {
	duchies = {
		d_dalaran
		d_ambermill
		d_deep_elem
	}
	regions = {
		world_eastern_kingdoms_lordaeron_southern_lordaeron_hillsbrad_foothills
	}
}
world_eastern_kingdoms_lordaeron_alterac_mountains = {
	duchies = {
		d_alterac
		d_uplands
	}
}
world_eastern_kingdoms_lordaeron_gilnean_peninsula = {
	duchies = {
		d_keel_harbor
		d_duskmist_shore
		d_blackwald
		d_gilneas
		d_crowvale
	}
}
world_eastern_kingdoms_lordaeron_western_lordaeron = {
	duchies = {
		d_silverpine
		d_brill
		d_lordaeron
		d_whispering_gardens
		d_lordamere
	}
}
world_eastern_kingdoms_lordaeron_eastern_lordaeron_hearthglen = {
	duchies = {
		d_hearthglen
	}
}
world_eastern_kingdoms_lordaeron_eastern_lordaeron_tyrs_hand = {
	duchies = {
		d_tyrs_hand
	}
}
world_eastern_kingdoms_lordaeron_eastern_lordaeron = {
	duchies = {
		d_andorhal
		d_darrowshire
		d_stratholme
		d_blackwood
	}
	regions = {
		world_eastern_kingdoms_lordaeron_eastern_lordaeron_hearthglen
		world_eastern_kingdoms_lordaeron_eastern_lordaeron_tyrs_hand
	}
}
world_eastern_kingdoms_lordaeron_the_hinterlands = {
	duchies = {
		d_aerie_peak
		d_jinthaalor
		d_overlook_cliffs
		d_seradane
	}
}
world_eastern_kingdoms_lordaeron_baradin_bay = {
	duchies = {
		d_tol_barad
		d_channel_islands
		d_darkmoon_island
		d_zuldare		
	}
}
world_eastern_kingdoms_lordaeron = {
	regions = {
		world_eastern_kingdoms_lordaeron_arathi_highlands
		world_eastern_kingdoms_lordaeron_southern_lordaeron
		world_eastern_kingdoms_lordaeron_western_lordaeron
		world_eastern_kingdoms_lordaeron_eastern_lordaeron
		world_eastern_kingdoms_lordaeron_the_hinterlands
		world_eastern_kingdoms_lordaeron_baradin_bay
		world_eastern_kingdoms_lordaeron_gilnean_peninsula
		world_eastern_kingdoms_lordaeron_alterac_mountains
	}
}
world_eastern_kingdoms_quelthalas_queldanas_isle = {
	duchies = {
		d_queldanas_isle
	}
}
world_eastern_kingdoms_quelthalas_quelthalas = {
	duchies = {
		d_thalassian_pass
		d_shalandis
		d_tranquillien
		d_living_wood
		d_golden_strand
		d_silvermoon
		d_sunstrider_isle
	}
}
world_eastern_kingdoms_quelthalas_zulaman = {
	duchies = {
		d_sungraze_peak
		d_zulaman
		d_torwatha
		d_greenrush
	}
}
world_eastern_kingdoms_quelthalas = {
	regions = {
		world_eastern_kingdoms_quelthalas_quelthalas
		world_eastern_kingdoms_quelthalas_zulaman
		world_eastern_kingdoms_quelthalas_queldanas_isle
	}
}
world_eastern_kingdoms={
	regions = {
		world_eastern_kingdoms_azeroth
		world_eastern_kingdoms_lordaeron
		world_eastern_kingdoms_khaz_modan
		world_eastern_kingdoms_quelthalas
		world_eastern_kingdoms_kul_tiras
		world_eastern_kingdoms_mechagon
	}
}

# Northrend
world_northrend_borean_tundra={
	duchies = {
		d_njord
		d_hotfield
		d_bloodspore
		d_amber_ledge
		d_borean_strand
		d_coldarra
		d_magmoth
		d_transborea
	}
}
world_northrend_sholazar_basin={
	duchies = {
		d_wildgrowth
		d_frenzyheart
		d_lifewarden
		d_nesingwary
		d_raincoast
		d_splursh
		d_stormwright
	}
}
world_northrend_icecrown_glacier={
	duchies = {
		d_icecrown
		d_jotunheim
		d_silentreach
		d_skalmarnes
		d_ymirheim
		d_holmslatr
	}
}
world_northrend_isle_of_conquest={
	duchies = {
		d_baymouth
		d_isle_of_conquest
	}
}
world_northrend_dragonblight={
	duchies = {
		d_wyrmrest
		d_dragonwastes
		d_wintergarde
		d_indule
		d_jinthakalar
		d_strand_of_ancients
		d_moonrest
		d_wintergrasp
	}
}
world_northrend_storm_peaks={
	duchies = {
		d_brunnhildar
		d_snowdrift
		d_valkyrion
		d_frosthold
		d_snowblind
		d_dun_niffelem
		d_tunkalo
		d_ulduar
	}
}
world_northrend_crystalsong={
	duchies = {
		d_jahaqua
		d_assmel
	}
}
world_northrend_grizzly_hills = {
	duchies = {
		d_western_hills
		d_eastwind
		d_grizzlemaw
		d_gundrak
		d_hebdrakkar
		d_drakmabwa
		d_draktharon
		d_draksotra
		d_bluedome
		d_solstice
	}
}
world_northrend_howling_fjord = {
	duchies = {
		d_utgarde
		d_giants_run
		d_gjalerbron
		d_nifflevar
		d_spears_isles
		d_halgrind
	}
}
world_northrend = {
	regions = {
		world_northrend_borean_tundra
		world_northrend_sholazar_basin
		world_northrend_icecrown_glacier
		world_northrend_isle_of_conquest
		world_northrend_dragonblight
		world_northrend_storm_peaks
		world_northrend_crystalsong
		world_northrend_grizzly_hills
		world_northrend_howling_fjord
	}
}

# Kalimdor
world_kalimdor_durotar = {
	duchies = {
		d_orgrimmar
		d_drygulch
		d_sarkoth		
		d_echo_isles	
	}
}	
world_kalimdor_barrens = {
	duchies = {
		d_crossroads
		d_dreadmist	
		d_nittawosew
		d_razorfen
		d_stone_hill
		d_taurajo
		d_ratchet
		d_downs
	}
}
world_kalimdor_dustwallow = {
	duchies = {
		d_theramore
		d_brackenwall
		d_quagmire
		d_wyrmbog
	}
}
world_kalimdor_mulgore = {
	duchies = {
		d_thunder_bluff
		d_cocheta
		d_red_cloud
		d_redrock
		d_shaibi
	}
}
world_kalimdor_stonetalon = {
	duchies = {
		d_greatwood
		d_ponisuk
		d_stonetalon
		d_webwinder
		d_windshear
	}
}
world_kalimdor_feralas = {
	duchies = {
		d_eldrethalas
		d_cifonill
		d_darkmist
		d_isildien
		d_ravenwind
		d_skypeak
		d_solarsal
	}
}
world_kalimdor_desolace = {
	duchies = {
		d_maraudon
		d_dhurrah
		d_magram
		d_sargeron
		d_sartheris
		d_tethris_aran
	}
}
world_kalimdor_thousand_needles = {
	duchies = {
		d_wahkan
		d_bulwark
		d_mirage
		d_segenam
		d_shobassa
	}
}
world_kalimdor_ashenvale = {
	duchies = {
		d_astranaar
		d_constellas
		d_darkshore
		d_dordanil
		d_irontree
		d_jaedenar
		d_night_run
		d_nightsong
		d_ordilaran
		d_raynewood
		d_shatterspear
		d_silverwind
		d_talonbranch
		d_thethiru
		d_nighthaven
		d_stormrage
		d_stardust
		d_lordanel
	}
}
world_kalimdor_azshara = {
	duchies = {
		d_haldarr
		d_blackmaw
		d_eldarath
		d_jozaes
		d_legash
	}
}
world_kalimdor_hyjal = {
	duchies = {
		d_nordrassil
		d_bwonalor
		d_frostfire
		d_frostsaber
		d_lardonir
		d_mazthoril
		d_regrowth
		d_sildinas
		d_starfall
		d_thimil
		d_kaldoran
		d_aessina
	}
}
world_kalimdor_veiled_isles = {
	duchies = {
		d_azuremyst_isle
		d_loretharan
		d_kalidar
		d_seething_shore
	}
}

world_kalimdor_uldum = {
	duchies = {
		d_uldum
		d_neferset
		d_orsis
		d_ramkahen
		d_khintaset
		d_akhenet
		d_khartut
		d_asova
	}
}
world_kalimdor_silithus = {
	duchies = {
		d_murcevin
		d_ahnqiraj
		d_crystalvale
		d_scarab_wall
	}
}
world_kalimdor_tanaris = {
	duchies = {
		d_waterspring
		d_caverns_of_time
		d_jagtar
		d_southbreak
		d_thistleshrub
		d_zulfarrak
	}
}
world_kalimdor = {
	regions = {
		# Isles
		world_kalimdor_durotar
		world_kalimdor_barrens
		world_kalimdor_dustwallow
		world_kalimdor_mulgore
		world_kalimdor_stonetalon
		world_kalimdor_feralas
		world_kalimdor_desolace
		world_kalimdor_thousand_needles
		world_kalimdor_ashenvale
		world_kalimdor_azshara
		world_kalimdor_hyjal
		world_kalimdor_veiled_isles
		world_kalimdor_uldum
		world_kalimdor_silithus
		world_kalimdor_tanaris
	}
}

# South Seas
world_south_seas_plunder_isle = {
	duchies={
		d_plunder_isle
		d_jinkalak
		d_whispering_reef
		d_hiji
	}
}
world_south_seas_zandalar_voldun = {
	duchies={
		d_sytror
		d_atulaman
		d_bonetrail
	}
}
world_south_seas_zandalar_except_voldun = {
	duchies={
		d_nazmir
		d_zuldazar
		d_mugamba
		d_dazaralor
		d_nazwatha
		d_zebahari
	}
}
world_south_seas_zandalar = {
	regions = {
		world_south_seas_zandalar_voldun
		world_south_seas_zandalar_except_voldun
	}
}
world_south_seas_isle_of_giants = {
	duchies={
		d_isle_of_giants
	}
}
world_south_seas_kezan = {
	duchies={
		d_undermine
		d_edj
		d_glaive_isle
		d_lost_isles
	}
}
world_south_seas_tel_abim = {
	duchies = {
		d_oomsk
		d_tel_abim
	}
}
world_south_seas_darkspear_islands = {
	duchies = {
		d_darkspear_islands
		d_paradise_islands
		d_verdant_wilds
		d_turtle_rock
	}
}
world_south_seas_vashjir = {
	duchies = {
		d_balor
	}
}
world_south_seas = {
	regions = {
		world_south_seas_plunder_isle
		world_south_seas_zandalar
		world_south_seas_isle_of_giants
		world_south_seas_kezan
		world_south_seas_tel_abim
		world_south_seas_darkspear_islands
		world_south_seas_vashjir
	}
}

# Pandaria
world_pandaria_kun_lai_summit={
	duchies = {
		d_xuen
		d_binan
		d_broketooth
		d_burlap
		d_cloudstrike
		d_firebough
		d_hakshix
		d_howlingwind
		d_kota
		d_neverest
		d_shado_pan
		d_shil_qem
		d_zouchin
		d_jehsed
		d_korune
		d_nalaksha
		d_snowblossom
	}
}
world_pandaria_townlong_steppes={
	duchies = {
		d_niuzao
		d_dampsoil
		d_dusklight
		d_krivess
		d_osul
		d_sikvess
		d_sravess
	}
}
world_pandaria_dread_wastes={
	duchies = {
		d_mantivess
		d_klaxxivess
		d_mazu
		d_shekzeer
		d_writhingwood
		d_zanvess
	}
}
world_pandaria_vale_of_eternal_blossoms={
	duchies = {
		d_mogushan
		d_lulkail
		d_mistfall
		d_whitepetal
		d_winterbough
	}
}
world_pandaria_valley_of_the_four_winds={
	duchies = {
		d_veiled_stair
		d_halfhill
		d_new_cifera
		d_paoquan
		d_stoneplow
		d_sunsoak
		d_lei_jiao
		d_windedge
	}
}
world_pandaria_krasarang_wilds={
	duchies = {
		d_deepwild
		d_dojan
		d_korja
		d_dawnchaser
		d_narsong
		d_nayel
		d_marista
		d_zhu
	}
}
world_pandaria_jade_forest={
	duchies = {
		d_yulon
		d_amberfly
		d_chi_huandi
		d_chun_tian
		d_foxgrove
		d_gan_shi
		d_greenstone
		d_grookin
		d_honeydew
		d_nectarbreeze
		d_pawdon
		d_pearlfin
		d_silkwood
		d_tigerswood
		d_windward
	}
}
world_pandaria_isle_of_thunder={
	duchies = {
		d_diremoor
		d_ihgaluk
		d_lei_shen
		d_shanze
	}
}
world_pandaria={
	regions = {
		world_pandaria_kun_lai_summit
		world_pandaria_townlong_steppes
		world_pandaria_dread_wastes
		world_pandaria_vale_of_eternal_blossoms
		world_pandaria_valley_of_the_four_winds
		world_pandaria_krasarang_wilds
		world_pandaria_jade_forest
		world_pandaria_isle_of_thunder
	}
}
<<<<<<< HEAD
#Warcraft
world_innovation_elephants = {
	regions = { 
=======

###########################################################################
# Custom Regions
###########################################################################

custom_deserts = {
	regions = {
		world_kalimdor_desolace
		world_kalimdor_thousand_needles
		world_kalimdor_uldum
		world_kalimdor_silithus
		world_kalimdor_tanaris
		world_south_seas_zandalar_voldun
		world_south_seas_kezan
	}
}

custom_south_seas_except_deserts = {
	regions = {
		world_south_seas_plunder_isle
		world_south_seas_zandalar_except_voldun
		world_south_seas_isle_of_giants
		world_south_seas_tel_abim
		world_south_seas_darkspear_islands
		world_south_seas_vashjir
	}
}
custom_eastern_kingdoms_jungles = {
	regions = {
		world_eastern_kingdoms_azeroth_stranglethorn
		world_eastern_kingdoms_azeroth_black_morass
	}
}
custom_jungles_except_pandaria = {
	regions = {
		world_northrend_sholazar_basin
		custom_eastern_kingdoms_jungles
		custom_south_seas_except_deserts
	}
}
custom_jungles = {
	regions = {
		custom_jungles_except_pandaria
		world_pandaria_jade_forest
		world_pandaria_krasarang_wilds
	}
}

custom_kaldorei_empire = {
	regions = {
		world_kalimdor_feralas
		world_kalimdor_ashenvale
		world_kalimdor_azshara
		world_kalimdor_hyjal
	}
}

###########################################################################
# Graphical Regions
###########################################################################

#not needed because it's default
#graphical_western = {
#	graphical = yes
#	regions = {
#		world_europe
#	}
#}

graphical_mena = {
	graphical = yes
	regions = {
		custom_deserts
		custom_jungles_except_pandaria
	}
}

graphical_india = {
	graphical = yes
	regions = {
		world_pandaria
	}
}

graphical_mediterranean = {
	graphical = yes
	regions = {
		world_eastern_kingdoms_azeroth_azeroth
		world_eastern_kingdoms_azeroth_redridge_mountains
	}
}

##############################
# Misc
###############################

world_innovation_elephants = {
	regions = {
>>>>>>> c6c9e9ac
		world_kalimdor_veiled_isles
	}
}
world_innovation_camels = {
	regions = {
		world_kalimdor_uldum
		world_kalimdor_tanaris
	}
}
<<<<<<< HEAD
custom_sea_locked = {
	regions = { 
		world_eastern_kingdoms_kul_tiras
		world_eastern_kingdoms_azeroth_stranglethorn
		world_eastern_kingdoms_lordaeron_baradin_bay
		world_northrend_howling_fjord
		world_south_seas
	}
}
custom_middle_kalimdor = {
	regions = { 
		world_kalimdor_azshara
		world_kalimdor_barrens
		world_kalimdor_durotar
		world_kalimdor_dustwallow
		world_kalimdor_mulgore
		world_kalimdor_stonetalon
		world_kalimdor_feralas
		world_kalimdor_desolace
		world_kalimdor_thousand_needles
		world_kalimdor_uldum
		world_kalimdor_silithus
		world_kalimdor_tanaris
	}
}
custom_desert_regions = {
	regions = { 
		world_eastern_kingdoms_khaz_modan_southern_khaz_modan
		world_eastern_kingdoms_azeroth_redridge_mountains
		world_kalimdor_barrens
		world_kalimdor_durotar
		world_kalimdor_desolace
		world_kalimdor_thousand_needles
		world_kalimdor_uldum
		world_kalimdor_silithus
		world_kalimdor_tanaris
		world_south_seas_zandalar_voldun
	}
	duchies = {
		d_edj
		d_undermine
	}
}
custom_taiga_regions = {
	regions = { 
		world_eastern_kingdoms_khaz_modan_dun_morogh
		world_kalimdor_hyjal
		world_northrend_borean_tundra
		world_northrend_crystalsong
		world_northrend_dragonblight
		world_northrend_grizzly_hills
		world_northrend_howling_fjord
		world_northrend_icecrown_glacier
		world_northrend_isle_of_conquest
		world_northrend_sholazar_basin
		world_northrend_storm_peaks
	}
}
custom_guerilla_regions = {
	regions = { 
		world_eastern_kingdoms_azeroth_stranglethorn
		world_eastern_kingdoms_quelthalas_zulaman
		world_kalimdor_ashenvale
		world_kalimdor_feralas
		world_northrend_sholazar_basin
		#world_pandaria_krasarang_wilds	
		world_south_seas_isle_of_giants
		world_south_seas_plunder_isle
		world_south_seas_tel_abim
		world_kalimdor_veiled_isles
	}
	duchies = {
		d_darkspear_islands
		d_echo_isles
		d_foxgrove
		d_gan_shi
		d_greenstone
		d_grookin
		d_lost_isles
		d_mugamba
		d_nazmir
		d_paradise_islands
		d_verdant_wilds
		d_zuldazar
		d_zebahari
		d_zouchin
		#Krasarang Wilds#
		d_deepwild
		d_dojan
		d_korja
		d_dawnchaser
		d_narsong
		d_nayel
		d_marista
		d_zhu
	}
}
custom_kyparite_regions = {
	regions = { 
		world_pandaria_townlong_steppes
		world_pandaria_dread_wastes
=======

#####################
# The Northern Lords Regions
#####################

dlc_fp1_region_western_scandinavia_pool = {
	regions = {
		world_northrend_storm_peaks
		world_northrend_howling_fjord
	}
}

dlc_fp1_region_eastern_scandinavia_pool = {
	regions = {
		world_northrend_icecrown_glacier
	}
}

dlc_fp1_region_core_mainland_scandinavia = {
	regions = {
		dlc_fp1_region_western_scandinavia_pool
		dlc_fp1_region_eastern_scandinavia_pool
	}
}

dlc_fp1_region_mysterious_stranger_locations = {
	regions = {
		world_northrend
>>>>>>> c6c9e9ac
	}
}<|MERGE_RESOLUTION|>--- conflicted
+++ resolved
@@ -759,11 +759,6 @@
 		world_pandaria_isle_of_thunder
 	}
 }
-<<<<<<< HEAD
-#Warcraft
-world_innovation_elephants = {
-	regions = { 
-=======
 
 ###########################################################################
 # Custom Regions
@@ -862,17 +857,49 @@
 
 world_innovation_elephants = {
 	regions = {
->>>>>>> c6c9e9ac
 		world_kalimdor_veiled_isles
 	}
 }
-world_innovation_camels = {
-	regions = {
+world_innovation_camel = {
+	regions = { 
 		world_kalimdor_uldum
 		world_kalimdor_tanaris
 	}
 }
-<<<<<<< HEAD
+
+#####################
+# The Northern Lords Regions
+#####################
+
+dlc_fp1_region_western_scandinavia_pool = {
+	regions = {
+		world_northrend_storm_peaks
+		world_northrend_howling_fjord
+	}
+}
+
+dlc_fp1_region_eastern_scandinavia_pool = {
+	regions = {
+		world_northrend_icecrown_glacier
+	}
+}
+
+dlc_fp1_region_core_mainland_scandinavia = {
+	regions = {
+		dlc_fp1_region_western_scandinavia_pool
+		dlc_fp1_region_eastern_scandinavia_pool
+	}
+}
+
+dlc_fp1_region_mysterious_stranger_locations = {
+	regions = {
+		world_northrend
+	}
+}
+
+####################################
+###Regional Branch Custom Regions###
+####################################
 custom_sea_locked = {
 	regions = { 
 		world_eastern_kingdoms_kul_tiras
@@ -974,35 +1001,5 @@
 	regions = { 
 		world_pandaria_townlong_steppes
 		world_pandaria_dread_wastes
-=======
-
-#####################
-# The Northern Lords Regions
-#####################
-
-dlc_fp1_region_western_scandinavia_pool = {
-	regions = {
-		world_northrend_storm_peaks
-		world_northrend_howling_fjord
-	}
-}
-
-dlc_fp1_region_eastern_scandinavia_pool = {
-	regions = {
-		world_northrend_icecrown_glacier
-	}
-}
-
-dlc_fp1_region_core_mainland_scandinavia = {
-	regions = {
-		dlc_fp1_region_western_scandinavia_pool
-		dlc_fp1_region_eastern_scandinavia_pool
-	}
-}
-
-dlc_fp1_region_mysterious_stranger_locations = {
-	regions = {
-		world_northrend
->>>>>>> c6c9e9ac
 	}
 }