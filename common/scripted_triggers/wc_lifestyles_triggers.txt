--- conflicted
+++ resolved
@@ -200,7 +200,6 @@
 	}
 }
 
-<<<<<<< HEAD
 magic_lifestyle_is_valid_trigger = {
 	trigger_if = {
 		limit = { can_openly_learn_$MAGIC$_magic_trigger = no }
@@ -223,8 +222,6 @@
 	}
 }
 
-=======
->>>>>>> 7f45cda3
 has_any_wc_lifestyle_magical_trait_trigger = {
 	OR = {
 		has_trait = wc_lifestyle_light_magic
