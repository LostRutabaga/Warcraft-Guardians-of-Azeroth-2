--- conflicted
+++ resolved
@@ -54,15 +54,14 @@
 	diplomacy = 3
 }
 
-<<<<<<< HEAD
-attempting_reunification_modifier = { # Check ai_accept in offer_vassalization_interaction for actual effect
-	icon = diplomacy_positive
-=======
 rebuilding_kingdom_modifier = {
 	icon = county_modifier_control_positive
 	
 	vassal_opinion = 25
 	county_opinion_add = 50
 	monthly_county_control_change_add = 0.5
->>>>>>> 0c06a165
+}
+
+attempting_reunification_modifier = { # Check ai_accept in offer_vassalization_interaction for actual effect
+	icon = diplomacy_positive
 }