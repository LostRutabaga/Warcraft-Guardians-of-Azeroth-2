﻿l_english:
#Human group
 

 azerothian:1 "Stormwindian"
 azerothian_collective_noun:2 "Stormwindians"
 gilnean:0 "Gilnean"
 gilnean_collective_noun:1 "Gilneans"
 arathorian:0 "Stromic"
 arathorian_collective_noun:1 "Stromgardians"
 hillsbrad:0 "Hillsbradian"
 hillsbrad_collective_noun:1 "Hillsbradians"
 lordaeronian:0 "Lordaeronian"
 lordaeronian_collective_noun:1 "Lordaeronians"
 dalaranian:0 "Dalaranian"
 dalaranian_collective_noun:1 "Dalaranians"
 alteraci:0 "Alteraci"
 alteraci_collective_noun:1 "Alteracians"
 baradin:0 "Tol Baradin"
 baradin_collective_noun:1 "Tol Baradins"
 tirassian:0 "Kul Tiran"
 tirassian_collective_noun:1 "Kul Tirans"
 northern:1 "Solsticean"
 northern_collective_noun:2 "Solsticeans"
 pirate_culture:0 "Southsea"
 pirate_culture_collective_noun:1 "Southseans"
 theramore:0 "Theramorean"
 theramore_collective_noun:1 "Theramoreans"


 wastewander:0 "Wastewander"
 wastewander_collective_noun:1 "Wastewanders"

 #Orc group
 

 warsong:0 "Warsong"
 warsong_collective_noun:1 "Warsongs"
 shadowmoon:0 "Shadowmoon"
 shadowmoon_collective_noun:1 "Shadowmoons"
 bleeding_hollow:0 "Bleeding Hollow"
 bleeding_hollow_collective_noun:1 "Bleeding Hollows"
 blackrock:0 "Blackrock"
 blackrock_collective_noun:1 "Blackrocks"
 burning_blade:0 "Burning Blade"
 burning_blade_collective_noun:1 "Burning Blades"
 stormreaver:0 "Stormreaver"
 stormreaver_collective_noun:1 "Stormreavers"
 thunderlord:0 "Thunderlord"
 thunderlord_collective_noun:1 "Thunderlords"
 bonechewer:0 "Bonechewer"
 bonechewer_collective_noun:1 "Bonechewers"
 laughing_skull:0 "Laughing Skull"
 laughing_skull_collective_noun:1 "Laughing Skulls"
 shattered_hand:0 "Shattered Hand"
 shattered_hand_collective_noun:1 "Shattered Hands"
 frostwolf:0 "Frostwolf"
 frostwolf_collective_noun:1 "Frostwolves"
 twilights_hammer:0 "Twilight's Hammer"
 twilights_hammer_collective_noun:1 "Twilights"
 dragonmaw:0 "Dragonmaw"
 dragonmaw_collective_noun:1 "Dragonmaws"
 durotaric:0 "Durotarian"
 durotaric_collective_noun:1 "Durotarians"
 maghar:0 "Mag'har"
 maghar_collective_noun:1 "Mag'har"
 moknathal:0 "Mok'nathal"
 moknathal_collective_noun:1 "Mok'nathal"

 #Titanforged group
 

 titanforged:0 "Titanforged"
 titanforged_collective_noun:1 "Titanforged"
 frozen_giant:1 "Hodirson"
 frozen_giant_collective_noun:2 "Hodirsons"
 tolvir:0 "Tol'vir"
 tolvir_collective_noun:1 "Tol'vir"
 mechagnome:1 "Mimironir"
 mechagnome_collective_noun:2 "Mimironirs"
 earthen:0 "Earthen"
 earthen_collective_noun:1 "Earthen"
 iron_dwarf:0 "Iron Dwarf"
 iron_dwarf_collective_noun:1 "Iron Dwarves"


 storm_giant:1 "Gymerir"
 storm_giant_collective_noun:2 "Gymerirs"

 #Demonic group


 eredar:0 "Eredar"
 eredar_collective_noun:1 "Eredar"
 annihilan:0 "Annihilan"
 annihilan_collective_noun:1 "Annihilans"
 nathrezim:0 "Nathrezim"
 nathrezim_collective_noun:1 "Nathrezim"
 eredruin:0 "Ered'ruin"
 eredruin_collective_noun:1 "Ered'ruin"
 shivarra:0 "Shivarran"
 shivarra_collective_noun:1 "Shivarra"
 moarg:0 "Mo'arg"
 moarg_collective_noun:1 "Mo'arg"
 observer:0 "Observer"
 observer_collective_noun:1 "Observers"
 sayaadi:0 "Sayaadi"
 sayaadi_collective_noun:1 "Sayaadi"

 #Dwarven group
 

 bronzebeard:0 "Bronzebeard"
 bronzebeard_collective_noun:1 "Bronzebeards"
 wildhammer:0 "Wildhammer"
 wildhammer_collective_noun:1 "Wildhammers"
 dark_iron:0 "Dark Iron"
 dark_iron_collective_noun:1 "Dark Irons"
 old_dwarven:1 "Khaz Modanic"
 old_dwarven_collective_noun:2 "Khaz Modanics"
 frostborn:0 "Frostborn"
 frostborn_collective_noun:1 "Frostborn"

 #Elven group
 

 high_elf:1 "Quel'dorei"
 high_elf_collective_noun:2 "Quel'dorei"
 blood_elf:1 "Sin'dorei"
 blood_elf_collective_noun:2 "Sin'dorei"
 night_elf:1 "Kaldorei"
 night_elf_collective_noun:2 "Kaldorei"
 highborne:1 "Highborne"
 highborne_collective_noun:2 "Highborne"
 nightborne:1 "Shal'dorei"
 nightborne_collective_noun:2 "Shal'dorei"
 naga:1 "Nazja"
 naga_collective_noun:2 "Nazja"
 satyr:1 "Mala'dorei"
 satyr_collective_noun:2 "Mala'dorei"

 #Troll group


 gurubashi:0 "Gurubashi"
 gurubashi_collective_noun:1 "Gurubashi"
 amani:0 "Amani"
 amani_collective_noun:1 "Amani"
 drakkari:0 "Drakkari"
 drakkari_collective_noun:1 "Drakkari"
 farraki:0 "Farraki"
 farraki_collective_noun:1 "Farraki"
 zandalari:0 "Zandalari"
 zandalari_collective_noun:1 "Zandalari"
 dark_troll:1 "Rushani"
 dark_troll_collective_noun:2 "Rushani"
 blood_troll:0 "Nazmani"
 blood_troll_collective_noun:1 "Nazmani"

 #Tauren group
 

 taunka:1 "No'halo"
 taunka_collective_noun:2 "No'halo"
 tauren:1 "Shu'halo"
 tauren_collective_noun:2 "Shu'halo"
 highmountain:1 "Hi'halo"
 highmountain_collective_noun:2 "Hi'halo"
 yaungol:1 "Townlong"
 yaungol_collective_noun:2 "Townlong"

 #Vrykul group
 

 vrykul:0 "Fjorthir"
 vrykul_collective_noun:1 "Fjorthir"
 kvaldir:0 "Kvaldir"
 kvaldir_collective_noun:1 "Kvaldir"
 hyldnir:0 "Hyldnir"
 hyldnir_collective_noun:1 "Hyldnir"
 frost_vrykul:0 "Iskronir"
 frost_vrykul_collective_noun:1 "Iskronir"
 drust:0 "Drust"
 drust_collective_noun:2 "Drusts"
 stormheimir:0 "Stormheimir"
 stormheimir_collective_noun:1 "Stormheimir"

 #Aqir group


 qiraji:0 "Qiraji"
 qiraji_collective_noun:1 "Qiraji"
 nerubian:0 "Nerubian"
 nerubian_collective_noun:1 "Nerubians"
 mantid:0 "Mantid"
 mantid_collective_noun:1 "Mantid"

 #Dragon group
 

 green_dragon:0 "Green Dragon"
 green_dragon_collective_noun:1 "Green Dragons"
 red_dragon:0 "Red Dragon"
 red_dragon_collective_noun:1 "Red Dragons"
 blue_dragon:0 "Blue Dragon"
 blue_dragon_collective_noun:1 "Blue Dragons"
 black_dragon:0 "Black Dragon"
 black_dragon_collective_noun:1 "Black Dragons"
 bronze_dragon:0 "Bronze Dragon"
 bronze_dragon_collective_noun:1 "Bronze Dragons"

 #Undead group
 

 scourge:1 "Damned"
 scourge_collective_noun:2 "Damned"
 forsaken:1 "Forsaken"
 forsaken_collective_noun:2 "Forsakens"

<<<<<<< HEAD





=======
 #Ancient group
 

 protector:0 "Ancient"
 protector_collective_noun:1 "Ancients"
>>>>>>> 5c0168eb







 #Trogg group


 trogg:0 "Trogg"
 trogg_collective_noun:1 "Troggs"
 grummle:1 "Tian"
 grummle_collective_noun:2 "Tian"

 #Hozen group
 

 forest_hozen:0 "Forest Hozen"
 forest_hozen_collective_noun:1 "Forest Hozen"
 jungle_hozen:0 "Jungle Hozen"
 jungle_hozen_collective_noun:1 "Jungle Hozen"
 mountain_hozen:0 "Mountain Hozen"
 mountain_hozen_collective_noun:1 "Mountain Hozen"

 #Goblin group


 goblin:1 "Kezanian"
 goblin_collective_noun:2 "Kezanians"
 blackwater:0 "Blackwater"
 blackwater_collective_noun:1 "Blackwaters"
 gilblin:1 "Gilgoblin"
 gilblin_collective_noun:2 "Gilgoblins"

 #Kobold group
 

 kobold:0 "Kobold"
 kobold_collective_noun:1 "Kobolds"
 snobold:0 "Snobold"
 snobold_collective_noun:1 "Snobolds"

 #Draenei group
 

 draenei:0 "Draenei"
 draenei_collective_noun:1 "Draenei"

 #Gnoll group
 

 gnoll:0 "Gnoll"
 gnoll_collective_noun:1 "Gnolls"
 wolvar:0 "Wolvar"
 wolvar_collective_noun:1 "Wolvar"

 #Murloc group


 murloc:1 "Nerglish"
 murloc_collective_noun:2 "Nerglish"
 gorloc:1 "Gorlish"
 gorloc_collective_noun:2 "Gorlish"

 #Tuskarr group


 tuskarr:1 "Iqaluk'a"
 tuskarr_collective_noun:2 "Iqaluk'a"

 #Shath'yar group
 

 nraqi:0 "Shath'yar"
 nraqi_collective_noun:1 "Old Ones"

 #Magnataur group
 

 magnataur:0 "Magnataur"
 magnataur_collective_noun:1 "Magnataurs"

 #Mogu group


 mogu:1 "Nalak'sha"
 mogu_collective_noun:2 "Nalakites"
 saurok:1 "Xiyi"
 saurok_collective_noun:2 "Xiyi"

 #Gnome group


 gnome:1 "Gnomereganian"
 gnome_collective_noun:2 "Gnomereganians"

 #Centaur group


 centaur:1 "Maraudic"
 centaur_collective_noun:2 "Maraudics"

 #Jinyu group


 jinyu:1 "Shinjuto"
 jinyu_collective_noun:2 "Shinjuto"
 ankoan:0 "Ankoan"
 ankoan_collective_noun:1 "Ankoan"

 #Quilboar group
 

 quilboar:0 "Quilboar"
 quilboar_collective_noun:1 "Quilboars"

 #Pandaren group
 

 mainland_pandaren:0 "Sheili"
 mainland_pandaren_collective_noun:1 "Sheili"
 wandering_pandaren:0 "Shen-zin"
 wandering_pandaren_collective_noun:1 "Shen-zin"

 #Harpy group
 

 harpy:0 "Harpy"
 harpy_collective_noun:1 "Harpies"

 #Furbolg group
 
 
 furbolg:0 "Furbolg"
 furbolg_collective_noun:1 "Furbolgs"

 #Dryad group


 dryad:1 "Dryadic"
 dryad_collective_noun:2 "Dryads"
 frostnymph:1 "Nymphic"
 frostnymph_collective_noun:2 "Frost Nymphs"

 #Pygmy group
 

 pygmy:1 "Bayaka"
 pygmy_collective_noun:2 "Bayaka"

 #Ogre group
 

 ogre:1 "Gorian"
 ogre_collective_noun:2 "Gorians"

 #Vulpera group
 

 vulpera:1 "Vol'dunai"
 vulpera_collective_noun:2 "Vol'dunai"

 #Sethrak group
 

 sethrak:0 "Sethrak"
 sethrak_collective_noun:1 "Sethrak"

 #Arakkoa group


 arakkoa:0 "Arakkoa"
 arakkoa_collective_noun:1 "Arakkoa"

 #Elemental group
 




 #Tortollan group
 
 
 tortollan:0 "Tortollan"
 tortollan_collective_noun:1 "Tortollans"

 drogbar:0 "Drogbar"
 drogbar_collective_noun:1 "Drogbars"
 
 northsea:0 "Northsea"
 northsea_collective_noun:1 "Northseans"

 #News cultures
 arathi:0 "Arathi"
 arathi_prefix:0 "Arathi"
 arathi_collective_noun:1 "Arathi"
<<<<<<< HEAD
 eastron:0 "Eastron"
 eastron_prefix:0 "Eastron"
 eastron_collective_noun:1 "Eastrons"
 westran:0 "Westran"
 westran_prefix:0 "Westran"
 westran_collective_noun:1 "Westrans"
=======






>>>>>>> 5c0168eb

 #Aquatic group
 #Nothing

 #Geomantic group
 #Nothing

 #Pyromantic group
 ignan:0 "Ignan"
 ignan_prefix:0 "Ignan"
 ignan_collective_noun:1 "Ignans"

 #Prefixes
 quilboar_prefix:0 "Quilboar"
 murloc_prefix:0 "Nerglo"
 gorloc_prefix:0 "Gorlo"
 arakkoa_prefix:0 "Arrakoa"
 qiraji_prefix:0 "Qiraji"
 nerubian_prefix:0 "Nerubi"
 mantid_prefix:0 "Mantid"
 gurubashi_prefix:0 "Gurubashi"
 amani_prefix:0 "Amani"
 drakkari_prefix:0 "Drakkari"
 farraki_prefix:0 "Farraki"
 zandalari_prefix:0 "Zandalari"
 dark_troll_prefix:0 "Rushani"
 blood_troll_prefix:0 "Nazmani"
 lordaeronian_prefix:0 "Lordaerono"
 arathorian_prefix:0 "Stromic"
 alteraci_prefix:0 "Alteraci"
 dalaranian_prefix:0 "Dalarano"
 baradin_prefix:0 "Baradino"
 hillsbrad_prefix:0 "Hillsbradi"
 azerothian_prefix:0 "Stormwindian"
 draenei_prefix:0 "Draenei"
 harpy_prefix:0 "Harpy"
 naga_prefix:0 "Nazja"
 dryad_prefix:0 "Dryado"
 frostnymph_prefix:0 "Nympho"
 tortollan_prefix:0 "Tortollan"
 night_elf_prefix:0 "Kaldorei"
<<<<<<< HEAD

=======
 protector_prefix:0 "Ancient"
>>>>>>> 5c0168eb
 eredar_prefix:0 "Eredar"
 annihilan_prefix:0 "Annihilan"
 nathrezim_prefix:0 "Nathrezim"
 eredruin_prefix:0 "Eredo"
 shivarra_prefix:0 "Shivarra"
 moarg_prefix:0 "Mo'arg"
 observer_prefix:0 "Observer"
 sayaadi_prefix:0 "Sayaadi"
 green_dragon_prefix:0 "Green Dragon"
 red_dragon_prefix:0 "Red Dragon"
 blue_dragon_prefix:0 "Blue Dragon"
 black_dragon_prefix:0 "Black Dragon"
 bronze_dragon_prefix:0 "Bronze Dragon"
 bronzebeard_prefix:0 "Bronzebeard"
 wildhammer_prefix:0 "Wildhammer"
 dark_iron_prefix:0 "Dark Iron"
 old_dwarven_prefix:0 "Khazo"
 frostborn_prefix:0 "Frostborn"
 gilnean_prefix:0 "Gilneano"
 tirassian_prefix:0 "Tirano"
 theramore_prefix:0 "Theramorean"
 gnome_prefix:0 "Gnomeregano"
 goblin_prefix:0 "Kezano"
 blackwater_prefix:0 "Blackwater"
 gilblin_prefix:0 "Gilgoblino"
 grummle_prefix:0 "Tian"
 ogre_prefix:0 "Gorano"
 highborne_prefix:0 "Highborne"
 high_elf_prefix:0 "Quel'dorei"
 blood_elf_prefix:0 "Sin'dorei"
 nightborne_prefix:0 "Shal'dorei"
 forest_hozen_prefix:0 "Forest Hozen"
 jungle_hozen_prefix:0 "Jungle Hozen"
 mountain_hozen_prefix:0 "Mountain Hozen"
 gnoll_prefix:0 "Gnoll"
 furbolg_prefix:0 "Furbolg"
 jinyu_prefix:0 "Shinji"
 ankoan_prefix:0 "Anko"
 wolvar_prefix:0 "Wolvar"
 mogu_prefix:0 "Nalaki"
 kobold_prefix:0 "Kobold"
 snobold_prefix:0 "Snobold"
 northern_prefix:0 "Solstico"
 tuskarr_prefix:0 "Iqaluk'a"
 warsong_prefix:0 "Warsong"
 shadowmoon_prefix:0 "Shadowmoon"
 bleeding_hollow_prefix:0 "Bleeding Hollow"
 blackrock_prefix:0 "Blackrock"
 burning_blade_prefix:0 "Burning Blade"
 stormreaver_prefix:0 "Stormreaver"
 thunderlord_prefix:0 "Thunderlord"
 bonechewer_prefix:0 "Bonechewer"
 laughing_skull_prefix:0 "Laughing Skull"
 shattered_hand_prefix:0 "Shattered Hand"
 frostwolf_prefix:0 "Frostwolf"
 twilights_hammer_prefix:0 "Twilight's Hammer"
 dragonmaw_prefix:0 "Dragonmaw"
 durotaric_prefix:0 "Durotaro"
 maghar_prefix:0 "Mag'har"
 moknathal_prefix:0 "Mok'nathal"
 mainland_pandaren_prefix:0 "Sheili"
 wandering_pandaren_prefix:0 "Shen-zin"
 pygmy_prefix:0 "Bayako"
 saurok_prefix:0 "Xiyi"
 sethrak_prefix:0 "Sethrak"
 nraqi_prefix:0 "Shath'yar"
 pirate_culture_prefix:0 "Southseano"
 wastewander_prefix:0 "Wastewander"
 taunka_prefix:0 "No'halo"
 tauren_prefix:0 "Shu'halo"
 highmountain_prefix:0 "Hi'halo"
 magnataur_prefix:0 "Magnataur"
 trogg_prefix:0 "Trogg"
 drogbar_prefix:0 "Drogbar"
 titanforged_prefix:0 "Titanforged"
 frozen_giant_prefix:0 "Hodiro"
 mechagnome_prefix:0 "Ymiro"
 earthen_prefix:0 "Earthen"
 iron_dwarf_prefix:0 "Iron Dwarf"
 storm_giant_prefix:0 "Gymero"
 tolvir_prefix:0 "Tolviro"
 scourge_prefix:0 "Damned"
 forsaken_prefix:0 "Forsaken"
 vrykul_prefix:0 "Fjorthir"
 kvaldir_prefix:0 "Kvaldir"
 hyldnir_prefix:0 "Hyldnir"
 frost_vrykul_prefix:0 "Iskronir"
 drust_prefix:0 "Drust"
 stormheimir_prefix:0 "Stormheimir"
 vulpera_prefix:0 "Volduno"
 satyr_prefix:0 "Mala'dorei"
 yaungol_prefix:0 "Townlong"
 centaur_prefix:0 "Maraudico"<|MERGE_RESOLUTION|>--- conflicted
+++ resolved
@@ -217,19 +217,11 @@
  forsaken:1 "Forsaken"
  forsaken_collective_noun:2 "Forsakens"
 
-<<<<<<< HEAD
-
-
-
-
-
-=======
  #Ancient group
  
 
  protector:0 "Ancient"
  protector_collective_noun:1 "Ancients"
->>>>>>> 5c0168eb
 
 
 
@@ -427,21 +419,12 @@
  arathi:0 "Arathi"
  arathi_prefix:0 "Arathi"
  arathi_collective_noun:1 "Arathi"
-<<<<<<< HEAD
- eastron:0 "Eastron"
- eastron_prefix:0 "Eastron"
- eastron_collective_noun:1 "Eastrons"
- westran:0 "Westran"
- westran_prefix:0 "Westran"
- westran_collective_noun:1 "Westrans"
-=======
-
-
-
-
-
-
->>>>>>> 5c0168eb
+
+
+
+
+
+
 
  #Aquatic group
  #Nothing
@@ -483,11 +466,7 @@
  frostnymph_prefix:0 "Nympho"
  tortollan_prefix:0 "Tortollan"
  night_elf_prefix:0 "Kaldorei"
-<<<<<<< HEAD
-
-=======
  protector_prefix:0 "Ancient"
->>>>>>> 5c0168eb
  eredar_prefix:0 "Eredar"
  annihilan_prefix:0 "Annihilan"
  nathrezim_prefix:0 "Nathrezim"
