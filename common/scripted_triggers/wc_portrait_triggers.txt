﻿has_no_portrait_trigger = {
	exists = this
	OR = {
		has_murloc_portrait_trigger = yes
		has_kobold_portrait_trigger = yes
		has_quilboar_portrait_trigger = yes
		has_furbolg_portrait_trigger = yes
		has_tolvir_portrait_trigger = yes
		is_race_no_gene_trigger = { RACE = creature_arakkoa_corrupted }
		is_race_no_gene_trigger = { RACE = creature_mantid }
		is_race_no_gene_trigger = { RACE = creature_annihilan }
		is_race_no_gene_trigger = { RACE = creature_observer }
		is_race_no_gene_trigger = { RACE = creature_eredruin }
		is_race_no_gene_trigger = { RACE = creature_qiraji }
		is_race_no_gene_trigger = { RACE = creature_nerubian }
		is_race_no_gene_trigger = { RACE = creature_nraqi }
		is_race_no_gene_trigger = { RACE = creature_cthraxxi }
		is_nerzhul_trigger = yes
	}
}
has_no_animations_trigger = {
	has_no_portrait_trigger = yes
}
has_no_clothes_trigger = {
	has_no_portrait_trigger = yes
	
	has_quilboar_portrait_trigger = no
}

prefer_no_lowborn_headgear = {
	OR = {
		# Ears get in the way
<<<<<<< HEAD
		culture = { has_clothing_gfx = no_headgear_gfx }
=======
		culture = { has_graphical_culture = no_lowborn_headgear_gfx }
>>>>>>> 029cc504
		has_trait_with_flag = elven_family
		is_race_no_gene_trigger = { RACE = creature_troll }
		is_race_no_gene_trigger = { RACE = creature_goblin }
		is_race_no_gene_trigger = { RACE = creature_ogre }
		is_race_no_gene_trigger = { RACE = creature_draenei }
		is_race_no_gene_trigger = { RACE = creature_sayaadi }
	}
<<<<<<< HEAD
	
	# Affects only counts or lower
	duke_or_highter_clothing_trigger = no
	trigger_if = {
		limit = {
			exists = primary_spouse
			takes_spouse_clothing_trigger = yes
		}
		primary_spouse = { duke_or_highter_clothing_trigger = no }
	}
}
prefer_no_crown = {
	culture = { has_clothing_gfx = no_crown_gfx }
=======
>>>>>>> 029cc504
}
no_bald_trigger = {
	portrait_high_elven_hairstyles_trigger = yes
}

has_trait_beauty_good_2_trigger = {
	OR = {
		has_trait = beauty_good_2
		has_trait = beauty_good_lore
	}
}
has_trait_beauty_good_trigger = {
	OR = {
		has_trait = beauty_good
		has_trait = beauty_good_lore
	}
}

has_scripted_appearance_trigger = {
	exists = this
	OR = {
		has_character_flag = has_scripted_appearance
		is_from_ruler_designer = yes
	}
}

has_elunes_marks_trigger = {
	trigger_if = {
		limit = { exists = scope:faith }
	}
	trigger_else_if = {
		limit = { exists = faith }
		faith = { save_temporary_scope_as = faith }
	}
	trigger_else = {
		save_temporary_scope_as = faith
	}
	
	is_female = yes
	can_have_markings_trigger = yes
	
	scope:faith = { has_doctrine_parameter = elunes_marks_enabled }
	
	has_scripted_appearance_trigger = no
	is_from_ruler_designer = no
}

### Has <race> portrait
has_murloc_portrait_trigger = {
	exists = culture
	is_race_no_gene_trigger = { RACE = creature_murloc }
}
has_kobold_portrait_trigger = {
	exists = culture
	is_race_no_gene_trigger = { RACE = creature_kobold }
}
has_quilboar_portrait_trigger = {
	exists = culture
	is_race_no_gene_trigger = { RACE = creature_quilboar }
}
has_furbolg_portrait_trigger = {
	exists = culture
	is_race_no_gene_trigger = { RACE = creature_furbolg }
}
has_tolvir_portrait_trigger = {
	exists = culture
	has_trait = creature_tolvir
}

# Must be used to check gender in portrait modifiers
is_female_portrait_trigger = {
	trigger_if = {
		limit = { exists = root }
		is_female = yes
	}
	trigger_else = {
		scope:female = yes
	}
}<|MERGE_RESOLUTION|>--- conflicted
+++ resolved
@@ -1,5 +1,4 @@
 ﻿has_no_portrait_trigger = {
-	exists = this
 	OR = {
 		has_murloc_portrait_trigger = yes
 		has_kobold_portrait_trigger = yes
@@ -30,11 +29,7 @@
 prefer_no_lowborn_headgear = {
 	OR = {
 		# Ears get in the way
-<<<<<<< HEAD
-		culture = { has_clothing_gfx = no_headgear_gfx }
-=======
 		culture = { has_graphical_culture = no_lowborn_headgear_gfx }
->>>>>>> 029cc504
 		has_trait_with_flag = elven_family
 		is_race_no_gene_trigger = { RACE = creature_troll }
 		is_race_no_gene_trigger = { RACE = creature_goblin }
@@ -42,22 +37,6 @@
 		is_race_no_gene_trigger = { RACE = creature_draenei }
 		is_race_no_gene_trigger = { RACE = creature_sayaadi }
 	}
-<<<<<<< HEAD
-	
-	# Affects only counts or lower
-	duke_or_highter_clothing_trigger = no
-	trigger_if = {
-		limit = {
-			exists = primary_spouse
-			takes_spouse_clothing_trigger = yes
-		}
-		primary_spouse = { duke_or_highter_clothing_trigger = no }
-	}
-}
-prefer_no_crown = {
-	culture = { has_clothing_gfx = no_crown_gfx }
-=======
->>>>>>> 029cc504
 }
 no_bald_trigger = {
 	portrait_high_elven_hairstyles_trigger = yes
