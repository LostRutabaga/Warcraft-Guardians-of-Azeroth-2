--- conflicted
+++ resolved
@@ -375,7 +375,6 @@
 					}
 				}
 				# Agenda impact
-<<<<<<< HEAD
 				modifier = {
 					root = {
 						any_character_struggle = {
@@ -408,9 +407,6 @@
 						}
 					}
 				}
-=======
-
->>>>>>> 71af8cd9
 				root = {
 					start_scheme = {
 						type = murder
