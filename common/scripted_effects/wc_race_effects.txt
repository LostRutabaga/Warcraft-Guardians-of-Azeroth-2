--- conflicted
+++ resolved
@@ -162,12 +162,8 @@
 		limit = { scope:temp_race = flag:creature_vrykul }
 		if = {
 			limit = {
-<<<<<<< HEAD
-				age > 300
+				age > 300 #Leave this one be
 				exists = location
-=======
-				age > 300 #Leave this one be
->>>>>>> 307c031a
 				location = { geographical_region = world_northrend_howling_fjord }
 			}
 			add_character_modifier = hibernated_modifier
