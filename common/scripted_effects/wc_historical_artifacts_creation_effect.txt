﻿create_artifact_terenas_crown_effect = {
	# Get the character the artifact is being made for.
	$OWNER$ = { save_scope_as = owner }

	set_artifact_rarity_famed = yes
	
	# Create the artifact
	create_artifact = {	
		name = terenas_crown_name
		description = terenas_crown_desc
		type = helmet
		visuals = terenas_crown
		wealth = scope:wealth
		quality = scope:quality
		history = {
			type = created
			date = 364.08.08
			recipient = character:63146 #Lordain Menethil
			location = title:c_lordaeron.title_province # Lordaeron
		}
		modifier = terenas_crown
		save_scope_as = newly_created_artifact
		decaying = no
	}

	scope:newly_created_artifact = {
		set_variable = { name = historical_unique_artifact value = yes }
		set_variable = {
			name = terenas_crown
			value = yes
		}
		add_artifact_title_history = {
			target = title:k_lordaeron
			date = 364.08.08
		}
		save_scope_as = epic
	}
}
create_artifact_frostmourne_effect = {
	# Get the character the artifact is being made for.
	$OWNER$ = { save_scope_as = owner }
	set_artifact_rarity_illustrious = yes

	# Create the artifact
	create_artifact = {
		name = frostmourne_name
		description = frostmourne_desc
		type = sword
		template = frostmourne_template
		visuals = frostmourne
		wealth = scope:wealth
		quality = scope:quality
		history = {
			type = created_before_history
		}
		modifier = frostmourne_modifier
		save_scope_as = newly_created_artifact
		decaying = no
	}

	scope:newly_created_artifact = {
		set_variable = { name = historical_unique_artifact value = yes }
		set_variable = { name = no_damage value = yes }
		set_variable = frostmourne
		set_variable = { name = frostmourne_level value = 0 }
	}
}
create_artifact_gorehowl_effect = {
	# Get the character the artifact is being made for.
	$OWNER$ = { save_scope_as = owner }
	set_artifact_rarity_illustrious = yes

	# Create the artifact
	create_artifact = {
		name = gorehowl_name
		description = gorehowl_desc
		type = axe
		template = gorehowl_template
		visuals = gorehowl
		wealth = scope:wealth
		quality = scope:quality
		history = {
			type = created_before_history
		}
		modifier = gorehowl_modifier
		save_scope_as = newly_created_artifact
		decaying = no
	}

	scope:newly_created_artifact = {
		set_variable = { name = historical_unique_artifact value = yes }
		set_variable = { name = gorehowl value = yes }
	}
}
<<<<<<< HEAD
create_artifact_hammer_of_twilight_effect = {
=======
create_artifact_dark_crystal_effect = {
>>>>>>> 77ee55f1
	# Get the character the artifact is being made for.
	$OWNER$ = { save_scope_as = owner }
	set_artifact_rarity_illustrious = yes

	# Create the artifact
	create_artifact = {
<<<<<<< HEAD
		name = hammer_of_twilight_name
		description = hammer_of_twilight_desc
		type = hammer
		template = hammer_of_twilight_template
		visuals = hammer_of_twilight
=======
		name = dark_crystal_name
		description = dark_crystal_desc
		type = miscellaneous
		template = dark_crystal_template
		visuals = dark_crystal
>>>>>>> 77ee55f1
		wealth = scope:wealth
		quality = scope:quality
		history = {
			type = created_before_history
		}
<<<<<<< HEAD
		modifier = hammer_of_twilight_modifier
=======
		modifier = dark_crystal_modifier
>>>>>>> 77ee55f1
		save_scope_as = newly_created_artifact
		decaying = no
	}

	scope:newly_created_artifact = {
		set_variable = { name = historical_unique_artifact value = yes }
<<<<<<< HEAD
		set_variable = { name = hammer_of_twilight value = yes }
=======
		set_variable = { name = dark_crystal value = yes }
>>>>>>> 77ee55f1
	}
}<|MERGE_RESOLUTION|>--- conflicted
+++ resolved
@@ -92,50 +92,59 @@
 		set_variable = { name = gorehowl value = yes }
 	}
 }
-<<<<<<< HEAD
-create_artifact_hammer_of_twilight_effect = {
-=======
+
 create_artifact_dark_crystal_effect = {
->>>>>>> 77ee55f1
 	# Get the character the artifact is being made for.
 	$OWNER$ = { save_scope_as = owner }
 	set_artifact_rarity_illustrious = yes
 
 	# Create the artifact
 	create_artifact = {
-<<<<<<< HEAD
-		name = hammer_of_twilight_name
-		description = hammer_of_twilight_desc
-		type = hammer
-		template = hammer_of_twilight_template
-		visuals = hammer_of_twilight
-=======
 		name = dark_crystal_name
 		description = dark_crystal_desc
 		type = miscellaneous
 		template = dark_crystal_template
 		visuals = dark_crystal
->>>>>>> 77ee55f1
 		wealth = scope:wealth
 		quality = scope:quality
 		history = {
 			type = created_before_history
 		}
-<<<<<<< HEAD
-		modifier = hammer_of_twilight_modifier
-=======
 		modifier = dark_crystal_modifier
->>>>>>> 77ee55f1
 		save_scope_as = newly_created_artifact
 		decaying = no
 	}
 
 	scope:newly_created_artifact = {
 		set_variable = { name = historical_unique_artifact value = yes }
-<<<<<<< HEAD
+		set_variable = { name = dark_crystal value = yes }
+	}
+}
+
+create_artifact_hammer_of_twilight_effect = {
+	# Get the character the artifact is being made for.
+	$OWNER$ = { save_scope_as = owner }
+	set_artifact_rarity_illustrious = yes
+
+	# Create the artifact
+	create_artifact = {
+		name = hammer_of_twilight_name
+		description = hammer_of_twilight_desc
+		type = hammer
+		template = hammer_of_twilight_template
+		visuals = hammer_of_twilight
+		wealth = scope:wealth
+		quality = scope:quality
+		history = {
+			type = created_before_history
+		}
+		modifier = hammer_of_twilight_modifier
+		save_scope_as = newly_created_artifact
+		decaying = no
+	}
+
+	scope:newly_created_artifact = {
+		set_variable = { name = historical_unique_artifact value = yes }
 		set_variable = { name = hammer_of_twilight value = yes }
-=======
-		set_variable = { name = dark_crystal value = yes }
->>>>>>> 77ee55f1
 	}
 }