﻿# Walker
90000={
	name=Alex	# Thx you
	dynasty=60000
	culture=northsea religion=holy_light
	martial=5 diplomacy=5 stewardship=5 intrigue=4 learning=4
	trait=education_diplomacy_4
	trait=compassionate trait=generous trait=diligent 
	trait=chaste
	560.3.30={ birth=yes trait=creature_human }
	560.3.30={
		give_nickname = nick_the_australian
	}
	800.1.1={ death=yes }
}
# Bloodsail Buccaneer
90001={
	name=Firallon
	dynasty=60001
	culture=pirate_culture religion=tidemother
	martial=5 diplomacy=4 stewardship=5 intrigue=8 learning=8
	trait=education_martial_3 trait=diligent trait=ambitious trait=greedy trait=drunkard trait=strong 
	disallow_random_traits = yes
	558.11.11={ birth=yes trait=creature_human }
	560.1.1={
		effect={
			set_variable = { name = wc_endurance_physical_lifestyle_additional_perks_variable value = wc_perks_needed_for_level_2_physical_trait_value }
			set_variable = { name = wc_strength_physical_lifestyle_additional_perks_variable value = wc_perks_needed_for_level_2_physical_trait_value }
		}
		trait=physical_lifestyle_endurance_2
		trait=physical_lifestyle_strength_2
	}
	606.3.23={ death=yes }
}
# Northsea Freebooters
90002={
	name=Jonah 
	dynasty=60002
	culture=northsea religion=tidemother
	martial=5 diplomacy=6 stewardship=4 intrigue=8 learning=8
	trait=education_martial_3 trait=lifestyle_hunter trait=greedy trait=shrewd trait=brave
	disallow_random_traits = yes
	545.9.23={ birth=yes trait=creature_human
		effect = {
			add_trait_xp = {
				trait = lifestyle_hunter
				track = hunter
				value = 50
			}
		}
	}
	606.5.7={ death=yes }
}
90003={
	name=Annie
	female=yes
	dynasty=60003
	culture=northsea religion=tidemother
	martial=4 diplomacy=6 stewardship=4 intrigue=5 learning=6
	trait=education_martial_3 trait=ambitious trait=just trait=greedy
	disallow_random_traits = yes
	566.7.4={ birth=yes trait=creature_human }
	630.8.3={ death=yes }
}
#Non-Canon 60004
90005={
	name=Tommie
	dynasty=60004
	culture=pirate_culture religion=tidemother
	martial=8 diplomacy=7 stewardship=5 intrigue=4 learning=8
	trait=education_intrigue_3 trait=sadistic trait=ambitious trait=patient trait=just 
	2.11.19={ birth=yes trait=creature_human }
	72.4.22={ death=yes }
}
90006={
	name=Edd
	dynasty=60004
	culture=pirate_culture religion=tidemother
	martial=6 diplomacy=5 stewardship=6 intrigue=6 learning=7
	trait=education_martial_1 trait=compassionate trait=gluttonous 
	father=90005	#Tommie
	25.12.26={ birth=yes trait=creature_human }
	121.5.6={ death=yes }
}
90007={
	name=Seth
	dynasty=60004
	culture=pirate_culture religion=tidemother
	martial=5 diplomacy=4 stewardship=4 intrigue=5 learning=4
	trait=education_stewardship_4 trait=lifestyle_reveler trait=wrathful trait=arrogant trait=just 
	father=90005	#Tommie
	32.11.12={ birth=yes trait=creature_human
		effect = {
			add_trait_xp = {
				trait = lifestyle_reveler
				value = 50
			}
		}
	}
	96.7.20={ death=yes }
}
90008={
	name=Hollowslicer
	female=yes
	dynasty=60004
	culture=pirate_culture religion=tidemother
	father=90005	#Tommie
	38.11.17={ birth=yes trait=creature_human }
	133.4.11={ death=yes }
}
90009={
	name=Theda
	female=yes
	dynasty=60004
	culture=pirate_culture religion=tidemother
	father=90005	#Tommie
	42.10.19={ birth=yes trait=creature_human }
	105.6.20={ death=yes }
}
90010={
	name=Velvel
	dynasty=60004
	culture=pirate_culture religion=tidemother
	martial=4 diplomacy=5 stewardship=4 intrigue=5 learning=6
	trait=education_learning_3 trait=sadistic trait=arbitrary trait=diligent 
	trait=patient
	father=90006	#Edd
	48.8.11={ birth=yes trait=creature_human }
	117.4.3={ death=yes }
}
90011={
	name=Kasey
	female=yes
	dynasty=60004
	culture=pirate_culture religion=tidemother
	father=90006	#Edd
	53.1.15={ birth=yes trait=creature_human }
	138.3.27={ death=yes }
}
90012={
	name=Steven
	dynasty=60004
	culture=pirate_culture religion=tidemother
	martial=5 diplomacy=5 stewardship=8 intrigue=8 learning=5
	trait=education_diplomacy_3 trait=greedy trait=diligent 
	father=90006	#Edd
	57.7.18={ birth=yes trait=creature_human }
	148.9.22={ death=yes }
}
90013={
	name=Gwen
	female=yes
	dynasty=60004
	culture=pirate_culture religion=tidemother
	father=90006	#Edd
	64.8.1={ birth=yes trait=creature_human }
	137.4.23={ death=yes }
}
90014={
	name=Clover
	female=yes
	dynasty=60004
	culture=pirate_culture religion=tidemother
	father=90010	#Velvel
	72.7.2={ birth=yes trait=creature_human }
	136.5.2={ death=yes }
}
90015={
	name=Othmar
	dynasty=60004
	culture=pirate_culture religion=tidemother
	martial=7 diplomacy=5 stewardship=8 intrigue=8 learning=5
	trait=education_learning_1 trait=humble trait=trusting trait=craven 
	father=90010	#Velvel
	79.9.21={ birth=yes trait=creature_human }
	148.7.8={ death=yes }
}
90016={
	name=Kassidy
	female=yes
	dynasty=60004
	culture=pirate_culture religion=tidemother
	father=90010	#Velvel
	85.3.4={ birth=yes trait=creature_human }
	170.5.1={ death=yes }
}
90017={
	name=Gerold
	dynasty=60004
	culture=pirate_culture religion=tidemother
	martial=6 diplomacy=4 stewardship=4 intrigue=6 learning=6
	trait=education_learning_1 trait=chaste trait=sadistic trait=just 
	father=90010	#Velvel
	91.9.7={ birth=yes trait=creature_human }
	168.10.16={ death=yes }
}
90018={
	name=Stockwell
	dynasty=60004
	culture=pirate_culture religion=tidemother
	martial=6 diplomacy=8 stewardship=5 intrigue=7 learning=4
	trait=education_diplomacy_1 trait=arbitrary trait=wrathful 
	father=90015	#Othmar
	111.2.23={ birth=yes trait=creature_human }
	172.3.8={ death=yes }
}
90019={
	name=Marjory
	female=yes
	dynasty=60004
	culture=pirate_culture religion=tidemother
	father=90015	#Othmar
	117.3.18={ birth=yes trait=creature_human }
	200.11.25={ death=yes }
}
90020={
	name=Karandra
	female=yes
	dynasty=60004
	culture=pirate_culture religion=tidemother
	father=90015	#Othmar
	120.11.12={ birth=yes trait=creature_human }
	199.10.17={ death=yes }
}
90021={
	name=Robert
	dynasty=60004
	culture=pirate_culture religion=tidemother
	martial=6 diplomacy=5 stewardship=4 intrigue=7 learning=7
	trait=education_learning_3 trait=chaste trait=patient trait=honest 
	father=90015	#Othmar
	126.11.17={ birth=yes trait=creature_human }
	212.12.4={ death=yes }
}
90022={
	name=Eilie
	female=yes
	dynasty=60004
	culture=pirate_culture religion=tidemother
	father=90015	#Othmar
	131.10.12={ birth=yes trait=creature_human }
	206.3.30={ death=yes }
}
90023={
	name=Leeta
	female=yes
	dynasty=60004
	culture=pirate_culture religion=tidemother
	father=90018	#Stockwell
	131.4.11={ birth=yes trait=creature_human }
	198.12.9={ death=yes }
}
90024={
	name=Gundred
	female=yes
	dynasty=60004
	culture=pirate_culture religion=tidemother
	father=90018	#Stockwell
	139.3.3={ birth=yes trait=creature_human }
	211.1.6={ death=yes }
}
90025={
	name=Ulfgangur
	dynasty=60004
	culture=pirate_culture religion=tidemother
	martial=5 diplomacy=5 stewardship=4 intrigue=4 learning=8
	trait=education_diplomacy_3 trait=brave trait=gluttonous trait=compassionate trait=generous 
	father=90018	#Stockwell
	145.7.7={ birth=yes trait=creature_human }
	221.5.19={ death=yes }
}
90026={
	name=David
	dynasty=60004
	culture=pirate_culture religion=tidemother
	martial=8 diplomacy=5 stewardship=7 intrigue=7 learning=8
	trait=education_diplomacy_3 trait=diligent trait=humble trait=honest trait=compassionate 
	father=90025	#Ulfgangur
	176.6.7={ birth=yes trait=creature_human }
	244.11.14={ death=yes }
}
90027={
	name=Goldie
	female=yes
	dynasty=60004
	culture=pirate_culture religion=tidemother
	father=90025	#Ulfgangur
	179.9.25={ birth=yes trait=creature_human }
	277.2.14={ death=yes }
}
90028={
	name=Conrad
	dynasty=60004
	culture=pirate_culture religion=tidemother
	martial=6 diplomacy=7 stewardship=5 intrigue=4 learning=6
	trait=education_learning_2 trait=compassionate trait=deceitful trait=cynical trait=shy 
	trait=lunatic_1 
	father=90025	#Ulfgangur
	184.12.1={ birth=yes trait=creature_human }
	279.9.20={ death=yes }
}
90029={
	name=Ramona
	female=yes
	dynasty=60004
	culture=pirate_culture religion=tidemother
	father=90025	#Ulfgangur
	190.6.24={ birth=yes trait=creature_human }
	277.2.9={ death=yes }
}
90030={
	name=Adela
	female=yes
	dynasty=60004
	culture=pirate_culture religion=tidemother
	father=90025	#Ulfgangur
	194.10.8={ birth=yes trait=creature_human }
	278.3.24={ death=yes }
}
90031={
	name=Sybil
	dynasty=60004
	culture=pirate_culture religion=tidemother
	martial=5 diplomacy=7 stewardship=5 intrigue=8 learning=7
	trait=education_martial_1 trait=humble trait=paranoid trait=lustful trait=brave 
	trait=wounded_1 
	father=90026	#David
	197.11.19={ birth=yes trait=creature_human }
	289.2.13={ death=yes }
}
90032={
	name=Hollye
	female=yes
	dynasty=60004
	culture=pirate_culture religion=tidemother
	father=90026	#David
	199.1.8={ birth=yes trait=creature_human }
	243.2.15={ death=yes }
}
90033={
	name=Bingham
	dynasty=60004
	culture=pirate_culture religion=tidemother
	martial=7 diplomacy=7 stewardship=6 intrigue=8 learning=7
	trait=education_diplomacy_4 trait=sadistic trait=trusting 
	father=90026	#David
	204.11.9={ birth=yes trait=creature_human }
	269.12.24={ death=yes }
}
90034={
	name=Morgan
	female=yes
	dynasty=60004
	culture=pirate_culture religion=tidemother
	father=90026	#David
	209.11.8={ birth=yes trait=creature_human }
	292.6.7={ death=yes }
}
90035={
	name=Berold
	dynasty=60004
	culture=pirate_culture religion=tidemother
	martial=5 diplomacy=5 stewardship=8 intrigue=5 learning=4
	trait=education_stewardship_1 trait=chaste trait=brave trait=arrogant trait=arbitrary 
	father=90026	#David
	213.7.9={ birth=yes trait=creature_human }
	296.7.28={ death=yes }
}
90036={
	name=Coinin
	dynasty=60004
	culture=pirate_culture religion=tidemother
	martial=8 diplomacy=8 stewardship=7 intrigue=4 learning=6
	trait=education_learning_3 trait=patient trait=temperate trait=lustful trait=honest 
	father=90031	#Sybil
	222.4.18={ birth=yes trait=creature_human }
	299.4.13={ death=yes }
}
90037={
	name=Ayanna
	female=yes
	dynasty=60004
	culture=pirate_culture religion=tidemother
	father=90031	#Sybil
	225.8.27={ birth=yes trait=creature_human }
	300.5.22={ death=yes }
}
90038={
	name=Keira
	female=yes
	dynasty=60004
	culture=pirate_culture religion=tidemother
	father=90031	#Sybil
	230.7.24={ birth=yes trait=creature_human }
	322.12.24={ death=yes }
}
90039={
	name=Lee
	female=yes
	dynasty=60004
	culture=pirate_culture religion=tidemother
	father=90031	#Sybil
	235.12.5={ birth=yes trait=creature_human }
	297.5.25={ death=yes }
}
90040={
	name=Milton
	dynasty=60004
	culture=pirate_culture religion=tidemother
	martial=5 diplomacy=6 stewardship=5 intrigue=8 learning=8
	trait=education_learning_1 trait=lustful trait=diligent trait=honest trait=humble 
	trait=hunchbacked 
	father=90036	#Coinin
	246.5.6={ birth=yes trait=creature_human }
	339.2.18={ death=yes }
}
90041={
	name=Karandra
	female=yes
	dynasty=60004
	culture=pirate_culture religion=tidemother
	father=90036	#Coinin
	252.11.13={ birth=yes trait=creature_human }
	318.4.6={ death=yes }
}
90042={
	name=Cedrik
	dynasty=60004
	culture=pirate_culture religion=tidemother
	martial=6 diplomacy=4 stewardship=5 intrigue=4 learning=8
	trait=education_diplomacy_4 trait=lifestyle_reveler trait=cynical trait=brave trait=lazy 
	trait=drunkard 
	father=90036	#Coinin
	257.11.7={ birth=yes trait=creature_human	
		effect = {
			add_trait_xp = {
				trait = lifestyle_reveler
				value = 50
			}
		}
	}
	343.1.19={ death=yes }
}
90043={
	name=Teutbald
	dynasty=60004
	culture=pirate_culture religion=tidemother
	martial=4 diplomacy=6 stewardship=8 intrigue=8 learning=8
	trait=education_learning_1 trait=arbitrary trait=patient trait=chaste trait=generous 
	father=90036	#Coinin
	265.3.5={ birth=yes trait=creature_human }
	339.2.22={ death=yes }
}
90044={
	name=Felicia
	female=yes
	dynasty=60004
	culture=pirate_culture religion=tidemother
	father=90040	#Milton
	271.7.15={ birth=yes trait=creature_human }
	350.3.9={ death=yes }
}
90045={
	name=Sonia
	female=yes
	dynasty=60004
	culture=pirate_culture religion=tidemother
	father=90040	#Milton
	275.1.26={ birth=yes trait=creature_human }
	341.5.29={ death=yes }
}
90046={
	name=Gedalbert
	dynasty=60004
	culture=pirate_culture religion=tidemother
	martial=7 diplomacy=8 stewardship=4 intrigue=8 learning=4
	trait=education_diplomacy_3 trait=lazy trait=compassionate trait=honest trait=shy 
	father=90040	#Milton
	280.11.25={ birth=yes trait=creature_human }
	374.12.30={ death=yes }
}
90047={
	name=Ariana
	female=yes
	dynasty=60004
	culture=pirate_culture religion=tidemother
	father=90040	#Milton
	284.1.11={ birth=yes trait=creature_human }
	345.12.11={ death=yes }
}
90048={
	name=Raul
	dynasty=60004
	culture=pirate_culture religion=tidemother
	martial=8 diplomacy=7 stewardship=8 intrigue=8 learning=7
	trait=education_intrigue_2 trait=ambitious trait=trusting trait=lazy trait=lustful 
	trait=intellect_good_2 
	father=90046	#Gedalbert
	305.4.19={ birth=yes trait=creature_human }
	399.5.22={ death=yes }
}
90049={
	name=Sedrick
	dynasty=60004
	culture=pirate_culture religion=tidemother
	martial=4 diplomacy=5 stewardship=8 intrigue=7 learning=7
	trait=education_learning_2 trait=shy trait=generous trait=gluttonous 
	trait=arrogant 
	father=90046	#Gedalbert
	310.6.24={ birth=yes trait=creature_human }
	392.4.8={ death=yes }
}
90050={
	name=Darric
	dynasty=60004
	culture=pirate_culture religion=tidemother
	martial=6 diplomacy=7 stewardship=8 intrigue=5 learning=7
	trait=education_martial_2 trait=lifestyle_mystic trait=gregarious trait=trusting 
	trait=craven trait=chaste 
	father=90048	#Raul
	330.7.4={ birth=yes trait=creature_human
		effect = {
			add_trait_xp = {
				trait = lifestyle_mystic
				value = 50
			}
		}
	}
	409.7.18={ death=yes }
}
90051={
	name=Althea
	female=yes
	dynasty=60004
	culture=pirate_culture religion=tidemother
	father=90048	#Raul
	334.1.14={ birth=yes trait=creature_human }
	413.6.30={ death=yes }
}
90052={
	name=Ridley
	dynasty=60004
	culture=pirate_culture religion=tidemother
	martial=7 diplomacy=8 stewardship=5 intrigue=5 learning=7
	trait=education_stewardship_1 trait=lifestyle_herbalist trait=deceitful trait=wrathful 
	father=90048	#Raul
	338.4.9={ birth=yes trait=creature_human }
	423.8.1={ death=yes }
}
90053={
	name=Marnald
	dynasty=60004
	culture=pirate_culture religion=tidemother
	martial=8 diplomacy=5 stewardship=7 intrigue=6 learning=6
	trait=education_diplomacy_3 trait=lustful trait=paranoid trait=sadistic 
	father=90048	#Raul
	344.7.14={ birth=yes trait=creature_human }
	415.4.27={ death=yes }
}
90054={
	name=Randolph
	dynasty=60004
	culture=pirate_culture religion=tidemother
	martial=5 diplomacy=8 stewardship=4 intrigue=8 learning=8
	trait=education_diplomacy_4 trait=shy trait=wrathful 
	father=90050	#Darric
	350.11.24={ birth=yes trait=creature_human }
	456.12.1={ death=yes }
}
90055={
	name=Marnald
	dynasty=60004
	culture=pirate_culture religion=tidemother
	martial=6 diplomacy=6 stewardship=5 intrigue=7 learning=5
	trait=education_learning_4 trait=diligent trait=shy trait=just trait=sadistic 
	father=90050	#Darric
	353.8.16={ birth=yes trait=creature_human }
	452.3.10={ death=yes }
}
90056={
	name=Eliza
	female=yes
	dynasty=60004
	culture=pirate_culture religion=tidemother
	father=90050	#Darric
	360.10.19={ birth=yes trait=creature_human }
	452.7.28={ death=yes }
}
90057={
	name=Lonan
	dynasty=60004
	culture=pirate_culture religion=tidemother
	martial=5 diplomacy=7 stewardship=4 intrigue=7 learning=8
	trait=education_diplomacy_4 trait=sadistic trait=deceitful trait=trusting trait=lustful 
	father=90050	#Darric
	365.9.27={ birth=yes trait=creature_human }
	447.11.1={ death=yes }
}
90058={
	name=Gisselle
	female=yes
	dynasty=60004
	culture=pirate_culture religion=tidemother
	father=90054	#Randolph
	372.3.20={ birth=yes trait=creature_human }
	445.6.26={ death=yes }
}
90059={
	name=Karl
	dynasty=60004
	culture=pirate_culture religion=tidemother
	martial=7 diplomacy=5 stewardship=8 intrigue=6 learning=5
	trait=education_stewardship_4 trait=zealous trait=arbitrary trait=generous 
	trait=patient 
	father=90054	#Randolph
	375.9.25={ birth=yes trait=creature_human }
	446.5.15={ death=yes }
}
90060={
	name=Salome
	dynasty=60004
	culture=pirate_culture religion=tidemother
	martial=8 diplomacy=4 stewardship=8 intrigue=7 learning=6
	trait=education_stewardship_4 trait=gluttonous trait=craven trait=just trait=cynical 
	father=90059	#Karl
	406.4.8={ birth=yes trait=creature_human }
	515.2.24={ death=yes }
}
90061={
	name=Seldon
	female=yes
	dynasty=60004
	culture=pirate_culture religion=tidemother
	father=90059	#Karl
	411.3.3={ birth=yes trait=creature_human }
	486.2.25={ death=yes }
}
90062={
	name=Tirion
	dynasty=60004
	culture=pirate_culture religion=tidemother
	martial=7 diplomacy=7 stewardship=5 intrigue=6 learning=5
	trait=education_intrigue_4 trait=just trait=lustful trait=trusting trait=honest 
	father=90059	#Karl
	414.4.20={ birth=yes trait=creature_human }
	478.7.26={ death=yes }
}
90063={
	name=Nicholas
	dynasty=60004
	culture=pirate_culture religion=tidemother
	martial=7 diplomacy=7 stewardship=5 intrigue=6 learning=7
	trait=education_diplomacy_3 trait=compassionate trait=gregarious trait=chaste 
	father=90059	#Karl
	421.12.22={ birth=yes trait=creature_human }
	514.7.24={ death=yes }
}
90064={
	name=Zamah
	female=yes
	dynasty=60004
	culture=pirate_culture religion=tidemother
	father=90060	#Salome
	430.5.21={ birth=yes trait=creature_human }
	492.7.16={ death=yes }
}
90065={
	name=Sybil
	dynasty=60004
	culture=pirate_culture religion=tidemother
	martial=7 diplomacy=7 stewardship=5 intrigue=8 learning=8
	trait=education_learning_3 trait=lifestyle_hunter trait=greedy trait=deceitful trait=temperate 
	trait=lustful 
	father=90060	#Salome
	436.4.25={ birth=yes trait=creature_human
		effect = {
			add_trait_xp = {
				trait = lifestyle_hunter
				track = hunter
				value = 50
			}
		}
	}
	530.4.4={ death=yes }
}
90066={
	name=Ulfgangur
	dynasty=60004
	culture=pirate_culture religion=tidemother
	martial=4 diplomacy=7 stewardship=6 intrigue=6 learning=5
	trait=education_stewardship_4 trait=lifestyle_mystic trait=brave trait=arrogant trait=content 
	trait=chaste 
	father=90060	#Salome
	438.10.17={ birth=yes trait=creature_human
		effect = {
			add_trait_xp = {
				trait = lifestyle_mystic
				value = 50
			}
		}
	}
	501.5.16={ death=yes }
}
90067={
	name=Darren
	dynasty=60004
	culture=pirate_culture religion=tidemother
	martial=7 diplomacy=5 stewardship=6 intrigue=6 learning=5
	trait=education_martial_3 trait=chaste trait=cynical trait=ambitious trait=generous 
	father=90060	#Salome
	443.3.8={ birth=yes trait=creature_human }
	541.1.29={ death=yes }
}
90068={
	name=Idonea
	female=yes
	dynasty=60004
	culture=pirate_culture religion=tidemother
	father=90060	#Salome
	448.3.7={ birth=yes trait=creature_human }
	547.2.1={ death=yes }
}
90069={
	name=Yuliana
	female=yes
	dynasty=60004
	culture=pirate_culture religion=tidemother
	father=90060	#Salome
	454.7.20={ birth=yes trait=creature_human }
	552.4.19={ death=yes }
}
90070={
	name=Trik
	female=yes
	dynasty=60004
	culture=pirate_culture religion=tidemother
	father=90065	#Sybil
	461.2.21={ birth=yes trait=creature_human }
	522.9.26={ death=yes }
}
90071={
	name=Kaela
	female=yes
	dynasty=60004
	culture=pirate_culture religion=tidemother
	father=90065	#Sybil
	467.7.1={ birth=yes trait=creature_human }
	537.8.4={ death=yes }
}
90072={
	name=Eliza
	female=yes
	dynasty=60004
	culture=pirate_culture religion=tidemother
	father=90065	#Sybil
	471.3.8={ birth=yes trait=creature_human }
	544.6.17={ death=yes }
}
90073={
	name=Hiro
	dynasty=60004
	culture=pirate_culture religion=tidemother
	martial=5 diplomacy=6 stewardship=8 intrigue=7 learning=5
	trait=education_stewardship_4 trait=sadistic trait=diligent 
	father=90065	#Sybil
	476.4.10={ birth=yes trait=creature_human }
	550.12.3={ death=yes }
}
90074={
	name=Joshua
	dynasty=60004
	culture=pirate_culture religion=tidemother
	martial=7 diplomacy=8 stewardship=5 intrigue=5 learning=8
	trait=education_intrigue_3 trait=generous trait=humble trait=deceitful 
	trait=ambitious 
	father=90065	#Sybil
	482.3.26={ birth=yes trait=creature_human }
	551.4.27={ death=yes }
}
90075={
	name=Fenrisulfr
	dynasty=60004
	culture=pirate_culture religion=tidemother
	martial=7 diplomacy=4 stewardship=4 intrigue=7 learning=7
	trait=education_learning_4 trait=diligent trait=wrathful trait=lustful trait=trusting 
	father=90073	#Hiro
	503.12.25={ birth=yes trait=creature_human }
	583.1.4={ death=yes }
}
90076={
	name=Elmer
	dynasty=60004
	culture=pirate_culture religion=tidemother
	martial=5 diplomacy=7 stewardship=8 intrigue=7 learning=5
	trait=education_intrigue_3 trait=temperate trait=gregarious trait=deceitful trait=chaste 
	trait=beauty_bad_3 
	father=90073	#Hiro
	508.9.26={ birth=yes trait=creature_human }
	605.8.6={ death=yes }
}
90077={
	name=Gregorio
	dynasty=60004
	culture=pirate_culture religion=tidemother
	martial=4 diplomacy=5 stewardship=5 intrigue=6 learning=7
	trait=education_diplomacy_4 trait=shy trait=arbitrary trait=patient trait=zealous 
	father=90073	#Hiro
	513.5.27={ birth=yes trait=creature_human }
	617.12.20={ death=yes }
}
90078={
	name=Ramona
	female=yes
	dynasty=60004
	culture=pirate_culture religion=tidemother
	father=90073	#Hiro
	518.10.27={ birth=yes trait=creature_human }
	617.7.23={ death=yes }
}
90079={
	name=Desmond
	dynasty=60004
	culture=pirate_culture religion=tidemother
	martial=5 diplomacy=4 stewardship=5 intrigue=7 learning=8
	trait=education_intrigue_2 trait=torturer trait=gluttonous trait=chaste trait=lunatic_1 
	father=90073	#Hiro
	522.5.1={ birth=yes trait=creature_human }
	607.12.7={ death=yes }
}
90080={
	name=Fernard
	dynasty=60004
	culture=pirate_culture religion=tidemother
	martial=8 diplomacy=4 stewardship=5 intrigue=4 learning=4
	trait=education_diplomacy_1 trait=cynical trait=lustful 
	father=90075	#Fenrisulfr
	531.3.24={ birth=yes trait=creature_human }
	630.1.14={ death=yes }
}
90081={
	name=Nicholas
	dynasty=60004
	culture=pirate_culture religion=tidemother
	martial=8 diplomacy=4 stewardship=5 intrigue=4 learning=6
	trait=education_martial_2 trait=education_martial_prowess_4 trait=shy trait=generous trait=gluttonous 
	trait=chaste  
	father=90075	#Fenrisulfr
	537.6.16={ birth=yes trait=creature_human }
	606.4.7={ death=yes }
}
90082={
	name=Nico
	dynasty=60004
	culture=pirate_culture religion=tidemother
	martial=6 diplomacy=8 stewardship=7 intrigue=4 learning=6
	trait=education_learning_2 trait=arrogant trait=wrathful trait=trusting trait=shy 
	father=90075	#Fenrisulfr
	540.3.8={ birth=yes trait=creature_human }
	607.10.31={ death=yes }
}
90083={
	name=Sonia
	female=yes
	dynasty=60004
	culture=pirate_culture religion=tidemother
	father=90075	#Fenrisulfr
	543.10.8={ birth=yes trait=creature_human }
	589.10.6={ death=yes }
}
90084={
	name=Sophietta
	female=yes
	dynasty=60004
	culture=pirate_culture religion=tidemother
	father=90080	#Fernard
	559.1.6={ birth=yes trait=creature_human }
	637.1.1={ death=yes }
}
90085={
	name=Marlene
	female=yes
	dynasty=60004
	culture=pirate_culture religion=tidemother
	father=90080	#Fernard
	566.6.3={ birth=yes trait=creature_human }
	659.12.26={ death=yes }
}
90086={
	name=Edmund
	dynasty=60004
	culture=pirate_culture religion=tidemother
	martial=4 diplomacy=7 stewardship=4 intrigue=6 learning=6
	trait=education_diplomacy_4 trait=content trait=gregarious trait=brave 
	father=90080	#Fernard
	572.11.4={ birth=yes trait=creature_human }
	657.3.14={ death=yes }
}

# dynasty=60005
90100={
	name=Harlan
	dynasty=60005
	culture=northsea religion=tidemother
	martial=8 diplomacy=5 stewardship=8 intrigue=3 learning=6
	trait=education_intrigue_3 trait=dwarf trait=aggressive_attacker
	trait=ambitious trait=greedy trait=wrathful trait=sadistic 
	disallow_random_traits=yes
	555.9.4={ 
		birth=yes trait=creature_human 
		effect = { make_important_lore_character_effect = yes } 
	}
	560.9.4={
		effect={
			set_variable = { name = wc_endurance_physical_lifestyle_additional_perks_variable value = wc_perks_needed_for_level_3_physical_trait_value }
			set_variable = { name = wc_strength_physical_lifestyle_additional_perks_variable value = wc_perks_needed_for_level_3_physical_trait_value }
		}
<<<<<<< HEAD
		trait=physical_lifestyle_endurance_3
		trait=physical_lifestyle_strength_3
		add_prestige = 1000
=======
		# trait=physical_lifestyle_endurance_3
		# trait=physical_lifestyle_strength_3
>>>>>>> fc5d38f0
	}
	599.8.19 = {
		add_prestige = 1000		#Forms the Irontide Raiders
		trait=murderer
	}
	616.3.17={ death=yes }	#Slain in Freehold
}

# dynasty=60006
#Caliph Scorpidsting, a lore character
90101={
	name=Yuslan
	dynasty=60006
	culture=pirate_culture religion=tidemother
	martial=5 diplomacy=4 stewardship=6 intrigue=7 learning=5
	trait=education_martial_3 trait=physique_good_1 trait=adventurer trait=patient trait=temperate trait=greedy trait=lustful 
	567.3.17={ birth=yes trait=creature_human }
	587.1.1={
		effect={
			set_variable = { name = wc_dexterity_physical_lifestyle_additional_perks_variable value = wc_perks_needed_for_level_3_physical_trait_value }
			set_variable = { name = wc_strength_physical_lifestyle_additional_perks_variable value = wc_perks_needed_for_level_3_physical_trait_value }
		}
		trait=physical_lifestyle_dexterity_3
		trait=physical_lifestyle_strength_3
	}
	605.1.1={
		culture = wastewander
		# religion = neptulon_worship
	}
	608.9.4={ death=yes }
}
#Arik Scorpidsting, a lore character
90102={
	name=Arik
	dynasty=60006
	culture=pirate_culture religion=tidemother
	martial=7 diplomacy=7 stewardship=6 intrigue=6 learning=5
	trait=education_diplomacy_3
	trait=just trait=gregarious trait=honest trait=humble 
	father=90101 #Yuslan
	592.6.4={ birth=yes }
	605.1.1={
		culture = wastewander
		# religion = neptulon_worship
	}
	650.4.29={ death=yes }
}

#dynasty=60007 Not really lore dynasty, pirates of Tol Barad
90110={
	name=Austregisel
	dynasty=60007
	culture=northsea religion=tidemother
	martial=6 diplomacy=7 stewardship=6 intrigue=7 learning=7
	trait=education_diplomacy_3 trait=generous trait=ambitious trait=temperate trait=patient 
	2.4.10={ birth=yes trait=creature_human }
	64.12.29={ death=yes }
}
90111={
	name=Dagobert
	dynasty=60007
	culture=northsea religion=tidemother
	martial=5 diplomacy=6 stewardship=6 intrigue=5 learning=7
	trait=education_intrigue_3 trait=temperate trait=compassionate 
	father=90110	#Austregisel
	29.9.18={ birth=yes trait=creature_human }
	113.5.19={ death=yes }
}
90112={
	name=Vikki
	female=yes
	dynasty=60007
	culture=northsea religion=tidemother
	father=90110	#Austregisel
	32.3.15={ birth=yes trait=creature_human }
	102.12.4={ death=yes }
}
90113={
	name=Ras
	dynasty=60007
	culture=northsea religion=tidemother
	martial=5 diplomacy=5 stewardship=8 intrigue=5 learning=4
	trait=education_intrigue_4 trait=arbitrary trait=craven trait=generous 
	father=90110	#Austregisel
	38.7.12={ birth=yes trait=creature_human }
	120.1.1={ death=yes }
}
90114={
	name=Seguin
	dynasty=60007
	culture=northsea religion=tidemother
	martial=8 diplomacy=6 stewardship=5 intrigue=6 learning=4
	trait=education_martial_2 trait=scholar trait=shy 
	father=90111	#Dagobert
	59.10.20={ birth=yes trait=creature_human }
	148.1.12={ death=yes }
}
90115={
	name=Morberga
	female=yes
	dynasty=60007
	culture=northsea religion=tidemother
	father=90111	#Dagobert
	62.1.21={ birth=yes trait=creature_human }
	136.1.2={ death=yes }
}
90116={
	name=Ramnulf
	dynasty=60007
	culture=northsea religion=tidemother
	martial=8 diplomacy=6 stewardship=7 intrigue=5 learning=6
	trait=education_diplomacy_3 trait=paranoid trait=humble trait=zealous 
	trait=beauty_bad_3 
	father=90111	#Dagobert
	67.1.10={ birth=yes trait=creature_human }
	144.12.1={ death=yes }
}
90117={
	name=Frothari
	dynasty=60007
	culture=northsea religion=tidemother
	martial=4 diplomacy=4 stewardship=5 intrigue=5 learning=6
	trait=education_diplomacy_3 trait=arrogant trait=honest trait=wrathful 
	father=90114	#Seguin
	86.10.25={ birth=yes trait=creature_human }
	149.10.24={ death=yes }
	}
90118={
	name=Martin
	dynasty=60007
	culture=northsea religion=tidemother
	martial=8 diplomacy=4 stewardship=4 intrigue=8 learning=6
	trait=education_diplomacy_4 trait=just trait=compassionate trait=intellect_good_2 
	father=90114	#Seguin
	90.10.16={ birth=yes trait=creature_human }
	166.10.21={ death=yes }
}
90119={
	name=Gillian
	female=yes
	dynasty=60007
	culture=northsea religion=tidemother
	father=90114	#Seguin
	95.11.14={ birth=yes trait=creature_human }
	213.10.14={ death=yes }
}
90120={
	name=Meginhard
	dynasty=60007
	culture=northsea religion=tidemother
	martial=7 diplomacy=5 stewardship=8 intrigue=8 learning=5
	trait=education_learning_2 trait=scholar trait=ambitious trait=just trait=gluttonous 
	trait=shy 
	father=90114	#Seguin
	101.7.18={ birth=yes trait=creature_human }
	181.11.23={ death=yes }
}
90121={
	name=Rigunth
	female=yes
	dynasty=60007
	culture=northsea religion=tidemother
	father=90114	#Seguin
	106.9.20={ birth=yes trait=creature_human }
	209.2.16={ death=yes }
}
90122={
	name=Fulcrad
	dynasty=60007
	culture=northsea religion=tidemother
	martial=8 diplomacy=7 stewardship=6 intrigue=7 learning=6
	trait=education_intrigue_2 trait=lazy trait=gregarious trait=brave trait=just 
	father=90114	#Seguin
	112.7.10={ birth=yes trait=creature_human }
	179.4.23={ death=yes }
}
90123={
	name=Foroen
	dynasty=60007
	culture=northsea religion=tidemother
	martial=5 diplomacy=4 stewardship=5 intrigue=6 learning=6
	trait=education_learning_1 trait=generous trait=honest trait=brave trait=sadistic 
	father=90114	#Seguin
	116.11.27={ birth=yes trait=creature_human }
	187.5.24={ death=yes }
}
90124={
	name=Lantsida
	female=yes
	dynasty=60007
	culture=northsea religion=tidemother
	father=90117	#Frothari
	110.12.11={ birth=yes trait=creature_human }
	191.4.12={ death=yes }
}
90125={
	name=Fardel
	dynasty=60007
	culture=northsea religion=tidemother
	martial=5 diplomacy=5 stewardship=8 intrigue=8 learning=7
	trait=education_intrigue_2 trait=greedy trait=gluttonous trait=trusting 
	trait=ambitious 
	father=90117	#Frothari
	115.9.24={ birth=yes trait=creature_human }
	213.3.19={ death=yes }
}
90126={
	name=Aegidius
	dynasty=60007
	culture=northsea religion=tidemother
	martial=7 diplomacy=8 stewardship=5 intrigue=4 learning=7
	trait=education_stewardship_4 trait=scholar trait=patient trait=zealous 
	father=90117	#Frothari
	118.11.7={ birth=yes trait=creature_human }
	200.11.26={ death=yes }
}
90127={
	name=Tancrad
	dynasty=60007
	culture=northsea religion=tidemother
	martial=5 diplomacy=7 stewardship=4 intrigue=6 learning=4
	trait=education_intrigue_2 trait=craven trait=gluttonous 
	father=90125	#Fardel
	138.6.3={ birth=yes trait=creature_human }
	230.6.24={ death=yes }
}
90128={
	name=Theutbald
	dynasty=60007
	culture=northsea religion=tidemother
	martial=7 diplomacy=5 stewardship=8 intrigue=6 learning=4
	trait=education_intrigue_2 trait=lifestyle_mystic trait=gluttonous trait=arrogant trait=craven 
	trait=content 
	father=90125	#Fardel
	141.9.6={ birth=yes trait=creature_human
		effect = {
			add_trait_xp = {
				trait = lifestyle_mystic
				value = 50
			}
		}
	}
	238.10.16={ death=yes }
}
90129={
	name=Gwen
	female=yes
	dynasty=60007
	culture=northsea religion=tidemother
	father=90127	#Tancrad
	165.1.20={ birth=yes trait=creature_human }
	261.6.13={ death=yes }
}
90130={
	name=Frothard
	dynasty=60007
	culture=northsea religion=tidemother
	martial=4 diplomacy=8 stewardship=4 intrigue=7 learning=8
	trait=education_stewardship_4 trait=deceitful trait=cynical trait=trusting trait=temperate 
	father=90127	#Tancrad
	169.1.1={ birth=yes trait=creature_human }
	246.7.25={ death=yes }
}
90131={
	name=Ember
	female=yes
	dynasty=60007
	culture=northsea religion=tidemother
	father=90127	#Tancrad
	174.6.2={ birth=yes trait=creature_human }
	262.4.16={ death=yes }
}
90132={
	name=Gautmar
	dynasty=60007
	culture=northsea religion=tidemother
	martial=5 diplomacy=8 stewardship=8 intrigue=7 learning=7
	trait=education_diplomacy_3 trait=scholar trait=arbitrary trait=deceitful trait=trusting 
	trait=diligent 
	father=90127	#Tancrad
	177.8.24={ birth=yes trait=creature_human }
	257.10.31={ death=yes }
}
90133={
	name=Gocelm
	dynasty=60007
	culture=northsea religion=tidemother
	martial=7 diplomacy=5 stewardship=7 intrigue=5 learning=5
	trait=education_stewardship_1 trait=sadistic trait=trusting trait=patient trait=wounded_1 
	father=90130	#Frothard
	195.6.13={ birth=yes trait=creature_human }
	288.5.28={ death=yes }
}
90134={
	name=Raginari
	dynasty=60007
	culture=northsea religion=tidemother
	martial=4 diplomacy=5 stewardship=4 intrigue=6 learning=5
	trait=education_diplomacy_1 trait=honest trait=patient trait=sadistic trait=lustful 
	father=90130	#Frothard
	197.1.23={ birth=yes trait=creature_human }
	292.9.16={ death=yes }
}
90135={
	name=Gocelm
	dynasty=60007
	culture=northsea religion=tidemother
	martial=8 diplomacy=8 stewardship=6 intrigue=6 learning=4
	trait=education_diplomacy_4 trait=ambitious trait=arbitrary trait=greedy trait=paranoid 
	trait=drunkard 
	father=90130	#Frothard
	202.10.19={ birth=yes trait=creature_human }
	267.7.30={ death=yes }
}
90136={
	name=Hildebold
	dynasty=60007
	culture=northsea religion=tidemother
	martial=6 diplomacy=5 stewardship=8 intrigue=7 learning=5
	trait=education_learning_1 trait=lifestyle_mystic trait=generous trait=arrogant trait=arbitrary 
	trait=content 
	father=90130	#Frothard
	209.11.22={ birth=yes trait=creature_human
		effect = {
			add_trait_xp = {
				trait = lifestyle_mystic
				value = 50
			}
		}
	}
	306.7.3={ death=yes }
}
90137={
	name=Victoria
	female=yes
	dynasty=60007
	culture=northsea religion=tidemother
	father=90130	#Frothard
	214.1.27={ birth=yes trait=creature_human }
	286.6.6={ death=yes }
}
90138={
	name=Arcambald
	dynasty=60007
	culture=northsea religion=tidemother
	martial=5 diplomacy=7 stewardship=8 intrigue=7 learning=6
	trait=education_intrigue_2 trait=content trait=greedy trait=paranoid trait=lazy 
	father=90130	#Frothard
	217.8.17={ birth=yes trait=creature_human }
	304.7.2={ death=yes }
}
90139={
	name=Ashera
	female=yes
	dynasty=60007
	culture=northsea religion=tidemother
	father=90130	#Frothard
	221.11.15={ birth=yes trait=creature_human }
	286.6.5={ death=yes }
}
90140={
	name=Ellen
	female=yes
	dynasty=60007
	culture=northsea religion=tidemother
	father=90133	#Gocelm
	221.11.21={ birth=yes trait=creature_human }
	285.2.12={ death=yes }
}
90141={
	name=Austrechild
	female=yes
	dynasty=60007
	culture=northsea religion=tidemother
	father=90133	#Gocelm
	224.3.18={ birth=yes trait=creature_human }
	302.5.8={ death=yes }
}
90142={
	name=Adalgrim
	dynasty=60007
	culture=northsea religion=tidemother
	martial=5 diplomacy=6 stewardship=5 intrigue=5 learning=5
	trait=education_stewardship_2 trait=lustful trait=wrathful trait=deceitful trait=cynical 
	father=90133	#Gocelm
	228.7.14={ birth=yes trait=creature_human }
	316.9.7={ death=yes }
}
90143={
	name=Zarise
	female=yes
	dynasty=60007
	culture=northsea religion=tidemother
	father=90133	#Gocelm
	231.7.21={ birth=yes trait=creature_human }
	326.8.19={ death=yes }
}
90144={
	name=Bertlin
	dynasty=60007
	culture=northsea religion=tidemother
	martial=4 diplomacy=4 stewardship=8 intrigue=8 learning=6
	trait=education_stewardship_4 trait=compassionate trait=wrathful trait=humble 
	father=90133	#Gocelm
	236.4.1={ birth=yes trait=creature_human }
	296.7.6={ death=yes }
}
90145={
	name=Christof
	dynasty=60007
	culture=northsea religion=tidemother
	martial=5 diplomacy=7 stewardship=6 intrigue=5 learning=8
	trait=education_learning_1 trait=deceitful trait=temperate trait=generous trait=content 
	father=90142	#Adalgrim
	257.3.12={ birth=yes trait=creature_human }
	352.7.3={ death=yes }
}
90146={
	name=Radulf
	dynasty=60007
	culture=northsea religion=tidemother
	martial=8 diplomacy=6 stewardship=5 intrigue=7 learning=7
	trait=education_intrigue_2 trait=arbitrary trait=shy trait=compassionate 
	father=90142	#Adalgrim
	260.9.26={ birth=yes trait=creature_human }
	341.11.3={ death=yes }
}
90147={
	name=Velvet
	female=yes
	dynasty=60007
	culture=northsea religion=tidemother
	father=90142	#Adalgrim
	265.5.2={ birth=yes trait=creature_human }
	314.6.19={ death=yes }
}
90148={
	name=Martinga
	female=yes
	dynasty=60007
	culture=northsea religion=tidemother
	father=90142	#Adalgrim
	268.12.6={ birth=yes trait=creature_human }
	349.8.6={ death=yes }
}
90149={
	name=Frolaica
	female=yes
	dynasty=60007
	culture=northsea religion=tidemother
	father=90142	#Adalgrim
	274.12.22={ birth=yes trait=creature_human }
	369.9.19={ death=yes }
}
90150={
	name=Elly
	female=yes
	dynasty=60007
	culture=northsea religion=tidemother
	father=90142	#Adalgrim
	277.7.9={ birth=yes trait=creature_human }
	336.11.12={ death=yes }
}
90151={
	name=Cesaria
	female=yes
	dynasty=60007
	culture=northsea religion=tidemother
	father=90142	#Adalgrim
	283.12.1={ birth=yes trait=creature_human }
	369.3.12={ death=yes }
}
90152={
	name=Guntram
	dynasty=60007
	culture=northsea religion=tidemother
	martial=7 diplomacy=7 stewardship=7 intrigue=7 learning=6
	trait=education_stewardship_1 trait=paranoid trait=compassionate trait=shy trait=deceitful 
	father=90145	#Christof
	284.11.9={ birth=yes trait=creature_human }
	379.5.7={ death=yes }
}
90153={
	name=Serratus
	dynasty=60007
	culture=northsea religion=tidemother
	martial=6 diplomacy=4 stewardship=4 intrigue=4 learning=4
	trait=education_diplomacy_4 trait=gregarious trait=arrogant 
	father=90145	#Christof
	290.2.8={ birth=yes trait=creature_human }
	381.2.4={ death=yes }
}
90154={
	name=Samantha
	female=yes
	dynasty=60007
	culture=northsea religion=tidemother
	father=90145	#Christof
	297.9.8={ birth=yes trait=creature_human }
	394.10.29={ death=yes }
}
90155={
	name=Arnegisel
	dynasty=60007
	culture=northsea religion=tidemother
	martial=7 diplomacy=7 stewardship=8 intrigue=6 learning=4
	trait=education_stewardship_4 trait=generous trait=shy trait=trusting 
	father=90152	#Guntram
	316.9.18={ birth=yes trait=creature_human }
	396.12.17={ death=yes }
}
90156={
	name=Hildebald
	dynasty=60007
	culture=northsea religion=tidemother
	martial=7 diplomacy=7 stewardship=8 intrigue=7 learning=8
	trait=education_stewardship_4 trait=arbitrary trait=chaste trait=honest 
	father=90152	#Guntram
	318.8.11={ birth=yes trait=creature_human }
	381.6.16={ death=yes }
}
90157={
	name=Adalbert
	dynasty=60007
	culture=northsea religion=tidemother
	martial=8 diplomacy=7 stewardship=8 intrigue=6 learning=4
	trait=education_learning_1 trait=zealous trait=brave trait=gluttonous trait=just 
	father=90152	#Guntram
	321.4.21={ birth=yes trait=creature_human }
	370.5.29={ death=yes }
}
90158={
	name=Foley
	dynasty=60007
	culture=northsea religion=tidemother
	martial=7 diplomacy=4 stewardship=5 intrigue=7 learning=5
	trait=education_intrigue_2 trait=trusting trait=deceitful trait=patient trait=gluttonous 
	father=90152	#Guntram
	327.10.14={ birth=yes trait=creature_human }
	425.1.5={ death=yes }
}
90159={
	name=Margorie
	female=yes
	dynasty=60007
	culture=northsea religion=tidemother
	father=90155	#Arnegisel
	337.8.21={ birth=yes trait=creature_human }
	404.6.29={ death=yes }
}
90160={
	name=Gedalbert
	dynasty=60007
	culture=northsea religion=tidemother
	martial=8 diplomacy=5 stewardship=8 intrigue=8 learning=6
	trait=education_martial_3 trait=brave trait=sadistic trait=gluttonous 
	trait=diligent 
	father=90155	#Arnegisel
	342.5.11={ birth=yes trait=creature_human }
	431.12.13={ death=yes }
}
90161={
	name=Genovefa
	female=yes
	dynasty=60007
	culture=northsea religion=tidemother
	father=90155	#Arnegisel
	347.1.8={ birth=yes trait=creature_human }
	425.10.19={ death=yes }
}
90162={
	name=Galen
	dynasty=60007
	culture=northsea religion=tidemother
	martial=6 diplomacy=7 stewardship=5 intrigue=8 learning=6
	trait=education_martial_1 trait=lifestyle_mystic trait=sadistic trait=lazy 
	father=90155	#Arnegisel
	351.6.11={ birth=yes trait=creature_human
		effect = {
			add_trait_xp = {
				trait = lifestyle_mystic
				value = 50
			}
		}
	}
	441.8.12={ death=yes }
}
90163={
	name=Lantsida
	female=yes
	dynasty=60007
	culture=northsea religion=tidemother
	father=90155	#Arnegisel
	357.6.1={ birth=yes trait=creature_human }
	450.1.1={ death=yes }
}
90164={
	name=Sicland
	dynasty=60007
	culture=northsea religion=tidemother
	martial=8 diplomacy=5 stewardship=4 intrigue=5 learning=8
	trait=education_martial_1 trait=lifestyle_mystic trait=diligent trait=zealous trait=patient 
	trait=chaste  
	father=90160	#Gedalbert
	369.10.14={ birth=yes trait=creature_human
		effect = {
			add_trait_xp = {
				trait = lifestyle_mystic
				value = 50
			}
		}
	}
	430.7.30={ death=yes }
}
90165={
	name=Thoras
	dynasty=60007
	culture=northsea religion=tidemother
	martial=4 diplomacy=4 stewardship=4 intrigue=8 learning=7
	trait=education_diplomacy_3 trait=education_martial_prowess_4 trait=lustful trait=craven trait=greedy 
	trait=lazy 
	father=90160	#Gedalbert
	373.11.18={ birth=yes trait=creature_human }
	462.1.21={ death=yes }
}
90166={
	name=Beatrice
	female=yes
	dynasty=60007
	culture=northsea religion=tidemother
	father=90164	#Sicland
	401.8.27={ birth=yes trait=creature_human }
	475.2.24={ death=yes }
}
90167={
	name=Gedalca
	dynasty=60007
	culture=northsea religion=tidemother
	martial=6 diplomacy=6 stewardship=8 intrigue=8 learning=8
	trait=education_diplomacy_3 trait=lustful trait=patient trait=greedy 
	father=90164	#Sicland
	407.9.3={ birth=yes trait=creature_human }
	486.6.21={ death=yes }
}
90168={
	name=Zarise
	female=yes
	dynasty=60007
	culture=northsea religion=tidemother
	father=90164	#Sicland
	414.4.19={ birth=yes trait=creature_human }
	499.12.29={ death=yes }
}
90169={
	name=Creada
	female=yes
	dynasty=60007
	culture=northsea religion=tidemother
	father=90167	#Gedalca
	430.1.9={ birth=yes trait=creature_human }
	523.7.4={ death=yes }
}
90170={
	name=Miley
	female=yes
	dynasty=60007
	culture=northsea religion=tidemother
	father=90167	#Gedalca
	433.3.18={ birth=yes trait=creature_human }
	493.1.6={ death=yes }
}
90171={
	name=Finch
	dynasty=60007
	culture=northsea religion=tidemother
	martial=7 diplomacy=5 stewardship=8 intrigue=5 learning=5
	trait=education_intrigue_2 trait=compassionate trait=greedy 
	father=90167	#Gedalca
	439.9.9={ birth=yes trait=creature_human }
	536.1.1={ death=yes }
}
90172={
	name=Gocelm
	dynasty=60007
	culture=northsea religion=tidemother
	martial=5 diplomacy=5 stewardship=6 intrigue=5 learning=6
	trait=education_diplomacy_4 trait=greedy trait=gluttonous trait=deceitful trait=diligent 
	father=90171	#Finch
	469.12.7={ birth=yes trait=creature_human }
	550.9.23={ death=yes }
}
90173={
	name=Ignaeus
	dynasty=60007
	culture=northsea religion=tidemother
	martial=4 diplomacy=7 stewardship=7 intrigue=8 learning=5
	trait=education_martial_2 trait=shy trait=arbitrary trait=sadistic trait=lazy 
	father=90171	#Finch
	472.12.11={ birth=yes trait=creature_human }
	557.10.13={ death=yes }
}
90174={
	name=Parella
	female=yes
	dynasty=60007
	culture=northsea religion=tidemother
	father=90171	#Finch
	479.9.8={ birth=yes trait=creature_human }
	551.7.9={ death=yes }
}
90175={
	name=Faroin
	dynasty=60007
	culture=northsea religion=tidemother
	martial=4 diplomacy=5 stewardship=5 intrigue=7 learning=4
	trait=education_learning_3 trait=lifestyle_reveler trait=patient trait=just 
	father=90172	#Gocelm
	490.9.17={ birth=yes trait=creature_human
		effect = {
			add_trait_xp = {
				trait = lifestyle_reveler
				value = 50
			}
		}
	}
	571.6.16={ death=yes }
}
90176={
	name=Whitford
	dynasty=60007
	culture=northsea religion=tidemother
	martial=5 diplomacy=8 stewardship=7 intrigue=5 learning=8
	trait=education_stewardship_4 trait=lifestyle_herbalist trait=generous trait=trusting trait=compassionate 
	trait=arrogant 
	father=90172	#Gocelm
	494.9.7={ birth=yes trait=creature_human }
	573.8.31={ death=yes }
}
90177={
	name=Rosary
	female=yes
	dynasty=60007
	culture=northsea religion=tidemother
	father=90172	#Gocelm
	497.2.10={ birth=yes trait=creature_human }
	578.6.6={ death=yes }
}
90178={
	name=Madelgarde
	female=yes
	dynasty=60007
	culture=northsea religion=tidemother
	father=90172	#Gocelm
	500.12.6={ birth=yes trait=creature_human }
	585.6.7={ death=yes }
}
90179={
	name=Fiona
	female=yes
	dynasty=60007
	culture=northsea religion=tidemother
	father=90175	#Faroin
	509.6.20={ birth=yes trait=creature_human }
	608.6.25={ death=yes }
}
90180={
	name=Burchard
	dynasty=60007
	culture=northsea religion=tidemother
	martial=4 diplomacy=6 stewardship=8 intrigue=7 learning=4
	trait=education_martial_3 trait=patient trait=content trait=cynical trait=temperate 
	father=90175	#Faroin
	515.6.8={ birth=yes trait=creature_human }
	603.11.2={ death=yes }
}
90181={
	name=Meginhard
	dynasty=60007
	culture=northsea religion=tidemother
	martial=6 diplomacy=7 stewardship=8 intrigue=5 learning=8
	trait=education_intrigue_2 trait=zealous trait=ambitious trait=deceitful 
	trait=gluttonous trait=ill 
	father=90175	#Faroin
	520.4.19={ birth=yes trait=creature_human }
	595.9.24={ death=yes }
}
90182={
	name=Finnula
	female=yes
	dynasty=60007
	culture=northsea religion=tidemother
	father=90175	#Faroin
	527.3.18={ birth=yes trait=creature_human }
	612.10.6={ death=yes }
}
90183={
	name=Burne
	dynasty=60007
	culture=northsea religion=tidemother
	martial=7 diplomacy=6 stewardship=8 intrigue=4 learning=7
	trait=education_martial_1 trait=deceitful trait=wrathful trait=gregarious trait=diligent 
	father=90180	#Burchard
	546.6.10={ birth=yes trait=creature_human }
	566.1.1={
		effect={
			set_variable = { name = wc_dexterity_physical_lifestyle_additional_perks_variable value = wc_perks_needed_for_level_3_physical_trait_value }
			set_variable = { name = wc_strength_physical_lifestyle_additional_perks_variable value = wc_perks_needed_for_level_3_physical_trait_value }
		}
		trait=physical_lifestyle_dexterity_3
		trait=physical_lifestyle_strength_3
	}
	636.9.24={ death=yes }
}
90184={
	name=Yuliana
	female=yes
	dynasty=60007
	culture=northsea religion=tidemother
	father=90180	#Burchard
	550.9.2={ birth=yes trait=creature_human }
	637.6.7={ death=yes }
}
90185={
	name=Louvel
	dynasty=60007
	culture=northsea religion=tidemother
	martial=7 diplomacy=5 stewardship=5 intrigue=8 learning=4
	trait=education_martial_1 trait=patient trait=greedy trait=lustful 
	father=90180	#Burchard
	554.8.21={ birth=yes trait=creature_human }
	649.4.21={ death=yes }
}
90186={
	name=Eberulf
	dynasty=60007
	culture=northsea religion=tidemother
	martial=5 diplomacy=4 stewardship=4 intrigue=6 learning=7
	trait=education_learning_4 trait=torturer trait=lustful trait=diligent 
	trait=brave trait=lisping 
	father=90180	#Burchard
	558.12.9={ birth=yes trait=creature_human }
	637.3.25={ death=yes }
}
90187={
	name=Danath
	dynasty=60007
	culture=northsea religion=tidemother
	martial=4 diplomacy=5 stewardship=4 intrigue=4 learning=4
	trait=education_learning_2 trait=gluttonous trait=humble trait=wrathful trait=paranoid 
	trait=wounded_1 
	father=90180	#Burchard
	563.1.24={ birth=yes trait=creature_human }
	632.5.20={ death=yes }
}
90188={
	name=Sicland
	dynasty=60007
	culture=northsea religion=tidemother
	martial=4 diplomacy=6 stewardship=8 intrigue=6 learning=4
	trait=education_stewardship_4 trait=zealous trait=temperate trait=generous trait=chaste 
	father=90183	#Burne
	566.6.16={ birth=yes trait=creature_human }
	633.5.8={ death=yes }
}
90189={
	name=Yuliana
	female=yes
	dynasty=60007
	culture=northsea religion=tidemother
	father=90183	#Burne
	572.9.16={ birth=yes trait=creature_human }
	633.1.11={ death=yes }
}
90190={
	name=Balduin
	dynasty=60007
	culture=northsea religion=tidemother
	martial=7 diplomacy=8 stewardship=8 intrigue=6 learning=8
	trait=education_martial_1 trait=lifestyle_reveler trait=greedy trait=deceitful trait=lustful 
	father=90188	#Sicland
	596.1.25={ birth=yes trait=creature_human
		effect = {
			add_trait_xp = {
				trait = lifestyle_reveler
				value = 50
			}
		}
	}
	681.12.12={ death=yes }
}
90191={
	name=Anju
	female=yes
	dynasty=60007
	culture=northsea religion=tidemother
	father=90188	#Sicland
	601.8.17={ birth=yes trait=creature_human }
	687.1.3={ death=yes }
}
90192={
	name=Louvel
	dynasty=60007
	culture=northsea religion=tidemother
	martial=4 diplomacy=8 stewardship=8 intrigue=5 learning=4
	trait=education_stewardship_4 trait=brave trait=lustful trait=sadistic trait=shy 
	father=90188	#Sicland
	604.4.16={ birth=yes trait=creature_human }
	666.6.19={ death=yes }
}
90193={
	name=Vikki
	female=yes
	dynasty=60007
	culture=northsea religion=tidemother
	father=90190	#Balduin
	616.11.14={ birth=yes trait=creature_human }
	705.6.13={ death=yes }
}
90194={
	name=Arcambald
	dynasty=60007
	culture=northsea religion=tidemother
	martial=8 diplomacy=6 stewardship=8 intrigue=4 learning=7
	trait=education_learning_1 trait=brave trait=generous trait=sadistic trait=humble 
	father=90190	#Balduin
	619.3.17={ birth=yes trait=creature_human }
	699.10.3={ death=yes }
}
90195={
	name=Melania
	female=yes
	dynasty=60007
	culture=northsea religion=tidemother
	father=90190	#Balduin
	624.8.27={ birth=yes trait=creature_human }
	686.7.6={ death=yes }
}
90196={
	name=Eunice
	female=yes
	dynasty=60007
	culture=northsea religion=tidemother
	father=90190	#Balduin
	631.3.21={ birth=yes trait=creature_human }
	686.1.13={ death=yes }
}
90197={
	name=Whitford
	dynasty=60007
	culture=northsea religion=tidemother
	martial=8 diplomacy=5 stewardship=6 intrigue=4 learning=6
	trait=education_intrigue_4 trait=lifestyle_reveler trait=gluttonous trait=diligent trait=deceitful 
	trait=arbitrary trait=ill 
	father=90190	#Balduin
	633.4.19={ birth=yes trait=creature_human
		effect = {
			add_trait_xp = {
				trait = lifestyle_reveler
				value = 50
			}
		}
	}
	723.10.5={ death=yes }
}
90198={
	name=Danath
	dynasty=60007
	culture=northsea religion=tidemother
	martial=8 diplomacy=4 stewardship=6 intrigue=8 learning=4
	trait=education_intrigue_3 trait=generous trait=cynical trait=gluttonous 
	father=90190	#Balduin
	638.12.17={ birth=yes trait=creature_human }
	698.1.5={ death=yes }
}
90199={
	name=Yuliana
	female=yes
	dynasty=60007
	culture=northsea religion=tidemother
	father=90190	#Balduin
	641.4.12={ birth=yes trait=creature_human }
	712.12.15={ death=yes }
}

#dynasty=60008 Kinda lore dynasty, rulers of Southbreak
#Captain Dreadbeard
90200={
	name=Sinop
	dynasty=60008
	culture=pirate_culture religion=tidemother
	martial=7 diplomacy=6 stewardship=8 intrigue=6 learning=4
	trait=education_martial_2
	trait=shrewd
	570.6.15={ birth=yes trait=creature_human }
	657.7.7={ death=yes }
}
90201={
	name=Hrolfr
	dynasty=60008
	culture=pirate_culture religion=tidemother
	martial=4 diplomacy=7 stewardship=7 intrigue=7 learning=6
	trait=education_diplomacy_4 trait=brave trait=patient trait=cynical trait=gluttonous 
	father=90200	#Sinop
	597.3.13={ birth=yes trait=creature_human }
	682.2.14={ death=yes }
}
90202={
	name=Chramnesind
	dynasty=60008
	culture=pirate_culture religion=tidemother
	martial=4 diplomacy=8 stewardship=7 intrigue=5 learning=8
	trait=education_diplomacy_4 trait=lifestyle_herbalist trait=patient trait=lustful trait=shy 
	trait=temperate 
	father=90200	#Sinop
	604.9.3={ birth=yes trait=creature_human }
	698.1.1={ death=yes }
}
90203={
	name=Clodio
	dynasty=60008
	culture=pirate_culture religion=tidemother
	martial=4 diplomacy=8 stewardship=4 intrigue=5 learning=7
	trait=education_intrigue_2 trait=sadistic trait=greedy trait=diligent trait=chaste 
	father=90200	#Sinop
	609.5.15={ birth=yes trait=creature_human }
	678.6.2={ death=yes }
}
90204={
	name=Arcambald
	dynasty=60008
	culture=pirate_culture religion=tidemother
	martial=5 diplomacy=4 stewardship=8 intrigue=5 learning=8
	trait=education_diplomacy_3 trait=generous trait=diligent trait=ambitious trait=arrogant 
	father=90200	#Sinop
	615.2.12={ birth=yes trait=creature_human }
	684.4.9={ death=yes }
}
90205={
	name=Avremar
	dynasty=60008
	culture=pirate_culture religion=tidemother
	martial=6 diplomacy=4 stewardship=8 intrigue=6 learning=6
	trait=education_martial_3 trait=patient trait=cynical trait=chaste trait=temperate 
	father=90201	#Hrolfr
	618.4.1={ birth=yes trait=creature_human }
	700.2.22={ death=yes }
}
90206={
	name=Raimbold
	dynasty=60008
	culture=pirate_culture religion=tidemother
	martial=8 diplomacy=5 stewardship=6 intrigue=8 learning=6
	trait=education_diplomacy_3 trait=compassionate trait=greedy trait=brave trait=lustful 
	father=90201	#Hrolfr
	623.9.14={ birth=yes trait=creature_human }
	684.12.17={ death=yes }
}
90207={
	name=Marell
	dynasty=60008
	culture=pirate_culture religion=tidemother
	martial=4 diplomacy=6 stewardship=8 intrigue=6 learning=5
	trait=education_diplomacy_3 trait=lazy trait=paranoid 
	father=90201	#Hrolfr
	627.12.13={ birth=yes trait=creature_human }
	723.6.19={ death=yes }
}

#Fleet Admiral Tethys
90500={
	name=Tethys
	dynasty=60009
	culture=pirate_culture religion=tidemother
	martial=5 diplomacy=5 stewardship=4 intrigue=8 learning=6
	trait=education_intrigue_3 trait=compassionate trait=ambitious trait=deceitful trait=shrewd
	567.4.18={ birth=yes trait=creature_human }
	600.1.1={
		effect={
			set_variable = { name = wc_dexterity_physical_lifestyle_additional_perks_variable value = wc_perks_needed_for_level_3_physical_trait_value }
			set_variable = { name = wc_strength_physical_lifestyle_additional_perks_variable value = wc_perks_needed_for_level_3_physical_trait_value }
		}
		trait=physical_lifestyle_dexterity_3
		trait=physical_lifestyle_strength_3
	}
	650.1.1={ death=yes }
}

captain_blindside={
	name=Fardel
	#dynasty=blindside
	culture=pirate_culture religion=tidemother
	martial=8 diplomacy=5 stewardship=4 intrigue=6 learning=5
	trait=education_intrigue_3 trait=greedy trait=ambitious trait=deceitful
	569.4.18={ birth=yes trait=creature_human }
	600.1.1={
		effect={
			set_variable = { name = wc_dexterity_physical_lifestyle_additional_perks_variable value = wc_perks_needed_for_level_1_physical_trait_value }
			set_variable = { name = wc_strength_physical_lifestyle_additional_perks_variable value = wc_perks_needed_for_level_1_physical_trait_value }
		}
		# trait=physical_lifestyle_dexterity_1
		# trait=physical_lifestyle_strength_1
	}
	645.1.31={ death=yes }
}
mr_shackle={
	name=Shackle
	dynasty=blacksail
	culture=pirate_culture religion=tidemother
	martial=8 diplomacy=5 stewardship=6 intrigue=4 learning=5
	trait=education_intrigue_1 trait=greedy trait=ambitious trait=deceitful
	569.4.18={ birth=yes trait=creature_human }
	600.1.1={
		effect={
			set_variable = { name = wc_dexterity_physical_lifestyle_additional_perks_variable value = wc_perks_needed_for_level_1_physical_trait_value }
			set_variable = { name = wc_strength_physical_lifestyle_additional_perks_variable value = wc_perks_needed_for_level_1_physical_trait_value }
		}
		# trait=physical_lifestyle_dexterity_1
		# trait=physical_lifestyle_strength_1
	}
	645.1.31={ death=yes }
}

#dynasty = 600010
pirate_culture1 = { #Generated
	name = Ramnulf
	dynasty = 600010
	religion = tidemother
	culture = northsea
	10.1.2 = { birth = yes trait = creature_human }
	86.7.15 = { death = yes }
}
pirate_culture2 = { #Generated
	name = Fardel
	dynasty = 600010
	religion = tidemother
	culture = northsea
	father = pirate_culture1
	69.9.7 = { birth = yes trait = creature_human }
	122.10.14 = { death = yes }
}
pirate_culture3 = { #Generated
	name = Avremar
	dynasty = 600010
	religion = tidemother
	culture = northsea
	father = pirate_culture2
	105.10.26 = { birth = yes trait = creature_human }
	183.10.17 = { death = yes }
}
pirate_culture4 = { #Generated
	name = Gautmar
	dynasty = 600010
	religion = tidemother
	culture = northsea
	father = pirate_culture3
	166.11.16 = { birth = yes trait = creature_human }
	227.10.19 = { death = yes }
}
pirate_culture5 = { #Generated
	name = Engilbert
	dynasty = 600010
	religion = tidemother
	culture = northsea
	father = pirate_culture4
	210.5.17 = { birth = yes trait = creature_human }
	290.3.21 = { death = yes }
}
pirate_culture6 = { #Generated
	name = Segoin
	dynasty = 600010
	religion = tidemother
	culture = northsea
	father = pirate_culture5
	273.7.27 = { birth = yes trait = creature_human }
	322.3.26 = { death = yes }
}
pirate_culture7 = { #Generated
	name = Werinbert
	dynasty = 600010
	religion = tidemother
	culture = northsea
	father = pirate_culture6
	305.9.5 = { birth = yes trait = creature_human }
	389.11.27 = { death = yes }
}
pirate_culture8 = { #Generated
	name = Sicland
	dynasty = 600010
	religion = tidemother
	culture = northsea
	father = pirate_culture7
	372.8.19 = { birth = yes trait = creature_human }
	442.2.4 = { death = yes }
}
pirate_culture9 = { #Generated
	name = Adalbald
	dynasty = 600010
	religion = tidemother
	culture = northsea
	father = pirate_culture8
	425.10.1 = { birth = yes trait = creature_human }
	505.2.9 = { death = yes }
}
pirate_culture10 = { #Generated
	name = Marcel
	dynasty = 600010
	religion = tidemother
	culture = northsea
	father = pirate_culture9
	488.4.2 = { birth = yes trait = creature_human }
	545.7.10 = { death = yes }
}
pirate_culture11 = { #Generated
	name = Genobaud
	dynasty = 600010
	religion = tidemother
	culture = northsea
	father = pirate_culture10
	528.7.11 = { birth = yes trait = creature_human }
	593.7.15 = { death = yes }
}
pirate_culture12 = { #Generated
	name = Faroin
	dynasty = 600010
	religion = tidemother
	culture = northsea
	father = pirate_culture11
	576.1.12 = { birth = yes trait = creature_human }
	660.1.17 = { death = yes }
}
pirate_culture13 = { #Generated
	name = Robb
	dynasty = 600010
	religion = tidemother
	culture = northsea
	father = pirate_culture12
	643.11.27 = { birth = yes trait = creature_human }
	713.3.21 = { death = yes }
}

#dynasty = 600011
pirate_culture20 = { #Generated
	name = Arnulf
	dynasty = 600011
	religion = tidemother
	culture = northsea
	10.3.18 = { birth = yes trait = creature_human }
	86.10.28 = { death = yes }
}
pirate_culture21 = { #Generated
	name = Marachar
	dynasty = 600011
	religion = tidemother
	culture = northsea
	father = pirate_culture20
	69.5.27 = { birth = yes trait = creature_human }
	155.10.5 = { death = yes }
}
pirate_culture22 = { #Generated
	name = Engilbert
	dynasty = 600011
	religion = tidemother
	culture = northsea
	father = pirate_culture21
	138.4.14 = { birth = yes trait = creature_human }
	210.2.10 = { death = yes }
}
pirate_culture23 = { #Generated
	name = Bernard_Bernard
	dynasty = 600011
	religion = tidemother
	culture = northsea
	father = pirate_culture22
	193.9.15 = { birth = yes trait = creature_human }
	242.7.11 = { death = yes }
}
pirate_culture24 = { #Generated
	name = Serratus
	dynasty = 600011
	religion = tidemother
	culture = northsea
	father = pirate_culture23
	225.7.11 = { birth = yes trait = creature_human }
	274.9.13 = { death = yes }
}
pirate_culture25 = { #Generated
	name = Arnegisel
	dynasty = 600011
	religion = tidemother
	culture = northsea
	father = pirate_culture24
	257.9.20 = { birth = yes trait = creature_human }
	316.9.18 = { death = yes }
}
pirate_culture26 = { #Generated
	name = Kevin
	dynasty = 600011
	religion = tidemother
	culture = northsea
	father = pirate_culture25
	299.3.21 = { birth = yes trait = creature_human }
	377.3.20 = { death = yes }
}
pirate_culture27 = { #Generated
	name = Guitard
	dynasty = 600011
	religion = tidemother
	culture = northsea
	father = pirate_culture26
	360.5.3 = { birth = yes trait = creature_human }
	448.3.25 = { death = yes }
}
pirate_culture28 = { #Generated
	name = Bernard_Bernard
	dynasty = 600011
	religion = tidemother
	culture = northsea
	father = pirate_culture27
	431.4.17 = { birth = yes trait = creature_human }
	505.5.2 = { death = yes }
}
pirate_culture29 = { #Generated
	name = Agilbert
	dynasty = 600011
	religion = tidemother
	culture = northsea
	father = pirate_culture28
	488.9.18 = { birth = yes trait = creature_human }
	539.10.3 = { death = yes }
}
pirate_culture30 = { #Generated
	name = Hildoin
	dynasty = 600011
	religion = tidemother
	culture = northsea
	father = pirate_culture29
	522.11.28 = { birth = yes trait = creature_human }
	581.10.8 = { death = yes }
}
pirate_culture31 = { #Generated
	name = Gislari
	dynasty = 600011
	religion = tidemother
	culture = northsea
	father = pirate_culture30
	564.6.1 = { birth = yes trait = creature_human }
	642.4.10 = { death = yes }
}
pirate_culture32 = { #Generated
	name = Ashnard
	dynasty = 600011
	religion = tidemother
	culture = northsea
	father = pirate_culture31
	625.8.10 = { birth = yes trait = creature_human }
	713.4.15 = { death = yes }
}

#dynasty = pirate_culture1
pirate_culture40 = { #Generated
	name = Arcambald
	dynasty = pirate_culture1
	religion = tidemother
	culture = pirate_culture
	550.5.11 = { birth = yes trait = creature_human }
	605.3.21={
		culture = wastewander
	}
	636.9.1 = { death = yes }
}

#dynasty = pirate_culture2
pirate_culture45 = { #Generated
	name = Ebregisel
	dynasty = pirate_culture2
	religion = tidemother
	culture = pirate_culture
	550.1.27 = { birth = yes trait = creature_human }
	605.3.21={
		culture = wastewander
	}
	613.3.28 = { death = yes }
}
pirate_culture46 = { #Generated
	name = Theudemeres
	dynasty = pirate_culture2
	religion = tidemother
	culture = pirate_culture
	father = pirate_culture45
	596.10.23 = { birth = yes trait = creature_human }
	605.3.21={
		culture = wastewander
	}
	661.6.2 = { death = yes }
}

#dynasty = pirate_culture3
pirate_culture50 = { #Generated
	name = Ebregisel
	dynasty = pirate_culture3
	religion = tidemother
	culture = pirate_culture
	10.9.6 = { birth = yes trait = creature_human }
	88.3.15 = { death = yes }
}
pirate_culture51 = { #Generated
	name = Hildebald
	dynasty = pirate_culture3
	religion = tidemother
	culture = pirate_culture
	father = pirate_culture50
	71.10.25 = { birth = yes trait = creature_human }
	132.3.18 = { death = yes }
}
pirate_culture52 = { #Generated
	name = Segoin
	dynasty = pirate_culture3
	religion = tidemother
	culture = pirate_culture
	father = pirate_culture51
	115.11.16 = { birth = yes trait = creature_human }
	201.3.20 = { death = yes }
}
pirate_culture53 = { #Generated
	name = Bertram
	dynasty = pirate_culture3
	religion = tidemother
	culture = pirate_culture
	father = pirate_culture52
	184.9.11 = { birth = yes trait = creature_human }
	272.6.22 = { death = yes }
}
pirate_culture54 = { #Generated
	name = Merle
	dynasty = pirate_culture3
	religion = tidemother
	culture = pirate_culture
	father = pirate_culture53
	255.7.7 = { birth = yes trait = creature_human }
	343.8.24 = { death = yes }
}
pirate_culture55 = { #Generated
	name = Autgeri
	dynasty = pirate_culture3
	religion = tidemother
	culture = pirate_culture
	father = pirate_culture54
	326.9.17 = { birth = yes trait = creature_human }
	383.8.1 = { death = yes }
}
pirate_culture56 = { #Generated
	name = Adalbald
	dynasty = pirate_culture3
	religion = tidemother
	culture = pirate_culture
	father = pirate_culture55
	366.3.18 = { birth = yes trait = creature_human }
	442.2.3 = { death = yes }
}
pirate_culture57 = { #Generated
	name = Hartmut
	dynasty = pirate_culture3
	religion = tidemother
	culture = pirate_culture
	father = pirate_culture56
	425.5.27 = { birth = yes trait = creature_human }
	511.2.8 = { death = yes }
}
pirate_culture58 = { #Generated
	name = Teutbald
	dynasty = pirate_culture3
	religion = tidemother
	culture = pirate_culture
	father = pirate_culture57
	494.7.5 = { birth = yes trait = creature_human }
	574.9.9 = { death = yes }
}
pirate_culture59 = { #Generated
	name = Arcambald
	dynasty = pirate_culture3
	religion = tidemother
	culture = pirate_culture
	father = pirate_culture58
	557.10.15 = { birth = yes trait = creature_human }
	606.9.14 = { death = yes }
}
pirate_culture60 = { #Generated
	name = Lucas
	dynasty = pirate_culture3
	religion = tidemother
	culture = pirate_culture
	father = pirate_culture59
	589.8.1 = { birth = yes trait = creature_human }
	665.1.19 = { death = yes }
}
pirate_culture61 = { #Generated
	name = Stanton
	dynasty = pirate_culture4
	religion = tidemother
	culture = pirate_culture
	559.8.1 = { birth = yes trait = creature_human }
	665.1.19 = { death = yes }
}<|MERGE_RESOLUTION|>--- conflicted
+++ resolved
@@ -914,14 +914,9 @@
 			set_variable = { name = wc_endurance_physical_lifestyle_additional_perks_variable value = wc_perks_needed_for_level_3_physical_trait_value }
 			set_variable = { name = wc_strength_physical_lifestyle_additional_perks_variable value = wc_perks_needed_for_level_3_physical_trait_value }
 		}
-<<<<<<< HEAD
 		trait=physical_lifestyle_endurance_3
 		trait=physical_lifestyle_strength_3
 		add_prestige = 1000
-=======
-		# trait=physical_lifestyle_endurance_3
-		# trait=physical_lifestyle_strength_3
->>>>>>> fc5d38f0
 	}
 	599.8.19 = {
 		add_prestige = 1000		#Forms the Irontide Raiders
