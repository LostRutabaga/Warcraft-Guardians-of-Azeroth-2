--- conflicted
+++ resolved
@@ -75,32 +75,12 @@
 		custom_faith_6 waaqism custom_faith_fp1_yggdrasil
 		# Flower
 		custom_faith_10
-<<<<<<< HEAD
-		# Elephant
-		custom_faith_5
-		# Horse
-		custom_faith_7
-		# Cat
-		custom_faith_9
-		# Deer
-		finno_ugric_custom
-=======
->>>>>>> d9ad7c8a
 		# Stork
 		melieism
 		# Raven
 		germanic_custom custom_faith_fp1_odins_ravens
-<<<<<<< HEAD
-		# Dog
-		kushism custom_faith_fp1_fenrir
 		# Goat
 		pagan_magyar
-		# Bear
-		siberian
-=======
-		# Goat
-		pagan_magyar
->>>>>>> d9ad7c8a
 		# Snake
 		custom_faith_fp1_jormungandr
 		# Circle
