﻿
soldier_friend_character = {
<<<<<<< HEAD
	#Warcraft
	age_in_relation_to_humans_range_trigger = { min_age = 18 max_age = 35 }
=======
	age = { age_18_value age_35_value }
>>>>>>> 0c0be2b3
	random_traits_list = {
		count = 1
		education_martial_2 = {}
		education_martial_3 = {}
		education_martial_4 = {}
	}
	random_traits_list = {
		count = 1
		brave = {}
		just = {}
	}
	random_traits_list = { #Something nice
		honest = {}
		gregarious = {}
		trusting = {}
		compassionate = {}
		generous = {}
		humble = {}
		calm = {}
	}
	random_traits_list = {
		count = 1
		lustful = {}
		chaste = {}
		wrathful = {}
		arrogant = {}
		impatient = {}
		patient = {}
		impatient  = {}
		ambitious = {}
		cynical = {}
		zealous = {}
		stubborn = {}
	}
	random_traits = no
	faith = root.faith
	culture = root.culture
	martial = {
		min_template_decent_skill
		max_template_decent_skill
	}
	prowess = {
		min_template_decent_skill
		max_template_decent_skill
	}
	
	after_creation = {
		# Warcraft
		trigger_event = WCRAC.5			#Assigns race trait
	}
}

new_commander_character = {
	#Warcraft
	age_in_relation_to_humans_range_trigger = { min_age = 18 max_age = 10 }
	random_traits_list = {
		count = 1
		education_martial_2 = {}
		education_martial_3 = {}
		education_martial_4 = {}
	}
	random_traits_list = {
		count = 1
		brave = {}
		just = {}
	}
	random_traits_list = {
		count = 1
		lustful = {}
		chaste = {}
		wrathful = {}
		arrogant = {}
		impatient = {}
		humble = {}
		calm = {}
		patient = {}
		impatient  = {}
		
	}
	random_traits_list = {
		honest = {}
		ambitious = {}
		cynical = {}
		zealous = {}
		compassionate = {}
		stubborn = {}
		generous = {}
	}
	random_traits = no
	martial  = {
		min_template_decent_skill
		max_template_decent_skill
	}

	after_creation = {
		# Warcraft
		trigger_event = WCRAC.5			#Assigns race trait
		
		#Chance of receiving an extra commander trait
		random = {
			chance = 25
			give_random_commander_trait_effect = yes
		}
	}
}

new_warrior_character = {
	#Warcraft
	age_in_relation_to_humans_range_trigger = { min_age = 18 max_age = 40 }
	random_traits_list = {
		count = 1
		education_martial_2 = {}
		education_martial_3 = {}
		education_martial_4 = {}
	}
	random_traits_list = {
		count = 3
		brave = {}
		just = {}
		lustful = {}
		chaste = {}
		wrathful = {}
		arrogant = {}
		impatient = {}
		patient = {}
		humble = {}
		calm = {}
		honest = {}
		ambitious = {}
		cynical = {}
		zealous = {}
		compassionate = {}
		stubborn = {}
		generous = {}
		sadistic = {}
		vengeful = {}
	}
	random_traits_list = {
		count = { 0 1 }
		blademaster_1 = {}
		blademaster_2 = {}
		blademaster_3 = {}
		hunter_1 = {}
		hunter_2 = {}
		hunter_3 = {}
		strategist = {}
		gallant = {}
		torturer = {}
	}
	random_traits_list = {
		count = { 0 1 }
		drunkard = {}
		irritable = {}
		athletic = {}
		physique_good_1 = {}
		strong = {}
		shrewd = {}
		clubfooted = {}
		hunchbacked = {}
		lisping = {}
		stuttering = {}
		giant = {}
		dull = {}
		spindly = {}
		scaly = {}
		albino = {}
		wheezing = {}
		beauty_bad_1 = {}
		beauty_bad_2 = {}
		beauty_bad_3 = {}
		beauty_good_1 = {}
		intellect_bad_1 = {}
		intellect_bad_2 = {}
		intellect_good_1 = {}
		intellect_good_2 = {}
		physique_good_1 = {}
		physique_good_2 = {}
		physique_good_3 = {}

		# Warcraft
		magic_bad_1 = {}
		magic_bad_2 = {}
		magic_bad_3 = {}
		magic_bad_noninheritable = {}
		magic_good_1 = {}

	}
	random_traits = no
	martial = {
		min_template_average_skill
		max_template_average_skill
	}
	prowess = { 8 12 }

	after_creation = {
		# Warcraft
		trigger_event = WCRAC.5			#Assigns race trait
		
		#Chance of receiving an extra commander trait
		random = {
			chance = 25
			give_random_commander_trait_effect = yes
		}
	}
}

new_siege_engineer = {
	#Warcraft
	age_in_relation_to_humans_range_trigger = { min_age = 30 max_age = 45 }
	random_traits_list = {
		count = 1
		education_martial_3 = {}
		education_martial_4 = {}
	}
	random_traits_list = {
		count = 3
		brave = {}
		just = {}
		lustful = {}
		chaste = {}
		wrathful = {}
		arrogant = {}
		impatient = {}
		patient = {}
		humble = {}
		calm = {}
		honest = {}
		ambitious = {}
		cynical = {}
		zealous = {}
		compassionate = {}
		stubborn = {}
		generous = {}
		sadistic = {}
		vengeful = {}
	}
	random_traits_list = {
		count = { 0 1 }
		overseer = {}
		strategist = {}
		architect = {}
		administrator = {}
	}
	trait = military_engineer
	random_traits = no
	martial = {
		min_template_average_skill
		max_template_average_skill
	}
	martial = { 10 16 }
	prowess = { 8 12 }

	after_creation = {
		# Warcraft
		trigger_event = WCRAC.5			#Assigns race trait
		
		#Chance of receiving an extra commander trait
		random = {
			chance = 25
			give_random_commander_trait_effect = yes
		}
	}
}<|MERGE_RESOLUTION|>--- conflicted
+++ resolved
@@ -1,11 +1,6 @@
 ﻿
 soldier_friend_character = {
-<<<<<<< HEAD
-	#Warcraft
-	age_in_relation_to_humans_range_trigger = { min_age = 18 max_age = 35 }
-=======
 	age = { age_18_value age_35_value }
->>>>>>> 0c0be2b3
 	random_traits_list = {
 		count = 1
 		education_martial_2 = {}
