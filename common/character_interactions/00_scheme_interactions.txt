﻿#Character interactions relating to schemes

start_murder_interaction = {
	icon = icon_hostile
	common_interaction = yes
	interface_priority = 90
	category = interaction_category_hostile

	ignores_pending_interaction_block = yes

	scheme = murder

	send_name = START_SCHEME

	is_shown = {
		NOT = { scope:recipient = scope:actor }

		NAND = { # Game Rules!
			has_game_rule = no_players_multiplayer_murder_schemes
			scope:actor = {
				is_ai = no
			}
			scope:recipient = {
				is_ai = no
			}
		}

		NAND = {
			has_game_rule = no_player_families_multiplayer_murder_schemes
			scope:actor = {
				is_ai = no
			}
			scope:recipient = {
				OR = {
					is_ai = no
					any_close_family_member = {
						AND = {
							is_ai = no
							NOT = { this = scope:actor }
						}
					}
				}
			}
		}
	}

	is_valid_showing_failures_only = {
		scope:actor = {
			can_start_scheme = {
				type = murder
				target = scope:recipient
			}
		}
		scope:recipient = { NOT = { has_strong_hook = scope:actor } }
	}

	desc = {
		triggered_desc = {
			trigger = {
				scope:actor = {
					can_start_scheme = {
						type = murder
						target = scope:recipient
					}
				}
			}
			desc = scheme_interaction_tt_murder_approved
		}
	}

	on_accept = {
		scope:actor = {
			stress_impact = {
				compassionate = major_stress_impact_gain
				honest = medium_stress_impact_gain
				just = medium_stress_impact_gain
			}
		}
		hidden_effect = {
			scope:actor = {
				send_interface_toast = {
					title = start_murder_interaction_notification

					left_icon = scope:actor					
					right_icon = scope:recipient

					start_scheme = {
						type = murder
						target = scope:recipient
					}

					show_as_tooltip = {
						stress_impact = {
							compassionate = major_stress_impact_gain
							honest = medium_stress_impact_gain
							just = medium_stress_impact_gain
						}
					}
				}
			}
		}
	}
	
	auto_accept = yes

	# AI for murders is handled in event murder_scheme_maintenance.1, fired from the five_year_playable_pulse
}

start_abduct = {
	icon = icon_hostile
	interface_priority = 70
	category = interaction_category_hostile

	send_name = START_SCHEME

	scheme = abduct
	ignores_pending_interaction_block = yes
	
	is_shown = {
		scope:actor = { has_perk = kidnapper_perk } # Scheme unlocked by the Kidnapper Perk
		NOR = {
			scope:recipient = scope:actor
			scope:recipient = { is_imprisoned_by = scope:actor }
		}
		#exists = scope:recipient.court_owner
		
		NAND = { # Game Rules!
			has_game_rule = no_players_multiplayer_murder_schemes
			scope:actor = {
				is_ai = no
			}
			scope:recipient = {
				is_ai = no
			}
		}
		
		NAND = {
			has_game_rule = no_player_families_multiplayer_murder_schemes
			scope:actor = {
				is_ai = no
			}
			scope:recipient = {
				OR = {
					is_ai = no
					any_close_family_member = {
						AND = {
							is_ai = no
							NOT = { this = scope:actor }
						}
					}
				}
			}
		}
	}

	is_valid_showing_failures_only = {
		scope:actor = {
			can_start_scheme = {
				type = abduct
				target = scope:recipient
			}
		}
		scope:recipient = { NOT = { has_strong_hook = scope:actor } }
	}

	desc = {
		triggered_desc = {
			trigger = {
				scope:actor = {
					can_start_scheme = {
						type = abduct
						target = scope:recipient
					}
				}
			}
			desc = scheme_interaction_tt_abduct_approved
		}
	}

	on_accept = {
		scope:actor = {
			stress_impact = {
				compassionate = medium_stress_impact_gain
				honest = minor_stress_impact_gain
				just = minor_stress_impact_gain
			}
		}
		hidden_effect = {
			scope:actor = {
				send_interface_toast = {
					title = start_abduct_notification

					left_icon = scope:actor					
					right_icon = scope:recipient

					start_scheme = {
						type = abduct
						target = scope:recipient
					}

					show_as_tooltip = {
						stress_impact = {
							compassionate = medium_stress_impact_gain
							honest = minor_stress_impact_gain
							just = minor_stress_impact_gain
						}
					}
				}
			}
		}
	}
	
	auto_accept = yes
}

end_scheme = {
	is_shown = {
		#debug_only = yes
	}
	special_interaction = remove_scheme_interaction
	use_diplomatic_range = no
	hidden = yes
	on_accept = {
		scope:scheme = {
			end_scheme = yes
		}
	}
	
	auto_accept = yes
	ignores_pending_interaction_block = yes
}

befriend_interaction = {
	icon = icon_personal
	category = interaction_category_friendly

	interface_priority = 90
	scheme = befriend

	send_name = START_SCHEME
	ignores_pending_interaction_block = yes

	ai_targets = {
		ai_recipients = liege
	}
	ai_targets = {
		ai_recipients = vassals
		ai_recipients = peer_vassals
		chance = 0.25
	}
	ai_frequency = 36

	is_shown = {
		scope:actor = {
			OR = {
				has_perk = befriend_perk # Unlocked by the Befriend Perk
				AND = {
					exists = dynasty
					dynasty = {
						has_dynasty_perk = fp1_adventure_legacy_5
					}
					target_is_vassal_or_below = scope:recipient
				}
			}
		}
		
		NOT = { scope:actor = scope:recipient }
	}

	is_valid_showing_failures_only = {
		scope:actor = {
			can_start_scheme = {
				type = befriend
				target = scope:recipient
			}
		}
	}

	desc = {
		triggered_desc = {
			trigger = {
				scope:actor = {
					NOT = { is_at_war_with = scope:recipient }
					can_start_scheme = {
						type = befriend
						target = scope:recipient
					}
				}
			}
			desc = scheme_interaction_tt_befriend_approved
		}
	}

	on_accept = {
		hidden_effect = {
			scope:actor = {
				send_interface_toast = {
					title = befriend_interaction_notification

					left_icon = scope:actor					
					right_icon = scope:recipient

					start_scheme = {
						type = befriend
						target = scope:recipient
					}
				}
			}
			if = { #Stubborness effect
				limit = {
					scope:recipient = {
						has_trait = stubborn
					}
				}
				scope:actor = {
					random_scheme = {
						limit = {
							scheme_type = befriend
							scheme_target = scope:recipient
						}
						scheme_target = {
							random_list = {
								20 = {
									set_variable = {
										name = recipient_stubborness_scheme
										value = -5
									}
								}
								20 = {
									set_variable = {
										name = recipient_stubborness_scheme
										value = -10
									}
								}
								20 = {
									set_variable = {
										name = recipient_stubborness_scheme
										value = -15
									}
								}
								20 = {
									set_variable = {
										name = recipient_stubborness_scheme
										value = -20
									}
								}
								20 = {
									set_variable = {
										name = recipient_stubborness_scheme
										value = -25
									}
								}
							}
						}
					}
				}
			}
		}
	}
	
	ai_potential = {
		OR = {
			has_perk = befriend_perk # Unlocked by the Befriend Perk
			AND = {
				exists = dynasty
				dynasty = {
					has_dynasty_perk = fp1_adventure_legacy_5
				}
			}
		}
		NOR = {
			has_trait = shy
			has_trait = callous
			any_scheme = {
				OR = {
					scheme_type = befriend
					scheme_type = sway
					scheme_type = seduce
					scheme_type = courting
					scheme_type = elope
					scheme_type = learn_language
				}
			}
			AND = { # No one cares about City barons
				is_lowborn = yes
				primary_title.tier <= tier_barony
			}
		}
	}
	
	auto_accept = yes
	
	ai_will_do = {
		base = 50

		modifier = {
			factor = 0.1
			scope:actor = {
				opinion = {
					target = scope:recipient
					value < -50
				}
			}
		}

		modifier = {
			factor = 0.1
			scope:recipient = {
				opinion = {
					target = scope:actor
					value > 50
				}
			}
		}

		modifier = {
			factor = 0.5
			scope:recipient = {
				number_of_personality_traits_in_common = {
					target = scope:actor
					value < 2
				}
			}
		}

		modifier = {
			factor = 0.1
			scope:recipient = {
				number_of_personality_traits_in_common = {
					target = scope:actor
					value < 1
				}
			}
		}

		modifier = {
			factor = 25
			has_focus = diplomacy_family_focus
		}

		modifier = {
			factor = 2
			scope:recipient.liege = scope:actor
		}

		modifier = {
			factor = 0.5
			NOT = { scope:recipient.faith = scope:actor.faith }
		}

		modifier = {
			factor = 0.25
			scope:actor = {
				is_ruler = yes
				tier_difference = {
					target = scope:recipient
					value > 2
				}
			}
		}
		modifier = {
			factor = 0.35
			scope:actor = {
				has_personality_malicious_trigger = yes
			}
		}
		modifier = {
			factor = 2
			scope:actor = {
				OR = {
					has_trait = gregarious
					has_trait = diplomat
					has_trait = family_first
					has_trait = august
				}
			}
		}
		modifier = {
			factor = 1.5
			scope:actor = {
				num_of_relation_friend < 3
			}
		}
		modifier = { #Better to Court rather than befriend.
			factor = 0.25
			scope:actor = {
				is_spouse_of = scope:recipient
			}
		}
		modifier = {
			factor = 0.75
			scope:recipient = {
				is_child_of = scope:actor
			}
		}
		modifier = {
			factor = 2
			scope:actor = {
				is_child_of = scope:recipient
			}
		}
		modifier = {
			factor = 2
			scope:actor = { #Friends of friends
				any_relation = {
					type = friend
					any_relation = {
						type = friend
						this = scope:recipient
					}
				}
			}
		}
		modifier = {
			factor = 0.25
			scope:recipient = {
				any_claim = {
					this = scope:actor.primary_title
				}
			}
		}
	}
}


seduce_interaction = {
	icon = icon_personal
	category = interaction_category_friendly
	interface_priority = 90
	scheme = seduce

	send_name = START_SCHEME
	ignores_pending_interaction_block = yes
	
	ai_targets = {
		ai_recipients = family
		max = 2
	}
	ai_targets = {
		ai_recipients = guests
		ai_recipients = courtiers
	}
	
	# We don't want this to grow ludicrously large in big realms
	ai_targets = {
		ai_recipients = realm_characters
		max = 10
	}
	
	ai_target_quick_trigger = {
		adult = yes
		attracted_to_owner = yes
		owner_attracted = yes
	}
	ai_frequency = 12

	is_shown = {
		NOT = { scope:actor = scope:recipient }
		scope:recipient = { is_adult = yes }
		scope:actor = { is_adult = yes }

		# Avoid seducing lowborn nobodies in foreign courts
		trigger_if = {
			limit = {
				scope:actor = { is_ai = yes }
			}
			NOT = {
				scope:recipient = {
					is_lowborn = yes
					is_landed = no
					NOR = {
						is_courtier_of = scope:actor
						is_foreign_court_or_pool_guest_of = scope:actor
					}
				}
			}
		}
	}

	is_valid_showing_failures_only = {
		scope:actor = {
			NOT = { is_at_war_with = scope:recipient }
			can_start_scheme = {
				type = seduce
				target = scope:recipient
			}
		}
		trigger_if = {
			limit = {
				scope:recipient = { exists = primary_spouse }
			}
			scope:recipient = { primary_spouse = { NOT = { has_strong_hook = scope:actor } } }
		}
	}

	desc = scheme_interaction_tt_seduce_approved

	on_accept = {
		seduce_interaction_stress_effect = yes

		hidden_effect = {
			scope:actor = {
				send_interface_toast = {
					title = seduce_interaction_notification

					left_icon = scope:actor					
					right_icon = scope:recipient

					start_scheme = {
						type = seduce
						target = scope:recipient
					}

					show_as_tooltip = { seduce_interaction_stress_effect = yes }
				}
			}
		}
		scope:actor = {
			if = {
				limit = {
					NOT = { is_attracted_to_gender_of = scope:recipient }
				}
				custom_tooltip = scheme_interaction_tt_wrong_gender_no_lover
			}
		}
	}
	
	ai_potential = {
		is_adult = yes
		NOR = {
			has_trait = celibate
			has_trait = chaste
			any_scheme = {
				OR = {
					scheme_type = befriend
					scheme_type = sway
					scheme_type = seduce
					scheme_type = courting
					scheme_type = elope
					scheme_type = learn_language
				}
			}
			primary_title = {
				is_mercenary_company = yes
			}
			AND = { # No one cares about City barons
				is_lowborn = yes
				primary_title.tier <= tier_barony
			}
		}
		might_cheat_on_every_partner_trigger = yes
	}
	
	auto_accept = yes
	
	ai_will_do = {
		base = 5

		# Warcraft
		attracted_to_race_modifier = {
			value = neg_attractive_race_seduce_will_do_val
			first = scope:actor
			second = scope:recipient
			actor = scope:actor
		}

		modifier = {
			add = -50
			scope:actor = {
				exists = primary_spouse
				primary_spouse = { has_strong_hook = scope:actor }
			}
		}
		
		modifier = {
			add = 50
			scope:actor = {
				has_focus = intrigue_temptation_focus
			}
		}
		
		modifier = {
			add = 25
			exists = scope:actor.dynasty
			scope:actor.dynasty = {
				has_dynasty_perk = fp1_adventure_legacy_2
			}
		}
		
		modifier = { # Focus on befriending if that's the path you've chosen
			add = -50
			scope:actor = {
				has_perk = befriend_perk
			}
		}
		
		modifier = { # Non-lustful clergy tend to not seduce
			add = -25
			scope:actor = {
				is_clergy = yes
				faith = {
					NOT = { has_doctrine_parameter = clergy_can_marry }
				}
				NOR = {
					has_trait = lustful
					has_focus = intrigue_temptation_focus
				}
			}
		}
		
		modifier = { # Seducing your unmarried courtiers is good for producing bastards, which the AI will want to do if they have few heirs
			add = 10
			scope:actor = {
				any_child = {
					count <= 1
				}
			}
			scope:recipient = {
				is_married = no
				fertility > low_fertility
				OR = {
					is_courtier_of = scope:actor
					is_pool_guest_of = scope:actor
				}
			}
		}
		
		modifier = {
			add = 30
			scope:actor = {
				has_trait = lustful
			}
		}

		modifier = { # ( ͡° ͜ʖ ͡°)
			add = 50
			scope:actor = {
				is_close_or_extended_family_of = scope:recipient
				is_deviant_trigger = yes
			}
			scope:recipient = {
				OR = {
					is_deviant_trigger = yes
					has_trait = lustful
				}
			}
		}
		
		modifier = {
			add = 25
			scope:actor = {
				is_close_or_extended_family_of = scope:recipient
				is_deviant_trigger = yes
			}
			scope:recipient = {
				NOR = {
					is_deviant_trigger = yes
					has_trait = lustful
				}
			}
		}
		
		modifier = {
			add = 50
			scope:actor = {
				is_close_or_extended_family_of = scope:recipient
				faith = { has_doctrine = tenet_divine_marriage }
			}
		}
		
		modifier = { # Seducing the spouse of your rival is good drama...
			add = 25
			scope:recipient = {
				exists = primary_spouse
				primary_spouse = {
					OR = {
						has_relation_rival = scope:actor
						has_relation_nemesis = scope:actor
					}
				}
			}
		}
		
		modifier = {
			add = -20
			scope:actor = {
				NOR = {
					has_trait = lustful
					has_trait = arbitrary
					is_deviant_trigger = yes
					faith = { has_doctrine = tenet_divine_marriage }
					has_perk = subtle_desire_perk
				}
			}
			scope:recipient = {
				is_close_family_of = scope:actor
			}
		}
		
		modifier = { # Seducing someone's spouse is not a clever prospect for most characters, so lowering the attractiveness a bit
			add = -20
			scope:recipient = {
				is_married = yes
				NOT = {
					primary_spouse = scope:actor
				}
			}
			scope:actor = {
				NOR = {
					has_trait = lustful
					has_focus = intrigue_temptation_focus
				}
			}
		}
		
		modifier = { # Try to avoid agressive seduction unless you're geared for it
			add = -10
			scope:actor = {
				NOR = {
					has_trait = lustful
					has_focus = intrigue_temptation_focus
				}
			}
			scope:recipient = {
				is_lowborn = no
				NOT = { is_pool_guest_of = scope:actor }
			}
		}

		modifier = {
			factor = 1.25
			scope:recipient = {
				number_of_personality_traits_in_common = {
					target = scope:actor
					value >= 1
				}
			}
		}

		modifier = {
			factor = 1.5
			scope:recipient = {
				number_of_personality_traits_in_common = {
					target = scope:actor
					value >= 2
				}
			}
		}

		modifier = {
			factor = 2
			scope:recipient = {
				number_of_personality_traits_in_common = {
					target = scope:actor
					value >= 3
				}
			}
		}

		modifier = {
			factor = 1.5
			scope:recipient = {
				is_landed = yes
			}
		}

		modifier = { # Target the player less aggressively
			factor = 0.5
			scope:recipient = {
				OR = {
					is_ai = no
					any_consort = {
						is_ai = no
					}
				}
			}
		}

		modifier = {
			factor = 1.25
			scope:recipient = {
				OR = {
					has_trait = lustful
					has_trait_beauty_good_trigger = yes
				}
			}
		}
		
		modifier = { # Try to avoid 0% success chance
			factor = {
				value = 0.1
				if = {
					limit = {
						scope:recipient = {
							opinion = {
								target = scope:actor
								value < -15
							}
						}
					}
					value = 0
				}
			}
			scope:recipient = {
				opinion = {
					target = scope:actor
					value < -5
				}
			}
		}

		modifier = { # Try to avoid 0% success chance
			factor = 0.1
			scope:recipient = {
				number_of_opposing_personality_traits = {
					target = scope:actor
					value >= 1
				}
			}
		}

		modifier = {
			factor = 0.75
			scope:recipient = {
				is_lowborn = yes
			}
		}
		
		modifier = { # Barons tend to not seduce anyone landed above them
			factor = 0.1
			scope:actor = {
				is_landed = yes
				primary_title = {
					tier = tier_barony
				}
			}
			scope:recipient = {
				OR = {
					AND = {
						is_landed = yes
						primary_title = {
							tier > tier_barony
						}
					}
					any_spouse = {
						is_landed = yes
						primary_title = {
							tier > tier_barony
						}
					}
				}
			}
		}
		
		modifier = {
			factor = 0.2
			scope:recipient = {
				is_ai = yes
				any_targeting_scheme = {
					scheme_type = seduce
				}
			}
		}
		
		modifier = { #
			factor = 0.1
			scope:recipient = {
				is_ai = yes
				has_trait = chaste
			}
		}

		modifier = {
			factor = 0
			scope:recipient = {
				is_ai = yes
				num_of_relation_soulmate > 0
			}
		}
	}
}

court_interaction = {
	icon = icon_personal
	category = interaction_category_friendly

	send_name = START_SCHEME

	interface_priority = 90
	scheme = courting
	ignores_pending_interaction_block = yes

	ai_targets = {
		ai_recipients = spouses
	}

	ai_targets = {
		ai_recipients = family
		max = 5
	}
	
	ai_targets = {
		ai_recipients = realm_characters
		max = 30
	}
	
	ai_target_quick_trigger = {
		adult = yes
		attracted_to_owner = yes
		owner_attracted = yes
	}
	ai_frequency = 36

	is_shown = {
		NOT = { scope:actor = scope:recipient }
		scope:recipient = { is_adult = yes }
		scope:actor = { is_adult = yes }
		scope:actor = { is_attracted_to_gender_of = scope:recipient }
		scope:recipient = { is_attracted_to_gender_of = scope:actor }
	}

	is_valid_showing_failures_only = {
		scope:actor = {
			NOT = { is_at_war_with = scope:recipient }
			can_start_scheme = {
				type = courting
				target = scope:recipient
			}
		}
	}

	desc = scheme_interaction_tt_courtship_approved

	on_accept = {
		scope:actor = {
			# If you already have a soulmate, they get very mad
			every_relation = {
				type = soulmate
				limit = { soulmate_relation_is_exclusive_trigger = yes }

				add_opinion = {
					modifier = betrayed_our_promise
					target = scope:actor
				}
			}
		}
		hidden_effect = {
			scope:actor = {
				send_interface_toast = {
					title = court_interaction_notification

					left_icon = scope:actor					
					right_icon = scope:recipient

					start_scheme = {
						type = courting
						target = scope:recipient
					}

					show_as_tooltip = {
						# If you already have a soulmate, they get very mad
						every_relation = {
							type = soulmate
							limit = { soulmate_relation_is_exclusive_trigger = yes }

							add_opinion = {
								modifier = betrayed_our_promise
								target = scope:actor
							}
						}
					}
				}
			}
			scope:recipient = {
				if = {
					limit = {
						is_ai = no
					}
					add_character_flag = {
						flag = courting_cooldown
						years = 5
					}
				}
			}
		}
	}
	
	ai_potential = {
		is_adult = yes
		trigger_if = {
			limit = {
				NOT = {
					culture = {
						has_cultural_parameter = ai_romance_scheme_increase
					}
				}
			}
			ai_honor >= high_positive_ai_value
			ai_compassion >= low_positive_ai_value
		}
		highest_held_title_tier > tier_barony
		NOR = {
			has_trait = celibate
			has_trait = chaste
			any_scheme = {
				OR = {
					scheme_type = befriend
					scheme_type = sway
					scheme_type = seduce
					scheme_type = courting
					scheme_type = elope
					scheme_type = learn_language
				}
			}
			AND = { # No one cared about City barons
				is_lowborn = yes
				primary_title.tier <= tier_barony
			}
		}
	}
	
	auto_accept = yes
	
	ai_will_do = {
		base = 0


		# Warcraft
		attracted_to_race_modifier = {
			value = neg_attractive_race_court_will_do_val
			first = scope:actor
			second = scope:recipient
			actor = scope:actor
		}

		opinion_modifier = {
			opinion_target = scope:recipient
			multiplier = 0.4
		}

		compatibility_modifier = {
			compatibility_target = scope:recipient
			multiplier = 1
			max = court_scheme_max_compatability_value
		}

		modifier = {
			factor = 25
			culture = {
				has_cultural_parameter = ai_romance_scheme_increase
			}
		}

		modifier = {
			factor = 25
			has_focus = martial_chivalry_focus
		}
		
		modifier = {
			add = -50
			scope:actor = {
				is_close_family_of = scope:recipient
				NOR = {
					is_deviant_trigger = yes
					has_trait = lustful
				}
			}
		}

		modifier = {
			factor = 3
			scope:recipient = {
				OR = {
					is_landed = yes
					any_spouse = {
						is_landed = yes
					}
				}
			}
		}

		modifier = {
			factor = 1.25
			scope:recipient = {
				has_trait_beauty_good_trigger = yes
			}
		}
		
		modifier = { # Try to avoid 0% success chance
			factor = {
				value = 0.1
				if = {
					limit = {
						scope:recipient = {
							opinion = {
								target = scope:actor
								value < -20
							}
						}
					}
					value = 0
				}
			}
			scope:recipient = {
				opinion = {
					target = scope:actor
					value < 0
				}
			}
		}
		
		modifier = {
			factor = 0.2
			scope:recipient = {
				is_ai = yes
				any_targeting_scheme = {
					scheme_type = courting
				}
			}
		}
		
		modifier = {
			factor = 0.1
			scope:recipient = {
				num_of_relation_soulmate > 0
			}
		}

		modifier = {
			factor = 0.1
			scope:recipient = {
				is_lowborn = yes
				is_married = no
			}
		}
	}
}

sway_interaction = {
	icon = icon_personal
	category = interaction_category_friendly
	common_interaction = yes

	send_name = START_SCHEME

	interface_priority = 120
	scheme = sway
	ignores_pending_interaction_block = yes

	ai_targets = {
		ai_recipients = liege
	}
	ai_targets = {
		ai_recipients = vassals
		ai_recipients = peer_vassals
		chance = 0.25
	}
	ai_frequency = 36

	is_shown = {
		NOT = { scope:actor = scope:recipient }
	}

	is_valid_showing_failures_only = {
		scope:actor = {
			can_start_scheme = {
				type = sway
				target = scope:recipient
			}
		}
	}

	desc = scheme_interaction_tt_sway_approved

	on_accept = {
		hidden_effect = {
			scope:actor = {
				send_interface_toast = {
					title = sway_interaction_notification

					left_icon = scope:actor					
					right_icon = scope:recipient

					start_scheme = {
						type = sway
						target = scope:recipient
					}
				}
			}
		}
	}
	
	ai_potential = {
		primary_title.tier >= tier_county
		NOR = {
			has_trait = shy
			has_trait = callous
			any_scheme = {
				OR = {
					scheme_type = befriend
					scheme_type = sway
					scheme_type = seduce
					scheme_type = courting
					scheme_type = elope
					scheme_type = learn_language
				}
			}
			primary_title = {
				is_mercenary_company = yes
			}
		}
	}
	
	auto_accept = yes
	
	ai_will_do = {
		base = 10
		
		modifier = { # Focus on befriending if that's the path you've chosen
			add = -50
			scope:actor = {
				has_perk = befriend_perk
			}
		}
		
		modifier = { # Prefer seducing if you've got the focus for it
			add = -20
			scope:actor = {
				has_focus = intrigue_temptation_focus
			}
		}

		modifier = {
			add = 10
			scope:recipient = {
				exists = joined_faction
				joined_faction = {
					faction_target = scope:actor
					faction_is_type = liberty_faction
					faction_is_at_war = no
				}
			}
		}

		modifier = {
			add = 20
			scope:recipient = {
				exists = joined_faction
				joined_faction = {
					faction_target = scope:actor
					faction_is_type = claimant_faction
					faction_is_at_war = no
				}
			}
		}

		modifier = {
			add = 30
			scope:recipient = {
				exists = joined_faction
				joined_faction = {
					faction_target = scope:actor
					faction_is_type = independence_faction
					faction_is_at_war = no
				}
			}
		}

		modifier = {
			factor = 2
			scope:recipient = { 
				is_a_faction_leader = yes 
				is_vassal_of = scope:actor
			}
		}

		modifier = {
			factor = 2
			scope:recipient = {
				is_vassal_of = scope:actor
				opinion = {
					target = scope:actor
					value < 0
				}
			}
		}

		modifier = {
			factor = 2
			scope:recipient = {
				is_powerful_vassal_of = scope:actor
				opinion = {
					target = scope:actor
					value < 0
				}
			}
		}

		modifier = {
			factor = 2
			scope:recipient.liege = scope:actor
		}

		modifier = {
			factor = 0.5
			NOT = { scope:recipient.faith = scope:actor.faith }
		}

		modifier = {
			factor = 0.25
			scope:actor = {
				is_ruler = yes
				tier_difference = {
					target = scope:recipient
					value > 2
				}
			}
		}
		modifier = {
			factor = 0.35
			scope:actor = {
				has_personality_malicious_trigger = yes
			}
		}
		modifier = {
			factor = 2
			scope:actor = {
				OR = {
					has_trait = gregarious
					has_trait = diplomat
					has_trait = family_first
					has_trait = august
				}
			}
		}
		modifier = {
			factor = 0.75
			scope:recipient = {
				is_child_of = scope:actor
			}
		}
		modifier = {
			factor = 2
			scope:actor = {
				is_child_of = scope:recipient
			}
		}
		modifier = {
			factor = 0.25
			scope:recipient = {
				any_claim = {
					this = scope:actor.primary_title
				}
			}
		}
	}
}

learn_language_interaction = {
	icon = icon_culture
	category = interaction_category_friendly
	common_interaction = yes

	send_name = START_SCHEME

	interface_priority = 48
	scheme = learn_language
	ignores_pending_interaction_block = yes

	ai_targets = {
		ai_recipients = liege
		ai_recipients = head_of_faith
		ai_recipients = spouses
		ai_recipients = scripted_relations
	}
	ai_targets = {
		ai_recipients = vassals
		ai_recipients = peer_vassals
		max = 10
	}
	ai_targets = {
		ai_recipients = neighboring_rulers
		max = 5
	}
	ai_frequency = 60

	is_shown = {
		scope:actor = {
			NOT = {
				culture = {
					has_same_culture_language = scope:recipient.culture
				}
			}
		}
		NOT = { scope:actor = scope:recipient }
	}

	is_valid_showing_failures_only = {
		scope:actor = {
			can_start_scheme = {
				type = learn_language
				target = scope:recipient
			}
		}
	}

	desc = scheme_interaction_tt_learn_language_approved

	on_accept = {
		hidden_effect = {
			scope:actor = {
				send_interface_toast = {
					title = learn_language_interaction_notification

					left_icon = scope:actor					
					right_icon = scope:recipient

					start_scheme = {
						type = learn_language
						target = scope:recipient
					}
				}
			}
		}
	}
	
	ai_potential = {
		primary_title.tier >= tier_county
		NOR = {
			has_trait = lazy
			has_trait = paranoid
			any_scheme = {
				OR = {
					scheme_type = befriend
					scheme_type = sway
					scheme_type = seduce
					scheme_type = courting
					scheme_type = elope
					scheme_type = learn_language
				}
			}
			primary_title = {
				is_mercenary_company = yes
			}
		}
	}
	
	auto_accept = yes
	
	ai_will_do = {
		base = 0
		
		modifier = { # Focus on befriending if that's the path you've chosen
			add = -50
			scope:actor = {
				has_perk = befriend_perk
			}
		}
		
		modifier = { # Prefer seducing if you've got the focus for it
			add = -20
			scope:actor = {
				has_focus = intrigue_temptation_focus
			}
		}
		
		modifier = {
			add = 50
			scope:actor = {
				has_perk = open_minded_perk
			}
		}
		
		modifier = {
			add = 50
			scope:actor = {
				culture = {
					has_cultural_parameter = rulers_want_to_learn_languages_of_coreligionists
				}
			}
			scope:actor.religion = scope:recipient.religion
		}
		
		modifier = {
			add = 25
			scope:actor = {
				has_trait = curious
			}
		}
		
		modifier = {
			add = 50
			scope:actor = {
				is_adult = no
			}
		}
		
		modifier = {
			add = 25
			scope:recipient = {
				has_relation_friend = scope:actor
			}
		}
		
		modifier = {
			add = 25
			scope:recipient = {
				has_relation_lover = scope:actor
			}
		}
		
		modifier = {
			add = 10
			scope:recipient = {
				has_relation_potential_friend = scope:actor
			}
		}
		
		modifier = {
			add = 5
			scope:recipient = {
				is_close_family_of = scope:actor
				is_ruler = yes
			}
		}
		
<<<<<<< HEAD
		modifier = { # Muslims want to learn arabic
			add = 25
			scope:actor = {
				like_islam_religion_trigger = yes
				NOT = {
					knows_language = language_arabic
				}
			}
			scope:recipient = {
				culture = {
					has_cultural_pillar = language_arabic
				}
			}
		}
		
		modifier = { # Catholic clergy/pious people want to learn latin
			add = 50
			scope:actor = {
				faith = faith:catholic
				OR = {
					has_trait = zealous
					has_trait = humble
					is_clergy = yes
				}
				NOT = {
					knows_language = language_latin
				}
			}
			scope:recipient = {
				culture = {
					has_cultural_pillar = language_latin
				}
			}
		}
		
		modifier = { # Catholic clergy/pious people want to learn Italian
			add = 50
			scope:actor = {
				faith = faith:catholic
				OR = {
					has_trait = zealous
					has_trait = humble
					is_clergy = yes
				}
				NOT = {
					knows_language = language_italian
				}
			}
			scope:recipient = {
				culture = {
					has_cultural_pillar = language_italian
				}
			}
		}
		
		modifier = { # Clergy/pious people want to learn their HoF's language
			add = 50
			scope:actor = {
				exists = faith.religious_head
				OR = {
					has_trait = zealous
					is_clergy = yes
				}
				NOT = { knows_language_of_culture = scope:actor.faith.religious_head.culture }
			}
			scope:recipient = { knows_language_of_culture = scope:actor.faith.religious_head.culture }
		}
		
		modifier = { # Coptic/Orthodox clergy/pious people want to learn greek
			add = 50
			scope:actor = {
				OR = {
					faith = faith:orthodox
					faith = faith:coptic
				}
				OR = {
					has_trait = zealous
					has_trait = humble
					is_clergy = yes
				}
				NOT = {
					knows_language = language_greek
				}
			}
			scope:recipient = {
				culture = {
					has_cultural_pillar = language_greek
				}
			}
		}
		
		modifier = { # Nestorian clergy/pious people want to learn aramaic
			add = 50
			scope:actor = {
				faith = faith:nestorian
				OR = {
					has_trait = zealous
					has_trait = humble
					is_clergy = yes
				}
				NOT = {
					knows_language = language_aramaic
				}
			}
			scope:recipient = {
				culture = {
					has_cultural_pillar = language_aramaic
				}
			}
		}
=======
		# Warcraft
		religious_language_modifiers = yes
>>>>>>> ea69a75e
		
		modifier = {
			add = 20
			scope:actor = {
				has_focus = diplomacy_foreign_affairs_focus
				any_neighboring_realm_same_rank_owner = {
					this = scope:recipient
				}
			}
		}
		
		modifier = {
			add = 20
			scope:actor = {
				OR = {
					has_focus = learning_scholarship_focus
					has_focus = stewardship_duty_focus
				}
			}
			scope:recipient = {
				is_vassal_of = scope:actor
			}
		}
		
		modifier = {
			add = 10
			exists = scope:actor.capital_county
			scope:recipient.culture = {
				has_same_culture_language = scope:actor.capital_county.culture
			}
		}
		
		modifier = {
			add = 100
			scope:actor.culture = {
				has_cultural_tradition = tradition_loyal_soldiers
			}
			is_independent_ruler = no
			scope:actor = {
				liege = scope:recipient
			}
		}
		
		modifier = {
			factor = 2
			scope:recipient = {
				is_powerful_vassal_of = scope:actor
			}
		}
		
		modifier = {
			factor = 2
			scope:actor = {
				learning >= 12
			}
		}
		
		modifier = {
			factor = 0.5
			scope:actor = {
				learning <= 6
			}
		}
		
		modifier = {
			factor = 0
			
			scope:actor.num_of_known_languages >= 5
			scope:actor = {
				NOR = {
					has_perk = pedagogy_perk
					has_trait = intellect_good_2
					has_trait = intellect_good_3
					age < 25
				}
			}
		}
		
		modifier = {
			factor = 0
			
			scope:actor.num_of_known_languages >= language_soft_cap
		}
	}
}<|MERGE_RESOLUTION|>--- conflicted
+++ resolved
@@ -1624,121 +1624,8 @@
 			}
 		}
 		
-<<<<<<< HEAD
-		modifier = { # Muslims want to learn arabic
-			add = 25
-			scope:actor = {
-				like_islam_religion_trigger = yes
-				NOT = {
-					knows_language = language_arabic
-				}
-			}
-			scope:recipient = {
-				culture = {
-					has_cultural_pillar = language_arabic
-				}
-			}
-		}
-		
-		modifier = { # Catholic clergy/pious people want to learn latin
-			add = 50
-			scope:actor = {
-				faith = faith:catholic
-				OR = {
-					has_trait = zealous
-					has_trait = humble
-					is_clergy = yes
-				}
-				NOT = {
-					knows_language = language_latin
-				}
-			}
-			scope:recipient = {
-				culture = {
-					has_cultural_pillar = language_latin
-				}
-			}
-		}
-		
-		modifier = { # Catholic clergy/pious people want to learn Italian
-			add = 50
-			scope:actor = {
-				faith = faith:catholic
-				OR = {
-					has_trait = zealous
-					has_trait = humble
-					is_clergy = yes
-				}
-				NOT = {
-					knows_language = language_italian
-				}
-			}
-			scope:recipient = {
-				culture = {
-					has_cultural_pillar = language_italian
-				}
-			}
-		}
-		
-		modifier = { # Clergy/pious people want to learn their HoF's language
-			add = 50
-			scope:actor = {
-				exists = faith.religious_head
-				OR = {
-					has_trait = zealous
-					is_clergy = yes
-				}
-				NOT = { knows_language_of_culture = scope:actor.faith.religious_head.culture }
-			}
-			scope:recipient = { knows_language_of_culture = scope:actor.faith.religious_head.culture }
-		}
-		
-		modifier = { # Coptic/Orthodox clergy/pious people want to learn greek
-			add = 50
-			scope:actor = {
-				OR = {
-					faith = faith:orthodox
-					faith = faith:coptic
-				}
-				OR = {
-					has_trait = zealous
-					has_trait = humble
-					is_clergy = yes
-				}
-				NOT = {
-					knows_language = language_greek
-				}
-			}
-			scope:recipient = {
-				culture = {
-					has_cultural_pillar = language_greek
-				}
-			}
-		}
-		
-		modifier = { # Nestorian clergy/pious people want to learn aramaic
-			add = 50
-			scope:actor = {
-				faith = faith:nestorian
-				OR = {
-					has_trait = zealous
-					has_trait = humble
-					is_clergy = yes
-				}
-				NOT = {
-					knows_language = language_aramaic
-				}
-			}
-			scope:recipient = {
-				culture = {
-					has_cultural_pillar = language_aramaic
-				}
-			}
-		}
-=======
 		# Warcraft
 		religious_language_modifiers = yes
->>>>>>> ea69a75e
 		
 		modifier = {
 			add = 20
