﻿host_feast_decision = {
	picture = "gfx/interface/illustrations/decisions/decision_misc.dds"
	ai_check_interval = 60
	
	sort_order = 69

	title = {
		first_valid = {
			triggered_desc = {
				trigger = {
					has_royal_court = yes
					amenity_level = { type = court_food_quality value >= 5 }
				}
				desc = host_exotic_feast_decision
			}
			triggered_desc = {
				trigger = {
					has_royal_court = yes
					amenity_level = { type = court_food_quality value >= 4 }
				}
				desc = host_lavish_feast_decision
			}
			triggered_desc = {
				trigger = {
					has_royal_court = yes
					amenity_level = { type = court_food_quality value >= 3 }
				}
				desc = host_grand_feast_decision
			}
			triggered_desc = {
				trigger = {
					has_royal_court = yes
					amenity_level = { type = court_food_quality value >= 2 }
				}
				desc = host_modest_feast_decision
			}
			desc = host_feast_decision
		}
	}

	cost = {
		gold = {
			value = feast_activity_cost
			if = {
				limit = {
					exists = var:protected_alcohol_stores
					var:protected_alcohol_stores > 0
				}
				multiply = 0.5
			}
		}
	}


	cooldown = { days = standard_feast_cooldown_time }

	desc = host_feast_decision_opening_desc
	selection_tooltip = host_feast_decision_tooltip

	is_shown = {
		# Warcraft
		feast_possible_trigger = yes
		
		is_landed = yes
		highest_held_title_tier > tier_barony
	}

	is_valid_showing_failures_only = {
		is_available_adult = yes
	}

	effect = {
		capital_province = {
			spawn_activity = {
				type = activity_feast
				owner = root
			}
		}
		custom_tooltip = host_feast_decision_desc_vassals
		if = {
			limit = {
				is_independent_ruler = no
			}
			custom_tooltip = host_feast_decision_desc_liege_opinion
		}
		if = {
			limit = {
				employs_court_position = court_musician_court_position
				any_court_position_holder = {
			        type = court_musician_court_position
			        is_physically_able = yes
			    }
			}
			custom_tooltip = host_feast_decision_desc_court_musician_opinion
		}

		#Piety gain
		if = {
			limit = {
				faith = {
					OR = {
						has_doctrine_parameter = piety_from_feasts_active
						AND = {
							has_doctrine_parameter = summer_festivals_active
							# Only during 'summer' (May 1st through July 31st).
							current_month >= 5
							current_month <= 7
						}
					}
				}
			}
			add_piety = {
				value = 0

				faith = {
					if = {
						limit = {
							has_doctrine_parameter = summer_festivals_active
							# Only during 'summer' (May 1st through July 31st).
							current_month >= 5
							current_month <= 7
						}
						add = major_piety_value
					}
					if = {
						limit = {
							has_doctrine = tenet_ritual_celebrations
						}
						add = medium_piety_value
					}
					if = {
						limit = {
							has_doctrine = tenet_hedonistic
						}
						add = medium_piety_value
					}
				}
				if = {
					limit = {
						has_royal_court = yes
						amenity_level = { type = court_food_quality value >= 5 }
					}
					multiply = 2.5
				}
				else_if = {
					limit = {
						has_royal_court = yes
						amenity_level = { type = court_food_quality value >= 4 }
					}
					multiply = 2
				}
				else_if = {
					limit = {
						has_royal_court = yes
						amenity_level = { type = court_food_quality value >= 3 }
					}
					multiply = 1.5
				}
				else_if = {
					limit = {
						has_royal_court = yes
						amenity_level = { type = court_food_quality value >= 2 }
					}
					multiply = 1
				}
				else_if = {
					limit = {
						has_royal_court = yes
						amenity_level = { type = court_food_quality value <= 1 }
					}
					multiply = 0.5
				}

				min = medium_piety_value # Always give some piety, even if we don't have any of the specified tenets.
			}
		}

		#Prestige gain from Tradition
		if = {
			limit = {
				culture = {
					has_cultural_parameter = refined_feasts
				}
			}
			add_prestige = {
				value = medium_prestige_value
				if = {
					limit = {
						has_royal_court = yes
						amenity_level = { type = court_food_quality value >= 5 }
					}
					multiply = 2.5
				}
				else_if = {
					limit = {
						has_royal_court = yes
						amenity_level = { type = court_food_quality value >= 4 }
					}
					multiply = 2
				}
				else_if = {
					limit = {
						has_royal_court = yes
						amenity_level = { type = court_food_quality value >= 3 }
					}
					multiply = 1.5
				}
				else_if = {
					limit = {
						has_royal_court = yes
						amenity_level = { type = court_food_quality value >= 2 }
					}
					multiply = 1
				}
				else_if = {
					limit = {
						has_royal_court = yes
						amenity_level = { type = court_food_quality value <= 1 }
					}
					multiply = 0.5
				}
			}
		}

		#Stress loss
		if = {
			limit = {
				OR = {
					has_trait = shy
				}
			}
			custom_tooltip = host_feast_decision_desc_shy
		}
		else = {
			if = {
				limit = {
					has_royal_court = yes
					amenity_level = { type = court_food_quality value >= 5 }
				}
				stress_impact = {
					base = exotic_feast_stress_loss_value
					gluttonous = feast_stress_loss_value
					gregarious = feast_stress_loss_value
					reveler_1 = feast_stress_loss_value
					reveler_2 = feast_stress_loss_value
					reveler_3 = feast_stress_loss_value
					drunkard = feast_stress_loss_value
					comfort_eater = feast_stress_loss_value
					generous = feast_stress_loss_value
					greedy = activity_stress_gain_impact
				}
			}
			else_if = {
				limit = {
					has_royal_court = yes
					amenity_level = { type = court_food_quality value >= 4 }
				}
				stress_impact = {
					base = lavish_feast_stress_loss_value
					gluttonous = feast_stress_loss_value
					gregarious = feast_stress_loss_value
					reveler_1 = feast_stress_loss_value
					reveler_2 = feast_stress_loss_value
					reveler_3 = feast_stress_loss_value
					drunkard = feast_stress_loss_value
					comfort_eater = feast_stress_loss_value
					generous = feast_stress_loss_value
					greedy = activity_stress_gain_impact
				}
			}
			else_if = {
				limit = {
					has_royal_court = yes
					amenity_level = { type = court_food_quality value >= 3 }
				}
				stress_impact = {
					base = medium_feast_stress_loss_value
					gluttonous = feast_stress_loss_value
					gregarious = feast_stress_loss_value
					reveler_1 = feast_stress_loss_value
					reveler_2 = feast_stress_loss_value
					reveler_3 = feast_stress_loss_value
					drunkard = feast_stress_loss_value
					comfort_eater = feast_stress_loss_value
					generous = feast_stress_loss_value
					greedy = activity_stress_gain_impact
				}
			}
			else_if = {
				limit = {
					has_royal_court = yes
					amenity_level = { type = court_food_quality value <= 1 }
				}
				stress_impact = {
					base = meager_feast_stress_loss_value
					gluttonous = feast_stress_loss_value
					gregarious = feast_stress_loss_value
					reveler_1 = feast_stress_loss_value
					reveler_2 = feast_stress_loss_value
					reveler_3 = feast_stress_loss_value
					drunkard = feast_stress_loss_value
					comfort_eater = feast_stress_loss_value
					generous = feast_stress_loss_value
					greedy = activity_stress_gain_impact
				}
			}
			else = {
				stress_impact = {
					base = feast_stress_loss_value
					gluttonous = activity_stress_loss_impact
					gregarious = activity_stress_loss_impact
					reveler_1 = activity_stress_loss_impact
					reveler_2 = activity_stress_loss_impact
					reveler_3 = activity_stress_loss_impact
					drunkard = activity_stress_loss_impact
					comfort_eater = activity_stress_loss_impact
					generous = activity_stress_loss_impact
					greedy = activity_stress_gain_impact
				}
			}
		}
		if = {
			limit = { exists = var:protected_alcohol_stores }
			set_variable = {
				name = protected_alcohol_stores
				value = 0
			}
		}
	}
}

start_hunt_decision = {
	picture = "gfx/interface/illustrations/decisions/decision_activity.dds"
	ai_check_interval = 60
	
	sort_order = 68

	cost = {
		gold = {
			add = standard_activity_cost
			divide = 1.5

			# Warcraft
			if = {
				limit = { faith = { has_doctrine_parameter = hunts_costs_less_active } }
				multiply = 0.5
			}

			if = {
				limit = {
					has_character_flag = free_hunt
				}
				multiply = 0
			}
			if = {
				limit = {
					has_character_modifier = peregrine_falcon
				}
				multiply = 0.9
			}
			# Done like this so that it stacks
			if = {
				limit = {
					has_character_modifier = master_of_hunt_activity_bonus
				}
				multiply = 0.9
			}
		}
	}

	cooldown = { days = standard_hunting_cooldown_time }

	is_shown = {
		# Warcraft
		hunt_possible_trigger = yes
		
		is_landed = yes
		highest_held_title_tier > tier_barony
		NOT = {
			culture = { has_cultural_parameter = cannot_hunt }
		}
	}

	is_valid_showing_failures_only = {
		is_available_adult = yes
	}

	effect = {
		custom_tooltip = start_hunt_decision_go_on_hunt
		
		hidden_effect = {
			if = {
				limit = {
					has_character_flag = free_hunt
				}
				remove_character_flag = free_hunt
			}
		}

		#Stress loss
		if = {
			limit = {
				has_trait = lazy
			}
			custom_tooltip = start_hunt_decision_stress_lazy
		}
		else = {
			stress_impact = {
				base = hunt_stress_loss_value
				craven = activity_stress_gain_impact
				diligent = activity_stress_loss_impact
				athletic = activity_stress_loss_impact
				sadistic = activity_stress_loss_impact
				brave = activity_stress_loss_impact
				hunter_1 = activity_stress_loss_impact
				hunter_2 = activity_stress_loss_impact
				hunter_3 = activity_stress_loss_impact
				generous = activity_stress_loss_impact
			}
		}

		# Prestige tooltips
		## Notification of potential bonus prestige via events
		custom_tooltip = start_hunt_decision_prestige
		## Notification of extra/reduced prestige due to servants amenity
		### Low servants: you may get less prestige if your hunt is unsuccessful, and it'll be harder to begin with.
		if = {
			limit = {
				has_royal_court = yes
				amenity_level = {
					type = court_servants
					value <= medium_amenity_level
				}
			}
			custom_tooltip = start_hunt_decision.tt.servants_prestige.reduced
		}
		### High servants: you may get extra prestige if your hunt is successful.
		if = {
			limit = {
				has_royal_court = yes
				amenity_level = {
					type = court_servants
					value >= very_high_amenity_level
				}
			}
			custom_tooltip = start_hunt_decision.tt.servants_prestige.increased
		}
		### Greater chance of success if you have a Master of the Hunt employed.
		if = {
			limit = {
				employs_court_position = master_of_hunt_court_position
				any_court_position_holder = {
			        type = master_of_hunt_court_position
			        is_physically_able = yes
			    }
			}
			custom_tooltip = start_hunt_decision_master_of_hunt
		}
		
		hidden_effect = {
			random_sub_realm_barony = {
				title_province = {
					spawn_activity = {
						type = activity_hunt
						owner = root
					}
				}
			}
		}
	}
	
	ai_potential = {
		short_term_gold > standard_activity_cost
	}

	ai_will_do = {
		base = 35

		ai_value_modifier = {
			ai_energy = 1
			ai_greed = -0.5
			ai_compassion = -0.5
		}

		modifier = {
			add = 10
			has_trait_rank = {
				trait = education_martial
				rank > 0
			}
		}
		modifier = {
			add = 10
			has_trait_rank = {
				trait = education_martial
				rank > 2
			}
		}

		modifier = {
			add = 35
			stress > low_stress
		}
	}
}

hold_court_decision = {
	ai_check_interval = 0
	picture = "gfx/interface/illustrations/decisions/decision_knight_kneeling.dds"
	major = yes
	is_invisible = yes

	cost = {
		prestige = {
			value = standard_activity_cost
			multiply = 0.5
		}
	}

	cooldown = {
		days = standard_hold_court_cooldown_time
	}

	is_shown = {
		is_landed = yes
		has_royal_court = yes
	}

	is_valid_showing_failures_only = {
		is_available_adult = yes
		court_grandeur_current_level >= 1
		
		custom_description = {
			text = ENGAGED_IN_SINGLE_COMBAT
			NOT = { exists = var:engaged_in_single_combat } 
		}

		trigger_if = {
			limit = { is_ai = no }
			has_pending_court_events = no # should only be used for human players
			has_spawned_court_events = no # should only be used for human players
		}
	}

	effect = {
		set_variable = {
			name = hold_court_cooldown
			days = standard_hold_court_cooldown_time
		}
		custom_tooltip = hold_court_gain_grandeur_tooltip # Granted in conclusion event - hold_court.0021
		custom_tooltip = hold_court_decision_effects
		hidden_effect = {
			random_sub_realm_barony = {
				title_province = {
					spawn_activity = {
						type = activity_hold_court
						owner = root
					}
				}
			}
		}
	}
	
	ai_potential = {
	}

	ai_will_do = {
		base = 0
	}
}

petition_liege_decision = {
	ai_check_interval = 0
	picture = "gfx/interface/illustrations/decisions/decision_knight_kneeling.dds"
	major = yes

	cost = {
		prestige = standard_activity_cost
	}

	cooldown = {
		days = standard_petition_liege_cooldown_time
	}

	is_shown = {
		is_landed = yes
		is_independent_ruler = no
		liege = { has_royal_court = yes }
	}

	is_valid_showing_failures_only = {
		is_available_adult = yes
		liege = { is_available_adult = yes }
		is_at_war_with_liege = no

		trigger_if = { # Council
			limit = { 
				AND = {
					scope:petition_liege_council_seat = yes 
					is_councillor = no 
				}
			}
			custom_tooltip = {
				text = petition_liege_council_seat_me_tt
				is_councillor = no 
			}
			custom_tooltip = {
				text = petition_liege_council_seat_liege_tt
				petition_liege_council_seat_trigger = yes
			}
		}
		trigger_if = { # Pay Debt
			limit = { scope:petition_liege_pay_debt = yes }
			custom_tooltip = {
				text = petition_liege_pay_debt_me_tt
				gold <= -100
			}
			custom_tooltip = {
				text = petition_liege_pay_debt_liege_tt
				liege.gold >= petitioner_debt_positivization_root_value
			}
		}
		trigger_if = { # War Aid
			limit = { scope:petition_liege_war_aid = yes }
			custom_tooltip = { # Must not be in any war involving liege
				text = petition_liege_war_aid_liege_tt
				petition_liege_war_aid_share_trigger = yes
			}
			custom_tooltip = { # Losing an external war
				text = petition_liege_war_aid_tt
				petition_liege_war_aid_trigger = yes
			}
			custom_tooltip = { # Liege not at war themselves
				text = petition_liege_internal_war_aid_tt
				petition_war_aid_liege_ally_value >= petition_war_aid_rebels_value
			}
			custom_tooltip = { # Liege not at war themselves
				text = petition_liege_external_war_aid_tt
				petition_liege_war_liege_involvement_trigger = yes
			}
		}
		trigger_if = { # Vassal War
			limit = { scope:petition_liege_vassal_war = yes }
			custom_tooltip = {
				text = petition_liege_vassal_war_tt
				petition_liege_vassal_war_trigger = yes
			}
		}
		trigger_if = { # Faction War
			limit = { scope:petition_liege_faction_war = yes }
			custom_tooltip = {
				text = petition_liege_faction_war_tt
				any_targeting_faction = { target_of_powerful_faction_trigger = yes }
			}
		}
		trigger_if = { # Bailiffs
			limit = { scope:petition_liege_county_control = yes }
			custom_tooltip = {
				text = petition_liege_county_control_tt
				any_held_title = { petition_liege_county_control_trigger = yes }
			}
		}
		trigger_if = { # Convert
			limit = { scope:petition_liege_county_convert = yes }
			faith = liege.faith
			custom_tooltip = {
				text = petition_liege_county_convert_tt
				any_held_title = { petition_liege_county_convert_trigger = yes }
			}
		}
		trigger_if = { # Opinion
			limit = { scope:petition_liege_county_opinion = yes }
			custom_tooltip = {
				text = petition_liege_county_opinion_tt
				any_held_title = { petition_liege_county_opinion_trigger = yes }
			}
		}
		trigger_if = { # Fortify
			limit = { scope:petition_liege_fortify_border = yes }
			custom_tooltip = {
				text = petition_liege_fortify_border_tt
				any_held_title = { petition_liege_fortify_border_trigger = yes }
			}
			custom_tooltip = {
				text = petition_liege_debt_tt
				NOT = { liege.gold < 0 }
			}
		}
		trigger_if = { # Liege Title
			limit = { scope:petition_liege_title_liege = yes }
			custom_tooltip = {
				text = petition_liege_title_liege_tt
				any_claim = { petition_liege_title_liege_trigger = yes }
			}
		}
		trigger_if = { # Vassal Title
			limit = { scope:petition_liege_title_vassal = yes }
			custom_tooltip = {
				text = petition_liege_title_vassal_liege_tt
				NOR = { # Only relevant if revocation is possible
					liege = { has_realm_law = crown_authority_0 }
					liege = { has_realm_law = tribal_authority_1 }
					liege = { has_realm_law = tribal_authority_1 }
				}
			}
			custom_tooltip = {
				text = petition_liege_title_vassal_claim_tt
				any_claim = { petition_liege_title_vassal_trigger = yes }
			}
		}
		trigger_if = { # Construct City
			limit = { scope:petition_liege_construct_city = yes }
			custom_tooltip = {
				text = petition_liege_construct_city_tt
				any_held_title = { petition_liege_construct_city_trigger = yes }
			}
			custom_tooltip = {
				text = petition_liege_construct_city_liege_tt
				liege.gold > main_building_tier_1_cost
			}
		}
		trigger_if = { # Construct Temple
			limit = { scope:petition_liege_construct_temple = yes }
			custom_tooltip = {
				text = petition_liege_construct_temple_tt
				any_held_title = { petition_liege_construct_temple_trigger = yes }
			}
			custom_tooltip = {
				text = petition_liege_construct_city_liege_tt
				liege.gold > main_building_tier_1_cost
			}
		}
		trigger_if = { # Development
			limit = { scope:petition_liege_development = yes }
			custom_tooltip = {
				text = petition_liege_development_tt
				liege.capital_province.county.development_level >= petitioner_development_difference_decision_value
			}
		}
	}

	widget = {
		gui = "decision_view_widget_petition_liege"
		controller = decision_option_list_controller
		decision_has_second_step = yes
		decision_custom_widget_container = "custom_widgets_container_step_two"
		decision_to_second_step_button = "CHOOSE_PETITION_DECISION_NEXT_STEP_BUTTON"

		### General
		item = { # Council
			value = petition_liege_council_seat
			is_valid = {
				is_councillor = no 
				custom_tooltip = { # Liege can shuffle council
					text = petition_liege_council_seat_liege_tt
					petition_liege_council_seat_trigger = yes
				}
			}
			current_description = petition_liege_council_seat_desc
			localization = petition_liege_decision_option_council_seat
			icon = "gfx/interface/icons/message_feed/council.dds"
			ai_chance = { value = 0 } # Currently unused
		}
		item = { # Debt
			value = petition_liege_pay_debt
			is_valid = {
				custom_tooltip = { # In debt
					text = petition_liege_pay_debt_me_tt
					debt_level >= 1
				}
				custom_tooltip = { # Liege can afford your debt
					text = petition_liege_pay_debt_liege_tt
					liege.gold >= petitioner_debt_positivization_root_value
				}
			}
			current_description = petition_liege_pay_debt_desc
			localization = petition_liege_decision_option_pay_debt
			icon = "gfx/interface/icons/message_feed/steward_job.dds"
			ai_chance = { value = 0 } # Currently unused
		}
		### Titles
		item = { # Title Liege
			value = petition_liege_title_liege
			is_valid = {
				custom_tooltip = {
					text = petition_liege_title_liege_tt
					any_claim = { petition_liege_title_liege_trigger = yes }
				}
			}
			current_description = petition_liege_title_liege_desc
			localization = petition_liege_decision_option_title_liege
			icon = "gfx/interface/icons/message_feed/titles.dds"
			ai_chance = { value = 0 } # Currently unused
		}
		item = { # Title Vassal
			value = petition_liege_title_vassal
			is_valid = {
				custom_tooltip = {
					text = petition_liege_title_vassal_liege_tt
					NOR = { # Only relevant if revocation is possible
						liege = { has_realm_law = crown_authority_0 }
						liege = { has_realm_law = tribal_authority_1 }
						liege = { has_realm_law = tribal_authority_1 }
					}
				}
				custom_tooltip = {
					text = petition_liege_title_vassal_claim_tt
					any_claim = { petition_liege_title_vassal_trigger = yes }
				}
			}
			current_description = petition_liege_title_vassal_desc
			localization = petition_liege_decision_option_title_vassal
			icon = "gfx/interface/icons/message_feed/generic_neutral_effect.dds"
			ai_chance = { value = 0 } # Currently unused
		}
		### Wars
		item = { # Faction War
			value = petition_liege_faction_war
			is_valid = {
				custom_tooltip = {
					text = petition_liege_faction_war_tt
					any_targeting_faction = { target_of_powerful_faction_trigger = yes }
				}
			}
			current_description = petition_liege_faction_war_desc
			localization = petition_liege_decision_option_faction_war
			icon = "gfx/interface/icons/message_feed/faction.dds"
			ai_chance = { value = 0 } # Currently unused
		}
		item = { # Vassal War
			value = petition_liege_vassal_war
			is_valid = {
				custom_tooltip ={
					text = petition_liege_vassal_war_tt
					petition_liege_vassal_war_trigger = yes
				}
			}
			current_description = petition_liege_vassal_war_desc
			localization = petition_liege_decision_option_vassal_war
			icon = "gfx/interface/icons/message_feed/generic_good_effect.dds"
			ai_chance = { value = 0 } # Currently unused
		}
		item = { # War Aid
			value = petition_liege_war_aid
			is_valid = {
				custom_tooltip = { # Must not be in any war involving liege
					text = petition_liege_war_aid_liege_tt
					petition_liege_war_aid_share_trigger = yes
				}
				custom_tooltip = { # Losing an external war
					text = petition_liege_war_aid_tt
					petition_liege_war_aid_trigger = yes
				}
				custom_tooltip = { # Liege not at war themselves
					text = petition_liege_internal_war_aid_tt
					petition_war_aid_liege_ally_value >= petition_war_aid_rebels_value
				}
				custom_tooltip = { # Liege not at war themselves
					text = petition_liege_external_war_aid_tt
					petition_liege_war_liege_involvement_trigger = yes
				}
			}
			current_description = petition_liege_war_aid_desc
			localization = petition_liege_decision_option_war_aid
			icon = "gfx/interface/icons/message_feed/war.dds"
			ai_chance = { value = 0 } # Currently unused
		}
		### Counties/Council
		item = { # Control
			value = petition_liege_county_control
			is_valid = {
				custom_tooltip = {
					text = petition_liege_county_control_tt
					any_held_title = { petition_liege_county_control_trigger = yes }
				}
			}
			current_description = petition_liege_county_control_desc
			localization = petition_liege_decision_option_county_control
			icon = "gfx/interface/icons/message_feed/control.dds"
			ai_chance = { value = 0 } # Currently unused
		}
		item = { # Convert
			value = petition_liege_county_convert
			is_valid = {
				custom_tooltip = {
					text = petition_liege_faith_tt
					faith = liege.faith
				}
				custom_tooltip = {
					text = petition_liege_county_convert_tt
					any_held_title = { petition_liege_county_convert_trigger = yes }
				}
			}
			current_description = petition_liege_county_convert_desc
			localization = petition_liege_decision_option_county_convert
			icon = "gfx/interface/icons/message_feed/bishop.dds"
			ai_chance = { value = 0 } # Currently unused
		}
		item = { # Opinion
			value = petition_liege_county_opinion
			is_valid = {
				custom_tooltip = {
					text = petition_liege_county_opinion_tt
					any_held_title = { petition_liege_county_opinion_trigger = yes }
				}
			}
			current_description = petition_liege_county_opinion_desc
			localization = petition_liege_decision_option_county_opinion
			icon = "gfx/interface/icons/message_feed/tier_up.dds"
			ai_chance = { value = 0 } # Currently unused
		}
		### Construction/Development
		item = { # Fortify
			value = petition_liege_fortify_border
			is_valid = {
				custom_tooltip = {
					text = petition_liege_fortify_border_tt
					any_held_title = { petition_liege_fortify_border_trigger = yes }
				}
			}
			current_description = petition_liege_fortify_border_desc
			localization = petition_liege_decision_option_fortify_border
			icon = "gfx/interface/icons/message_feed/marshal_job.dds"
			ai_chance = { value = 0 } # Currently unused
		}
		item = { # Construct City
			value = petition_liege_construct_city
			is_valid = {
				custom_tooltip = {
					text = petition_liege_construct_city_tt
					any_held_title = { petition_liege_construct_city_trigger = yes }
				}
				custom_tooltip = {
					text = petition_liege_holding_tt
					liege.gold > main_building_tier_1_cost
				}
			}
			current_description = petition_liege_construct_city_desc
			localization = petition_liege_decision_option_construct_city
			icon = "gfx/interface/icons/message_feed/building.dds"
			ai_chance = { value = 0 } # Currently unused
		}
		item = { # Construct Temple
			value = petition_liege_construct_temple
			is_valid = {
				custom_tooltip = {
					text = petition_liege_faith_tt
					faith = liege.faith
				}
				custom_tooltip = {
					text = petition_liege_construct_temple_tt
					any_held_title = { petition_liege_construct_temple_trigger = yes }
				}
				custom_tooltip = {
					text = petition_liege_holding_tt
					liege.gold > main_building_tier_1_cost
				}
			}
			current_description = petition_liege_construct_temple_desc
			localization = petition_liege_decision_option_construct_temple
			icon = "gfx/interface/icons/message_feed/religious.dds"
			ai_chance = { value = 0 } # Currently unused
		}
		item = { # Development
			value = petition_liege_development
			is_valid = {
				custom_tooltip = {
					text = petition_liege_development_tt
					liege.capital_province.county.development_level >= petitioner_development_difference_decision_value
				}
			}
			current_description = petition_liege_development_desc
			localization = petition_liege_decision_option_development
			icon = "gfx/interface/icons/message_feed/guest.dds"
			ai_chance = { value = 0 } # Currently unused
		}
	}

	effect = {
		set_variable = {
			name = petition_liege_scope
			value = liege
			months = 3
		}
		custom_tooltip = petition_liege_decision_effects
		if = {
			limit = {
				liege = { is_ai = yes }
			}
			custom_description_no_bullet = { text = petition_liege_warning_effect }
		}
		if = { # Council
			limit = { scope:petition_liege_council_seat = yes }
			set_variable = {
				name = petition_type
				value = flag:council_seat
			}
		}
		else_if = { # Debt
			limit = { scope:petition_liege_pay_debt = yes }
			set_variable = {
				name = petition_type
				value = flag:pay_debt
			}
		}
		else_if = { # War Aid
			limit = { scope:petition_liege_war_aid = yes }
			set_variable = {
				name = petition_type
				value = flag:war_aid
			}
		}
		else_if = { # Vassal War
			limit = { scope:petition_liege_vassal_war = yes }
			set_variable = {
				name = petition_type
				value = flag:vassal_war
			}
		}
		else_if = { # Faction War
			limit = { scope:petition_liege_faction_war = yes }
			set_variable = {
				name = petition_type
				value = flag:faction_war
			}
		}
		else_if = { # County
			limit = { scope:petition_liege_county_control = yes }
			set_variable = {
				name = petition_type
				value = flag:county_control
			}
		}
		else_if = { # Convert
			limit = { scope:petition_liege_county_convert = yes }
			set_variable = {
				name = petition_type
				value = flag:county_convert
			}
		}
		else_if = { # Opinion
			limit = { scope:petition_liege_county_opinion = yes }
			set_variable = {
				name = petition_type
				value = flag:county_opinion
			}
		}
		else_if = { # Fortify
			limit = { scope:petition_liege_fortify_border = yes }
			set_variable = {
				name = petition_type
				value = flag:fortify_border
			}
		}
		else_if = { # Title Liege
			limit = { scope:petition_liege_title_liege = yes }
			set_variable = {
				name = petition_type
				value = flag:title_liege
			}
		}
		else_if = { # Title Vassal
			limit = { scope:petition_liege_title_vassal = yes }
			set_variable = {
				name = petition_type
				value = flag:title_vassal
			}
		}
		else_if = { # Construct City
			limit = { scope:petition_liege_construct_city = yes }
			set_variable = {
				name = petition_type
				value = flag:construct_city
			}
		}
		else_if = { # Construct Temple
			limit = { scope:petition_liege_construct_temple = yes }
			set_variable = {
				name = petition_type
				value = flag:construct_temple
			}
		}
		else_if = { # Development
			limit = { scope:petition_liege_development = yes }
			set_variable = {
				name = petition_type
				value = flag:development
			}
		}
		stress_impact = {
			shy = medium_stress_impact_gain
			arrogant = medium_stress_impact_gain
		}
		hidden_effect = {
			# Spawn the Petition Liege activity
			liege.capital_province = {
				spawn_activity = {
					type = activity_petition_liege
					owner = root
				}
			}
		}
	}
	
	ai_potential = {
		always = no # Only players can do this. AI vassals go through the normal court events/hold court activity.
	}
}

pay_homage_decision = {
	ai_check_interval = 45
	picture = "gfx/interface/illustrations/decisions/decision_knight_kneeling.dds"
	major = yes

	cost = {
		prestige = standard_activity_cost
		gold = {
			value = 0
			if = {
				limit = {
					exists = scope:pay_homage_gold
					scope:pay_homage_gold = yes
				}
				add = medium_gold_value
			}
		}
	}

	is_shown = {
		is_landed = yes
		is_independent_ruler = no
<<<<<<< HEAD
		OR = {
			has_government = feudal_government
			has_government = clan_government
		}
=======
		
		# Warcraft
		has_monarchy_government_trigger = yes
		
>>>>>>> ea69a75e
		liege = { has_royal_court = yes }
	}

	is_valid = {
		custom_tooltip = {
			text = pay_homage_grace_valid_tt
			trigger_if = {
				limit = { has_variable = pay_homage_grace }
				NOT = { var:pay_homage_grace = liege }
			}
		}
	}

<<<<<<< HEAD
	is_valid_showing_failures_only = {
=======
is_valid_showing_failures_only = {
>>>>>>> ea69a75e
		is_available_adult = yes
		liege = { is_available_adult = yes }
		is_at_war_with_liege = no
		trigger_if = {
			limit = { has_variable = pay_homage_grace } # Has not paid homage to this liege before
			custom_tooltip = {
				text = pay_homage_grace_tt
				NOT = { var:pay_homage_grace = liege }
			}
		}
		trigger_if = {
			limit = { is_ai = yes }
			NOT = {
				liege = { has_variable = pay_homage_cooldown }
			}
		}
	}

	widget = {
		gui = "decision_view_widget_pay_homage"
		controller = decision_option_list_controller
		decision_has_second_step = yes
		decision_custom_widget_container = "custom_widgets_container_step_two"
		decision_to_second_step_button = "PAY_HOMAGE_DECISION_NEXT_STEP_BUTTON"

		item = { # Submission
			value = pay_homage_submission
			is_valid = {}
			current_description = pay_homage_submission_desc
			localization = pay_homage_decision_option_submission
			icon = "gfx/interface/icons/icon_liege.dds"
			ai_chance = { # Most likely
				value = 50
			}
		}

		item = { # Hook
			value = pay_homage_hook
			is_valid = {
				custom_tooltip = { # Liege does not already have a hook
					text = pay_homage_hook_tt
					NOT = {
						liege = { has_hook = prev } 
					}
				}
			}
			current_description = pay_homage_hook_desc
			localization = pay_homage_decision_option_hook
			icon = "gfx/interface/icons/message_feed/hook.dds"
			ai_chance = { # More likely if family
				value = 10
				if = {
					limit = { is_close_or_extended_family_of = liege }
					add = 20
				}
			}
		}

		item = { # Contract
			value = pay_homage_contract
			is_shown = { has_government = feudal_government }
			is_valid = {
				custom_tooltip = { # Contract can be changed
					text = pay_homage_contract_modifiable_tt
					vassal_contract_has_modifiable_obligations = yes
				}
				custom_tooltip = { # Contract not at highest
					text = pay_homage_contract_increasable_tt
					OR = {
						vassal_contract_obligation_level_can_be_increased = feudal_government_taxes
						vassal_contract_obligation_level_can_be_increased = feudal_government_levies
					}
				}
			}
			current_description = pay_homage_contract_desc
			localization = pay_homage_decision_option_contract
			icon = "gfx/interface/icons/message_feed/a_catch_all_councillor_icon.dds"
			ai_chance = { # More likely if contract is already lenient
				value = 10
				if = {
					limit = {
						OR = {
							vassal_contract_obligation_level:feudal_government_levies = feudal_levies_low_level
							vassal_contract_obligation_level:feudal_government_taxes = feudal_tax_low_level
						}
					}
					add = 10
				}
				else_if = {
					limit = {
						OR = {
							vassal_contract_obligation_level:feudal_government_levies = feudal_levies_exempt_level
							vassal_contract_obligation_level:feudal_government_taxes = feudal_tax_exempt_level
						}
					}
					add = 20
				}
			}
		}

		item = { # Gold
			value = pay_homage_gold
			is_valid = {
				custom_tooltip = { # Can afford gold homage
					text = pay_homage_gold_tt
					gold >= medium_gold_value # Can afford gold homage
				}
			}
			current_description = pay_homage_gold_desc
			localization = pay_homage_decision_option_gold
			icon = "gfx/interface/icons/message_feed/money.dds"
			ai_chance = { # More likely if rich
				value = 10
				if = {
					limit = { gold > major_gold_value }
					add = 10
				}
			}
		}
	}

	effect = {
		set_variable = {
			name = homage_liege_scope
			value = liege
			months = 3
		}
		custom_tooltip = pay_homage_decision_effects
		custom_description_no_bullet = { text = pay_homage_gift_warning_effect }
		if = { # Submission
			limit = { scope:pay_homage_submission = yes }
			set_variable = {
				name = homage_type
				value = flag:homage_submission
			}
		}
		else_if = { # Gift
			limit = { scope:pay_homage_gold = yes }
			set_variable = {
				name = homage_type
				value = flag:homage_gold
			}
			custom_tooltip = pay_homage_decision_effects_gold
		}
		else_if = { # Hook
			limit = { scope:pay_homage_hook = yes }
			set_variable = {
				name = homage_type
				value = flag:homage_hook
			}
			custom_tooltip = pay_homage_decision_effects_hook
		}
		else_if = { # Contract
			limit = { scope:pay_homage_contract = yes }
			set_variable = {
				name = homage_type
				value = flag:homage_contract
			}
			if = {
				limit = {
					vassal_contract_obligation_level:feudal_government_levies < vassal_contract_obligation_level:feudal_government_taxes
					vassal_contract_obligation_level_can_be_increased = feudal_government_levies
				}
				custom_tooltip = pay_homage_decision_effects_contract_levies
			}
			else_if = {
				limit = {
					vassal_contract_obligation_level:feudal_government_taxes < vassal_contract_obligation_level:feudal_government_levies
					vassal_contract_obligation_level_can_be_increased = feudal_government_taxes
				}
				custom_tooltip = pay_homage_decision_effects_contract_gold
			}
			else = {
				if = {
					limit = { vassal_contract_obligation_level_can_be_increased = feudal_government_taxes }
					custom_tooltip = pay_homage_decision_effects_contract_gold
				}
				else = { custom_tooltip = pay_homage_decision_effects_contract_gold }
			}
			hidden_effect = { set_vassal_contract_modification_blocked = yes }
		}
		stress_impact = {
			shy = medium_stress_impact_gain
			arrogant = medium_stress_impact_gain
		}
		hidden_effect = {
			# Spawn the Petition Liege activity
			if = {
				limit = { has_variable = pay_homage_grace }
				remove_variable = pay_homage_grace
			}
			set_variable = {
				name = pay_homage_grace
				value = liege
			}
			liege = {
				capital_province = {
					spawn_activity = {
						type = activity_pay_homage
						owner = root
					}
				}
				if = { # Make sure the AI doesn't spam homage
					limit = {
						NOT = { has_variable = pay_homage_cooldown }
					}
					set_variable = { # To stop AI vassals taking decision all at once
						name = pay_homage_cooldown
						years = 3
					}
				}
				else = {
					remove_variable = pay_homage_cooldown
					set_variable = { # To stop AI vassals taking decision all at once
						name = pay_homage_cooldown
						years = 3
					}
				}
			}
		}
	}
	
	ai_potential = {
		always = yes
	}

	ai_will_do = {
		base = 0
		modifier = {
			add = 50
			prestige > standard_activity_cost
		}
		modifier = {
			add = -50
			has_relation_rival = liege
		}
		modifier = {
			add = -25
			opinion = {
				target = liege
				value < 0
			}
		}
		modifier = { # Dukes/kings should be more weighted
			add = 25
			primary_title.tier >= tier_duchy
		}
		modifier = { # Barons should be less weighted
			add = -25
			primary_title.tier < tier_county
		}
	}
}

host_witch_ritual_decision = {
	picture = "gfx/interface/illustrations/decisions/decision_major_religion.dds"
	ai_check_interval = 60
	
	sort_order = 80

	cost = { gold = 50 }

	cooldown = { days = 3650 }

	desc = host_witch_ritual_decision_desc
	selection_tooltip = host_witch_ritual_decision_tooltip

	is_shown = {
		is_witch_trigger = yes
		exists = house
		house = { has_house_modifier = witch_coven }
	}

	is_valid_showing_failures_only = {
		is_available_adult = yes
		is_landed = yes
	}

	effect = {
		capital_province = {
			spawn_activity = {
				type = activity_witch_ritual
				owner = root
			}
		}
	}
	
	ai_potential = {
		always = yes
	}

	ai_will_do = {
		base = 0

		modifier = {
			add = 50
			short_term_gold > 150
		}
	}
}

playdate_decision = {
	picture = "gfx/interface/illustrations/decisions/decision_realm.dds"

	desc = playdate_decision_desc
	selection_tooltip = playdate_decision_tooltip

	cooldown = { days = standard_playdate_cooldown_time }

	ai_check_interval = 120

	cost = { gold = standard_playdate_activity_cost }
	
	sort_order = 67

	is_shown = {
		is_adult = no
	}

	is_valid_showing_failures_only = {
		is_available = yes
		age >= 4
	}

	effect = {
		hidden_effect = {
			capital_province = {
				save_scope_as = capital_province
				spawn_activity = {
					type = activity_playdate
					owner = root
				}
			}
		}
		custom_tooltip = start_playdate_decision
		custom_tooltip = host_playdate_decision_desc_vassal_and_courtiers
		if = {
			limit = {
				exists = liege
				NOT = { liege = this }
				liege = {
					is_available_for_child_activity_trigger = yes
				}
			}
			custom_tooltip = host_feast_decision_desc_liege_opinion
		}


		#Piety gain
		if = {
			limit = {
				faith = {
					OR = {
						has_doctrine_parameter = piety_from_feasts_active
						AND = {
							has_doctrine_parameter = summer_festivals_active
							# Only during 'summer' (May 1st through July 31st).
							current_month >= 5
							current_month <= 7
						}
					}
				}
			}
			add_piety = {
				value = 0

				faith = {
					if = {
						limit = {
							has_doctrine_parameter = summer_festivals_active
							# Only during 'summer' (May 1st through July 31st).
							current_month >= 5
							current_month <= 7
						}
						add = medium_piety_value
					}
					if = {
						limit = {
							has_doctrine = tenet_ritual_celebrations
						}
						add = minor_piety_value
					}
					if = {
						limit = {
							has_doctrine = tenet_hedonistic
						}
						add = minor_piety_value
					}
				}

				min = minor_piety_value # Always give some piety, even if we don't have any of the specified tenets.
			}
		}

		#Stress loss
		if = {
			limit = {
				has_trait = shy
			}
			custom_tooltip = host_feast_decision_desc_shy
		}
		else_if = {
			limit = {
				has_trait = pensive
			}
			custom_tooltip = host_feast_decision_desc_pensive
		}
		else_if = {
			limit = {
				OR = {
					has_trait = gluttonous
					has_trait = gregarious
					has_trait = reveler_1
					has_trait = reveler_2
					has_trait = reveler_3
					has_trait = drunkard
					has_trait = comfort_eater
					has_trait = greedy
					has_trait = curious
					has_trait = charming
				}
			}
			stress_impact = {
				base = feast_stress_loss_value
				gluttonous = activity_stress_loss_impact
				gregarious = activity_stress_loss_impact
				reveler_1 = activity_stress_loss_impact
				reveler_2 = activity_stress_loss_impact
				reveler_3 = activity_stress_loss_impact
				drunkard = activity_stress_loss_impact
				comfort_eater = activity_stress_loss_impact
				greedy = activity_stress_loss_impact
				curious = activity_stress_loss_impact
				charming = activity_stress_loss_impact

			}
		}
		else = {
			stress_impact = {
				base = feast_stress_loss_value
			}
		}
	}
	
	ai_potential = {
		short_term_gold > standard_playdate_activity_cost
	}

	ai_will_do = {
		base = 1000

		modifier = {
			add = 35
			NOT = { has_trait = shy }
		}

		modifier = {
			add = 30
			short_term_gold >= medium_gold_value
		}

		modifier = {
			add = 15
			stress > low_stress
		}

		modifier = {
			add = 35
			has_trait = charming
		}

		modifier = {
			add = -35
			has_trait = pensive
		}

		modifier = {
			add = 25
			faith = {
				has_doctrine = tenet_ritual_celebrations
			}
		}
	}
}<|MERGE_RESOLUTION|>--- conflicted
+++ resolved
@@ -1129,17 +1129,10 @@
 	is_shown = {
 		is_landed = yes
 		is_independent_ruler = no
-<<<<<<< HEAD
-		OR = {
-			has_government = feudal_government
-			has_government = clan_government
-		}
-=======
 		
 		# Warcraft
 		has_monarchy_government_trigger = yes
 		
->>>>>>> ea69a75e
 		liege = { has_royal_court = yes }
 	}
 
@@ -1153,11 +1146,7 @@
 		}
 	}
 
-<<<<<<< HEAD
-	is_valid_showing_failures_only = {
-=======
 is_valid_showing_failures_only = {
->>>>>>> ea69a75e
 		is_available_adult = yes
 		liege = { is_available_adult = yes }
 		is_at_war_with_liege = no
