--- conflicted
+++ resolved
@@ -190,17 +190,12 @@
 	position = { 0 2 }
 	icon = node_martial
 
-<<<<<<< HEAD
+	parent = master_of_shadows
 	effect = {
 		custom_description_no_bullet = {
 			text = stasis_trap_perk_effect
 		}
 	}
-
-	parent = physical_tree_2_perk_2
-=======
-	parent = master_of_shadows
->>>>>>> ef498d77
 }
 
 poison_blades = {
@@ -209,10 +204,7 @@
 	position = { 0 3 }
 	icon = node_martial
 
-<<<<<<< HEAD
 	parent = stasis_trap
-=======
-	parent = physical_tree_2_perk_3
 
 	character_modifier = {
 		enemy_hard_casualty_modifier = 0.1
@@ -223,7 +215,6 @@
 			text = poison_blades_perk_effect
 		}
 	}
->>>>>>> ef498d77
 }
 
 physical_tree_2_perk_5 = {
