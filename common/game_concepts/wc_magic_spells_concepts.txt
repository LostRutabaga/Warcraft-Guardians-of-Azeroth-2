﻿wc_spells = {
	parent = wc_magic_lifestyle
	alias = { wc_spell wc_spell_icon_gc }
	texture = "gfx/interface/icons/icon_spellbook.dds"
}

wc_spell_type = {
	parent = wc_spells
	texture = "gfx/interface/icons/icon_spellbook.dds"
}

wc_spell_type_enchantment = {
	parent = wc_spell_type
	texture = "gfx/interface/icons/icon_spellbook.dds"
}

wc_spell_type_attack = {
	parent = wc_spell_type
	texture = "gfx/interface/icons/icon_spellbook.dds"
}

wc_spell_type_defend = {
	parent = wc_spell_type
	texture = "gfx/interface/icons/icon_spellbook.dds"
}

wc_spell_type_heal = {
	parent = wc_spell_type
	texture = "gfx/interface/icons/icon_spellbook.dds"
}

wc_spell_type_dispel = {
	parent = wc_spell_type_heal
	texture = "gfx/interface/icons/icon_spellbook.dds"
}

wc_magic_illness = {
	parent = illness
}

wc_major_illness = {
	parent = illness
}

wc_magic_injury = {
	parent = wc_injury
}

wc_major_injury = {
	parent = wc_injury
}

wc_injury = {
}

wc_poison = {
	parent = wc_magic_injury
}

wc_psych_illness = {
	parent = illness
}

wc_illness = {
	parent = illness
	alias = { wc_illnesses }
}

wc_spell_type_summon = {
	parent = wc_spell_type
	texture = "gfx/interface/icons/icon_spellbook.dds"
}

wc_spell_type_ritual = {
	parent = wc_spell_type
	texture = "gfx/interface/icons/icon_spellbook.dds"
}

wc_spell_rank = {
	parent = wc_spells
	texture = "gfx/interface/icons/icon_spellbook.dds"
}

wc_spell_schools = {
	parent = wc_spells
	alias = { wc_spell_school }
	texture = "gfx/interface/icons/icon_spellbook.dds"
}
wc_spell_school_light = {
	parent = wc_spell_school_cosmic
	texture = "gfx/interface/icons/icon_spellbook.dds"
}
wc_spell_school_shadow = {
	parent = wc_spell_school_cosmic
	texture = "gfx/interface/icons/icon_spellbook.dds"
}
wc_spell_school_disorder = {
	parent = wc_spell_school_cosmic
	texture = "gfx/interface/icons/icon_spellbook.dds"
}
wc_spell_school_order = {
	parent = wc_spell_school_cosmic
	texture = "gfx/interface/icons/icon_spellbook.dds"
}
wc_spell_school_life = {
	parent = wc_spell_school_cosmic
	texture = "gfx/interface/icons/icon_spellbook.dds"
}
wc_spell_school_death = {
	parent = wc_spell_school_cosmic
	texture = "gfx/interface/icons/icon_spellbook.dds"
}
wc_spell_school_elemental = {
	parent = wc_spell_schools
	texture = "gfx/interface/icons/icon_spellbook.dds"
}
wc_spell_school_elemental_fire = {
	parent = wc_spell_school_elemental
	texture = "gfx/interface/icons/icon_spellbook.dds"
}
wc_spell_school_elemental_water = {
	parent = wc_spell_school_elemental
	texture = "gfx/interface/icons/icon_spellbook.dds"
}
wc_spell_school_elemental_air = {
	parent = wc_spell_school_elemental
	texture = "gfx/interface/icons/icon_spellbook.dds"
}
wc_spell_school_elemental_earth = {
	parent = wc_spell_school_elemental
	texture = "gfx/interface/icons/icon_spellbook.dds"
}

wc_spell_summon_fire_elemental = {
	parent = wc_spell_school_elemental_fire
}

wc_spell_lava_lash = {
	parent = wc_spell_school_elemental_fire
}

wc_spell_backdraft = {
	parent = wc_spell_school_elemental_fire
}

wc_spell_flame_wall = {
	parent = wc_spell_school_elemental_fire
}

wc_spell_flame_shock = {
	parent = wc_spell_school_elemental_fire
}

wc_spell_burnout = {
	parent = wc_spell_school_elemental_fire
}

wc_spell_planar_fire = {
	parent = wc_spell_school_elemental_fire
}

wc_spell_cauterize_wound = {
	parent = wc_spell_school_elemental_fire
}

wc_spell_vernal_solstice = {
	parent = wc_spell_school_elemental_fire
}

wc_spell_frostfire_bolt = {
	parent = wc_spell_school_order
}

wc_spell_flash_of_light = {
	parent = wc_spell_school_light
}

wc_spell_dispel = {
	parent = wc_spell_school_light
}

wc_spell_lightwell = {
	parent = wc_spell_school_light
}

wc_spell_holy_fire = {
	parent = wc_spell_school_light
}

wc_spell_salvation = {
	parent = wc_spell_school_light
}

wc_spell_judgement = {
	parent = wc_spell_school_light
}

wc_spell_exorcism = {
	parent = wc_spell_school_light
}

wc_spell_expulsion = {
	parent = wc_spell_school_light
}

wc_spell_avenging_wrath = {
	parent = wc_spell_school_light
}

wc_spell_bless = {
	parent = wc_spell_school_light
}

wc_spell_divine_shield = {
	parent = wc_spell_school_light
}

wc_spell_consecration = {
	parent = wc_spell_school_light
}

wc_spell_rebuke = {
	parent = wc_spell_school_light
}

wc_spell_blessed_bastion = {
	parent = wc_spell_school_light
}

wc_spell_divine_storm = {
	parent = wc_spell_school_light
}

wc_cosmos = {
	parent = wc_mod
}

wc_elements = {
	parent = wc_mod
}

wc_spell_school_cosmic = {
	parent = wc_spell_schools
}

wc_spell_scorch = {
	parent = wc_spell_school_order
}

wc_spell_pyroblast = {
	parent = wc_spell_school_order
}

wc_spell_flamestrike = {
	parent = wc_spell_school_order
}

wc_spell_fire_shield = {
	parent = wc_spell_school_order
}

wc_spell_frostfire_bolt = {
	parent = wc_spell_school_order
}

wc_spell_frostbolt = {
	parent = wc_spell_school_order
}

wc_spell_frost_nova = {
	parent = wc_spell_school_order
}

wc_spell_frost_armor = {
	parent = wc_spell_school_order
}

wc_spell_blizzard = {
	parent = wc_spell_school_order
}

wc_spell_polymorph = {
	parent = wc_spell_school_order
}

wc_spell_counterspell = {
	parent = wc_spell_school_order
}

wc_spell_spellsteal = {
	parent = wc_spell_school_order
}

wc_spell_scry = {
	parent = wc_spell_school_order
}

wc_spell_haste = {
	parent = wc_spell_school_order
}

wc_spell_conjure_refreshment = {
	parent = wc_spell_school_order
}

wc_spell_chronomancy = {
	parent = wc_spell_school_order
}

wc_spell_evocation = {
	parent = wc_spell_school_order
}

wc_spell_arcane_dome = {
	parent = wc_spell_school_order
}

<<<<<<< HEAD
wc_spell_void_touch = {
	parent = wc_spell_school_shadow
}

wc_spell_summon_void_leader = {
	parent = wc_spell_school_shadow
}

wc_spell_voidborne = {
	parent = wc_spell_school_shadow
=======
wc_spell_raise_dead = {
	parent = wc_spell_school_death
}

wc_spell_death_coil = {
	parent = wc_spell_school_death
}

wc_spell_death_grip = {
	parent = wc_spell_school_death
}

wc_spell_give_disease = {
	parent = wc_spell_school_death
}

wc_spell_death_and_decay = {
	parent = wc_spell_school_death
}

wc_spell_cripple = {
	parent = wc_spell_school_death
}

wc_spell_improved_body = {
	parent = wc_spell_school_death
}

wc_spell_coagulation = {
	parent = wc_spell_school_death
}

wc_spell_blood_boil = {
	parent = wc_spell_school_death
}

wc_spell_strangulate = {
	parent = wc_spell_school_death
}

wc_spell_army_of_the_dead = {
	parent = wc_spell_school_death
}

wc_spell_supreme_raise_dead = {
	parent = wc_spell_school_death
}

wc_spell_epidemic = {
	parent = wc_spell_school_death
}

wc_spell_crimson_binding = {
	parent = wc_spell_school_death
>>>>>>> 0b0bab23
}<|MERGE_RESOLUTION|>--- conflicted
+++ resolved
@@ -315,7 +315,62 @@
 	parent = wc_spell_school_order
 }
 
-<<<<<<< HEAD
+wc_spell_raise_dead = {
+	parent = wc_spell_school_death
+}
+
+wc_spell_death_coil = {
+	parent = wc_spell_school_death
+}
+
+wc_spell_death_grip = {
+	parent = wc_spell_school_death
+}
+
+wc_spell_give_disease = {
+	parent = wc_spell_school_death
+}
+
+wc_spell_death_and_decay = {
+	parent = wc_spell_school_death
+}
+
+wc_spell_cripple = {
+	parent = wc_spell_school_death
+}
+
+wc_spell_improved_body = {
+	parent = wc_spell_school_death
+}
+
+wc_spell_coagulation = {
+	parent = wc_spell_school_death
+}
+
+wc_spell_blood_boil = {
+	parent = wc_spell_school_death
+}
+
+wc_spell_strangulate = {
+	parent = wc_spell_school_death
+}
+
+wc_spell_army_of_the_dead = {
+	parent = wc_spell_school_death
+}
+
+wc_spell_supreme_raise_dead = {
+	parent = wc_spell_school_death
+}
+
+wc_spell_epidemic = {
+	parent = wc_spell_school_death
+}
+
+wc_spell_crimson_binding = {
+	parent = wc_spell_school_death
+}
+
 wc_spell_void_touch = {
 	parent = wc_spell_school_shadow
 }
@@ -326,60 +381,4 @@
 
 wc_spell_voidborne = {
 	parent = wc_spell_school_shadow
-=======
-wc_spell_raise_dead = {
-	parent = wc_spell_school_death
-}
-
-wc_spell_death_coil = {
-	parent = wc_spell_school_death
-}
-
-wc_spell_death_grip = {
-	parent = wc_spell_school_death
-}
-
-wc_spell_give_disease = {
-	parent = wc_spell_school_death
-}
-
-wc_spell_death_and_decay = {
-	parent = wc_spell_school_death
-}
-
-wc_spell_cripple = {
-	parent = wc_spell_school_death
-}
-
-wc_spell_improved_body = {
-	parent = wc_spell_school_death
-}
-
-wc_spell_coagulation = {
-	parent = wc_spell_school_death
-}
-
-wc_spell_blood_boil = {
-	parent = wc_spell_school_death
-}
-
-wc_spell_strangulate = {
-	parent = wc_spell_school_death
-}
-
-wc_spell_army_of_the_dead = {
-	parent = wc_spell_school_death
-}
-
-wc_spell_supreme_raise_dead = {
-	parent = wc_spell_school_death
-}
-
-wc_spell_epidemic = {
-	parent = wc_spell_school_death
-}
-
-wc_spell_crimson_binding = {
-	parent = wc_spell_school_death
->>>>>>> 0b0bab23
 }