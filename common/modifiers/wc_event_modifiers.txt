--- conflicted
+++ resolved
@@ -328,9 +328,8 @@
 	icon = county_modifier_development_positive
 	levy_size = 0.25
 	levy_reinforcement_rate = 0.25
-<<<<<<< HEAD
-	army_maintenance_mult = -0.2
-	men_at_arms_recruitment_cost = -0.25
+	fort_level = 1
+	supply_limit_mult = 0.25
 }
 
 # Drust Incursion Modifiers
@@ -339,10 +338,4 @@
 	men_at_arms_recruitment_cost = -0.15
 	levy_reinforcement_rate = 0.15
 	army_maintenance_mult = -0.10
-}
-	
-=======
-	fort_level = 1
-	supply_limit_mult = 0.25
-}
->>>>>>> 8c239f84
+}