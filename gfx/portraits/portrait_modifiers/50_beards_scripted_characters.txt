﻿# We can use these modifiers for adding specific beards and beards to historical and vanity characters

beards_scripted_characters = {

    usage = game
    selection_behavior = weighted_random

    male_beard_western_01 = { # "Full Beard"
        dna_modifiers = {
            accessory = {
                mode = add
                gene = beards
                template = scripted_character_beards_01
                value = 0.04 # For the randomness to work correctly
            }
        }   
        weight = {
            base = 0
            modifier = {
				add = 200
				is_taelan_trigger = yes
                age >= 25
			}
            modifier = {
				add = 200
				is_barathen_trigger = yes
			}
            modifier = {
                add = 200
				is_danath_trigger = yes
            }
        }
    }

    male_beard_western_02 = { # "Goatee"
        dna_modifiers = {
            accessory = {
                mode = add
                gene = beards
                template = scripted_character_beards_01
                value = 0.07 # For the randomness to work correctly
            }
        }   
        weight = {
            base = 0
            modifier = {
				add = 200
<<<<<<< HEAD
				is_ansirem_trigger = yes
			}
            modifier = {
				add = 200
				is_robert_garithos_trigger = yes
			}
            modifier = {
				add = 200
=======
>>>>>>> 23b3e422
				is_aedelas_trigger = yes
			}
            modifier = {
                add = 200
				is_genn_trigger = yes
            }
            modifier = {
                add = 200
				is_nathanos_trigger = yes
            }
            modifier = {
                add = 200
				is_easteregg2_trigger = yes # Garith Greenwood
            }
            modifier = {
                add = 200
				is_easteregg7_trigger = yes # Derthon Greenwood
            }
			modifier = {
				add = 200
				is_derek_proudmoore_trigger = yes
			}
        }
    }

    male_beard_western_03 = { # "Short Beard"
        dna_modifiers = {
            accessory = {
                mode = add
                gene = beards
                template = scripted_character_beards_01
                value = 0.11 # For the randomness to work correctly
            }
        }   
        weight = {
            base = 0
			# Warcraft
        }
    }

    male_beard_western_04 = { # "Short Goatee"
        dna_modifiers = {
            accessory = {
                mode = add
                gene = beards
                template = scripted_character_beards_01
                value = 0.14 # For the randomness to work correctly
            }
        }   
        weight = {
            base = 0
            modifier = {
                add = 200
				is_llane_trigger = yes
            }
            modifier = {
                add = 200
				is_easteregg4_trigger = yes # Fenarith Greenwood
            }
        }
    }

    male_beard_western_05 = { # "Mustache"
        dna_modifiers = {
            accessory = {
                mode = add
                gene = beards
                template = scripted_character_beards_01
                value = 0.17 # For the randomness to work correctly
            }
        }   
        weight = {
            base = 0
            modifier = {
				add = 200
				is_malatar_trigger = yes
			}
            modifier = {
                add = 200
				is_aliden_trigger = yes
            }
        }
    }

    male_beard_western_06 = { # "Big Bushy Beard"
        dna_modifiers = {
            accessory = {
                mode = add
                gene = beards
                template = scripted_character_beards_01
                value = 0.2 # For the randomness to work correctly
            }
        }   
        weight = {
            base = 0
        }
    }

    male_beard_western_07 = { # "Chinstrap Beard"
        dna_modifiers = {
            accessory = {
                mode = add
                gene = beards
                template = scripted_character_beards_01
                value = 0.23 # For the randomness to work correctly
            }
        }   
        weight = {
            base = 0
            modifier = {
                add = 200
				is_orgrim_trigger = yes
            }
            modifier = {
                add = 200
				is_durotan_trigger = yes
            }
			modifier = {
				add = 200
				is_dalrend_trigger = yes
			}
        }
    }

    male_beard_western_08 = { # "Long Wavy Beard"
        dna_modifiers = {
            accessory = {
                mode = add
                gene = beards
                template = scripted_character_beards_01
                value = 0.27 # For the randomness to work correctly
            }
        }   
        weight = {
            base = 0
            modifier = {
                add = 200
				is_lothar_trigger = yes
                age >= 50
			}
			modifier = {
                add = 200
				is_alonsus_trigger = yes
            }
        }
    }

    male_beard_western_09 = { # "Pointy Beard"
        dna_modifiers = {
            accessory = {
                mode = add
                gene = beards
                template = scripted_character_beards_01
                value = 0.30 # For the randomness to work correctly
            }
        }   
        weight = {
            base = 0
            modifier = {
                add = 200
				is_uther_trigger = yes
                age < 40
            }
			modifier = {
				add = 200
				is_saidan_trigger = yes
			}
        }
    }

    male_beard_western_10 = { # "Chin Goatee"
        dna_modifiers = {
            accessory = {
                mode = add
                gene = beards
                template = scripted_character_beards_01
                value = 0.33 # For the randomness to work correctly
            }
        }   
        weight = {
            base = 0
			modifier = {
				add = 200
				is_liam_trigger = yes
			}
            modifier = {
                add = 200
				is_valerius_trigger = yes
            }
<<<<<<< HEAD
            modifier = {
				add = 200
				is_rhonin_trigger = yes
			}
=======
>>>>>>> 23b3e422
        }
    }

    male_beard_mena_01 = { # "Full Curly Beard"
        dna_modifiers = {
            accessory = {
                mode = add
                gene = beards
                template = scripted_character_beards_01
                value = 0.35 # For the randomness to work correctly
            }
        }   
        weight = {
            base = 0
        }
    }

    male_beard_mena_02 = { # "Big Wavy Beard"
        dna_modifiers = {
            accessory = {
                mode = add
                gene = beards
                template = scripted_character_beards_01
                value = 0.39 # For the randomness to work correctly
            }
        }   
        weight = {
            base = 0
            modifier = {
                add = 200
				is_kilrogg_trigger = yes
            }
            modifier = {
                add = 200
				is_kurdran_trigger = yes
            }
        }
    }

    male_beard_mena_03 = { # "Big Chin Strap"
        dna_modifiers = {
            accessory = {
                mode = add
                gene = beards
                template = scripted_character_beards_01
                value = 0.42 # For the randomness to work correctly
            }
        }   
        weight = {
            base = 0
        }
    }

    male_beard_mena_04 = { # "Short Stylish Beard"
        dna_modifiers = {
            accessory = {
                mode = add
                gene = beards
                template = scripted_character_beards_01
                value = 0.45 # For the randomness to work correctly
            }
        }   
        weight = {
            base = 0
            modifier = {
                add = 200
				is_tirion_trigger = yes
                age < 50
            }
            modifier = {
                add = 200
				is_easteregg5_trigger = yes # Arren Greenwood
            }
            modifier = {
				add = 200
				is_bolvar_trigger = yes
			}
            modifier = {
                add = 200
				is_isiden_trigger = yes
            }
        }
    }

    male_beard_northern_01 = { # "Big Wild Beard"
        dna_modifiers = {
            accessory = {
                mode = add
                gene = beards
                template = scripted_character_beards_01
                value = 0.48 # For the randomness to work correctly
            }
        }   
        weight = {
            base = 0
        }
    }

    male_beard_northern_02 = { # "Single Braid Beard"
        dna_modifiers = {
            accessory = {
                mode = add
                gene = beards
                template = scripted_character_beards_01
                value = 0.52 # For the randomness to work correctly
            }
        }   
        weight = {
            base = 0
            modifier = {
                add = 200
				is_magni_trigger = yes
			}
			modifier = {
				add = 200
				is_nazgrel_trigger = yes
            }
			modifier = {
				add = 200
				is_falstad_trigger = yes
            }
        }
    }

    male_beard_northern_03 = { # "Beaded Beard"
        dna_modifiers = {
            accessory = {
                mode = add
                gene = beards
                template = scripted_character_beards_01
                value = 0.54 # For the randomness to work correctly
            }
        }   
        weight = {
            base = 0
            modifier = {
                add = 200
				is_thrall_trigger = yes
            }
        }
    }

    male_beard_steppe_01 = { # "Straight Pointy Beard"
        dna_modifiers = {
            accessory = {
                mode = add
                gene = beards
                template = scripted_character_beards_01
                value = 0.58 # For the randomness to work correctly
            }
        }   
        weight = {
            base = 0
        }
    }

    male_beard_steppe_02 = { # "Straight Medium Beard"
        dna_modifiers = {
            accessory = {
                mode = add
                gene = beards
                template = scripted_character_beards_01
                value = 0.61 # For the randomness to work correctly
            }
        }   
        weight = {
            base = 0
            modifier = {
                add = 200
				is_medivh_trigger = yes
			}
        }
    }

    male_beard_sub_saharan_01 = { # "Fine Curls Beard"
        dna_modifiers = {
            accessory = {
                mode = add
                gene = beards
                template = scripted_character_beards_01
                value = 0.64 # For the randomness to work correctly
            }
        }   
        weight = {
            base = 0
        }
    }

    male_beard_sub_saharan_02 = { # "Fine Curls Goatee"
        dna_modifiers = {
            accessory = {
                mode = add
                gene = beards
                template = scripted_character_beards_01
                value = 0.67 # For the randomness to work correctly
            }
        }   
        weight = {
            base = 0
            modifier = {
                add = 200
				is_galen_trigger = yes
            }
            modifier = {
                add = 200
				is_terenas_trigger = yes
            }
            modifier = {
                add = 200
				is_aiden_trigger = yes
            }
            modifier = {
                add = 200
				is_archibald_trigger = yes
            }
        }
    }

    male_beard_sub_saharan_03 = { # "Long Curly Beard"
        dna_modifiers = {
            accessory = {
                mode = add
                gene = beards
                template = scripted_character_beards_01
                value = 0.70 # For the randomness to work correctly
            }
        }   
        weight = {
            base = 0
            modifier = {
                add = 200
				is_kurdran_trigger = yes
            }
        }
    }

    male_beard_indian_01 = { # "Mustache with Sideburns"
        dna_modifiers = {
            accessory = {
                mode = add
                gene = beards
                template = scripted_character_beards_01
                value = 0.74 # For the randomness to work correctly
            }
        }   
        weight = {
            base = 0
            modifier = {
                add = 200
				is_garithos_trigger = yes
            }
            modifier = {
                add = 200
				is_daelin_trigger = yes
            }
            modifier = {
                add = 200
				is_thoras_trigger = yes
            }
            modifier = {
                add = 200
				is_gelbin_trigger = yes
            }
            modifier = {
                add = 200
				is_mathias_trigger = yes # until we have custom beard for him
            }
        }
    }

    male_beard_indian_02 = { # "Wavy Pointy Beard"
        dna_modifiers = {
            accessory = {
                mode = add
                gene = beards
                template = scripted_character_beards_01
                value = 0.77 # For the randomness to work correctly
            }
        }   
        weight = {
            base = 0
            modifier = {
                add = 200
				is_lothar_trigger = yes
                age < 50
            }
            modifier = {
                add = 200
				is_tirion_trigger = yes
                age >= 50
            }
			modifier = {
				add = 200
				is_alexandros_trigger = yes
			}
            modifier = {
				add = 200
				is_landan_trigger = yes
			}
<<<<<<< HEAD
            modifier = {
                add = 200
				is_kelthuzad_trigger = yes
            }
=======
>>>>>>> 23b3e422
        }
    }

    male_beard_indian_03 = { # "Long Straight Rough Beard"
        dna_modifiers = {
            accessory = {
                mode = add
                gene = beards
                template = scripted_character_beards_01
                value = 0.80 # For the randomness to work correctly
            }
        }   
        weight = {
            base = 0
            modifier = {
                add = 200
				is_guldan_trigger = yes
            }
            modifier = {
                add = 200
				is_blackhand_trigger = yes
            }
			modifier = {
				add = 200
				is_drekthar_trigger = yes
			}
        }
    }

    male_beard_rtt_01 = { # "Wizard's Beard" (Affected by Mustaches)
        dna_modifiers = {
            accessory = {
                mode = add
                gene = beards
                template = rtt_beards
                value = 0.0 # For the randomness to work correctly
            }
        }   
        weight = {
            base = 0
            modifier = {
                add = 200
				is_antonidas_trigger = yes
            }
            modifier = {
                add = 200
				is_malfurion_trigger = yes
            }
        }
    }

    # Northern Lords DLC Beards

    male_beard_fp1_01 = { # "Huscarl's Braids"
        dna_modifiers = {
            accessory = {
                mode = add
                gene = beards
                template = scripted_character_beards_01
                value = 0.84 # For the randomness to work correctly
            }
        }   
        weight = {
            base = 0
        }
    }

    male_beard_fp1_02 = { # "Aspiring Viking"
        dna_modifiers = {
            accessory = {
                mode = add
                gene = beards
                template = scripted_character_beards_01
                value = 0.88 # For the randomness to work correctly
            }
        }   
        weight = {
            base = 0
			modifier = {
				add = 200
				is_tandred_proudmoore_trigger = yes
			}
        }
    }

    male_beard_fp1_03 = { # "Beard with Big Mustache"
        dna_modifiers = {
            accessory = {
                mode = add
                gene = beards
                template = scripted_character_beards_01
                value = 0.90 # For the randomness to work correctly
            }
        }   
        weight = {
            base = 0
            modifier = {
                add = 300
                has_fp1_dlc_trigger = yes
				is_kelthuzad_trigger = yes
            }
        }
    }

    male_beard_fp1_04 = { # "Massive Braid"
        dna_modifiers = {
            accessory = {
                mode = add
                gene = beards
                template = scripted_character_beards_01
                value = 0.94 # For the randomness to work correctly
            }
        }   
        weight = {
            base = 0
			modifier = {
				add = 200
				is_dagran_trigger = yes
			}
			modifier = {
				add = 200
				is_muradin_trigger = yes
			}
			modifier = {
				add = 200
				is_brann_trigger = yes
			}
        }
    }

    male_beard_fp1_05 = { # "Grizzled Varangian"
        dna_modifiers = {
            accessory = {
                mode = add
                gene = beards
                template = scripted_character_beards_01
                value = 0.97 # For the randomness to work correctly
            }
        }   
        weight = {
            base = 0
        }
    }


    # Warcraft
    uther_beard = {
        dna_modifiers = {
            accessory = {
                mode = add
                gene = beards
                template = uther_beard
                value = 0 # For the randomness to work correctly
            }
        }   
        weight = {
            base = 0
            modifier = {
                add = 200
				is_uther_trigger = yes
                age >= 40
            }
        }
    }
	male_beard_steppe_01_wc = { # "Straight Pointy Goatee"
        dna_modifiers = {
            accessory = {
                mode = add
                gene = beards
                template = scripted_character_beards_02
                value = 0 # For the randomness to work correctly
            }
        }   
        weight = {
            base = 0
            modifier = {
                add = 200
				is_lorthemar_trigger = yes
            }
            modifier = {
                add = 200
				is_voljin_trigger = yes
            }
            modifier = {
                add = 200
				is_anasterian_trigger = yes
            }
        }
    }
	male_beard_human_01 = {
        dna_modifiers = {
            accessory = {
                mode = add
                gene = beards
                template = scripted_character_beards_02
                value = 0.51 # For the randomness to work correctly
            }
        }   
        weight = {
            base = 0
        }
    }
}<|MERGE_RESOLUTION|>--- conflicted
+++ resolved
@@ -45,7 +45,6 @@
             base = 0
             modifier = {
 				add = 200
-<<<<<<< HEAD
 				is_ansirem_trigger = yes
 			}
             modifier = {
@@ -54,8 +53,6 @@
 			}
             modifier = {
 				add = 200
-=======
->>>>>>> 23b3e422
 				is_aedelas_trigger = yes
 			}
             modifier = {
@@ -74,10 +71,6 @@
                 add = 200
 				is_easteregg7_trigger = yes # Derthon Greenwood
             }
-			modifier = {
-				add = 200
-				is_derek_proudmoore_trigger = yes
-			}
         }
     }
 
@@ -245,13 +238,10 @@
                 add = 200
 				is_valerius_trigger = yes
             }
-<<<<<<< HEAD
             modifier = {
 				add = 200
 				is_rhonin_trigger = yes
 			}
-=======
->>>>>>> 23b3e422
         }
     }
 
@@ -551,13 +541,10 @@
 				add = 200
 				is_landan_trigger = yes
 			}
-<<<<<<< HEAD
             modifier = {
                 add = 200
 				is_kelthuzad_trigger = yes
             }
-=======
->>>>>>> 23b3e422
         }
     }
 
