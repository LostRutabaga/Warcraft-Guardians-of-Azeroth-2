﻿#dynasty=16000
38000={
	name=Liam
	dynasty=16000
	culture=arathorian religion=holy_light
	martial=7 diplomacy=5 stewardship=7 intrigue=7 learning=4
	trait=education_martial_4 trait=physique_good_3
	501.8.22={ birth=yes trait=creature_human }
	501.8.22={
		capital = c_stromgarde
		# create_bloodline = {
			# type = ignaeus
		# }
	}
	563.8.9={ death=yes }
}
38001={
	name=Thoras
	dynasty=16000
	dna=thoras_trollbane_dna
	culture=arathorian religion=holy_light
	martial=7 diplomacy=6 stewardship=7 intrigue=7 learning=4
	trait=education_martial_3
	trait=physique_good_3 trait=education_martial_prowess_4 trait=brave trait=generous trait=gluttonous trait=trusting
	disallow_random_traits = yes
	father=38000	#Liam
	546.9.5={ birth=yes trait=creature_human effect = { make_important_lore_character_effect = yes } }
	546.9.5={
		add_prestige = 750
		effect = {
			if = {
				limit = { NOT = { game_start_date >= 595.1.1 } }
				set_relation_friend = character:60001	#Terenas Menethil
			}

			#set_variable = { name = wc_endurance_physical_lifestyle_additional_perks_variable value =  value = wc_perks_needed_for_level_4_physical_trait_value }
			#set_variable = { name = wc_strength_physical_lifestyle_additional_perks_variable value =  value = wc_perks_needed_for_level_4_physical_trait_value }
		}
		#trait=physical_lifestyle_endurance_4
		#trait=physical_lifestyle_strength_4
	}
	603.3.16={ 
		death = {
			death_reason = death_murder
			killer = 38002 #Galen
		}
	}
}
38002={
	name=Galen
	dna = galen_trollbane_dna
	dynasty=16000
	culture=arathorian religion=holy_light
	martial=6 diplomacy=5 stewardship=6 intrigue=5 learning=4
	trait=education_martial_3 trait=stubborn trait=patient trait=ambitious trait=deceitful 
	father=38001	#Thoras
	577.2.21={ birth=yes trait=creature_human effect = { make_important_lore_character_effect = yes } }
	590.2.21={
		effect={
			#set_variable = { name = wc_endurance_physical_lifestyle_additional_perks_variable value =  value = wc_perks_needed_for_level_3_physical_trait_value }
			#set_variable = { name = wc_strength_physical_lifestyle_additional_perks_variable value =  value = wc_perks_needed_for_level_3_physical_trait_value }
		}
		#trait=physical_lifestyle_endurance_3
		#trait=physical_lifestyle_strength_3
	}
	608.1.8 = {
		effect = {
			if = {
				limit = {
					game_start_date <= 611.1.13
				}
				death = {
					death_reason = death_battle
				}
			}
		}
	}
	611.1.13 = {
		trait = being_undead # resurrected during Cataclysm
	}
	615.2.1 = {
		death = {
			death_reason = death_battle # killed by adventurer
		}
	}
}
38003={
	name=Frothard
	dynasty=16000
	culture=arathorian religion=holy_light
	martial=8 diplomacy=5 stewardship=8 intrigue=8 learning=6
	trait=education_diplomacy_3 trait=education_martial_prowess_3 trait=humble trait=trusting trait=content
	father=38000	#Liam
	529.8.2={ birth=yes trait=creature_human }
	582.10.15={ death=yes }
}
38004={
	name=Danath
	dna = danath_trollbane_dna
	dynasty=16000
	culture=arathorian religion=holy_light
	martial=7 diplomacy=6 stewardship=7 intrigue=5 learning=6
	trait=education_martial_4 trait=diligent trait=brave trait=generous trait=education_martial_prowess_4 
	father=38003	#Frothard
	548.3.7={ birth=yes trait=creature_human effect = { make_important_lore_character_effect = yes } }
	566.3.7={
		effect={
			#set_variable = { name = wc_endurance_physical_lifestyle_additional_perks_variable value =  value = wc_perks_needed_for_level_4_physical_trait_value }
			#set_variable = { name = wc_strength_physical_lifestyle_additional_perks_variable value =  value = wc_perks_needed_for_level_4_physical_trait_value }
			set_relation_best_friend = character:22002 #Kurdran
		}
		#trait=physical_lifestyle_endurance_4
		#trait=physical_lifestyle_strength_4
	}
	591.11.1 = {
		effect = {
			if = {
				limit = {
					game_start_date <= 609.1.6
				}
				death = {
					death_reason = death_vanished
				}
			}
		}
	}
}

#dynasty=16001
38005={
	name=Gaucelm
	dynasty=16001
	culture=arathorian religion=holy_light
	martial=8 diplomacy=5 stewardship=5 intrigue=6 learning=5
	trait=education_martial_3 trait=paranoid trait=content trait=humble trait=arbitrary
	552.3.23={ birth=yes trait=creature_human }
	621.3.24={ death=yes }
}
38006={
	name=Reginari
	dynasty=16001
	culture=arathorian religion=holy_light
	martial=7 diplomacy=8 stewardship=7 intrigue=6 learning=4
	trait=education_martial_1 trait=lazy trait=gluttonous trait=trusting
	trait=cynical
	father=38005	#Gaucelm
	576.7.25={ birth=yes trait=creature_human }
	620.10.17={ death=yes }
}
38007={
	name=Galteri
	dynasty=16001
	culture=arathorian religion=holy_light
	martial=8 diplomacy=5 stewardship=8 intrigue=4 learning=6
	trait=education_intrigue_3 trait=cynical trait=ambitious trait=diligent
	father=38005	#Gaucelm
	578.6.17={ birth=yes trait=creature_human }
	646.4.17={ death=yes }
}
38008={
	name=Adalgari
	dynasty=16001
	culture=arathorian religion=holy_light
	martial=4 diplomacy=8 stewardship=4 intrigue=8 learning=8
	trait=education_diplomacy_4 trait=deceitful trait=ambitious trait=arrogant trait=cynical
	father=38005	#Gaucelm
	581.5.6={ birth=yes trait=creature_human }
	640.3.8={ death=yes }
}
38009={
	name=Vulvari
	dynasty=16001
	culture=arathorian religion=holy_light
	martial=6 diplomacy=5 stewardship=6 intrigue=4 learning=6
	trait=education_martial_3 trait=brave trait=lazy trait=gluttonous trait=compassionate
	father=38006	#Reginari
	597.5.26={ birth=yes trait=creature_human }
	651.4.7={ death=yes }
}
38010={
	name=Segoin
	dynasty=16001
	culture=arathorian religion=holy_light
	martial=7 diplomacy=4 stewardship=5 intrigue=5 learning=6
	trait=education_learning_1 trait=cynical trait=brave trait=honest trait=greedy
	father=38006	#Reginari
	599.11.12={ birth=yes trait=creature_human }
	655.10.12={ death=yes }
}
38011={
	name=Chramnesind
	dynasty=16001
	culture=arathorian religion=holy_light
	martial=8 diplomacy=8 stewardship=5 intrigue=7 learning=4
	trait=education_diplomacy_3 trait=lifestyle_hunter trait=cynical trait=gluttonous trait=compassionate
	trait=wrathful
	father=38006	#Reginari
	601.10.25={ birth=yes trait=creature_human
		effect = {
			add_trait_xp = {
				trait = lifestyle_hunter
				track = hunter
				value = 50
			}
		}
	}
	656.5.16={ death=yes }
}
38012={
	name=Aegidius
	dynasty=16001
	culture=arathorian religion=holy_light
	martial=7 diplomacy=8 stewardship=4 intrigue=6 learning=6
	trait=education_martial_1 trait=diligent trait=arbitrary trait=brave trait=compassionate
	father=38006	#Reginari
	605.6.24={ birth=yes trait=creature_human }
	664.7.23={ death=yes }
}
38013={
	name=Cecille
	female=yes
	dynasty=16001
	culture=arathorian religion=holy_light
	father=38006	#Reginari
	608.3.26={ birth=yes trait=creature_human }
	684.2.18={ death=yes }
}

#dynasty=16002
38014={
	name=Ramnulf
	dynasty=16002
	culture=arathorian religion=holy_light
	martial=5 diplomacy=8 stewardship=6 intrigue=4 learning=7
	trait=education_learning_2 trait=arrogant trait=greedy trait=sadistic
	540.10.4={ birth=yes trait=creature_human }
	627.7.31={ death=yes }
}
38015={
	name=Rothaide
	female=yes
	dynasty=16002
	culture=arathorian religion=holy_light
	father=38014	#Ramnulf
	569.4.8={ birth=yes trait=creature_human }
	642.1.9={ death=yes }
}
38016={
	name=Karl
	dynasty=16002
	culture=arathorian religion=holy_light
	martial=4 diplomacy=4 stewardship=6 intrigue=6 learning=5
	trait=education_diplomacy_3 trait=lifestyle_reveler trait=generous trait=lustful trait=patient
	trait=deceitful
	father=38014	#Ramnulf
	574.2.18={ birth=yes trait=creature_human
		effect = {
			add_trait_xp = {
				trait = lifestyle_reveler
				value = 50
			}
		}
	}
	647.2.17={ death=yes }
}
38017={
	name=Halley
	female=yes
	dynasty=16002
	culture=arathorian religion=holy_light
	father=38014	#Ramnulf
	580.4.3={ birth=yes trait=creature_human }
	658.5.25={ death=yes }
}

#dynasty=16003
38018={
	name=Charibert
	dynasty=16003
	culture=arathorian religion=holy_light
	martial=8 diplomacy=7 stewardship=6 intrigue=8 learning=5
	trait=education_martial_1 trait=shy 
	560.8.23={ birth=yes trait=creature_human }
	638.5.28={ death=yes }
}
38019={
	name=Maximus
	dynasty=16003
	culture=arathorian religion=holy_light
	martial=6 diplomacy=6 stewardship=4 intrigue=5 learning=5
	trait=education_learning_1 trait=ambitious trait=humble trait=patient trait=brave
	father=38018	#Charibert
	580.6.8={ birth=yes trait=creature_human }
	651.2.25={ death=yes }
}

#dynasty=16004
38020={
	name=Audovald
	dynasty=16004
	culture=arathorian religion=holy_light
	martial=5 diplomacy=5 stewardship=7 intrigue=6 learning=8
	trait=education_diplomacy_3 trait=lifestyle_mystic trait=diligent trait=humble trait=greedy
	trait=shy
	556.7.1={ birth=yes trait=creature_human
		effect = {
			add_trait_xp = {
				trait = lifestyle_mystic
				value = 50
			}
		}
	}
	628.2.7={ death=yes }
}
38021={
	name=Lothar
	dynasty=16004
	culture=arathorian religion=holy_light
	martial=5 diplomacy=8 stewardship=7 intrigue=7 learning=6
	trait=education_stewardship_1 trait=humble trait=brave trait=temperate 
	father=38020	#Audovald
	582.2.13={ birth=yes trait=creature_human }
	664.5.8={ death=yes }
}

#dynasty=16005
38022={
	name=Hucbert
	dynasty=16005
	culture=arathorian religion=holy_light
	martial=8 diplomacy=4 stewardship=4 intrigue=4 learning=6
	trait=education_stewardship_4 trait=lifestyle_hunter trait=greedy trait=temperate
	533.6.24={ birth=yes trait=creature_human
		effect = {
			add_trait_xp = {
				trait = lifestyle_hunter
				track = hunter
				value = 50
			}
		}
	}
	620.7.9={ death=yes }
}
38023={
	name=Gerhard
	dynasty=16005
	culture=arathorian religion=holy_light
	martial=5 diplomacy=7 stewardship=4 intrigue=5 learning=5
	trait=education_learning_1 trait=cynical trait=craven trait=greedy
	trait=lustful
	father=38022	#Hucbert
	560.9.24={ birth=yes trait=creature_human }
	602.2.5={ death=yes }
}
38024={
	name=Foley
	dynasty=16005
	culture=arathorian religion=holy_light
	martial=5 diplomacy=4 stewardship=6 intrigue=6 learning=8
	trait=education_intrigue_2 trait=temperate trait=zealous trait=chaste trait=content
	father=38022	#Hucbert
	564.3.14={ birth=yes trait=creature_human }
	641.5.18={ death=yes }
}
38025={
	name=Lantsida
	female=yes
	dynasty=16005
	culture=arathorian religion=holy_light
	father=38022	#Hucbert
	569.9.11={ birth=yes trait=creature_human }
	623.2.11={ death=yes }
}
38026={
	name=Saltain
	dynasty=16005
	culture=arathorian religion=holy_light
	martial=5 diplomacy=5 stewardship=4 intrigue=7 learning=7
	trait=education_learning_3 trait=lifestyle_mystic trait=arbitrary trait=zealous trait=temperate
	trait=lustful 
	father=38022	#Hucbert
	575.6.17={ birth=yes trait=creature_human
		effect = {
			add_trait_xp = {
				trait = lifestyle_mystic
				value = 50
			}
		}
	}
	651.1.6={ death=yes }
}

#dynasty=16006
38027={
	name=Tobias
	dynasty=16006
	culture=arathorian religion=holy_light
	martial=6 diplomacy=8 stewardship=6 intrigue=6 learning=7
	trait=education_diplomacy_3 trait=craven trait=sadistic trait=greedy trait=gregarious
	trait=drunkard trait=stuttering
	517.3.24={ birth=yes trait=creature_human }
	611.3.31={ death=yes }
}
38028={
	name=Alda
	female=yes
	dynasty=16006
	culture=arathorian religion=holy_light
	father=38027	#Tobias
	540.6.16={ birth=yes trait=creature_human }
	608.3.22={ death=yes }
}
38029={
	name=Hannah
	female=yes
	dynasty=16006
	culture=arathorian religion=holy_light
	father=38027	#Tobias
	546.11.26={ birth=yes trait=creature_human }
	633.7.21={ death=yes }
}
38030={
	name=Begga
	female=yes
	dynasty=16006
	culture=arathorian religion=holy_light
	father=38027	#Tobias
	548.10.16={ birth=yes trait=creature_human }
	604.2.7={ death=yes }
}
38031={
	name=Sicbald
	dynasty=16006
	culture=arathorian religion=holy_light
	martial=6 diplomacy=4 stewardship=8 intrigue=6 learning=7
	trait=education_learning_1 trait=craven trait=sadistic
	father=38027	#Tobias
	553.10.3={ birth=yes trait=creature_human }
	639.6.9={ death=yes }
}
38032={
	name=Sybil
	female=yes
	dynasty=16006
	culture=arathorian religion=holy_light
	father=38027	#Tobias
	557.9.7={ birth=yes trait=creature_human }
	626.6.18={ death=yes }
}
38033={
	name=Elenor
	female=yes
	dynasty=16006
	culture=arathorian religion=holy_light
	father=38027	#Tobias
	562.7.24={ birth=yes trait=creature_human }
	618.9.9={ death=yes }
}
38034={
	name=Carmina
	female=yes
	dynasty=16006
	culture=arathorian religion=holy_light
	father=38031	#Sicbald
	578.4.19={ birth=yes trait=creature_human }
	647.5.27={ death=yes }
}
38035={
	name=Fulcari
	dynasty=16006
	culture=arathorian religion=holy_light
	martial=7 diplomacy=8 stewardship=5 intrigue=5 learning=4
	trait=education_stewardship_4 trait=patient trait=zealous trait=generous trait=chaste
	father=38031	#Sicbald
	566.8.15={ birth=yes trait=creature_human }
	665.1.4={ death=yes }
}
#dynasty = 16111
#Ras Frostwhisper
38036={
	name=Ras
	dynasty=16111
	culture=arathorian religion=holy_light
	martial=4 diplomacy=5 stewardship=6 intrigue=7 learning=7
	trait=education_learning_4 trait=patient trait=zealous trait=ambitious trait=chaste trait=magic_good_2
	574.11.19={ birth=yes trait=creature_human }
	592.4.13={
		effect={ set_variable = { name = wc_order_magic_lifestyle_additional_perks_variable value = wc_perks_needed_for_level_3_magic_trait_value } }
<<<<<<< HEAD

		religion = kirin_tor
=======
		religion = kirin_torian
>>>>>>> d0f576a2
	}
	602.8.19={
		effect = {
			#join_society_cult_of_the_damned_effect = yes
			make_character_crypto_religionist_effect = { CRYPTO_RELIGION = faith:death_god }
		}
	}
	603.2.24={
		effect={ change_variable = { name = wc_order_magic_lifestyle_additional_perks_variable add = wc_perks_given_for_magical_level_up_value } }
		change_trait_rank = { trait = wc_lifestyle_order_magic rank = 1 }
		trait = being_undead
		remove_trait = creature_human
		add_trait = creature_lich 
		religion = death_god
		culture = scourge
	}
	608.10.9={ death=yes }
}
kenata_dabyrie={
	name=Kenata
	dynasty=dabyrie
	female=yes
	culture=arathorian religion=holy_light
	trait=education_stewardship_3 trait=patient trait=generous trait=gregarious
	566.8.15={ birth=yes trait=creature_human }
	576.5.8={
		effect={
			#set_variable = { name = wc_endurance_physical_lifestyle_additional_perks_variable value =  value = wc_perks_needed_for_level_1_physical_trait_value }
			#set_variable = { name = wc_strength_physical_lifestyle_additional_perks_variable value =  value = wc_perks_needed_for_level_1_physical_trait_value }
		}
		# #trait=physical_lifestyle_endurance_1
		# #trait=physical_lifestyle_strength_1
	}
	665.1.4={ death=yes }
}
fardel_dabyrie={
	name=Fardel
	dynasty=dabyrie
	culture=arathorian religion=holy_light
	trait=education_intrigue_2 trait=patient trait=diligent trait=generous 
	mother=kenata_dabyrie
	586.8.15={ birth=yes trait=creature_human }
	596.5.8={
		effect={
			#set_variable = { name = wc_dexterity_physical_lifestyle_additional_perks_variable value =  value = wc_perks_needed_for_level_1_physical_trait_value }
			#set_variable = { name = wc_strength_physical_lifestyle_additional_perks_variable value =  value = wc_perks_needed_for_level_1_physical_trait_value }
		}
		# #trait=physical_lifestyle_dexterity_1
		# #trait=physical_lifestyle_strength_1
	}
	665.1.4={ death=yes }
}
marcel_dabyrie={
	name=Marcel
	dynasty=dabyrie
	culture=arathorian religion=holy_light
	trait=education_stewardship_2 trait=patient trait=content trait=honest
	mother=kenata_dabyrie
	588.8.15={ birth=yes trait=creature_human }
	596.5.8={
		effect={
			#set_variable = { name = wc_endurance_physical_lifestyle_additional_perks_variable value =  value = wc_perks_needed_for_level_2_physical_trait_value }
			#set_variable = { name = wc_strength_physical_lifestyle_additional_perks_variable value =  value = wc_perks_needed_for_level_2_physical_trait_value }
		}
		# #trait=physical_lifestyle_endurance_2
		# #trait=physical_lifestyle_strength_2
	}
	665.1.4={ death=yes }
}
genavie_callow={
	name=Genavie
	dynasty=callow
	female=yes
	culture=arathorian religion=holy_light
	trait=education_stewardship_2 trait=vengeful trait=wrathful trait=greedy
	566.8.15={ birth=yes trait=creature_human }
	604.1.1={
		trait=being_undead
		religion = forsaken_cult
		culture=forsaken
		effect={
			set_relation_rival = character:kenata_dabyrie
		}
	}
	605.5.6 = {
		employer=42076 #Sylvanas
	}
	665.1.4={ death=yes }
}
lieutenant_valorcall={
	name=Valorcall
	culture=arathorian religion=holy_light
	trait=education_martial_3 trait=patient trait=just trait=honest trait=loyal trait=education_martial_prowess_2
	575.8.15={ birth=yes trait=creature_human }
	580.8.15={ employer=38001 }
	#588.2.26={
		#effect={
		#	#set_variable = { name = wc_endurance_physical_lifestyle_additional_perks_variable value =  value = wc_perks_needed_for_level_2_physical_trait_value }
		#	#set_variable = { name = wc_strength_physical_lifestyle_additional_perks_variable value =  value = wc_perks_needed_for_level_2_physical_trait_value }
		#	set_variable = { name = wc_light_magic_lifestyle_additional_perks_variable value = wc_perks_needed_for_level_2_magic_trait_value }
		#}
	#}
	603.3.16={
		employer=38002 #Galen
	}
	611.9.26={
		death = {
			death_reason = death_battle
		}
	}
}

orman_of_stromgarde={ #The first Captain General of the Scarlet Crusade
	name=Orman
	culture=arathorian religion=holy_light
	trait=education_martial_3 trait=patient trait=just trait=honest trait=loyal trait=education_martial_prowess_2
	575.8.15={ birth=yes trait=creature_human }
	#588.2.26={
		#effect={
		#	set_variable = { name = wc_endurance_physical_lifestyle_additional_perks_variable value = wc_perks_needed_for_level_2_physical_trait_value }
		#	set_variable = { name = wc_strength_physical_lifestyle_additional_perks_variable value = wc_perks_needed_for_level_2_physical_trait_value }
		#}
	#}
	605.9.9={
		religion=scarletism
	}
	611.9.26={
		death = {
			death_reason = death_battle
		}
	}
}
crusader_lord_valdelmar={ #ruler of Tyr's Hand for the Scarlet Crusade
	name=Mathias
	dynasty=valdelmar
	culture=arathorian religion=holy_light
	trait=education_martial_3 trait=patient trait=trusting trait=honest trait=zealous trait=education_martial_prowess_2 trait=faith_warrior
	565.8.15={ birth=yes trait=creature_human }
	#578.2.26={
		#effect={
		#	set_variable = { name = wc_endurance_physical_lifestyle_additional_perks_variable value = wc_perks_needed_for_level_2_physical_trait_value }
		#	set_variable = { name = wc_strength_physical_lifestyle_additional_perks_variable value = wc_perks_needed_for_level_2_physical_trait_value }
		#}
	#}
	588.2.26={
		effect={
			set_variable = { name = wc_light_magic_lifestyle_additional_perks_variable value = wc_perks_needed_for_level_2_magic_trait_value }
		}
	}
	605.9.9={
		religion=scarletism
	}
	611.1.1={
		trait=being_undead
	}
	612.9.26={
		death = {
			death_reason = death_battle
		}
	}
}<|MERGE_RESOLUTION|>--- conflicted
+++ resolved
@@ -486,12 +486,7 @@
 	574.11.19={ birth=yes trait=creature_human }
 	592.4.13={
 		effect={ set_variable = { name = wc_order_magic_lifestyle_additional_perks_variable value = wc_perks_needed_for_level_3_magic_trait_value } }
-<<<<<<< HEAD
-
-		religion = kirin_tor
-=======
 		religion = kirin_torian
->>>>>>> d0f576a2
 	}
 	602.8.19={
 		effect = {
