﻿l_french:
 #WARCRAFT#
 game_concept_caster:0 "Lanceurs de Sorts"
 game_concept_caster_desc:0 "Les Lanceurs de Sorts sont des [men_at_arms|E] utilisant la magie, qui sont équipés d'amures légères mais pouvant infligés de lourds dégâts.\n\nBien que chaque type de lanceur soit unique, ils [counter|E] généralement les [massive_infantry|E],[heavy_infantry|E] et les #E $pikemen$#!, et sont à leur tour contrées par la [light_cavalry|E] et la [heavy_cavalry|E] .\n\nLes Lanceurs de Sorts sont aussi en général forts sur [terrain|E] plat ou vallonné."

 game_concept_light_aerial:0 "Aériens"
 game_concept_light_aerial_desc:0 "Les [men_at_arms|E] aériens combattent depuis les cieux ou au sol, équipées d'armes diverses.\n\nBien que chaque type d'unité aérienne soit unique, elles [counter|E] généralement les [massive_aerial|E], et sont à leur tour contrées par les [archers|E] et les #E $crossbowmen$#!.\n\nLes unités aériennes sont souvent faibles sur [terrain|E] de type jungle ou forêt."

 game_concept_massive_aerial:0 "Aérien Massif"
 game_concept_massive_aerial_desc:0 "Les [men_at_arms|E] Aériens Massifs combattent depuis les cieux ou au sol, équipées d'armes diverses, étant plus lourdement armés et blindés que leurs homologues aériens légers.\n\nBien que chaque type d'unité aérienne massive soit unique, ils [counter|E] généralement la [heavy_cavalry|E], et sont à leur tour contrées par l'[light_aerial|E].\n\nLa taille et les dégâts que cette unité peut infliger rendent le terrain dans lequel ils combattent sans importance."

 game_concept_massive_infantry:0 "Géants"
 game_concept_massive_infantry_desc:0 "Les géants sont des [men_at_arms|E] massifs dont la force et la résilience extrêmes induisent une présence effrayante sur n'importe quel champ de bataille.\n\nIls se battent avec diverses armes ou à mains nues seulement.\n\nBien que chaque type de Géant soit unique, ils [counter|E] généralement les [skirmishers|E], et sont en retour contrées par les #E $pikemen$#! et les [caster|E].\n\nLes géants sont aussi souvent faibles sur [terrain|E] de type jungle, mountagneux et humide."

 game_concept_union:0 "Union"
 game_concept_unions:0 "Unions"
 game_concept_union_possessive:0 "Unifié"
 game_concept_union_desc:1 "Une Union est un réseau d'[alliances|E]. Chacuns des membres d'une $game_concept_union$ sont alliés les uns les autres. Seulement le [union_leader|E] peut accepter, refuser, et inviter des nouveaux membres à rejoindre l'[union|E].\n\nSeulement trois alliances peuvent exister dans le temps :\n$EFFECT_LIST_BULLET$$ALLIANCE$ #weak (historique)#!\n$EFFECT_LIST_BULLET$$HORDE$ #weak (historique)#!\n$EFFECT_LIST_BULLET$Personnalisée"
 game_concept_union_leader:0 "Dirigeant de l'Union"
 game_concept_leader_wo_union:0 "Dirigeant"
 game_concept_union_leader_desc:1 "Le Dirigeant de l'Union est le personnage en charge de l'[union|E]. Seulement lui peut accepter, refuser, et inviter des nouveaux membres à rejoindre l'[union|E]."
 
 game_concept_union_heir:0 "Héritier de l'Union"
 game_concept_heir_wo_union:0 "Héritier"
 game_concept_union_heir_desc:1 "l'Héritier de l'Union est le personnage qui héritera de l'[union|E] après la mort de l'actuel [union_leader|E]."
 
 game_concept_union_powerful_member:0 "Régent de l'Union"
 game_concept_powerful_member_wo_union:0 "Régent"
 game_concept_union_powerful_member_desc:1 "Le régent de l'Union est le commandant en second de l'[union|E], choisi sur la base de la taille de son [armies|E], [diplomacy_skill|E], ou [realm_size|E]. \n\nDans le cas où le [union_leader|E] et l'[heir_wo_union|E] perdent tous les deux leur droit de diriger, le $game_concept_powerful_member_wo_union$ hérite de l'[union|E]."

 game_concept_crisis:0 "Invasion"
 game_concept_ongoing_crisis:0 "Invasion en cours"
 game_concept_crisis_desc:0 " Une puissance très expansive à travers le monde. Obtenant presque gratuitement des [casus_bellis|E] et d'une agressivité accrue, Elle nécessite une attention toute particulière de la part des dirigeants plus pacifiques. Avoir une $game_concept_ongoing_crisis$ active plus d'options de défense telles que les [unions|E].\n\nCes invasions peuvent exister : \n$EFFECT_LIST_BULLET$$e_horde$\n$EFFECT_LIST_BULLET$$e_scourge$\n$EFFECT_LIST_BULLET$$e_burning_legion$\n$EFFECT_LIST_BULLET$ Et plus encore..."
 
 game_concept_grim_religion:0 "Religion Sinistre"
 game_concept_grim_religions:0 "Religions Sinistres"
 game_concept_grim_religion_desc:0 "Une [religion|E] si sombre et si maléfique que le mond entier s'y oppose. Ils ne recherchent pas d'alliés exterieurs et ne s'arrêteront pas avant d'avoir accompli leur objectif.\n\nCes religions sont : \n$EFFECT_LIST_BULLET$$deathbringer$\n$EFFECT_LIST_BULLET$$doombringer$\n$EFFECT_LIST_BULLET$$shathgral$"

game_concept_dark_authority:0 "Autorité Sombre"
 game_concept_dark_authority_desc:1 "Remplace l'[crown_authority|E] des [dark_governments|E].\n\nLes lois de l'$game_concept_dark_authority$ changent automatiquement lorsque assez de [dark_frenzy|E] est accumulée et ne peuvent donc pas être changées manuellement. \n\nLes hauts niveaux d'$game_concept_dark_authority$ apportent des bonus alors qu'un faible niveau apporte des malus. Chaque [dark_government|E] possède une panoplie unique de bonus et de malus."
 
 game_concept_dark_frenzy:0 "Frénésie Sombre"
 game_concept_dark_frenzy_desc:0 "Utilisée par les [dark_governments|E] pour changer les lois de l'[dark_authority|E]. Suivant le [dark_government|E], il existe différentes façons d'obtenir de la $game_concept_dark_frenzy$.\n\n La $game_concept_dark_frenzy$ décline au fil du temps."
 
 game_concept_dark_government:0 "Gouvernement Sombre"
 game_concept_dark_governments:0 "Gouvernements Sombres"
 game_concept_dark_wo_government:0 "Sombre"
 game_concept_dark_government_desc:0 "Des [government_forms|E] qui utilisent l'[dark_authority|E] plutôt que l'[crown_authority|E]. Les [levies|E] et les [taxes|E] fournis au [liege|E] par ses [vassals|E] sont determinés par leur [opinion|E] du dit seigneur. Cependant, l'[dark_authority|E] du seigneur peut augmenter le montant minimum qu'ils doivent fournir, indépendament de l'Opinion."
 
 game_concept_necro_government:1 "Gouvernement $necro_government_adjective$"
 game_concept_necro_government_desc:1 "Un [dark_government|E] disponible aux [GetTrait('being_undead').GetName( GetNullCharacter )] acceptant la $doctrine_death_magic_name$.\nAvec une haute [dark_authority|E], ils reçoivent de plus grandes [levies|E] et les renforcent plus rapidement, leurs [men_at_arms|E] deviennent moins chers."
 
 twisting_nether_return_years:1 "#V [EmptyScope.ScriptValue( 'return_to_twisting_nether_min' )|0]-[EmptyScope.ScriptValue( 'return_to_twisting_nether_max' )|0]#!"
 
 game_concept_twisting_nether:0 "Néant Distordu"
 game_concept_twisting_nether_desc:0 "Au lieu de [character_death_dying|E], les [characters|E] avec le [trait|E] [GetTrait('being_demon').GetName( GetNullCharacter )] retournent au Néant Distordu.\n\nils reçoivent le [trait|E] [GetTrait('in_twisting_nether').GetName( GetNullCharacter )], mais peuvent retourner sur Azeroth au bout de $twisting_nether_return_years$ ans.\n\nRevenir coûte #V 2#! [prestige_level|E] et augmente le [stress|E].\n\nLes démons ne peuvent pas revenir si...\n$EFFECT_LIST_BULLET$Vanish\n$EFFECT_LIST_BULLET$ils ont été sacrifié\n$EFFECT_LIST_BULLET$se suicide\n$EFFECT_LIST_BULLET$ont peur de la mort"
 
 game_concept_wc_incapable:0 "Incapable"
 game_concept_wc_incapable_desc:0 "Les personnages incapables ne peuvent pas prendre de décisions par eux-même en raison d'une maladie grave ou d'un isolement."

 game_concept_demonic_government:0 "Gouvernement $demonic_government_adjective$"
 game_concept_demonic_government_desc:0 "Un [dark_government|E] disponible aux [GetTrait('being_demon').GetName( GetNullCharacter )] acceptant la $doctrine_disorder_magic_name$.\nAvec une haute [dark_authority|E], ils reçoivent moins de [tyranny|E], ralentissent la baisse de [dread|E] et leurs [armies|E] se déplacent plus vite."

 game_concept_eldritch_government:0 "$Gouvernement eldritch_government_adjective$"
 game_concept_eldritch_government_desc:0 "Un [dark_government|E] disponible aux [GetTrait('being_void').GetName( GetNullCharacter )] acceptant la $doctrine_shadow_magic_name$.\nAvec une haute [dark_authority|E], ils reçoivent toutes leurs [skills|E] par [stress_level|E] et augmentent le [county_development_growth|E]."

game_concept_knowledge_overflow:0 "Débordement de Connaissance"
game_concept_knowledge_overflow_common_desc:0 "Lorsque vous débloquez de nouveaux [perks|E], le personnage peut ressentir un $game_concept_knowledge_overflow$: le gain d'[life_expectancy|E] ralentit pour chaque [perks|E] débloqué.\n\nCe rythme dépend de l'[lifestyle_experience|E] d'une [wc_race|E]. Les races à longue vie ralentissent plus lentement, mais à un âge plus jeune. Les races à courte vie ralentissent plus rapidement, mais à un âge plus avancé."
game_concept_knowledge_overflow_desc:1 "$game_concept_knowledge_overflow_common_desc$\n\nPar exemple, les personnages [GetTrait('creature_human').GetName( GetNullCharacter )] ralentissent de #N [EmptyScope.ScriptValue('long_lived_lifestyle_xp_slowdown_human_per_perk_percent_value')|2]%#! pour chaque [perks|E] à partir de [EmptyScope.ScriptValue('long_lived_lifestyle_xp_slowdown_human_offset_value')|V0] [perks|E]."

game_concept_scourge_jailor:0 "Geôlier du Fléau"
 game_concept_scourge_jailors:0 "Geôlier du Fléau"
 game_concept_scourge_jailor_and_damned_common_desc:0 "Tant que les [scourge_jailors|E] sont en vie, le [scourge|E] est garanti de rester un [legions_puppet|E]. Toute action hostile publique du [scourge_damned|E] contre un [scourge_jailor|E] comme [imprisoning|E] ou un #E $murder$#! publique vont terminer en une [execution|E]."
 game_concept_scourge_jailor_desc:0 "Une [relation|E] indiquant un [GetTrait('creature_nathrezim').GetName( GetNullCharacter )] envoyée pour superviser la [scourge_damned|E].\n\n$game_concept_scourge_jailor_and_damned_common_desc$"

 game_concept_legions_puppet:0 "Marionnette de la Légion"
 game_concept_legions_puppet_desc:0 "Un État de la [scourge|E] où ils obéissent aux ordres de la Légion. Tant que c'est le cas, $deathbringer_adj$ et $doombringer_adj$ [faiths|E] se considérent comme [faith_astray|E]. Le [GetTrait('lich_king').GetName( GetNullCharacter )] peut utiliser [great_invasion_casus_belli|E] sur $special_scourge_conquest_region_prio_2$ sans avoir de frontière en commun avec.\n\nLe [GetTrait('lich_king').GetName( GetNullCharacter )] a 15 ans pour invoquer la Légion. Si le [GetTrait('lich_king').GetName( GetNullCharacter )] échoue, [scourge_jailors|E] mettent fin à la [scourge|E]. Si tous les [scourge_jailors|E] sont morts ou emprisonnés ou la Légion est invoquée, le [scourge|E] est libre et est autorisé à survivre seul."

 game_concept_scourge:0 "Fléau"
 game_concept_scourge_possessive:0 "du Fléau"
 game_concept_scourge_desc:1 "Une des principales [crises|E] en Azeroth. Le $game_concept_scourge$ à un [necro_government|E] et est mené par le [GetTrait('lich_king').GetName( GetNullCharacter )], un puissant nécromancer qui contrôle ses [vassals|E] avec une poigne de fer.\n\nLe $game_concept_scourge$ a le [great_invasion_casus_belli|E], mais au lieu de prendre des terres, il prend et transforme les vassaux en [GetTrait('being_undead').GetName( GetNullCharacter )].\n\nLe $game_concept_scourge$ débute aussi en tant que [legions_puppet|E], et doit passer les 15 premières années dédiées à apporter la Légion à Azeroth."

 game_concept_great_invasion_casus_belli:0 "Casus Belli de Grande Invasion"
 game_concept_great_invasion_casus_belli_desc:0 "Un [casus_belli|E] puissant disponible pour certaines [crises|E].\n\nIl peut cibler l'ensemble d'un [title|E] [kingdom|E] à la fois, et permet une expansion rapide à travers de vastes étendues de terre."

 game_concept_obey_legion:0 "Obéir à la Légion"

 game_concept_scourge_damned:0 "Emprisonné"
 game_concept_scourge_damned_desc:0 "Une [relation|E] indiquant le [GetTrait('lich_king').GetName( GetNullCharacter )] supervisé par les [scourge_jailors|E].\n\n$game_concept_scourge_jailor_and_damned_common_desc$"

 game_concept_plague_scheme:0 "Complot de Peste"
 game_concept_plague:0 "Peste"
 game_concept_plagued:0 "Affligé"
 game_concept_plague_scheme_desc:0 "Un [hostile_scheme|E] visant à provoquer une épidémie qui transforme les personnes en [GetTrait('being_undead').GetName(GetNullCharacter)]. Elle peut se propager aux provinces voisines.\n\nLe [scourge|E] commence une [war|E] et peut prendre $game_concept_plagued$ [counties|E] en cas de victoire. De plus, chaque $game_concept_plagued$ [county|E] fournit des [special_troops|E] basées sur [development|E].\n\nSi le $game_concept_plague_scheme$ réussit, [agents|E] convertissent à la [faith|E] du [scheme_owner_possessive|E].\n\nSeuls les personnages [GetTrait('creature_human').GetName(GetNullCharacter)] et #E Humain#! provinces sont vulnérables."

 game_concept_union_member:0 "Membre de l'Union"
 game_concept_union_members:0 "Membres de l'Union"
 game_concept_union_member_desc:0 "Un personnage qui fait partie d'une [union|E].\n\n$union_member_common_info$"

 union_member_common_info:0 "Chaque [union_member|E] est allié à tous les autres. Ils ne peuvent pas être appelés lors de [civil_wars|E]. Pour rester dans l'[union], ils doivent payer une partie de leurs [income|E], [levies|E] et subir des frais élevés pour l'entretien des [men_at_arms|E]."

<<<<<<< HEAD
 #game_concept_scheme_owner_possessive:0 "Scheme Owner's"
 
 game_concept_union_member:0 "Union Member"
 game_concept_union_members:0 "Union Members"
 game_concept_union_member_desc:0 "A character who is a part of [union|E].\n\n$union_member_common_info$"
 
 union_member_common_info:0 "Every [union_member|E] is allied to each other. They can't be called in [civil_wars|E]. To stay in the [union], they have to pay a part of their [income|E], [levies|E] and suffer from high maintenance of [men_at_arms|E]."
 
=======
>>>>>>> 5677a865
 game_concept_crises:0 "Сrises"
 game_concept_union_leaders:0 "Meneurs de l'Union"

 game_concept_shatter_realm_casus_belli:0 "Casus Belli Briseur de Royaume"
 game_concept_shatter_realm_casus_belli_desc:0 "Un [casus_belli|E] puissant disponible contre [crises|E] et [union_leaders|E]. En conséquence, le $shatter_realm_casus_belli_common_info$."

 shatter_realm_casus_belli_common_info:0 "le royaume se désintègre, libérant les [vassals|E], donnant des terres aux [claimants|E] et le [character|E] vaincu quitte ou rompt une [union|E]"

 game_concept_great_invasion:0 "Grande Invasion"
 game_concept_shatter_short:0 "Brisage"
 game_concept_scheme_owner_possessive:0 "Instigateur du Complot"

 game_concept_frostmourne:0 "$frostmourne_name$"
 game_concept_frostmourne_desc:0 "$frostmourne_desc$"

 game_concept_titan_forge:0 "Forge des Titans"
 game_concept_titan_forge_desc:0 "Lieu où les nouveaux $titanforged$ sont créés."<|MERGE_RESOLUTION|>--- conflicted
+++ resolved
@@ -99,17 +99,6 @@
 
  union_member_common_info:0 "Chaque [union_member|E] est allié à tous les autres. Ils ne peuvent pas être appelés lors de [civil_wars|E]. Pour rester dans l'[union], ils doivent payer une partie de leurs [income|E], [levies|E] et subir des frais élevés pour l'entretien des [men_at_arms|E]."
 
-<<<<<<< HEAD
- #game_concept_scheme_owner_possessive:0 "Scheme Owner's"
- 
- game_concept_union_member:0 "Union Member"
- game_concept_union_members:0 "Union Members"
- game_concept_union_member_desc:0 "A character who is a part of [union|E].\n\n$union_member_common_info$"
- 
- union_member_common_info:0 "Every [union_member|E] is allied to each other. They can't be called in [civil_wars|E]. To stay in the [union], they have to pay a part of their [income|E], [levies|E] and suffer from high maintenance of [men_at_arms|E]."
- 
-=======
->>>>>>> 5677a865
  game_concept_crises:0 "Сrises"
  game_concept_union_leaders:0 "Meneurs de l'Union"
 
