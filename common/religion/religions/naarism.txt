--- conflicted
+++ resolved
@@ -217,18 +217,14 @@
 		naaru = {
 			#Main Group
 			color = rgb { 225 140 230 }
-<<<<<<< HEAD
+			religious_head = d_naaru
 			icon = wccc_naaru
-=======
-			religious_head = d_naaru
-			icon = custom_faith_1
 			
 			holy_site = valaar
 			holy_site = amberweb
 			holy_site = ammen_vale
 			holy_site = lordaeron
 			holy_site = sunwell_plateau
->>>>>>> badcd220
 
 			doctrine = tenet_astrology
 			doctrine = tenet_pacifism
@@ -238,12 +234,8 @@
 		lightbound = {
 			#Main Group
 			color = rgb { 255 200 100 }
-<<<<<<< HEAD
+			religious_head = d_lightbound
 			icon = wccc_lightbound
-
-=======
-			religious_head = d_lightbound
-			icon = custom_faith_1
 			
 			holy_site = valaar
 			holy_site = amberweb
@@ -251,7 +243,6 @@
 			holy_site = lordaeron
 			holy_site = sunwell_plateau
 			
->>>>>>> badcd220
 			#Main Group
 			doctrine = doctrine_pluralism_fundamentalist
 
