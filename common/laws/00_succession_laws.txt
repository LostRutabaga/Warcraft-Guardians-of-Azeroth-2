--- conflicted
+++ resolved
@@ -295,11 +295,7 @@
 					primary_title.tier > tier_county
 					OR = {
 						#West Slavic
-<<<<<<< HEAD
-						culture = { has_cultural_pillar = heritage_west_slavic }
-=======
 						culture = { like_heritage_west_slavic_trigger = yes }
->>>>>>> ea69a75e
 					}
 				}
 				value = 2
