﻿#583.1.1
#RAW TRANSFER FROM CK2 GW, NEEDS CLEANUP
#dynasty=12000
29000={
	name=Knockout
	dynasty=12232
	culture=gnoll religion=primitive_shamanism
	martial=5 diplomacy=4 stewardship=8 intrigue=7 learning=5
	trait=education_martial_2 trait=sadistic trait=just trait=paranoid trait=honest
	father=29072
	545.10.12={ birth=yes trait=creature_gnoll }
	630.6.25={ death=yes }
}
29001={
	name=Shorty
	dynasty=12232
	culture=gnoll religion=primitive_shamanism
	martial=6 diplomacy=7 stewardship=7 intrigue=7 learning=8
	trait=education_martial_3 trait=chaste trait=sadistic trait=content
	father=29000	#Knockout
	564.6.21={ birth=yes trait=creature_gnoll }
	634.5.23={ death=yes }
}
29002={
	name=Fangore
	dynasty=12232
	culture=gnoll religion=primitive_shamanism
	martial=4 diplomacy=6 stewardship=8 intrigue=4 learning=4
	trait=education_martial_3 trait=deceitful trait=compassionate trait=chaste trait=gluttonous
	father=29000	#Knockout
	574.12.17={ birth=yes trait=creature_gnoll }
	641.1.19={ death=yes }
}

#dynasty=12001
29003={
	name=Hogger
	dynasty=12001
	culture=gnoll religion=primitive_shamanism
	martial=8 diplomacy=6 stewardship=6 intrigue=7 learning=5
	trait=physique_good_3
	father=29206
	562.12.17={ 
		birth=yes trait=creature_gnoll 
		effect = { make_important_lore_character_effect = yes }
	}
	578.12.17={
		trait=education_martial_4
		trait=aggressive_attacker
		trait=wrathful
		trait=deceitful
		add_prestige = 350
		effect={
			set_variable = { name = wc_endurance_physical_lifestyle_additional_perks_variable value = wc_perks_needed_for_level_3_physical_trait_value }
			set_variable = { name = wc_strength_physical_lifestyle_additional_perks_variable value = wc_perks_needed_for_level_3_physical_trait_value }
		}
		# trait=physical_lifestyle_endurance_3
		# trait=physical_lifestyle_strength_3
	}
	700.1.19={ death=yes }
}

#dynasty=12002
29004={
	name=Chutzpa
	dynasty=12002
	culture=gnoll religion=primitive_shamanism
	martial=7 diplomacy=7 stewardship=6 intrigue=4 learning=6
	trait=education_martial_1 trait=trusting trait=just 
	trait=lazy trait=greedy
	535.3.1={ birth=yes trait=creature_gnoll }
	629.8.9={ death=yes }
}
29005={
	name=Urs
	dynasty=12002
	culture=gnoll religion=primitive_shamanism
	martial=7 diplomacy=7 stewardship=7 intrigue=5 learning=7
	trait=education_martial_1 trait=compassionate trait=arbitrary trait=paranoid
	trait=temperate 
	father=29004	#Chutzpa
	553.5.6={ birth=yes trait=creature_gnoll }
	640.6.18={ death=yes }
}
29006={
	name=Mosshide
	dynasty=12002
	culture=gnoll religion=primitive_shamanism
	martial=8 diplomacy=8 stewardship=8 intrigue=7 learning=6
	trait=education_martial_2 trait=gluttonous trait=arbitrary
	father=29004	#Chutzpa
	578.3.10={ birth=yes trait=creature_gnoll }
	637.11.5={ death=yes }
}
29007={
	name=Snarlmane
	female=yes
	dynasty=12002
	culture=gnoll religion=primitive_shamanism
	father=29004	#Chutzpa
	581.9.2={ birth=yes trait=creature_gnoll }
	649.9.14={ death=yes }
}

#dynasty=12003
29008={
	name=Rric
	dynasty=12003
	culture=gnoll religion=primitive_shamanism
	martial=4 diplomacy=4 stewardship=8 intrigue=4 learning=5
	trait=education_martial_1 trait=diligent trait=wrathful trait=brave trait=shy
	trait=lunatic_1
	540.3.5={ birth=yes trait=creature_gnoll }
	606.10.1={ death=yes }
}
29009={
	name=Boa
	female=yes
	dynasty=12003
	culture=gnoll religion=primitive_shamanism
	father=29008	#Rric
	559.3.22={ birth=yes trait=creature_gnoll }
	621.12.6={ death=yes }
}

#dynasty=12004
29010={
	name=Gyrrg
	dynasty=12004
	culture=gnoll religion=primitive_shamanism
	martial=5 diplomacy=7 stewardship=8 intrigue=6 learning=4
	trait=education_martial_3 trait=scholar trait=shy trait=honest trait=zealous
	trait=gluttonous  
	547.4.6={ birth=yes trait=creature_gnoll }
	613.7.5={ death=yes }
}
29011={
	name=Throbal
	dynasty=12004
	culture=gnoll religion=primitive_shamanism
	martial=7 diplomacy=7 stewardship=7 intrigue=8 learning=5
	trait=education_martial_4 trait=zealous trait=honest trait=chaste
	father=29010	#Gyrrg
	573.7.25={ birth=yes trait=creature_gnoll }
	658.5.31={ death=yes }
}
29012={
	name=Fighter
	female=yes
	dynasty=12004
	culture=gnoll religion=primitive_shamanism
	father=29010	#Gyrrg
	576.3.25={ birth=yes trait=creature_gnoll }
	650.11.16={ death=yes }
}
29013={
	name=Everta
	female=yes
	dynasty=12004
	culture=gnoll religion=primitive_shamanism
	father=29010	#Gyrrg
	581.4.23={ birth=yes trait=creature_gnoll }
	665.1.24={ death=yes }
}

#dynasty=12005
29014={
	name=Misery
	dynasty=12005
	culture=gnoll religion=primitive_shamanism
	martial=8 diplomacy=4 stewardship=5 intrigue=6 learning=5
	trait=education_martial_3 trait=gregarious trait=compassionate
	550.2.4={ birth=yes trait=creature_gnoll }
	627.8.26={ death=yes }
}
29015={
	name=Fenruner
	dynasty=12005
	culture=gnoll religion=primitive_shamanism
	martial=5 diplomacy=5 stewardship=8 intrigue=7 learning=6
	trait=education_martial_2 trait=just trait=wrathful trait=sadistic
	father=29014	#Misery
	579.1.25={ birth=yes trait=creature_gnoll }
	652.2.3={ death=yes }
}

#dynasty=12006
29016={
	name=Cerberus
	dynasty=12006
	culture=gnoll religion=primitive_shamanism
	martial=6 diplomacy=7 stewardship=5 intrigue=5 learning=4
	trait=education_martial_2 trait=paranoid trait=temperate
	541.2.10={ birth=yes trait=creature_gnoll }
	615.5.13={ death=yes }
}
29017={
	name=Grestroz
	female=yes
	dynasty=12006
	culture=gnoll religion=primitive_shamanism
	father=29016	#Cerberus
	565.12.8={ birth=yes trait=creature_gnoll }
	626.7.6={ death=yes }
}
29018={
	name=Marrg
	dynasty=12006
	culture=gnoll religion=primitive_shamanism
	martial=4 diplomacy=7 stewardship=6 intrigue=8 learning=8
	trait=education_martial_2 trait=brave trait=wrathful trait=sadistic
	father=29016	#Cerberus
	567.9.19={ birth=yes trait=creature_gnoll }
	622.6.4={ death=yes }
}
29019={
	name=Strongstride
	dynasty=12006
	culture=gnoll religion=primitive_shamanism
	martial=6 diplomacy=8 stewardship=7 intrigue=4 learning=7
	trait=education_martial_4 trait=humble trait=honest trait=craven
	father=29016	#Cerberus
	570.4.21={ birth=yes trait=creature_gnoll }
	639.12.11={ death=yes }
}
29020={
	name=Fedfennel
	dynasty=12006
	culture=gnoll religion=primitive_shamanism
	martial=4 diplomacy=8 stewardship=8 intrigue=4 learning=6
	trait=education_martial_4 trait=humble trait=deceitful trait=lazy trait=content
	father=29016	#Cerberus
	573.6.21={ birth=yes trait=creature_gnoll }
	645.3.6={ death=yes }
}

#dynasty=12007
29021={
	name=Maduro
	dynasty=12007
	culture=gnoll religion=primitive_shamanism
	martial=5 diplomacy=8 stewardship=6 intrigue=5 learning=7
	trait=education_martial_4 trait=torturer trait=compassionate trait=temperate
	546.7.5={ birth=yes trait=creature_gnoll }
	599.1.21={ death=yes }
}
29022={
	name=Bacchus
	dynasty=12007
	culture=gnoll religion=primitive_shamanism
	martial=4 diplomacy=5 stewardship=8 intrigue=5 learning=5
	trait=education_martial_1 trait=ambitious trait=just trait=brave
	father=29021	#Maduro
	569.5.7={ birth=yes trait=creature_gnoll }
	628.6.20={ death=yes }
}
29023={
	name=Dazlom
	female=yes
	dynasty=12007
	culture=gnoll religion=primitive_shamanism
	father=29021	#Maduro
	572.2.6={ birth=yes trait=creature_gnoll }
	645.4.4={ death=yes }
}
29024={
	name=Lash
	female=yes
	dynasty=12007
	culture=gnoll religion=primitive_shamanism
	father=29021	#Maduro
	575.7.16={ birth=yes trait=creature_gnoll }
	644.5.27={ death=yes }
}

#dynasty=12008
29025={
	name=Ripsnarl
	dynasty=12008
	culture=gnoll religion=primitive_shamanism
	martial=7 diplomacy=4 stewardship=7 intrigue=6 learning=6
	trait=education_martial_2 trait=sadistic trait=craven
	560.3.11={ birth=yes trait=creature_gnoll }
	576.3.11={
		effect={
			set_variable = { name = wc_endurance_physical_lifestyle_additional_perks_variable value = wc_perks_needed_for_level_2_physical_trait_value }
			set_variable = { name = wc_strength_physical_lifestyle_additional_perks_variable value = wc_perks_needed_for_level_2_physical_trait_value }
		}
		# trait=physical_lifestyle_endurance_2
		# trait=physical_lifestyle_strength_2
	}
	626.7.4={ death=yes }
}

#dynasty=12009
29026={
	name=Maggot_Eye
	dynasty=12009
	culture=gnoll religion=primitive_shamanism
	martial=8 diplomacy=4 stewardship=4 intrigue=7 learning=7
	trait=education_martial_2 trait=lazy trait=sadistic
	562.3.19={ birth=yes trait=creature_gnoll }
	578.3.19={
		effect={
			set_variable = { name = wc_endurance_physical_lifestyle_additional_perks_variable value = wc_perks_needed_for_level_2_physical_trait_value }
			set_variable = { name = wc_strength_physical_lifestyle_additional_perks_variable value = wc_perks_needed_for_level_2_physical_trait_value }
		}
		# trait=physical_lifestyle_endurance_2
		# trait=physical_lifestyle_strength_2
	}
	644.8.15={ death=yes }
}

#dynasty=12010
29027={
	name=Baal
	dynasty=12010
	culture=gnoll religion=primitive_shamanism
	martial=4 diplomacy=7 stewardship=8 intrigue=7 learning=4
	trait=education_martial_2 trait=arrogant trait=brave trait=arbitrary
	trait=diligent
	547.1.9={ birth=yes trait=creature_gnoll }
	619.12.25={ death=yes }
}
29028={
	name=Knickerbocker
	dynasty=12010
	culture=gnoll religion=primitive_shamanism
	martial=5 diplomacy=4 stewardship=8 intrigue=8 learning=7
	trait=education_martial_2 trait=zealous trait=lustful trait=humble trait=ambitious
	father=29027	#Baal
	569.6.13={ birth=yes trait=creature_gnoll }
	616.10.15={ death=yes }
}
29029={
	name=Hogger
	female=yes
	dynasty=12010
	culture=gnoll religion=primitive_shamanism
	father=29027	#Baal
	572.9.10={ birth=yes trait=creature_gnoll }
	620.12.12={ death=yes }
}
29030={
	name=Akela
	dynasty=12010
	culture=gnoll religion=primitive_shamanism
	martial=5 diplomacy=5 stewardship=4 intrigue=8 learning=4
	trait=education_martial_1 trait=greedy trait=diligent trait=sadistic trait=arbitrary
	father=29027	#Baal
	576.10.25={ birth=yes trait=creature_gnoll }
	637.2.22={ death=yes }
}
29031={
	name=Madbeast
	dynasty=12010
	culture=gnoll religion=primitive_shamanism
	martial=6 diplomacy=6 stewardship=5 intrigue=7 learning=6
	trait=education_martial_1 trait=lazy trait=compassionate
	father=29027	#Baal
	578.1.14={ birth=yes trait=creature_gnoll }
	622.10.17={ death=yes }
}

#dynasty=12011
29032={
	name=Jackal
	dynasty=12011
	culture=gnoll religion=primitive_shamanism
	martial=6 diplomacy=5 stewardship=8 intrigue=8 learning=4
	trait=education_martial_4 trait=craven trait=diligent trait=ambitious trait=chaste
	544.2.16={ birth=yes trait=creature_gnoll }
	605.8.26={ death=yes }
}
29033={
	name=Furr
	dynasty=12011
	culture=gnoll religion=primitive_shamanism
	martial=6 diplomacy=7 stewardship=5 intrigue=5 learning=7
	trait=education_martial_3 trait=brave trait=diligent trait=patient
	trait=sadistic
	father=29032	#Jackal
	566.11.27={ birth=yes trait=creature_gnoll }
	612.5.28={ death=yes }
}
29034={
	name=Mohna
	dynasty=12011
	culture=gnoll religion=primitive_shamanism
	martial=7 diplomacy=8 stewardship=7 intrigue=4 learning=6
	trait=education_martial_4 trait=shy trait=just trait=lazy trait=zealous
	father=29032	#Jackal
	569.10.20={ birth=yes trait=creature_gnoll }
	624.5.24={ death=yes }
}
29035={
	name=Zeeb
	dynasty=12011
	culture=gnoll religion=primitive_shamanism
	martial=4 diplomacy=6 stewardship=8 intrigue=7 learning=8
	trait=education_martial_3 trait=arbitrary trait=deceitful trait=greedy trait=temperate
	father=29032	#Jackal
	572.6.22={ birth=yes trait=creature_gnoll }
	625.10.9={ death=yes }
}
29036={
	name=Fangore
	female=yes
	dynasty=12011
	culture=gnoll religion=primitive_shamanism
	father=29032	#Jackal
	576.6.13={ birth=yes trait=creature_gnoll }
	638.9.14={ death=yes }
}
29037={
	name=Furr
	female=yes
	dynasty=12011
	culture=gnoll religion=primitive_shamanism
	father=29032	#Jackal
	578.4.25={ birth=yes trait=creature_gnoll }
	650.9.12={ death=yes }
}

#dynasty=12012
29038={
	name=Rider
	dynasty=12012
	culture=gnoll religion=primitive_shamanism
	martial=4 diplomacy=4 stewardship=4 intrigue=8 learning=8
	trait=education_martial_4 trait=reveler_2 trait=cynical trait=lustful trait=arbitrary
	father=29214
	548.8.16={ birth=yes trait=creature_gnoll }
	597.4.24={ death=yes }
}
29039={
	name=Arguc
	dynasty=12012
	culture=gnoll religion=primitive_shamanism
	martial=5 diplomacy=6 stewardship=6 intrigue=8 learning=6
	trait=education_martial_3 trait=hunter_2 trait=arrogant trait=greedy trait=honest
	trait=lustful trait=lunatic_1
	father=29038	#Rider
	568.7.25={ birth=yes trait=creature_gnoll }
	636.6.16={ death=yes }
}
29040={
	name=Swiftbite
	dynasty=12012
	culture=gnoll religion=primitive_shamanism
	martial=8 diplomacy=5 stewardship=7 intrigue=6 learning=4
	trait=education_martial_3 trait=craven trait=lustful trait=compassionate
	father=29038	#Rider
	573.11.18={ birth=yes trait=creature_gnoll }
	621.8.17={ death=yes }
}
29041={
	name=Trehneil
	female=yes
	dynasty=12012
	culture=gnoll religion=primitive_shamanism
	father=29038	#Rider
	577.2.17={ birth=yes trait=creature_gnoll }
	646.3.30={ death=yes }
}
29042={
	name=Gnarlhida
	female=yes
	dynasty=12012
	culture=gnoll religion=primitive_shamanism
	father=29038	#Rider
	579.6.5={ birth=yes trait=creature_gnoll }
	620.10.17={ death=yes }
}
29043={
	name=Primitive
	female=yes
	dynasty=12012
	culture=gnoll religion=primitive_shamanism
	father=29038	#Rider
	582.6.5={ birth=yes trait=creature_gnoll }
	632.1.8={ death=yes }
}

#dynasty=12013
29044={
	name=Marauder
	dynasty=12013
	culture=gnoll religion=primitive_shamanism
	martial=4 diplomacy=8 stewardship=5 intrigue=6 learning=8
	trait=education_martial_1 trait=generous trait=ambitious trait=gluttonous
	trait=lazy 
	549.5.7={ birth=yes trait=creature_gnoll }
	599.6.4={ death=yes }
}
29045={
	name=Grestroz
	female=yes
	dynasty=12013
	culture=gnoll religion=primitive_shamanism
	father=29044	#Marauder
	576.3.9={ birth=yes trait=creature_gnoll }
	627.2.6={ death=yes }
}
29046={
	name=Vuk
	female=yes
	dynasty=12013
	culture=gnoll religion=primitive_shamanism
	father=29044	#Marauder
	579.8.12={ birth=yes trait=creature_gnoll }
	626.1.20={ death=yes }
}

#dynasty=12014
29047={
	name=Madbeast
	dynasty=12014
	culture=gnoll religion=primitive_shamanism
	martial=5 diplomacy=4 stewardship=5 intrigue=6 learning=6
	trait=education_martial_1 trait=arrogant trait=trusting trait=gluttonous trait=brave
	father=29213
	548.10.23={ birth=yes trait=creature_gnoll }
	609.2.6={ death=yes }
}
29048={
	name=Brashclaw
	female=yes
	dynasty=12014
	culture=gnoll religion=primitive_shamanism
	father=29047	#Madbeast
	572.9.20={ birth=yes trait=creature_gnoll }
	620.2.15={ death=yes }
}
29049={
	name=Osborn
	dynasty=12014
	culture=gnoll religion=primitive_shamanism
	martial=5 diplomacy=8 stewardship=4 intrigue=7 learning=7
	trait=education_martial_4 trait=arrogant trait=gregarious trait=chaste
	father=29047	#Madbeast
	574.6.5={ birth=yes trait=creature_gnoll }
	620.12.4={ death=yes }
}
29050={
	name=Srudu
	female=yes
	dynasty=12014
	culture=gnoll religion=primitive_shamanism
	father=29047	#Madbeast
	577.1.2={ birth=yes trait=creature_gnoll }
	646.6.24={ death=yes }
}
29051={
	name=Osborn
	female=yes
	dynasty=12014
	culture=gnoll religion=primitive_shamanism
	father=29047	#Madbeast
	581.9.11={ birth=yes trait=creature_gnoll }
	644.6.11={ death=yes }
}

#dynasty=12102
29061={
	name=Grik
	dynasty=12102
	culture=gnoll religion=primitive_shamanism
	martial=4 diplomacy=4 stewardship=6 intrigue=8 learning=4
	trait=education_intrigue_3 trait=trusting trait=wrathful trait=sadistic trait=honest
	trait=drunkard
	289.2.16={ birth=yes trait=creature_gnoll }
	310.1.1={ add_spouse=29069 }
	353.3.17={ death=yes }
}
29062={
	name=Yowler
	dynasty=12102
	culture=gnoll religion=primitive_shamanism
	martial=6 diplomacy=6 stewardship=7 intrigue=8 learning=5
	trait=education_learning_2 trait=sadistic trait=patient trait=generous trait=just
	father=29061	#Grik
	mother=29069	#Misery
	310.4.27={ birth=yes trait=creature_gnoll }
	331.1.1={ add_spouse=29070 }
	374.9.24={ death=yes }
}
29063={
	name=Glaenkez
	female=yes
	dynasty=12102
	culture=gnoll religion=primitive_shamanism
	father=29061	#Grik
	mother=29069	#Misery
	314.5.2={ birth=yes trait=creature_gnoll }
	362.5.6={ death=yes }
}
29064={
	name=Gnarlhida
	female=yes
	dynasty=12102
	culture=gnoll religion=primitive_shamanism
	father=29061	#Grik
	mother=29069	#Misery
	317.10.13={ birth=yes trait=creature_gnoll }
	372.12.7={ death=yes }
}
29065={
	name=Throbal
	female=yes
	dynasty=12102
	culture=gnoll religion=primitive_shamanism
	father=29061	#Grik
	mother=29069	#Misery
	320.8.24={ birth=yes trait=creature_gnoll }
	398.10.5={ death=yes }
}
29066={
	name=Gnawbone
	dynasty=12102
	culture=gnoll religion=primitive_shamanism
	martial=7 diplomacy=5 stewardship=5 intrigue=8 learning=7
	trait=education_diplomacy_1 trait=trusting trait=sadistic trait=shy
	father=29062	#Yowler
	mother=29070	#Toothy
	331.12.12={ birth=yes trait=creature_gnoll }
	392.12.19={ death=yes }
}
29067={
	name=Mosshide
	female=yes
	dynasty=12102
	culture=gnoll religion=primitive_shamanism
	father=29062	#Yowler
	mother=29070	#Toothy
	333.1.6={ birth=yes trait=creature_gnoll }
	415.1.18={ death=yes }
}
29068={
	name=Gisheahn
	female=yes
	dynasty=12102
	culture=gnoll religion=primitive_shamanism
	father=29062	#Yowler
	mother=29070	#Toothy
	337.8.9={ birth=yes trait=creature_gnoll }
	407.1.8={ death=yes }
}
29069={
	name=Misery
	female=yes
	culture=gnoll religion=primitive_shamanism
	289.1.1={ birth=yes trait=creature_gnoll }
	354.1.1={ death=yes }
}
29070={
	name=Toothy
	female=yes
	culture=gnoll religion=primitive_shamanism
	310.1.1={ birth=yes trait=creature_gnoll }
	374.1.1={ death=yes }
}

#dynasty=12231
29052={
	name=Primitive
	dynasty=12231
	culture=gnoll religion=primitive_shamanism
	martial=4 diplomacy=8 stewardship=8 intrigue=8 learning=8
	trait=education_diplomacy_3 trait=arbitrary trait=cynical trait=honest
	290.5.6={ birth=yes trait=creature_gnoll }
	311.1.1={ add_spouse=29059 }
	338.1.27={ death=yes }
}
29053={
	name=Scythetooth
	dynasty=12231
	culture=gnoll religion=primitive_shamanism
	martial=8 diplomacy=5 stewardship=5 intrigue=8 learning=7
	trait=education_martial_1 trait=trusting trait=diligent trait=craven trait=sadistic
	father=29052	#Primitive
	mother=29059	#Mogwo
	319.3.19={ birth=yes trait=creature_gnoll }
	340.1.1={ add_spouse=29060 }
	391.3.24={ death=yes }
}
29054={
	name=Evert
	dynasty=12231
	culture=gnoll religion=primitive_shamanism
	martial=5 diplomacy=8 stewardship=8 intrigue=6 learning=4
	trait=education_intrigue_2 trait=gluttonous trait=lustful trait=sadistic trait=greedy
	trait=physique_bad_3
	father=29052	#Primitive
	mother=29059	#Mogwo
	322.6.20={ birth=yes trait=creature_gnoll }
	393.7.8={ death=yes }
}
29055={
	name=Scythetooth
	dynasty=12231
	culture=gnoll religion=primitive_shamanism
	trait=reveler_2 trait=chaste
	father=29053	#Scythetooth
	mother=29060	#Primitive
	341.4.26={ birth=yes trait=creature_gnoll }
	399.11.4={ death=yes }
}
29056={
	name=Rric
	dynasty=12231
	culture=gnoll religion=primitive_shamanism
	father=29053	#Scythetooth
	mother=29060	#Primitive
	345.1.14={ birth=yes trait=creature_gnoll }
	416.10.14={ death=yes }
}
29057={
	name=Gisheahn
	female=yes
	dynasty=12231
	culture=gnoll religion=primitive_shamanism
	father=29053	#Scythetooth
	mother=29060	#Primitive
	348.4.9={ birth=yes trait=creature_gnoll }
	404.9.6={ death=yes }
}
29058={
	name=Otso
	dynasty=12231
	culture=gnoll religion=primitive_shamanism
	father=29053	#Scythetooth
	mother=29060	#Primitive
	351.8.27={ birth=yes trait=creature_gnoll }
	406.10.25={ death=yes }
}
29059={
	name=Mogwo
	female=yes
	culture=gnoll religion=primitive_shamanism
	290.1.1={ birth=yes trait=creature_gnoll }
	338.1.1={ death=yes }
}
29060={
	name=Primitive
	female=yes
	culture=gnoll religion=primitive_shamanism
	319.1.1={ birth=yes trait=creature_gnoll }
	391.1.1={ death=yes }
}
#dynasty=12232
29071={
	name=Garfang
	dynasty=12232
	martial=8 diplomacy=6 stewardship=1 intrigue=7 learning=6
	trait=intellect_good_2
	culture=gnoll religion=primitive_shamanism
	disallow_random_traits = yes
	483.5.11 = { birth=yes trait=creature_gnoll }
	499.5.11 = {
		trait=education_martial_3
		trait=brave
		trait=lustful
		trait=sadistic
		trait=greedy
		effect={
			set_variable = { name = wc_endurance_physical_lifestyle_additional_perks_variable value = wc_perks_needed_for_level_1_physical_trait_value }
			set_variable = { name = wc_strength_physical_lifestyle_additional_perks_variable value = wc_perks_needed_for_level_1_physical_trait_value }
		}
		# trait=physical_lifestyle_endurance_1
		# trait=physical_lifestyle_strength_1
		trait=wrathful
		trait=reckless
		#spawn_great_commander_effect = yes
	}
	509.06.26 = {
		death = {
			death_reason = death_battle killer = 1
		}
	}
}
29072={
	name=Spicynose
	dynasty=12232
	martial=2 diplomacy=4 stewardship=3 intrigue=3 learning=9
	trait=physique_bad_3
	#trait = frail
	trait=magic_good_1 trait=lunatic_1
	culture=gnoll religion=primitive_shamanism
	father=29071
	501.05.15 = { birth=yes trait=creature_gnoll}
	524.05.15 = {
		trait=education_learning_3
		#trait = malnourished
		#trait = frail
		trait=paranoid
		trait=content
		trait=gluttonous
		trait=stubborn
		effect={ set_variable = { name = wc_order_magic_lifestyle_additional_perks_variable value = wc_perks_needed_for_level_1_magic_trait_value } }
		give_nickname=nick_the_mad
	}
	564.06.13 = { death=yes }
}
29078={
	name=Chutzpa
	female=yes
	culture=gnoll religion=primitive_shamanism
	290.1.1={ birth=yes trait=creature_gnoll }
	348.1.1={ death=yes }
}
29079={
	name=Toothy
	female=yes
	culture=gnoll religion=primitive_shamanism
	313.1.1={ birth=yes trait=creature_gnoll }
	377.1.1={ death=yes }
}

#dynasty=12037
29080={
	name=Meirg
	dynasty=12037
	culture=gnoll religion=primitive_shamanism
	290.5.7={ birth=yes trait=creature_gnoll }
	311.1.1={ add_spouse=29090 }
	345.8.13={ death=yes }
}
29081={
	name=Robber
	female=yes
	dynasty=12037
	culture=gnoll religion=primitive_shamanism
	father=29080	#Meirg
	mother=29090	#Primitive
	312.2.1={ birth=yes trait=creature_gnoll }
	356.11.6={ death=yes }
}
29082={
	name=Arguc
	dynasty=12037
	culture=gnoll religion=primitive_shamanism
	martial=8 diplomacy=5 stewardship=8 intrigue=7 learning=7
	trait=education_intrigue_2 trait=hunter_2 trait=generous trait=sadistic trait=brave
	trait=shy
	father=29080	#Meirg
	mother=29090	#Primitive
	313.11.8={ birth=yes trait=creature_gnoll }
	334.1.1={ add_spouse=29091 }
	359.4.10={ death=yes }
}
29083={
	name=Grrido
	female=yes
	dynasty=12037
	culture=gnoll religion=primitive_shamanism
	father=29080	#Meirg
	mother=29090	#Primitive
	318.6.18={ birth=yes trait=creature_gnoll }
	393.1.14={ death=yes }
}
29084={
	name=Fedfennel
	dynasty=12037
	culture=gnoll religion=primitive_shamanism
	martial=6 diplomacy=6 stewardship=4 intrigue=4 learning=6
	trait=education_stewardship_2 trait=sadistic trait=arrogant 
	father=29080	#Meirg
	mother=29090	#Primitive
	320.9.25={ birth=yes trait=creature_gnoll }
	368.6.29={ death=yes }
}
29085={
	name=Rric
	dynasty=12037
	culture=gnoll religion=primitive_shamanism
	martial=7 diplomacy=8 stewardship=5 intrigue=7 learning=5
	trait=education_diplomacy_4 trait=lazy trait=temperate trait=lustful
	father=29080	#Meirg
	mother=29090	#Primitive
	324.9.13={ birth=yes trait=creature_gnoll }
	382.6.7={ death=yes }
}
29086={
	name=Vuk
	female=yes
	dynasty=12037
	culture=gnoll religion=primitive_shamanism
	father=29082	#Arguc
	mother=29091	#Invader
	341.4.2={ birth=yes trait=creature_gnoll }
	386.11.20={ death=yes }
}
29087={
	name=Ribchaser
	dynasty=12037
	culture=gnoll religion=primitive_shamanism
	martial=8 diplomacy=6 stewardship=5 intrigue=6 learning=5
	trait=education_learning_2 trait=brave trait=humble trait=generous
	father=29082	#Arguc
	mother=29091	#Invader
	343.6.4={ birth=yes trait=creature_gnoll }
	391.1.13={ death=yes }
}
29088={
	name=Snarlmane
	female=yes
	dynasty=12037
	culture=gnoll religion=primitive_shamanism
	father=29082	#Arguc
	mother=29091	#Invader
	347.12.7={ birth=yes trait=creature_gnoll }
	396.5.10={ death=yes }
}
29099={
	name=Thriat
	dynasty=12037
	culture=gnoll religion=primitive_shamanism
	martial=7 diplomacy=7 stewardship=4 intrigue=8 learning=7
	trait=education_diplomacy_3 trait=honest trait=gluttonous trait=arbitrary
	father=29082	#Arguc
	mother=29091	#Invader
	350.9.7={ birth=yes trait=creature_gnoll }
	398.1.25={ death=yes }
}
29090={
	name=Primitive
	female=yes
	culture=gnoll religion=primitive_shamanism
	290.1.1={ birth=yes trait=creature_gnoll }
	345.1.1={ death=yes }
}
29091={
	name=Invader
	female=yes
	culture=gnoll religion=primitive_shamanism
	313.1.1={ birth=yes trait=creature_gnoll }
	359.1.1={ death=yes }
}
#Ano Additions, Mosshide WoTH ( War of the Three Hammers )
29100={
	name=Arguc
	dynasty=12233
	culture=gnoll religion=primitive_shamanism
	martial=5
	299.1.1={ birth=yes trait=creature_gnoll }
	350.4.5={
		death = {
			death_reason = death_battle
			killer = 29102
		}
	}
}
29101={
	name=Irgic
	dynasty=12233
	culture=gnoll religion=primitive_shamanism
	father=29100
	320.1.1={ birth=yes trait=creature_gnoll }
	350.4.5={
		death = {
			death_reason = death_battle
			killer = 29102
		}
	}
}
29102={
	name=Snarlmane
	dynasty=12233
	culture=gnoll religion=primitive_shamanism
	father=29100
	322.1.1={ birth=yes trait=creature_gnoll }
	350.4.6={
		give_nickname = nick_the_ruthless
		effect={
			set_variable = { name = wc_endurance_physical_lifestyle_additional_perks_variable value = wc_perks_needed_for_level_5_physical_trait_value }
			set_variable = { name = wc_strength_physical_lifestyle_additional_perks_variable value = wc_perks_needed_for_level_5_physical_trait_value }
		}
		# trait=physical_lifestyle_endurance_5
		# trait=physical_lifestyle_strength_5
	}
	388.1.1={ death=yes }
}
29103={
	name=Ripgore
	dynasty=12233
	culture=gnoll religion=primitive_shamanism
	father=29102
	350.1.1={ birth=yes trait=creature_gnoll }
	420.1.1={ death=yes }
}
#Add more Mosshide for future Bookmarks
#Shadowhide Tribe 29130-29200 (Dynasty 12234)
29130={
	name=Gnawbone
	dynasty=12234
	culture=gnoll religion=primitive_shamanism
	320.1.1={ birth=yes trait=creature_gnoll }
	362.1.1={ death=yes }
}
29131={
	name=Gnarlbone
	dynasty=12234
	culture=gnoll religion=primitive_shamanism
	father=29130
	340.1.1={birth=yes trait=creature_gnoll}
	390.1.1={death=yes}
}
29132={
	name=Rric
	dynasty=12234
	culture=gnoll religion=primitive_shamanism
	father=29131
	372.1.1={birth=yes trait=creature_gnoll}
	428.1.1={death=yes}
}
29133={
	name=Ardo
	dynasty=12234
	culture=gnoll religion=primitive_shamanism
	father=29132
	412.1.1={birth=yes trait=creature_gnoll}
	461.1.1={death=yes}
}
29134={
	name=Auric
	dynasty=12234
	culture=gnoll religion=primitive_shamanism
	father=29133
	441.1.1={birth=yes trait=creature_gnoll}
	489.1.1={death=yes}
}
29135={
	name=Gnawbone
	dynasty=12234
	culture=gnoll religion=primitive_shamanism
	father=29134
	472.1.1={birth=yes trait=creature_gnoll}
	509.1.1={
		death = {
			death_reason = death_battle
		}
	}
}
29136={
	name=Snapjaw
	dynasty=12234
	culture=gnoll religion=primitive_shamanism
	father=29135
	499.6.3={birth=yes trait=creature_gnoll}
	549.1.1={death=yes}
}
29137={
	name=Yowler
	dynasty=12234
	culture=gnoll religion=primitive_shamanism
	father=29136
	533.1.1={birth=yes trait=creature_gnoll}
	573.1.1={death=yes}
}
29138={
	name=Hackle
	dynasty=12234
	culture=gnoll religion=primitive_shamanism
	father=29137
	561.1.1={birth=yes trait=creature_gnoll}
	593.1.1={death=yes}
}
29139={
	name=Cackle
	female=yes
	dynasty=12234
	culture=gnoll religion=primitive_shamanism
	father=29137
	565.1.1={birth=yes trait=creature_gnoll}
	599.1.1={death=yes}
}
29140={
	name=Trickle
	dynasty=12234
	culture=gnoll religion=primitive_shamanism
	father=29138
	583.1.1={birth=yes trait=creature_gnoll}
	632.1.1={death=yes}
}

#Add more Shadowhide if needed for more Bookmarks

#dynasty=12018 War of Three Hammers start date
29145={
	name=Ro'Bark
	dynasty=12018
	culture=gnoll religion=primitive_shamanism
	martial=7 diplomacy=6 stewardship=7 intrigue=4 learning=8
	trait=education_stewardship_1 trait=cynical trait=temperate trait=wrathful trait=craven
	320.9.15={ birth=yes trait=creature_gnoll }
	366.10.4={ death=yes }
}
29146={
	name=Suppressors
	female=yes
	dynasty=12018
	culture=gnoll religion=primitive_shamanism
	father=29145	#Ro'Bark
	342.1.5={ birth=yes trait=creature_gnoll }
	409.6.1={ death=yes }
}
29147={
	name=Throbal
	dynasty=12018
	culture=gnoll religion=primitive_shamanism
	martial=7 diplomacy=8 stewardship=8 intrigue=4 learning=8
	trait=education_diplomacy_3 trait=zealous trait=just trait=sadistic trait=paranoid
	father=29145	#Ro'Bark
	344.10.15={ birth=yes trait=creature_gnoll }
	395.9.23={ death=yes }
}
29148={
	name=Daigrron
	dynasty=12018
	culture=gnoll religion=primitive_shamanism
	martial=7 diplomacy=7 stewardship=5 intrigue=8 learning=4
	trait=education_learning_3 trait=lustful trait=arbitrary trait=lazy trait=intellect_good_2
	father=29145	#Ro'Bark
	346.6.20={ birth=yes trait=creature_gnoll }
	418.8.15={ death=yes }
}
29149={
	name=Vuk
	female=yes
	dynasty=12018
	culture=gnoll religion=primitive_shamanism
	father=29145	#Ro'Bark
	349.4.6={ birth=yes trait=creature_gnoll }
	399.12.8={ death=yes }
}
29150={
	name=Rogrim
	female=yes
	dynasty=12018
	culture=gnoll religion=primitive_shamanism
	father=29145	#Ro'Bark
	352.1.12={ birth=yes trait=creature_gnoll }
	425.9.16={ death=yes }
}
#dynasty=12015 583.1.1
29160={
	name=Gaih
	dynasty=12015
	culture=gnoll religion=primitive_shamanism
	martial=4 diplomacy=6 stewardship=5 intrigue=7 learning=8
	trait=education_intrigue_2 trait=arrogant trait=just trait=cynical trait=sadistic
	549.7.23={ birth=yes trait=creature_gnoll }
	603.5.5={ death=yes }
}
29161={
	name=Shuk
	dynasty=12015
	culture=gnoll religion=primitive_shamanism
	martial=6 diplomacy=8 stewardship=4 intrigue=7 learning=7
	trait=education_martial_1 trait=paranoid trait=diligent trait=gluttonous
	father=29160	#Gaih
	577.5.15={ birth=yes trait=creature_gnoll }
	643.11.27={ death=yes }
}
29162={
	name=Derzing
	dynasty=12015
	culture=gnoll religion=primitive_shamanism
	martial=8 diplomacy=6 stewardship=7 intrigue=4 learning=7
	trait=education_martial_2 trait=cynical trait=arbitrary trait=patient trait=generous
	trait=drunkard
	father=29160	#Gaih
	580.6.7={ birth=yes trait=creature_gnoll }
	639.12.20={ death=yes }
}
29163={
	name=Crirg
	dynasty=12015
	culture=gnoll religion=primitive_shamanism
	martial=5 diplomacy=4 stewardship=5 intrigue=5 learning=6
	trait=education_intrigue_3 trait=content trait=arrogant trait=generous 
	father=29160	#Gaih
	585.6.22={ birth=yes trait=creature_gnoll }
	649.1.20={ death=yes }
}
29164={
	name=Shrige
	female=yes
	dynasty=12015
	culture=gnoll religion=primitive_shamanism
	father=29160	#Gaih
	587.2.8={ birth=yes trait=creature_gnoll }
	645.3.25={ death=yes }
}
29165={
	name=Drac
	dynasty=12015
	culture=gnoll religion=primitive_shamanism
	martial=5 diplomacy=5 stewardship=7 intrigue=8 learning=8
	trait=education_intrigue_3 trait=honest trait=temperate trait=brave
	father=29160	#Gaih
	590.7.2={ birth=yes trait=creature_gnoll }
	656.10.13={ death=yes }
}
29166={
	name=Shtudju
	female=yes
	dynasty=12015
	culture=gnoll religion=primitive_shamanism
	father=29160	#Gaih
	594.8.3={ birth=yes trait=creature_gnoll }
	657.2.8={ death=yes }
}
29167={
	name=Oriax
	female=yes
	dynasty=12015
	culture=gnoll religion=primitive_shamanism
	father=29160	#Gaih
	595.6.17={ birth=yes trait=creature_gnoll }
	670.2.21={ death=yes }
}
#dynasty=12019 War of Three Hammers start date
29151={
	name=Snarlmane
	dynasty=12019
	culture=gnoll religion=primitive_shamanism
	martial=7 diplomacy=4 stewardship=5 intrigue=5 learning=6
	trait=education_diplomacy_3 trait=arbitrary trait=deceitful trait=diligent
	319.7.6={ birth=yes trait=creature_gnoll }
	381.2.20={ death=yes }
}
29152={
	name=Shorty
	dynasty=12019
	culture=gnoll religion=primitive_shamanism
	martial=8 diplomacy=5 stewardship=8 intrigue=6 learning=5
	trait=education_intrigue_3 trait=humble trait=paranoid trait=wrathful trait=deceitful
	trait=lunatic_1
	father=29151	#Snarlmane
	349.1.22={ birth=yes trait=creature_gnoll }
	397.6.4={ death=yes }
}
29153={
	name=Baal
	dynasty=12019
	culture=gnoll religion=primitive_shamanism
	martial=7 diplomacy=4 stewardship=6 intrigue=4 learning=5
	trait=education_learning_1 trait=trusting trait=sadistic trait=gregarious
	father=29151	#Snarlmane
	353.10.13={ birth=yes trait=creature_gnoll }
	419.4.9={ death=yes }
}
29154={
	name=Scythetooth
	female=yes
	dynasty=12019
	culture=gnoll religion=primitive_shamanism
	father=29151	#Snarlmane
	356.3.14={ birth=yes trait=creature_gnoll }
	403.9.7={ death=yes }
}
29155={
	name=Sergeant
	dynasty=12019
	culture=gnoll religion=primitive_shamanism
	martial=4 diplomacy=7 stewardship=5 intrigue=8 learning=5
	trait=education_learning_3 trait=zealous trait=shy trait=brave trait=honest
	father=29151	#Snarlmane
	361.1.27={ birth=yes trait=creature_gnoll }
	424.7.11={ death=yes }
}

#dynasty=12016 583.1.1
29170={
	name=Gnarlhide
	dynasty=12016
	culture=gnoll religion=primitive_shamanism
	martial=6 diplomacy=8 stewardship=8 intrigue=5 learning=4
	trait=education_intrigue_4 trait=just trait=humble trait=lazy trait=paranoid
	555.5.8={ birth=yes trait=creature_gnoll }
	613.6.1={ death=yes }
}
29171={
	name=Narg
	dynasty=12016
	culture=gnoll religion=primitive_shamanism
	martial=4 diplomacy=4 stewardship=6 intrigue=4 learning=5
	trait=education_learning_2 trait=gregarious trait=gluttonous trait=zealous trait=wrathful
	father=29170	#Eldrain
	582.5.6={ birth=yes trait=creature_gnoll }
	656.2.12={ death=yes }
}
29172={
	name=Disz
	dynasty=12016
	culture=gnoll religion=primitive_shamanism
	martial=7 diplomacy=4 stewardship=7 intrigue=4 learning=7
	trait=education_martial_2 trait=arbitrary trait=patient trait=cynical trait=humble
	father=29170	#Eldrain
	586.10.26={ birth=yes trait=creature_gnoll }
	634.7.10={ death=yes }
}
29173={
	name=Xorg
	dynasty=12016
	culture=gnoll religion=primitive_shamanism
	martial=4 diplomacy=4 stewardship=6 intrigue=7 learning=4
	trait=education_martial_2 trait=shy trait=humble trait=just
	father=29170	#Eldrain
	589.9.23={ birth=yes trait=creature_gnoll }
	644.4.21={ death=yes }
}
29174={
	name=Shraan
	female=yes
	dynasty=12016
	culture=gnoll religion=primitive_shamanism
	father=29170	#Eldrain
	591.1.22={ birth=yes trait=creature_gnoll }
	642.5.21={ death=yes }
}
29175={
	name=Theing
	female=yes
	dynasty=12016
	culture=gnoll religion=primitive_shamanism
	father=29170	#Eldrain
	596.6.13={ birth=yes trait=creature_gnoll }
	641.3.13={ death=yes }
}
29176={
	name=Kadjo
	female=yes
	dynasty=12016
	culture=gnoll religion=primitive_shamanism
	father=29170	#Eldrain
	598.10.23={ birth=yes trait=creature_gnoll }
	644.12.26={ death=yes }
}
29177={
	name=Derzing
	dynasty=12016
	culture=gnoll religion=primitive_shamanism
	martial=5 diplomacy=6 stewardship=6 intrigue=6 learning=8
	trait=education_learning_3 trait=gluttonous trait=content trait=sadistic
	father=29170	#Eldrain
	601.11.6={ birth=yes trait=creature_gnoll }
	649.9.30={ death=yes }
}
#dynasty=12017
29189={
	name=Yowler
	dynasty=12017
	culture=gnoll religion=primitive_shamanism
	martial=6 diplomacy=5 stewardship=5 intrigue=6 learning=7
	trait=education_stewardship_4 trait=shy trait=gluttonous trait=brave trait=honest 
	560.3.18={ birth=yes trait=creature_gnoll }
	590.12.7={ death=yes }
}
29190={
	name=Yowler
	dynasty=12017
	culture=gnoll religion=primitive_shamanism
	martial=5 diplomacy=8 stewardship=6 intrigue=6 learning=6
	trait=education_martial_3 trait=brave trait=sadistic trait=ambitious trait=greedy
	father=29189	#Yowler
	580.3.18={ birth=yes trait=creature_gnoll }
	630.12.7={ death=yes }
}
29191={
	name=Throbal
	dynasty=12017
	culture=gnoll religion=primitive_shamanism
	martial=7 diplomacy=8 stewardship=6 intrigue=6 learning=7
	trait=education_learning_4 trait=torturer trait=chaste trait=sadistic trait=temperate
	trait=generous
	father=29190	#Yowler
	604.8.4={ birth=yes trait=creature_gnoll }
	670.10.15={ death=yes }
}
# dynasty=12020
#Ro'bark, a lore character
29192={
	name=Ro'Bark
	dynasty=12020
	culture=gnoll religion=primitive_shamanism
	martial=4 diplomacy=4 stewardship=6 intrigue=7 learning=4
	trait=education_stewardship_4 trait=gluttonous trait=chaste trait=zealous trait=patient
	581.3.2={ birth=yes trait=creature_gnoll }
	644.12.19={ death=yes }
}

#dynasty=12235
#Snagglespear, a lore character
29193={
	name=Snagglespear
	dynasty=12235
	culture=gnoll religion=primitive_shamanism
	martial=4 diplomacy=6 stewardship=5 intrigue=8 learning=5
	trait=education_intrigue_3
	580.3.18={ birth=yes trait=creature_gnoll }
	630.12.7={ death=yes }
}

#dynasty=12021
29194={
	name=Razer
	dynasty=12021
	culture=gnoll religion=primitive_shamanism
	martial=4 diplomacy=4 stewardship=6 intrigue=7 learning=2
	trait=stuttering trait=education_intrigue_2 trait=deceitful trait=cynical
	472.03.06={ birth=yes trait=creature_gnoll }
	509.06.26 = { death=yes }
}

#dynasty=12022
29205={
	name=Shredder
	dynasty=12022
	culture=gnoll religion=primitive_shamanism
	martial=2 diplomacy=6 stewardship=7 intrigue=4 learning=4
	trait=education_stewardship_3 trait=physique_bad_3 trait=paranoid trait=just trait=stubborn
	453.07.18={ birth=yes trait=creature_gnoll }
	519.03.09 = { death=yes }
}

#dynasty=12001
#More characters for this dynasty
29206={
	name=Teef
	dynasty=12001
	culture=gnoll religion=primitive_shamanism
	martial=13 diplomacy=2 stewardship=4 intrigue=4 learning=1
	trait=physique_good_3 trait=stubborn trait=sadistic
	491.12.29={ birth=yes trait=creature_gnoll}
	507.12.29 = {
		trait=education_martial_4
		trait=aggressive_attacker
		effect={
			set_variable = { name = wc_endurance_physical_lifestyle_additional_perks_variable value = wc_perks_needed_for_level_3_physical_trait_value }
			set_variable = { name = wc_strength_physical_lifestyle_additional_perks_variable value = wc_perks_needed_for_level_3_physical_trait_value }
		}
		# trait=physical_lifestyle_endurance_3
		# trait=physical_lifestyle_strength_3
	}
	569.01.21={ death=yes }
}

#dynasty=12018
#More characters for this dynasty
29207={
	name=Slugger
	dynasty=12018
	culture=gnoll religion=primitive_shamanism
	martial=8 diplomacy=3 stewardship=5 intrigue=7 learning=4
	father=29148
	trait=education_martial_2 trait=lustful trait=just trait=gluttonous
	father=29145
	406.9.17={ birth=yes trait=creature_gnoll }
	472.3.6={ death=yes }
}
29208={
	name=Woodie
	dynasty=12018
	culture=gnoll religion=primitive_shamanism
	martial=2 diplomacy=11 stewardship=3 intrigue=2 learning=3
	father=29148
	trait=education_diplomacy_4 trait=chaste trait=honest trait=greedy
	father=29145
	408.7.24={ birth=yes trait=creature_gnoll }
	467.4.11={ death=yes }
}
29209={
	name=Bloody
	dynasty=12018
	culture=gnoll religion=primitive_shamanism
	martial=12 diplomacy=2 stewardship=2 intrigue=2 learning=2
	father=29208
	trait=education_martial_1
	trait=greedy
	455.10.31={ birth=yes trait=creature_gnoll }
	471.10.31={
		effect={
			set_variable = { name = wc_endurance_physical_lifestyle_additional_perks_variable value = wc_perks_needed_for_level_3_physical_trait_value }
			set_variable = { name = wc_dexterity_physical_lifestyle_additional_perks_variable value = wc_perks_needed_for_level_3_physical_trait_value }
		}
		# trait=physical_lifestyle_endurance_3
		# trait=physical_lifestyle_dexterity_3
	}
	511.1.7={ death=yes }
}

#dynasty=12014
#More characters for this dynasty
29210={
	name=Meatsy
	dynasty=12014
	culture=gnoll religion=primitive_shamanism
	martial=5 diplomacy=4 stewardship=2 intrigue=7 learning=5
	trait=education_diplomacy_2 
	463.8.24={ birth=yes trait=creature_gnoll }
	502.4.18={ death=yes }
}
29211={
	name=Earbiter
	dynasty=12014
	culture=gnoll religion=primitive_shamanism
	martial=3 diplomacy=6 stewardship=4 intrigue=6 learning=2
	trait=education_intrigue_3 trait=honest trait=lustful
	father=29210
	487.1.17={ birth=yes trait=creature_gnoll }
	517.3.14={ death=yes }
}
29212={
	name=Supaswinga
	dynasty=12014
	culture=gnoll religion=primitive_shamanism
	female=yes
	martial=4 diplomacy=5 stewardship=2 intrigue=5 learning=4
	trait=education_stewardship_1 trait=just trait=diligent trait=gluttonous
	father=29210
	488.3.19={ birth=yes trait=creature_gnoll }
	512.2.22={ death=yes }
}
29213={
	name=Poopy
	dynasty=12014
	culture=gnoll religion=primitive_shamanism
	martial=2 diplomacy=6 stewardship=5 intrigue=4 learning=5
	trait=education_stewardship_2
	mother=29212
	507.4.9={ birth=yes trait=creature_gnoll }
	556.10.5={ death=yes }
}

#dynasty=12012
#More characters for this dynasty
29214={
	name=Baby
	dynasty=12012
	culture=gnoll religion=primitive_shamanism
	martial=4 diplomacy=4 stewardship=5 intrigue=8 learning=5
	trait=education_intrigue_4 trait=chaste trait=just trait=gluttonous
	488.5.13={ birth=yes trait=creature_gnoll }
	559.4.24={ death=yes }
}

#dynasty=12023
29215={
	name=Throbal
	dynasty=12023
	father=29301
	culture=gnoll religion=primitive_shamanism
	martial=9 diplomacy=4 stewardship=3 intrigue=4 learning=3
	trait=education_martial_4 trait=physique_good_3 trait=arrogant trait=honest
	488.5.13={ birth=yes trait=creature_gnoll }
	559.4.24={ death=yes }
}

#dynasty=12024
29216={
	name=Pander
	dynasty=12024
	culture=gnoll religion=primitive_shamanism
	martial=4 diplomacy=8 stewardship=5 intrigue=2 learning=4
	trait=education_diplomacy_3 trait=physique_good_3 trait=humble trait=stubborn
	486.10.24={ birth=yes trait=creature_gnoll }
	546.5.16={ death=yes }
}

#dynasty=12025[Rothide]
29217={
	name=Sawtooth
	dynasty=12025
	culture=gnoll religion=primitive_shamanism
	martial=5 diplomacy=7 stewardship=5 intrigue=3 learning=8
	trait=education_learning_2 trait=greedy trait=mystic_2 trait=humble
	491.2.23={ birth=yes trait=creature_gnoll }
	532.3.11={ death=yes }
}
29218={
	name=Etikur
	dynasty=12025
	culture=gnoll religion=primitive_shamanism
	martial=5 diplomacy=6 stewardship=8 intrigue=7 learning=2
	father=29217
	trait=education_diplomacy_3 trait=stubborn trait=intellect_bad_1 trait=arrogant
	524.9.2={ birth=yes trait=creature_gnoll }
<<<<<<< HEAD
	533.5.25={ employer=29038 add_pressed_claim=title:c_dawning_isles }
=======
	548.8.16={ employer=29038 add_pressed_claim=c_dawning_isles }
>>>>>>> 029cc504
	584.8.9={ death=yes }
}
29219={
	name=Wetrocks
	dynasty=12025
	culture=gnoll religion=primitive_shamanism
	martial=7 diplomacy=3 stewardship=6 intrigue=5 learning=6
	trait=education_martial_1 trait=gregarious trait=craven trait=wrathful
	father=29218
	564.2.17={ birth=yes trait=creature_gnoll employer=29038 add_pressed_claim=title:c_dawning_isles }
	584.10.25={ death=yes }
}
29220={
	name=Snarlmane
	dynasty=12025
	culture=gnoll religion=primitive_shamanism
	martial=8 diplomacy=2 stewardship=6 intrigue=6 learning=6
	trait=sadistic trait=just trait=wrathful
	trait=education_martial_2 trait=physique_good_3 trait=overseer
	disallow_random_traits = yes
	father=29219
	584.6.9={ birth=yes trait=creature_gnoll employer=29038 add_pressed_claim=title:c_dawning_isles }
	597.4.24={ employer=29039 }
	600.6.9={
		effect={
			set_variable = { name = wc_endurance_physical_lifestyle_additional_perks_variable value = wc_perks_needed_for_level_3_physical_trait_value }
			set_variable = { name = wc_strength_physical_lifestyle_additional_perks_variable value = wc_perks_needed_for_level_3_physical_trait_value }
		}
		# trait=physical_lifestyle_endurance_3
		# trait=physical_lifestyle_strength_3
	}
	605.5.5={ #Possessed by banshee of Sylvanas
		employer=42076
		trait=possessed_1
	}
	608.1.7={ #Scourged and joins Rothide at Fenris Isle
		trait=being_undead
		remove_trait=possessed_1
		remove_hook={
			target = character:29220
			type = loyalty_hook
		}
		employer=59171
		religion=death_god
		effect={
			set_relation_friend = character:59171 #Thule[36052]
		}
	}
	611.1.6={ death=yes }
}
29221={
	name=Figump
	dynasty=12025
	culture=gnoll religion=primitive_shamanism
	martial=4 diplomacy=3 stewardship=7 intrigue=5 learning=6
	trait=education_intrigue_2 trait=compassionate
	father=29217
	527.5.14={ birth=yes trait=creature_gnoll }
<<<<<<< HEAD
	533.5.25={ employer=29038 add_pressed_claim=title:c_dawning_isles }
=======
	548.8.16={ employer=29038 add_pressed_claim=c_dawning_isles }
>>>>>>> 029cc504
	563.5.3={ death=yes }
}
29222={
	name=Pooper
	dynasty=12025
	culture=gnoll religion=primitive_shamanism
	martial=7 diplomacy=4 stewardship=1 intrigue=3 learning=2
	trait=education_martial_1
	trait=brave
	father=29217
	female=yes
	507.12.6={ birth=yes trait=creature_gnoll }
	523.12.6={
		effect={
			set_variable = { name = wc_endurance_physical_lifestyle_additional_perks_variable value = wc_perks_needed_for_level_1_physical_trait_value }
			set_variable = { name = wc_dexterity_physical_lifestyle_additional_perks_variable value = wc_perks_needed_for_level_1_physical_trait_value }
		}
		# trait=physical_lifestyle_endurance_1
		# trait=physical_lifestyle_dexterity_1
	}
<<<<<<< HEAD
	533.5.25={ employer=29038 add_pressed_claim=title:c_dawning_isles }
=======
	548.8.16={ employer=29038 add_pressed_claim=c_dawning_isles }
>>>>>>> 029cc504
	561.3.19={ death=yes }
}
29223={
	name=Rhino
	dynasty=12025
	culture=gnoll religion=primitive_shamanism
	martial=4 diplomacy=6 stewardship=3 intrigue=5 learning=2
	trait=education_learning_2 trait=brave
	father=29221
<<<<<<< HEAD
	546.6.21={ birth=yes trait=creature_gnoll employer=29038 add_pressed_claim=title:c_dawning_isles }
=======
	548.8.16={ birth=yes trait=creature_gnoll employer=29038 add_pressed_claim=c_dawning_isles }
>>>>>>> 029cc504
	562.6.21={
		effect={
			set_variable = { name = wc_endurance_physical_lifestyle_additional_perks_variable value = wc_perks_needed_for_level_3_physical_trait_value }
			set_variable = { name = wc_strength_physical_lifestyle_additional_perks_variable value = wc_perks_needed_for_level_3_physical_trait_value }
		}
		# trait=physical_lifestyle_endurance_3
		# trait=physical_lifestyle_strength_3
	}
	585.1.7={ death=yes }
}
29224={
	name=Lobos
	culture=gnoll religion=primitive_shamanism
	dynasty=12025
	martial=4 diplomacy=2 stewardship=3 intrigue=9 learning=1
	trait=education_intrigue_1 trait=deceitful trait=lazy
	father=29221
	549.10.12={ birth=yes trait=creature_gnoll employer=29038 add_pressed_claim=title:c_dawning_isles }
	597.4.24={ employer=29039 }
	603.7.1={
		trait=being_undead
		employer=59171
		religion=death_god
	}
	611.1.6={ death=yes }
}
29225={
	name=Highyena
	culture=gnoll religion=primitive_shamanism
	martial=6 diplomacy=7 stewardship=6 intrigue=8 learning=6
	dynasty=12025
	trait=education_stewardship_4 trait=lazy trait=shy trait=compassionate trait=generous
	trait=physique_good_1 trait=mystic_2 
	disallow_random_traits=yes
	father=29223
	female=yes
	571.7.28={ birth=yes trait=creature_gnoll employer=29038 add_pressed_claim=title:c_dawning_isles }
	597.4.24={ employer=29039 }
	603.7.1={
		trait=being_undead
		employer=59171
		religion=death_god
	}
}
29226={
	name=Urs
	culture=gnoll religion=primitive_shamanism
	dynasty=12025
	martial=7 diplomacy=4 stewardship=3 intrigue=5 learning=3
	trait=education_martial_2 trait=physique_good_3 trait=diligent trait=ambitious trait=sadistic
	trait=gregarious
	disallow_random_traits=yes
	father=29223
	574.2.10={ birth=yes trait=creature_gnoll employer=29038 add_pressed_claim=title:c_dawning_isles }
	597.4.24={ employer=29039 }
	603.7.1={ employer=29025 }
	618.5.18={ death=yes }
}
29227={
	name=Puppy
	culture=gnoll religion=primitive_shamanism
	dynasty=12025
	martial=4 diplomacy=4 stewardship=2 intrigue=5 learning=4
	trait=education_martial_2 trait=diligent trait=shy trait=wrathful
	father=29224
	female=yes
	570.5.14={ birth=yes trait=creature_gnoll employer=29038 add_pressed_claim=title:c_dawning_isles }
	597.4.24={ employer=29039 }
	603.7.1={
		trait=being_undead
		employer=59171
		religion=death_god
	}
	611.1.6={ death=yes }
}
29228={
	name=Maicoh
	culture=gnoll religion=primitive_shamanism
	dynasty=12025
	martial=4 diplomacy=5 stewardship=3 intrigue=4 learning=6
	trait=education_martial_2
	father=29218
	female=yes
	567.5.14={ birth=yes trait=creature_gnoll employer=29038 add_pressed_claim=title:c_dawning_isles }
	597.4.24={ employer=29039 }
	601.6.19={ death=yes }
}

#dynasty=12026
29229={
	name=Duskblade
	culture=gnoll religion=primitive_shamanism
	dynasty=12026
	martial=6 diplomacy=4 stewardship=4 intrigue=4 learning=4
	trait=education_martial_2 trait=aggressive_attacker trait=wrathful trait=deceitful trait=lustful
	468.3.13={ birth=yes trait=creature_gnoll }
	514.9.3={
		death={
			death_reason=death_battle
		}
	}
}

#dynasty=12027
29230={
	name=Shadowcloak
	culture=gnoll religion=primitive_shamanism
	dynasty=12027
	martial=4 diplomacy=4 stewardship=4 intrigue=7 learning=4
	trait=education_intrigue_4 trait=deceitful trait=compassionate
	454.11.24={ birth=yes trait=creature_gnoll }
	470.11.24={
		effect={
			set_variable = { name = wc_dexterity_physical_lifestyle_additional_perks_variable value = wc_perks_needed_for_level_3_physical_trait_value }
			set_variable = { name = wc_strength_physical_lifestyle_additional_perks_variable value = wc_perks_needed_for_level_3_physical_trait_value }
		}
		# trait=physical_lifestyle_dexterity_3
		# trait=physical_lifestyle_strength_3
	}
	511.3.7={ death=yes }
}
#dynasty=12023 venomweb expanded
29231={
	name=Venomweb
	dynasty=12023
	culture=gnoll religion=primitive_shamanism
	martial=5 diplomacy=7 stewardship=5 intrigue=5 learning=5
	trait=education_martial_1 trait=lazy trait=content trait=gregarious trait=generous
	trait=wounded_1
	2.3.5={ birth=yes trait=creature_gnoll }
	65.5.20={ death=yes }
}
29232={
	name=Shobnuirth
	female=yes
	dynasty=12023
	culture=gnoll religion=primitive_shamanism
	father=29231	#Dirtpaw
	23.2.21={ birth=yes trait=creature_gnoll }
	94.2.1={ death=yes }
}
29233={
	name=Madbeast
	dynasty=12023
	culture=gnoll religion=primitive_shamanism
	martial=6 diplomacy=8 stewardship=7 intrigue=6 learning=8
	trait=education_learning_2 trait=cynical trait=gregarious trait=craven trait=humble
	trait=drunkard trait=physique_good_3
	father=29231	#Dirtpaw
	26.7.10={ birth=yes trait=creature_gnoll }
	88.3.18={ death=yes }
}
29234={
	name=Marrg
	dynasty=12023
	culture=gnoll religion=primitive_shamanism
	martial=6 diplomacy=7 stewardship=5 intrigue=5 learning=6
	trait=education_intrigue_2 trait=temperate trait=brave
	father=29231	#Dirtpaw
	29.2.14={ birth=yes trait=creature_gnoll }
	102.3.31={ death=yes }
}
29235={
	name=Yowler
	dynasty=12023
	culture=gnoll religion=primitive_shamanism
	martial=6 diplomacy=4 stewardship=8 intrigue=5 learning=5
	trait=education_intrigue_4 trait=lazy trait=zealous trait=patient
	father=29233	#Madbeast
	55.7.1={ birth=yes trait=creature_gnoll }
	106.4.28={ death=yes }
}
29236={
	name=Zeeb
	dynasty=12023
	culture=gnoll religion=primitive_shamanism
	martial=6 diplomacy=5 stewardship=7 intrigue=4 learning=8
	trait=education_stewardship_1 trait=greedy trait=sadistic trait=lustful trait=trusting
	father=29233	#Madbeast
	59.12.15={ birth=yes trait=creature_gnoll }
	121.5.21={ death=yes }
}
29237={
	name=Mosshide
	female=yes
	dynasty=12023
	culture=gnoll religion=primitive_shamanism
	father=29233	#Madbeast
	61.3.26={ birth=yes trait=creature_gnoll }
	124.3.25={ death=yes }
}
29238={
	name=Spyestr
	dynasty=12023
	culture=gnoll religion=primitive_shamanism
	martial=7 diplomacy=5 stewardship=6 intrigue=5 learning=7
	trait=education_learning_1 trait=arbitrary trait=honest trait=generous trait=brave
	father=29235	#Yowler
	80.11.15={ birth=yes trait=creature_gnoll }
	150.1.29={ death=yes }
}
29239={
	name=Grin
	female=yes
	dynasty=12023
	culture=gnoll religion=primitive_shamanism
	father=29235	#Yowler
	83.1.1={ birth=yes trait=creature_gnoll }
	162.3.18={ death=yes }
}
29240={
	name=Baal
	female=yes
	dynasty=12023
	culture=gnoll religion=primitive_shamanism
	father=29235	#Yowler
	87.1.15={ birth=yes trait=creature_gnoll }
	147.10.4={ death=yes }
}
29241={
	name=Fighter
	female=yes
	dynasty=12023
	culture=gnoll religion=primitive_shamanism
	father=29238	#Spyestr
	107.10.14={ birth=yes trait=creature_gnoll }
	156.12.12={ death=yes }
}
29242={
	name=Toothy
	female=yes
	dynasty=12023
	culture=gnoll religion=primitive_shamanism
	father=29238	#Spyestr
	110.5.14={ birth=yes trait=creature_gnoll }
	166.4.21={ death=yes }
}
29243={
	name=Gror
	dynasty=12023
	culture=gnoll religion=primitive_shamanism
	martial=6 diplomacy=4 stewardship=8 intrigue=8 learning=5
	trait=education_martial_3 trait=greedy trait=honest trait=arrogant trait=chaste
	father=29238	#Spyestr
	115.3.21={ birth=yes trait=creature_gnoll }
	170.12.27={ death=yes }
}
29244={
	name=Gul
	female=yes
	dynasty=12023
	culture=gnoll religion=primitive_shamanism
	father=29238	#Spyestr
	120.6.19={ birth=yes trait=creature_gnoll }
	178.1.6={ death=yes }
}
29245={
	name=Evert
	dynasty=12023
	culture=gnoll religion=primitive_shamanism
	martial=7 diplomacy=5 stewardship=7 intrigue=4 learning=6
	trait=education_martial_3 trait=patient trait=content trait=arbitrary trait=greedy
	trait=beauty_good_3
	father=29243	#Gror
	138.3.24={ birth=yes trait=creature_gnoll }
	201.3.14={ death=yes }
}
29246={
	name=Suppressors
	female=yes
	dynasty=12023
	culture=gnoll religion=primitive_shamanism
	father=29243	#Gror
	141.7.24={ birth=yes trait=creature_gnoll }
	198.4.27={ death=yes }
}
29247={
	name=Mogvo
	dynasty=12023
	culture=gnoll religion=primitive_shamanism
	martial=6 diplomacy=6 stewardship=4 intrigue=5 learning=8
	trait=education_learning_2 trait=content trait=arbitrary
	father=29243	#Gror
	144.7.12={ birth=yes trait=creature_gnoll }
	193.4.15={ death=yes }
}
29248={
	name=Shorty
	female=yes
	dynasty=12023
	culture=gnoll religion=primitive_shamanism
	father=29243	#Gror
	146.4.22={ birth=yes trait=creature_gnoll }
	201.6.8={ death=yes }
}
29249={
	name=Misery
	female=yes
	dynasty=12023
	culture=gnoll religion=primitive_shamanism
	father=29243	#Gror
	149.3.4={ birth=yes trait=creature_gnoll }
	233.7.22={ death=yes }
}
29250={
	name=Grin
	female=yes
	dynasty=12023
	culture=gnoll religion=primitive_shamanism
	father=29245	#Evert
	163.1.11={ birth=yes trait=creature_gnoll }
	235.2.22={ death=yes }
}
29251={
	name=Chaucer
	dynasty=12023
	culture=gnoll religion=primitive_shamanism
	martial=5 diplomacy=6 stewardship=8 intrigue=4 learning=8
	trait=education_martial_1 trait=arbitrary trait=lazy trait=cynical trait=temperate
	father=29245	#Evert
	165.3.16={ birth=yes trait=creature_gnoll }
	228.5.27={ death=yes }
}
29252={
	name=Grumpy
	dynasty=12023
	culture=gnoll religion=primitive_shamanism
	martial=4 diplomacy=6 stewardship=6 intrigue=6 learning=4
	trait=education_intrigue_3 trait=arbitrary trait=gregarious trait=content trait=compassionate
	father=29245	#Evert
	169.4.19={ birth=yes trait=creature_gnoll }
	218.9.19={ death=yes }
}
29253={
	name=Baal
	female=yes
	dynasty=12023
	culture=gnoll religion=primitive_shamanism
	father=29251	#Chaucer
	187.8.9={ birth=yes trait=creature_gnoll }
	232.9.8={ death=yes }
}
29254={
	name=Robber
	female=yes
	dynasty=12023
	culture=gnoll religion=primitive_shamanism
	father=29251	#Chaucer
	192.8.24={ birth=yes trait=creature_gnoll }
	273.5.21={ death=yes }
}
29255={
	name=Thorburn
	dynasty=12023
	culture=gnoll religion=primitive_shamanism
	martial=7 diplomacy=4 stewardship=5 intrigue=5 learning=6
	trait=education_intrigue_4 trait=gluttonous trait=zealous trait=honest
	father=29251	#Chaucer
	196.5.27={ birth=yes trait=creature_gnoll }
	244.8.7={ death=yes }
}
29256={
	name=Hunter
	dynasty=12023
	culture=gnoll religion=primitive_shamanism
	martial=4 diplomacy=8 stewardship=5 intrigue=4 learning=5
	trait=education_diplomacy_3 trait=arbitrary trait=patient trait=humble trait=deceitful
	trait=lunatic_1
	father=29251	#Chaucer
	200.5.18={ birth=yes trait=creature_gnoll }
	280.5.27={ death=yes }
}
29257={
	name=Fenruner
	dynasty=12023
	culture=gnoll religion=primitive_shamanism
	martial=4 diplomacy=4 stewardship=4 intrigue=5 learning=6
	trait=education_diplomacy_1 trait=zealous trait=diligent trait=arrogant trait=compassionate
	father=29255	#Thorburn
	218.7.9={ birth=yes trait=creature_gnoll }
	288.7.21={ death=yes }
}
29258={
	name=Mutt
	dynasty=12023
	culture=gnoll religion=primitive_shamanism
	martial=4 diplomacy=8 stewardship=5 intrigue=6 learning=7
	trait=education_diplomacy_1 trait=honest trait=lazy trait=paranoid trait=physique_good_3
	father=29255	#Thorburn
	221.4.15={ birth=yes trait=creature_gnoll }
	294.7.12={ death=yes }
}
29259={
	name=Dazzler
	dynasty=12023
	culture=gnoll religion=primitive_shamanism
	martial=5 diplomacy=6 stewardship=6 intrigue=8 learning=6
	trait=education_intrigue_2 trait=gregarious trait=brave trait=trusting trait=just
	father=29255	#Thorburn
	226.7.23={ birth=yes trait=creature_gnoll }
	306.4.10={ death=yes }
}
29260={
	name=Funny
	dynasty=12023
	culture=gnoll religion=primitive_shamanism
	martial=6 diplomacy=6 stewardship=7 intrigue=7 learning=6
	trait=education_stewardship_4 trait=chaste trait=generous
	father=29255	#Thorburn
	229.5.27={ birth=yes trait=creature_gnoll }
	280.5.13={ death=yes }
}
29261={
	name=Watcher
	dynasty=12023
	culture=gnoll religion=primitive_shamanism
	martial=4 diplomacy=6 stewardship=4 intrigue=6 learning=7
	trait=education_learning_1 trait=lifestyle_herbalist trait=paranoid trait=patient trait=shy
	trait=brave
	father=29257	#Fenruner
	245.11.13={ birth=yes trait=creature_gnoll }
	292.5.1={ death=yes }
}
29262={
	name=Hunter
	female=yes
	dynasty=12023
	culture=gnoll religion=primitive_shamanism
	father=29257	#Fenruner
	249.4.26={ birth=yes trait=creature_gnoll }
	299.11.1={ death=yes }
}
29263={
	name=Thar
	female=yes
	dynasty=12023
	culture=gnoll religion=primitive_shamanism
	father=29257	#Fenruner
	250.1.2={ birth=yes trait=creature_gnoll }
	299.7.28={ death=yes }
}
29264={
	name=Grums
	dynasty=12023
	culture=gnoll religion=primitive_shamanism
	martial=7 diplomacy=5 stewardship=5 intrigue=5 learning=6
	trait=education_stewardship_4 trait=patient trait=honest trait=generous trait=paranoid
	father=29257	#Fenruner
	255.3.1={ birth=yes trait=creature_gnoll }
	329.4.17={ death=yes }
}
29265={
	name=Animal
	dynasty=12023
	culture=gnoll religion=primitive_shamanism
	martial=8 diplomacy=6 stewardship=6 intrigue=5 learning=8
	trait=education_learning_2 trait=mystic_2 trait=paranoid trait=content trait=honest
	trait=lazy
	father=29261	#Watcher
	274.5.17={ birth=yes trait=creature_gnoll }
	333.10.17={ death=yes }
}
29266={
	name=Mohna
	female=yes
	dynasty=12023
	culture=gnoll religion=primitive_shamanism
	father=29261	#Watcher
	278.9.8={ birth=yes trait=creature_gnoll }
	329.9.6={ death=yes }
}
29267={
	name=Dunko
	dynasty=12023
	culture=gnoll religion=primitive_shamanism
	martial=5 diplomacy=4 stewardship=8 intrigue=4 learning=4
	trait=education_martial_2 trait=lazy trait=lustful trait=greedy
	trait=sadistic
	father=29261	#Watcher
	282.1.20={ birth=yes trait=creature_gnoll }
	342.12.15={ death=yes }
}
29268={
	name=Mutt
	dynasty=12023
	culture=gnoll religion=primitive_shamanism
	martial=8 diplomacy=4 stewardship=4 intrigue=4 learning=4
	trait=education_stewardship_4 trait=gluttonous trait=deceitful trait=cynical trait=generous
	father=29261	#Watcher
	287.12.27={ birth=yes trait=creature_gnoll }
	344.9.22={ death=yes }
}
29269={
	name=Animal
	female=yes
	dynasty=12023
	culture=gnoll religion=primitive_shamanism
	father=29265	#Animal
	298.8.14={ birth=yes trait=creature_gnoll }
	366.3.29={ death=yes }
}
29270={
	name=Morder
	dynasty=12023
	culture=gnoll religion=primitive_shamanism
	martial=5 diplomacy=5 stewardship=5 intrigue=5 learning=7
	trait=education_learning_1 trait=reveler_2 trait=zealous trait=sadistic
	father=29265	#Animal
	299.10.11={ birth=yes trait=creature_gnoll }
	367.11.13={ death=yes }
}
29271={
	name=Clover
	female=yes
	dynasty=12023
	culture=gnoll religion=primitive_shamanism
	father=29265	#Animal
	302.1.5={ birth=yes trait=creature_gnoll }
	348.10.6={ death=yes }
}
29272={
	name=Dirtpaw
	dynasty=12023
	culture=gnoll religion=primitive_shamanism
	martial=4 diplomacy=8 stewardship=6 intrigue=8 learning=4
	trait=education_intrigue_2 trait=ambitious trait=arrogant trait=compassionate trait=temperate
	father=29265	#Animal
	308.6.10={ birth=yes trait=creature_gnoll }
	349.8.30={ death=yes }
}
29273={
	name=Invader
	dynasty=12023
	culture=gnoll religion=primitive_shamanism
	martial=7 diplomacy=4 stewardship=4 intrigue=7 learning=8
	trait=education_intrigue_2 trait=brave trait=lazy trait=content trait=trusting
	father=29270	#Morder
	319.3.21={ birth=yes trait=creature_gnoll }
	373.7.19={ death=yes }
}
29274={
	name=Rarg
	dynasty=12023
	culture=gnoll religion=primitive_shamanism
	martial=4 diplomacy=4 stewardship=7 intrigue=5 learning=4
	trait=education_diplomacy_4 trait=ambitious trait=lazy trait=craven
	father=29270	#Morder
	322.5.8={ birth=yes trait=creature_gnoll }
	399.4.27={ death=yes }
}
29275={
	name=Everta
	female=yes
	dynasty=12023
	culture=gnoll religion=primitive_shamanism
	father=29270	#Morder
	323.11.8={ birth=yes trait=creature_gnoll }
	383.7.10={ death=yes }
}
29276={
	name=Srudu
	female=yes
	dynasty=12023
	culture=gnoll religion=primitive_shamanism
	father=29270	#Morder
	327.6.11={ birth=yes trait=creature_gnoll }
	400.10.24={ death=yes }
}
29277={
	name=Toothy
	female=yes
	dynasty=12023
	culture=gnoll religion=primitive_shamanism
	father=29270	#Morder
	329.3.7={ birth=yes trait=creature_gnoll }
	374.9.20={ death=yes }
}
29278={
	name=Gnawbone
	dynasty=12023
	culture=gnoll religion=primitive_shamanism
	martial=7 diplomacy=7 stewardship=5 intrigue=7 learning=6
	trait=education_martial_2 trait=celibate trait=lazy trait=gluttonous trait=shy
	trait=chaste
	father=29273	#Invader
	349.1.24={ birth=yes trait=creature_gnoll }
	416.3.1={ death=yes }
}
29279={
	name=Fenruner
	female=yes
	dynasty=12023
	culture=gnoll religion=primitive_shamanism
	father=29273	#Invader
	351.6.3={ birth=yes trait=creature_gnoll }
	405.4.14={ death=yes }
}
29280={
	name=Throbal
	dynasty=12023
	culture=gnoll religion=primitive_shamanism
	martial=5 diplomacy=6 stewardship=5 intrigue=7 learning=5
	trait=education_stewardship_1 trait=arbitrary trait=arrogant trait=gregarious
	father=29273	#Invader
	356.3.11={ birth=yes trait=creature_gnoll }
	404.5.7={ death=yes }
}
29281={
	name=Thum
	dynasty=12023
	culture=gnoll religion=primitive_shamanism
	martial=6 diplomacy=5 stewardship=8 intrigue=4 learning=5
	trait=education_martial_2 trait=content trait=paranoid trait=lustful
	father=29273	#Invader
	359.9.17={ birth=yes trait=creature_gnoll }
	401.5.20={ death=yes }
}
29282={
	name=Cringe
	dynasty=12023
	culture=gnoll religion=primitive_shamanism
	martial=7 diplomacy=5 stewardship=4 intrigue=4 learning=7
	trait=education_diplomacy_3 trait=greedy trait=arbitrary
	father=29278	#Gnawbone
	371.5.23={ birth=yes trait=creature_gnoll }
	435.10.15={ death=yes }
}
29283={
	name=Poopy
	female=yes
	dynasty=12023
	culture=gnoll religion=primitive_shamanism
	father=29278	#Gnawbone
	375.2.12={ birth=yes trait=creature_gnoll }
	422.5.3={ death=yes }
}
29284={
	name=Marrg
	dynasty=12023
	culture=gnoll religion=primitive_shamanism
	martial=8 diplomacy=8 stewardship=8 intrigue=6 learning=4
	trait=education_learning_4 trait=paranoid trait=arbitrary trait=content
	father=29278	#Gnawbone
	378.3.20={ birth=yes trait=creature_gnoll }
	413.2.15={ death=yes }
}
29285={
	name=Crusher
	dynasty=12023
	culture=gnoll religion=primitive_shamanism
	martial=5 diplomacy=5 stewardship=4 intrigue=8 learning=6
	trait=education_intrigue_4 trait=celibate trait=chaste trait=lazy trait=temperate
	trait=patient
	father=29282	#Cringe
	393.1.16={ birth=yes trait=creature_gnoll }
	466.7.8={ death=yes }
}
29286={
	name=Bully
	dynasty=12023
	culture=gnoll religion=primitive_shamanism
	martial=7 diplomacy=8 stewardship=5 intrigue=4 learning=7
	trait=education_learning_2 trait=wrathful trait=compassionate trait=content
	father=29282	#Cringe
	396.2.14={ birth=yes trait=creature_gnoll }
	440.11.23={ death=yes }
}
29287={
	name=Grrrr
	dynasty=12023
	culture=gnoll religion=primitive_shamanism
	martial=4 diplomacy=4 stewardship=7 intrigue=4 learning=7
	trait=education_intrigue_2 trait=chaste trait=fickle trait=sadistic
	father=29282	#Cringe
	399.8.26={ birth=yes trait=creature_gnoll }
	447.1.10={ death=yes }
}
29288={
	name=Mogvo
	dynasty=12023
	culture=gnoll religion=primitive_shamanism
	martial=6 diplomacy=4 stewardship=6 intrigue=7 learning=8
	trait=education_learning_4 trait=reveler_2 trait=arrogant trait=shy trait=arbitrary
	father=29282	#Cringe
	402.3.5={ birth=yes trait=creature_gnoll }
	448.10.7={ death=yes }
}
29289={
	name=Shredder
	dynasty=12023
	culture=gnoll religion=primitive_shamanism
	martial=4 diplomacy=6 stewardship=8 intrigue=8 learning=7
	trait=education_martial_3 trait=mystic_2 trait=just trait=lazy trait=patient
	father=29282	#Cringe
	407.5.14={ birth=yes trait=creature_gnoll }
	460.5.10={ death=yes }
}
29290={
	name=Snarltooth
	dynasty=12023
	culture=gnoll religion=primitive_shamanism
	martial=6 diplomacy=4 stewardship=4 intrigue=5 learning=8
	trait=education_intrigue_2 trait=deceitful trait=arbitrary trait=brave 
	trait=greedy trait=wounded_1
	father=29285	#Crusher
	414.7.1={ birth=yes trait=creature_gnoll }
	482.6.5={ death=yes }
}
29291={
	name=Daigrron
	female=yes
	dynasty=12023
	culture=gnoll religion=primitive_shamanism
	father=29285	#Crusher
	418.6.15={ birth=yes trait=creature_gnoll }
	490.1.6={ death=yes }
}
29292={
	name=Mogvo
	dynasty=12023
	culture=gnoll religion=primitive_shamanism
	martial=7 diplomacy=4 stewardship=4 intrigue=8 learning=8
	trait=education_diplomacy_3 trait=mystic_2 trait=wrathful trait=deceitful trait=arbitrary
	trait=arrogant trait=possessed_1
	father=29290	#Snarltooth
	435.1.23={ birth=yes trait=creature_gnoll }
	515.8.21={ death=yes }
}
29293={
	name=Moonruner
	dynasty=12023
	culture=gnoll religion=primitive_shamanism
	martial=6 diplomacy=5 stewardship=7 intrigue=4 learning=4
	trait=education_learning_1 trait=sadistic trait=just trait=ambitious 
	father=29290	#Snarltooth
	436.4.15={ birth=yes trait=creature_gnoll }
	503.11.10={ death=yes }
}
29294={
	name=Baal
	female=yes
	dynasty=12023
	culture=gnoll religion=primitive_shamanism
	father=29290	#Snarltooth
	439.1.25={ birth=yes trait=creature_gnoll }
	494.2.20={ death=yes }
}
29295={
	name=Snagglespear
	dynasty=12023
	culture=gnoll religion=primitive_shamanism
	martial=4 diplomacy=8 stewardship=4 intrigue=8 learning=8
	trait=education_intrigue_4 trait=paranoid trait=just trait=arrogant trait=sadistic
	father=29290	#Snarltooth
	441.12.6={ birth=yes trait=creature_gnoll }
	485.4.19={ death=yes }
}
29296={
	name=Skinny
	dynasty=12023
	culture=gnoll religion=primitive_shamanism
	martial=5 diplomacy=5 stewardship=7 intrigue=5 learning=7
	trait=education_martial_2 trait=zealous trait=lazy trait=gluttonous trait=sadistic
	father=29290	#Snarltooth
	444.6.15={ birth=yes trait=creature_gnoll }
	491.6.15={ death=yes }
}
29297={
	name=Mosshide
	female=yes
	dynasty=12023
	culture=gnoll religion=primitive_shamanism
	father=29290	#Snarltooth
	447.1.7={ birth=yes trait=creature_gnoll }
	495.4.29={ death=yes }
}
29298={
	name=Marauder
	female=yes
	dynasty=12023
	culture=gnoll religion=primitive_shamanism
	father=29290	#Snarltooth
	450.8.17={ birth=yes trait=creature_gnoll }
	520.8.4={ death=yes }
}
29299={
	name=Ribchaser
	dynasty=12023
	culture=gnoll religion=primitive_shamanism
	martial=6 diplomacy=5 stewardship=4 intrigue=7 learning=4
	trait=education_intrigue_3 trait=brave trait=zealous trait=physique_good_3
	father=29292	#Mogvo
	458.5.6={ birth=yes trait=creature_gnoll }
	515.7.27={ death=yes }
}
29300={
	name=Spyestr
	dynasty=12023
	culture=gnoll religion=primitive_shamanism
	martial=7 diplomacy=8 stewardship=8 intrigue=8 learning=6
	trait=education_diplomacy_4 trait=patient trait=paranoid trait=generous trait=chaste
	father=29292	#Mogvo
	460.11.15={ birth=yes trait=creature_gnoll }
	527.12.19={ death=yes }
}
29301={
	name=Slugger
	dynasty=12023
	culture=gnoll religion=primitive_shamanism
	martial=8 diplomacy=4 stewardship=7 intrigue=5 learning=6
	trait=education_learning_2 trait=lustful trait=diligent trait=paranoid
	father=29292	#Mogvo
	464.12.15={ birth=yes trait=creature_gnoll }
	535.6.29={ death=yes }
}
29302={
	name=Gothnis
	female=yes
	dynasty=12023
	culture=gnoll religion=primitive_shamanism
	father=29292	#Mogvo
	469.1.20={ birth=yes trait=creature_gnoll }
	515.1.4={ death=yes }
}
29303={
	name=Hopper
	dynasty=12023
	mother=29291
	culture=gnoll religion=primitive_shamanism
	martial=8 diplomacy=5 stewardship=7 intrigue=8 learning=6
	trait=education_diplomacy_3 trait=sadistic trait=lustful trait=content trait=craven
	450.9.7={ birth=yes }
	496.6.6={ death=yes }
}
29304={
	name=Raider
	dynasty=12023
	culture=gnoll religion=primitive_shamanism
	martial=5 diplomacy=7 stewardship=6 intrigue=7 learning=4
	trait=education_learning_2 trait=sadistic trait=honest trait=content
	father=29303	#Hopper
	453.10.23={ birth=yes }
	505.6.12={ death=yes }
}
29305={
	name=Raider
	female=yes
	dynasty=12023
	culture=gnoll religion=primitive_shamanism
	father=29303	#Hopper
	459.8.11={ birth=yes }
	509.12.20={ death=yes }
}
29306={
	name=Reeee
	female=yes
	dynasty=12023
	culture=gnoll religion=primitive_shamanism
	father=29303	#Hopper
	466.5.15={ birth=yes }
	499.9.8={ death=yes }
}
29307={
	name=Snarltooth
	dynasty=12023
	culture=gnoll religion=primitive_shamanism
	martial=8 diplomacy=8 stewardship=7 intrigue=8 learning=5
	trait=education_diplomacy_3 trait=patient trait=lustful trait=ambitious trait=arbitrary
	father=29304	#Raider
	462.5.18={ birth=yes }
	510.1.4={ death=yes }
}
29308={
	name=Grik
	dynasty=12023
	culture=gnoll religion=primitive_shamanism
	martial=5 diplomacy=6 stewardship=4 intrigue=4 learning=4
	trait=education_stewardship_4 trait=reveler_2 trait=deceitful trait=compassionate trait=gregarious
	trait=brave trait=beauty_good_3
	father=29304	#Raider
	468.1.8={ birth=yes }
	508.1.20={ death=yes }
}
29309={
	name=Rider
	female=yes
	dynasty=12023
	culture=gnoll religion=primitive_shamanism
	father=29304	#Raider
	470.8.3={ birth=yes }
	527.10.26={ death=yes }
}
29310={
	name=Urgizz
	dynasty=12023
	culture=gnoll religion=primitive_shamanism
	martial=5 diplomacy=5 stewardship=5 intrigue=7 learning=6
	trait=education_diplomacy_3 trait=diligent trait=generous trait=sadistic trait=gluttonous
	father=29304	#Raider
	475.6.5={ birth=yes }
	528.5.8={ death=yes }
}
29311={
	name=Daigrron
	female=yes
	dynasty=12023
	culture=gnoll religion=primitive_shamanism
	father=29304	#Raider
	480.7.6={ birth=yes }
	526.1.22={ death=yes }
}
29312={
	name=Cringe
	female=yes
	dynasty=12023
	culture=gnoll religion=primitive_shamanism
	father=29304	#Raider
	485.3.2={ birth=yes }
	522.2.11={ death=yes }
}
29313={
	name=Spyestr
	dynasty=12023
	culture=gnoll religion=primitive_shamanism
	martial=8 diplomacy=7 stewardship=7 intrigue=6 learning=6
	trait=education_intrigue_2 trait=just trait=content trait=gregarious
	trait=beauty_bad_3
	father=29304	#Raider
	488.6.8={ birth=yes }
	544.3.5={ death=yes }
}
29314={
	name=Morder
	dynasty=12023
	culture=gnoll religion=primitive_shamanism
	martial=7 diplomacy=7 stewardship=4 intrigue=4 learning=4
	trait=education_stewardship_2 trait=sadistic trait=chaste trait=deceitful trait=ambitious
	father=29307	#Snarltooth
	466.11.9={ birth=yes }
	529.4.28={ death=yes }
}
29315={
	name=Lashlash
	dynasty=12023
	culture=gnoll religion=primitive_shamanism
	martial=7 diplomacy=6 stewardship=5 intrigue=8 learning=5
	trait=education_diplomacy_4 trait=generous trait=just trait=shy trait=sadistic
	father=29307	#Snarltooth
	472.5.22={ birth=yes }
	521.11.13={ death=yes }
}
29316={
	name=Piggy
	female=yes
	dynasty=12023
	culture=gnoll religion=primitive_shamanism
	father=29307	#Snarltooth
	478.6.9={ birth=yes }
	544.3.17={ death=yes }
}
29317={
	name=Thriat
	dynasty=12023
	culture=gnoll religion=primitive_shamanism
	martial=8 diplomacy=6 stewardship=5 intrigue=4 learning=7
	trait=education_diplomacy_4 trait=zealous trait=lazy trait=paranoid trait=gluttonous
	father=29307	#Snarltooth
	483.4.24={ birth=yes }
	539.1.19={ death=yes }
}
29318={
	name=Swiftbite
	female=yes
	dynasty=12023
	culture=gnoll religion=primitive_shamanism
	father=29307	#Snarltooth
	487.7.12={ birth=yes }
	524.12.2={ death=yes }
}

#dynasty = 12000
gnoll1 = { #Generated
	name = Thorburn
	dynasty = 12000
	religion = primitive_shamanism
	culture = gnoll
	10.3.23 = { birth = yes trait = creature_gnoll }
	88.6.4 = { death = yes }
}
gnoll2 = { #Generated
	name = Dunko
	dynasty = 12000
	religion = primitive_shamanism
	culture = gnoll
	father = gnoll1
	71.5.13 = { birth = yes trait = creature_gnoll }
	132.6.6 = { death = yes }
}
gnoll3 = { #Generated
	name = Misery
	dynasty = 12000
	religion = primitive_shamanism
	culture = gnoll
	father = gnoll2
	115.2.9 = { birth = yes trait = creature_gnoll }
	178.9.9 = { death = yes }
}
gnoll4 = { #Generated
	name = Snarlmane
	dynasty = 12000
	religion = primitive_shamanism
	culture = gnoll
	father = gnoll3
	161.3.28 = { birth = yes trait = creature_gnoll }
	249.9.11 = { death = yes }
}
gnoll5 = { #Generated
	name = Brawler
	dynasty = 12000
	religion = primitive_shamanism
	culture = gnoll
	father = gnoll4
	232.5.9 = { birth = yes trait = creature_gnoll }
	289.9.16 = { death = yes }
}
gnoll6 = { #Generated
	name = Grozzyrr
	dynasty = 12000
	religion = primitive_shamanism
	culture = gnoll
	father = gnoll5
	272.11.10 = { birth = yes trait = creature_gnoll }
	348.2.18 = { death = yes }
}
gnoll7 = { #Generated
	name = Jackal
	dynasty = 12000
	religion = primitive_shamanism
	culture = gnoll
	father = gnoll6
	331.2.20 = { birth = yes trait = creature_gnoll }
	417.2.23 = { death = yes }
}
gnoll8 = { #Generated
	name = Gnarlhide
	dynasty = 12000
	religion = primitive_shamanism
	culture = gnoll
	father = gnoll7
	400.7.21 = { birth = yes trait = creature_gnoll }
	463.7.24 = { death = yes }
}
gnoll9 = { #Generated
	name = Snarlmane
	dynasty = 12000
	religion = primitive_shamanism
	culture = gnoll
	father = gnoll8
	446.9.2 = { birth = yes trait = creature_gnoll }
	518.7.1 = { death = yes }
}
gnoll10 = { #Generated
	name = Ribchaser
	dynasty = 12000
	religion = primitive_shamanism
	culture = gnoll
	father = gnoll9
	501.4.3 = { birth = yes trait = creature_gnoll }
	550.1.3 = { death = yes }
}
gnoll11 = { #Generated
	name = Grums
	dynasty = 12000
	religion = primitive_shamanism
	culture = gnoll
	father = gnoll10
	533.2.18 = { birth = yes trait = creature_gnoll }
	609.3.8 = { death = yes }
}
gnoll12 = { #Generated
	name = Fighter
	dynasty = 12000
	religion = primitive_shamanism
	culture = gnoll
	father = gnoll11
	592.8.19 = { birth = yes trait = creature_gnoll }
	645.8.9 = { death = yes }
}
gnoll13 = { #Generated
	name = Scythetooth
	dynasty = 12000
	religion = primitive_shamanism
	culture = gnoll
	father = gnoll12
	628.10.28 = { birth = yes trait = creature_gnoll }
	691.8.14 = { death = yes }
}

#dynasty = 12028
gnoll14 = { #Generated
	name = Fighter
	dynasty = 12028
	religion = primitive_shamanism
	culture = gnoll
	10.9.26 = { birth = yes trait = creature_gnoll }
	59.5.20 = { death = yes }
}
gnoll15 = { #Generated
	name = Bobo
	dynasty = 12028
	religion = primitive_shamanism
	culture = gnoll
	father = gnoll14
	42.2.12 = { birth = yes trait = creature_gnoll }
	99.3.23 = { death = yes }
}
gnoll16 = { #Generated
	name = Maicoh
	dynasty = 12028
	religion = primitive_shamanism
	culture = gnoll
	father = gnoll15
	82.10.17 = { birth = yes trait = creature_gnoll }
	156.5.23 = { death = yes }
}
gnoll17 = { #Generated
	name = Grik
	dynasty = 12028
	religion = primitive_shamanism
	culture = gnoll
	father = gnoll16
	139.7.22 = { birth = yes trait = creature_gnoll }
	190.8.22 = { death = yes }
}
gnoll18 = { #Generated
	name = Sergeant
	dynasty = 12028
	religion = primitive_shamanism
	culture = gnoll
	father = gnoll17
	173.11.8 = { birth = yes trait = creature_gnoll }
	232.5.25 = { death = yes }
}
gnoll19 = { #Generated
	name = Baal
	dynasty = 12028
	religion = primitive_shamanism
	culture = gnoll
	father = gnoll18
	215.8.13 = { birth = yes trait = creature_gnoll }
	291.8.25 = { death = yes }
}
gnoll20 = { #Generated
	name = Gyrrg
	dynasty = 12028
	religion = primitive_shamanism
	culture = gnoll
	father = gnoll19
	274.1.27 = { birth = yes trait = creature_gnoll }
	358.5.28 = { death = yes }
}
gnoll21 = { #Generated
	name = Eater
	dynasty = 12028
	religion = primitive_shamanism
	culture = gnoll
	father = gnoll20
	341.9.4 = { birth = yes trait = creature_gnoll }
	400.8.27 = { death = yes }
}
gnoll22 = { #Generated
	name = Piggy
	dynasty = 12028
	religion = primitive_shamanism
	culture = gnoll
	father = gnoll21
	383.5.9 = { birth = yes trait = creature_gnoll }
	461.10.27 = { death = yes }
}
gnoll23 = { #Generated
	name = Kudu
	dynasty = 12028
	religion = primitive_shamanism
	culture = gnoll
	father = gnoll22
	444.10.22 = { birth = yes trait = creature_gnoll }
	530.8.2 = { death = yes }
}
gnoll24 = { #Generated
	name = Toothy
	dynasty = 12028
	religion = primitive_shamanism
	culture = gnoll
	father = gnoll23
	513.6.28 = { birth = yes trait = creature_gnoll }
	574.10.1 = { death = yes }
}
gnoll25 = { #Generated
	name = Brashclaw
	dynasty = 12028
	religion = primitive_shamanism
	culture = gnoll
	father = gnoll24
	557.3.5 = { birth = yes trait = creature_gnoll }
	635.2.1 = { death = yes }
}
gnoll26 = { #Generated
	name = Daigrron
	dynasty = 12028
	religion = primitive_shamanism
	culture = gnoll
	father = gnoll25
	618.8.18 = { birth = yes trait = creature_gnoll }
	704.10.4 = { death = yes }
}
gnoll27 = { #Generated
	name = Groll
	dynasty = 12028
	religion = primitive_shamanism
	culture = gnoll
	father = gnoll26
	687.4.24 = { birth = yes trait = creature_gnoll }
	750.2.3 = { death = yes }
}

#dynasty = gnoll1
gnoll135 = { #Generated
	name = Ardar'gor
	dynasty = gnoll1
	religion = primitive_shamanism
	culture = gnoll
	2.5.26 = { birth = yes trait = creature_gnoll }
	52.10.6 = { death = yes }
}
gnoll136 = { #Generated
	name = Targ
	dynasty = gnoll1
	religion = primitive_shamanism
	culture = gnoll
	father = gnoll135
	35.9.11 = { birth = yes trait = creature_gnoll }
	94.7.9 = { death = yes }
}
gnoll137 = { #Generated
	name = Fingrom
	dynasty = gnoll1
	religion = primitive_shamanism
	culture = gnoll
	father = gnoll136
	77.6.17 = { birth = yes trait = creature_gnoll }
	153.10.9 = { death = yes }
}
gnoll138 = { #Generated
	name = Mizzle
	dynasty = gnoll1
	religion = primitive_shamanism
	culture = gnoll
	father = gnoll137
	136.3.22 = { birth = yes trait = creature_gnoll }
	187.1.8 = { death = yes }
}
gnoll139 = { #Generated
	name = Gurn
	dynasty = gnoll1
	religion = primitive_shamanism
	culture = gnoll
	father = gnoll138
	170.7.7 = { birth = yes trait = creature_gnoll }
	229.10.12 = { death = yes }
}
gnoll140 = { #Generated
	name = Rongorm
	dynasty = gnoll1
	religion = primitive_shamanism
	culture = gnoll
	father = gnoll139
	212.4.13 = { birth = yes trait = creature_gnoll }
	290.1.11 = { death = yes }
}
gnoll141 = { #Generated
	name = Chok'sul
	dynasty = gnoll1
	religion = primitive_shamanism
	culture = gnoll
	father = gnoll140
	273.11.18 = { birth = yes trait = creature_gnoll }
	326.4.11 = { death = yes }
}
gnoll142 = { #Generated
	name = Chok'sul
	dynasty = gnoll1
	religion = primitive_shamanism
	culture = gnoll
	father = gnoll141
	309.11.18 = { birth = yes trait = creature_gnoll }
	362.4.11 = { death = yes }
}
gnoll143 = { #Generated
	name = Zzarc
	dynasty = gnoll1
	religion = primitive_shamanism
	culture = gnoll
	father = gnoll142
	345.5.3 = { birth = yes trait = creature_gnoll }
	406.1.14 = { death = yes }
}
gnoll144 = { #Generated
	name = Gorg
	dynasty = gnoll1
	religion = primitive_shamanism
	culture = gnoll
	father = gnoll143
	389.1.8 = { birth = yes trait = creature_gnoll }
	467.4.13 = { death = yes }
}
gnoll145 = { #Generated
	name = Dim
	dynasty = gnoll1
	religion = primitive_shamanism
	culture = gnoll
	father = gnoll144
	450.6.22 = { birth = yes trait = creature_gnoll }
	536.1.16 = { death = yes }
}
gnoll146 = { #Generated
	name = Krosh
	dynasty = gnoll1
	religion = primitive_shamanism
	culture = gnoll
	father = gnoll145
	519.3.27 = { birth = yes trait = creature_gnoll }
	582.4.16 = { death = yes }
}
gnoll147 = { #Generated
	name = Tharg
	dynasty = gnoll1
	religion = primitive_shamanism
	culture = gnoll
	father = gnoll146
	565.10.4 = { birth = yes trait = creature_gnoll }
	645.6.15 = { death = yes }
}
<|MERGE_RESOLUTION|>--- conflicted
+++ resolved
@@ -1588,11 +1588,7 @@
 	father=29217
 	trait=education_diplomacy_3 trait=stubborn trait=intellect_bad_1 trait=arrogant
 	524.9.2={ birth=yes trait=creature_gnoll }
-<<<<<<< HEAD
-	533.5.25={ employer=29038 add_pressed_claim=title:c_dawning_isles }
-=======
 	548.8.16={ employer=29038 add_pressed_claim=c_dawning_isles }
->>>>>>> 029cc504
 	584.8.9={ death=yes }
 }
 29219={
@@ -1602,7 +1598,7 @@
 	martial=7 diplomacy=3 stewardship=6 intrigue=5 learning=6
 	trait=education_martial_1 trait=gregarious trait=craven trait=wrathful
 	father=29218
-	564.2.17={ birth=yes trait=creature_gnoll employer=29038 add_pressed_claim=title:c_dawning_isles }
+	564.2.17={ birth=yes trait=creature_gnoll employer=29038 add_pressed_claim=c_dawning_isles }
 	584.10.25={ death=yes }
 }
 29220={
@@ -1614,7 +1610,7 @@
 	trait=education_martial_2 trait=physique_good_3 trait=overseer
 	disallow_random_traits = yes
 	father=29219
-	584.6.9={ birth=yes trait=creature_gnoll employer=29038 add_pressed_claim=title:c_dawning_isles }
+	584.6.9={ birth=yes trait=creature_gnoll employer=29038 add_pressed_claim=c_dawning_isles }
 	597.4.24={ employer=29039 }
 	600.6.9={
 		effect={
@@ -1651,11 +1647,7 @@
 	trait=education_intrigue_2 trait=compassionate
 	father=29217
 	527.5.14={ birth=yes trait=creature_gnoll }
-<<<<<<< HEAD
-	533.5.25={ employer=29038 add_pressed_claim=title:c_dawning_isles }
-=======
 	548.8.16={ employer=29038 add_pressed_claim=c_dawning_isles }
->>>>>>> 029cc504
 	563.5.3={ death=yes }
 }
 29222={
@@ -1676,11 +1668,7 @@
 		# trait=physical_lifestyle_endurance_1
 		# trait=physical_lifestyle_dexterity_1
 	}
-<<<<<<< HEAD
-	533.5.25={ employer=29038 add_pressed_claim=title:c_dawning_isles }
-=======
 	548.8.16={ employer=29038 add_pressed_claim=c_dawning_isles }
->>>>>>> 029cc504
 	561.3.19={ death=yes }
 }
 29223={
@@ -1690,11 +1678,7 @@
 	martial=4 diplomacy=6 stewardship=3 intrigue=5 learning=2
 	trait=education_learning_2 trait=brave
 	father=29221
-<<<<<<< HEAD
-	546.6.21={ birth=yes trait=creature_gnoll employer=29038 add_pressed_claim=title:c_dawning_isles }
-=======
 	548.8.16={ birth=yes trait=creature_gnoll employer=29038 add_pressed_claim=c_dawning_isles }
->>>>>>> 029cc504
 	562.6.21={
 		effect={
 			set_variable = { name = wc_endurance_physical_lifestyle_additional_perks_variable value = wc_perks_needed_for_level_3_physical_trait_value }
@@ -1712,7 +1696,7 @@
 	martial=4 diplomacy=2 stewardship=3 intrigue=9 learning=1
 	trait=education_intrigue_1 trait=deceitful trait=lazy
 	father=29221
-	549.10.12={ birth=yes trait=creature_gnoll employer=29038 add_pressed_claim=title:c_dawning_isles }
+	549.10.12={ birth=yes trait=creature_gnoll employer=29038 add_pressed_claim=c_dawning_isles }
 	597.4.24={ employer=29039 }
 	603.7.1={
 		trait=being_undead
@@ -1731,7 +1715,7 @@
 	disallow_random_traits=yes
 	father=29223
 	female=yes
-	571.7.28={ birth=yes trait=creature_gnoll employer=29038 add_pressed_claim=title:c_dawning_isles }
+	571.7.28={ birth=yes trait=creature_gnoll employer=29038 add_pressed_claim=c_dawning_isles }
 	597.4.24={ employer=29039 }
 	603.7.1={
 		trait=being_undead
@@ -1748,7 +1732,7 @@
 	trait=gregarious
 	disallow_random_traits=yes
 	father=29223
-	574.2.10={ birth=yes trait=creature_gnoll employer=29038 add_pressed_claim=title:c_dawning_isles }
+	574.2.10={ birth=yes trait=creature_gnoll employer=29038 add_pressed_claim=c_dawning_isles }
 	597.4.24={ employer=29039 }
 	603.7.1={ employer=29025 }
 	618.5.18={ death=yes }
@@ -1761,7 +1745,7 @@
 	trait=education_martial_2 trait=diligent trait=shy trait=wrathful
 	father=29224
 	female=yes
-	570.5.14={ birth=yes trait=creature_gnoll employer=29038 add_pressed_claim=title:c_dawning_isles }
+	570.5.14={ birth=yes trait=creature_gnoll employer=29038 add_pressed_claim=c_dawning_isles }
 	597.4.24={ employer=29039 }
 	603.7.1={
 		trait=being_undead
@@ -1778,7 +1762,7 @@
 	trait=education_martial_2
 	father=29218
 	female=yes
-	567.5.14={ birth=yes trait=creature_gnoll employer=29038 add_pressed_claim=title:c_dawning_isles }
+	567.5.14={ birth=yes trait=creature_gnoll employer=29038 add_pressed_claim=c_dawning_isles }
 	597.4.24={ employer=29039 }
 	601.6.19={ death=yes }
 }
@@ -1824,7 +1808,7 @@
 	martial=5 diplomacy=7 stewardship=5 intrigue=5 learning=5
 	trait=education_martial_1 trait=lazy trait=content trait=gregarious trait=generous
 	trait=wounded_1
-	2.3.5={ birth=yes trait=creature_gnoll }
+	1.3.5={ birth=yes trait=creature_gnoll }
 	65.5.20={ death=yes }
 }
 29232={
@@ -2926,7 +2910,7 @@
 	dynasty = gnoll1
 	religion = primitive_shamanism
 	culture = gnoll
-	2.5.26 = { birth = yes trait = creature_gnoll }
+	1.5.26 = { birth = yes trait = creature_gnoll }
 	52.10.6 = { death = yes }
 }
 gnoll136 = { #Generated
