﻿# On actions for army events, triggered automatically by the game

# called for armies every 30 days; exact date dependent on army ID
# root is the owner of the army
# scope:army is the army

on_army_monthly = {
	events = {
	}
	effect = {
		scope:army ?= {
			if = {
				limit = {
					exists = army_commander
					NOT = { has_variable = commander_death_events_pulse_cooldown }
				}
				set_variable = {
					name = commander_death_events_pulse_cooldown
					value = yes
					days = 365
				}
				army_commander = {
					trigger_event = { on_action = commander_death_events_pulse }
				}
			}
		}
	}
}

# called when a county is (fully) occupied. Does not fire on reoccupation by province owner
# root is the occupant
# scope:county is the county title
# scope:barony is the barony title that got occupied
# scope:previous_controller is the previous controller of the county
# scope:war is the war causing the previous controller and the occupant to be hostile
on_county_occupied = {
	effect = {
		# Warcraft
		if = {
			limit = { government_has_flag = government_dark_frenzy_from_sieges_and_raids }
			send_interface_message = {
				type = msg_event_dark_frenzy_good
				title = msg_dark_frenzy_from_siege
				change_dark_frenzy_effect = { VALUE = dark_frenzy_from_siege_value }
			}
		}
		if = {
			limit = { scope:county = title:c_dark_portal }
			trigger_event = WCDRA.3
		}
		
		scope:county = {
			if = {
				limit = {
					holder = {
						NOT = { has_perk = enduring_hardships_perk }
					}
				}
				change_county_control = county_control_loss_value
				random_list = {
					25 = {
						change_development_progress_with_overflow = -10
					}
					25 = {
						change_development_progress_with_overflow = -15
					}
					25 = {
						change_development_progress_with_overflow = -20
					}
					25 = {
						change_development_progress_with_overflow = -25
					}
				}
			}
			if = {			#used by hold_court.6000
				limit = {
					holder.top_liege = {
						is_ai = no
					}
				}
				scope:barony.holder = {
					add_character_flag = {
						flag = recently_occupied_flag
						days = 720
					}
				}
			}
		}

		# Warcraft
		# Mongol Devastation
	}
}

# called when a siege completes. Does *not* fire on reoccupation by province order
# root is the occupant
# scope:barony is the barony title that got occupied
# scope:county is the county title for the barony
# scope:previous_controller is the previous controller of the county
# scope:war is the war causing the previous controller and the occupant to be hostile
# occupied_baronies is a list of all baronies that the siege caused the occupier to control (I.E., can include baronies with no fort level)
on_siege_completion = {
	events = {
		siege.0101 # Notify holders/lieges that the county was lost to siege
		siege.0001 # Capture/kill prisoners
		siege.0031 # Chance to steal an artifact
		faction_demand.1010 #Reinforce populist rebels
		faction_demand.1110 #Reinforce peasant rebels
		siege.1001 #Someone I care about was immured here...
		intrigue_scheming.1804 # I had genuine/fake info about the defenses. Follows up intrigue_scheming.1801 so this won't actually trigger after every siege
	}
	effect = {
<<<<<<< HEAD
		# Warcraft
		# Drust Devastation
		if = {
			limit = {
				scope:barony = title:b_boralus
				root = { is_from_the_drust_trigger = yes }
			}
			trigger_event = drust_crisis.8

			# Notifications
			scope:county = {
				every_county_province = {
					every_character_in_location = {
						limit = { 
							NOT = { this = root }
							is_ai = no
						}
						if = {
							limit = { is_from_the_drust_trigger = yes }
							trigger_event = drust_crisis.8 # Drust side
						}
						else = { trigger_event = drust_crisis.9 } # Boralus side
=======
		save_scope_as = occupant
		scope:barony.title_province = {
			every_army_in_location = {
				limit = {
					OR = {
						AND = {
							root = { is_landless_adventurer = yes }
							army_owner = root
						}
						army_owner = {
							is_landless_adventurer = yes
							is_at_war = yes
							any_war_ally = { this = root }
						}
					}
				}
				every_army_maa_regiment = {
					limit = {
						maa_current_troops_count < maa_max_troops_count
					}
					change_maa_troops_count = adventurer_siege_replenish_amount
				}
			}
			every_army_in_location = {
				limit = {
					OR = {
						AND = {
							root = {
								is_landless_adventurer = yes
								has_perk = strict_organization_perk
							}
							army_owner = root
						}
						army_owner = {
							is_landless_adventurer = yes
							has_perk = strict_organization_perk
							is_at_war = yes
							any_war_ally = { this = root }
						}
					}
				}
				army_owner = {
					domicile ?= { change_provisions = adventurer_siege_provisions_amount }
				}
			}
		} # Warcraft - Remove FP3 event
		# scope:barony = {
		# 	if = {
		# 		limit = { title_province = holder.capital_province }
		# 		holder = {
		# 			random = {
		# 				chance = 50
		# 				trigger_event = fp3_decision.0002 #FP3 Event to possibly lose your royal fire
		# 			}
		# 		}
		# 	}
		# }
		# We change your legend to reflect this siege
		if = {
			limit = {
				has_legend_chapter_trigger = { CHAPTER = extra_deed }		
				scope:barony.county.development_level >= good_development_level
				NOT = {
					promoted_legend ?= {
						has_legend_chapter = {
							name = extra_deed
							localization_key = legend_chapter_extra_deed_recent_siege
						}
					}
				}
			}
			random = {
				chance = 25
				send_interface_toast = {
					title = legend_chapter_change_toast
					left_icon = root
					promoted_legend = {
						set_legend_chapter = {
							name = extra_deed
							localization_key = legend_chapter_extra_deed_recent_siege
						}
>>>>>>> b98bde84
					}
				}
			}
		}
	}
}

# Called when a siege loots a holding
# root is sieging character
# scope:barony is the barony title that got looted
# scope:county is the county title for the barony
# scope:previous_controller is the previous controller
on_siege_looting = {
	effect = {
		scope:barony.title_province = {
			add_province_modifier = {
				modifier = recently_looted_modifier
				years = 5
			}
		}
		#Gain some gold on top of the siege loot from the Master of Spoils Camp Officer
		if = {
			limit = {
				employs_court_position = master_of_spoils_camp_officer
			}
			add_gold = {
				value = court_position:master_of_spoils_camp_officer.aptitude:master_of_spoils_camp_officer
				add = 1
				multiply = 5
			}
		}
	}
}

# called for armies whenever they enter a province
# root is the owner of the army
# scope:army is the army

on_army_enter_province = {
	events = {
		great_holy_war.0060		# Give Crusaders their trait upon reaching the holy land.
		#ep3_emperor_yearly.3010	# Byzantine emperor sends fireships to defend the strait of Marmara
		#game_rule.1021			# Figure out whether we should fire a conclusion event during the Conquest.
	}
	random_events = {
		chance_of_no_event = 97
		100 = bp2_yearly.4030 # Winter province event
		1 = epidemic_events.1120 # Corpse catapult event
	}
}

# Called when a raid action starts
# root is the raid army
# scope:raider is the person owning the raid army
# scope:barony is the barony title that got raided
# scope:county is the county title for the barony
on_raid_action_start = {
	events = {
		fp1_trade_events.0001	# A fearsome target causes scope:raider to reconsider their intent.
	}
	effect = { # The target isn't too keen on the raider...
		scope:barony.holder = {
			if = {
				limit = {
					has_opinion_modifier = {
						target = scope:raider
						modifier = raided_me_opinion
					}
				}
				remove_opinion = { # We reapply it so that the counter is reset
					target = scope:raider
					modifier = raided_me_opinion
				}
			}
			add_opinion = {
				target = scope:raider
				modifier = raided_me_opinion
			}
			every_liege_or_above = {
				if = {
					limit = {
						has_opinion_modifier = {
							target = scope:raider
							modifier = raided_me_opinion
						}
					}
					remove_opinion = { # We reapply it so that the counter is reset
						target = scope:raider
						modifier = raided_me_opinion
					}
				}
				add_opinion = {
					target = scope:raider
					modifier = raided_me_opinion
				}
			}
		}
	}
	random_events = {
		100 = fp1_yearly.0692	# FP1 - setup event for one of your knights converting to a reformed faith.
	}
}

# Called when a raid action finishes
# root is the raid army
# scope:raider is the person owning the raid army
# scope:barony is the barony title that got raided
# scope:county is the county title for the barony
on_raid_action_completion = {
	events = {
		raiding.0001 # An independent liege personally raids a county capital.
		raiding.0021 # Adjust raider completion tally.
		raiding.0022 # Chance to fire viking/raider acquisition event
		raiding.0013 # Chance to kidnap prisoners
		raiding.0014 # Chance to steal an artifact
		bp2_yearly.8031 # Steal a doll
		#raiding.0031 # Hereward adds XP
	}
	effect = {
		scope:raider = {
			send_interface_message = {
				type = msg_raid_completed
				left_icon = scope:county.holder
				right_icon = scope:barony
			}
			if = {
				limit = { 
					scope:county = {
						any_county_province = { has_special_building = yes }
					}
					NOT = { has_character_flag = raider_legend }
					has_dlc_feature = legends
					#NOT = { has_game_rule = historical_legends_only }
				}
				random = {
					chance = legend_seed_chance_low
					add_character_flag = raider_legend
					create_legend_seed = {
						type = heroic
						quality = famed
						chronicle = legendary_battle
						properties = {
							winner = scope:raider
							loser = scope:county.holder
							location = scope:barony.title_province
						}
					}
				}
			}
			#Warcraft
			if = {
				limit = { government_has_flag = government_dark_frenzy_from_sieges_and_raids }
				send_interface_message = {
					type = msg_event_dark_frenzy_good
					title = msg_dark_frenzy_from_raid
					change_dark_frenzy_effect = { VALUE = dark_frenzy_from_raid_value }
				}
			}
		}
		scope:barony.title_province = {
			add_province_modifier = {
				modifier = recently_looted_modifier
				years = 5
			}
			county = {
				if = {
					limit = {
						holder = {
							NOT = { has_perk = enduring_hardships_perk }
						}
					}
					change_county_control = raid_county_control_loss_value
					random_list = {
						25 = {
							change_development_progress_with_overflow = -2
						}
						25 = {
							change_development_progress_with_overflow = -3
						}
						25 = {
							change_development_progress_with_overflow = -4
						}
						25 = {
							change_development_progress_with_overflow = -5
						}
					}
				}
			}
		}
		scope:county.holder = { add_to_list = raid_targets }
		scope:county.holder.liege ?= { add_to_list = raid_targets }
		scope:county.holder.liege.liege ?= { add_to_list = raid_targets }
		scope:county.holder.liege.liege.liege ?= { add_to_list = raid_targets }
		every_in_list = {
			list = raid_targets
			send_interface_message = {
				type = msg_raid_lost
				left_icon = scope:raider
				right_icon = scope:barony
			}
		}

		## Struggles - Warcraft: removed 1.12.1
	}
}

# Called every 7 days during a raid action (except if the raid is stalled due to combat). First call might be anywhere from 1 to 7 days after the raid action begins
# root is the raid army
# scope:raider is the person owning the raid army
# scope:barony is the barony title that got raided
# scope:county is the county title for the barony
on_raid_action_weekly = {
}

# Called when a raider returns to their own territory and deposits loot
# Use root.raid_loot to see how much was deposited
# root is the raid army
# scope:raider is the person owning the raid army
on_raid_loot_delivered = {
	effect = {
		# If the ruler led their own army, flag that for events.
		if = {
			limit = { army_commander = scope:raider }
			scope:raider = {
				add_character_flag = {
					flag = has_recently_performed_raid
					years = 3
				}
			}
		}
	}
	events = {
		raiding.0011 # Loot delivered notification.
	}
	random_events = {
		chance_to_happen = 25
		200 = 0

		100 = fp1_yearly.0622	# FP1 - setup event for a child demanding some of your loot.
		100 = fp1_yearly.0632	# FP1 - setup event for noticing a cynical knight refuse to sacrifice.
	}
}

# Called when a raid army is defeated in battle and gets its loot (if any) stolen
# Use root.raid_loot to see how they're carrying
# root is the raid army
# scope:raider is the person owning the raid army
# scope:receiver is the person getting the raid loot
on_defeat_raid_army = {
	events = {
		raiding.0012 # Defending army take raider loot notifications.
	}
}<|MERGE_RESOLUTION|>--- conflicted
+++ resolved
@@ -89,6 +89,33 @@
 
 		# Warcraft
 		# Mongol Devastation
+		
+		# Warcraft
+		# Drust Devastation
+		if = {
+			limit = {
+				scope:barony = title:b_boralus
+				root = { is_from_the_drust_trigger = yes }
+			}
+			trigger_event = drust_crisis.8
+
+			# Notifications
+			scope:county = {
+				every_county_province = {
+					every_character_in_location = {
+						limit = { 
+							NOT = { this = root }
+							is_ai = no
+						}
+						if = {
+							limit = { is_from_the_drust_trigger = yes }
+							trigger_event = drust_crisis.8 # Drust side
+						}
+						else = { trigger_event = drust_crisis.9 } # Boralus side
+					}
+				}
+			}
+		}
 	}
 }
 
@@ -110,30 +137,6 @@
 		intrigue_scheming.1804 # I had genuine/fake info about the defenses. Follows up intrigue_scheming.1801 so this won't actually trigger after every siege
 	}
 	effect = {
-<<<<<<< HEAD
-		# Warcraft
-		# Drust Devastation
-		if = {
-			limit = {
-				scope:barony = title:b_boralus
-				root = { is_from_the_drust_trigger = yes }
-			}
-			trigger_event = drust_crisis.8
-
-			# Notifications
-			scope:county = {
-				every_county_province = {
-					every_character_in_location = {
-						limit = { 
-							NOT = { this = root }
-							is_ai = no
-						}
-						if = {
-							limit = { is_from_the_drust_trigger = yes }
-							trigger_event = drust_crisis.8 # Drust side
-						}
-						else = { trigger_event = drust_crisis.9 } # Boralus side
-=======
 		save_scope_as = occupant
 		scope:barony.title_province = {
 			every_army_in_location = {
@@ -215,7 +218,6 @@
 							name = extra_deed
 							localization_key = legend_chapter_extra_deed_recent_siege
 						}
->>>>>>> b98bde84
 					}
 				}
 			}
