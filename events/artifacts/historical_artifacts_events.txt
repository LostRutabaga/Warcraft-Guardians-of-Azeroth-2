namespace = historical_artifacts
# Generation of historical artifacts #

#Historical artifacts generator at game start
historical_artifacts.0023 = {
	type = empty
	hidden = yes

	immediate = {
		# Seeded Court Artifacts
		if = {
			limit = { has_dlc_feature = royal_court }
			# All starting courts will have a dynasty banner
			every_character_with_royal_court = {
				#Warcraft
				limit = { is_lowborn = no }
				save_scope_as = banner_ruler
				# House Banner
				set_variable = banner_from_house
				set_variable = startup_banner
				create_artifact_wall_banner_effect = {
					OWNER = scope:banner_ruler
					CREATOR = scope:banner_ruler
					TARGET = scope:banner_ruler.house
				}
				# Dynasty Banner
				If = {
					limit = {
						OR = {
							this = dynasty.dynast # Dynasty Head
							any_parent = { # Parent landless Dynasty Head
								employer = prev
								dynasty = prev.dynasty
								this = dynasty.dynast
							}
						}
					}
					set_variable = banner_from_dynasty
					set_variable = startup_banner
					create_artifact_wall_banner_effect = {
						OWNER = scope:banner_ruler
						CREATOR = scope:banner_ruler
						TARGET = scope:banner_ruler.dynasty
					}
				}
			}
			#Warcraft
			# Court Artifacts: Christianity
			#while = {
			#	count = 6
			#	random_character_with_royal_court = {
			#		limit = {
			#			like_christianity_religion_trigger = yes
			#			NOT = { has_character_flag = seeded_relic }
			#		}
			#		create_artifact_pedestal_christian_relic_effect_hist = { OWNER = this }
			#		add_character_flag = {
			#			flag = seeded_relic
			#			days = 1
			#		}
			#	}
			#}
			## Court Artifacts: Islam
			#while = {
			#	count = 6
			#	random_character_with_royal_court = {
			#		limit = {
			#			like_islam_religion_trigger = yes
			#			NOT = { has_character_flag = seeded_relic }
			#		}
			#		create_artifact_pedestal_islamic_relic_effect_hist = { OWNER = this }
			#		add_character_flag = {
			#			flag = seeded_relic
			#			days = 1
			#		}
			#	}
			#}
			## Court Artifacts: Buddhism
			#while = {
			#	count = 6
			#	random_character_with_royal_court = {
			#		limit = {
			#			like_buddhism_religion_trigger = yes
			#			NOT = { has_character_flag = seeded_relic }
			#		}
			#		create_artifact_pedestal_buddhism_relic_effect_hist = { OWNER = this }
			#		add_character_flag = {
			#			flag = seeded_relic
			#			days = 1
			#		}
			#	}
			#}
		}
		#Warcraft
		#if = {
		#	limit = { has_dlc_feature = royal_court } #Court Artifacts
		#	while = {
		#		count = 2
		#		random_ruler = {
		#			limit = {
		#				like_germanic_religion_trigger = yes
		#				NOT = { has_character_flag = seeded_relic }
		#				has_royal_court = yes
		#			}
		#			create_artifact_pedestal_branch_relic_germanic_effect = { OWNER = this }
		#			add_character_flag = {
		#				flag = seeded_relic
		#				days = 1
		#			}
		#		}
		#	}
		#}
		#if = {
		#	limit = { has_dlc_feature = royal_court } #Court Artifacts
		#	while = {
		#		count = 5
		#		random_in_list = {
		#			list = potential_votive_crown_holders_list
		#			limit = {
		#				like_hinduism_religion_trigger = yes
		#				NOT = { has_character_flag = seeded_relic }
		#			}
		#			create_artifact_pedestal_branch_relic_hinduism_effect = { OWNER = this }
		#			add_character_flag = {
		#				flag = seeded_relic
		#				days = 1
		#			}
		#		}
		#	}
		#}

		#if = {
		#	limit = { has_dlc_feature = royal_court } #Court Artifacts
		#	random_ruler = {
		#		limit = {
		#			like_west_african_roog_religion_trigger = yes
		#		}
		#		create_artifact_pedestal_branch_relic_boog_effect = { OWNER = this }
		#	}
		#}

		#if = {
		#	limit = { has_dlc_feature = royal_court } #Court Artifacts
		#	random_ruler = {
		#		limit = {
		#			like_slavic_religion_trigger = yes
		#		}
		#		create_artifact_pedestal_branch_relic_slavic_effect = { OWNER = this }
		#	}
		#}
		#Warcraft

		#Historical Artifacts
		random_ruler = {
			limit = { has_title = title:k_lordaeron }
			create_artifact_terenas_crown_effect = { OWNER = this }
		}
		# Warcraft
		# Frostmourne
		if = {
			limit = {
				exists = character:60003 # Arthas
				character:60003 = { is_alive = yes }
				game_start_date >= 603.4.1
			}
			character:60003 = { create_artifact_frostmourne_effect = { OWNER = this } }
		}
		# Gorehowl
		if = {
			limit = {
				exists = character:10200 # Grommash
				character:10200 = { is_alive = yes }
				game_start_date >= 603.1.1
			}
			character:10200 = { create_artifact_gorehowl_effect = { OWNER = this } }
		}
<<<<<<< HEAD

		#Historical Artifacts
		# Warcraft
		if = {
			limit = {
				exists = character:62203 # Arthas
				character:62203 = { is_alive = yes }
			}
			character:62203 = { create_artifact_hammer_of_twilight_effect = { OWNER = this } }
		}
=======
>>>>>>> bb47cb83
	}
}


#Save a memorable battle as potential topic for artifacts
historical_artifacts.0100 = {
	hidden = yes
	scope = combat_side

	trigger = {
		# Check to ensure all needed scopes are valid
		exists = combat.location
		exists = side_primary_participant
		exists = enemy_side.side_primary_participant

		# Check if this battle was important enough to be memorialized
		calc_true_if = {
			amount >= 2
			any_in_list = {
				list = slain_combatants
				OR = {
					this = root.enemy_side.side_primary_participant
					is_heir_of = root.enemy_side.side_primary_participant
				}
			}
			any_in_list = {
				list = prisoners_of_war
				OR = {
					this = root.enemy_side.side_primary_participant
					is_heir_of = root.enemy_side.side_primary_participant
				}
			}
			troops_ratio <= 0.5
			num_enemies_killed >= 10000
			AND = {
				percent_enemies_killed >= 75
				combat = {
					num_total_troops >= 20000
				}
			}
			combat = {
				OR = {
					num_total_troops >= 30000
					warscore_value >= 25
				}
			}
		}
	}

	immediate = {
		side_primary_participant = {
			if = {
				limit = {
					exists = var:epic_battle_location
				}
				remove_variable = epic_battle_location
			}
			if = {
				limit = {
					exists = var:epic_loser
				}
				remove_variable = epic_loser
			}
			set_variable = {
				name = epic_battle_location
				value = root.combat.location
				years = 5
			}
			set_variable = {
				name = epic_loser
				value = root.enemy_side.side_primary_participant
				years = 5
			}
		}
	}
}<|MERGE_RESOLUTION|>--- conflicted
+++ resolved
@@ -174,19 +174,14 @@
 			}
 			character:10200 = { create_artifact_gorehowl_effect = { OWNER = this } }
 		}
-<<<<<<< HEAD
-
-		#Historical Artifacts
-		# Warcraft
+		# Hammer of Twilight
 		if = {
 			limit = {
-				exists = character:62203 # Arthas
+				exists = character:62203 # Cho'gall
 				character:62203 = { is_alive = yes }
 			}
 			character:62203 = { create_artifact_hammer_of_twilight_effect = { OWNER = this } }
 		}
-=======
->>>>>>> bb47cb83
 	}
 }
 
