--- conflicted
+++ resolved
@@ -3,12 +3,6 @@
 original_heightmap_size={ 4608 4096 }
 tile_size=33
 should_wrap_x=no
-<<<<<<< HEAD
-level_offsets={ { 0 0 }{ 0 3118 }{ 0 3245 }{ 0 3267 }{ 0 3272 }}
-max_compress_level=4
-empty_tile_offset={ 34 2 }
-=======
 level_offsets={ { 0 0 } { 0 3250 } { 0 3377 } { 0 3399 } { 0 3404 } }
 max_compress_level=4
-empty_tile_offset={ 81 1 }
->>>>>>> 19f00c79
+empty_tile_offset={ 81 1 }