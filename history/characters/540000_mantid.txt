﻿# Shek'zeer [174000]
540000={
	name=Shek'zeer
	dynasty=174000
	female=yes
	culture=mantid religion=yshaarj_worship
	martial=5 diplomacy=6 stewardship=7 intrigue=6 learning=7
	trait=education_learning_4 trait=zealous trait=patient trait=diligent 
	trait=arrogant
	450.1.2={ birth=yes trait=creature_mantid trait=being_void }
	466.1.2={ effect={ set_variable = { name = wc_shadow_magic_lifestyle_additional_perks_variable value = wc_perks_needed_for_level_4_magic_trait_value } } }
	603.1.1={
		trait = paranoid	# Sha of Fear
		trait=possessed_1	# Sha of Fear
		# religion = sha
	}
	611.6.18={ death=yes }	# Deposed by Klaxxi coup
}
#dynasty = 174001
zekhara = {
	name = Zek'hara
	dynasty = 174001
	female=yes
	religion = yshaarj_worship
	culture = mantid
	trait = paranoid # Said to be paranoid
	trait = ambitious # Said she was obsessed with control
	300.8.5 = { birth = yes trait = creature_mantid trait = being_void }
	500.9.13 = { death = yes }
}
# Shek'zara
540001={
	name=Shek'zara
	dynasty=174001
	female=yes
	culture=mantid religion=yshaarj_worship
	martial=6 diplomacy=5 stewardship=6 intrigue=5 learning=6
	trait=education_intrigue_3 trait=wrathful trait=zealous trait=generous trait=beauty_good_3
	trait=arrogant
	mother = zekhara
	475.7.12={ birth=yes trait=creature_mantid trait=being_void }
	585.7.12={
		effect={ set_variable = { name = wc_shadow_magic_lifestyle_additional_perks_variable value = wc_perks_needed_for_level_3_magic_trait_value } }
		employer = 540000
	}
	620.6.18={ death=yes }
}
# Ik'thik [174002]
540002={
	name=Naz'ruzek
	dynasty=174002
	culture=mantid religion=yshaarj_worship
	martial=5 diplomacy=7 stewardship=7 intrigue=7 learning=4
	trait=education_intrigue_2 trait=humble trait=gregarious trait=just 
	1.11.7={ birth=yes trait=creature_mantid trait=being_void }
	83.8.15={ death=yes }
}
540003={
	name=Klakza
	dynasty=174002
	culture=mantid religion=yshaarj_worship
	martial=6 diplomacy=7 stewardship=4 intrigue=7 learning=5
	trait=education_intrigue_4 trait=shy trait=brave trait=patient 
	father=540002	#Naz'ruzek
	21.4.25={ birth=yes trait=creature_mantid trait=being_void }
	97.1.9={ death=yes }
}
540004={
	name=Methiv'ha
	female=yes
	dynasty=174002
	culture=mantid religion=yshaarj_worship
	father=540002	#Naz'ruzek
	30.11.12={ birth=yes trait=creature_mantid trait=being_void }
	106.1.29={ death=yes }
}
540005={
	name=Lelal'vesh
	female=yes
	dynasty=174002
	culture=mantid religion=yshaarj_worship
	father=540002	#Naz'ruzek
	36.10.7={ birth=yes trait=creature_mantid trait=being_void }
	118.1.16={ death=yes }
}
540006={
	name=Pil'za
	dynasty=174002
	culture=mantid religion=yshaarj_worship
	martial=8 diplomacy=4 stewardship=4 intrigue=8 learning=6
	trait=education_learning_1 trait=gluttonous trait=shy trait=trusting trait=ill 
	father=540003	#Klakza
	47.2.24={ birth=yes trait=creature_mantid trait=being_void }
	109.7.8={ death=yes }
}
540007={
	name=Vil'thik
	dynasty=174002
	culture=mantid religion=yshaarj_worship
	martial=7 diplomacy=7 stewardship=6 intrigue=6 learning=8
	trait=education_martial_3 trait=gluttonous trait=arbitrary trait=sadistic 
	father=540003	#Klakza
	52.4.21={ birth=yes trait=creature_mantid trait=being_void }
	120.4.8={ death=yes }
}
540008={
	name=Ravali
	female=yes
	dynasty=174002
	culture=mantid religion=yshaarj_worship
	father=540003	#Klakza
	56.6.13={ birth=yes trait=creature_mantid trait=being_void }
	125.10.27={ death=yes }
}
540009={
	name=Kloz'raz
	dynasty=174002
	culture=mantid religion=yshaarj_worship
	martial=4 diplomacy=4 stewardship=6 intrigue=4 learning=8
	trait=education_stewardship_4 trait=arrogant trait=generous trait=gregarious 
	trait=cynical trait=drunkard 
	father=540006	#Pil'za
	70.3.4={ birth=yes trait=creature_mantid trait=being_void }
	115.1.23={ death=yes }
}
540010={
	name=Qireti
	female=yes
	dynasty=174002
	culture=mantid religion=yshaarj_worship
	father=540006	#Pil'za
	75.3.17={ birth=yes trait=creature_mantid trait=being_void }
	133.4.8={ death=yes }
}
540011={
	name=Jo'vak
	dynasty=174002
	culture=mantid religion=yshaarj_worship
	martial=7 diplomacy=6 stewardship=8 intrigue=4 learning=8
	trait=education_learning_4 trait=chaste trait=honest trait=ambitious trait=patient 
	father=540006	#Pil'za
	83.9.21={ birth=yes trait=creature_mantid trait=being_void }
	157.7.12={ death=yes }
}
540012={
	name=Qenesee
	female=yes
	dynasty=174002
	culture=mantid religion=yshaarj_worship
	father=540006	#Pil'za
	90.5.3={ birth=yes trait=creature_mantid trait=being_void }
	191.6.28={ death=yes }
}
540013={
	name=Ilirra
	dynasty=174002
	culture=mantid religion=yshaarj_worship
	martial=7 diplomacy=8 stewardship=8 intrigue=4 learning=4
	trait=education_intrigue_2 trait=just trait=content trait=greedy trait=gregarious 
	father=540009	#Kloz'raz
	99.11.25={ birth=yes trait=creature_mantid trait=being_void }
	166.5.4={ death=yes }
}
540014={
	name=Srurali
	dynasty=174002
	culture=mantid religion=yshaarj_worship
	martial=6 diplomacy=7 stewardship=4 intrigue=7 learning=7
	trait=education_diplomacy_3 trait=content trait=compassionate trait=paranoid trait=wrathful 
	father=540009	#Kloz'raz
	104.11.24={ birth=yes trait=creature_mantid trait=being_void }
	171.10.8={ death=yes }
}
540015={
	name=Pithaxxil
	dynasty=174002
	culture=mantid religion=yshaarj_worship
	martial=7 diplomacy=4 stewardship=8 intrigue=8 learning=6
	trait=education_diplomacy_4 trait=compassionate trait=temperate 
	father=540013	#Ilirra
	119.10.14={ birth=yes trait=creature_mantid trait=being_void }
	189.1.8={ death=yes }
}
540016={
	name=Qek've
	female=yes
	dynasty=174002
	culture=mantid religion=yshaarj_worship
	father=540013	#Ilirra
	124.1.13={ birth=yes trait=creature_mantid trait=being_void }
	217.6.3={ death=yes }
}
540017={
	name=Axazak
	dynasty=174002
	culture=mantid religion=yshaarj_worship
	martial=5 diplomacy=6 stewardship=6 intrigue=4 learning=7
	trait=education_intrigue_2 trait=shy trait=trusting trait=cynical trait=arrogant 
	father=540013	#Ilirra
	131.12.17={ birth=yes trait=creature_mantid trait=being_void }
	216.8.6={ death=yes }
}
540018={
	name=Shizirik
	dynasty=174002
	culture=mantid religion=yshaarj_worship
	martial=7 diplomacy=6 stewardship=6 intrigue=5 learning=7
	trait=education_diplomacy_3 trait=greedy trait=just 
	father=540013	#Ilirra
	136.10.19={ birth=yes trait=creature_mantid trait=being_void }
	194.9.27={ death=yes }
}
540019={
	name=Qik
	dynasty=174002
	culture=mantid religion=yshaarj_worship
	martial=6 diplomacy=5 stewardship=6 intrigue=4 learning=5
	trait=education_stewardship_4 trait=lustful trait=compassionate 
	father=540013	#Ilirra
	142.2.3={ birth=yes trait=creature_mantid trait=being_void }
	182.5.3={ death=yes }
}
540020={
	name=Tzuk'thir
	dynasty=174002
	culture=mantid religion=yshaarj_worship
	martial=4 diplomacy=8 stewardship=8 intrigue=7 learning=4
	trait=education_intrigue_2 trait=craven trait=paranoid trait=wrathful trait=lazy 
	trait=possessed_1 
	father=540013	#Ilirra
	149.12.4={ birth=yes trait=creature_mantid trait=being_void }
	240.12.12={ death=yes }
}
540021={
	name=Rozzeevat
	dynasty=174002
	culture=mantid religion=yshaarj_worship
	martial=5 diplomacy=8 stewardship=8 intrigue=7 learning=7
	trait=education_diplomacy_1 trait=reveler_2 trait=gluttonous trait=greedy trait=zealous 
	trait=ambitious 
	father=540013	#Ilirra
	154.9.25={ birth=yes trait=creature_mantid trait=being_void }
	219.8.6={ death=yes }
}
540022={
	name=Tzuk'thir
	dynasty=174002
	culture=mantid religion=yshaarj_worship
	martial=4 diplomacy=6 stewardship=4 intrigue=8 learning=8
	trait=education_learning_1 trait=hunter_2 trait=just trait=temperate trait=patient 
	father=540015	#Pithaxxil
	138.12.19={ birth=yes trait=creature_mantid trait=being_void }
	195.2.27={ death=yes }
}
540023={
	name=Hek'vez
	female=yes
	dynasty=174002
	culture=mantid religion=yshaarj_worship
	father=540015	#Pithaxxil
	144.2.4={ birth=yes trait=creature_mantid trait=being_void }
	221.8.7={ death=yes }
}
540024={
	name=Cel'zee
	female=yes
	dynasty=174002
	culture=mantid religion=yshaarj_worship
	father=540022	#Tzuk'thir
	169.1.1={ birth=yes trait=creature_mantid trait=being_void }
	255.11.27={ death=yes }
}
540025={
	name=Klethi'jam
	dynasty=174002
	culture=mantid religion=yshaarj_worship
	martial=7 diplomacy=6 stewardship=5 intrigue=6 learning=8
	trait=education_stewardship_4 trait=patient trait=greedy trait=diligent trait=deceitful 
	father=540022	#Tzuk'thir
	174.2.21={ birth=yes trait=creature_mantid trait=being_void }
	232.12.3={ death=yes }
}
540026={
	name=Srar'lo
	dynasty=174002
	culture=mantid religion=yshaarj_worship
	martial=4 diplomacy=8 stewardship=8 intrigue=4 learning=5
	trait=education_diplomacy_3 trait=temperate trait=craven trait=lustful trait=gregarious 
	father=540025	#Klethi'jam
	200.10.7={ birth=yes trait=creature_mantid trait=being_void }
	283.6.6={ death=yes }
}
540027={
	name=Exarran
	dynasty=174002
	culture=mantid religion=yshaarj_worship
	martial=4 diplomacy=6 stewardship=8 intrigue=7 learning=6
	trait=education_learning_1 trait=education_martial_prowess_4 trait=generous trait=content trait=deceitful 
	father=540025	#Klethi'jam
	204.3.3={ birth=yes trait=creature_mantid trait=being_void }
	265.5.25={ death=yes }
}
540028={
	name=Sekexoth
	dynasty=174002
	culture=mantid religion=yshaarj_worship
	martial=7 diplomacy=8 stewardship=5 intrigue=5 learning=8
	trait=education_stewardship_4 trait=lazy trait=arbitrary trait=sadistic 
	father=540026	#Srar'lo
	215.4.7={ birth=yes trait=creature_mantid trait=being_void }
	257.1.12={ death=yes }
}
540029={
	name=Ak'ves
	female=yes
	dynasty=174002
	culture=mantid religion=yshaarj_worship
	father=540026	#Srar'lo
	224.12.11={ birth=yes trait=creature_mantid trait=being_void }
	304.5.14={ death=yes }
}
540030={
	name=Lelal'vesh
	female=yes
	dynasty=174002
	culture=mantid religion=yshaarj_worship
	father=540026	#Srar'lo
	229.10.18={ birth=yes trait=creature_mantid trait=being_void }
	315.1.15={ death=yes }
}
540031={
	name=Jerrex'ieth
	female=yes
	dynasty=174002
	culture=mantid religion=yshaarj_worship
	father=540026	#Srar'lo
	236.12.22={ birth=yes trait=creature_mantid trait=being_void }
	294.7.1={ death=yes }
}
540032={
	name=Inokzim
	dynasty=174002
	culture=mantid religion=yshaarj_worship
	martial=8 diplomacy=7 stewardship=8 intrigue=4 learning=7
	trait=education_intrigue_2 trait=paranoid trait=greedy trait=craven trait=possessed_1 
	father=540028	#Sekexoth
	240.1.7={ birth=yes trait=creature_mantid trait=being_void }
	297.9.22={ death=yes }
}
540033={
	name=Ashieree
	female=yes
	dynasty=174002
	culture=mantid religion=yshaarj_worship
	father=540028	#Sekexoth
	247.6.9={ birth=yes trait=creature_mantid trait=being_void }
	332.7.22={ death=yes }
}
540034={
	name=Jeles'ir
	female=yes
	dynasty=174002
	culture=mantid religion=yshaarj_worship
	father=540028	#Sekexoth
	254.12.25={ birth=yes trait=creature_mantid trait=being_void }
	331.2.13={ death=yes }
}
540035={
	name=Kzukazzak
	dynasty=174002
	culture=mantid religion=yshaarj_worship
	martial=4 diplomacy=7 stewardship=8 intrigue=4 learning=4
	trait=education_stewardship_1 trait=sadistic trait=trusting trait=patient 
	father=540028	#Sekexoth
	261.5.1={ birth=yes trait=creature_mantid trait=being_void }
	345.11.23={ death=yes }
}
540036={
	name=Githul'jil
	dynasty=174002
	culture=mantid religion=yshaarj_worship
	martial=6 diplomacy=6 stewardship=4 intrigue=5 learning=4
	trait=education_learning_1 trait=celibate trait=generous trait=lazy trait=shy 
	trait=chaste trait=ill 
	father=540028	#Sekexoth
	268.3.1={ birth=yes trait=creature_mantid trait=being_void }
	341.12.9={ death=yes }
}
540037={
	name=Tzeyyixik
	dynasty=174002
	culture=mantid religion=yshaarj_worship
	martial=6 diplomacy=7 stewardship=5 intrigue=6 learning=8
	trait=education_diplomacy_3 trait=hunter_2 trait=zealous trait=lustful trait=shy 
	trait=craven 
	father=540032	#Inokzim
	268.8.23={ birth=yes trait=creature_mantid trait=being_void }
	373.8.5={ death=yes }
}
540038={
	name=Otar'hath
	female=yes
	dynasty=174002
	culture=mantid religion=yshaarj_worship
	father=540032	#Inokzim
	278.10.18={ birth=yes trait=creature_mantid trait=being_void }
	357.1.30={ death=yes }
}
540039={
	name=Tzuk'thir
	dynasty=174002
	culture=mantid religion=yshaarj_worship
	martial=6 diplomacy=4 stewardship=6 intrigue=5 learning=7
	trait=education_learning_3 trait=trusting trait=sadistic trait=lazy trait=arrogant 
	father=540032	#Inokzim
	284.1.23={ birth=yes trait=creature_mantid trait=being_void }
	362.7.22={ death=yes }
}
540040={
	name=Ot'ki
	dynasty=174002
	culture=mantid religion=yshaarj_worship
	martial=8 diplomacy=5 stewardship=7 intrigue=6 learning=4
	trait=education_stewardship_4 trait=arbitrary trait=compassionate trait=craven trait=shy 
	father=540037	#Tzeyyixik
	296.2.10={ birth=yes trait=creature_mantid trait=being_void }
	379.11.15={ death=yes }
}
540041={
	name=Otar'hath
	female=yes
	dynasty=174002
	culture=mantid religion=yshaarj_worship
	father=540037	#Tzeyyixik
	302.3.19={ birth=yes trait=creature_mantid trait=being_void }
	386.9.1={ death=yes }
}
540042={
	name=Is'alez
	female=yes
	dynasty=174002
	culture=mantid religion=yshaarj_worship
	father=540037	#Tzeyyixik
	308.4.11={ birth=yes trait=creature_mantid trait=being_void }
	371.8.16={ death=yes }
}
540043={
	name=Ik'thal
	dynasty=174002
	culture=mantid religion=yshaarj_worship
	martial=8 diplomacy=8 stewardship=8 intrigue=7 learning=7
	trait=education_stewardship_4 trait=just trait=compassionate trait=gluttonous 
	father=540037	#Tzeyyixik
	314.8.27={ birth=yes trait=creature_mantid trait=being_void }
	373.3.26={ death=yes }
}
540044={
	name=Allin'ha
	dynasty=174002
	culture=mantid religion=yshaarj_worship
	martial=5 diplomacy=5 stewardship=8 intrigue=6 learning=7
	trait=education_stewardship_1 trait=arbitrary trait=content trait=sadistic 
	father=540037	#Tzeyyixik
	321.12.12={ birth=yes trait=creature_mantid trait=being_void }
	407.1.1={ death=yes }
}
540045={
	name=Mozan'bo
	dynasty=174002
	culture=mantid religion=yshaarj_worship
	martial=7 diplomacy=6 stewardship=5 intrigue=4 learning=5
	trait=education_intrigue_2 trait=mystic_2 trait=shy trait=greedy trait=ambitious 
	trait=temperate 
	father=540040	#Ot'ki
	322.5.23={ birth=yes trait=creature_mantid trait=being_void }
	405.1.29={ death=yes }
}
540046={
	name=Jaz'tim
	dynasty=174002
	culture=mantid religion=yshaarj_worship
	martial=4 diplomacy=6 stewardship=5 intrigue=7 learning=6
	trait=education_stewardship_4 trait=gluttonous trait=lustful trait=shy trait=deceitful 
	father=540040	#Ot'ki
	332.10.27={ birth=yes trait=creature_mantid trait=being_void }
	404.6.17={ death=yes }
}
540047={
	name=Rasa'her
	female=yes
	dynasty=174002
	culture=mantid religion=yshaarj_worship
	father=540040	#Ot'ki
	335.9.24={ birth=yes trait=creature_mantid trait=being_void }
	407.2.18={ death=yes }
}
540048={
	name=Qal'lis
	dynasty=174002
	culture=mantid religion=yshaarj_worship
	martial=4 diplomacy=5 stewardship=6 intrigue=6 learning=7
	trait=education_learning_2 trait=gregarious trait=patient trait=temperate 
	trait=lustful 
	father=540045	#Mozan'bo
	348.9.5={ birth=yes trait=creature_mantid trait=being_void }
	410.10.11={ death=yes }
}
540049={
	name=Hazop'tak
	dynasty=174002
	culture=mantid religion=yshaarj_worship
	martial=5 diplomacy=7 stewardship=5 intrigue=7 learning=5
	trait=education_diplomacy_3 trait=lustful trait=honest 
	father=540045	#Mozan'bo
	358.3.11={ birth=yes trait=creature_mantid trait=being_void }
	422.11.3={ death=yes }
}
540050={
	name=Gavvith
	dynasty=174002
	culture=mantid religion=yshaarj_worship
	martial=6 diplomacy=4 stewardship=8 intrigue=5 learning=6
	trait=education_learning_1 trait=paranoid trait=cynical 
	father=540048	#Qal'lis
	370.1.11={ birth=yes trait=creature_mantid trait=being_void }
	452.3.3={ death=yes }
}
540051={
	name=Masakze
	dynasty=174002
	culture=mantid religion=yshaarj_worship
	martial=7 diplomacy=7 stewardship=6 intrigue=4 learning=4
	trait=education_intrigue_2 trait=hunter_2 trait=generous trait=diligent trait=arbitrary 
	trait=temperate 
	father=540048	#Qal'lis
	379.8.16={ birth=yes trait=creature_mantid trait=being_void }
	459.11.29={ death=yes }
}
540052={
	name=Mara
	female=yes
	dynasty=174002
	culture=mantid religion=yshaarj_worship
	father=540048	#Qal'lis
	387.5.27={ birth=yes trait=creature_mantid trait=being_void }
	477.4.10={ death=yes }
}
540053={
	name=Qathith're
	female=yes
	dynasty=174002
	culture=mantid religion=yshaarj_worship
	father=540048	#Qal'lis
	392.5.14={ birth=yes trait=creature_mantid trait=being_void }
	462.7.30={ death=yes }
}
540054={
	name=Jaz'tim
	dynasty=174002
	culture=mantid religion=yshaarj_worship
	martial=8 diplomacy=6 stewardship=8 intrigue=6 learning=4
	trait=education_learning_2 trait=trusting trait=sadistic trait=cynical trait=patient 
	father=540050	#Gavvith
	398.3.15={ birth=yes trait=creature_mantid trait=being_void }
	462.2.23={ death=yes }
}
540055={
	name=Al'hiesh
	female=yes
	dynasty=174002
	culture=mantid religion=yshaarj_worship
	father=540050	#Gavvith
	407.2.6={ birth=yes trait=creature_mantid trait=being_void }
	466.12.29={ death=yes }
}
540056={
	name=Gal'vik
	dynasty=174002
	culture=mantid religion=yshaarj_worship
	martial=4 diplomacy=6 stewardship=5 intrigue=8 learning=6
	trait=education_diplomacy_3 trait=lazy trait=gluttonous trait=just trait=shy 
	father=540050	#Gavvith
	417.3.22={ birth=yes trait=creature_mantid trait=being_void }
	475.12.12={ death=yes }
}
540057={
	name=Ner'zeza
	female=yes
	dynasty=174002
	culture=mantid religion=yshaarj_worship
	father=540050	#Gavvith
	425.12.19={ birth=yes trait=creature_mantid trait=being_void }
	488.3.21={ death=yes }
}
540058={
	name=Jevvekkith
	dynasty=174002
	culture=mantid religion=yshaarj_worship
	martial=7 diplomacy=7 stewardship=4 intrigue=4 learning=8
	trait=education_martial_2 trait=lazy trait=sadistic trait=chaste 
	father=540054	#Jaz'tim
	425.5.14={ birth=yes trait=creature_mantid trait=being_void }
	484.3.19={ death=yes }
}
540059={
	name=Ska'zithak
	dynasty=174002
	culture=mantid religion=yshaarj_worship
	martial=4 diplomacy=7 stewardship=5 intrigue=7 learning=7
	trait=education_diplomacy_4 trait=wrathful trait=arrogant trait=brave trait=sadistic 
	father=540054	#Jaz'tim
	430.4.9={ birth=yes trait=creature_mantid trait=being_void }
	509.11.16={ death=yes }
}
540060={
	name=Hilari
	dynasty=174002
	culture=mantid religion=yshaarj_worship
	martial=8 diplomacy=5 stewardship=5 intrigue=8 learning=7
	trait=education_stewardship_2 trait=diligent trait=ambitious trait=honest trait=generous 
	father=540054	#Jaz'tim
	435.3.8={ birth=yes trait=creature_mantid trait=being_void }
	528.2.24={ death=yes }
}
540061={
	name=Ravali
	female=yes
	dynasty=174002
	culture=mantid religion=yshaarj_worship
	father=540054	#Jaz'tim
	441.7.14={ birth=yes trait=creature_mantid trait=being_void }
	523.7.20={ death=yes }
}
540062={
	name=Srena'jin
	dynasty=174002
	culture=mantid religion=yshaarj_worship
	martial=4 diplomacy=7 stewardship=7 intrigue=7 learning=7
	trait=education_diplomacy_4 trait=patient trait=deceitful 
	father=540054	#Jaz'tim
	446.11.14={ birth=yes trait=creature_mantid trait=being_void }
	512.12.17={ death=yes }
}
540063={
	name=Rasa'her
	female=yes
	dynasty=174002
	culture=mantid religion=yshaarj_worship
	father=540058	#Jevvekkith
	454.12.17={ birth=yes trait=creature_mantid trait=being_void }
	532.8.8={ death=yes }
}
540064={
	name=Hizzethin
	dynasty=174002
	culture=mantid religion=yshaarj_worship
	martial=5 diplomacy=4 stewardship=8 intrigue=7 learning=7
	trait=education_intrigue_4 trait=brave trait=gregarious trait=ambitious trait=temperate 
	father=540058	#Jevvekkith
	460.5.18={ birth=yes trait=creature_mantid trait=being_void }
	528.1.23={ death=yes }
}
540065={
	name=Rannak'va
	female=yes
	dynasty=174002
	culture=mantid religion=yshaarj_worship
	father=540058	#Jevvekkith
	468.10.18={ birth=yes trait=creature_mantid trait=being_void }
	555.3.18={ death=yes }
}
540066={
	name=Nor'he
	female=yes
	dynasty=174002
	culture=mantid religion=yshaarj_worship
	father=540058	#Jevvekkith
	477.4.5={ birth=yes trait=creature_mantid trait=being_void }
	557.2.6={ death=yes }
}
540067={
	name=Srurali
	dynasty=174002
	culture=mantid religion=yshaarj_worship
	martial=6 diplomacy=5 stewardship=6 intrigue=5 learning=5
	trait=education_learning_1 trait=shy trait=sadistic trait=craven trait=content 
	father=540064	#Hizzethin
	482.11.2={ birth=yes trait=creature_mantid trait=being_void }
	561.1.4={ death=yes }
}
540068={
	name=An'ze
	female=yes
	dynasty=174002
	culture=mantid religion=yshaarj_worship
	father=540064	#Hizzethin
	487.5.18={ birth=yes trait=creature_mantid trait=being_void }
	561.1.8={ death=yes }
}
540069={
	name=Pisonu
	dynasty=174002
	culture=mantid religion=yshaarj_worship
	martial=7 diplomacy=4 stewardship=4 intrigue=6 learning=4
	trait=education_intrigue_2 trait=gregarious trait=sadistic 
	father=540064	#Hizzethin
	494.1.9={ birth=yes trait=creature_mantid trait=being_void }
	568.3.22={ death=yes }
}
540070={
	name=Shorru'zix
	dynasty=174002
	culture=mantid religion=yshaarj_worship
	martial=7 diplomacy=8 stewardship=8 intrigue=7 learning=4
	trait=education_diplomacy_1 trait=paranoid trait=deceitful trait=cynical trait=wrathful 
	trait=ill 
	father=540064	#Hizzethin
	499.9.12={ birth=yes trait=creature_mantid trait=being_void }
	578.8.1={ death=yes }
}
540071={
	name=Lash'viereel
	female=yes
	dynasty=174002
	culture=mantid religion=yshaarj_worship
	father=540064	#Hizzethin
	506.2.21={ birth=yes trait=creature_mantid trait=being_void }
	585.7.20={ death=yes }
}
540072={
	name=Itha
	female=yes
	dynasty=174002
	culture=mantid religion=yshaarj_worship
	father=540064	#Hizzethin
	511.9.3={ birth=yes trait=creature_mantid trait=being_void }
	595.1.28={ death=yes }
}
540073={
	name=Harrev'et
	female=yes
	dynasty=174002
	culture=mantid religion=yshaarj_worship
	father=540064	#Hizzethin
	517.10.21={ birth=yes trait=creature_mantid trait=being_void }
	583.9.29={ death=yes }
}
540074={
	name=Ska'juxxat
	dynasty=174002
	culture=mantid religion=yshaarj_worship
	martial=5 diplomacy=8 stewardship=4 intrigue=5 learning=7
	trait=education_stewardship_4 trait=diligent trait=chaste trait=zealous trait=ambitious 
	father=540067	#Srurali
	509.3.16={ birth=yes trait=creature_mantid trait=being_void }
	594.6.22={ death=yes }
}
540075={
	name=Ar'i
	dynasty=174002
	culture=mantid religion=yshaarj_worship
	martial=4 diplomacy=4 stewardship=6 intrigue=6 learning=4
	trait=education_learning_1 trait=zealous trait=generous trait=content trait=paranoid 
	father=540067	#Srurali
	518.1.12={ birth=yes trait=creature_mantid trait=being_void }
	603.3.6={ death=yes }
}
540076={
	name=Javerre
	female=yes
	dynasty=174002
	culture=mantid religion=yshaarj_worship
	father=540067	#Srurali
	529.9.21={ birth=yes trait=creature_mantid trait=being_void }
	583.1.12={ death=yes }
}
540077={
	name=Jar'et
	female=yes
	dynasty=174002
	culture=mantid religion=yshaarj_worship
	father=540067	#Srurali
	537.2.7={ birth=yes trait=creature_mantid trait=being_void }
	609.9.4={ death=yes }
}
540078={
	name=Shas
	dynasty=174002
	culture=mantid religion=yshaarj_worship
	martial=5 diplomacy=8 stewardship=8 intrigue=5 learning=6
	trait=education_learning_1 trait=ambitious trait=lazy trait=craven 
	trait=wrathful 
	father=540074	#Ska'juxxat
	535.2.21={ birth=yes trait=creature_mantid trait=being_void }
	622.3.2={ death=yes }
}
540079={
	name=Lelal'vesh
	female=yes
	dynasty=174002
	culture=mantid religion=yshaarj_worship
	father=540074	#Ska'juxxat
	540.1.9={ birth=yes trait=creature_mantid trait=being_void }
	600.7.25={ death=yes }
}
540080={
	name=Ner'veesees
	female=yes
	dynasty=174002
	culture=mantid religion=yshaarj_worship
	father=540074	#Ska'juxxat
	548.4.8={ birth=yes trait=creature_mantid trait=being_void }
	591.1.29={ death=yes }
}
540081={
	name=Kli'zik
	dynasty=174002
	culture=mantid religion=yshaarj_worship
	martial=8 diplomacy=7 stewardship=7 intrigue=8 learning=4
	trait=education_diplomacy_3 trait=education_martial_prowess_4 trait=deceitful trait=lazy trait=content 
	trait=trusting 
	father=540074	#Ska'juxxat
	554.7.4={ birth=yes trait=creature_mantid trait=being_void }
	623.2.4={ death=yes }
}
540082={
	name=Ji'hesh
	female=yes
	dynasty=174002
	culture=mantid religion=yshaarj_worship
	father=540074	#Ska'juxxat
	562.1.9={ birth=yes trait=creature_mantid trait=being_void }
	635.11.16={ death=yes }
}
# Kor'thik [174003]
540083={
	name=Ok
	dynasty=174003
	culture=mantid religion=yshaarj_worship
	martial=6 diplomacy=8 stewardship=4 intrigue=5 learning=8
	trait=education_learning_1 trait=content trait=brave trait=humble trait=drunkard 
	1.4.4={ birth=yes trait=creature_mantid trait=being_void }
	108.7.23={ death=yes }
}
540084={
	name=Klakza
	dynasty=174003
	culture=mantid religion=yshaarj_worship
	martial=8 diplomacy=4 stewardship=6 intrigue=6 learning=7
	trait=education_intrigue_4 trait=arbitrary trait=craven trait=gregarious trait=temperate 
	father=540083	#Ok
	27.11.11={ birth=yes trait=creature_mantid trait=being_void }
	101.3.27={ death=yes }
}
540085={
	name=Kzup'tith
	dynasty=174003
	culture=mantid religion=yshaarj_worship
	martial=4 diplomacy=7 stewardship=4 intrigue=8 learning=7
	trait=education_learning_1 trait=sadistic trait=generous trait=gregarious trait=temperate 
	father=540083	#Ok
	32.7.23={ birth=yes trait=creature_mantid trait=being_void }
	101.3.15={ death=yes }
}
540086={
	name=Srar'lo
	dynasty=174003
	culture=mantid religion=yshaarj_worship
	martial=4 diplomacy=7 stewardship=6 intrigue=7 learning=4
	trait=education_diplomacy_3 trait=mystic_2 trait=diligent trait=trusting 
	father=540084	#Klakza
	55.12.9={ birth=yes trait=creature_mantid trait=being_void }
	159.6.15={ death=yes }
}
540087={
	name=Jot'ash
	female=yes
	dynasty=174003
	culture=mantid religion=yshaarj_worship
	father=540084	#Klakza
	65.2.26={ birth=yes trait=creature_mantid trait=being_void }
	194.1.9={ death=yes }
}
540088={
	name=Ak'at
	female=yes
	dynasty=174003
	culture=mantid religion=yshaarj_worship
	father=540084	#Klakza
	75.5.2={ birth=yes trait=creature_mantid trait=being_void }
	145.11.23={ death=yes }
}
540089={
	name=Jixulox
	dynasty=174003
	culture=mantid religion=yshaarj_worship
	martial=7 diplomacy=6 stewardship=5 intrigue=8 learning=4
	trait=education_intrigue_2 trait=paranoid trait=gluttonous trait=sadistic trait=generous 
	father=540084	#Klakza
	83.6.16={ birth=yes trait=creature_mantid trait=being_void }
	204.7.3={ death=yes }
}
540090={
	name=Sra'vi
	dynasty=174003
	culture=mantid religion=yshaarj_worship
	martial=6 diplomacy=7 stewardship=7 intrigue=5 learning=4
	trait=education_intrigue_3 trait=temperate trait=sadistic trait=generous trait=wrathful 
	father=540084	#Klakza
	90.9.15={ birth=yes trait=creature_mantid trait=being_void }
	160.5.12={ death=yes }
}
540091={
	name=Harrev'et
	female=yes
	dynasty=174003
	culture=mantid religion=yshaarj_worship
	father=540086	#Srar'lo
	78.4.3={ birth=yes trait=creature_mantid trait=being_void }
	173.2.25={ death=yes }
}
540092={
	name=Qelukkir
	dynasty=174003
	culture=mantid religion=yshaarj_worship
	martial=5 diplomacy=7 stewardship=5 intrigue=6 learning=4
	trait=education_intrigue_4 trait=compassionate trait=content 
	father=540086	#Srar'lo
	84.1.12={ birth=yes trait=creature_mantid trait=being_void }
	169.11.24={ death=yes }
}
540093={
	name=Sekexoth
	dynasty=174003
	culture=mantid religion=yshaarj_worship
	martial=5 diplomacy=6 stewardship=7 intrigue=6 learning=6
	trait=education_intrigue_2 trait=zealous trait=lazy trait=gregarious trait=wrathful 
	trait=wounded_1 
	father=540086	#Srar'lo
	89.1.20={ birth=yes trait=creature_mantid trait=being_void }
	209.2.2={ death=yes }
}
540094={
	name=Uz'rat
	dynasty=174003
	culture=mantid religion=yshaarj_worship
	martial=7 diplomacy=7 stewardship=7 intrigue=7 learning=6
	trait=education_stewardship_4 trait=arbitrary trait=ambitious trait=lazy trait=humble 
	father=540092	#Qelukkir
	109.8.17={ birth=yes trait=creature_mantid trait=being_void }
	235.3.12={ death=yes }
}
540095={
	name=Marun'bal
	dynasty=174003
	culture=mantid religion=yshaarj_worship
	martial=6 diplomacy=7 stewardship=6 intrigue=7 learning=5
	trait=education_learning_1 trait=lifestyle_herbalist trait=just trait=compassionate trait=generous 
	trait=lustful trait=drunkard trait=physique_good_3 
	father=540092	#Qelukkir
	114.10.6={ birth=yes trait=creature_mantid trait=being_void }
	185.5.31={ death=yes }
}
540096={
	name=Mat'hazzi
	female=yes
	dynasty=174003
	culture=mantid religion=yshaarj_worship
	father=540092	#Qelukkir
	122.2.19={ birth=yes trait=creature_mantid trait=being_void }
	230.5.3={ death=yes }
}
540097={
	name=Axxul'zun
	dynasty=174003
	culture=mantid religion=yshaarj_worship
	martial=8 diplomacy=6 stewardship=8 intrigue=6 learning=5
	trait=education_intrigue_3 trait=cynical trait=ambitious trait=wrathful trait=gregarious 
	father=540092	#Qelukkir
	131.6.21={ birth=yes trait=creature_mantid trait=being_void }
	224.6.26={ death=yes }
}
540098={
	name=Cel'zee
	female=yes
	dynasty=174003
	culture=mantid religion=yshaarj_worship
	father=540092	#Qelukkir
	137.1.21={ birth=yes trait=creature_mantid trait=being_void }
	229.10.23={ death=yes }
}
540099={
	name=Avaxe
	dynasty=174003
	culture=mantid religion=yshaarj_worship
	martial=6 diplomacy=5 stewardship=4 intrigue=5 learning=6
	trait=education_martial_2 trait=cynical trait=chaste 
	father=540094	#Uz'rat
	135.6.17={ birth=yes trait=creature_mantid trait=being_void }
	204.6.12={ death=yes }
}
540100={
	name=Ar'thir
	female=yes
	dynasty=174003
	culture=mantid religion=yshaarj_worship
	father=540094	#Uz'rat
	143.10.24={ birth=yes trait=creature_mantid trait=being_void }
	221.5.11={ death=yes }
}
540101={
	name=Itha
	female=yes
	dynasty=174003
	culture=mantid religion=yshaarj_worship
	father=540094	#Uz'rat
	149.4.22={ birth=yes trait=creature_mantid trait=being_void }
	224.12.29={ death=yes }
}
540102={
	name=Esh'ri
	dynasty=174003
	culture=mantid religion=yshaarj_worship
	martial=6 diplomacy=4 stewardship=7 intrigue=6 learning=4
	trait=education_intrigue_3 trait=craven trait=sadistic trait=arrogant trait=gregarious 
	father=540094	#Uz'rat
	161.8.18={ birth=yes trait=creature_mantid trait=being_void }
	267.3.12={ death=yes }
}
540103={
	name=Il'koxik
	dynasty=174003
	culture=mantid religion=yshaarj_worship
	martial=6 diplomacy=4 stewardship=4 intrigue=5 learning=4
	trait=education_learning_3 trait=chaste trait=ambitious trait=greedy 
	father=540099	#Avaxe
	162.7.15={ birth=yes trait=creature_mantid trait=being_void }
	276.3.9={ death=yes }
}
540104={
	name=Rar'zaseeth
	female=yes
	dynasty=174003
	culture=mantid religion=yshaarj_worship
	father=540099	#Avaxe
	172.5.14={ birth=yes trait=creature_mantid trait=being_void }
	243.5.27={ death=yes }
}
540105={
	name=Qel'ha
	female=yes
	dynasty=174003
	culture=mantid religion=yshaarj_worship
	father=540099	#Avaxe
	183.10.21={ birth=yes trait=creature_mantid trait=being_void }
	276.3.15={ death=yes }
}
540106={
	name=Likkixik
	dynasty=174003
	culture=mantid religion=yshaarj_worship
	martial=4 diplomacy=4 stewardship=4 intrigue=4 learning=6
	trait=education_diplomacy_4 trait=diligent trait=zealous trait=greedy trait=gluttonous 
	trait=wounded_1 
	father=540099	#Avaxe
	193.12.14={ birth=yes trait=creature_mantid trait=being_void }
	296.1.13={ death=yes }
}
540107={
	name=Irek'zith
	female=yes
	dynasty=174003
	culture=mantid religion=yshaarj_worship
	father=540103	#Il'koxik
	182.7.24={ birth=yes trait=creature_mantid trait=being_void }
	268.5.16={ death=yes }
}
540108={
	name=Kli'zik
	dynasty=174003
	culture=mantid religion=yshaarj_worship
	martial=5 diplomacy=8 stewardship=8 intrigue=6 learning=8
	trait=education_intrigue_3 trait=humble trait=zealous trait=brave 
	father=540103	#Il'koxik
	193.2.24={ birth=yes trait=creature_mantid trait=being_void }
	296.8.4={ death=yes }
}
540109={
	name=Jeles'ir
	female=yes
	dynasty=174003
	culture=mantid religion=yshaarj_worship
	father=540103	#Il'koxik
	204.10.10={ birth=yes trait=creature_mantid trait=being_void }
	298.10.5={ death=yes }
}
540110={
	name=Te
	dynasty=174003
	culture=mantid religion=yshaarj_worship
	martial=4 diplomacy=4 stewardship=6 intrigue=6 learning=5
	trait=education_learning_1 trait=lifestyle_herbalist trait=ambitious trait=chaste trait=cynical 
	father=540103	#Il'koxik
	212.7.10={ birth=yes trait=creature_mantid trait=being_void }
	310.10.16={ death=yes }
}
540111={
	name=Jas'ishesh
	female=yes
	dynasty=174003
	culture=mantid religion=yshaarj_worship
	father=540108	#Kli'zik
	216.12.12={ birth=yes trait=creature_mantid trait=being_void }
	287.12.24={ death=yes }
}
540112={
	name=Hatesi
	female=yes
	dynasty=174003
	culture=mantid religion=yshaarj_worship
	father=540108	#Kli'zik
	226.5.3={ birth=yes trait=creature_mantid trait=being_void }
	302.9.28={ death=yes }
}
540113={
	name=Asona
	dynasty=174003
	culture=mantid religion=yshaarj_worship
	martial=8 diplomacy=8 stewardship=4 intrigue=4 learning=6
	trait=education_martial_1 trait=paranoid trait=cynical trait=arrogant trait=greedy 
	father=540108	#Kli'zik
	233.1.18={ birth=yes trait=creature_mantid trait=being_void }
	321.3.31={ death=yes }
}
540114={
	name=Sruthixxol
	dynasty=174003
	culture=mantid religion=yshaarj_worship
	martial=7 diplomacy=8 stewardship=8 intrigue=6 learning=7
	trait=education_diplomacy_1 trait=gregarious trait=lazy trait=chaste trait=zealous 
	trait=wounded_1 
	father=540108	#Kli'zik
	238.10.20={ birth=yes trait=creature_mantid trait=being_void }
	332.2.25={ death=yes }
}
540115={
	name=Srasesut
	dynasty=174003
	culture=mantid religion=yshaarj_worship
	martial=5 diplomacy=8 stewardship=6 intrigue=7 learning=6
	trait=education_learning_1 trait=honest trait=wrathful trait=chaste 
	trait=cynical 
	father=540108	#Kli'zik
	244.4.5={ birth=yes trait=creature_mantid trait=being_void }
	346.10.28={ death=yes }
}
540116={
	name=Mat'hazzi
	female=yes
	dynasty=174003
	culture=mantid religion=yshaarj_worship
	father=540108	#Kli'zik
	251.12.24={ birth=yes trait=creature_mantid trait=being_void }
	323.4.17={ death=yes }
}
540117={
	name=Qeshar
	female=yes
	dynasty=174003
	culture=mantid religion=yshaarj_worship
	father=540108	#Kli'zik
	258.1.16={ birth=yes trait=creature_mantid trait=being_void }
	352.4.16={ death=yes }
}
540118={
	name=Qesit'ze
	female=yes
	dynasty=174003
	culture=mantid religion=yshaarj_worship
	father=540113	#Asona
	249.6.4={ birth=yes trait=creature_mantid trait=being_void }
	359.12.18={ death=yes }
}
540119={
	name=Rik
	dynasty=174003
	culture=mantid religion=yshaarj_worship
	martial=7 diplomacy=4 stewardship=8 intrigue=5 learning=6
	trait=education_stewardship_1 trait=zealous trait=gregarious trait=sadistic 
	trait=possessed_1 
	father=540113	#Asona
	258.2.13={ birth=yes trait=creature_mantid trait=being_void }
	363.2.6={ death=yes }
}
540120={
	name=Nal
	dynasty=174003
	culture=mantid religion=yshaarj_worship
	martial=4 diplomacy=4 stewardship=7 intrigue=7 learning=8
	trait=education_diplomacy_4 trait=education_martial_prowess_4 trait=paranoid trait=cynical trait=compassionate 
	trait=wrathful 
	father=540113	#Asona
	271.1.7={ birth=yes trait=creature_mantid trait=being_void }
	363.11.1={ death=yes }
}
540121={
	name=Kla
	dynasty=174003
	culture=mantid religion=yshaarj_worship
	martial=8 diplomacy=8 stewardship=8 intrigue=4 learning=5
	trait=education_learning_1 trait=education_martial_prowess_4 trait=brave trait=cynical trait=gluttonous 
	father=540119	#Rik
	277.9.20={ birth=yes trait=creature_mantid trait=being_void }
	348.5.12={ death=yes }
}
540122={
	name=Az
	dynasty=174003
	culture=mantid religion=yshaarj_worship
	martial=4 diplomacy=5 stewardship=6 intrigue=5 learning=5
	trait=education_intrigue_3 trait=education_martial_prowess_4 trait=arrogant trait=compassionate 
	father=540119	#Rik
	284.2.14={ birth=yes trait=creature_mantid trait=being_void }
	410.2.4={ death=yes }
}
540123={
	name=Cassish'ri
	female=yes
	dynasty=174003
	culture=mantid religion=yshaarj_worship
	father=540119	#Rik
	292.2.24={ birth=yes trait=creature_mantid trait=being_void }
	402.12.25={ death=yes }
}
540124={
	name=Qeshar
	female=yes
	dynasty=174003
	culture=mantid religion=yshaarj_worship
	father=540119	#Rik
	299.4.19={ birth=yes trait=creature_mantid trait=being_void }
	392.3.9={ death=yes }
}
540125={
	name=Qash'var
	female=yes
	dynasty=174003
	culture=mantid religion=yshaarj_worship
	father=540121	#Kla
	292.6.13={ birth=yes trait=creature_mantid trait=being_void }
	377.9.8={ death=yes }
}
540126={
	name=Srasesut
	dynasty=174003
	culture=mantid religion=yshaarj_worship
	martial=7 diplomacy=5 stewardship=4 intrigue=8 learning=5
	trait=education_martial_3 trait=humble trait=just trait=diligent trait=craven 
	father=540121	#Kla
	302.9.19={ birth=yes trait=creature_mantid trait=being_void }
	377.3.14={ death=yes }
}
540127={
	name=Ral'zet
	dynasty=174003
	culture=mantid religion=yshaarj_worship
	martial=5 diplomacy=6 stewardship=6 intrigue=7 learning=4
	trait=education_intrigue_2 trait=diligent trait=generous 
	father=540121	#Kla
	309.6.5={ birth=yes trait=creature_mantid trait=being_void }
	415.5.15={ death=yes }
}
540128={
	name=Klet'te
	dynasty=174003
	culture=mantid religion=yshaarj_worship
	martial=6 diplomacy=8 stewardship=6 intrigue=4 learning=8
	trait=education_martial_1 trait=content trait=gluttonous trait=just 
	father=540121	#Kla
	315.10.20={ birth=yes trait=creature_mantid trait=being_void }
	426.9.28={ death=yes }
}
540129={
	name=Maxxil'jok
	dynasty=174003
	culture=mantid religion=yshaarj_worship
	martial=7 diplomacy=8 stewardship=5 intrigue=4 learning=5
	trait=education_stewardship_4 trait=gluttonous trait=sadistic trait=gregarious trait=ambitious 
	father=540121	#Kla
	325.9.3={ birth=yes trait=creature_mantid trait=being_void }
	377.2.8={ death=yes }
}
540130={
	name=Srasesut
	dynasty=174003
	culture=mantid religion=yshaarj_worship
	martial=7 diplomacy=4 stewardship=8 intrigue=4 learning=7
	trait=education_learning_2 trait=diligent trait=chaste trait=greedy 
	father=540126	#Srasesut
	323.4.27={ birth=yes trait=creature_mantid trait=being_void }
	395.9.29={ death=yes }
}
540131={
	name=Ot'heel
	female=yes
	dynasty=174003
	culture=mantid religion=yshaarj_worship
	father=540126	#Srasesut
	331.5.11={ birth=yes trait=creature_mantid trait=being_void }
	435.1.23={ death=yes }
}
540132={
	name=Cassish'ri
	female=yes
	dynasty=174003
	culture=mantid religion=yshaarj_worship
	father=540126	#Srasesut
	341.9.18={ birth=yes trait=creature_mantid trait=being_void }
	430.8.20={ death=yes }
}
540133={
	name=Nu
	dynasty=174003
	culture=mantid religion=yshaarj_worship
	martial=6 diplomacy=8 stewardship=5 intrigue=7 learning=7
	trait=education_diplomacy_1 trait=paranoid trait=generous trait=sadistic 
	father=540126	#Srasesut
	346.5.1={ birth=yes trait=creature_mantid trait=being_void }
	450.9.1={ death=yes }
}
540134={
	name=Hat'zaz
	female=yes
	dynasty=174003
	culture=mantid religion=yshaarj_worship
	father=540126	#Srasesut
	353.1.11={ birth=yes trait=creature_mantid trait=being_void }
	437.5.7={ death=yes }
}
540135={
	name=Shi'zuk
	dynasty=174003
	culture=mantid religion=yshaarj_worship
	martial=6 diplomacy=4 stewardship=8 intrigue=5 learning=6
	trait=education_intrigue_4 trait=just trait=sadistic trait=paranoid trait=content 
	trait=intellect_good_2 
	father=540126	#Srasesut
	360.11.19={ birth=yes trait=creature_mantid trait=being_void }
	471.8.12={ death=yes }
}
540136={
	name=Jeshennar
	female=yes
	dynasty=174003
	culture=mantid religion=yshaarj_worship
	father=540126	#Srasesut
	365.10.17={ birth=yes trait=creature_mantid trait=being_void }
	476.5.6={ death=yes }
}
540137={
	name=Uz'rat
	dynasty=174003
	culture=mantid religion=yshaarj_worship
	martial=5 diplomacy=5 stewardship=8 intrigue=4 learning=8
	trait=education_intrigue_3 trait=trusting trait=compassionate trait=shy trait=deceitful 
	father=540130	#Srasesut
	353.6.24={ birth=yes trait=creature_mantid trait=being_void }
	457.1.8={ death=yes }
}
540138={
	name=Oth'veezzer
	female=yes
	dynasty=174003
	culture=mantid religion=yshaarj_worship
	father=540130	#Srasesut
	358.3.19={ birth=yes trait=creature_mantid trait=being_void }
	468.1.30={ death=yes }
}
540139={
	name=Javerre
	female=yes
	dynasty=174003
	culture=mantid religion=yshaarj_worship
	father=540130	#Srasesut
	367.10.27={ birth=yes trait=creature_mantid trait=being_void }
	448.1.15={ death=yes }
}
540140={
	name=Pithaxxil
	dynasty=174003
	culture=mantid religion=yshaarj_worship
	martial=5 diplomacy=5 stewardship=7 intrigue=6 learning=7
	trait=education_learning_2 trait=torturer trait=sadistic trait=greedy trait=ambitious 
	father=540137	#Uz'rat
	372.3.13={ birth=yes trait=creature_mantid trait=being_void }
	468.3.21={ death=yes }
}
540141={
	name=Krek'vath
	dynasty=174003
	culture=mantid religion=yshaarj_worship
	martial=8 diplomacy=8 stewardship=7 intrigue=6 learning=7
	trait=education_intrigue_2 trait=temperate trait=deceitful trait=just trait=brave 
	father=540137	#Uz'rat
	381.10.16={ birth=yes trait=creature_mantid trait=being_void }
	484.6.29={ death=yes }
}
540142={
	name=Rannak'va
	female=yes
	dynasty=174003
	culture=mantid religion=yshaarj_worship
	father=540137	#Uz'rat
	388.12.16={ birth=yes trait=creature_mantid trait=being_void }
	471.7.5={ death=yes }
}
540143={
	name=Marun'bal
	dynasty=174003
	culture=mantid religion=yshaarj_worship
	martial=6 diplomacy=5 stewardship=6 intrigue=7 learning=6
	trait=education_diplomacy_4 trait=wrathful trait=cynical trait=just trait=content 
	father=540137	#Uz'rat
	395.5.23={ birth=yes trait=creature_mantid trait=being_void }
	493.6.5={ death=yes }
}
540144={
	name=Sruthixxol
	dynasty=174003
	culture=mantid religion=yshaarj_worship
	martial=6 diplomacy=7 stewardship=8 intrigue=8 learning=8
	trait=education_learning_4 trait=patient trait=cynical trait=just 
	trait=humble 
	father=540140	#Pithaxxil
	393.7.15={ birth=yes trait=creature_mantid trait=being_void }
	466.1.18={ death=yes }
}
540145={
	name=Rat'itet
	female=yes
	dynasty=174003
	culture=mantid religion=yshaarj_worship
	father=540140	#Pithaxxil
	400.3.2={ birth=yes trait=creature_mantid trait=being_void }
	492.9.19={ death=yes }
}
540146={
	name=Lolir'he
	female=yes
	dynasty=174003
	culture=mantid religion=yshaarj_worship
	father=540140	#Pithaxxil
	412.11.1={ birth=yes trait=creature_mantid trait=being_void }
	515.7.14={ death=yes }
}
540147={
	name=Sezi'mi
	dynasty=174003
	culture=mantid religion=yshaarj_worship
	martial=8 diplomacy=7 stewardship=6 intrigue=6 learning=6
	trait=education_martial_1 trait=reveler_2 trait=zealous trait=honest 
	trait=craven trait=just 
	father=540144	#Sruthixxol
	409.6.14={ birth=yes trait=creature_mantid trait=being_void }
	488.7.15={ death=yes }
}
540148={
	name=Rat'itet
	female=yes
	dynasty=174003
	culture=mantid religion=yshaarj_worship
	father=540144	#Sruthixxol
	418.9.8={ birth=yes trait=creature_mantid trait=being_void }
	493.10.27={ death=yes }
}
540149={
	name=Gokilak
	dynasty=174003
	culture=mantid religion=yshaarj_worship
	martial=5 diplomacy=8 stewardship=8 intrigue=8 learning=7
	trait=education_stewardship_4 trait=lustful trait=paranoid trait=zealous trait=just 
	father=540144	#Sruthixxol
	430.8.6={ birth=yes trait=creature_mantid trait=being_void }
	527.9.3={ death=yes }
}
540150={
	name=Kzi'das
	dynasty=174003
	culture=mantid religion=yshaarj_worship
	martial=6 diplomacy=7 stewardship=4 intrigue=6 learning=4
	trait=education_learning_3 trait=gluttonous trait=lustful trait=paranoid trait=arrogant 
	father=540144	#Sruthixxol
	443.3.10={ birth=yes trait=creature_mantid trait=being_void }
	502.12.31={ death=yes }
}
540151={
	name=Shovavum
	dynasty=174003
	culture=mantid religion=yshaarj_worship
	martial=8 diplomacy=8 stewardship=4 intrigue=7 learning=7
	trait=education_diplomacy_3 trait=shy trait=chaste trait=compassionate trait=generous 
	father=540147	#Sezi'mi
	436.3.25={ birth=yes trait=creature_mantid trait=being_void }
	527.5.27={ death=yes }
}
540152={
	name=Klin
	dynasty=174003
	culture=mantid religion=yshaarj_worship
	martial=8 diplomacy=5 stewardship=8 intrigue=4 learning=7
	trait=education_martial_1 trait=generous trait=zealous trait=humble trait=craven 
	father=540147	#Sezi'mi
	445.8.2={ birth=yes trait=creature_mantid trait=being_void }
	535.5.25={ death=yes }
}
540153={
	name=Ral'kith
	dynasty=174003
	culture=mantid religion=yshaarj_worship
	martial=7 diplomacy=5 stewardship=7 intrigue=6 learning=6
	trait=education_stewardship_2 trait=mystic_2 trait=wrathful trait=arrogant trait=arbitrary 
	trait=gluttonous 
	father=540147	#Sezi'mi
	454.5.10={ birth=yes trait=creature_mantid trait=being_void }
	537.12.23={ death=yes }
}
540154={
	name=Ni
	dynasty=174003
	culture=mantid religion=yshaarj_worship
	martial=6 diplomacy=4 stewardship=4 intrigue=4 learning=8
	trait=education_diplomacy_3 trait=lazy trait=greedy 
	father=540147	#Sezi'mi
	464.12.27={ birth=yes trait=creature_mantid trait=being_void }
	575.5.7={ death=yes }
}
540155={
	name=Milthil
	dynasty=174003
	culture=mantid religion=yshaarj_worship
	martial=5 diplomacy=6 stewardship=8 intrigue=5 learning=8
	trait=education_learning_1 trait=lifestyle_herbalist trait=gregarious trait=sadistic trait=wrathful 
	trait=diligent 
	father=540151	#Shovavum
	459.10.7={ birth=yes trait=creature_mantid trait=being_void }
	542.9.6={ death=yes }
}
540156={
	name=Lul'rek
	dynasty=174003
	culture=mantid religion=yshaarj_worship
	martial=8 diplomacy=6 stewardship=7 intrigue=5 learning=6
	trait=education_intrigue_2 trait=greedy trait=deceitful trait=gregarious 
	trait=gluttonous 
	father=540151	#Shovavum
	466.9.8={ birth=yes trait=creature_mantid trait=being_void }
	540.10.2={ death=yes }
}
540157={
	name=Avaxe
	dynasty=174003
	culture=mantid religion=yshaarj_worship
	martial=4 diplomacy=5 stewardship=7 intrigue=8 learning=8
	trait=education_stewardship_4 trait=ambitious trait=diligent trait=honest trait=sadistic 
	father=540151	#Shovavum
	476.10.24={ birth=yes trait=creature_mantid trait=being_void }
	594.2.9={ death=yes }
}
540158={
	name=Gikze
	dynasty=174003
	culture=mantid religion=yshaarj_worship
	martial=8 diplomacy=4 stewardship=7 intrigue=7 learning=5
	trait=education_diplomacy_3 trait=content trait=arrogant trait=lazy trait=craven 
	father=540151	#Shovavum
	484.2.11={ birth=yes trait=creature_mantid trait=being_void }
	576.9.13={ death=yes }
}
540159={
	name=Hazop'tak
	dynasty=174003
	culture=mantid religion=yshaarj_worship
	martial=6 diplomacy=5 stewardship=8 intrigue=7 learning=5
	trait=education_learning_3 trait=education_martial_prowess_4 trait=deceitful trait=patient trait=possessed_1 
	father=540155	#Milthil
	477.9.9={ birth=yes trait=creature_mantid trait=being_void }
	586.2.1={ death=yes }
}
540160={
	name=Esat'zet
	female=yes
	dynasty=174003
	culture=mantid religion=yshaarj_worship
	father=540155	#Milthil
	483.7.10={ birth=yes trait=creature_mantid trait=being_void }
	592.10.23={ death=yes }
}
540161={
	name=Nik'ha
	female=yes
	dynasty=174003
	culture=mantid religion=yshaarj_worship
	father=540155	#Milthil
	492.1.26={ birth=yes trait=creature_mantid trait=being_void }
	575.3.26={ death=yes }
}
540162={
	name=Hizzethin
	dynasty=174003
	culture=mantid religion=yshaarj_worship
	martial=7 diplomacy=5 stewardship=7 intrigue=8 learning=6
	trait=education_stewardship_4 trait=humble trait=lustful trait=trusting trait=possessed_1 
	father=540155	#Milthil
	498.10.24={ birth=yes trait=creature_mantid trait=being_void }
	574.7.29={ death=yes }
}
540163={
	name=Lashar'vet
	female=yes
	dynasty=174003
	culture=mantid religion=yshaarj_worship
	father=540155	#Milthil
	506.4.22={ birth=yes trait=creature_mantid trait=being_void }
	577.3.25={ death=yes }
}
540164={
	name=Ikur'ret
	dynasty=174003
	culture=mantid religion=yshaarj_worship
	martial=7 diplomacy=7 stewardship=7 intrigue=4 learning=5
	trait=education_martial_3 trait=craven trait=temperate trait=arbitrary trait=arrogant 
	father=540155	#Milthil
	514.8.2={ birth=yes trait=creature_mantid trait=being_void }
	621.4.13={ death=yes }
}
540165={
	name=Jaz'tim
	dynasty=174003
	culture=mantid religion=yshaarj_worship
	martial=8 diplomacy=4 stewardship=6 intrigue=6 learning=5
	trait=education_intrigue_3 trait=ambitious trait=chaste trait=lazy 
	father=540155	#Milthil
	518.7.2={ birth=yes trait=creature_mantid trait=being_void }
	599.3.10={ death=yes }
}
540166={
	name=Ganik
	dynasty=174003
	culture=mantid religion=yshaarj_worship
	martial=7 diplomacy=5 stewardship=8 intrigue=4 learning=5
	trait=education_learning_1 trait=ambitious trait=deceitful trait=zealous 
	father=540159	#Hazop'tak
	505.7.10={ birth=yes trait=creature_mantid trait=being_void }
	620.8.22={ death=yes }
}
540167={
	name=Gal'vik
	dynasty=174003
	culture=mantid religion=yshaarj_worship
	martial=4 diplomacy=5 stewardship=4 intrigue=4 learning=5
	trait=education_intrigue_3 trait=sadistic trait=paranoid trait=brave trait=arrogant 
	trait=drunkard trait=beauty_good_3 
	father=540159	#Hazop'tak
	510.2.23={ birth=yes trait=creature_mantid trait=being_void }
	606.7.26={ death=yes }
}
540168={
	name=Jevvekkith
	dynasty=174003
	culture=mantid religion=yshaarj_worship
	martial=6 diplomacy=8 stewardship=8 intrigue=7 learning=8
	trait=education_martial_2 trait=wrathful trait=content trait=generous trait=paranoid 
	father=540159	#Hazop'tak
	516.12.3={ birth=yes trait=creature_mantid trait=being_void }
	613.11.23={ death=yes }
}
540169={
	name=A'ziezzal
	female=yes
	dynasty=174003
	culture=mantid religion=yshaarj_worship
	father=540159	#Hazop'tak
	528.6.2={ birth=yes trait=creature_mantid trait=being_void }
	597.10.22={ death=yes }
}
# Kri'thik [174004]
540170={
	name=Iz'raruk
	dynasty=174004
	culture=mantid religion=yshaarj_worship
	martial=5 diplomacy=5 stewardship=5 intrigue=4 learning=5
	trait=education_intrigue_2 trait=shy trait=sadistic trait=humble trait=patient 
	1.4.7={ birth=yes trait=creature_mantid trait=being_void }
	109.10.31={ death=yes }
}
540171={
	name=Qixxisuz
	dynasty=174004
	culture=mantid religion=yshaarj_worship
	martial=8 diplomacy=7 stewardship=5 intrigue=5 learning=5
	trait=education_learning_4 trait=paranoid trait=ambitious trait=generous 
	trait=intellect_good_3 
	father=540170	#Iz'raruk
	29.5.1={ birth=yes trait=creature_mantid trait=being_void }
	140.6.12={ death=yes }
}
540172={
	name=Vel'lak
	dynasty=174004
	culture=mantid religion=yshaarj_worship
	martial=5 diplomacy=6 stewardship=6 intrigue=6 learning=7
	trait=education_intrigue_2 trait=arrogant trait=ambitious trait=sadistic 
	father=540170	#Iz'raruk
	41.5.14={ birth=yes trait=creature_mantid trait=being_void }
	127.9.15={ death=yes }
}
540173={
	name=Ji'hesh
	female=yes
	dynasty=174004
	culture=mantid religion=yshaarj_worship
	father=540170	#Iz'raruk
	53.5.2={ birth=yes trait=creature_mantid trait=being_void }
	154.7.12={ death=yes }
}
540174={
	name=Jav'hiella
	female=yes
	dynasty=174004
	culture=mantid religion=yshaarj_worship
	father=540171	#Qixxisuz
	60.5.15={ birth=yes trait=creature_mantid trait=being_void }
	157.5.17={ death=yes }
}
540175={
	name=Ta'vaz
	dynasty=174004
	culture=mantid religion=yshaarj_worship
	martial=5 diplomacy=5 stewardship=8 intrigue=7 learning=8
	trait=education_martial_2 trait=lifestyle_herbalist trait=diligent trait=shy trait=arrogant 
	trait=wrathful 
	father=540171	#Qixxisuz
	69.1.21={ birth=yes trait=creature_mantid trait=being_void }
	160.10.30={ death=yes }
}
540176={
	name=Esat'zet
	female=yes
	dynasty=174004
	culture=mantid religion=yshaarj_worship
	father=540171	#Qixxisuz
	78.2.25={ birth=yes trait=creature_mantid trait=being_void }
	166.3.23={ death=yes }
}
540177={
	name=Gikze
	dynasty=174004
	culture=mantid religion=yshaarj_worship
	martial=8 diplomacy=4 stewardship=7 intrigue=5 learning=4
	trait=education_learning_1 trait=gluttonous trait=arrogant trait=cynical trait=just 
	father=540175	#Ta'vaz
	96.7.16={ birth=yes trait=creature_mantid trait=being_void }
	194.4.22={ death=yes }
}
540178={
	name=Cassish'ri
	female=yes
	dynasty=174004
	culture=mantid religion=yshaarj_worship
	father=540175	#Ta'vaz
	102.12.6={ birth=yes trait=creature_mantid trait=being_void }
	183.11.19={ death=yes }
}
540179={
	name=Hav'eerraz
	female=yes
	dynasty=174004
	culture=mantid religion=yshaarj_worship
	father=540175	#Ta'vaz
	108.10.20={ birth=yes trait=creature_mantid trait=being_void }
	178.6.6={ death=yes }
}
540180={
	name=Cil'zathie
	female=yes
	dynasty=174004
	culture=mantid religion=yshaarj_worship
	father=540175	#Ta'vaz
	115.3.11={ birth=yes trait=creature_mantid trait=being_void }
	185.1.14={ death=yes }
}
540181={
	name=Hat'zaz
	female=yes
	dynasty=174004
	culture=mantid religion=yshaarj_worship
	father=540175	#Ta'vaz
	121.10.5={ birth=yes trait=creature_mantid trait=being_void }
	232.6.19={ death=yes }
}
540182={
	name=Ak'ves
	female=yes
	dynasty=174004
	culture=mantid religion=yshaarj_worship
	father=540175	#Ta'vaz
	126.4.1={ birth=yes trait=creature_mantid trait=being_void }
	206.11.4={ death=yes }
}
540183={
	name=Ki'tharrin
	dynasty=174004
	culture=mantid religion=yshaarj_worship
	martial=8 diplomacy=8 stewardship=7 intrigue=8 learning=6
	trait=education_learning_1 trait=deceitful trait=generous trait=trusting 
	father=540175	#Ta'vaz
	136.12.6={ birth=yes trait=creature_mantid trait=being_void }
	224.9.15={ death=yes }
}
540184={
	name=Asona
	dynasty=174004
	culture=mantid religion=yshaarj_worship
	martial=8 diplomacy=5 stewardship=7 intrigue=7 learning=6
	trait=education_diplomacy_4 trait=zealous trait=paranoid trait=arrogant trait=patient 
	father=540177	#Gikze
	118.8.20={ birth=yes trait=creature_mantid trait=being_void }
	167.6.9={ death=yes }
}
540185={
	name=Varalo
	dynasty=174004
	culture=mantid religion=yshaarj_worship
	martial=6 diplomacy=5 stewardship=8 intrigue=5 learning=8
	trait=education_diplomacy_4 trait=diligent trait=wrathful 
	father=540177	#Gikze
	130.5.14={ birth=yes trait=creature_mantid trait=being_void }
	214.2.26={ death=yes }
}
540186={
	name=Neler'ha
	female=yes
	dynasty=174004
	culture=mantid religion=yshaarj_worship
	father=540177	#Gikze
	136.8.25={ birth=yes trait=creature_mantid trait=being_void }
	227.3.29={ death=yes }
}
540187={
	name=Is'alez
	female=yes
	dynasty=174004
	culture=mantid religion=yshaarj_worship
	father=540177	#Gikze
	149.1.3={ birth=yes trait=creature_mantid trait=being_void }
	232.7.8={ death=yes }
}
540188={
	name=Thos'ha
	dynasty=174004
	culture=mantid religion=yshaarj_worship
	martial=4 diplomacy=5 stewardship=4 intrigue=7 learning=8
	trait=education_learning_1 trait=generous trait=patient trait=chaste trait=craven 
	father=540184	#Asona
	147.4.26={ birth=yes trait=creature_mantid trait=being_void }
	282.2.10={ death=yes }
}
540189={
	name=Qar'e
	female=yes
	dynasty=174004
	culture=mantid religion=yshaarj_worship
	father=540184	#Asona
	159.5.11={ birth=yes trait=creature_mantid trait=being_void }
	251.4.19={ death=yes }
}
540190={
	name=Li'kinis
	dynasty=174004
	culture=mantid religion=yshaarj_worship
	martial=7 diplomacy=4 stewardship=8 intrigue=4 learning=7
	trait=education_learning_3 trait=wrathful trait=arrogant trait=arbitrary 
	trait=lazy 
	father=540184	#Asona
	169.9.17={ birth=yes trait=creature_mantid trait=being_void }
	261.3.18={ death=yes }
}
540191={
	name=Kzukazzak
	dynasty=174004
	culture=mantid religion=yshaarj_worship
	martial=6 diplomacy=6 stewardship=4 intrigue=8 learning=8
	trait=education_diplomacy_1 trait=greedy trait=honest 
	father=540184	#Asona
	178.12.11={ birth=yes trait=creature_mantid trait=being_void }
	252.9.3={ death=yes }
}
540192={
	name=Jar'et
	female=yes
	dynasty=174004
	culture=mantid religion=yshaarj_worship
	father=540188	#Thos'ha
	177.6.17={ birth=yes trait=creature_mantid trait=being_void }
	246.2.15={ death=yes }
}
540193={
	name=Ak'at
	female=yes
	dynasty=174004
	culture=mantid religion=yshaarj_worship
	father=540188	#Thos'ha
	185.4.6={ birth=yes trait=creature_mantid trait=being_void }
	269.9.4={ death=yes }
}
540194={
	name=Gavvith
	dynasty=174004
	culture=mantid religion=yshaarj_worship
	martial=8 diplomacy=7 stewardship=7 intrigue=6 learning=8
	trait=education_diplomacy_4 trait=lifestyle_herbalist trait=generous trait=brave trait=sadistic 
	father=540188	#Thos'ha
	191.2.20={ birth=yes trait=creature_mantid trait=being_void }
	236.3.30={ death=yes }
}
540195={
	name=Meth'rassez
	female=yes
	dynasty=174004
	culture=mantid religion=yshaarj_worship
	father=540188	#Thos'ha
	203.1.3={ birth=yes trait=creature_mantid trait=being_void }
	276.3.3={ death=yes }
}
540196={
	name=Sazza'vo
	dynasty=174004
	culture=mantid religion=yshaarj_worship
	martial=4 diplomacy=8 stewardship=4 intrigue=5 learning=5
	trait=education_stewardship_2 trait=lifestyle_herbalist trait=content trait=deceitful trait=wrathful 
	trait=beauty_good_3 
	father=540194	#Gavvith
	210.1.13={ birth=yes trait=creature_mantid trait=being_void }
	277.10.29={ death=yes }
}
540197={
	name=Ar'thir
	female=yes
	dynasty=174004
	culture=mantid religion=yshaarj_worship
	father=540194	#Gavvith
	220.9.18={ birth=yes trait=creature_mantid trait=being_void }
	307.6.9={ death=yes }
}
540198={
	name=Shil'zik
	dynasty=174004
	culture=mantid religion=yshaarj_worship
	martial=4 diplomacy=8 stewardship=4 intrigue=5 learning=8
	trait=education_diplomacy_3 trait=temperate trait=arrogant trait=lustful trait=zealous 
	father=540194	#Gavvith
	232.4.6={ birth=yes trait=creature_mantid trait=being_void }
	302.3.31={ death=yes }
}
540199={
	name=Shil'zik
	dynasty=174004
	culture=mantid religion=yshaarj_worship
	martial=4 diplomacy=7 stewardship=8 intrigue=4 learning=8
	trait=education_martial_3 trait=celibate trait=wrathful trait=temperate trait=sadistic 
	trait=chaste 
	father=540196	#Sazza'vo
	238.1.15={ birth=yes trait=creature_mantid trait=being_void }
	328.8.20={ death=yes }
}
540200={
	name=Cek'her
	female=yes
	dynasty=174004
	culture=mantid religion=yshaarj_worship
	father=540196	#Sazza'vo
	247.1.23={ birth=yes trait=creature_mantid trait=being_void }
	345.9.8={ death=yes }
}
540201={
	name=Tziz
	dynasty=174004
	culture=mantid religion=yshaarj_worship
	martial=8 diplomacy=7 stewardship=6 intrigue=4 learning=6
	trait=education_stewardship_4 trait=paranoid trait=arrogant trait=shy 
	trait=lazy 
	father=540196	#Sazza'vo
	256.2.3={ birth=yes trait=creature_mantid trait=being_void }
	386.9.7={ death=yes }
}
540202={
	name=Neth'ath
	female=yes
	dynasty=174004
	culture=mantid religion=yshaarj_worship
	father=540196	#Sazza'vo
	265.7.2={ birth=yes trait=creature_mantid trait=being_void }
	358.5.14={ death=yes }
}
540203={
	name=Cetesh'ith
	female=yes
	dynasty=174004
	culture=mantid religion=yshaarj_worship
	father=540196	#Sazza'vo
	269.6.11={ birth=yes trait=creature_mantid trait=being_void }
	374.10.7={ death=yes }
}
540204={
	name=Kaz'rik
	dynasty=174004
	culture=mantid religion=yshaarj_worship
	martial=5 diplomacy=4 stewardship=5 intrigue=6 learning=8
	trait=education_stewardship_4 trait=generous trait=craven trait=paranoid 
	father=540199	#Shil'zik
	258.12.10={ birth=yes trait=creature_mantid trait=being_void }
	353.2.26={ death=yes }
}
540205={
	name=Krolak
	dynasty=174004
	culture=mantid religion=yshaarj_worship
	martial=6 diplomacy=4 stewardship=6 intrigue=7 learning=5
	trait=education_learning_1 trait=mystic_2 trait=lustful trait=content trait=generous 
	trait=lazy trait=lunatic_1 
	father=540199	#Shil'zik
	265.4.8={ birth=yes trait=creature_mantid trait=being_void }
	337.11.9={ death=yes }
}
540206={
	name=Ax
	dynasty=174004
	culture=mantid religion=yshaarj_worship
	martial=7 diplomacy=8 stewardship=5 intrigue=4 learning=7
	trait=education_intrigue_2 trait=brave trait=arbitrary trait=lustful trait=greedy 
	father=540204	#Kaz'rik
	279.7.12={ birth=yes trait=creature_mantid trait=being_void }
	383.9.2={ death=yes }
}
540207={
	name=Ithi
	dynasty=174004
	culture=mantid religion=yshaarj_worship
	martial=8 diplomacy=7 stewardship=7 intrigue=7 learning=4
	trait=education_diplomacy_3 trait=sadistic trait=shy trait=lazy trait=generous 
	trait=physique_bad_3 
	father=540204	#Kaz'rik
	290.10.14={ birth=yes trait=creature_mantid trait=being_void }
	392.7.22={ death=yes }
}
540208={
	name=Kli
	dynasty=174004
	culture=mantid religion=yshaarj_worship
	martial=4 diplomacy=6 stewardship=8 intrigue=4 learning=6
	trait=education_stewardship_4 trait=reveler_2 trait=temperate trait=paranoid trait=honest 
	father=540204	#Kaz'rik
	299.4.26={ birth=yes trait=creature_mantid trait=being_void }
	360.6.16={ death=yes }
}
540209={
	name=Sra'vi
	dynasty=174004
	culture=mantid religion=yshaarj_worship
	martial=7 diplomacy=5 stewardship=5 intrigue=7 learning=4
	trait=education_martial_1 trait=lustful trait=wrathful trait=shy 
	trait=compassionate 
	father=540204	#Kaz'rik
	305.10.2={ birth=yes trait=creature_mantid trait=being_void }
	377.3.18={ death=yes }
}
540210={
	name=Jas'ishesh
	female=yes
	dynasty=174004
	culture=mantid religion=yshaarj_worship
	father=540206	#Ax
	314.5.24={ birth=yes trait=creature_mantid trait=being_void }
	405.7.26={ death=yes }
}
540211={
	name=Naz'ruzek
	dynasty=174004
	culture=mantid religion=yshaarj_worship
	martial=7 diplomacy=4 stewardship=5 intrigue=5 learning=7
	trait=education_intrigue_2 trait=arbitrary trait=ambitious trait=wrathful trait=arrogant 
	trait=lunatic_1 
	father=540206	#Ax
	320.12.17={ birth=yes trait=creature_mantid trait=being_void }
	428.10.22={ death=yes }
}
540212={
	name=Klet'te
	dynasty=174004
	culture=mantid religion=yshaarj_worship
	martial=4 diplomacy=8 stewardship=6 intrigue=6 learning=7
	trait=education_learning_3 trait=shy trait=chaste trait=lazy trait=possessed_1 
	father=540206	#Ax
	333.8.7={ birth=yes trait=creature_mantid trait=being_void }
	414.3.28={ death=yes }
}
540213={
	name=Ar'hi
	female=yes
	dynasty=174004
	culture=mantid religion=yshaarj_worship
	father=540206	#Ax
	337.11.5={ birth=yes trait=creature_mantid trait=being_void }
	438.8.10={ death=yes }
}
540214={
	name=Sra'vi
	dynasty=174004
	culture=mantid religion=yshaarj_worship
	martial=5 diplomacy=7 stewardship=7 intrigue=5 learning=7
	trait=education_stewardship_1 trait=paranoid trait=lustful trait=zealous trait=deceitful 
	father=540211	#Naz'ruzek
	352.7.7={ birth=yes trait=creature_mantid trait=being_void }
	432.3.6={ death=yes }
}
540215={
	name=Ilirra
	dynasty=174004
	culture=mantid religion=yshaarj_worship
	martial=6 diplomacy=8 stewardship=8 intrigue=8 learning=6
	trait=education_intrigue_3 trait=mystic_2 trait=lazy trait=trusting trait=honest 
	trait=ambitious 
	father=540211	#Naz'ruzek
	359.3.6={ birth=yes trait=creature_mantid trait=being_void }
	469.1.20={ death=yes }
}
540216={
	name=Axxul'zun
	dynasty=174004
	culture=mantid religion=yshaarj_worship
	martial=7 diplomacy=8 stewardship=7 intrigue=7 learning=5
	trait=education_martial_2 trait=temperate trait=chaste trait=honest 
	father=540214	#Sra'vi
	368.8.1={ birth=yes trait=creature_mantid trait=being_void }
	452.8.5={ death=yes }
}
540217={
	name=Ner'veesees
	female=yes
	dynasty=174004
	culture=mantid religion=yshaarj_worship
	father=540214	#Sra'vi
	377.6.8={ birth=yes trait=creature_mantid trait=being_void }
	473.2.5={ death=yes }
}
540218={
	name=Gi
	dynasty=174004
	culture=mantid religion=yshaarj_worship
	martial=6 diplomacy=4 stewardship=8 intrigue=6 learning=7
	trait=education_intrigue_2 trait=humble trait=gluttonous trait=lazy 
	father=540216	#Axxul'zun
	393.7.2={ birth=yes trait=creature_mantid trait=being_void }
	483.2.8={ death=yes }
}
540219={
	name=E'ha
	female=yes
	dynasty=174004
	culture=mantid religion=yshaarj_worship
	father=540216	#Axxul'zun
	403.8.13={ birth=yes trait=creature_mantid trait=being_void }
	498.6.15={ death=yes }
}
540220={
	name=Ashieree
	female=yes
	dynasty=174004
	culture=mantid religion=yshaarj_worship
	father=540216	#Axxul'zun
	411.11.26={ birth=yes trait=creature_mantid trait=being_void }
	492.10.11={ death=yes }
}
540221={
	name=Olash'ver
	female=yes
	dynasty=174004
	culture=mantid religion=yshaarj_worship
	father=540216	#Axxul'zun
	422.10.4={ birth=yes trait=creature_mantid trait=being_void }
	504.2.12={ death=yes }
}
540222={
	name=Lirozit
	dynasty=174004
	culture=mantid religion=yshaarj_worship
	martial=7 diplomacy=7 stewardship=4 intrigue=7 learning=8
	trait=education_martial_1 trait=sadistic trait=arrogant trait=patient trait=brave 
	trait=possessed_1 
	father=540218	#Gi
	414.9.8={ birth=yes trait=creature_mantid trait=being_void }
	526.12.3={ death=yes }
}
540223={
	name=Ivoxik
	dynasty=174004
	culture=mantid religion=yshaarj_worship
	martial=7 diplomacy=4 stewardship=8 intrigue=6 learning=5
	trait=education_stewardship_1 trait=generous trait=gregarious trait=lunatic_1 
	father=540218	#Gi
	423.1.21={ birth=yes trait=creature_mantid trait=being_void }
	556.4.17={ death=yes }
}
540224={
	name=Av'heshee
	female=yes
	dynasty=174004
	culture=mantid religion=yshaarj_worship
	father=540218	#Gi
	429.6.9={ birth=yes trait=creature_mantid trait=being_void }
	525.3.5={ death=yes }
}
540225={
	name=Gi'da
	dynasty=174004
	culture=mantid religion=yshaarj_worship
	martial=5 diplomacy=6 stewardship=5 intrigue=7 learning=7
	trait=education_stewardship_4 trait=humble trait=greedy trait=cynical 
	father=540218	#Gi
	436.7.27={ birth=yes trait=creature_mantid trait=being_void }
	544.2.6={ death=yes }
}
540226={
	name=Mit'toxak
	dynasty=174004
	culture=mantid religion=yshaarj_worship
	martial=6 diplomacy=7 stewardship=6 intrigue=7 learning=4
	trait=education_martial_3 trait=chaste trait=temperate trait=generous 
	father=540218	#Gi
	443.6.25={ birth=yes trait=creature_mantid trait=being_void }
	548.12.22={ death=yes }
}
540227={
	name=Qer'that
	female=yes
	dynasty=174004
	culture=mantid religion=yshaarj_worship
	father=540218	#Gi
	449.12.2={ birth=yes trait=creature_mantid trait=being_void }
	538.7.17={ death=yes }
}
540228={
	name=El'thisi
	dynasty=174004
	culture=mantid religion=yshaarj_worship
	martial=5 diplomacy=5 stewardship=6 intrigue=5 learning=8
	trait=education_intrigue_3 trait=sadistic trait=honest 
	father=540222	#Lirozit
	435.4.24={ birth=yes trait=creature_mantid trait=being_void }
	513.6.1={ death=yes }
}
540229={
	name=That'ha
	dynasty=174004
	culture=mantid religion=yshaarj_worship
	martial=7 diplomacy=4 stewardship=5 intrigue=8 learning=4
	trait=education_diplomacy_1 trait=just trait=lustful trait=trusting trait=shy 
	father=540222	#Lirozit
	441.3.14={ birth=yes trait=creature_mantid trait=being_void }
	533.5.8={ death=yes }
}
540230={
	name=Lesil
	female=yes
	dynasty=174004
	culture=mantid religion=yshaarj_worship
	father=540222	#Lirozit
	448.9.4={ birth=yes trait=creature_mantid trait=being_void }
	531.1.9={ death=yes }
}
540231={
	name=Shorru'zix
	dynasty=174004
	culture=mantid religion=yshaarj_worship
	martial=7 diplomacy=8 stewardship=6 intrigue=7 learning=7
	trait=education_martial_3 trait=ambitious trait=lazy trait=craven trait=lustful 
	father=540222	#Lirozit
	454.3.26={ birth=yes trait=creature_mantid trait=being_void }
	561.3.7={ death=yes }
}
540232={
	name=Cek'her
	female=yes
	dynasty=174004
	culture=mantid religion=yshaarj_worship
	father=540222	#Lirozit
	460.9.25={ birth=yes trait=creature_mantid trait=being_void }
	544.6.23={ death=yes }
}
540233={
	name=Qireti
	female=yes
	dynasty=174004
	culture=mantid religion=yshaarj_worship
	father=540228	#El'thisi
	453.5.5={ birth=yes trait=creature_mantid trait=being_void }
	554.2.21={ death=yes }
}
540234={
	name=Larrathak
	dynasty=174004
	culture=mantid religion=yshaarj_worship
	martial=4 diplomacy=4 stewardship=6 intrigue=4 learning=8
	trait=education_martial_2 trait=content trait=shy trait=paranoid trait=sadistic 
	father=540228	#El'thisi
	462.2.23={ birth=yes trait=creature_mantid trait=being_void }
	535.6.25={ death=yes }
}
540235={
	name=Ja'ze
	dynasty=174004
	culture=mantid religion=yshaarj_worship
	martial=7 diplomacy=4 stewardship=8 intrigue=6 learning=8
	trait=education_learning_4 trait=just trait=generous trait=gluttonous trait=compassionate 
	trait=lisping 
	father=540228	#El'thisi
	473.10.13={ birth=yes trait=creature_mantid trait=being_void }
	564.5.16={ death=yes }
}
540236={
	name=Ti
	dynasty=174004
	culture=mantid religion=yshaarj_worship
	martial=5 diplomacy=8 stewardship=6 intrigue=7 learning=5
	trait=education_stewardship_4 trait=gregarious trait=patient trait=zealous trait=deceitful 
	father=540234	#Larrathak
	485.5.19={ birth=yes trait=creature_mantid trait=being_void }
	556.9.12={ death=yes }
}
540237={
	name=Relleli
	female=yes
	dynasty=174004
	culture=mantid religion=yshaarj_worship
	father=540234	#Larrathak
	491.9.19={ birth=yes trait=creature_mantid trait=being_void }
	579.5.5={ death=yes }
}
540238={
	name=Javerre
	female=yes
	dynasty=174004
	culture=mantid religion=yshaarj_worship
	father=540234	#Larrathak
	498.8.13={ birth=yes trait=creature_mantid trait=being_void }
	606.12.16={ death=yes }
}
540239={
	name=Ral'kith
	dynasty=174004
	culture=mantid religion=yshaarj_worship
	martial=4 diplomacy=8 stewardship=6 intrigue=8 learning=5
	trait=education_learning_4 trait=shy trait=honest trait=lazy trait=clubfooted 
	father=540234	#Larrathak
	504.9.9={ birth=yes trait=creature_mantid trait=being_void }
	550.7.7={ death=yes }
}
540240={
	name=Tzak'tak
	dynasty=174004
	culture=mantid religion=yshaarj_worship
	martial=7 diplomacy=5 stewardship=4 intrigue=5 learning=4
	trait=education_diplomacy_1 trait=lustful trait=sadistic trait=greedy trait=arrogant 
	trait=drunkard 
	father=540234	#Larrathak
	511.9.6={ birth=yes trait=creature_mantid trait=being_void }
	587.7.30={ death=yes }
}
540241={
	name=Rar'zaseeth
	female=yes
	dynasty=174004
	culture=mantid religion=yshaarj_worship
	father=540234	#Larrathak
	518.4.5={ birth=yes trait=creature_mantid trait=being_void }
	603.11.17={ death=yes }
}
540242={
	name=Uz'rat
	dynasty=174004
	culture=mantid religion=yshaarj_worship
	martial=4 diplomacy=7 stewardship=4 intrigue=6 learning=6
	trait=education_martial_2 trait=cynical trait=greedy trait=patient 
	father=540234	#Larrathak
	527.4.20={ birth=yes trait=creature_mantid trait=being_void }
	642.7.8={ death=yes }
}
540243={
	name=Up'tux
	dynasty=174004
	culture=mantid religion=yshaarj_worship
	martial=6 diplomacy=6 stewardship=4 intrigue=5 learning=6
	trait=education_learning_2 trait=temperate trait=sadistic trait=paranoid trait=craven 
	father=540236	#Ti
	498.2.2={ birth=yes trait=creature_mantid trait=being_void }
	578.12.14={ death=yes }
}
540244={
	name=Kli'zik
	dynasty=174004
	culture=mantid religion=yshaarj_worship
	martial=4 diplomacy=7 stewardship=7 intrigue=6 learning=5
	trait=education_diplomacy_3 trait=torturer trait=cynical trait=generous trait=arbitrary 
	trait=temperate 
	father=540236	#Ti
	505.9.23={ birth=yes trait=creature_mantid trait=being_void }
	636.7.5={ death=yes }
}
540245={
	name=Mu'dezzok
	dynasty=174004
	culture=mantid religion=yshaarj_worship
	martial=7 diplomacy=5 stewardship=4 intrigue=4 learning=8
	trait=education_learning_1 trait=scholar trait=wrathful trait=paranoid trait=arrogant 
	trait=gluttonous 
	father=540236	#Ti
	516.1.5={ birth=yes trait=creature_mantid trait=being_void }
	636.10.29={ death=yes }
}
540246={
	name=Naxarus
	dynasty=174004
	culture=mantid religion=yshaarj_worship
	martial=8 diplomacy=8 stewardship=6 intrigue=7 learning=5
	trait=education_martial_3 trait=arbitrary trait=sadistic 
	father=540243	#Up'tux
	523.3.14={ birth=yes trait=creature_mantid trait=being_void }
	612.1.21={ death=yes }
}
540247={
	name=Ithi
	dynasty=174004
	culture=mantid religion=yshaarj_worship
	martial=5 diplomacy=7 stewardship=8 intrigue=6 learning=5
	trait=education_intrigue_2 trait=arbitrary trait=arrogant 
	father=540243	#Up'tux
	529.5.2={ birth=yes trait=creature_mantid trait=being_void }
	619.9.13={ death=yes }
}
540248={
	name=Srak'thalal
	dynasty=174004
	culture=mantid religion=yshaarj_worship
	martial=7 diplomacy=7 stewardship=5 intrigue=5 learning=8
	trait=education_martial_1 trait=diligent trait=patient trait=gluttonous 
	trait=just trait=possessed_1 
	father=540243	#Up'tux
	538.3.27={ birth=yes trait=creature_mantid trait=being_void }
	608.10.12={ death=yes }
}
540249={
	name=Nak
	dynasty=174004
	culture=mantid religion=yshaarj_worship
	martial=6 diplomacy=8 stewardship=4 intrigue=4 learning=4
	trait=education_learning_1 trait=humble trait=temperate trait=gregarious trait=ambitious 
	father=540246	#Naxarus
	551.4.17={ birth=yes trait=creature_mantid trait=being_void }
	632.10.31={ death=yes }
}
540250={
	name=Hat'zaz
	female=yes
	dynasty=174004
	culture=mantid religion=yshaarj_worship
	father=540246	#Naxarus
	563.8.22={ birth=yes trait=creature_mantid trait=being_void }
	657.7.27={ death=yes }
}
540251={
	name=Ravali
	female=yes
	dynasty=174004
	culture=mantid religion=yshaarj_worship
	father=540246	#Naxarus
	568.10.8={ birth=yes trait=creature_mantid trait=being_void }
	659.8.1={ death=yes }
}
# Krik'thik [174005]
540252={
	name=Haz'rak
	dynasty=174005
	culture=mantid religion=yshaarj_worship
	martial=5 diplomacy=6 stewardship=4 intrigue=5 learning=7
	trait=education_intrigue_4 trait=patient trait=honest trait=just trait=sadistic 
	trait=beauty_bad_3 
	1.6.18={ birth=yes trait=creature_mantid trait=being_void }
	112.5.19={ death=yes }
}
540253={
	name=Shizirik
	dynasty=174005
	culture=mantid religion=yshaarj_worship
	martial=6 diplomacy=7 stewardship=6 intrigue=4 learning=8
	trait=education_stewardship_1 trait=craven trait=deceitful trait=content trait=patient 
	father=540252	#Haz'rak
	23.4.9={ birth=yes trait=creature_mantid trait=being_void }
	110.10.8={ death=yes }
}
540254={
	name=Lelal'vesh
	female=yes
	dynasty=174005
	culture=mantid religion=yshaarj_worship
	father=540252	#Haz'rak
	31.4.25={ birth=yes trait=creature_mantid trait=being_void }
	115.2.20={ death=yes }
}
540255={
	name=Callith'rish
	female=yes
	dynasty=174005
	culture=mantid religion=yshaarj_worship
	father=540253	#Shizirik
	42.7.7={ birth=yes trait=creature_mantid trait=being_void }
	147.5.29={ death=yes }
}
540256={
	name=Ner'zeza
	female=yes
	dynasty=174005
	culture=mantid religion=yshaarj_worship
	father=540253	#Shizirik
	51.4.7={ birth=yes trait=creature_mantid trait=being_void }
	161.4.12={ death=yes }
}
540257={
	name=El'zath
	female=yes
	dynasty=174005
	culture=mantid religion=yshaarj_worship
	father=540253	#Shizirik
	61.9.13={ birth=yes trait=creature_mantid trait=being_void }
	146.9.2={ death=yes }
}
540258={
	name=Milthil
	dynasty=174005
	culture=mantid religion=yshaarj_worship
	martial=5 diplomacy=4 stewardship=4 intrigue=6 learning=7
	trait=education_martial_1 trait=just trait=shy trait=patient trait=lustful 
	father=540253	#Shizirik
	73.10.14={ birth=yes trait=creature_mantid trait=being_void }
	143.10.13={ death=yes }
}
540259={
	name=El'thisi
	dynasty=174005
	culture=mantid religion=yshaarj_worship
	martial=4 diplomacy=5 stewardship=6 intrigue=8 learning=6
	trait=education_diplomacy_1 trait=mystic_2 trait=trusting trait=humble trait=lustful 
	trait=possessed_1 
	father=540258	#Milthil
	92.12.15={ birth=yes trait=creature_mantid trait=being_void }
	162.3.9={ death=yes }
}
540260={
	name=Allin'ha
	dynasty=174005
	culture=mantid religion=yshaarj_worship
	martial=5 diplomacy=4 stewardship=5 intrigue=7 learning=7
	trait=education_stewardship_4 trait=cynical trait=lazy trait=patient trait=temperate 
	father=540258	#Milthil
	103.8.7={ birth=yes trait=creature_mantid trait=being_void }
	186.2.18={ death=yes }
}
540261={
	name=A'ziezzal
	female=yes
	dynasty=174005
	culture=mantid religion=yshaarj_worship
	father=540258	#Milthil
	110.1.1={ birth=yes trait=creature_mantid trait=being_void }
	180.7.17={ death=yes }
}
540262={
	name=Mathare
	female=yes
	dynasty=174005
	culture=mantid religion=yshaarj_worship
	father=540258	#Milthil
	117.8.15={ birth=yes trait=creature_mantid trait=being_void }
	206.3.5={ death=yes }
}
540263={
	name=Ji'hesh
	female=yes
	dynasty=174005
	culture=mantid religion=yshaarj_worship
	father=540258	#Milthil
	124.5.6={ birth=yes trait=creature_mantid trait=being_void }
	200.12.2={ death=yes }
}
540264={
	name=Ralik'zez
	female=yes
	dynasty=174005
	culture=mantid religion=yshaarj_worship
	father=540259	#El'thisi
	111.9.22={ birth=yes trait=creature_mantid trait=being_void }
	211.2.1={ death=yes }
}
540265={
	name=Monierri
	female=yes
	dynasty=174005
	culture=mantid religion=yshaarj_worship
	father=540259	#El'thisi
	116.10.25={ birth=yes trait=creature_mantid trait=being_void }
	195.10.12={ death=yes }
}
540266={
	name=Methe
	female=yes
	dynasty=174005
	culture=mantid religion=yshaarj_worship
	father=540259	#El'thisi
	128.2.24={ birth=yes trait=creature_mantid trait=being_void }
	225.9.19={ death=yes }
}
540267={
	name=Athirun
	dynasty=174005
	culture=mantid religion=yshaarj_worship
	martial=5 diplomacy=4 stewardship=4 intrigue=5 learning=7
	trait=education_intrigue_2 trait=sadistic trait=honest 
	father=540259	#El'thisi
	135.3.20={ birth=yes trait=creature_mantid trait=being_void }
	246.1.10={ death=yes }
}
540268={
	name=Sruthixxol
	dynasty=174005
	culture=mantid religion=yshaarj_worship
	martial=4 diplomacy=8 stewardship=7 intrigue=7 learning=5
	trait=education_stewardship_1 trait=torturer trait=chaste trait=sadistic trait=arrogant 
	trait=ill 
	father=540267	#Athirun
	155.8.5={ birth=yes trait=creature_mantid trait=being_void }
	252.4.5={ death=yes }
}
540269={
	name=A'haso
	dynasty=174005
	culture=mantid religion=yshaarj_worship
	martial=7 diplomacy=7 stewardship=7 intrigue=8 learning=8
	trait=education_diplomacy_1 trait=arbitrary trait=paranoid trait=greedy trait=sadistic 
	trait=possessed_1 
	father=540267	#Athirun
	166.9.17={ birth=yes trait=creature_mantid trait=being_void }
	272.8.29={ death=yes }
}
540270={
	name=Ler'hanee
	female=yes
	dynasty=174005
	culture=mantid religion=yshaarj_worship
	father=540267	#Athirun
	173.3.2={ birth=yes trait=creature_mantid trait=being_void }
	281.4.14={ death=yes }
}
540271={
	name=Kik'tik
	dynasty=174005
	culture=mantid religion=yshaarj_worship
	martial=6 diplomacy=6 stewardship=5 intrigue=8 learning=6
	trait=education_learning_3 trait=torturer trait=chaste trait=compassionate trait=shy 
	trait=zealous 
	father=540268	#Sruthixxol
	169.11.22={ birth=yes trait=creature_mantid trait=being_void }
	259.12.13={ death=yes }
}
540272={
	name=That'ha
	dynasty=174005
	culture=mantid religion=yshaarj_worship
	martial=5 diplomacy=6 stewardship=6 intrigue=4 learning=7
	trait=education_diplomacy_1 trait=lazy trait=deceitful trait=wrathful trait=craven 
	trait=lisping 
	father=540268	#Sruthixxol
	180.3.4={ birth=yes trait=creature_mantid trait=being_void }
	310.6.16={ death=yes }
}
540273={
	name=Het'atel
	female=yes
	dynasty=174005
	culture=mantid religion=yshaarj_worship
	father=540268	#Sruthixxol
	188.7.3={ birth=yes trait=creature_mantid trait=being_void }
	260.9.24={ death=yes }
}
540274={
	name=A'thi
	female=yes
	dynasty=174005
	culture=mantid religion=yshaarj_worship
	father=540268	#Sruthixxol
	200.11.19={ birth=yes trait=creature_mantid trait=being_void }
	271.1.5={ death=yes }
}
540275={
	name=Krul'risex
	dynasty=174005
	culture=mantid religion=yshaarj_worship
	martial=7 diplomacy=4 stewardship=7 intrigue=7 learning=7
	trait=education_learning_1 trait=shy trait=zealous trait=sadistic 
	father=540271	#Kik'tik
	199.8.15={ birth=yes trait=creature_mantid trait=being_void }
	256.10.30={ death=yes }
}
540276={
	name=Rallana
	female=yes
	dynasty=174005
	culture=mantid religion=yshaarj_worship
	father=540271	#Kik'tik
	204.10.15={ birth=yes trait=creature_mantid trait=being_void }
	286.6.19={ death=yes }
}
540277={
	name=Asona
	dynasty=174005
	culture=mantid religion=yshaarj_worship
	martial=8 diplomacy=8 stewardship=8 intrigue=5 learning=8
	trait=education_learning_3 trait=gluttonous trait=greedy trait=arrogant trait=diligent 
	father=540271	#Kik'tik
	210.3.24={ birth=yes trait=creature_mantid trait=being_void }
	297.12.1={ death=yes }
}
540278={
	name=Mo
	dynasty=174005
	culture=mantid religion=yshaarj_worship
	martial=7 diplomacy=4 stewardship=8 intrigue=6 learning=8
	trait=education_diplomacy_3 trait=lustful trait=greedy trait=zealous trait=humble 
	father=540271	#Kik'tik
	223.4.23={ birth=yes trait=creature_mantid trait=being_void }
	291.12.22={ death=yes }
}
540279={
	name=Manathik
	dynasty=174005
	culture=mantid religion=yshaarj_worship
	martial=4 diplomacy=5 stewardship=4 intrigue=6 learning=4
	trait=education_learning_3 trait=deceitful trait=temperate trait=cynical 
	father=540275	#Krul'risex
	224.2.13={ birth=yes trait=creature_mantid trait=being_void }
	318.8.5={ death=yes }
}
540280={
	name=Alal'thier
	female=yes
	dynasty=174005
	culture=mantid religion=yshaarj_worship
	father=540275	#Krul'risex
	236.2.15={ birth=yes trait=creature_mantid trait=being_void }
	317.3.3={ death=yes }
}
540281={
	name=Jas'ishesh
	female=yes
	dynasty=174005
	culture=mantid religion=yshaarj_worship
	father=540275	#Krul'risex
	244.9.20={ birth=yes trait=creature_mantid trait=being_void }
	319.11.6={ death=yes }
}
540282={
	name=Girvas
	dynasty=174005
	culture=mantid religion=yshaarj_worship
	martial=8 diplomacy=6 stewardship=4 intrigue=4 learning=4
	trait=education_intrigue_4 trait=sadistic trait=trusting trait=shy 
	father=540279	#Manathik
	245.3.15={ birth=yes trait=creature_mantid trait=being_void }
	362.5.15={ death=yes }
}
540283={
	name=Er'ene
	female=yes
	dynasty=174005
	culture=mantid religion=yshaarj_worship
	father=540279	#Manathik
	254.6.22={ birth=yes trait=creature_mantid trait=being_void }
	330.2.21={ death=yes }
}
540284={
	name=Vil'thik
	dynasty=174005
	culture=mantid religion=yshaarj_worship
	martial=4 diplomacy=7 stewardship=5 intrigue=8 learning=5
	trait=education_stewardship_4 trait=cynical trait=diligent trait=lustful 
	father=540279	#Manathik
	266.11.14={ birth=yes trait=creature_mantid trait=being_void }
	336.3.10={ death=yes }
}
540285={
	name=Ar'thir
	female=yes
	dynasty=174005
	culture=mantid religion=yshaarj_worship
	father=540279	#Manathik
	275.10.14={ birth=yes trait=creature_mantid trait=being_void }
	369.3.2={ death=yes }
}
540286={
	name=Ashieree
	female=yes
	dynasty=174005
	culture=mantid religion=yshaarj_worship
	father=540282	#Girvas
	272.2.17={ birth=yes trait=creature_mantid trait=being_void }
	395.7.13={ death=yes }
}
540287={
	name=Ni
	dynasty=174005
	culture=mantid religion=yshaarj_worship
	martial=5 diplomacy=8 stewardship=7 intrigue=6 learning=8
	trait=education_stewardship_4 trait=celibate trait=cynical trait=brave trait=gluttonous 
	trait=sadistic trait=drunkard 
	father=540282	#Girvas
	283.12.1={ birth=yes trait=creature_mantid trait=being_void }
	353.1.10={ death=yes }
}
540288={
	name=Ganik
	dynasty=174005
	culture=mantid religion=yshaarj_worship
	martial=6 diplomacy=7 stewardship=5 intrigue=7 learning=4
	trait=education_diplomacy_3 trait=arbitrary trait=brave trait=compassionate trait=chaste 
	trait=lunatic_1 
	father=540282	#Girvas
	293.8.8={ birth=yes trait=creature_mantid trait=being_void }
	364.4.10={ death=yes }
}
540289={
	name=Up'tux
	dynasty=174005
	culture=mantid religion=yshaarj_worship
	martial=8 diplomacy=4 stewardship=4 intrigue=7 learning=4
	trait=education_intrigue_3 trait=arrogant trait=craven trait=ambitious trait=physique_bad_3 
	father=540282	#Girvas
	301.10.17={ birth=yes trait=creature_mantid trait=being_void }
	399.8.14={ death=yes }
}
540290={
	name=Rallana
	female=yes
	dynasty=174005
	culture=mantid religion=yshaarj_worship
	father=540287	#Ni
	312.1.20={ birth=yes trait=creature_mantid trait=being_void }
	394.2.13={ death=yes }
}
540291={
	name=Kzil'ra
	dynasty=174005
	culture=mantid religion=yshaarj_worship
	martial=7 diplomacy=6 stewardship=4 intrigue=4 learning=8
	trait=education_martial_3 trait=honest trait=paranoid trait=compassionate 
	trait=brave 
	father=540287	#Ni
	321.1.2={ birth=yes trait=creature_mantid trait=being_void }
	392.7.27={ death=yes }
}
540292={
	name=Ilthin
	dynasty=174005
	culture=mantid religion=yshaarj_worship
	martial=8 diplomacy=4 stewardship=6 intrigue=7 learning=5
	trait=education_diplomacy_3 trait=arrogant trait=temperate trait=greedy trait=possessed_1 
	father=540287	#Ni
	333.1.5={ birth=yes trait=creature_mantid trait=being_void }
	422.5.28={ death=yes }
}
540293={
	name=Luyyix
	dynasty=174005
	culture=mantid religion=yshaarj_worship
	martial=4 diplomacy=6 stewardship=8 intrigue=4 learning=5
	trait=education_martial_1 trait=lifestyle_herbalist trait=sadistic trait=lazy trait=craven 
	trait=ill 
	father=540291	#Kzil'ra
	341.7.6={ birth=yes trait=creature_mantid trait=being_void }
	415.11.13={ death=yes }
}
540294={
	name=Mat'hazzi
	female=yes
	dynasty=174005
	culture=mantid religion=yshaarj_worship
	father=540291	#Kzil'ra
	347.10.8={ birth=yes trait=creature_mantid trait=being_void }
	444.9.26={ death=yes }
}
540295={
	name=Sezi'mi
	dynasty=174005
	culture=mantid religion=yshaarj_worship
	martial=7 diplomacy=4 stewardship=7 intrigue=4 learning=8
	trait=education_learning_2 trait=greedy trait=paranoid 
	father=540291	#Kzil'ra
	352.3.12={ birth=yes trait=creature_mantid trait=being_void }
	433.5.29={ death=yes }
}
540296={
	name=Qer'that
	female=yes
	dynasty=174005
	culture=mantid religion=yshaarj_worship
	father=540291	#Kzil'ra
	359.1.2={ birth=yes trait=creature_mantid trait=being_void }
	438.12.23={ death=yes }
}
540297={
	name=Ravali
	female=yes
	dynasty=174005
	culture=mantid religion=yshaarj_worship
	father=540291	#Kzil'ra
	368.9.8={ birth=yes trait=creature_mantid trait=being_void }
	453.7.30={ death=yes }
}
540298={
	name=Rik
	dynasty=174005
	culture=mantid religion=yshaarj_worship
	martial=7 diplomacy=6 stewardship=5 intrigue=7 learning=6
	trait=education_diplomacy_3 trait=chaste trait=temperate trait=zealous 
	father=540293	#Luyyix
	372.6.12={ birth=yes trait=creature_mantid trait=being_void }
	476.1.10={ death=yes }
}
540299={
	name=Varalo
	dynasty=174005
	culture=mantid religion=yshaarj_worship
	martial=4 diplomacy=5 stewardship=8 intrigue=5 learning=7
	trait=education_intrigue_3 trait=shy trait=content 
	father=540293	#Luyyix
	379.8.2={ birth=yes trait=creature_mantid trait=being_void }
	453.6.23={ death=yes }
}
540300={
	name=Irrarras
	dynasty=174005
	culture=mantid religion=yshaarj_worship
	martial=5 diplomacy=4 stewardship=5 intrigue=4 learning=6
	trait=education_learning_3 trait=brave trait=deceitful trait=arrogant 
	father=540293	#Luyyix
	385.4.1={ birth=yes trait=creature_mantid trait=being_void }
	468.6.7={ death=yes }
}
540301={
	name=Qossath'rie
	female=yes
	dynasty=174005
	culture=mantid religion=yshaarj_worship
	father=540293	#Luyyix
	395.4.25={ birth=yes trait=creature_mantid trait=being_void }
	463.7.28={ death=yes }
}
540302={
	name=Qeshar
	female=yes
	dynasty=174005
	culture=mantid religion=yshaarj_worship
	father=540293	#Luyyix
	405.5.6={ birth=yes trait=creature_mantid trait=being_void }
	484.2.22={ death=yes }
}
540303={
	name=Ralik'zez
	female=yes
	dynasty=174005
	culture=mantid religion=yshaarj_worship
	father=540293	#Luyyix
	413.6.3={ birth=yes trait=creature_mantid trait=being_void }
	501.4.7={ death=yes }
}
540304={
	name=Krathunam
	dynasty=174005
	culture=mantid religion=yshaarj_worship
	martial=4 diplomacy=8 stewardship=7 intrigue=7 learning=6
	trait=education_diplomacy_4 trait=humble trait=shy 
	father=540293	#Luyyix
	419.8.1={ birth=yes trait=creature_mantid trait=being_void }
	505.5.14={ death=yes }
}
540305={
	name=Qel'ha
	female=yes
	dynasty=174005
	culture=mantid religion=yshaarj_worship
	father=540298	#Rik
	391.3.22={ birth=yes trait=creature_mantid trait=being_void }
	500.6.8={ death=yes }
}
540306={
	name=Gekorrik
	dynasty=174005
	culture=mantid religion=yshaarj_worship
	martial=6 diplomacy=6 stewardship=6 intrigue=5 learning=8
	trait=education_learning_1 trait=arrogant trait=just trait=compassionate trait=greedy 
	father=540298	#Rik
	400.7.8={ birth=yes trait=creature_mantid trait=being_void }
	475.2.24={ death=yes }
}
540307={
	name=Qenesee
	female=yes
	dynasty=174005
	culture=mantid religion=yshaarj_worship
	father=540298	#Rik
	412.3.19={ birth=yes trait=creature_mantid trait=being_void }
	481.3.28={ death=yes }
}
540308={
	name=Kin'buxim
	dynasty=174005
	culture=mantid religion=yshaarj_worship
	martial=7 diplomacy=7 stewardship=5 intrigue=5 learning=4
	trait=education_intrigue_3 trait=humble trait=trusting trait=gluttonous 
	father=540306	#Gekorrik
	417.12.19={ birth=yes trait=creature_mantid trait=being_void }
	520.2.13={ death=yes }
}
540309={
	name=Jerrex'ieth
	female=yes
	dynasty=174005
	culture=mantid religion=yshaarj_worship
	father=540306	#Gekorrik
	422.9.22={ birth=yes trait=creature_mantid trait=being_void }
	533.2.7={ death=yes }
}
540310={
	name=Ish'vie
	female=yes
	dynasty=174005
	culture=mantid religion=yshaarj_worship
	father=540306	#Gekorrik
	429.1.19={ birth=yes trait=creature_mantid trait=being_void }
	496.4.18={ death=yes }
}
540311={
	name=Ar
	dynasty=174005
	culture=mantid religion=yshaarj_worship
	martial=4 diplomacy=8 stewardship=5 intrigue=4 learning=5
	trait=education_stewardship_4 trait=humble trait=cynical 
	father=540306	#Gekorrik
	436.7.19={ birth=yes trait=creature_mantid trait=being_void }
	503.2.15={ death=yes }
}
540312={
	name=Lor'lo
	dynasty=174005
	culture=mantid religion=yshaarj_worship
	martial=7 diplomacy=6 stewardship=8 intrigue=4 learning=5
	trait=education_diplomacy_3 trait=trusting trait=arrogant trait=cynical trait=content 
	father=540306	#Gekorrik
	444.3.24={ birth=yes trait=creature_mantid trait=being_void }
	552.1.4={ death=yes }
}
540313={
	name=Methiv'ha
	female=yes
	dynasty=174005
	culture=mantid religion=yshaarj_worship
	father=540306	#Gekorrik
	452.11.26={ birth=yes trait=creature_mantid trait=being_void }
	559.8.26={ death=yes }
}
540314={
	name=Ex'irriel
	female=yes
	dynasty=174005
	culture=mantid religion=yshaarj_worship
	father=540306	#Gekorrik
	459.10.10={ birth=yes trait=creature_mantid trait=being_void }
	533.11.4={ death=yes }
}
540315={
	name=Ganik
	dynasty=174005
	culture=mantid religion=yshaarj_worship
	martial=4 diplomacy=4 stewardship=8 intrigue=8 learning=4
	trait=education_stewardship_1 trait=content trait=brave trait=lisping 
	father=540308	#Kin'buxim
	432.10.5={ birth=yes trait=creature_mantid trait=being_void }
	541.3.25={ death=yes }
}
540316={
	name=Up'tux
	dynasty=174005
	culture=mantid religion=yshaarj_worship
	martial=6 diplomacy=6 stewardship=8 intrigue=5 learning=6
	trait=education_intrigue_2 trait=ambitious trait=generous trait=paranoid trait=craven 
	father=540308	#Kin'buxim
	439.2.12={ birth=yes trait=creature_mantid trait=being_void }
	538.4.5={ death=yes }
}
540317={
	name=Pixila
	dynasty=174005
	culture=mantid religion=yshaarj_worship
	martial=4 diplomacy=6 stewardship=5 intrigue=7 learning=7
	trait=education_intrigue_2 trait=arbitrary trait=craven trait=patient trait=gluttonous 
	father=540308	#Kin'buxim
	448.1.21={ birth=yes trait=creature_mantid trait=being_void }
	528.10.16={ death=yes }
}
540318={
	name=Masakze
	dynasty=174005
	culture=mantid religion=yshaarj_worship
	martial=8 diplomacy=8 stewardship=5 intrigue=4 learning=7
	trait=education_stewardship_2 trait=chaste trait=shy trait=content trait=greedy 
	trait=wounded_1 
	father=540308	#Kin'buxim
	454.8.1={ birth=yes trait=creature_mantid trait=being_void }
	532.1.14={ death=yes }
}
540319={
	name=That'ha
	dynasty=174005
	culture=mantid religion=yshaarj_worship
	martial=7 diplomacy=7 stewardship=7 intrigue=5 learning=8
	trait=education_diplomacy_3 trait=trusting trait=content 
	father=540308	#Kin'buxim
	462.12.13={ birth=yes trait=creature_mantid trait=being_void }
	566.4.3={ death=yes }
}
540320={
	name=Qi'razza
	dynasty=174005
	culture=mantid religion=yshaarj_worship
	martial=5 diplomacy=6 stewardship=6 intrigue=4 learning=4
	trait=education_diplomacy_3 trait=reveler_2 trait=arbitrary trait=ambitious 
	father=540315	#Ganik
	448.5.5={ birth=yes trait=creature_mantid trait=being_void }
	545.1.15={ death=yes }
}
540321={
	name=Varalo
	dynasty=174005
	culture=mantid religion=yshaarj_worship
	martial=5 diplomacy=5 stewardship=7 intrigue=4 learning=8
	trait=education_stewardship_1 trait=patient trait=sadistic trait=gregarious 
	father=540315	#Ganik
	456.11.13={ birth=yes trait=creature_mantid trait=being_void }
	535.1.29={ death=yes }
}
540322={
	name=A'haso
	dynasty=174005
	culture=mantid religion=yshaarj_worship
	martial=6 diplomacy=6 stewardship=4 intrigue=6 learning=4
	trait=education_learning_1 trait=arrogant trait=chaste 
	father=540315	#Ganik
	462.6.27={ birth=yes trait=creature_mantid trait=being_void }
	551.9.7={ death=yes }
}
540323={
	name=Kik'tik
	dynasty=174005
	culture=mantid religion=yshaarj_worship
	martial=5 diplomacy=7 stewardship=4 intrigue=6 learning=6
	trait=education_diplomacy_4 trait=compassionate trait=chaste 
	father=540315	#Ganik
	471.5.2={ birth=yes trait=creature_mantid trait=being_void }
	546.12.30={ death=yes }
}
540324={
	name=Ak'at
	female=yes
	dynasty=174005
	culture=mantid religion=yshaarj_worship
	father=540315	#Ganik
	477.10.24={ birth=yes trait=creature_mantid trait=being_void }
	590.1.3={ death=yes }
}
540325={
	name=Pithaxxil
	dynasty=174005
	culture=mantid religion=yshaarj_worship
	martial=7 diplomacy=6 stewardship=6 intrigue=7 learning=6
	trait=education_diplomacy_3 trait=deceitful trait=craven trait=lustful trait=wrathful 
	trait=possessed_1 
	father=540315	#Ganik
	485.11.22={ birth=yes trait=creature_mantid trait=being_void }
	596.10.16={ death=yes }
}
540326={
	name=A'ziezzal
	female=yes
	dynasty=174005
	culture=mantid religion=yshaarj_worship
	father=540315	#Ganik
	492.11.16={ birth=yes trait=creature_mantid trait=being_void }
	590.8.20={ death=yes }
}
540327={
	name=Iz'raruk
	dynasty=174005
	culture=mantid religion=yshaarj_worship
	martial=4 diplomacy=5 stewardship=4 intrigue=4 learning=6
	trait=education_diplomacy_3 trait=lazy trait=zealous trait=deceitful trait=arrogant 
	father=540320	#Qi'razza
	478.12.22={ birth=yes trait=creature_mantid trait=being_void }
	553.10.21={ death=yes }
}
540328={
	name=Masakze
	dynasty=174005
	culture=mantid religion=yshaarj_worship
	martial=5 diplomacy=7 stewardship=6 intrigue=7 learning=6
	trait=education_intrigue_3 trait=generous trait=gluttonous trait=trusting 
	father=540320	#Qi'razza
	483.5.27={ birth=yes trait=creature_mantid trait=being_void }
	554.1.26={ death=yes }
}
540329={
	name=Mat'hazzi
	female=yes
	dynasty=174005
	culture=mantid religion=yshaarj_worship
	father=540320	#Qi'razza
	492.6.11={ birth=yes trait=creature_mantid trait=being_void }
	567.11.30={ death=yes }
}
540330={
	name=Galir
	dynasty=174005
	culture=mantid religion=yshaarj_worship
	martial=5 diplomacy=6 stewardship=7 intrigue=4 learning=5
	trait=education_learning_1 trait=wrathful trait=temperate trait=craven trait=zealous 
	father=540320	#Qi'razza
	499.6.25={ birth=yes trait=creature_mantid trait=being_void }
	577.6.7={ death=yes }
}
540331={
	name=Lak'zeli
	female=yes
	dynasty=174005
	culture=mantid religion=yshaarj_worship
	father=540327	#Iz'raruk
	500.5.1={ birth=yes trait=creature_mantid trait=being_void }
	596.4.9={ death=yes }
}
540332={
	name=Saviri
	dynasty=174005
	culture=mantid religion=yshaarj_worship
	martial=8 diplomacy=8 stewardship=4 intrigue=8 learning=7
	trait=education_stewardship_4 trait=celibate trait=brave trait=honest 
	father=540327	#Iz'raruk
	506.3.12={ birth=yes trait=creature_mantid trait=being_void }
	587.8.1={ death=yes }
}
540333={
	name=Ex'irriel
	female=yes
	dynasty=174005
	culture=mantid religion=yshaarj_worship
	father=540327	#Iz'raruk
	513.10.12={ birth=yes trait=creature_mantid trait=being_void }
	604.2.24={ death=yes }
}
# Lore character
540334={
	name=Vyraxxis
	dynasty=174005
	culture=mantid religion=yshaarj_worship
	martial=5 diplomacy=8 stewardship=6 intrigue=4 learning=8
	trait=education_martial_1 trait=paranoid trait=diligent trait=ambitious trait=compassionate 
	father=540332	#Saviri
	529.8.8={ birth=yes trait=creature_mantid trait=being_void }
	560.1.1 = {
		effect={
			set_variable = { name = wc_endurance_physical_lifestyle_additional_perks_variable value = wc_perks_needed_for_level_2_physical_trait_value }
			set_variable = { name = wc_strength_physical_lifestyle_additional_perks_variable value = wc_perks_needed_for_level_2_physical_trait_value }
		}
		# trait=physical_lifestyle_endurance_2
		# trait=physical_lifestyle_strength_2
	}
	619.4.1={ death=yes }
}
540335={
	name=Neler'ha
	female=yes
	dynasty=174005
	culture=mantid religion=yshaarj_worship
	father=540332	#Saviri
	537.11.11={ birth=yes trait=creature_mantid trait=being_void }
	622.11.11={ death=yes }
}
540336={
	name=Ev'hiesesh
	female=yes
	dynasty=174005
	culture=mantid religion=yshaarj_worship
	father=540332	#Saviri
	545.11.6={ birth=yes trait=creature_mantid trait=being_void }
	620.1.25={ death=yes }
}
540337={
	name=Qen'halleeth
	female=yes
	dynasty=174005
	culture=mantid religion=yshaarj_worship
	father=540332	#Saviri
	550.4.1={ birth=yes trait=creature_mantid trait=being_void }
	679.3.11={ death=yes }
}
540338={
	name=Marun'bal
	dynasty=174005
	culture=mantid religion=yshaarj_worship
	martial=5 diplomacy=4 stewardship=4 intrigue=6 learning=8
	trait=education_intrigue_3 trait=trusting trait=diligent trait=craven trait=greedy 
	father=540332	#Saviri
	554.5.15={ birth=yes trait=creature_mantid trait=being_void }
	662.12.28={ death=yes }
}
540339={
	name=Lash'veniz
	female=yes
	dynasty=174005
	culture=mantid religion=yshaarj_worship
	father=540332	#Saviri
	563.7.3={ birth=yes trait=creature_mantid trait=being_void }
	653.2.3={ death=yes }
}
540340={
	name=Rozzeevat
	dynasty=174005
	culture=mantid religion=yshaarj_worship
	martial=6 diplomacy=5 stewardship=8 intrigue=7 learning=5
	trait=education_intrigue_4 trait=lustful trait=shy 
	father=540332	#Saviri
	571.5.25={ birth=yes trait=creature_mantid trait=being_void }
	669.1.23={ death=yes }
}
540341={
	name=Az
	dynasty=174005
	culture=mantid religion=yshaarj_worship
	martial=7 diplomacy=5 stewardship=5 intrigue=5 learning=5
	trait=education_martial_2 trait=trusting trait=sadistic trait=gluttonous trait=shy 
	father=540334	#Vyraxxis
	545.10.13={ birth=yes trait=creature_mantid trait=being_void }
	641.10.12={ death=yes }
}
540342={
	name=Ceth'ri
	female=yes
	dynasty=174005
	culture=mantid religion=yshaarj_worship
	father=540334	#Vyraxxis
	552.9.7={ birth=yes trait=creature_mantid trait=being_void }
	638.1.23={ death=yes }
}
540343={
	name=Monil'tim
	dynasty=174005
	culture=mantid religion=yshaarj_worship
	martial=8 diplomacy=4 stewardship=4 intrigue=4 learning=5
	trait=education_diplomacy_3 trait=deceitful trait=craven trait=arbitrary trait=patient 
	father=540334	#Vyraxxis
	561.10.10={ birth=yes trait=creature_mantid trait=being_void }
	629.9.3={ death=yes }
}
# Set'thik Brood [174006]
540344={
	name=Ot'ki
	dynasty=174006
	culture=mantid religion=yshaarj_worship
	martial=8 diplomacy=6 stewardship=5 intrigue=8 learning=8
	trait=education_diplomacy_4 trait=cynical trait=sadistic trait=trusting 
	1.3.1={ birth=yes trait=creature_mantid trait=being_void }
	70.9.26={ death=yes }
}
540345={
	name=Kik'tik
	dynasty=174006
	culture=mantid religion=yshaarj_worship
	martial=4 diplomacy=6 stewardship=7 intrigue=6 learning=5
	trait=education_intrigue_2 trait=zealous trait=wrathful trait=lazy trait=generous 
	father=540344	#Ot'ki
	18.2.17={ birth=yes trait=creature_mantid trait=being_void }
	92.7.2={ death=yes }
}
540346={
	name=Jav'hiella
	female=yes
	dynasty=174006
	culture=mantid religion=yshaarj_worship
	father=540344	#Ot'ki
	22.8.18={ birth=yes trait=creature_mantid trait=being_void }
	103.5.24={ death=yes }
}
540347={
	name=Likkixik
	dynasty=174006
	culture=mantid religion=yshaarj_worship
	martial=5 diplomacy=7 stewardship=6 intrigue=6 learning=7
	trait=education_diplomacy_4 trait=content trait=gluttonous trait=greedy trait=wrathful 
	trait=possessed_1 
	father=540345	#Kik'tik
	35.8.12={ birth=yes trait=creature_mantid trait=being_void }
	109.1.25={ death=yes }
}
540348={
	name=Monil'tim
	dynasty=174006
	culture=mantid religion=yshaarj_worship
	martial=4 diplomacy=8 stewardship=4 intrigue=4 learning=4
	trait=education_stewardship_4 trait=shy trait=chaste trait=wrathful 
	father=540345	#Kik'tik
	44.11.27={ birth=yes trait=creature_mantid trait=being_void }
	130.3.12={ death=yes }
}
540349={
	name=Likkixik
	dynasty=174006
	culture=mantid religion=yshaarj_worship
	martial=5 diplomacy=7 stewardship=7 intrigue=7 learning=6
	trait=education_learning_2 trait=diligent trait=humble trait=just trait=ambitious 
	trait=drunkard 
	father=540347	#Likkixik
	70.9.21={ birth=yes trait=creature_mantid trait=being_void }
	177.1.18={ death=yes }
}
540350={
	name=Vanak'im
	dynasty=174006
	culture=mantid religion=yshaarj_worship
	martial=6 diplomacy=4 stewardship=8 intrigue=5 learning=5
	trait=education_learning_1 trait=cynical trait=arbitrary trait=chaste trait=craven 
	father=540347	#Likkixik
	79.10.23={ birth=yes trait=creature_mantid trait=being_void }
	187.3.17={ death=yes }
}
540351={
	name=Meth'rassez
	female=yes
	dynasty=174006
	culture=mantid religion=yshaarj_worship
	father=540347	#Likkixik
	87.12.14={ birth=yes trait=creature_mantid trait=being_void }
	164.8.8={ death=yes }
}
540352={
	name=Mevizzez
	female=yes
	dynasty=174006
	culture=mantid religion=yshaarj_worship
	father=540347	#Likkixik
	98.2.11={ birth=yes trait=creature_mantid trait=being_void }
	207.2.5={ death=yes }
}
540353={
	name=Sizuvuk
	dynasty=174006
	culture=mantid religion=yshaarj_worship
	martial=5 diplomacy=6 stewardship=8 intrigue=8 learning=5
	trait=education_diplomacy_3 trait=cynical trait=temperate trait=lazy 
	father=540349	#Likkixik
	88.2.19={ birth=yes trait=creature_mantid trait=being_void }
	174.12.5={ death=yes }
}
540354={
	name=Jannat'az
	female=yes
	dynasty=174006
	culture=mantid religion=yshaarj_worship
	father=540349	#Likkixik
	98.6.16={ birth=yes trait=creature_mantid trait=being_void }
	195.8.19={ death=yes }
}
540355={
	name=Qeyyik
	dynasty=174006
	culture=mantid religion=yshaarj_worship
	martial=4 diplomacy=6 stewardship=6 intrigue=6 learning=7
	trait=education_intrigue_2 trait=sadistic trait=shy trait=greedy trait=arbitrary 
	father=540349	#Likkixik
	109.3.12={ birth=yes trait=creature_mantid trait=being_void }
	197.5.14={ death=yes }
}
540356={
	name=Lashar'vet
	female=yes
	dynasty=174006
	culture=mantid religion=yshaarj_worship
	father=540349	#Likkixik
	118.4.9={ birth=yes trait=creature_mantid trait=being_void }
	196.12.12={ death=yes }
}
540357={
	name=Pit'ex
	dynasty=174006
	culture=mantid religion=yshaarj_worship
	martial=5 diplomacy=5 stewardship=4 intrigue=7 learning=5
	trait=education_learning_3 trait=arbitrary trait=diligent trait=honest trait=zealous 
	father=540353	#Sizuvuk
	111.4.3={ birth=yes trait=creature_mantid trait=being_void }
	202.8.18={ death=yes }
}
540358={
	name=Ar'ak
	dynasty=174006
	culture=mantid religion=yshaarj_worship
	martial=4 diplomacy=7 stewardship=5 intrigue=7 learning=5
	trait=education_stewardship_1 trait=lustful trait=lazy trait=zealous trait=greedy 
	father=540353	#Sizuvuk
	122.1.13={ birth=yes trait=creature_mantid trait=being_void }
	223.4.27={ death=yes }
}
540359={
	name=Annalie
	female=yes
	dynasty=174006
	culture=mantid religion=yshaarj_worship
	father=540353	#Sizuvuk
	134.6.6={ birth=yes trait=creature_mantid trait=being_void }
	227.3.31={ death=yes }
}
540360={
	name=Jeles'ir
	female=yes
	dynasty=174006
	culture=mantid religion=yshaarj_worship
	father=540357	#Pit'ex
	143.11.5={ birth=yes trait=creature_mantid trait=being_void }
	224.3.13={ death=yes }
}
540361={
	name=Mevizzez
	female=yes
	dynasty=174006
	culture=mantid religion=yshaarj_worship
	father=540357	#Pit'ex
	152.11.13={ birth=yes trait=creature_mantid trait=being_void }
	263.11.1={ death=yes }
}
540362={
	name=Shi'kim
	dynasty=174006
	culture=mantid religion=yshaarj_worship
	martial=7 diplomacy=5 stewardship=8 intrigue=5 learning=6
	trait=education_stewardship_1 trait=lustful trait=arrogant 
	father=540357	#Pit'ex
	159.10.23={ birth=yes trait=creature_mantid trait=being_void }
	232.10.4={ death=yes }
}
540363={
	name=Ham
	dynasty=174006
	culture=mantid religion=yshaarj_worship
	martial=4 diplomacy=8 stewardship=7 intrigue=4 learning=6
	trait=education_stewardship_1 trait=patient trait=gregarious trait=cynical trait=compassionate 
	father=540357	#Pit'ex
	169.6.5={ birth=yes trait=creature_mantid trait=being_void }
	259.9.11={ death=yes }
}
540364={
	name=Kli'zik
	dynasty=174006
	culture=mantid religion=yshaarj_worship
	martial=7 diplomacy=8 stewardship=5 intrigue=7 learning=5
	trait=education_martial_3 trait=lifestyle_herbalist trait=diligent trait=arbitrary trait=sadistic 
	father=540362	#Shi'kim
	183.8.11={ birth=yes trait=creature_mantid trait=being_void }
	272.8.8={ death=yes }
}
540365={
	name=Ayyakkik
	dynasty=174006
	culture=mantid religion=yshaarj_worship
	martial=6 diplomacy=7 stewardship=8 intrigue=8 learning=5
	trait=education_intrigue_3 trait=arbitrary trait=compassionate trait=deceitful trait=craven 
	father=540362	#Shi'kim
	195.1.5={ birth=yes trait=creature_mantid trait=being_void }
	321.6.12={ death=yes }
}
540366={
	name=Mevizzez
	female=yes
	dynasty=174006
	culture=mantid religion=yshaarj_worship
	father=540362	#Shi'kim
	202.5.17={ birth=yes trait=creature_mantid trait=being_void }
	251.4.24={ death=yes }
}
540367={
	name=That'ha
	dynasty=174006
	culture=mantid religion=yshaarj_worship
	martial=6 diplomacy=5 stewardship=4 intrigue=8 learning=5
	trait=education_diplomacy_4 trait=just trait=trusting trait=deceitful 
	father=540364	#Kli'zik
	204.5.21={ birth=yes trait=creature_mantid trait=being_void }
	281.11.13={ death=yes }
}
540368={
	name=Le'zet
	female=yes
	dynasty=174006
	culture=mantid religion=yshaarj_worship
	father=540364	#Kli'zik
	214.11.12={ birth=yes trait=creature_mantid trait=being_void }
	306.9.16={ death=yes }
}
540369={
	name=El'zath
	female=yes
	dynasty=174006
	culture=mantid religion=yshaarj_worship
	father=540364	#Kli'zik
	220.9.2={ birth=yes trait=creature_mantid trait=being_void }
	309.11.13={ death=yes }
}
540370={
	name=Callith'rish
	female=yes
	dynasty=174006
	culture=mantid religion=yshaarj_worship
	father=540364	#Kli'zik
	231.4.16={ birth=yes trait=creature_mantid trait=being_void }
	322.7.6={ death=yes }
}
540371={
	name=Shas
	dynasty=174006
	culture=mantid religion=yshaarj_worship
	martial=6 diplomacy=6 stewardship=5 intrigue=4 learning=5
	trait=education_stewardship_4 trait=reveler_2 trait=diligent trait=zealous trait=arrogant 
	trait=greedy trait=ill 
	father=540367	#That'ha
	228.5.15={ birth=yes trait=creature_mantid trait=being_void }
	309.10.4={ death=yes }
}
540372={
	name=Jithiser
	female=yes
	dynasty=174006
	culture=mantid religion=yshaarj_worship
	father=540367	#That'ha
	232.1.19={ birth=yes trait=creature_mantid trait=being_void }
	332.7.8={ death=yes }
}
540373={
	name=Pit'ex
	dynasty=174006
	culture=mantid religion=yshaarj_worship
	martial=7 diplomacy=6 stewardship=7 intrigue=8 learning=6
	trait=education_diplomacy_3 trait=education_martial_prowess_4 trait=gluttonous trait=honest trait=compassionate 
	trait=paranoid 
	father=540367	#That'ha
	238.10.2={ birth=yes trait=creature_mantid trait=being_void }
	312.12.13={ death=yes }
}
540374={
	name=Molthas
	female=yes
	dynasty=174006
	culture=mantid religion=yshaarj_worship
	father=540367	#That'ha
	248.3.22={ birth=yes trait=creature_mantid trait=being_void }
	355.1.30={ death=yes }
}
540375={
	name=Mosh'eet
	female=yes
	dynasty=174006
	culture=mantid religion=yshaarj_worship
	father=540367	#That'ha
	257.3.6={ birth=yes trait=creature_mantid trait=being_void }
	338.5.13={ death=yes }
}
540376={
	name=Al'hiesh
	female=yes
	dynasty=174006
	culture=mantid religion=yshaarj_worship
	father=540367	#That'ha
	265.11.25={ birth=yes trait=creature_mantid trait=being_void }
	370.12.25={ death=yes }
}
540377={
	name=Nazalar
	female=yes
	dynasty=174006
	culture=mantid religion=yshaarj_worship
	father=540367	#That'ha
	274.2.18={ birth=yes trait=creature_mantid trait=being_void }
	365.6.30={ death=yes }
}
540378={
	name=Tze'hak
	dynasty=174006
	culture=mantid religion=yshaarj_worship
	martial=8 diplomacy=6 stewardship=7 intrigue=6 learning=4
	trait=education_martial_1 trait=craven trait=gluttonous trait=lustful trait=zealous 
	father=540371	#Shas
	259.11.5={ birth=yes trait=creature_mantid trait=being_void }
	349.10.30={ death=yes }
}
540379={
	name=Kzukazzak
	dynasty=174006
	culture=mantid religion=yshaarj_worship
	martial=7 diplomacy=7 stewardship=4 intrigue=5 learning=6
	trait=education_diplomacy_3 trait=education_martial_prowess_4 trait=zealous trait=arbitrary 
	father=540371	#Shas
	265.1.9={ birth=yes trait=creature_mantid trait=being_void }
	353.10.9={ death=yes }
}
540380={
	name=Avaxe
	dynasty=174006
	culture=mantid religion=yshaarj_worship
	martial=5 diplomacy=8 stewardship=6 intrigue=6 learning=7
	trait=education_stewardship_1 trait=reveler_2 trait=temperate trait=brave trait=sadistic 
	trait=lazy trait=beauty_good_3 
	father=540371	#Shas
	271.6.19={ birth=yes trait=creature_mantid trait=being_void }
	365.11.29={ death=yes }
}
540381={
	name=Jes'her
	female=yes
	dynasty=174006
	culture=mantid religion=yshaarj_worship
	father=540378	#Tze'hak
	285.11.22={ birth=yes trait=creature_mantid trait=being_void }
	361.4.2={ death=yes }
}
540382={
	name=Pix
	dynasty=174006
	culture=mantid religion=yshaarj_worship
	martial=4 diplomacy=7 stewardship=6 intrigue=8 learning=4
	trait=education_learning_3 trait=lazy trait=gregarious trait=deceitful trait=cynical 
	father=540378	#Tze'hak
	295.2.11={ birth=yes trait=creature_mantid trait=being_void }
	360.5.27={ death=yes }
}
540383={
	name=A'thi
	female=yes
	dynasty=174006
	culture=mantid religion=yshaarj_worship
	father=540378	#Tze'hak
	300.4.12={ birth=yes trait=creature_mantid trait=being_void }
	386.12.22={ death=yes }
}
540384={
	name=Klakza
	dynasty=174006
	culture=mantid religion=yshaarj_worship
	martial=5 diplomacy=5 stewardship=5 intrigue=8 learning=5
	trait=education_stewardship_4 trait=diligent trait=greedy trait=lustful trait=sadistic 
	father=540378	#Tze'hak
	309.8.18={ birth=yes trait=creature_mantid trait=being_void }
	385.11.12={ death=yes }
}
540385={
	name=Lak'zeli
	female=yes
	dynasty=174006
	culture=mantid religion=yshaarj_worship
	father=540378	#Tze'hak
	315.4.15={ birth=yes trait=creature_mantid trait=being_void }
	407.1.15={ death=yes }
}
540386={
	name=Jal'ler
	dynasty=174006
	culture=mantid religion=yshaarj_worship
	martial=6 diplomacy=5 stewardship=4 intrigue=6 learning=7
	trait=education_stewardship_4 trait=brave trait=lustful trait=generous 
	trait=patient trait=wounded_1 
	father=540382	#Pix
	322.6.10={ birth=yes trait=creature_mantid trait=being_void }
	412.6.6={ death=yes }
}
540387={
	name=Cek'her
	female=yes
	dynasty=174006
	culture=mantid religion=yshaarj_worship
	father=540382	#Pix
	330.5.15={ birth=yes trait=creature_mantid trait=being_void }
	437.8.1={ death=yes }
}
540388={
	name=Harrev'et
	female=yes
	dynasty=174006
	culture=mantid religion=yshaarj_worship
	father=540382	#Pix
	337.6.9={ birth=yes trait=creature_mantid trait=being_void }
	449.6.25={ death=yes }
}
540389={
	name=Qathith're
	female=yes
	dynasty=174006
	culture=mantid religion=yshaarj_worship
	father=540386	#Jal'ler
	347.12.25={ birth=yes trait=creature_mantid trait=being_void }
	454.5.21={ death=yes }
}
540390={
	name=Casil
	dynasty=174006
	culture=mantid religion=yshaarj_worship
	martial=8 diplomacy=6 stewardship=7 intrigue=5 learning=7
	trait=education_diplomacy_3 trait=content trait=gluttonous trait=lazy 
	father=540386	#Jal'ler
	359.9.11={ birth=yes trait=creature_mantid trait=being_void }
	449.8.11={ death=yes }
}
540391={
	name=Nazzi
	dynasty=174006
	culture=mantid religion=yshaarj_worship
	martial=4 diplomacy=6 stewardship=6 intrigue=7 learning=5
	trait=education_martial_1 trait=scholar trait=sadistic trait=cynical trait=humble 
	trait=ambitious trait=physique_good_3 
	father=540386	#Jal'ler
	365.8.20={ birth=yes trait=creature_mantid trait=being_void }
	443.7.2={ death=yes }
}
540392={
	name=Ev'hiesesh
	female=yes
	dynasty=174006
	culture=mantid religion=yshaarj_worship
	father=540386	#Jal'ler
	377.6.24={ birth=yes trait=creature_mantid trait=being_void }
	459.5.2={ death=yes }
}
540393={
	name=El'thisi
	dynasty=174006
	culture=mantid religion=yshaarj_worship
	martial=8 diplomacy=4 stewardship=7 intrigue=7 learning=5
	trait=education_learning_3 trait=chaste trait=paranoid 
	father=540390	#Casil
	373.1.21={ birth=yes trait=creature_mantid trait=being_void }
	442.9.10={ death=yes }
}
540394={
	name=Quk'vivot
	dynasty=174006
	culture=mantid religion=yshaarj_worship
	martial=4 diplomacy=8 stewardship=8 intrigue=7 learning=8
	trait=education_martial_1 trait=paranoid trait=gregarious trait=compassionate 
	father=540390	#Casil
	381.5.18={ birth=yes trait=creature_mantid trait=being_void }
	459.7.8={ death=yes }
}
540395={
	name=Gikze
	dynasty=174006
	culture=mantid religion=yshaarj_worship
	martial=6 diplomacy=4 stewardship=7 intrigue=6 learning=8
	trait=education_stewardship_4 trait=gluttonous trait=craven trait=paranoid trait=just 
	father=540390	#Casil
	387.7.27={ birth=yes trait=creature_mantid trait=being_void }
	495.4.30={ death=yes }
}
540396={
	name=Jo'vak
	dynasty=174006
	culture=mantid religion=yshaarj_worship
	martial=5 diplomacy=5 stewardship=6 intrigue=6 learning=5
	trait=education_intrigue_2 trait=mystic_2 trait=chaste trait=trusting trait=craven 
	trait=wrathful 
	father=540390	#Casil
	393.5.14={ birth=yes trait=creature_mantid trait=being_void }
	461.4.24={ death=yes }
}
540397={
	name=Ise'thesh
	female=yes
	dynasty=174006
	culture=mantid religion=yshaarj_worship
	father=540390	#Casil
	401.3.6={ birth=yes trait=creature_mantid trait=being_void }
	492.5.9={ death=yes }
}
540398={
	name=Krek'vath
	dynasty=174006
	culture=mantid religion=yshaarj_worship
	martial=4 diplomacy=8 stewardship=4 intrigue=8 learning=7
	trait=education_martial_3 trait=paranoid trait=greedy trait=diligent trait=gluttonous 
	father=540393	#El'thisi
	397.4.9={ birth=yes trait=creature_mantid trait=being_void }
	467.11.25={ death=yes }
}
540399={
	name=Jar'et
	female=yes
	dynasty=174006
	culture=mantid religion=yshaarj_worship
	father=540393	#El'thisi
	402.12.21={ birth=yes trait=creature_mantid trait=being_void }
	503.1.16={ death=yes }
}
540400={
	name=Rannak'va
	female=yes
	dynasty=174006
	culture=mantid religion=yshaarj_worship
	father=540393	#El'thisi
	412.11.19={ birth=yes trait=creature_mantid trait=being_void }
	495.2.13={ death=yes }
}
540401={
	name=Hatesi
	female=yes
	dynasty=174006
	culture=mantid religion=yshaarj_worship
	father=540393	#El'thisi
	420.5.16={ birth=yes trait=creature_mantid trait=being_void }
	529.8.28={ death=yes }
}
540402={
	name=Qel'ha
	female=yes
	dynasty=174006
	culture=mantid religion=yshaarj_worship
	father=540393	#El'thisi
	428.8.7={ birth=yes trait=creature_mantid trait=being_void }
	508.6.14={ death=yes }
}
540403={
	name=Sri'zir
	dynasty=174006
	culture=mantid religion=yshaarj_worship
	martial=6 diplomacy=6 stewardship=6 intrigue=8 learning=6
	trait=education_diplomacy_1 trait=education_martial_prowess_4 trait=compassionate trait=brave trait=trusting 
	trait=humble 
	father=540398	#Krek'vath
	419.12.20={ birth=yes trait=creature_mantid trait=being_void }
	520.2.29={ death=yes }
}
540404={
	name=Ak'at
	female=yes
	dynasty=174006
	culture=mantid religion=yshaarj_worship
	father=540398	#Krek'vath
	425.9.26={ birth=yes trait=creature_mantid trait=being_void }
	503.8.13={ death=yes }
}
540405={
	name=Jerrex'ieth
	female=yes
	dynasty=174006
	culture=mantid religion=yshaarj_worship
	father=540398	#Krek'vath
	435.8.6={ birth=yes trait=creature_mantid trait=being_void }
	540.3.16={ death=yes }
}
540406={
	name=Jar'thierriz
	female=yes
	dynasty=174006
	culture=mantid religion=yshaarj_worship
	father=540398	#Krek'vath
	439.3.27={ birth=yes trait=creature_mantid trait=being_void }
	518.12.16={ death=yes }
}
540407={
	name=A'ziezzal
	female=yes
	dynasty=174006
	culture=mantid religion=yshaarj_worship
	father=540398	#Krek'vath
	447.11.10={ birth=yes trait=creature_mantid trait=being_void }
	517.3.10={ death=yes }
}
540408={
	name=Qel'ha
	female=yes
	dynasty=174006
	culture=mantid religion=yshaarj_worship
	father=540398	#Krek'vath
	457.7.10={ birth=yes trait=creature_mantid trait=being_void }
	567.8.31={ death=yes }
}
540409={
	name=Haz'rak
	dynasty=174006
	culture=mantid religion=yshaarj_worship
	martial=5 diplomacy=8 stewardship=4 intrigue=8 learning=5
	trait=education_intrigue_2 trait=deceitful trait=brave trait=shy trait=humble 
	father=540403	#Sri'zir
	440.8.14={ birth=yes trait=creature_mantid trait=being_void }
	547.1.31={ death=yes }
}
540410={
	name=Monierri
	female=yes
	dynasty=174006
	culture=mantid religion=yshaarj_worship
	father=540403	#Sri'zir
	451.7.24={ birth=yes trait=creature_mantid trait=being_void }
	548.3.19={ death=yes }
}
540411={
	name=Neth'ath
	female=yes
	dynasty=174006
	culture=mantid religion=yshaarj_worship
	father=540403	#Sri'zir
	456.3.13={ birth=yes trait=creature_mantid trait=being_void }
	548.6.7={ death=yes }
}
540412={
	name=Nor'he
	female=yes
	dynasty=174006
	culture=mantid religion=yshaarj_worship
	father=540409	#Haz'rak
	474.5.27={ birth=yes trait=creature_mantid trait=being_void }
	569.8.20={ death=yes }
}
540413={
	name=Mevizzez
	female=yes
	dynasty=174006
	culture=mantid religion=yshaarj_worship
	father=540409	#Haz'rak
	484.9.26={ birth=yes trait=creature_mantid trait=being_void }
	587.5.8={ death=yes }
}
540414={
	name=Nu'thi
	dynasty=174006
	culture=mantid religion=yshaarj_worship
	martial=8 diplomacy=5 stewardship=7 intrigue=6 learning=7
	trait=education_learning_1 trait=humble trait=wrathful trait=deceitful trait=shy 
	father=540409	#Haz'rak
	489.12.26={ birth=yes trait=creature_mantid trait=being_void }
	576.1.10={ death=yes }
}
540415={
	name=Til'thathi
	dynasty=174006
	culture=mantid religion=yshaarj_worship
	martial=4 diplomacy=6 stewardship=6 intrigue=6 learning=7
	trait=education_intrigue_4 trait=scholar trait=wrathful trait=honest trait=zealous 
	trait=ambitious 
	father=540414	#Nu'thi
	509.3.11={ birth=yes trait=creature_mantid trait=being_void }
	572.5.23={ death=yes }
}
540416={
	name=Lesil
	female=yes
	dynasty=174006
	culture=mantid religion=yshaarj_worship
	father=540414	#Nu'thi
	517.1.22={ birth=yes trait=creature_mantid trait=being_void }
	610.12.18={ death=yes }
}
#Lore character
540417={
	name=Zak'tar
	dynasty=174006
	culture=mantid religion=yshaarj_worship
	martial=6 diplomacy=6 stewardship=5 intrigue=4 learning=4
	trait=education_martial_3 trait=arbitrary trait=sadistic trait=patient 
	father=540415	#Til'thathi
	539.8.20={ birth=yes trait=creature_mantid trait=being_void }
	560.1.1 = {
		employer = 540000	# Shek'zeer
		effect={
			set_variable = { name = wc_endurance_physical_lifestyle_additional_perks_variable value = wc_perks_needed_for_level_2_physical_trait_value }
			set_variable = { name = wc_strength_physical_lifestyle_additional_perks_variable value = wc_perks_needed_for_level_2_physical_trait_value }
		}
		# trait=physical_lifestyle_endurance_2
		# trait=physical_lifestyle_strength_2
	}
	618.5.3={ death=yes }
}
540418={
	name=El'thisi
	dynasty=174006
	culture=mantid religion=yshaarj_worship
	martial=7 diplomacy=5 stewardship=8 intrigue=8 learning=5
	trait=education_martial_2 trait=greedy trait=arrogant trait=arbitrary trait=sadistic 
	father=540415	#Til'thathi
	549.11.26={ birth=yes trait=creature_mantid trait=being_void }
	620.1.17={ death=yes }
}
540419={
	name=Kin'buxim
	dynasty=174006
	culture=mantid religion=yshaarj_worship
	martial=6 diplomacy=5 stewardship=4 intrigue=7 learning=6
	trait=education_learning_1 trait=arbitrary trait=gregarious trait=paranoid 
	trait=wounded_1 
	father=540415	#Til'thathi
	560.4.3={ birth=yes trait=creature_mantid trait=being_void }
	630.11.21={ death=yes }
}
540420={
	name=Skuvikkiz
	dynasty=174006
	culture=mantid religion=yshaarj_worship
	martial=6 diplomacy=4 stewardship=5 intrigue=8 learning=4
	trait=education_intrigue_3 trait=just trait=chaste trait=gluttonous trait=lunatic_1 
	father=540417	#Zak'tar
	564.7.9={ birth=yes trait=creature_mantid trait=being_void }
	669.10.11={ death=yes }
}
540421={
	name=Cetesh'ith
	female=yes
	dynasty=174006
	culture=mantid religion=yshaarj_worship
	father=540417	#Zak'tar
	569.8.3={ birth=yes trait=creature_mantid trait=being_void }
	645.9.26={ death=yes }
}
540422={
	name=Li
	dynasty=174006
	culture=mantid religion=yshaarj_worship
	martial=8 diplomacy=8 stewardship=4 intrigue=6 learning=5
	trait=education_stewardship_2 trait=arbitrary  
	father=540417	#Zak'tar
	576.3.11={ birth=yes trait=creature_mantid trait=being_void }
	648.12.8={ death=yes }
}
# Sik'thik Brood [174007]
540423={
	name=Ayyakkik
	dynasty=174007
	culture=mantid religion=yshaarj_worship
	martial=4 diplomacy=6 stewardship=8 intrigue=6 learning=6
	trait=education_learning_3 trait=humble trait=arbitrary trait=gluttonous trait=craven 
	1.1.22={ birth=yes trait=creature_mantid trait=being_void }
	81.8.11={ death=yes }
}
540424={
	name=Mit'toxak
	dynasty=174007
	culture=mantid religion=yshaarj_worship
	martial=4 diplomacy=8 stewardship=6 intrigue=4 learning=7
	trait=education_learning_3 trait=temperate trait=sadistic trait=arrogant 
	father=540423	#Ayyakkik
	23.7.4={ birth=yes trait=creature_mantid trait=being_void }
	148.9.8={ death=yes }
}
540425={
	name=Nu
	dynasty=174007
	culture=mantid religion=yshaarj_worship
	martial=5 diplomacy=4 stewardship=4 intrigue=4 learning=4
	trait=education_intrigue_2 trait=gregarious trait=diligent trait=gluttonous trait=drunkard 
	trait=intellect_good_2 
	father=540423	#Ayyakkik
	29.5.26={ birth=yes trait=creature_mantid trait=being_void }
	133.4.17={ death=yes }
}
540426={
	name=Rek'ze
	female=yes
	dynasty=174007
	culture=mantid religion=yshaarj_worship
	father=540423	#Ayyakkik
	34.11.1={ birth=yes trait=creature_mantid trait=being_void }
	130.11.6={ death=yes }
}
540427={
	name=Qossath'rie
	female=yes
	dynasty=174007
	culture=mantid religion=yshaarj_worship
	father=540423	#Ayyakkik
	42.1.4={ birth=yes trait=creature_mantid trait=being_void }
	151.2.4={ death=yes }
}
540428={
	name=A'duz
	dynasty=174007
	culture=mantid religion=yshaarj_worship
	martial=7 diplomacy=5 stewardship=8 intrigue=6 learning=8
	trait=education_stewardship_4 trait=zealous trait=temperate trait=arrogant trait=just 
	father=540423	#Ayyakkik
	51.12.13={ birth=yes trait=creature_mantid trait=being_void }
	125.7.23={ death=yes }
}
540429={
	name=Axxul'zun
	dynasty=174007
	culture=mantid religion=yshaarj_worship
	martial=5 diplomacy=6 stewardship=5 intrigue=7 learning=7
	trait=education_martial_1 trait=temperate trait=sadistic trait=arbitrary 
	father=540424	#Mit'toxak
	36.8.1={ birth=yes trait=creature_mantid trait=being_void }
	112.8.15={ death=yes }
}
540430={
	name=Ak'at
	female=yes
	dynasty=174007
	culture=mantid religion=yshaarj_worship
	father=540424	#Mit'toxak
	43.9.5={ birth=yes trait=creature_mantid trait=being_void }
	143.3.17={ death=yes }
}
540431={
	name=Kzi'das
	dynasty=174007
	culture=mantid religion=yshaarj_worship
	martial=5 diplomacy=7 stewardship=7 intrigue=5 learning=7
	trait=education_stewardship_2 trait=scholar trait=wrathful trait=trusting trait=wounded_1 
	trait=possessed_1 
	father=540429	#Axxul'zun
	49.10.2={ birth=yes trait=creature_mantid trait=being_void }
	149.12.25={ death=yes }
}
540432={
	name=El'zir
	female=yes
	dynasty=174007
	culture=mantid religion=yshaarj_worship
	father=540429	#Axxul'zun
	58.6.2={ birth=yes trait=creature_mantid trait=being_void }
	138.12.6={ death=yes }
}
540433={
	name=Klalir'ris
	dynasty=174007
	culture=mantid religion=yshaarj_worship
	martial=7 diplomacy=4 stewardship=6 intrigue=7 learning=6
	trait=education_diplomacy_4 trait=arbitrary trait=humble trait=deceitful trait=gluttonous 
	trait=clubfooted 
	father=540429	#Axxul'zun
	63.12.15={ birth=yes trait=creature_mantid trait=being_void }
	146.6.9={ death=yes }
}
540434={
	name=Gayyath
	dynasty=174007
	culture=mantid religion=yshaarj_worship
	martial=8 diplomacy=4 stewardship=6 intrigue=5 learning=5
	trait=education_stewardship_1 trait=scholar trait=shy trait=sadistic trait=patient 
	father=540431	#Kzi'das
	82.8.27={ birth=yes trait=creature_mantid trait=being_void }
	174.10.13={ death=yes }
}
540435={
	name=Cek'her
	female=yes
	dynasty=174007
	culture=mantid religion=yshaarj_worship
	father=540431	#Kzi'das
	91.2.22={ birth=yes trait=creature_mantid trait=being_void }
	168.10.6={ death=yes }
}
540436={
	name=Skanol'rak
	dynasty=174007
	culture=mantid religion=yshaarj_worship
	martial=5 diplomacy=5 stewardship=4 intrigue=8 learning=8
	trait=education_martial_2 trait=gregarious trait=paranoid trait=content 
	father=540434	#Gayyath
	109.5.12={ birth=yes trait=creature_mantid trait=being_void }
	236.12.1={ death=yes }
}
540437={
	name=Sekexoth
	dynasty=174007
	culture=mantid religion=yshaarj_worship
	martial=4 diplomacy=4 stewardship=8 intrigue=8 learning=6
	trait=education_intrigue_3 trait=mystic_2 trait=wrathful trait=sadistic trait=deceitful 
	father=540434	#Gayyath
	115.1.21={ birth=yes trait=creature_mantid trait=being_void }
	178.1.2={ death=yes }
}
540438={
	name=Ath'a
	female=yes
	dynasty=174007
	culture=mantid religion=yshaarj_worship
	father=540434	#Gayyath
	121.3.25={ birth=yes trait=creature_mantid trait=being_void }
	216.1.17={ death=yes }
}
540439={
	name=Shas
	dynasty=174007
	culture=mantid religion=yshaarj_worship
	martial=6 diplomacy=7 stewardship=4 intrigue=8 learning=8
	trait=education_learning_1 trait=temperate trait=paranoid trait=gregarious trait=honest 
	father=540436	#Skanol'rak
	133.1.16={ birth=yes trait=creature_mantid trait=being_void }
	240.6.24={ death=yes }
}
540440={
	name=Jerrex'ieth
	female=yes
	dynasty=174007
	culture=mantid religion=yshaarj_worship
	father=540436	#Skanol'rak
	144.9.20={ birth=yes trait=creature_mantid trait=being_void }
	247.7.18={ death=yes }
}
540441={
	name=Ler'hanee
	female=yes
	dynasty=174007
	culture=mantid religion=yshaarj_worship
	father=540436	#Skanol'rak
	155.11.26={ birth=yes trait=creature_mantid trait=being_void }
	265.8.25={ death=yes }
}
540442={
	name=Jal'ler
	dynasty=174007
	culture=mantid religion=yshaarj_worship
	martial=5 diplomacy=8 stewardship=7 intrigue=5 learning=4
	trait=education_martial_1 trait=gregarious trait=deceitful trait=ambitious 
	father=540436	#Skanol'rak
	165.3.5={ birth=yes trait=creature_mantid trait=being_void }
	265.7.7={ death=yes }
}
540443={
	name=Kzup'tith
	dynasty=174007
	culture=mantid religion=yshaarj_worship
	martial=5 diplomacy=6 stewardship=7 intrigue=4 learning=6
	trait=education_stewardship_4 trait=wrathful trait=cynical 
	father=540439	#Shas
	158.6.3={ birth=yes trait=creature_mantid trait=being_void }
	243.8.13={ death=yes }
}
540444={
	name=Lashar'vet
	female=yes
	dynasty=174007
	culture=mantid religion=yshaarj_worship
	father=540439	#Shas
	169.10.22={ birth=yes trait=creature_mantid trait=being_void }
	268.2.1={ death=yes }
}
540445={
	name=A'ze
	female=yes
	dynasty=174007
	culture=mantid religion=yshaarj_worship
	father=540439	#Shas
	175.8.24={ birth=yes trait=creature_mantid trait=being_void }
	281.8.12={ death=yes }
}
540446={
	name=Molthas
	female=yes
	dynasty=174007
	culture=mantid religion=yshaarj_worship
	father=540439	#Shas
	180.12.25={ birth=yes trait=creature_mantid trait=being_void }
	311.3.4={ death=yes }
}
540447={
	name=Sosu'yos
	dynasty=174007
	culture=mantid religion=yshaarj_worship
	martial=7 diplomacy=4 stewardship=7 intrigue=6 learning=7
	trait=education_learning_1 trait=greedy trait=brave trait=honest trait=humble 
	father=540443	#Kzup'tith
	180.4.24={ birth=yes trait=creature_mantid trait=being_void }
	282.8.27={ death=yes }
}
540448={
	name=Ir'vinet
	female=yes
	dynasty=174007
	culture=mantid religion=yshaarj_worship
	father=540443	#Kzup'tith
	185.6.7={ birth=yes trait=creature_mantid trait=being_void }
	252.11.30={ death=yes }
}
540449={
	name=Meth'rassez
	female=yes
	dynasty=174007
	culture=mantid religion=yshaarj_worship
	father=540447	#Sosu'yos
	202.3.19={ birth=yes trait=creature_mantid trait=being_void }
	296.8.1={ death=yes }
}
540450={
	name=Methe
	female=yes
	dynasty=174007
	culture=mantid religion=yshaarj_worship
	father=540447	#Sosu'yos
	209.3.24={ birth=yes trait=creature_mantid trait=being_void }
	280.1.21={ death=yes }
}
540451={
	name=Ithi
	dynasty=174007
	culture=mantid religion=yshaarj_worship
	martial=4 diplomacy=8 stewardship=7 intrigue=7 learning=8
	trait=education_intrigue_3 trait=patient trait=generous trait=lustful trait=sadistic 
	trait=drunkard 
	father=540447	#Sosu'yos
	220.2.7={ birth=yes trait=creature_mantid trait=being_void }
	343.12.26={ death=yes }
}
540452={
	name=Srurali
	dynasty=174007
	culture=mantid religion=yshaarj_worship
	martial=7 diplomacy=7 stewardship=5 intrigue=8 learning=8
	trait=education_learning_2 trait=gluttonous trait=honest trait=shy trait=drunkard 
	father=540447	#Sosu'yos
	228.3.11={ birth=yes trait=creature_mantid trait=being_void }
	326.2.1={ death=yes }
}
540453={
	name=Jannat'az
	female=yes
	dynasty=174007
	culture=mantid religion=yshaarj_worship
	father=540451	#Ithi
	247.11.2={ birth=yes trait=creature_mantid trait=being_void }
	353.2.8={ death=yes }
}
540454={
	name=Mozan'bo
	dynasty=174007
	culture=mantid religion=yshaarj_worship
	martial=6 diplomacy=5 stewardship=8 intrigue=5 learning=6
	trait=education_intrigue_3 trait=content trait=sadistic trait=just trait=cynical 
	father=540451	#Ithi
	254.12.4={ birth=yes trait=creature_mantid trait=being_void }
	330.7.27={ death=yes }
}
540455={
	name=Ak'ves
	female=yes
	dynasty=174007
	culture=mantid religion=yshaarj_worship
	father=540451	#Ithi
	259.8.14={ birth=yes trait=creature_mantid trait=being_void }
	363.2.16={ death=yes }
}
540456={
	name=Uluth
	dynasty=174007
	culture=mantid religion=yshaarj_worship
	martial=8 diplomacy=6 stewardship=8 intrigue=8 learning=4
	trait=education_diplomacy_4 trait=scholar trait=generous trait=honest trait=chaste 
	trait=lazy 
	father=540451	#Ithi
	269.8.6={ birth=yes trait=creature_mantid trait=being_void }
	354.4.5={ death=yes }
}
540457={
	name=El'zir
	female=yes
	dynasty=174007
	culture=mantid religion=yshaarj_worship
	father=540451	#Ithi
	274.6.15={ birth=yes trait=creature_mantid trait=being_void }
	359.2.1={ death=yes }
}
540458={
	name=Aneer'ver
	female=yes
	dynasty=174007
	culture=mantid religion=yshaarj_worship
	father=540454	#Mozan'bo
	283.3.5={ birth=yes trait=creature_mantid trait=being_void }
	375.6.28={ death=yes }
}
540459={
	name=Kzikkikkis
	dynasty=174007
	culture=mantid religion=yshaarj_worship
	martial=5 diplomacy=8 stewardship=8 intrigue=8 learning=5
	trait=education_diplomacy_3 trait=patient trait=deceitful 
	father=540454	#Mozan'bo
	291.8.14={ birth=yes trait=creature_mantid trait=being_void }
	390.8.7={ death=yes }
}
540460={
	name=Ka'vaz
	dynasty=174007
	culture=mantid religion=yshaarj_worship
	martial=7 diplomacy=5 stewardship=6 intrigue=7 learning=5
	trait=education_martial_1 trait=compassionate trait=shy trait=arrogant trait=possessed_1 
	father=540454	#Mozan'bo
	301.3.4={ birth=yes trait=creature_mantid trait=being_void }
	407.8.3={ death=yes }
}
540461={
	name=Axxalthok
	dynasty=174007
	culture=mantid religion=yshaarj_worship
	martial=6 diplomacy=5 stewardship=5 intrigue=8 learning=7
	trait=education_diplomacy_3 trait=reveler_2 trait=wrathful trait=paranoid trait=generous 
	trait=humble 
	father=540459	#Kzikkikkis
	314.11.9={ birth=yes trait=creature_mantid trait=being_void }
	426.5.9={ death=yes }
}
540462={
	name=Resh'rat
	female=yes
	dynasty=174007
	culture=mantid religion=yshaarj_worship
	father=540459	#Kzikkikkis
	325.4.4={ birth=yes trait=creature_mantid trait=being_void }
	395.12.23={ death=yes }
}
540463={
	name=Lashar'vet
	female=yes
	dynasty=174007
	culture=mantid religion=yshaarj_worship
	father=540459	#Kzikkikkis
	332.3.15={ birth=yes trait=creature_mantid trait=being_void }
	429.4.12={ death=yes }
}
540464={
	name=Ta'vaz
	dynasty=174007
	culture=mantid religion=yshaarj_worship
	martial=7 diplomacy=5 stewardship=8 intrigue=6 learning=6
	trait=education_stewardship_4 trait=reveler_2 trait=craven trait=gregarious trait=honest 
	trait=arrogant 
	father=540459	#Kzikkikkis
	341.5.15={ birth=yes trait=creature_mantid trait=being_void }
	422.10.29={ death=yes }
}
540465={
	name=Li
	dynasty=174007
	culture=mantid religion=yshaarj_worship
	martial=6 diplomacy=5 stewardship=5 intrigue=4 learning=4
	trait=education_intrigue_2 trait=honest trait=zealous trait=lunatic_1 
	father=540459	#Kzikkikkis
	347.5.6={ birth=yes trait=creature_mantid trait=being_void }
	434.1.30={ death=yes }
}
540466={
	name=Esavas
	female=yes
	dynasty=174007
	culture=mantid religion=yshaarj_worship
	father=540459	#Kzikkikkis
	355.2.14={ birth=yes trait=creature_mantid trait=being_void }
	441.4.26={ death=yes }
}
540467={
	name=Jar'et
	female=yes
	dynasty=174007
	culture=mantid religion=yshaarj_worship
	father=540461	#Axxalthok
	331.2.22={ birth=yes trait=creature_mantid trait=being_void }
	401.11.7={ death=yes }
}
540468={
	name=Masakze
	dynasty=174007
	culture=mantid religion=yshaarj_worship
	martial=6 diplomacy=8 stewardship=8 intrigue=7 learning=8
	trait=education_martial_3 trait=trusting trait=gregarious trait=chaste trait=wrathful 
	father=540461	#Axxalthok
	338.12.14={ birth=yes trait=creature_mantid trait=being_void }
	450.5.6={ death=yes }
}
540469={
	name=Klethi'jam
	dynasty=174007
	culture=mantid religion=yshaarj_worship
	martial=6 diplomacy=5 stewardship=5 intrigue=6 learning=6
	trait=education_stewardship_4 trait=diligent trait=sadistic trait=humble 
	trait=lustful trait=wounded_1 
	father=540461	#Axxalthok
	345.10.4={ birth=yes trait=creature_mantid trait=being_void }
	460.7.4={ death=yes }
}
540470={
	name=Skizisam
	dynasty=174007
	culture=mantid religion=yshaarj_worship
	martial=5 diplomacy=6 stewardship=7 intrigue=6 learning=7
	trait=education_diplomacy_3 trait=shy trait=gluttonous trait=greedy trait=chaste 
	father=540461	#Axxalthok
	352.6.20={ birth=yes trait=creature_mantid trait=being_void }
	439.8.1={ death=yes }
}
540471={
	name=Axazak
	dynasty=174007
	culture=mantid religion=yshaarj_worship
	martial=4 diplomacy=8 stewardship=8 intrigue=5 learning=7
	trait=education_intrigue_3 trait=arrogant trait=shy trait=lazy 
	father=540461	#Axxalthok
	358.5.27={ birth=yes trait=creature_mantid trait=being_void }
	465.9.29={ death=yes }
}
540472={
	name=Ak'at
	female=yes
	dynasty=174007
	culture=mantid religion=yshaarj_worship
	father=540461	#Axxalthok
	363.6.5={ birth=yes trait=creature_mantid trait=being_void }
	464.7.2={ death=yes }
}
540473={
	name=Al'hiesh
	female=yes
	dynasty=174007
	culture=mantid religion=yshaarj_worship
	father=540461	#Axxalthok
	374.5.25={ birth=yes trait=creature_mantid trait=being_void }
	451.7.5={ death=yes }
}
540474={
	name=Tzeyyixik
	dynasty=174007
	culture=mantid religion=yshaarj_worship
	martial=5 diplomacy=7 stewardship=5 intrigue=4 learning=7
	trait=education_diplomacy_4 trait=lazy trait=sadistic trait=arrogant 
	trait=drunkard 
	father=540468	#Masakze
	351.8.4={ birth=yes trait=creature_mantid trait=being_void }
	434.6.29={ death=yes }
}
540475={
	name=Mol'va
	female=yes
	dynasty=174007
	culture=mantid religion=yshaarj_worship
	father=540468	#Masakze
	361.11.11={ birth=yes trait=creature_mantid trait=being_void }
	459.12.12={ death=yes }
}
540476={
	name=An'zil
	female=yes
	dynasty=174007
	culture=mantid religion=yshaarj_worship
	father=540468	#Masakze
	372.6.3={ birth=yes trait=creature_mantid trait=being_void }
	443.6.15={ death=yes }
}
540477={
	name=Av'i
	female=yes
	dynasty=174007
	culture=mantid religion=yshaarj_worship
	father=540468	#Masakze
	380.7.21={ birth=yes trait=creature_mantid trait=being_void }
	463.11.7={ death=yes }
}
540478={
	name=Ravali
	female=yes
	dynasty=174007
	culture=mantid religion=yshaarj_worship
	father=540474	#Tzeyyixik
	370.9.20={ birth=yes trait=creature_mantid trait=being_void }
	457.1.19={ death=yes }
}
540479={
	name=Ivoxik
	dynasty=174007
	culture=mantid religion=yshaarj_worship
	martial=4 diplomacy=8 stewardship=8 intrigue=6 learning=7
	trait=education_intrigue_2 trait=trusting trait=lustful trait=wounded_1 trait=hunchbacked 
	father=540474	#Tzeyyixik
	375.7.21={ birth=yes trait=creature_mantid trait=being_void }
	472.12.4={ death=yes }
}
540480={
	name=Mosh'eet
	female=yes
	dynasty=174007
	culture=mantid religion=yshaarj_worship
	father=540474	#Tzeyyixik
	386.8.19={ birth=yes trait=creature_mantid trait=being_void }
	483.10.6={ death=yes }
}
540481={
	name=Il'koxik
	dynasty=174007
	culture=mantid religion=yshaarj_worship
	martial=6 diplomacy=5 stewardship=7 intrigue=4 learning=8
	trait=education_martial_3 trait=lustful trait=content trait=honest 
	trait=gregarious 
	father=540474	#Tzeyyixik
	392.10.5={ birth=yes trait=creature_mantid trait=being_void }
	492.9.18={ death=yes }
}
540482={
	name=It'ek
	dynasty=174007
	culture=mantid religion=yshaarj_worship
	martial=6 diplomacy=7 stewardship=8 intrigue=4 learning=6
	trait=education_stewardship_1 trait=arrogant trait=shy 
	father=540479	#Ivoxik
	403.8.1={ birth=yes trait=creature_mantid trait=being_void }
	472.2.11={ death=yes }
}
540483={
	name=Girraruk
	dynasty=174007
	culture=mantid religion=yshaarj_worship
	martial=5 diplomacy=6 stewardship=7 intrigue=7 learning=8
	trait=education_martial_2 trait=diligent trait=sadistic trait=paranoid trait=shy 
	father=540479	#Ivoxik
	410.4.7={ birth=yes trait=creature_mantid trait=being_void }
	486.10.28={ death=yes }
}
540484={
	name=Ir'vinet
	female=yes
	dynasty=174007
	culture=mantid religion=yshaarj_worship
	father=540479	#Ivoxik
	421.5.11={ birth=yes trait=creature_mantid trait=being_void }
	502.5.22={ death=yes }
}
540485={
	name=Av'i
	female=yes
	dynasty=174007
	culture=mantid religion=yshaarj_worship
	father=540479	#Ivoxik
	430.4.6={ birth=yes trait=creature_mantid trait=being_void }
	525.11.21={ death=yes }
}
540486={
	name=Rek'hana
	dynasty=174007
	culture=mantid religion=yshaarj_worship
	martial=8 diplomacy=7 stewardship=5 intrigue=7 learning=4
	trait=education_diplomacy_4 trait=craven trait=humble trait=lazy 
	father=540479	#Ivoxik
	440.11.9={ birth=yes trait=creature_mantid trait=being_void }
	533.3.14={ death=yes }
}
540487={
	name=Tila'jok
	dynasty=174007
	culture=mantid religion=yshaarj_worship
	martial=7 diplomacy=6 stewardship=4 intrigue=8 learning=8
	trait=education_learning_1 trait=mystic_2 trait=deceitful trait=ambitious 
	father=540482	#It'ek
	433.9.14={ birth=yes trait=creature_mantid trait=being_void }
	513.9.16={ death=yes }
}
540488={
	name=Qel'vi
	female=yes
	dynasty=174007
	culture=mantid religion=yshaarj_worship
	father=540482	#It'ek
	445.4.15={ birth=yes trait=creature_mantid trait=being_void }
	539.10.10={ death=yes }
}
540489={
	name=Skix
	dynasty=174007
	culture=mantid religion=yshaarj_worship
	martial=4 diplomacy=8 stewardship=8 intrigue=8 learning=5
	trait=education_martial_1 trait=generous trait=just 
	father=540482	#It'ek
	453.9.5={ birth=yes trait=creature_mantid trait=being_void }
	522.7.10={ death=yes }
}
540490={
	name=Qeshar
	female=yes
	dynasty=174007
	culture=mantid religion=yshaarj_worship
	father=540482	#It'ek
	465.5.2={ birth=yes trait=creature_mantid trait=being_void }
	558.7.29={ death=yes }
}
540491={
	name=Lalthi
	female=yes
	dynasty=174007
	culture=mantid religion=yshaarj_worship
	father=540487	#Tila'jok
	464.3.5={ birth=yes trait=creature_mantid trait=being_void }
	544.7.27={ death=yes }
}
540492={
	name=Manathik
	dynasty=174007
	culture=mantid religion=yshaarj_worship
	martial=5 diplomacy=8 stewardship=5 intrigue=6 learning=6
	trait=education_learning_2 trait=trusting trait=sadistic trait=arbitrary 
	father=540487	#Tila'jok
	472.9.21={ birth=yes trait=creature_mantid trait=being_void }
	577.7.29={ death=yes }
}
540493={
	name=Ar
	dynasty=174007
	culture=mantid religion=yshaarj_worship
	martial=5 diplomacy=8 stewardship=5 intrigue=8 learning=6
	trait=education_diplomacy_3 trait=craven trait=cynical trait=gluttonous 
	father=540487	#Tila'jok
	484.7.24={ birth=yes trait=creature_mantid trait=being_void }
	558.2.18={ death=yes }
}
540494={
	name=That'ha
	dynasty=174007
	culture=mantid religion=yshaarj_worship
	martial=5 diplomacy=8 stewardship=6 intrigue=7 learning=7
	trait=education_learning_2 trait=patient trait=paranoid trait=ambitious 
	father=540492	#Manathik
	488.1.25={ birth=yes trait=creature_mantid trait=being_void }
	599.10.25={ death=yes }
}
540495={
	name=Ir'vinet
	female=yes
	dynasty=174007
	culture=mantid religion=yshaarj_worship
	father=540492	#Manathik
	499.2.24={ birth=yes trait=creature_mantid trait=being_void }
	593.8.1={ death=yes }
}
#Lore character
540496={
	name=Pa'valak
	dynasty=174007
	culture=mantid religion=yshaarj_worship
	martial=7 diplomacy=5 stewardship=5 intrigue=6 learning=5
	trait=education_martial_4 trait=diligent trait=patient trait=chaste 
	father=540494	#That'ha
	509.7.13={ birth=yes trait=creature_mantid trait=being_void }
	560.1.1={
		effect={
			set_variable = { name = wc_endurance_physical_lifestyle_additional_perks_variable value = wc_perks_needed_for_level_3_physical_trait_value }
			set_variable = { name = wc_strength_physical_lifestyle_additional_perks_variable value = wc_perks_needed_for_level_3_physical_trait_value }
		}
		# trait=physical_lifestyle_endurance_3
		# trait=physical_lifestyle_strength_3
	}
	611.2.11={ death=yes }
}
540497={
	name=Qash'var
	female=yes
	dynasty=174007
	culture=mantid religion=yshaarj_worship
	father=540494	#That'ha
	515.11.27={ birth=yes trait=creature_mantid trait=being_void }
	584.1.7={ death=yes }
}
540498={
	name=Itha
	female=yes
	dynasty=174007
	culture=mantid religion=yshaarj_worship
	father=540494	#That'ha
	523.4.9={ birth=yes trait=creature_mantid trait=being_void }
	623.11.4={ death=yes }
}
540499={
	name=Hazop'tak
	dynasty=174007
	culture=mantid religion=yshaarj_worship
	martial=5 diplomacy=6 stewardship=8 intrigue=4 learning=8
	trait=education_learning_4 trait=humble trait=cynical trait=ambitious trait=craven 
	father=540494	#That'ha
	532.4.25={ birth=yes trait=creature_mantid trait=being_void }
	618.11.1={ death=yes }
}
# Sra'thik Brood [174008]
540500={
	name=Exarran
	dynasty=174008
	culture=mantid religion=yshaarj_worship
	martial=7 diplomacy=4 stewardship=4 intrigue=7 learning=7
	trait=education_intrigue_2 trait=greedy trait=gregarious trait=humble trait=craven 
	1.12.15={ birth=yes trait=creature_mantid trait=being_void }
	125.10.28={ death=yes }
}
540501={
	name=Ralik'zez
	female=yes
	dynasty=174008
	culture=mantid religion=yshaarj_worship
	father=540500	#Exarran
	13.10.2={ birth=yes trait=creature_mantid trait=being_void }
	88.2.18={ death=yes }
}
540502={
	name=El'thisi
	dynasty=174008
	culture=mantid religion=yshaarj_worship
	martial=4 diplomacy=4 stewardship=5 intrigue=7 learning=5
	trait=education_learning_1 trait=trusting trait=zealous trait=wrathful trait=arbitrary 
	father=540500	#Exarran
	22.6.1={ birth=yes trait=creature_mantid trait=being_void }
	115.3.13={ death=yes }
}
540503={
	name=Kloz'raz
	dynasty=174008
	culture=mantid religion=yshaarj_worship
	martial=6 diplomacy=8 stewardship=5 intrigue=7 learning=8
	trait=education_intrigue_3 trait=shy trait=content trait=arbitrary trait=humble 
	father=540500	#Exarran
	32.6.23={ birth=yes trait=creature_mantid trait=being_void }
	129.10.6={ death=yes }
}
540504={
	name=Ish'vie
	female=yes
	dynasty=174008
	culture=mantid religion=yshaarj_worship
	father=540500	#Exarran
	41.8.13={ birth=yes trait=creature_mantid trait=being_void }
	150.4.9={ death=yes }
}
540505={
	name=Rakkunak
	dynasty=174008
	culture=mantid religion=yshaarj_worship
	martial=7 diplomacy=4 stewardship=4 intrigue=4 learning=5
	trait=education_intrigue_3 trait=scholar trait=cynical trait=wrathful trait=compassionate 
	father=540502	#El'thisi
	53.8.3={ birth=yes trait=creature_mantid trait=being_void }
	152.1.19={ death=yes }
}
540506={
	name=Leth'ithar
	female=yes
	dynasty=174008
	culture=mantid religion=yshaarj_worship
	father=540502	#El'thisi
	60.4.22={ birth=yes trait=creature_mantid trait=being_void }
	136.4.15={ death=yes }
}
540507={
	name=Kil'zit
	dynasty=174008
	culture=mantid religion=yshaarj_worship
	martial=6 diplomacy=8 stewardship=7 intrigue=8 learning=4
	trait=education_learning_1 trait=cynical trait=content trait=craven 
	father=540502	#El'thisi
	68.7.9={ birth=yes trait=creature_mantid trait=being_void }
	160.4.6={ death=yes }
}
540508={
	name=Axazak
	dynasty=174008
	culture=mantid religion=yshaarj_worship
	martial=7 diplomacy=4 stewardship=8 intrigue=5 learning=5
	trait=education_diplomacy_3 trait=celibate trait=craven trait=shy trait=arbitrary 
	trait=generous trait=lunatic_1 
	father=540502	#El'thisi
	76.9.7={ birth=yes trait=creature_mantid trait=being_void }
	182.1.5={ death=yes }
}
540509={
	name=Jeles'ir
	female=yes
	dynasty=174008
	culture=mantid religion=yshaarj_worship
	father=540502	#El'thisi
	84.7.9={ birth=yes trait=creature_mantid trait=being_void }
	167.11.5={ death=yes }
}
540510={
	name=Gizok'ik
	dynasty=174008
	culture=mantid religion=yshaarj_worship
	martial=5 diplomacy=5 stewardship=4 intrigue=5 learning=6
	trait=education_diplomacy_1 trait=zealous trait=temperate trait=just trait=brave 
	father=540502	#El'thisi
	92.3.9={ birth=yes trait=creature_mantid trait=being_void }
	145.5.5={ death=yes }
}
540511={
	name=Ar'hi
	female=yes
	dynasty=174008
	culture=mantid religion=yshaarj_worship
	father=540502	#El'thisi
	101.11.21={ birth=yes trait=creature_mantid trait=being_void }
	204.1.7={ death=yes }
}
540512={
	name=Ixi'hol
	dynasty=174008
	culture=mantid religion=yshaarj_worship
	martial=7 diplomacy=7 stewardship=8 intrigue=5 learning=7
	trait=education_intrigue_2 trait=humble trait=sadistic trait=lazy trait=just 
	father=540505	#Rakkunak
	77.6.9={ birth=yes trait=creature_mantid trait=being_void }
	166.9.30={ death=yes }
}
540513={
	name=Relleli
	female=yes
	dynasty=174008
	culture=mantid religion=yshaarj_worship
	father=540505	#Rakkunak
	85.11.17={ birth=yes trait=creature_mantid trait=being_void }
	191.6.8={ death=yes }
}
540514={
	name=Erol've
	dynasty=174008
	culture=mantid religion=yshaarj_worship
	martial=6 diplomacy=6 stewardship=5 intrigue=4 learning=4
	trait=education_stewardship_4 trait=gluttonous trait=humble trait=lustful trait=ambitious 
	father=540505	#Rakkunak
	90.10.12={ birth=yes trait=creature_mantid trait=being_void }
	180.1.21={ death=yes }
}
540515={
	name=Pixila
	dynasty=174008
	culture=mantid religion=yshaarj_worship
	martial=6 diplomacy=5 stewardship=4 intrigue=8 learning=5
	trait=education_martial_2 trait=arrogant trait=greedy trait=trusting trait=gluttonous 
	father=540505	#Rakkunak
	99.10.20={ birth=yes trait=creature_mantid trait=being_void }
	197.9.30={ death=yes }
}
540516={
	name=Qik
	dynasty=174008
	culture=mantid religion=yshaarj_worship
	martial=6 diplomacy=6 stewardship=4 intrigue=4 learning=5
	trait=education_learning_1 trait=shy trait=honest trait=just 
	father=540505	#Rakkunak
	105.3.3={ birth=yes trait=creature_mantid trait=being_void }
	162.10.18={ death=yes }
}
540517={
	name=Qash'var
	female=yes
	dynasty=174008
	culture=mantid religion=yshaarj_worship
	father=540505	#Rakkunak
	113.11.17={ birth=yes trait=creature_mantid trait=being_void }
	214.1.18={ death=yes }
}
540518={
	name=Irek'zith
	female=yes
	dynasty=174008
	culture=mantid religion=yshaarj_worship
	father=540505	#Rakkunak
	120.8.24={ birth=yes trait=creature_mantid trait=being_void }
	195.10.25={ death=yes }
}
540519={
	name=Axxalthok
	dynasty=174008
	culture=mantid religion=yshaarj_worship
	martial=5 diplomacy=6 stewardship=7 intrigue=5 learning=4
	trait=education_intrigue_3 trait=content trait=shy trait=compassionate trait=diligent 
	trait=wounded_1 
	father=540512	#Ixi'hol
	102.8.22={ birth=yes trait=creature_mantid trait=being_void }
	195.12.25={ death=yes }
}
540520={
	name=Klalir'ris
	dynasty=174008
	culture=mantid religion=yshaarj_worship
	martial=8 diplomacy=6 stewardship=8 intrigue=6 learning=4
	trait=education_stewardship_2 trait=content trait=compassionate 
	father=540512	#Ixi'hol
	107.5.17={ birth=yes trait=creature_mantid trait=being_void }
	213.7.20={ death=yes }
}
540521={
	name=Ax'ierret
	dynasty=174008
	culture=mantid religion=yshaarj_worship
	martial=8 diplomacy=8 stewardship=8 intrigue=7 learning=6
	trait=education_intrigue_2 trait=mystic_2 trait=greedy trait=patient 
	trait=gluttonous trait=honest 
	father=540512	#Ixi'hol
	114.10.23={ birth=yes trait=creature_mantid trait=being_void }
	226.6.25={ death=yes }
}
540522={
	name=Ler'hanee
	female=yes
	dynasty=174008
	culture=mantid religion=yshaarj_worship
	father=540512	#Ixi'hol
	120.11.8={ birth=yes trait=creature_mantid trait=being_void }
	206.9.18={ death=yes }
}
540523={
	name=Pixila
	dynasty=174008
	culture=mantid religion=yshaarj_worship
	martial=6 diplomacy=8 stewardship=6 intrigue=8 learning=7
	trait=education_learning_4 trait=deceitful trait=trusting trait=gluttonous trait=content 
	trait=physique_bad_3 
	father=540512	#Ixi'hol
	129.6.26={ birth=yes trait=creature_mantid trait=being_void }
	221.8.8={ death=yes }
}
540524={
	name=Gi
	dynasty=174008
	culture=mantid religion=yshaarj_worship
	martial=4 diplomacy=5 stewardship=7 intrigue=4 learning=7
	trait=education_intrigue_4 trait=paranoid trait=craven trait=lustful trait=patient 
	trait=ill trait=clubfooted 
	father=540512	#Ixi'hol
	136.9.9={ birth=yes trait=creature_mantid trait=being_void }
	235.11.1={ death=yes }
}
540525={
	name=Rasa'her
	female=yes
	dynasty=174008
	culture=mantid religion=yshaarj_worship
	father=540512	#Ixi'hol
	142.5.21={ birth=yes trait=creature_mantid trait=being_void }
	223.10.10={ death=yes }
}
540526={
	name=Marun'bal
	dynasty=174008
	culture=mantid religion=yshaarj_worship
	martial=5 diplomacy=7 stewardship=5 intrigue=4 learning=6
	trait=education_intrigue_4 trait=education_martial_prowess_4 trait=lazy trait=sadistic trait=wrathful 
	trait=content 
	father=540519	#Axxalthok
	134.1.14={ birth=yes trait=creature_mantid trait=being_void }
	244.4.27={ death=yes }
}
540527={
	name=Jerrex'ieth
	female=yes
	dynasty=174008
	culture=mantid religion=yshaarj_worship
	father=540519	#Axxalthok
	142.3.22={ birth=yes trait=creature_mantid trait=being_void }
	241.3.7={ death=yes }
}
540528={
	name=Skuvikkiz
	dynasty=174008
	culture=mantid religion=yshaarj_worship
	martial=7 diplomacy=4 stewardship=6 intrigue=7 learning=6
	trait=education_stewardship_2 trait=wrathful trait=sadistic trait=chaste 
	trait=brave trait=physique_bad_3 
	father=540519	#Axxalthok
	149.8.24={ birth=yes trait=creature_mantid trait=being_void }
	227.2.4={ death=yes }
}
540529={
	name=Krul'risex
	dynasty=174008
	culture=mantid religion=yshaarj_worship
	martial=8 diplomacy=6 stewardship=4 intrigue=4 learning=4
	trait=education_martial_1 trait=honest trait=cynical trait=brave trait=temperate 
	trait=ill 
	father=540519	#Axxalthok
	160.6.27={ birth=yes trait=creature_mantid trait=being_void }
	250.3.22={ death=yes }
}
540530={
	name=Ta'vaz
	dynasty=174008
	culture=mantid religion=yshaarj_worship
	martial=5 diplomacy=6 stewardship=8 intrigue=8 learning=8
	trait=education_diplomacy_3 trait=chaste trait=compassionate trait=craven trait=content 
	trait=wounded_1 
	father=540526	#Marun'bal
	157.12.25={ birth=yes trait=creature_mantid trait=being_void }
	242.12.28={ death=yes }
}
540531={
	name=Ska'juxxat
	dynasty=174008
	culture=mantid religion=yshaarj_worship
	martial=8 diplomacy=7 stewardship=8 intrigue=6 learning=4
	trait=education_martial_1 trait=patient trait=sadistic 
	father=540526	#Marun'bal
	169.10.22={ birth=yes trait=creature_mantid trait=being_void }
	271.4.20={ death=yes }
}
540532={
	name=Kloz'raz
	dynasty=174008
	culture=mantid religion=yshaarj_worship
	martial=8 diplomacy=6 stewardship=5 intrigue=4 learning=8
	trait=education_intrigue_4 trait=temperate trait=humble trait=craven 
	trait=ambitious 
	father=540530	#Ta'vaz
	181.9.1={ birth=yes trait=creature_mantid trait=being_void }
	265.12.24={ death=yes }
}
540533={
	name=Nik'ha
	female=yes
	dynasty=174008
	culture=mantid religion=yshaarj_worship
	father=540530	#Ta'vaz
	194.2.24={ birth=yes trait=creature_mantid trait=being_void }
	276.3.19={ death=yes }
}
540534={
	name=Ji'hesh
	female=yes
	dynasty=174008
	culture=mantid religion=yshaarj_worship
	father=540530	#Ta'vaz
	200.12.25={ birth=yes trait=creature_mantid trait=being_void }
	312.4.3={ death=yes }
}
540535={
	name=Oth'veezzer
	female=yes
	dynasty=174008
	culture=mantid religion=yshaarj_worship
	father=540532	#Kloz'raz
	200.6.8={ birth=yes trait=creature_mantid trait=being_void }
	276.11.21={ death=yes }
}
540536={
	name=Ezzex
	dynasty=174008
	culture=mantid religion=yshaarj_worship
	martial=6 diplomacy=5 stewardship=8 intrigue=7 learning=6
	trait=education_intrigue_3 trait=reveler_2 trait=diligent trait=patient trait=just 
	trait=ambitious 
	father=540532	#Kloz'raz
	206.5.18={ birth=yes trait=creature_mantid trait=being_void }
	311.3.26={ death=yes }
}
540537={
	name=Kzit
	dynasty=174008
	culture=mantid religion=yshaarj_worship
	martial=5 diplomacy=5 stewardship=5 intrigue=5 learning=8
	trait=education_intrigue_4 trait=diligent trait=cynical trait=brave 
	father=540536	#Ezzex
	228.1.21={ birth=yes trait=creature_mantid trait=being_void }
	317.7.15={ death=yes }
}
540538={
	name=Exarran
	dynasty=174008
	culture=mantid religion=yshaarj_worship
	martial=6 diplomacy=7 stewardship=5 intrigue=6 learning=8
	trait=education_diplomacy_4 trait=chaste trait=wrathful trait=ambitious trait=just 
	father=540536	#Ezzex
	234.4.27={ birth=yes trait=creature_mantid trait=being_void }
	335.2.8={ death=yes }
}
540539={
	name=Ar'hi
	female=yes
	dynasty=174008
	culture=mantid religion=yshaarj_worship
	father=540536	#Ezzex
	245.12.18={ birth=yes trait=creature_mantid trait=being_void }
	325.1.27={ death=yes }
}
540540={
	name=Uz'rat
	dynasty=174008
	culture=mantid religion=yshaarj_worship
	martial=4 diplomacy=8 stewardship=8 intrigue=8 learning=5
	trait=education_learning_3 trait=just trait=patient trait=ambitious 
	trait=shy 
	father=540537	#Kzit
	243.8.14={ birth=yes trait=creature_mantid trait=being_void }
	317.3.4={ death=yes }
}
540541={
	name=Menirot
	dynasty=174008
	culture=mantid religion=yshaarj_worship
	martial=8 diplomacy=8 stewardship=7 intrigue=4 learning=8
	trait=education_diplomacy_4 trait=wrathful trait=content trait=diligent trait=just 
	father=540537	#Kzit
	249.10.15={ birth=yes trait=creature_mantid trait=being_void }
	350.11.1={ death=yes }
}
540542={
	name=Ti
	dynasty=174008
	culture=mantid religion=yshaarj_worship
	martial=5 diplomacy=8 stewardship=7 intrigue=4 learning=8
	trait=education_martial_1 trait=scholar trait=brave trait=temperate trait=honest 
	trait=humble  
	father=540537	#Kzit
	255.1.16={ birth=yes trait=creature_mantid trait=being_void }
	326.11.11={ death=yes }
}
540543={
	name=Tzak'tak
	dynasty=174008
	culture=mantid religion=yshaarj_worship
	martial=7 diplomacy=6 stewardship=4 intrigue=4 learning=4
	trait=education_diplomacy_4 trait=lifestyle_herbalist trait=generous trait=wrathful trait=ambitious 
	trait=just 
	father=540537	#Kzit
	264.2.14={ birth=yes trait=creature_mantid trait=being_void }
	338.6.19={ death=yes }
}
540544={
	name=Lash'veniz
	female=yes
	dynasty=174008
	culture=mantid religion=yshaarj_worship
	father=540537	#Kzit
	271.12.14={ birth=yes trait=creature_mantid trait=being_void }
	382.6.19={ death=yes }
}
540545={
	name=Axxalthok
	dynasty=174008
	culture=mantid religion=yshaarj_worship
	martial=7 diplomacy=4 stewardship=7 intrigue=8 learning=6
	trait=education_stewardship_2 trait=torturer trait=ambitious trait=chaste trait=arbitrary 
	father=540540	#Uz'rat
	260.12.3={ birth=yes trait=creature_mantid trait=being_void }
	371.6.21={ death=yes }
}
540546={
	name=Esh'ri
	dynasty=174008
	culture=mantid religion=yshaarj_worship
	martial=4 diplomacy=7 stewardship=6 intrigue=4 learning=8
	trait=education_intrigue_2 trait=arrogant trait=cynical trait=deceitful trait=ambitious 
	trait=wounded_1 
	father=540540	#Uz'rat
	272.8.15={ birth=yes trait=creature_mantid trait=being_void }
	381.11.25={ death=yes }
}
540547={
	name=Vek'ri
	female=yes
	dynasty=174008
	culture=mantid religion=yshaarj_worship
	father=540540	#Uz'rat
	278.11.8={ birth=yes trait=creature_mantid trait=being_void }
	368.12.5={ death=yes }
}
540548={
	name=Urrak'thik
	dynasty=174008
	culture=mantid religion=yshaarj_worship
	martial=6 diplomacy=7 stewardship=5 intrigue=6 learning=5
	trait=education_martial_1 trait=greedy trait=paranoid trait=just trait=sadistic 
	father=540545	#Axxalthok
	280.12.21={ birth=yes trait=creature_mantid trait=being_void }
	353.9.19={ death=yes }
}
540549={
	name=El'zath
	female=yes
	dynasty=174008
	culture=mantid religion=yshaarj_worship
	father=540545	#Axxalthok
	287.8.15={ birth=yes trait=creature_mantid trait=being_void }
	364.11.15={ death=yes }
}
540550={
	name=Ner'zeza
	female=yes
	dynasty=174008
	culture=mantid religion=yshaarj_worship
	father=540545	#Axxalthok
	296.8.13={ birth=yes trait=creature_mantid trait=being_void }
	375.10.17={ death=yes }
}
540551={
	name=Ler'hanee
	female=yes
	dynasty=174008
	culture=mantid religion=yshaarj_worship
	father=540545	#Axxalthok
	303.6.25={ birth=yes trait=creature_mantid trait=being_void }
	406.4.14={ death=yes }
}
540552={
	name=Ithi
	dynasty=174008
	culture=mantid religion=yshaarj_worship
	martial=6 diplomacy=5 stewardship=4 intrigue=8 learning=5
	trait=education_intrigue_3 trait=generous trait=sadistic trait=brave trait=arrogant 
	father=540545	#Axxalthok
	312.5.15={ birth=yes trait=creature_mantid trait=being_void }
	400.1.12={ death=yes }
}
540553={
	name=Ir'vinet
	female=yes
	dynasty=174008
	culture=mantid religion=yshaarj_worship
	father=540545	#Axxalthok
	322.11.7={ birth=yes trait=creature_mantid trait=being_void }
	421.6.30={ death=yes }
}
540554={
	name=Nir'verash
	dynasty=174008
	culture=mantid religion=yshaarj_worship
	martial=4 diplomacy=5 stewardship=5 intrigue=4 learning=5
	trait=education_diplomacy_3 trait=honest trait=humble trait=lustful trait=trusting 
	father=540545	#Axxalthok
	328.9.2={ birth=yes trait=creature_mantid trait=being_void }
	375.12.12={ death=yes }
}
540555={
	name=Skarasa
	dynasty=174008
	culture=mantid religion=yshaarj_worship
	martial=5 diplomacy=7 stewardship=5 intrigue=7 learning=4
	trait=education_martial_2 trait=paranoid trait=humble trait=shy 
	father=540548	#Urrak'thik
	311.5.26={ birth=yes trait=creature_mantid trait=being_void }
	388.1.13={ death=yes }
}
540556={
	name=Qathek
	dynasty=174008
	culture=mantid religion=yshaarj_worship
	martial=6 diplomacy=7 stewardship=7 intrigue=8 learning=5
	trait=education_learning_2 trait=greedy trait=sadistic trait=trusting trait=lustful 
	father=540548	#Urrak'thik
	320.1.8={ birth=yes trait=creature_mantid trait=being_void }
	429.8.5={ death=yes }
}
540557={
	name=Gokilak
	dynasty=174008
	culture=mantid religion=yshaarj_worship
	martial=5 diplomacy=5 stewardship=5 intrigue=8 learning=8
	trait=education_stewardship_1 trait=arrogant trait=wrathful trait=lustful 
	trait=ambitious 
	father=540548	#Urrak'thik
	325.10.4={ birth=yes trait=creature_mantid trait=being_void }
	396.7.21={ death=yes }
}
540558={
	name=Gavvith
	dynasty=174008
	culture=mantid religion=yshaarj_worship
	martial=6 diplomacy=4 stewardship=6 intrigue=8 learning=8
	trait=education_diplomacy_3 trait=brave trait=gluttonous trait=honest trait=zealous 
	father=540555	#Skarasa
	329.9.24={ birth=yes trait=creature_mantid trait=being_void }
	399.11.10={ death=yes }
}
540559={
	name=Jeseshaz
	female=yes
	dynasty=174008
	culture=mantid religion=yshaarj_worship
	father=540555	#Skarasa
	341.4.18={ birth=yes trait=creature_mantid trait=being_void }
	428.1.20={ death=yes }
}
540560={
	name=Jar'thierriz
	female=yes
	dynasty=174008
	culture=mantid religion=yshaarj_worship
	father=540555	#Skarasa
	346.11.13={ birth=yes trait=creature_mantid trait=being_void }
	422.6.18={ death=yes }
}
540561={
	name=Gayyath
	dynasty=174008
	culture=mantid religion=yshaarj_worship
	martial=4 diplomacy=4 stewardship=7 intrigue=5 learning=5
	trait=education_martial_1 trait=sadistic trait=paranoid 
	father=540555	#Skarasa
	356.9.4={ birth=yes trait=creature_mantid trait=being_void }
	442.7.26={ death=yes }
}
540562={
	name=Ner'zeza
	female=yes
	dynasty=174008
	culture=mantid religion=yshaarj_worship
	father=540558	#Gavvith
	348.8.19={ birth=yes trait=creature_mantid trait=being_void }
	430.12.2={ death=yes }
}
540563={
	name=Ar'ak
	dynasty=174008
	culture=mantid religion=yshaarj_worship
	martial=6 diplomacy=5 stewardship=5 intrigue=6 learning=6
	trait=education_diplomacy_4 trait=wrathful trait=craven trait=temperate 
	father=540558	#Gavvith
	357.6.15={ birth=yes trait=creature_mantid trait=being_void }
	475.7.8={ death=yes }
}
540564={
	name=Ka'vaz
	dynasty=174008
	culture=mantid religion=yshaarj_worship
	martial=4 diplomacy=4 stewardship=4 intrigue=5 learning=7
	trait=education_intrigue_4 trait=arrogant trait=cynical trait=patient trait=lustful 
	father=540558	#Gavvith
	364.8.25={ birth=yes trait=creature_mantid trait=being_void }
	469.6.26={ death=yes }
}
540565={
	name=Shizirik
	dynasty=174008
	culture=mantid religion=yshaarj_worship
	martial=6 diplomacy=4 stewardship=8 intrigue=4 learning=4
	trait=education_intrigue_2 trait=gregarious trait=cynical trait=chaste 
	father=540558	#Gavvith
	374.12.27={ birth=yes trait=creature_mantid trait=being_void }
	490.3.8={ death=yes }
}
540566={
	name=Jar'thierriz
	female=yes
	dynasty=174008
	culture=mantid religion=yshaarj_worship
	father=540558	#Gavvith
	383.5.24={ birth=yes trait=creature_mantid trait=being_void }
	491.9.19={ death=yes }
}
540567={
	name=Li'kinis
	dynasty=174008
	culture=mantid religion=yshaarj_worship
	martial=4 diplomacy=8 stewardship=8 intrigue=5 learning=7
	trait=education_martial_2 trait=mystic_2 trait=paranoid trait=craven 
	trait=deceitful trait=wrathful 
	father=540558	#Gavvith
	390.4.23={ birth=yes trait=creature_mantid trait=being_void }
	479.3.30={ death=yes }
}
540568={
	name=Shizirik
	dynasty=174008
	culture=mantid religion=yshaarj_worship
	martial=5 diplomacy=8 stewardship=8 intrigue=7 learning=4
	trait=education_diplomacy_1 trait=ambitious trait=patient trait=honest trait=just 
	trait=ill 
	father=540558	#Gavvith
	398.6.19={ birth=yes trait=creature_mantid trait=being_void }
	508.7.9={ death=yes }
}
540569={
	name=Larrathak
	dynasty=174008
	culture=mantid religion=yshaarj_worship
	martial=6 diplomacy=4 stewardship=7 intrigue=8 learning=5
	trait=education_intrigue_2 trait=trusting trait=brave trait=just 
	father=540563	#Ar'ak
	380.6.11={ birth=yes trait=creature_mantid trait=being_void }
	451.5.5={ death=yes }
}
540570={
	name=Ilthin
	dynasty=174008
	culture=mantid religion=yshaarj_worship
	martial=7 diplomacy=5 stewardship=8 intrigue=7 learning=7
	trait=education_learning_4 trait=arbitrary trait=humble trait=brave trait=content 
	father=540563	#Ar'ak
	388.7.25={ birth=yes trait=creature_mantid trait=being_void }
	467.2.15={ death=yes }
}
540571={
	name=Avaxe
	dynasty=174008
	culture=mantid religion=yshaarj_worship
	martial=8 diplomacy=4 stewardship=6 intrigue=5 learning=5
	trait=education_learning_3 trait=sadistic trait=temperate trait=zealous 
	father=540563	#Ar'ak
	395.12.25={ birth=yes trait=creature_mantid trait=being_void }
	521.6.25={ death=yes }
}
540572={
	name=Kli'zik
	dynasty=174008
	culture=mantid religion=yshaarj_worship
	martial=5 diplomacy=6 stewardship=8 intrigue=7 learning=6
	trait=education_intrigue_4 trait=wrathful trait=arrogant trait=lazy trait=brave 
	father=540563	#Ar'ak
	400.8.20={ birth=yes trait=creature_mantid trait=being_void }
	469.7.8={ death=yes }
}
540573={
	name=Kin'buxim
	dynasty=174008
	culture=mantid religion=yshaarj_worship
	martial=8 diplomacy=8 stewardship=4 intrigue=6 learning=7
	trait=education_intrigue_3 trait=wrathful trait=just trait=generous 
	father=540563	#Ar'ak
	407.7.9={ birth=yes trait=creature_mantid trait=being_void }
	521.8.11={ death=yes }
}
540574={
	name=Ja'huk
	dynasty=174008
	culture=mantid religion=yshaarj_worship
	martial=8 diplomacy=8 stewardship=7 intrigue=8 learning=4
	trait=education_intrigue_3 trait=patient trait=arbitrary trait=deceitful 
	trait=brave trait=possessed_1 
	father=540563	#Ar'ak
	412.5.11={ birth=yes trait=creature_mantid trait=being_void }
	480.6.16={ death=yes }
}
540575={
	name=Nor'he
	female=yes
	dynasty=174008
	culture=mantid religion=yshaarj_worship
	father=540563	#Ar'ak
	420.1.15={ birth=yes trait=creature_mantid trait=being_void }
	519.1.6={ death=yes }
}
540576={
	name=Cek'her
	female=yes
	dynasty=174008
	culture=mantid religion=yshaarj_worship
	father=540569	#Larrathak
	398.7.19={ birth=yes trait=creature_mantid trait=being_void }
	487.3.4={ death=yes }
}
540577={
	name=Kzi'das
	dynasty=174008
	culture=mantid religion=yshaarj_worship
	martial=8 diplomacy=6 stewardship=4 intrigue=7 learning=5
	trait=education_intrigue_2 trait=arrogant trait=content trait=cynical 
	trait=lunatic_1 
	father=540569	#Larrathak
	409.8.12={ birth=yes trait=creature_mantid trait=being_void }
	486.1.1={ death=yes }
}
540578={
	name=Kzikkikkis
	dynasty=174008
	culture=mantid religion=yshaarj_worship
	martial=7 diplomacy=7 stewardship=4 intrigue=5 learning=5
	trait=education_learning_1 trait=lifestyle_herbalist trait=temperate trait=generous 
	trait=compassionate trait=ill 
	father=540577	#Kzi'das
	440.8.23={ birth=yes trait=creature_mantid trait=being_void }
	509.11.8={ death=yes }
}
540579={
	name=Ev'hiesesh
	female=yes
	dynasty=174008
	culture=mantid religion=yshaarj_worship
	father=540577	#Kzi'das
	449.12.5={ birth=yes trait=creature_mantid trait=being_void }
	559.11.8={ death=yes }
}
540580={
	name=Ot'ziel
	female=yes
	dynasty=174008
	culture=mantid religion=yshaarj_worship
	father=540577	#Kzi'das
	456.2.25={ birth=yes trait=creature_mantid trait=being_void }
	567.1.3={ death=yes }
}
540581={
	name=A'ziezzal
	female=yes
	dynasty=174008
	culture=mantid religion=yshaarj_worship
	father=540577	#Kzi'das
	464.3.11={ birth=yes trait=creature_mantid trait=being_void }
	570.1.7={ death=yes }
}
540582={
	name=Vek'ri
	female=yes
	dynasty=174008
	culture=mantid religion=yshaarj_worship
	father=540577	#Kzi'das
	470.1.18={ birth=yes trait=creature_mantid trait=being_void }
	554.5.28={ death=yes }
}
540583={
	name=Av'i
	female=yes
	dynasty=174008
	culture=mantid religion=yshaarj_worship
	father=540578	#Kzikkikkis
	460.7.5={ birth=yes trait=creature_mantid trait=being_void }
	556.3.15={ death=yes }
}
540584={
	name=Pixila
	dynasty=174008
	culture=mantid religion=yshaarj_worship
	martial=5 diplomacy=6 stewardship=6 intrigue=6 learning=4
	trait=education_stewardship_1 trait=chaste trait=humble trait=ill 
	father=540578	#Kzikkikkis
	469.5.5={ birth=yes trait=creature_mantid trait=being_void }
	569.8.28={ death=yes }
}
540585={
	name=An'ze
	female=yes
	dynasty=174008
	culture=mantid religion=yshaarj_worship
	father=540578	#Kzikkikkis
	475.6.21={ birth=yes trait=creature_mantid trait=being_void }
	561.9.28={ death=yes }
}
540586={
	name=Kaz'rik
	dynasty=174008
	culture=mantid religion=yshaarj_worship
	martial=8 diplomacy=8 stewardship=7 intrigue=8 learning=4
	trait=education_diplomacy_4 trait=sadistic trait=arrogant trait=trusting trait=lustful 
	father=540578	#Kzikkikkis
	481.8.19={ birth=yes trait=creature_mantid trait=being_void }
	599.12.25={ death=yes }
}
540587={
	name=Jes'her
	female=yes
	dynasty=174008
	culture=mantid religion=yshaarj_worship
	father=540584	#Pixila
	490.8.21={ birth=yes trait=creature_mantid trait=being_void }
	593.3.24={ death=yes }
}
540588={
	name=Ithi
	dynasty=174008
	culture=mantid religion=yshaarj_worship
	martial=6 diplomacy=6 stewardship=6 intrigue=7 learning=6
	trait=education_intrigue_3 trait=lazy trait=humble trait=greedy trait=sadistic 
	father=540584	#Pixila
	500.12.2={ birth=yes trait=creature_mantid trait=being_void }
	577.8.10={ death=yes }
}
540589={
	name=Ner'veesees
	female=yes
	dynasty=174008
	culture=mantid religion=yshaarj_worship
	father=540584	#Pixila
	506.11.6={ birth=yes trait=creature_mantid trait=being_void }
	590.10.4={ death=yes }
}
540590={
	name=Et'kil
	dynasty=174008
	culture=mantid religion=yshaarj_worship
	martial=7 diplomacy=6 stewardship=4 intrigue=7 learning=4
	trait=education_learning_1 trait=brave trait=content trait=greedy 
	father=540588	#Ithi
	519.4.8={ birth=yes trait=creature_mantid trait=being_void }
	611.11.4={ death=yes }
}
540591={
	name=Gavvith
	dynasty=174008
	culture=mantid religion=yshaarj_worship
	martial=4 diplomacy=6 stewardship=6 intrigue=4 learning=8
	trait=education_learning_3 trait=compassionate trait=shy trait=ambitious trait=lunatic_1 
	father=540588	#Ithi
	531.12.5={ birth=yes trait=creature_mantid trait=being_void }
	606.1.14={ death=yes }
}
540592={
	name=Girraruk
	dynasty=174008
	culture=mantid religion=yshaarj_worship
	martial=8 diplomacy=6 stewardship=8 intrigue=7 learning=8
	trait=education_martial_2 trait=honest trait=just trait=greedy trait=gluttonous 
	father=540588	#Ithi
	543.8.3={ birth=yes trait=creature_mantid trait=being_void }
	625.6.24={ death=yes }
}
540593={
	name=Skanol'rak
	dynasty=174008
	culture=mantid religion=yshaarj_worship
	martial=7 diplomacy=6 stewardship=5 intrigue=7 learning=8
	trait=education_stewardship_1 trait=mystic_2 trait=chaste trait=trusting trait=shy 
	trait=compassionate 
	father=540588	#Ithi
	551.7.8={ birth=yes trait=creature_mantid trait=being_void }
	632.4.25={ death=yes }
}
# Sri'thik Brood [174009]
# Lore character
540594={
	name=Tik
	dynasty=174009
	culture=mantid religion=yshaarj_worship
	martial=7 diplomacy=8 stewardship=7 intrigue=8 learning=7
	trait=education_martial_3 trait=mystic_2 trait=generous trait=trusting trait=zealous 
	539.8.12={ birth=yes trait=creature_mantid trait=being_void }
	560.1.1={
		effect={
			set_variable = { name = wc_dexterity_physical_lifestyle_additional_perks_variable value = wc_perks_needed_for_level_2_physical_trait_value }
			set_variable = { name = wc_strength_physical_lifestyle_additional_perks_variable value = wc_perks_needed_for_level_2_physical_trait_value }
		}
		# trait=physical_lifestyle_dexterity_2
		# trait=physical_lifestyle_strength_2
	}
	633.3.25={ death=yes }
}
540595={
	name=Hilari
	dynasty=174009
	culture=mantid religion=yshaarj_worship
	martial=8 diplomacy=8 stewardship=6 intrigue=5 learning=6
	trait=education_learning_1 trait=lifestyle_herbalist trait=just trait=diligent trait=temperate 
	trait=greedy trait=intellect_good_2 
	father=540594	#Tik
	570.3.9={ birth=yes trait=creature_mantid trait=being_void }
	643.7.31={ death=yes }
}
540596={
	name=A'ziezzal
	female=yes
	dynasty=174009
	culture=mantid religion=yshaarj_worship
	father=540594	#Tik
	576.5.25={ birth=yes trait=creature_mantid trait=being_void }
	654.9.26={ death=yes }
}
540597={
	name=Klet'te
	dynasty=174009
	culture=mantid religion=yshaarj_worship
	martial=8 diplomacy=7 stewardship=8 intrigue=7 learning=8
	trait=education_learning_2 trait=trusting trait=lazy trait=ambitious 
	trait=sadistic trait=ill 
	father=540594	#Tik
	589.6.21={ birth=yes trait=creature_mantid trait=being_void }
	682.4.10={ death=yes }
}
540598={
	name=Movvik
	dynasty=174009
	culture=mantid religion=yshaarj_worship
	martial=6 diplomacy=8 stewardship=7 intrigue=7 learning=5
	trait=education_diplomacy_3 trait=mystic_2 trait=sadistic trait=ill 
	father=540594	#Tik
	599.11.1={ birth=yes trait=creature_mantid trait=being_void }
	707.10.12={ death=yes }
}
# Vil'thik Brood [174010]
540599={
	name=Ganik
	dynasty=174010
	culture=mantid religion=yshaarj_worship
	martial=5 diplomacy=5 stewardship=6 intrigue=4 learning=5
	trait=education_diplomacy_3 trait=lustful trait=diligent trait=arbitrary trait=content 
	trait=drunkard 
	539.4.14={ birth=yes trait=creature_mantid trait=being_void }
	664.12.31={ death=yes }
}
540600={
	name=Hat'zaz
	female=yes
	dynasty=174010
	culture=mantid religion=yshaarj_worship
	father=540599	#Ganik
	559.4.5={ birth=yes trait=creature_mantid trait=being_void }
	638.7.25={ death=yes }
}
540601={
	name=O'di
	dynasty=174010
	culture=mantid religion=yshaarj_worship
	martial=4 diplomacy=6 stewardship=5 intrigue=6 learning=7
	trait=education_stewardship_4 trait=craven trait=honest trait=generous trait=paranoid 
	father=540599	#Ganik
	567.9.14={ birth=yes trait=creature_mantid trait=being_void }
	688.9.18={ death=yes }
}
540602={
	name=Av'heshee
	female=yes
	dynasty=174010
	culture=mantid religion=yshaarj_worship
	father=540599	#Ganik
	577.1.11={ birth=yes trait=creature_mantid trait=being_void }
	657.9.5={ death=yes }
}
540603={
	name=E'ha
	female=yes
	dynasty=174010
	culture=mantid religion=yshaarj_worship
	father=540599	#Ganik
	584.9.5={ birth=yes trait=creature_mantid trait=being_void }
	686.1.10={ death=yes }
}
540604={
	name=Axazak
	dynasty=174010
	culture=mantid religion=yshaarj_worship
	martial=4 diplomacy=7 stewardship=8 intrigue=6 learning=4
	trait=education_diplomacy_4 trait=compassionate trait=honest trait=drunkard 
	father=540599	#Ganik
	593.2.22={ birth=yes trait=creature_mantid trait=being_void }
	703.12.6={ death=yes }
}
# Vor'thik Brood [174011]
540605={
	name=Klet'kak
	dynasty=174011
	culture=mantid religion=yshaarj_worship
	martial=4 diplomacy=7 stewardship=6 intrigue=5 learning=8
	trait=education_diplomacy_3 trait=scholar trait=trusting trait=content trait=arrogant 
	1.1.24={ birth=yes trait=creature_mantid trait=being_void }
	113.9.13={ death=yes }
}
540606={
	name=Kor'ik
	dynasty=174011
	culture=mantid religion=yshaarj_worship
	martial=6 diplomacy=7 stewardship=5 intrigue=6 learning=8
	trait=education_diplomacy_4 trait=lazy trait=brave trait=humble trait=lustful 
	father=540605	#Klet'kak
	18.11.14={ birth=yes trait=creature_mantid trait=being_void }
	112.8.15={ death=yes }
}
540607={
	name=Qossath'rie
	female=yes
	dynasty=174011
	culture=mantid religion=yshaarj_worship
	father=540605	#Klet'kak
	26.11.21={ birth=yes trait=creature_mantid trait=being_void }
	137.5.9={ death=yes }
}
540608={
	name=A'ziezzal
	female=yes
	dynasty=174011
	culture=mantid religion=yshaarj_worship
	father=540605	#Klet'kak
	36.4.16={ birth=yes trait=creature_mantid trait=being_void }
	130.5.14={ death=yes }
}
540609={
	name=Ralik'zez
	female=yes
	dynasty=174011
	culture=mantid religion=yshaarj_worship
	father=540606	#Kor'ik
	38.11.21={ birth=yes trait=creature_mantid trait=being_void }
	116.8.7={ death=yes }
}
540610={
	name=Jevvekkith
	dynasty=174011
	culture=mantid religion=yshaarj_worship
	martial=7 diplomacy=6 stewardship=7 intrigue=5 learning=7
	trait=education_intrigue_2 trait=trusting trait=arbitrary trait=craven 
	father=540606	#Kor'ik
	47.11.25={ birth=yes trait=creature_mantid trait=being_void }
	136.7.18={ death=yes }
}
540611={
	name=Movvik
	dynasty=174011
	culture=mantid religion=yshaarj_worship
	martial=7 diplomacy=5 stewardship=6 intrigue=7 learning=5
	trait=education_learning_1 trait=generous trait=diligent trait=gregarious 
	father=540606	#Kor'ik
	58.4.24={ birth=yes trait=creature_mantid trait=being_void }
	186.11.22={ death=yes }
}
540612={
	name=Kza'yaz
	dynasty=174011
	culture=mantid religion=yshaarj_worship
	martial=7 diplomacy=5 stewardship=5 intrigue=7 learning=8
	trait=education_martial_2 trait=torturer trait=patient trait=gluttonous trait=compassionate 
	trait=generous trait=intellect_good_2 
	father=540606	#Kor'ik
	64.1.18={ birth=yes trait=creature_mantid trait=being_void }
	135.11.4={ death=yes }
}
540613={
	name=Gizok'ik
	dynasty=174011
	culture=mantid religion=yshaarj_worship
	martial=8 diplomacy=8 stewardship=6 intrigue=5 learning=6
	trait=education_martial_3 trait=arbitrary trait=lustful trait=honest 
	father=540610	#Jevvekkith
	74.6.24={ birth=yes trait=creature_mantid trait=being_void }
	199.9.12={ death=yes }
}
540614={
	name=A'ziezzal
	female=yes
	dynasty=174011
	culture=mantid religion=yshaarj_worship
	father=540610	#Jevvekkith
	80.1.10={ birth=yes trait=creature_mantid trait=being_void }
	149.3.6={ death=yes }
}
540615={
	name=That'ha
	dynasty=174011
	culture=mantid religion=yshaarj_worship
	martial=8 diplomacy=6 stewardship=7 intrigue=7 learning=5
	trait=education_martial_3 trait=chaste trait=paranoid trait=ambitious 
	father=540610	#Jevvekkith
	84.1.5={ birth=yes trait=creature_mantid trait=being_void }
	159.1.30={ death=yes }
}
540616={
	name=Monierri
	female=yes
	dynasty=174011
	culture=mantid religion=yshaarj_worship
	father=540613	#Gizok'ik
	103.12.26={ birth=yes trait=creature_mantid trait=being_void }
	203.12.12={ death=yes }
}
540617={
	name=Mozan'bo
	dynasty=174011
	culture=mantid religion=yshaarj_worship
	martial=8 diplomacy=5 stewardship=4 intrigue=4 learning=5
	trait=education_learning_2 trait=education_martial_prowess_4 trait=deceitful trait=gregarious trait=lazy 
	trait=ambitious 
	father=540613	#Gizok'ik
	108.8.9={ birth=yes trait=creature_mantid trait=being_void }
	200.12.5={ death=yes }
}
540618={
	name=Hav'eerraz
	female=yes
	dynasty=174011
	culture=mantid religion=yshaarj_worship
	father=540613	#Gizok'ik
	117.6.9={ birth=yes trait=creature_mantid trait=being_void }
	202.8.23={ death=yes }
}
540619={
	name=Lak'zeli
	female=yes
	dynasty=174011
	culture=mantid religion=yshaarj_worship
	father=540613	#Gizok'ik
	124.6.13={ birth=yes trait=creature_mantid trait=being_void }
	193.2.18={ death=yes }
}
540620={
	name=Athirun
	dynasty=174011
	culture=mantid religion=yshaarj_worship
	martial=6 diplomacy=7 stewardship=5 intrigue=6 learning=8
	trait=education_intrigue_3 trait=gluttonous trait=trusting trait=patient trait=sadistic 
	father=540613	#Gizok'ik
	135.11.20={ birth=yes trait=creature_mantid trait=being_void }
	235.7.9={ death=yes }
}
540621={
	name=Ni
	dynasty=174011
	culture=mantid religion=yshaarj_worship
	martial=4 diplomacy=6 stewardship=4 intrigue=5 learning=7
	trait=education_diplomacy_4 trait=shy trait=content trait=humble trait=gluttonous 
	father=540613	#Gizok'ik
	139.10.15={ birth=yes trait=creature_mantid trait=being_void }
	237.10.9={ death=yes }
}
540622={
	name=Hak'ath
	female=yes
	dynasty=174011
	culture=mantid religion=yshaarj_worship
	father=540613	#Gizok'ik
	145.10.18={ birth=yes trait=creature_mantid trait=being_void }
	265.2.19={ death=yes }
}
540623={
	name=Ise'thesh
	female=yes
	dynasty=174011
	culture=mantid religion=yshaarj_worship
	father=540617	#Mozan'bo
	125.7.1={ birth=yes trait=creature_mantid trait=being_void }
	234.11.27={ death=yes }
}
540624={
	name=Tze'hak
	dynasty=174011
	culture=mantid religion=yshaarj_worship
	martial=4 diplomacy=6 stewardship=6 intrigue=4 learning=7
	trait=education_intrigue_4 trait=generous trait=patient trait=arrogant trait=craven 
	father=540617	#Mozan'bo
	132.4.12={ birth=yes trait=creature_mantid trait=being_void }
	264.7.3={ death=yes }
}
540625={
	name=Qel'vi
	female=yes
	dynasty=174011
	culture=mantid religion=yshaarj_worship
	father=540617	#Mozan'bo
	141.7.5={ birth=yes trait=creature_mantid trait=being_void }
	244.3.17={ death=yes }
}
540626={
	name=Jar'et
	female=yes
	dynasty=174011
	culture=mantid religion=yshaarj_worship
	father=540617	#Mozan'bo
	149.9.15={ birth=yes trait=creature_mantid trait=being_void }
	256.9.6={ death=yes }
}
540627={
	name=Neth'ath
	female=yes
	dynasty=174011
	culture=mantid religion=yshaarj_worship
	father=540617	#Mozan'bo
	155.8.12={ birth=yes trait=creature_mantid trait=being_void }
	227.11.4={ death=yes }
}
540628={
	name=Skarasa
	dynasty=174011
	culture=mantid religion=yshaarj_worship
	martial=7 diplomacy=4 stewardship=7 intrigue=4 learning=6
	trait=education_intrigue_2 trait=deceitful trait=gluttonous trait=sadistic trait=patient 
	father=540624	#Tze'hak
	154.10.15={ birth=yes trait=creature_mantid trait=being_void }
	225.3.23={ death=yes }
}
540629={
	name=Ilirra
	dynasty=174011
	culture=mantid religion=yshaarj_worship
	martial=5 diplomacy=6 stewardship=5 intrigue=4 learning=7
	trait=education_learning_3 trait=chaste trait=zealous trait=sadistic trait=paranoid 
	trait=intellect_good_3 
	father=540624	#Tze'hak
	166.3.12={ birth=yes trait=creature_mantid trait=being_void }
	244.3.5={ death=yes }
}
540630={
	name=An'zil
	female=yes
	dynasty=174011
	culture=mantid religion=yshaarj_worship
	father=540624	#Tze'hak
	174.4.11={ birth=yes trait=creature_mantid trait=being_void }
	260.3.22={ death=yes }
}
540631={
	name=Gan'bak
	dynasty=174011
	culture=mantid religion=yshaarj_worship
	martial=4 diplomacy=4 stewardship=7 intrigue=8 learning=6
	trait=education_learning_1 trait=greedy trait=chaste trait=gregarious 
	father=540628	#Skarasa
	173.3.3={ birth=yes trait=creature_mantid trait=being_void }
	261.5.11={ death=yes }
}
540632={
	name=Jav'hiella
	female=yes
	dynasty=174011
	culture=mantid religion=yshaarj_worship
	father=540628	#Skarasa
	182.2.19={ birth=yes trait=creature_mantid trait=being_void }
	275.3.27={ death=yes }
}
540633={
	name=Qixxisuz
	dynasty=174011
	culture=mantid religion=yshaarj_worship
	martial=7 diplomacy=6 stewardship=6 intrigue=6 learning=4
	trait=education_intrigue_4 trait=lifestyle_herbalist trait=ambitious trait=sadistic trait=lustful 
	father=540628	#Skarasa
	188.8.5={ birth=yes trait=creature_mantid trait=being_void }
	273.5.31={ death=yes }
}
540634={
	name=Mosh'eet
	female=yes
	dynasty=174011
	culture=mantid religion=yshaarj_worship
	father=540628	#Skarasa
	195.11.20={ birth=yes trait=creature_mantid trait=being_void }
	260.7.9={ death=yes }
}
540635={
	name=Pil'za
	dynasty=174011
	culture=mantid religion=yshaarj_worship
	martial=6 diplomacy=5 stewardship=6 intrigue=6 learning=7
	trait=education_diplomacy_4 trait=sadistic trait=just trait=greedy trait=chaste 
	father=540628	#Skarasa
	203.9.6={ birth=yes trait=creature_mantid trait=being_void }
	290.6.20={ death=yes }
}
540636={
	name=Qen'halleeth
	female=yes
	dynasty=174011
	culture=mantid religion=yshaarj_worship
	father=540628	#Skarasa
	213.5.23={ birth=yes trait=creature_mantid trait=being_void }
	312.12.6={ death=yes }
}
540637={
	name=Skarasa
	dynasty=174011
	culture=mantid religion=yshaarj_worship
	martial=5 diplomacy=6 stewardship=5 intrigue=5 learning=8
	trait=education_stewardship_4 trait=sadistic trait=greedy trait=lazy trait=gregarious 
	father=540628	#Skarasa
	218.7.2={ birth=yes trait=creature_mantid trait=being_void }
	310.8.5={ death=yes }
}
540638={
	name=Tila'jok
	dynasty=174011
	culture=mantid religion=yshaarj_worship
	martial=8 diplomacy=6 stewardship=4 intrigue=5 learning=5
	trait=education_learning_1 trait=brave trait=sadistic trait=lazy trait=humble 
	father=540631	#Gan'bak
	199.11.19={ birth=yes trait=creature_mantid trait=being_void }
	308.9.4={ death=yes }
}
540639={
	name=Qossath'rie
	female=yes
	dynasty=174011
	culture=mantid religion=yshaarj_worship
	father=540631	#Gan'bak
	205.8.18={ birth=yes trait=creature_mantid trait=being_void }
	312.2.1={ death=yes }
}
540640={
	name=Rannak'va
	female=yes
	dynasty=174011
	culture=mantid religion=yshaarj_worship
	father=540631	#Gan'bak
	212.1.18={ birth=yes trait=creature_mantid trait=being_void }
	306.8.4={ death=yes }
}
540641={
	name=Jalerre
	dynasty=174011
	culture=mantid religion=yshaarj_worship
	martial=5 diplomacy=5 stewardship=7 intrigue=8 learning=4
	trait=education_learning_2 trait=mystic_2 trait=greedy trait=craven trait=possessed_1 
	father=540631	#Gan'bak
	224.6.19={ birth=yes trait=creature_mantid trait=being_void }
	312.4.15={ death=yes }
}
540642={
	name=Til'thathi
	dynasty=174011
	culture=mantid religion=yshaarj_worship
	martial=8 diplomacy=6 stewardship=5 intrigue=7 learning=5
	trait=education_learning_1 trait=education_martial_prowess_4 trait=diligent trait=shy trait=honest 
	trait=patient 
	father=540638	#Tila'jok
	219.5.4={ birth=yes trait=creature_mantid trait=being_void }
	325.2.25={ death=yes }
}
540643={
	name=Jerrex'ieth
	female=yes
	dynasty=174011
	culture=mantid religion=yshaarj_worship
	father=540638	#Tila'jok
	230.1.1={ birth=yes trait=creature_mantid trait=being_void }
	318.3.26={ death=yes }
}
540644={
	name=Ni
	dynasty=174011
	culture=mantid religion=yshaarj_worship
	martial=5 diplomacy=8 stewardship=8 intrigue=6 learning=7
	trait=education_intrigue_4 trait=arrogant trait=lustful trait=wrathful 
	father=540642	#Til'thathi
	246.3.15={ birth=yes trait=creature_mantid trait=being_void }
	346.4.11={ death=yes }
}
540645={
	name=Asona
	dynasty=174011
	culture=mantid religion=yshaarj_worship
	martial=7 diplomacy=8 stewardship=8 intrigue=4 learning=6
	trait=education_diplomacy_4 trait=arrogant trait=honest trait=possessed_1 
	father=540642	#Til'thathi
	255.7.6={ birth=yes trait=creature_mantid trait=being_void }
	332.4.18={ death=yes }
}
540646={
	name=Klarrak'tem
	dynasty=174011
	culture=mantid religion=yshaarj_worship
	martial=5 diplomacy=8 stewardship=7 intrigue=5 learning=4
	trait=education_intrigue_3 trait=gluttonous trait=lazy trait=chaste 
	father=540642	#Til'thathi
	263.10.21={ birth=yes trait=creature_mantid trait=being_void }
	369.3.13={ death=yes }
}
540647={
	name=Lashar'vet
	female=yes
	dynasty=174011
	culture=mantid religion=yshaarj_worship
	father=540642	#Til'thathi
	272.4.16={ birth=yes trait=creature_mantid trait=being_void }
	360.11.20={ death=yes }
}
540648={
	name=Ralik'zez
	female=yes
	dynasty=174011
	culture=mantid religion=yshaarj_worship
	father=540642	#Til'thathi
	280.2.21={ birth=yes trait=creature_mantid trait=being_void }
	384.7.22={ death=yes }
}
540649={
	name=Likkixik
	dynasty=174011
	culture=mantid religion=yshaarj_worship
	martial=7 diplomacy=8 stewardship=7 intrigue=6 learning=6
	trait=education_intrigue_2 trait=ambitious trait=just trait=humble trait=lustful 
	father=540644	#Ni
	275.3.6={ birth=yes trait=creature_mantid trait=being_void }
	385.4.5={ death=yes }
}
540650={
	name=Jeshennar
	female=yes
	dynasty=174011
	culture=mantid religion=yshaarj_worship
	father=540644	#Ni
	286.12.25={ birth=yes trait=creature_mantid trait=being_void }
	383.11.16={ death=yes }
}
540651={
	name=Kik'tik
	dynasty=174011
	culture=mantid religion=yshaarj_worship
	martial=4 diplomacy=6 stewardship=6 intrigue=8 learning=5
	trait=education_stewardship_4 trait=cynical trait=arrogant trait=content trait=wrathful 
	father=540649	#Likkixik
	286.1.4={ birth=yes trait=creature_mantid trait=being_void }
	331.10.27={ death=yes }
}
540652={
	name=Ruvit'ko
	dynasty=174011
	culture=mantid religion=yshaarj_worship
	martial=4 diplomacy=8 stewardship=6 intrigue=4 learning=6
	trait=education_intrigue_3 trait=scholar trait=just trait=greedy trait=honest 
	trait=lustful  
	father=540649	#Likkixik
	295.12.10={ birth=yes trait=creature_mantid trait=being_void }
	378.5.13={ death=yes }
}
540653={
	name=Meth'rassez
	female=yes
	dynasty=174011
	culture=mantid religion=yshaarj_worship
	father=540649	#Likkixik
	300.11.19={ birth=yes trait=creature_mantid trait=being_void }
	398.3.1={ death=yes }
}
540654={
	name=Harrev'et
	female=yes
	dynasty=174011
	culture=mantid religion=yshaarj_worship
	father=540649	#Likkixik
	306.11.14={ birth=yes trait=creature_mantid trait=being_void }
	386.1.16={ death=yes }
}
540655={
	name=Kzukazzak
	dynasty=174011
	culture=mantid religion=yshaarj_worship
	martial=4 diplomacy=5 stewardship=7 intrigue=5 learning=7
	trait=education_diplomacy_4 trait=lifestyle_herbalist trait=temperate trait=cynical trait=trusting 
	trait=greedy trait=possessed_1 
	father=540651	#Kik'tik
	310.3.2={ birth=yes trait=creature_mantid trait=being_void }
	392.6.14={ death=yes }
}
540656={
	name=Ithi
	dynasty=174011
	culture=mantid religion=yshaarj_worship
	martial=5 diplomacy=8 stewardship=7 intrigue=6 learning=7
	trait=education_learning_2 trait=paranoid trait=arbitrary trait=cynical trait=temperate 
	father=540651	#Kik'tik
	323.1.17={ birth=yes trait=creature_mantid trait=being_void }
	390.7.29={ death=yes }
}
540657={
	name=Neler'ha
	female=yes
	dynasty=174011
	culture=mantid religion=yshaarj_worship
	father=540651	#Kik'tik
	331.1.23={ birth=yes trait=creature_mantid trait=being_void }
	401.9.14={ death=yes }
}
540658={
	name=Sho
	dynasty=174011
	culture=mantid religion=yshaarj_worship
	martial=5 diplomacy=7 stewardship=4 intrigue=8 learning=6
	trait=education_intrigue_3 trait=diligent trait=trusting trait=greedy trait=wounded_1 
	father=540655	#Kzukazzak
	339.1.16={ birth=yes trait=creature_mantid trait=being_void }
	440.12.13={ death=yes }
}
540659={
	name=Ezzex
	dynasty=174011
	culture=mantid religion=yshaarj_worship
	martial=8 diplomacy=4 stewardship=5 intrigue=4 learning=6
	trait=education_stewardship_1 trait=zealous trait=sadistic trait=patient 
	father=540655	#Kzukazzak
	347.5.9={ birth=yes trait=creature_mantid trait=being_void }
	420.12.14={ death=yes }
}
540660={
	name=Jal'ler
	dynasty=174011
	culture=mantid religion=yshaarj_worship
	martial=7 diplomacy=7 stewardship=5 intrigue=5 learning=5
	trait=education_diplomacy_4 trait=torturer trait=cynical trait=honest trait=humble 
	father=540655	#Kzukazzak
	358.12.9={ birth=yes trait=creature_mantid trait=being_void }
	458.1.6={ death=yes }
}
540661={
	name=Ar
	dynasty=174011
	culture=mantid religion=yshaarj_worship
	martial=6 diplomacy=4 stewardship=4 intrigue=7 learning=5
	trait=education_learning_1 trait=diligent trait=generous trait=sadistic trait=lunatic_1 
	father=540655	#Kzukazzak
	363.5.20={ birth=yes trait=creature_mantid trait=being_void }
	436.5.31={ death=yes }
}
540662={
	name=Skizisam
	dynasty=174011
	culture=mantid religion=yshaarj_worship
	martial=8 diplomacy=5 stewardship=4 intrigue=5 learning=5
	trait=education_intrigue_2 trait=wrathful trait=zealous trait=craven trait=temperate 
	trait=wounded_1 
	father=540655	#Kzukazzak
	371.4.16={ birth=yes trait=creature_mantid trait=being_void }
	451.11.19={ death=yes }
}
540663={
	name=Lak'zeli
	female=yes
	dynasty=174011
	culture=mantid religion=yshaarj_worship
	father=540658	#Sho
	361.1.12={ birth=yes trait=creature_mantid trait=being_void }
	411.2.6={ death=yes }
}
540664={
	name=Mara
	female=yes
	dynasty=174011
	culture=mantid religion=yshaarj_worship
	father=540658	#Sho
	370.2.23={ birth=yes trait=creature_mantid trait=being_void }
	437.9.4={ death=yes }
}
540665={
	name=Githul'jil
	dynasty=174011
	culture=mantid religion=yshaarj_worship
	martial=6 diplomacy=6 stewardship=4 intrigue=8 learning=5
	trait=education_intrigue_2 trait=content trait=diligent trait=paranoid trait=lustful 
	father=540658	#Sho
	378.2.27={ birth=yes trait=creature_mantid trait=being_void }
	436.5.18={ death=yes }
}
540666={
	name=At'zier
	female=yes
	dynasty=174011
	culture=mantid religion=yshaarj_worship
	father=540658	#Sho
	385.2.3={ birth=yes trait=creature_mantid trait=being_void }
	467.11.22={ death=yes }
}
540667={
	name=Annalie
	female=yes
	dynasty=174011
	culture=mantid religion=yshaarj_worship
	father=540658	#Sho
	391.12.25={ birth=yes trait=creature_mantid trait=being_void }
	474.3.8={ death=yes }
}
540668={
	name=Inokzim
	dynasty=174011
	culture=mantid religion=yshaarj_worship
	martial=4 diplomacy=8 stewardship=8 intrigue=6 learning=8
	trait=education_intrigue_2 trait=arbitrary trait=diligent trait=sadistic trait=paranoid 
	father=540658	#Sho
	396.5.23={ birth=yes trait=creature_mantid trait=being_void }
	470.11.2={ death=yes }
}
540669={
	name=Jalerre
	dynasty=174011
	culture=mantid religion=yshaarj_worship
	martial=4 diplomacy=7 stewardship=4 intrigue=8 learning=4
	trait=education_learning_3 trait=shy trait=honest trait=brave trait=gluttonous 
	father=540658	#Sho
	404.6.7={ birth=yes trait=creature_mantid trait=being_void }
	493.7.7={ death=yes }
}
540670={
	name=Ithi
	dynasty=174011
	culture=mantid religion=yshaarj_worship
	martial=6 diplomacy=8 stewardship=4 intrigue=4 learning=8
	trait=education_learning_3 trait=lustful trait=humble trait=compassionate trait=honest 
	trait=clubfooted 
	father=540665	#Githul'jil
	407.2.21={ birth=yes trait=creature_mantid trait=being_void }
	502.9.20={ death=yes }
}
540671={
	name=Cetesh'ith
	female=yes
	dynasty=174011
	culture=mantid religion=yshaarj_worship
	father=540665	#Githul'jil
	415.9.16={ birth=yes trait=creature_mantid trait=being_void }
	487.10.17={ death=yes }
}
540672={
	name=Het'atel
	female=yes
	dynasty=174011
	culture=mantid religion=yshaarj_worship
	father=540665	#Githul'jil
	424.12.18={ birth=yes trait=creature_mantid trait=being_void }
	514.10.8={ death=yes }
}
540673={
	name=Allin'ha
	dynasty=174011
	culture=mantid religion=yshaarj_worship
	martial=4 diplomacy=5 stewardship=8 intrigue=5 learning=7
	trait=education_intrigue_2 trait=shy trait=greedy trait=just trait=honest 
	trait=possessed_1 
	father=540665	#Githul'jil
	429.1.6={ birth=yes trait=creature_mantid trait=being_void }
	537.9.22={ death=yes }
}
540674={
	name=Li
	dynasty=174011
	culture=mantid religion=yshaarj_worship
	martial=7 diplomacy=5 stewardship=8 intrigue=8 learning=7
	trait=education_diplomacy_3 trait=just trait=generous trait=sadistic trait=arrogant 
	father=540665	#Githul'jil
	437.4.23={ birth=yes trait=creature_mantid trait=being_void }
	522.5.22={ death=yes }
}
540675={
	name=Ta'rak
	dynasty=174011
	culture=mantid religion=yshaarj_worship
	martial=5 diplomacy=5 stewardship=8 intrigue=7 learning=5
	trait=education_learning_1 trait=lazy trait=brave trait=arbitrary trait=chaste 
	father=540670	#Ithi
	435.9.22={ birth=yes trait=creature_mantid trait=being_void }
	546.10.15={ death=yes }
}
540676={
	name=Ji'hesh
	female=yes
	dynasty=174011
	culture=mantid religion=yshaarj_worship
	father=540670	#Ithi
	441.6.23={ birth=yes trait=creature_mantid trait=being_void }
	551.1.6={ death=yes }
}
540677={
	name=Sazza'vo
	dynasty=174011
	culture=mantid religion=yshaarj_worship
	martial=7 diplomacy=7 stewardship=6 intrigue=8 learning=7
	trait=education_intrigue_2 trait=arbitrary trait=trusting 
	father=540675	#Ta'rak
	451.5.2={ birth=yes trait=creature_mantid trait=being_void }
	571.12.10={ death=yes }
}
540678={
	name=Vel'lak
	dynasty=174011
	culture=mantid religion=yshaarj_worship
	martial=8 diplomacy=4 stewardship=5 intrigue=6 learning=5
	trait=education_learning_3 trait=patient trait=just trait=brave trait=arrogant 
	father=540675	#Ta'rak
	462.10.4={ birth=yes trait=creature_mantid trait=being_void }
	542.3.28={ death=yes }
}
540679={
	name=Qathek
	dynasty=174011
	culture=mantid religion=yshaarj_worship
	martial=5 diplomacy=6 stewardship=5 intrigue=5 learning=8
	trait=education_stewardship_2 trait=patient trait=sadistic trait=deceitful 
	father=540677	#Sazza'vo
	466.3.10={ birth=yes trait=creature_mantid trait=being_void }
	565.7.4={ death=yes }
}
540680={
	name=Mara
	female=yes
	dynasty=174011
	culture=mantid religion=yshaarj_worship
	father=540677	#Sazza'vo
	476.9.26={ birth=yes trait=creature_mantid trait=being_void }
	557.8.22={ death=yes }
}
540681={
	name=Ar'thir
	female=yes
	dynasty=174011
	culture=mantid religion=yshaarj_worship
	father=540677	#Sazza'vo
	488.1.8={ birth=yes trait=creature_mantid trait=being_void }
	584.10.29={ death=yes }
}
540682={
	name=Sruthixxol
	dynasty=174011
	culture=mantid religion=yshaarj_worship
	martial=7 diplomacy=4 stewardship=8 intrigue=4 learning=7
	trait=education_intrigue_4 trait=sadistic trait=gluttonous trait=paranoid trait=humble 
	trait=possessed_1 
	father=540677	#Sazza'vo
	499.5.18={ birth=yes trait=creature_mantid trait=being_void }
	578.12.7={ death=yes }
}
540683={
	name=Ganik
	dynasty=174011
	culture=mantid religion=yshaarj_worship
	martial=6 diplomacy=6 stewardship=7 intrigue=8 learning=8
	trait=education_martial_1 trait=temperate trait=brave trait=just 
	father=540679	#Qathek
	495.11.27={ birth=yes trait=creature_mantid trait=being_void }
	582.8.14={ death=yes }
}
540684={
	name=Ner'zeza
	female=yes
	dynasty=174011
	culture=mantid religion=yshaarj_worship
	father=540679	#Qathek
	502.3.21={ birth=yes trait=creature_mantid trait=being_void }
	604.2.7={ death=yes }
}
540685={
	name=Ces'hee
	female=yes
	dynasty=174011
	culture=mantid religion=yshaarj_worship
	father=540679	#Qathek
	512.5.4={ birth=yes trait=creature_mantid trait=being_void }
	586.7.29={ death=yes }
}
540686={
	name=O'di
	dynasty=174011
	culture=mantid religion=yshaarj_worship
	martial=8 diplomacy=4 stewardship=5 intrigue=6 learning=4
	trait=education_learning_1 trait=celibate trait=compassionate trait=content trait=honest 
	father=540679	#Qathek
	518.1.18={ birth=yes trait=creature_mantid trait=being_void }
	599.6.15={ death=yes }
}
540687={
	name=Er'ene
	female=yes
	dynasty=174011
	culture=mantid religion=yshaarj_worship
	father=540679	#Qathek
	525.9.1={ birth=yes trait=creature_mantid trait=being_void }
	601.11.29={ death=yes }
}
540688={
	name=It'ek
	dynasty=174011
	culture=mantid religion=yshaarj_worship
	martial=6 diplomacy=5 stewardship=5 intrigue=8 learning=4
	trait=education_stewardship_2 trait=shy trait=brave trait=arbitrary 
	trait=generous 
	father=540679	#Qathek
	532.6.11={ birth=yes trait=creature_mantid trait=being_void }
	647.12.22={ death=yes }
}
540689={
	name=Qenesee
	female=yes
	dynasty=174011
	culture=mantid religion=yshaarj_worship
	father=540679	#Qathek
	537.1.24={ birth=yes trait=creature_mantid trait=being_void }
	637.2.18={ death=yes }
}
540690={
	name=Allin'ha
	dynasty=174011
	culture=mantid religion=yshaarj_worship
	martial=6 diplomacy=5 stewardship=4 intrigue=7 learning=6
	trait=education_intrigue_2 trait=brave trait=compassionate trait=honest 
	father=540683	#Ganik
	522.4.4={ birth=yes trait=creature_mantid trait=being_void }
	620.7.22={ death=yes }
}
540691={
	name=Esh'ri
	dynasty=174011
	culture=mantid religion=yshaarj_worship
	martial=6 diplomacy=8 stewardship=4 intrigue=7 learning=5
	trait=education_learning_1 trait=reveler_2 trait=paranoid trait=sadistic trait=content 
	trait=gregarious 
	father=540683	#Ganik
	531.3.24={ birth=yes trait=creature_mantid trait=being_void }
	619.5.28={ death=yes }
}
540692={
	name=Rak'zessas
	female=yes
	dynasty=174011
	culture=mantid religion=yshaarj_worship
	father=540683	#Ganik
	542.11.6={ birth=yes trait=creature_mantid trait=being_void }
	634.3.29={ death=yes }
}
540693={
	name=Jithiser
	female=yes
	dynasty=174011
	culture=mantid religion=yshaarj_worship
	father=540683	#Ganik
	549.8.2={ birth=yes trait=creature_mantid trait=being_void }
	641.2.23={ death=yes }
}
# Zan'thik Brood [174012]
540694={
	name=Tze'hak
	dynasty=174012
	culture=mantid religion=yshaarj_worship
	martial=5 diplomacy=7 stewardship=7 intrigue=7 learning=4
	trait=education_learning_3 trait=sadistic trait=zealous trait=arbitrary 
	trait=lisping 
	1.11.4={ birth=yes trait=creature_mantid trait=being_void }
	84.12.11={ death=yes }
}
540695={
	name=Cetesh'ith
	female=yes
	dynasty=174012
	culture=mantid religion=yshaarj_worship
	father=540694	#Tze'hak
	31.11.6={ birth=yes trait=creature_mantid trait=being_void }
	128.10.13={ death=yes }
}
540696={
	name=Uluth
	dynasty=174012
	culture=mantid religion=yshaarj_worship
	martial=5 diplomacy=5 stewardship=5 intrigue=6 learning=6
	trait=education_learning_1 trait=gregarious trait=honest trait=humble trait=brave 
	father=540694	#Tze'hak
	39.7.10={ birth=yes trait=creature_mantid trait=being_void }
	148.6.1={ death=yes }
}
540697={
	name=Ev'haz
	female=yes
	dynasty=174012
	culture=mantid religion=yshaarj_worship
	father=540694	#Tze'hak
	43.10.21={ birth=yes trait=creature_mantid trait=being_void }
	154.1.17={ death=yes }
}
540698={
	name=Ral'zet
	dynasty=174012
	culture=mantid religion=yshaarj_worship
	martial=7 diplomacy=5 stewardship=4 intrigue=7 learning=7
	trait=education_martial_2 trait=mystic_2 trait=zealous trait=sadistic 
	father=540694	#Tze'hak
	51.11.5={ birth=yes trait=creature_mantid trait=being_void }
	147.9.4={ death=yes }
}
540699={
	name=Rallana
	female=yes
	dynasty=174012
	culture=mantid religion=yshaarj_worship
	father=540694	#Tze'hak
	58.12.25={ birth=yes trait=creature_mantid trait=being_void }
	161.7.11={ death=yes }
}
540700={
	name=Callith'rish
	female=yes
	dynasty=174012
	culture=mantid religion=yshaarj_worship
	father=540694	#Tze'hak
	66.8.13={ birth=yes trait=creature_mantid trait=being_void }
	178.6.23={ death=yes }
}
540701={
	name=Ak'at
	female=yes
	dynasty=174012
	culture=mantid religion=yshaarj_worship
	father=540694	#Tze'hak
	72.6.14={ birth=yes trait=creature_mantid trait=being_void }
	161.9.8={ death=yes }
}
540702={
	name=Skanol'rak
	dynasty=174012
	culture=mantid religion=yshaarj_worship
	martial=4 diplomacy=4 stewardship=8 intrigue=8 learning=4
	trait=education_learning_3 trait=deceitful trait=chaste trait=generous trait=patient 
	trait=wounded_1 
	father=540696	#Uluth
	68.10.4={ birth=yes trait=creature_mantid trait=being_void }
	164.9.28={ death=yes }
}
540703={
	name=Rek'hana
	dynasty=174012
	culture=mantid religion=yshaarj_worship
	martial=8 diplomacy=4 stewardship=4 intrigue=7 learning=7
	trait=education_intrigue_4 trait=arrogant trait=paranoid trait=deceitful trait=drunkard 
	trait=possessed_1 
	father=540696	#Uluth
	77.11.21={ birth=yes trait=creature_mantid trait=being_void }
	154.1.19={ death=yes }
}
540704={
	name=Ev'hiesesh
	female=yes
	dynasty=174012
	culture=mantid religion=yshaarj_worship
	father=540696	#Uluth
	85.6.25={ birth=yes trait=creature_mantid trait=being_void }
	162.2.22={ death=yes }
}
540705={
	name=Jeshennar
	female=yes
	dynasty=174012
	culture=mantid religion=yshaarj_worship
	father=540696	#Uluth
	93.11.24={ birth=yes trait=creature_mantid trait=being_void }
	168.1.6={ death=yes }
}
540706={
	name=Ak'thet
	dynasty=174012
	culture=mantid religion=yshaarj_worship
	martial=8 diplomacy=6 stewardship=5 intrigue=4 learning=6
	trait=education_intrigue_2 trait=deceitful trait=wrathful trait=lazy 
	trait=gluttonous trait=clubfooted 
	father=540696	#Uluth
	99.7.13={ birth=yes trait=creature_mantid trait=being_void }
	175.2.19={ death=yes }
}
540707={
	name=Qenesee
	female=yes
	dynasty=174012
	culture=mantid religion=yshaarj_worship
	father=540696	#Uluth
	108.7.23={ birth=yes trait=creature_mantid trait=being_void }
	198.7.25={ death=yes }
}
540708={
	name=Lesil
	female=yes
	dynasty=174012
	culture=mantid religion=yshaarj_worship
	father=540696	#Uluth
	114.7.3={ birth=yes trait=creature_mantid trait=being_void }
	213.9.9={ death=yes }
}
540709={
	name=Ti
	dynasty=174012
	culture=mantid religion=yshaarj_worship
	martial=8 diplomacy=6 stewardship=4 intrigue=5 learning=5
	trait=education_learning_2 trait=torturer trait=ambitious trait=humble 
	father=540702	#Skanol'rak
	91.10.22={ birth=yes trait=creature_mantid trait=being_void }
	167.3.20={ death=yes }
}
540710={
	name=Hilari
	dynasty=174012
	culture=mantid religion=yshaarj_worship
	martial=5 diplomacy=4 stewardship=7 intrigue=6 learning=5
	trait=education_learning_3 trait=generous trait=shy trait=cynical trait=lunatic_1 
	father=540702	#Skanol'rak
	97.1.1={ birth=yes trait=creature_mantid trait=being_void }
	169.11.9={ death=yes }
}
540711={
	name=Ak'ves
	female=yes
	dynasty=174012
	culture=mantid religion=yshaarj_worship
	father=540702	#Skanol'rak
	105.4.2={ birth=yes trait=creature_mantid trait=being_void }
	201.5.26={ death=yes }
}
540712={
	name=Ak'ves
	female=yes
	dynasty=174012
	culture=mantid religion=yshaarj_worship
	father=540702	#Skanol'rak
	112.12.9={ birth=yes trait=creature_mantid trait=being_void }
	221.4.12={ death=yes }
}
540713={
	name=Sezi'mi
	dynasty=174012
	culture=mantid religion=yshaarj_worship
	martial=5 diplomacy=5 stewardship=4 intrigue=8 learning=4
	trait=education_intrigue_2 trait=trusting trait=gluttonous trait=wrathful trait=content 
	father=540702	#Skanol'rak
	120.11.27={ birth=yes trait=creature_mantid trait=being_void }
	193.6.4={ death=yes }
}
540714={
	name=Sizuvuk
	dynasty=174012
	culture=mantid religion=yshaarj_worship
	martial=8 diplomacy=4 stewardship=6 intrigue=5 learning=8
	trait=education_diplomacy_3 trait=trusting trait=generous trait=brave 
	father=540709	#Ti
	121.4.20={ birth=yes trait=creature_mantid trait=being_void }
	199.4.4={ death=yes }
}
540715={
	name=Girvas
	dynasty=174012
	culture=mantid religion=yshaarj_worship
	martial=8 diplomacy=7 stewardship=6 intrigue=8 learning=4
	trait=education_intrigue_3 trait=zealous trait=sadistic trait=just 
	father=540709	#Ti
	128.1.1={ birth=yes trait=creature_mantid trait=being_void }
	223.3.21={ death=yes }
}
540716={
	name=Herak'ish
	female=yes
	dynasty=174012
	culture=mantid religion=yshaarj_worship
	father=540709	#Ti
	134.2.7={ birth=yes trait=creature_mantid trait=being_void }
	244.7.24={ death=yes }
}
540717={
	name=Er'ene
	female=yes
	dynasty=174012
	culture=mantid religion=yshaarj_worship
	father=540709	#Ti
	140.2.18={ birth=yes trait=creature_mantid trait=being_void }
	244.5.6={ death=yes }
}
540718={
	name=Oth'veezzer
	female=yes
	dynasty=174012
	culture=mantid religion=yshaarj_worship
	father=540709	#Ti
	148.8.3={ birth=yes trait=creature_mantid trait=being_void }
	264.4.13={ death=yes }
}
540719={
	name=Srar'lo
	dynasty=174012
	culture=mantid religion=yshaarj_worship
	martial=5 diplomacy=6 stewardship=4 intrigue=4 learning=7
	trait=education_learning_2 trait=chaste trait=just trait=temperate trait=cynical 
	father=540714	#Sizuvuk
	144.7.17={ birth=yes trait=creature_mantid trait=being_void }
	241.9.21={ death=yes }
}
540720={
	name=Qik
	dynasty=174012
	culture=mantid religion=yshaarj_worship
	martial=5 diplomacy=8 stewardship=5 intrigue=5 learning=5
	trait=education_intrigue_4 trait=compassionate trait=deceitful trait=chaste trait=arrogant 
	father=540714	#Sizuvuk
	151.6.13={ birth=yes trait=creature_mantid trait=being_void }
	239.10.3={ death=yes }
}
540721={
	name=Ok
	dynasty=174012
	culture=mantid religion=yshaarj_worship
	martial=7 diplomacy=6 stewardship=6 intrigue=8 learning=7
	trait=education_intrigue_3 trait=chaste trait=patient trait=arrogant trait=trusting 
	father=540714	#Sizuvuk
	158.8.9={ birth=yes trait=creature_mantid trait=being_void }
	255.11.7={ death=yes }
}
540722={
	name=Qireti
	female=yes
	dynasty=174012
	culture=mantid religion=yshaarj_worship
	father=540714	#Sizuvuk
	167.1.14={ birth=yes trait=creature_mantid trait=being_void }
	243.4.21={ death=yes }
}
540723={
	name=Vanak'im
	dynasty=174012
	culture=mantid religion=yshaarj_worship
	martial=6 diplomacy=7 stewardship=5 intrigue=4 learning=6
	trait=education_learning_1 trait=sadistic trait=just trait=temperate 
	father=540719	#Srar'lo
	177.4.1={ birth=yes trait=creature_mantid trait=being_void }
	246.5.6={ death=yes }
}
540724={
	name=Mat'hazzi
	female=yes
	dynasty=174012
	culture=mantid religion=yshaarj_worship
	father=540719	#Srar'lo
	190.2.11={ birth=yes trait=creature_mantid trait=being_void }
	297.9.14={ death=yes }
}
540725={
	name=Naxarus
	dynasty=174012
	culture=mantid religion=yshaarj_worship
	martial=6 diplomacy=7 stewardship=4 intrigue=8 learning=5
	trait=education_learning_2 trait=greedy trait=lazy trait=gluttonous 
	trait=just 
	father=540719	#Srar'lo
	197.2.12={ birth=yes trait=creature_mantid trait=being_void }
	323.7.9={ death=yes }
}
540726={
	name=Ak'ves
	female=yes
	dynasty=174012
	culture=mantid religion=yshaarj_worship
	father=540723	#Vanak'im
	192.5.14={ birth=yes trait=creature_mantid trait=being_void }
	289.9.6={ death=yes }
}
540727={
	name=Nu
	dynasty=174012
	culture=mantid religion=yshaarj_worship
	martial=7 diplomacy=5 stewardship=8 intrigue=6 learning=4
	trait=education_stewardship_4 trait=gluttonous trait=gregarious trait=diligent trait=zealous 
	father=540723	#Vanak'im
	201.5.5={ birth=yes trait=creature_mantid trait=being_void }
	304.4.10={ death=yes }
}
540728={
	name=Helthas
	dynasty=174012
	culture=mantid religion=yshaarj_worship
	martial=7 diplomacy=4 stewardship=8 intrigue=8 learning=8
	trait=education_learning_2 trait=cynical trait=arrogant trait=gluttonous 
	trait=possessed_1 
	father=540723	#Vanak'im
	213.9.26={ birth=yes trait=creature_mantid trait=being_void }
	336.8.27={ death=yes }
}
540729={
	name=Ex'irriel
	female=yes
	dynasty=174012
	culture=mantid religion=yshaarj_worship
	father=540723	#Vanak'im
	220.4.21={ birth=yes trait=creature_mantid trait=being_void }
	345.9.18={ death=yes }
}
540730={
	name=Ar'i
	dynasty=174012
	culture=mantid religion=yshaarj_worship
	martial=6 diplomacy=8 stewardship=6 intrigue=7 learning=8
	trait=education_intrigue_2 trait=sadistic trait=trusting 
	father=540727	#Nu
	220.5.8={ birth=yes trait=creature_mantid trait=being_void }
	314.9.25={ death=yes }
}
540731={
	name=Ath're
	female=yes
	dynasty=174012
	culture=mantid religion=yshaarj_worship
	father=540727	#Nu
	231.11.19={ birth=yes trait=creature_mantid trait=being_void }
	295.2.10={ death=yes }
}
540732={
	name=Asse'tha
	dynasty=174012
	culture=mantid religion=yshaarj_worship
	martial=4 diplomacy=7 stewardship=8 intrigue=5 learning=8
	trait=education_learning_2 trait=arrogant trait=chaste trait=trusting trait=lazy 
	father=540727	#Nu
	238.7.10={ birth=yes trait=creature_mantid trait=being_void }
	320.7.22={ death=yes }
}
540733={
	name=Jav'hiella
	female=yes
	dynasty=174012
	culture=mantid religion=yshaarj_worship
	father=540727	#Nu
	248.12.14={ birth=yes trait=creature_mantid trait=being_void }
	345.7.5={ death=yes }
}
540734={
	name=Lash'viereel
	female=yes
	dynasty=174012
	culture=mantid religion=yshaarj_worship
	father=540730	#Ar'i
	241.4.14={ birth=yes trait=creature_mantid trait=being_void }
	317.8.10={ death=yes }
}
540735={
	name=Te
	dynasty=174012
	culture=mantid religion=yshaarj_worship
	martial=7 diplomacy=8 stewardship=7 intrigue=8 learning=7
	trait=education_diplomacy_4 trait=greedy trait=zealous trait=chaste trait=compassionate 
	trait=ill 
	father=540730	#Ar'i
	253.5.21={ birth=yes trait=creature_mantid trait=being_void }
	332.1.5={ death=yes }
}
540736={
	name=E'ha
	female=yes
	dynasty=174012
	culture=mantid religion=yshaarj_worship
	father=540730	#Ar'i
	265.10.18={ birth=yes trait=creature_mantid trait=being_void }
	354.4.12={ death=yes }
}
540737={
	name=Qeshar
	female=yes
	dynasty=174012
	culture=mantid religion=yshaarj_worship
	father=540730	#Ar'i
	276.8.27={ birth=yes trait=creature_mantid trait=being_void }
	388.7.10={ death=yes }
}
540738={
	name=Esh'ri
	dynasty=174012
	culture=mantid religion=yshaarj_worship
	martial=4 diplomacy=8 stewardship=7 intrigue=7 learning=6
	trait=education_intrigue_2 trait=torturer trait=content trait=craven 
	trait=just trait=lazy 
	father=540735	#Te
	269.11.27={ birth=yes trait=creature_mantid trait=being_void }
	323.8.14={ death=yes }
}
540739={
	name=Ska'juxxat
	dynasty=174012
	culture=mantid religion=yshaarj_worship
	martial=5 diplomacy=6 stewardship=5 intrigue=4 learning=5
	trait=education_diplomacy_4 trait=sadistic trait=cynical trait=greedy 
	father=540735	#Te
	278.8.14={ birth=yes trait=creature_mantid trait=being_void }
	383.10.5={ death=yes }
}
540740={
	name=Jixulox
	dynasty=174012
	culture=mantid religion=yshaarj_worship
	martial=5 diplomacy=8 stewardship=8 intrigue=8 learning=5
	trait=education_learning_3 trait=paranoid trait=generous 
	father=540735	#Te
	288.9.5={ birth=yes trait=creature_mantid trait=being_void }
	369.8.21={ death=yes }
}
540741={
	name=Sezi'mi
	dynasty=174012
	culture=mantid religion=yshaarj_worship
	martial=4 diplomacy=8 stewardship=8 intrigue=4 learning=4
	trait=education_martial_1 trait=lazy trait=wrathful trait=arbitrary trait=lustful 
	father=540738	#Esh'ri
	288.8.26={ birth=yes trait=creature_mantid trait=being_void }
	381.4.14={ death=yes }
}
540742={
	name=Jannat'az
	female=yes
	dynasty=174012
	culture=mantid religion=yshaarj_worship
	father=540738	#Esh'ri
	296.11.5={ birth=yes trait=creature_mantid trait=being_void }
	381.11.17={ death=yes }
}
540743={
	name=E'ha
	female=yes
	dynasty=174012
	culture=mantid religion=yshaarj_worship
	father=540738	#Esh'ri
	307.7.1={ birth=yes trait=creature_mantid trait=being_void }
	381.10.16={ death=yes }
}
540744={
	name=Rek'hana
	dynasty=174012
	culture=mantid religion=yshaarj_worship
	martial=7 diplomacy=7 stewardship=7 intrigue=7 learning=5
	trait=education_intrigue_4 trait=shy trait=sadistic trait=zealous 
	father=540738	#Esh'ri
	313.6.27={ birth=yes trait=creature_mantid trait=being_void }
	403.12.24={ death=yes }
}
540745={
	name=Ner'veesees
	female=yes
	dynasty=174012
	culture=mantid religion=yshaarj_worship
	father=540741	#Sezi'mi
	316.4.15={ birth=yes trait=creature_mantid trait=being_void }
	397.10.27={ death=yes }
}
540746={
	name=El'zir
	female=yes
	dynasty=174012
	culture=mantid religion=yshaarj_worship
	father=540741	#Sezi'mi
	326.7.22={ birth=yes trait=creature_mantid trait=being_void }
	399.9.16={ death=yes }
}
540747={
	name=Cot'ze
	female=yes
	dynasty=174012
	culture=mantid religion=yshaarj_worship
	father=540741	#Sezi'mi
	333.10.4={ birth=yes trait=creature_mantid trait=being_void }
	424.1.27={ death=yes }
}
540748={
	name=Kil'vakik
	dynasty=174012
	culture=mantid religion=yshaarj_worship
	martial=5 diplomacy=6 stewardship=8 intrigue=6 learning=4
	trait=education_stewardship_1 trait=reveler_2 trait=lazy trait=paranoid trait=gregarious 
	trait=arbitrary trait=possessed_1 
	father=540741	#Sezi'mi
	344.6.14={ birth=yes trait=creature_mantid trait=being_void }
	449.2.2={ death=yes }
}
540749={
	name=Gizok'ik
	dynasty=174012
	culture=mantid religion=yshaarj_worship
	martial=4 diplomacy=4 stewardship=4 intrigue=5 learning=4
	trait=education_intrigue_3 trait=chaste trait=just trait=diligent trait=gluttonous 
	father=540748	#Kil'vakik
	362.9.5={ birth=yes trait=creature_mantid trait=being_void }
	471.2.27={ death=yes }
}
540750={
	name=Ev'hiesesh
	female=yes
	dynasty=174012
	culture=mantid religion=yshaarj_worship
	father=540748	#Kil'vakik
	368.12.1={ birth=yes trait=creature_mantid trait=being_void }
	423.3.20={ death=yes }
}
540751={
	name=Gizok'ik
	dynasty=174012
	culture=mantid religion=yshaarj_worship
	martial=6 diplomacy=7 stewardship=7 intrigue=7 learning=5
	trait=education_intrigue_2 trait=lazy trait=content trait=craven trait=lunatic_1 
	father=540749	#Gizok'ik
	381.4.15={ birth=yes trait=creature_mantid trait=being_void }
	484.10.11={ death=yes }
}
540752={
	name=Girvas
	dynasty=174012
	culture=mantid religion=yshaarj_worship
	martial=8 diplomacy=5 stewardship=5 intrigue=5 learning=8
	trait=education_martial_3 trait=deceitful trait=lustful trait=sadistic trait=clubfooted 
	father=540749	#Gizok'ik
	389.4.6={ birth=yes trait=creature_mantid trait=being_void }
	453.7.26={ death=yes }
}
540753={
	name=Lekza
	dynasty=174012
	culture=mantid religion=yshaarj_worship
	martial=7 diplomacy=4 stewardship=5 intrigue=5 learning=8
	trait=education_learning_1 trait=shy trait=diligent trait=lustful trait=trusting 
	father=540749	#Gizok'ik
	396.5.9={ birth=yes trait=creature_mantid trait=being_void }
	443.1.23={ death=yes }
}
540754={
	name=Cassish'ri
	female=yes
	dynasty=174012
	culture=mantid religion=yshaarj_worship
	father=540749	#Gizok'ik
	404.1.24={ birth=yes trait=creature_mantid trait=being_void }
	494.11.26={ death=yes }
}
540755={
	name=Ham
	dynasty=174012
	culture=mantid religion=yshaarj_worship
	martial=8 diplomacy=4 stewardship=7 intrigue=4 learning=6
	trait=education_learning_2 trait=trusting trait=generous trait=zealous 
	father=540749	#Gizok'ik
	409.1.19={ birth=yes trait=creature_mantid trait=being_void }
	459.11.30={ death=yes }
}
540756={
	name=Annalie
	female=yes
	dynasty=174012
	culture=mantid religion=yshaarj_worship
	father=540751	#Gizok'ik
	413.1.15={ birth=yes trait=creature_mantid trait=being_void }
	507.3.8={ death=yes }
}
540757={
	name=Rik'ta
	dynasty=174012
	culture=mantid religion=yshaarj_worship
	martial=8 diplomacy=4 stewardship=5 intrigue=4 learning=4
	trait=education_intrigue_4 trait=trusting trait=temperate trait=wrathful 
	father=540751	#Gizok'ik
	421.7.15={ birth=yes trait=creature_mantid trait=being_void }
	508.7.31={ death=yes }
}
540758={
	name=Ixi'hol
	dynasty=174012
	culture=mantid religion=yshaarj_worship
	martial=4 diplomacy=5 stewardship=4 intrigue=5 learning=4
	trait=education_martial_1 trait=patient trait=lustful 
	father=540751	#Gizok'ik
	425.10.20={ birth=yes trait=creature_mantid trait=being_void }
	526.9.30={ death=yes }
}
540759={
	name=Mara
	female=yes
	dynasty=174012
	culture=mantid religion=yshaarj_worship
	father=540751	#Gizok'ik
	431.1.13={ birth=yes trait=creature_mantid trait=being_void }
	502.8.31={ death=yes }
}
540760={
	name=A'ze
	female=yes
	dynasty=174012
	culture=mantid religion=yshaarj_worship
	father=540751	#Gizok'ik
	439.4.23={ birth=yes trait=creature_mantid trait=being_void }
	539.11.5={ death=yes }
}
540761={
	name=Mol'va
	female=yes
	dynasty=174012
	culture=mantid religion=yshaarj_worship
	father=540751	#Gizok'ik
	446.9.20={ birth=yes trait=creature_mantid trait=being_void }
	540.8.4={ death=yes }
}
540762={
	name=Is'alez
	female=yes
	dynasty=174012
	culture=mantid religion=yshaarj_worship
	father=540751	#Gizok'ik
	451.4.3={ birth=yes trait=creature_mantid trait=being_void }
	534.1.21={ death=yes }
}
540763={
	name=Klakza
	dynasty=174012
	culture=mantid religion=yshaarj_worship
	martial=7 diplomacy=7 stewardship=4 intrigue=4 learning=6
	trait=education_diplomacy_4 trait=paranoid trait=patient trait=compassionate 
	trait=deceitful trait=wounded_1 
	father=540757	#Rik'ta
	442.7.21={ birth=yes trait=creature_mantid trait=being_void }
	546.5.17={ death=yes }
}
540764={
	name=Larrathak
	dynasty=174012
	culture=mantid religion=yshaarj_worship
	martial=8 diplomacy=8 stewardship=7 intrigue=7 learning=8
	trait=education_learning_2 trait=paranoid trait=temperate trait=sadistic 
	father=540757	#Rik'ta
	451.3.20={ birth=yes trait=creature_mantid trait=being_void }
	559.8.12={ death=yes }
}
540765={
	name=Ni
	dynasty=174012
	culture=mantid religion=yshaarj_worship
	martial=7 diplomacy=6 stewardship=8 intrigue=6 learning=4
	trait=education_learning_1 trait=lazy trait=trusting trait=possessed_1 trait=beauty_good_3 
	father=540757	#Rik'ta
	463.9.9={ birth=yes trait=creature_mantid trait=being_void }
	556.11.9={ death=yes }
}
540766={
	name=Jes'her
	female=yes
	dynasty=174012
	culture=mantid religion=yshaarj_worship
	father=540757	#Rik'ta
	473.3.10={ birth=yes trait=creature_mantid trait=being_void }
	557.8.5={ death=yes }
}
540767={
	name=Nu
	dynasty=174012
	culture=mantid religion=yshaarj_worship
	martial=7 diplomacy=8 stewardship=4 intrigue=4 learning=4
	trait=education_learning_3 trait=hunter_2 trait=compassionate trait=brave trait=generous 
	father=540763	#Klakza
	466.9.1={ birth=yes trait=creature_mantid trait=being_void }
	563.9.11={ death=yes }
}
540768={
	name=Ok'zeez
	female=yes
	dynasty=174012
	culture=mantid religion=yshaarj_worship
	father=540763	#Klakza
	476.12.2={ birth=yes trait=creature_mantid trait=being_void }
	592.1.5={ death=yes }
}
540769={
	name=Lashar'vet
	female=yes
	dynasty=174012
	culture=mantid religion=yshaarj_worship
	father=540763	#Klakza
	483.11.3={ birth=yes trait=creature_mantid trait=being_void }
	573.7.5={ death=yes }
}
540770={
	name=Methiv'ha
	female=yes
	dynasty=174012
	culture=mantid religion=yshaarj_worship
	father=540763	#Klakza
	492.11.19={ birth=yes trait=creature_mantid trait=being_void }
	599.12.26={ death=yes }
}
540771={
	name=Pisonu
	dynasty=174012
	culture=mantid religion=yshaarj_worship
	martial=5 diplomacy=7 stewardship=4 intrigue=5 learning=4
	trait=education_learning_1 trait=lustful trait=just trait=compassionate 
	father=540763	#Klakza
	499.11.10={ birth=yes trait=creature_mantid trait=being_void }
	590.11.2={ death=yes }
}
540772={
	name=Qossath'rie
	female=yes
	dynasty=174012
	culture=mantid religion=yshaarj_worship
	father=540763	#Klakza
	505.2.16={ birth=yes trait=creature_mantid trait=being_void }
	578.4.23={ death=yes }
}
540773={
	name=Relleli
	female=yes
	dynasty=174012
	culture=mantid religion=yshaarj_worship
	father=540763	#Klakza
	513.4.19={ birth=yes trait=creature_mantid trait=being_void }
	610.7.30={ death=yes }
}
540774={
	name=Nazzi
	dynasty=174012
	culture=mantid religion=yshaarj_worship
	martial=6 diplomacy=5 stewardship=8 intrigue=5 learning=8
	trait=education_martial_3 trait=lifestyle_herbalist trait=sadistic trait=patient trait=gluttonous 
	trait=greedy 
	father=540767	#Nu
	482.8.14={ birth=yes trait=creature_mantid trait=being_void }
	590.4.22={ death=yes }
}
540775={
	name=Sazza'vo
	dynasty=174012
	culture=mantid religion=yshaarj_worship
	martial=6 diplomacy=6 stewardship=6 intrigue=5 learning=5
	trait=education_stewardship_2 trait=scholar trait=sadistic trait=paranoid trait=patient 
	trait=chaste 
	father=540767	#Nu
	492.10.1={ birth=yes trait=creature_mantid trait=being_void }
	565.8.6={ death=yes }
}
540776={
	name=Jevvekkith
	dynasty=174012
	culture=mantid religion=yshaarj_worship
	martial=6 diplomacy=4 stewardship=6 intrigue=6 learning=6
	trait=education_learning_1 trait=humble trait=chaste trait=brave trait=deceitful 
	father=540767	#Nu
	497.7.16={ birth=yes trait=creature_mantid trait=being_void }
	603.2.24={ death=yes }
}
540777={
	name=Lalthi
	female=yes
	dynasty=174012
	culture=mantid religion=yshaarj_worship
	father=540767	#Nu
	505.10.9={ birth=yes trait=creature_mantid trait=being_void }
	584.7.26={ death=yes }
}
540778={
	name=Rakkunak
	dynasty=174012
	culture=mantid religion=yshaarj_worship
	martial=8 diplomacy=4 stewardship=6 intrigue=7 learning=7
	trait=education_intrigue_2 trait=honest trait=content trait=cynical trait=sadistic 
	father=540774	#Nazzi
	495.9.2={ birth=yes trait=creature_mantid trait=being_void }
	588.10.31={ death=yes }
}
540779={
	name=Rik
	dynasty=174012
	culture=mantid religion=yshaarj_worship
	martial=6 diplomacy=4 stewardship=5 intrigue=4 learning=5
	trait=education_learning_3 trait=craven trait=shy trait=diligent trait=compassionate 
	father=540774	#Nazzi
	503.3.4={ birth=yes trait=creature_mantid trait=being_void }
	590.4.17={ death=yes }
}
540780={
	name=Nan'bil
	dynasty=174012
	culture=mantid religion=yshaarj_worship
	martial=8 diplomacy=4 stewardship=6 intrigue=7 learning=5
	trait=education_intrigue_2 trait=celibate trait=chaste trait=arrogant 
	father=540774	#Nazzi
	515.12.8={ birth=yes trait=creature_mantid trait=being_void }
	586.6.15={ death=yes }
}
540781={
	name=Qixxisuz
	dynasty=174012
	culture=mantid religion=yshaarj_worship
	martial=6 diplomacy=5 stewardship=7 intrigue=7 learning=7
	trait=education_stewardship_4 trait=wrathful trait=arrogant 
	father=540774	#Nazzi
	522.9.20={ birth=yes trait=creature_mantid trait=being_void }
	629.6.13={ death=yes }
}
#Lore character
540782={
	name=Tel'vrak
	dynasty=174012
	culture=mantid religion=yshaarj_worship
	martial=8 diplomacy=7 stewardship=5 intrigue=5 learning=6
	trait=education_martial_3 trait=craven trait=arbitrary trait=generous 
	father=540778	#Rakkunak
	515.12.24={ birth=yes trait=creature_mantid trait=being_void }
	560.1.1={
		effect={
			set_variable = { name = wc_endurance_physical_lifestyle_additional_perks_variable value = wc_perks_needed_for_level_2_physical_trait_value }
			set_variable = { name = wc_strength_physical_lifestyle_additional_perks_variable value = wc_perks_needed_for_level_2_physical_trait_value }
		}
		# trait=physical_lifestyle_endurance_2
		# trait=physical_lifestyle_strength_2
	}
	626.5.8={ death=yes }
}
540783={
	name=Gayyath
	dynasty=174012
	culture=mantid religion=yshaarj_worship
	martial=7 diplomacy=7 stewardship=8 intrigue=8 learning=6
	trait=education_stewardship_4 trait=cynical trait=sadistic trait=gluttonous trait=brave 
	father=540778	#Rakkunak
	526.1.15={ birth=yes trait=creature_mantid trait=being_void }
	619.3.30={ death=yes }
}
540784={
	name=Up'tux
	dynasty=174012
	culture=mantid religion=yshaarj_worship
	martial=5 diplomacy=8 stewardship=5 intrigue=4 learning=5
	trait=education_martial_2 trait=torturer trait=arbitrary trait=paranoid trait=compassionate 
	father=540778	#Rakkunak
	538.3.16={ birth=yes trait=creature_mantid trait=being_void }
	627.1.4={ death=yes }
}
540785={
	name=Tzeyyixik
	dynasty=174012
	culture=mantid religion=yshaarj_worship
	martial=5 diplomacy=4 stewardship=7 intrigue=6 learning=5
	trait=education_intrigue_2 trait=ambitious trait=humble trait=gregarious 
	father=540778	#Rakkunak
	549.3.10={ birth=yes trait=creature_mantid trait=being_void }
	625.8.3={ death=yes }
}
#Zar'thik Brood [174013]
540786={
	name=Jaz'tim
	dynasty=174013
	culture=mantid religion=yshaarj_worship
	martial=6 diplomacy=4 stewardship=4 intrigue=7 learning=7
	trait=education_stewardship_1 trait=arrogant trait=gluttonous trait=greedy trait=wrathful 
	450.3.9={ birth=yes trait=creature_mantid trait=being_void }
	529.1.21={ death=yes }
}
540787={
	name=Vel'lak
	dynasty=174013
	culture=mantid religion=yshaarj_worship
	martial=7 diplomacy=7 stewardship=8 intrigue=8 learning=8
	trait=education_intrigue_2 trait=celibate trait=paranoid trait=gluttonous 
	trait=sadistic 
	father=540786	#Jaz'tim
	473.2.22={ birth=yes trait=creature_mantid trait=being_void }
	544.1.4={ death=yes }
}
540788={
	name=Sra'vi
	dynasty=174013
	culture=mantid religion=yshaarj_worship
	martial=4 diplomacy=8 stewardship=8 intrigue=5 learning=7
	trait=education_stewardship_2 trait=brave trait=patient trait=temperate trait=just 
	trait=physique_bad_3 
	father=540786	#Jaz'tim
	484.7.10={ birth=yes trait=creature_mantid trait=being_void }
	582.5.20={ death=yes }
}
540789={
	name=Neth'ath
	female=yes
	dynasty=174013
	culture=mantid religion=yshaarj_worship
	father=540786	#Jaz'tim
	495.3.12={ birth=yes trait=creature_mantid trait=being_void }
	570.9.5={ death=yes }
}
540790={
	name=Na'kaz
	dynasty=174013
	culture=mantid religion=yshaarj_worship
	martial=5 diplomacy=7 stewardship=6 intrigue=5 learning=4
	trait=education_diplomacy_4 trait=wrathful trait=humble trait=sadistic 
	father=540787	#Vel'lak
	501.6.12={ birth=yes trait=creature_mantid trait=being_void }
	560.1.1={
		effect={
			set_variable = { name = wc_dexterity_physical_lifestyle_additional_perks_variable value = wc_perks_needed_for_level_2_physical_trait_value }
			set_variable = { name = wc_strength_physical_lifestyle_additional_perks_variable value = wc_perks_needed_for_level_2_physical_trait_value }
		}
		# trait=physical_lifestyle_dexterity_2
		# trait=physical_lifestyle_strength_2
	}
	612.3.13={ death=yes }
}
540791={
	name=At'zier
	female=yes
	dynasty=174013
	culture=mantid religion=yshaarj_worship
	father=540787	#Vel'lak
	508.7.13={ birth=yes trait=creature_mantid trait=being_void }
	619.3.28={ death=yes }
}
540792={
	name=A'thi
	female=yes
	dynasty=174013
	culture=mantid religion=yshaarj_worship
	father=540787	#Vel'lak
	514.12.2={ birth=yes trait=creature_mantid trait=being_void }
	600.7.18={ death=yes }
}
540793={
	name=Qel'vi
	female=yes
	dynasty=174013
	culture=mantid religion=yshaarj_worship
	father=540787	#Vel'lak
	521.11.7={ birth=yes trait=creature_mantid trait=being_void }
	618.9.18={ death=yes }
}
# Klaxxi'va
540794={
	name=Kor
	culture=mantid religion=yshaarj_worship
	martial=5 diplomacy=6 stewardship=5 intrigue=5 learning=7
	trait=education_learning_4 trait=zealous trait=humble trait=sadistic 
	304.6.12={ birth=yes trait=creature_mantid trait=being_void }
	560.1.1={
		effect={ set_variable = { name = wc_light_magic_lifestyle_additional_perks_variable value = wc_perks_needed_for_level_3_magic_trait_value } }
	}
	612.3.13={ death=yes }
}

### Mantid paragons
#Hisek the Swarmkeeper
540800={
	name=Hisek
	culture=mantid religion=yshaarj_worship
	martial=8 diplomacy=5 stewardship=5 intrigue=6 learning=5
	trait=education_intrigue_4
	trait=paranoid
	1.9.18={ birth=yes }
	20.1.1={
		#trait = mantid_paragon
		# create_bloodline = { type = mantid_paragon_bloodline }
		give_nickname=nick_the_swarmkeeper
		effect = {
<<<<<<< HEAD
			set_variable = { name = wc_hunter_lifestyle_additional_perks_variable value = wc_perks_needed_for_level_4_magic_trait_value }
=======
>>>>>>> 13bdda14
			#put_to_sleep_paragon_effect = yes

			set_variable = { name = wc_endurance_physical_lifestyle_additional_perks_variable value = wc_perks_needed_for_level_4_physical_trait_value }
			set_variable = { name = wc_dexterity_physical_lifestyle_additional_perks_variable value = wc_perks_needed_for_level_4_physical_trait_value }
		}
		# trait=physical_lifestyle_endurance_4
		# trait=physical_lifestyle_dexterity_4
	}
	#Died in Siege of Orgrimmar
	613.11.1={
		death = { death_reason = death_battle }
	}
}
#Iyyokuk the Lucid
540805={
	name=Iyyokuk
	culture=mantid religion=yshaarj_worship
	martial=5 diplomacy=6 stewardship=6 intrigue=6 learning=8
	trait=education_learning_4
	trait=intellect_good_3
	1.8.23={ birth=yes }
	20.1.1={
		#trait = mantid_paragon
		# create_bloodline = { type = mantid_paragon_bloodline }
		give_nickname=nick_the_lucid
		effect = {
			set_variable = { name = wc_order_magic_lifestyle_additional_perks_variable value = wc_perks_needed_for_level_4_magic_trait_value }
			#put_to_sleep_paragon_effect = yes
		}
	}
	#Died in Siege of Orgrimmar
	613.11.1={
		death = { death_reason = death_battle }
	}
}
#Ka'roz the Locust
540810={
	name=Ka'roz
	culture=mantid religion=yshaarj_worship
	martial=4 diplomacy=8 stewardship=8 intrigue=8 learning=4
	trait=education_intrigue_4
	trait=schemer
	1.7.12={ birth=yes }
	20.1.1={
		#trait = mantid_paragon
		# create_bloodline = { type = mantid_paragon_bloodline }
		give_nickname=nick_the_locust
		effect = {
			#put_to_sleep_paragon_effect = yes

			set_variable = { name = wc_dexterity_physical_lifestyle_additional_perks_variable value = wc_perks_needed_for_level_4_physical_trait_value }
			set_variable = { name = wc_strength_physical_lifestyle_additional_perks_variable value = wc_perks_needed_for_level_4_physical_trait_value }
		}
		# trait=physical_lifestyle_dexterity_4
		# trait=physical_lifestyle_strength_4
	}
	#Died in Siege of Orgrimmar
	613.11.1={
		death = { death_reason = death_battle }
	}
}
#Kaz'tik the Manipulator
540815={
	name=Kaz'tik
	culture=mantid religion=yshaarj_worship
	martial=8 diplomacy=4 stewardship=6 intrigue=8 learning=4
	trait=education_intrigue_4
	trait=craven trait=wrathful 
	1.5.19={ birth=yes }
	20.1.1={
		#trait = mantid_paragon
		# create_bloodline = { type = mantid_paragon_bloodline }
		give_nickname=nick_the_manipulator
		effect = {
			set_variable = { name = wc_shadow_magic_lifestyle_additional_perks_variable value = wc_perks_needed_for_level_4_magic_trait_value }
			#put_to_sleep_paragon_effect = yes
		}
	}
	#Died in Siege of Orgrimmar
	613.11.1={
		death = { death_reason = death_battle }
	}
}
#Kil'ruk the Wind-Reaver
540820={
	name=Kil'ruk
	culture=mantid religion=yshaarj_worship
	martial=4 diplomacy=7 stewardship=5 intrigue=5 learning=8
	trait=education_martial_4
	trait=deceitful trait=arrogant
	1.8.6={ birth=yes }
	20.1.1={
		#trait = mantid_paragon
		# create_bloodline = { type = mantid_paragon_bloodline }
		give_nickname=nick_the_wind_reaver
		effect = {
			#put_to_sleep_paragon_effect = yes

			set_variable = { name = wc_endurance_physical_lifestyle_additional_perks_variable value = wc_perks_needed_for_level_4_physical_trait_value }
			set_variable = { name = wc_strength_physical_lifestyle_additional_perks_variable value = wc_perks_needed_for_level_4_physical_trait_value }
		}
		# trait=physical_lifestyle_endurance_4
		# trait=physical_lifestyle_strength_4
	}
	#Died in Siege of Orgrimmar
	613.11.1={
		death = { death_reason = death_battle }
	}
}
#Korven the Prime
540825={
	name=Korven
	culture=mantid religion=yshaarj_worship
	martial=5 diplomacy=6 stewardship=4 intrigue=4 learning=6
	trait=education_martial_4
	trait=intellect_good_2
	1.12.21={ birth=yes }
	20.1.1={
		#trait = mantid_paragon
		# create_bloodline = { type = mantid_paragon_bloodline }
		give_nickname=nick_the_prime
		effect = {
			#put_to_sleep_paragon_effect = yes

			set_variable = { name = wc_endurance_physical_lifestyle_additional_perks_variable value = wc_perks_needed_for_level_4_physical_trait_value }
			set_variable = { name = wc_strength_physical_lifestyle_additional_perks_variable value = wc_perks_needed_for_level_4_physical_trait_value }
		}
		# trait=physical_lifestyle_endurance_4
		# trait=physical_lifestyle_strength_4
	}
	#Died in Siege of Orgrimmar
	613.11.1={
		death = { death_reason = death_battle }
	}
}
#Malik the Unscathed
540830={
	name=Malik
	culture=mantid religion=yshaarj_worship
	martial=8 diplomacy=4 stewardship=8 intrigue=7 learning=8
	trait=education_martial_4
	1.7.11={ birth=yes }
	20.1.1={
		#trait = mantid_paragon
		# create_bloodline = { type = mantid_paragon_bloodline }
		give_nickname=nick_the_unscathed
		effect = {
			#put_to_sleep_paragon_effect = yes

			set_variable = { name = wc_endurance_physical_lifestyle_additional_perks_variable value = wc_perks_needed_for_level_4_physical_trait_value }
			set_variable = { name = wc_strength_physical_lifestyle_additional_perks_variable value = wc_perks_needed_for_level_4_physical_trait_value }
		}
		# trait=physical_lifestyle_endurance_4
		# trait=physical_lifestyle_strength_4
	}
	#Killed during quest
	613.6.1={
		death = { death_reason = death_battle }
	}
}
#Ninil'ko the Bloodcaller
540835={
	name=Ninil'ko
	culture=mantid religion=yshaarj_worship
	martial=6 diplomacy=8 stewardship=7 intrigue=4 learning=5
	trait=education_martial_4
	1.3.26={ birth=yes }
	20.1.1={
		#trait = mantid_paragon
		# create_bloodline = { type = mantid_paragon_bloodline }
		give_nickname=nick_the_bloodcaller
		effect = {
			#put_to_sleep_paragon_effect = yes

			set_variable = { name = wc_endurance_physical_lifestyle_additional_perks_variable value = wc_perks_needed_for_level_4_physical_trait_value }
			set_variable = { name = wc_strength_physical_lifestyle_additional_perks_variable value = wc_perks_needed_for_level_4_physical_trait_value }
		}
		# trait=physical_lifestyle_endurance_4
		# trait=physical_lifestyle_strength_4
	}
	#Died, date unknown
	40.11.1={
		death = { death_reason = death_battle }
	}
}
#Qi'tar the Deathcaller
540840={
	name=Qi'tar
	culture=mantid religion=yshaarj_worship
	martial=6 diplomacy=6 stewardship=7 intrigue=7 learning=8
	trait=education_learning_4
	1.12.24={ birth=yes }
	20.1.1={
		#trait = mantid_paragon
		# create_bloodline = { type = mantid_paragon_bloodline }
		give_nickname=nick_the_deathcaller
		effect = {
			set_variable = { name = wc_shadow_magic_lifestyle_additional_perks_variable value = wc_perks_needed_for_level_4_magic_trait_value }
			#put_to_sleep_paragon_effect = yes
		}
	}
	#Killed during quest
	613.6.1={
		death = { death_reason = death_battle }
	}
}
#Rik'kal the Dissector
540845={
	name=Rik'kal
	culture=mantid religion=yshaarj_worship
	martial=8 diplomacy=8 stewardship=8 intrigue=7 learning=5
	trait=education_intrigue_4
	trait=sadistic trait=arbitrary
	1.9.22={ birth=yes }
	20.1.1={
		#trait = mantid_paragon
		# create_bloodline = { type = mantid_paragon_bloodline }
		give_nickname=nick_the_dissector
		effect = {
			#put_to_sleep_paragon_effect = yes

			set_variable = { name = wc_dexterity_physical_lifestyle_additional_perks_variable value = wc_perks_needed_for_level_4_physical_trait_value }
			set_variable = { name = wc_strength_physical_lifestyle_additional_perks_variable value = wc_perks_needed_for_level_4_physical_trait_value }
		}
		# trait=physical_lifestyle_dexterity_4
		# trait=physical_lifestyle_strength_4
	}
	#Died in Siege of Orgrimmar
	613.11.1={
		death = { death_reason = death_battle }
	}
}
#Skeer the Bloodseeker
540850={
	name=Skeer
	culture=mantid religion=yshaarj_worship
	martial=6 diplomacy=6 stewardship=7 intrigue=5 learning=4
	trait=education_martial_4
	trait=physique_good_3
	1.10.3={ birth=yes }
	20.1.1={
		#trait = mantid_paragon
		# create_bloodline = { type = mantid_paragon_bloodline }
		trait=cannibal
		give_nickname=nick_the_bloodseeker
		effect = {
			#put_to_sleep_paragon_effect = yes

			set_variable = { name = wc_dexterity_physical_lifestyle_additional_perks_variable value = wc_perks_needed_for_level_4_physical_trait_value }
			set_variable = { name = wc_strength_physical_lifestyle_additional_perks_variable value = wc_perks_needed_for_level_4_physical_trait_value }
		}
		# trait=physical_lifestyle_dexterity_4
		# trait=physical_lifestyle_strength_4
	}
	#Died in Siege of Orgrimmar
	613.11.1={
		death = { death_reason = death_battle }
	}
}
#Xaril the Poisoned Mind
540855={
	name=Xaril
	culture=mantid religion=yshaarj_worship
	martial=8 diplomacy=7 stewardship=5 intrigue=6 learning=7
	trait=education_intrigue_4
	1.2.14={ birth=yes }
	20.1.1={
		#trait = mantid_paragon
		# create_bloodline = { type = mantid_paragon_bloodline }
		give_nickname=nick_the_poisoned_mind
		effect = {
			#put_to_sleep_paragon_effect = yes

			set_variable = { name = wc_dexterity_physical_lifestyle_additional_perks_variable value = wc_perks_needed_for_level_4_physical_trait_value }
			set_variable = { name = wc_strength_physical_lifestyle_additional_perks_variable value = wc_perks_needed_for_level_4_physical_trait_value }
		}
		# trait=physical_lifestyle_dexterity_4
		# trait=physical_lifestyle_strength_4
	}
	#Died in Siege of Orgrimmar
	613.11.1={
		death = { death_reason = death_battle }
	}
}

#dynasty = mantid1
mantid1 = { #Generated
	name = Xot'kaz
	dynasty = mantid1
	religion = yshaarj_worship
	culture = mantid
	10.2.21 = { birth = yes trait = creature_mantid trait = being_void }
	168.8.21 = { death = yes }
}
mantid2 = { #Generated
	name = Sik'vath
	female = yes
	dynasty = mantid1
	religion = yshaarj_worship
	culture = mantid
	father = mantid1
	151.4.5 = { birth = yes trait = creature_mantid trait = being_void }
	333.7.26 = { death = yes }
}
mantid3 = { #Generated
	name = Kloz'raz
	dynasty = mantid1
	religion = yshaarj_worship
	culture = mantid
	mother = mantid2
	316.6.16 = { birth = yes trait = creature_mantid trait = being_void }
	528.7.2 = { death = yes }
}
mantid4 = { #Generated
	name = Tol'kash
	female = yes
	dynasty = mantid1
	religion = yshaarj_worship
	culture = mantid
	father = mantid3
	511.11.22 = { birth = yes trait = creature_mantid trait = being_void }
	693.8.22 = { death = yes }
}

#dynasty = mantid2
mantid10 = { #Generated
	name = Ji'hesh
	female = yes
	dynasty = mantid2
	religion = yshaarj_worship
	culture = mantid
	10.5.9 = { birth = yes trait = creature_mantid trait = being_void }
	258.11.15 = { death = yes }
}
mantid11 = { #Generated
	name = Zizzur'lik
	dynasty = mantid2
	religion = yshaarj_worship
	culture = mantid
	mother = mantid10
	241.7.20 = { birth = yes trait = creature_mantid trait = being_void }
	393.10.20 = { death = yes }
}
mantid12 = { #Generated
	name = Kzukazzak
	dynasty = mantid2
	religion = yshaarj_worship
	culture = mantid
	father = mantid11
	376.1.26 = { birth = yes trait = creature_mantid trait = being_void }
	624.1.12 = { death = yes }
}

#dynasty = mantid3
mantid15 = { #Generated
	name = Al'hiesh
	female = yes
	dynasty = mantid3
	religion = yshaarj_worship
	culture = mantid
	10.5.22 = { birth = yes trait = creature_mantid trait = being_void }
	156.11.25 = { death = yes }
}
mantid16 = { #Generated
	name = Ok'zeez
	female = yes
	dynasty = mantid3
	religion = yshaarj_worship
	culture = mantid
	mother = mantid15
	139.11.28 = { birth = yes trait = creature_mantid trait = being_void }
	375.1.17 = { death = yes }
}
mantid17 = { #Generated
	name = Cot'ze
	female = yes
	dynasty = mantid3
	religion = yshaarj_worship
	culture = mantid
	mother = mantid16
	358.2.11 = { birth = yes trait = creature_mantid trait = being_void }
	504.1.22 = { death = yes }
}
mantid18 = { #Generated
	name = Ta'rak
	dynasty = mantid3
	religion = yshaarj_worship
	culture = mantid
	mother = mantid17
	487.4.23 = { birth = yes trait = creature_mantid trait = being_void }
	657.1.26 = { death = yes }
}

#dynasty = mantid4
mantid20 = { #Generated
	name = Kli
	dynasty = mantid4
	religion = yshaarj_worship
	culture = mantid
	10.9.27 = { birth = yes trait = creature_mantid trait = being_void }
	156.6.8 = { death = yes }
}
mantid21 = { #Generated
	name = Sik'thikim
	dynasty = mantid4
	religion = yshaarj_worship
	culture = mantid
	father = mantid20
	139.3.5 = { birth = yes trait = creature_mantid trait = being_void }
	375.7.28 = { death = yes }
}
mantid22 = { #Generated
	name = Nik'ha
	female = yes
	dynasty = mantid4
	religion = yshaarj_worship
	culture = mantid
	father = mantid21
	358.5.16 = { birth = yes trait = creature_mantid trait = being_void }
	504.7.5 = { death = yes }
}
mantid23 = { #Generated
	name = Ceth'ri
	female = yes
	dynasty = mantid4
	religion = yshaarj_worship
	culture = mantid
	mother = mantid22
	487.7.28 = { birth = yes trait = creature_mantid trait = being_void }
	657.7.10 = { death = yes }
}<|MERGE_RESOLUTION|>--- conflicted
+++ resolved
@@ -7827,10 +7827,6 @@
 		# create_bloodline = { type = mantid_paragon_bloodline }
 		give_nickname=nick_the_swarmkeeper
 		effect = {
-<<<<<<< HEAD
-			set_variable = { name = wc_hunter_lifestyle_additional_perks_variable value = wc_perks_needed_for_level_4_magic_trait_value }
-=======
->>>>>>> 13bdda14
 			#put_to_sleep_paragon_effect = yes
 
 			set_variable = { name = wc_endurance_physical_lifestyle_additional_perks_variable value = wc_perks_needed_for_level_4_physical_trait_value }
