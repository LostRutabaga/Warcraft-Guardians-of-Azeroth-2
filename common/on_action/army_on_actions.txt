﻿# On actions for army events, triggered automatically by the game

# called for armies every 30 days; exact date dependent on army ID
# root is the owner of the army
# scope:army is the army

on_army_monthly = {
	events = {
	}
	effect = {
		scope:army ?= {
			if = {
				limit = {
					exists = army_commander
					NOT = { has_variable = commander_death_events_pulse_cooldown }
				}
				set_variable = {
					name = commander_death_events_pulse_cooldown
					value = yes
					days = 365
				}
				army_commander = {
					trigger_event = { on_action = commander_death_events_pulse }
				}
			}
		}
	}
}

# called when a county is (fully) occupied. Does not fire on reoccupation by province owner
# root is the occupant
# scope:county is the county title
# scope:barony is the barony title that got occupied
# scope:previous_controller is the previous controller of the county
# scope:war is the war causing the previous controller and the occupant to be hostile
on_county_occupied = {
	effect = {
		# Warcraft
		if = {
			limit = { government_has_flag = government_dark_frenzy_from_sieges_and_raids }
			send_interface_message = {
				type = msg_event_dark_frenzy_good
				title = msg_dark_frenzy_from_siege
				change_dark_frenzy_effect = { VALUE = dark_frenzy_from_siege_value }
			}
		}
		if = {
			limit = { scope:county = title:c_dark_portal }
			trigger_event = WCDRA.3
		}
		
		scope:county = {
			if = {
				limit = {
					holder = {
						NOT = { has_perk = enduring_hardships_perk }
					}
				}
				change_county_control = county_control_loss_value
				random_list = {
					25 = {
						change_development_progress_with_overflow = -10
					}
					25 = {
						change_development_progress_with_overflow = -15
					}
					25 = {
						change_development_progress_with_overflow = -20
					}
					25 = {
						change_development_progress_with_overflow = -25
					}
				}
			}
			if = {			#used by hold_court.6000
				limit = {
					holder.top_liege = {
						is_ai = no
					}
				}
				scope:barony.holder = {
					add_character_flag = {
						flag = recently_occupied_flag
						days = 720
					}
				}
			}
		}
<<<<<<< HEAD

		# Warcraft
		# Mongol Devastation
		
		# Warcraft
		# Drust Devastation
		if = {
			limit = {
				scope:barony = title:b_boralus
				root = { is_from_the_drust_trigger = yes }
			}
			trigger_event = drust_crisis.8

			# Notifications
			scope:county = {
				every_county_province = {
					every_character_in_location = {
						limit = { 
							NOT = { this = root }
							is_ai = no
						}
						if = {
							limit = { is_from_the_drust_trigger = yes }
							trigger_event = drust_crisis.8 # Drust side
						}
						else = { trigger_event = drust_crisis.9 } # Boralus side
					}
				}
			}
		}
=======
>>>>>>> eb7ec20d
	}
}

# called when a siege completes. Does *not* fire on reoccupation by province order
# root is the occupant
# scope:barony is the barony title that got occupied
# scope:county is the county title for the barony
# scope:previous_controller is the previous controller of the county
# scope:war is the war causing the previous controller and the occupant to be hostile
# occupied_baronies is a list of all baronies that the siege caused the occupier to control (I.E., can include baronies with no fort level)
on_siege_completion = {
	events = {
		siege.0101 # Notify holders/lieges that the county was lost to siege
		siege.0001 # Capture/kill prisoners
		siege.0031 # Chance to steal an artifact
		faction_demand.1010 #Reinforce populist rebels
		faction_demand.1110 #Reinforce peasant rebels
		siege.1001 #Someone I care about was immured here...
		intrigue_scheming.1804 # I had genuine/fake info about the defenses. Follows up intrigue_scheming.1801 so this won't actually trigger after every siege
	}
	effect = {
		save_scope_as = occupant
		scope:barony.title_province = {
			every_army_in_location = {
				limit = {
					OR = {
						AND = {
							root = { is_landless_adventurer = yes }
							army_owner = root
						}
						army_owner = {
							is_landless_adventurer = yes
							is_at_war = yes
							any_war_ally = { this = root }
						}
					}
				}
				every_army_maa_regiment = {
					limit = {
						maa_current_troops_count < maa_max_troops_count
					}
					change_maa_troops_count = adventurer_siege_replenish_amount
				}
			}
			every_army_in_location = {
				limit = {
					OR = {
						AND = {
							root = {
								is_landless_adventurer = yes
								has_perk = strict_organization_perk
							}
							army_owner = root
						}
						army_owner = {
							is_landless_adventurer = yes
							has_perk = strict_organization_perk
							is_at_war = yes
							any_war_ally = { this = root }
						}
					}
				}
				army_owner = {
					domicile ?= { change_provisions = adventurer_siege_provisions_amount }
				}
			}
		} # Warcraft - Remove FP3 event
		# scope:barony = {
		# 	if = {
		# 		limit = { title_province = holder.capital_province }
		# 		holder = {
		# 			random = {
		# 				chance = 50
		# 				trigger_event = fp3_decision.0002 #FP3 Event to possibly lose your royal fire
		# 			}
		# 		}
		# 	}
		# }
		# We change your legend to reflect this siege
		if = {
			limit = {
				has_legend_chapter_trigger = { CHAPTER = extra_deed }		
				scope:barony.county.development_level >= good_development_level
				NOT = {
					promoted_legend ?= {
						has_legend_chapter = {
							name = extra_deed
							localization_key = legend_chapter_extra_deed_recent_siege
						}
					}
				}
			}
			random = {
				chance = 25
				send_interface_toast = {
					title = legend_chapter_change_toast
					left_icon = root
					promoted_legend = {
						set_legend_chapter = {
							name = extra_deed
							localization_key = legend_chapter_extra_deed_recent_siege
						}
					}
				}
			}
		}

		# Warcraft
		# Horde Devastation
		if = {
			limit = {
				scope:barony = title:b_northshire
				root = { is_from_the_horde_trigger = yes }
			}
			trigger_event = wc_horde_invasion.0001

			# Notifications
			scope:county = {
				every_county_province = {
					every_character_in_location = {
						limit = { 
							NOT = { this = root }
							is_ai = no
						}
						if = {
							limit = { is_from_the_horde_trigger = yes }
							trigger_event = wc_horde_invasion.0001 #Horde side
						}
						else = { trigger_event = wc_horde_invasion.0002 } #Northshire side
					}
				}
			}
		}
		
	}
}

# Called when a siege loots a holding
# root is sieging character
# scope:barony is the barony title that got looted
# scope:county is the county title for the barony
# scope:previous_controller is the previous controller
on_siege_looting = {
	effect = {
		scope:barony.title_province = {
			add_province_modifier = {
				modifier = recently_looted_modifier
				years = 5
			}
		}
		#Gain some gold on top of the siege loot from the Master of Spoils Camp Officer
		if = {
			limit = {
				employs_court_position = master_of_spoils_camp_officer
			}
			add_gold = {
				value = court_position:master_of_spoils_camp_officer.aptitude:master_of_spoils_camp_officer
				add = 1
				multiply = 5
			}
		}
	}
}

# called for armies whenever they enter a province
# root is the owner of the army
# scope:army is the army

on_army_enter_province = {
	events = {
		great_holy_war.0060		# Give Crusaders their trait upon reaching the holy land.
		#ep3_emperor_yearly.3010	# Byzantine emperor sends fireships to defend the strait of Marmara
		#game_rule.1021			# Figure out whether we should fire a conclusion event during the Conquest.
	}
	random_events = {
		chance_of_no_event = 97
		100 = bp2_yearly.4030 # Winter province event
		1 = epidemic_events.1120 # Corpse catapult event
	}
}

# Called when a raid action starts
# root is the raid army
# scope:raider is the person owning the raid army
# scope:barony is the barony title that got raided
# scope:county is the county title for the barony
on_raid_action_start = {
	events = {
		fp1_trade_events.0001	# A fearsome target causes scope:raider to reconsider their intent.
	}
	effect = { # The target isn't too keen on the raider...
		scope:barony.holder = {
			if = {
				limit = {
					has_opinion_modifier = {
						target = scope:raider
						modifier = raided_me_opinion
					}
				}
				remove_opinion = { # We reapply it so that the counter is reset
					target = scope:raider
					modifier = raided_me_opinion
				}
			}
			add_opinion = {
				target = scope:raider
				modifier = raided_me_opinion
			}
			every_liege_or_above = {
				if = {
					limit = {
						has_opinion_modifier = {
							target = scope:raider
							modifier = raided_me_opinion
						}
					}
					remove_opinion = { # We reapply it so that the counter is reset
						target = scope:raider
						modifier = raided_me_opinion
					}
				}
				add_opinion = {
					target = scope:raider
					modifier = raided_me_opinion
				}
			}
		}
	}
	random_events = {
		100 = fp1_yearly.0692	# FP1 - setup event for one of your knights converting to a reformed faith.
	}
}

# Called when a raid action finishes
# root is the raid army
# scope:raider is the person owning the raid army
# scope:barony is the barony title that got raided
# scope:county is the county title for the barony
on_raid_action_completion = {
	events = {
		raiding.0001 # An independent liege personally raids a county capital.
		raiding.0021 # Adjust raider completion tally.
		raiding.0022 # Chance to fire viking/raider acquisition event
		raiding.0013 # Chance to kidnap prisoners
		raiding.0014 # Chance to steal an artifact
		bp2_yearly.8031 # Steal a doll
		#raiding.0031 # Hereward adds XP
	}
	effect = {
		scope:raider = {
			send_interface_message = {
				type = msg_raid_completed
				left_icon = scope:county.holder
				right_icon = scope:barony
			}
			if = {
				limit = { 
					scope:county = {
						any_county_province = { has_special_building = yes }
					}
					NOT = { has_character_flag = raider_legend }
					has_dlc_feature = legends
					#NOT = { has_game_rule = historical_legends_only }
				}
				random = {
					chance = legend_seed_chance_low
					add_character_flag = raider_legend
					create_legend_seed = {
						type = heroic
						quality = famed
						chronicle = legendary_battle
						properties = {
							winner = scope:raider
							loser = scope:county.holder
							location = scope:barony.title_province
						}
					}
				}
			}
			#Warcraft
			if = {
				limit = { government_has_flag = government_dark_frenzy_from_sieges_and_raids }
				send_interface_message = {
					type = msg_event_dark_frenzy_good
					title = msg_dark_frenzy_from_raid
					change_dark_frenzy_effect = { VALUE = dark_frenzy_from_raid_value }
				}
			}
		}
		scope:barony.title_province = {
			add_province_modifier = {
				modifier = recently_looted_modifier
				years = 5
			}
			county = {
				if = {
					limit = {
						holder = {
							NOT = { has_perk = enduring_hardships_perk }
						}
					}
					change_county_control = raid_county_control_loss_value
					random_list = {
						25 = {
							change_development_progress_with_overflow = -2
						}
						25 = {
							change_development_progress_with_overflow = -3
						}
						25 = {
							change_development_progress_with_overflow = -4
						}
						25 = {
							change_development_progress_with_overflow = -5
						}
					}
				}
			}
		}
		scope:county.holder = { add_to_list = raid_targets }
		scope:county.holder.liege ?= { add_to_list = raid_targets }
		scope:county.holder.liege.liege ?= { add_to_list = raid_targets }
		scope:county.holder.liege.liege.liege ?= { add_to_list = raid_targets }
		every_in_list = {
			list = raid_targets
			send_interface_message = {
				type = msg_raid_lost
				left_icon = scope:raider
				right_icon = scope:barony
			}
		}

		## Struggles - Warcraft: removed 1.12.1
	}
}

# Called every 7 days during a raid action (except if the raid is stalled due to combat). First call might be anywhere from 1 to 7 days after the raid action begins
# root is the raid army
# scope:raider is the person owning the raid army
# scope:barony is the barony title that got raided
# scope:county is the county title for the barony
on_raid_action_weekly = {
}

# Called when a raider returns to their own territory and deposits loot
# Use root.raid_loot to see how much was deposited
# root is the raid army
# scope:raider is the person owning the raid army
on_raid_loot_delivered = {
	effect = {
		# If the ruler led their own army, flag that for events.
		if = {
			limit = { army_commander = scope:raider }
			scope:raider = {
				add_character_flag = {
					flag = has_recently_performed_raid
					years = 3
				}
			}
		}
	}
	events = {
		raiding.0011 # Loot delivered notification.
	}
	random_events = {
		chance_to_happen = 25
		200 = 0

		100 = fp1_yearly.0622	# FP1 - setup event for a child demanding some of your loot.
		100 = fp1_yearly.0632	# FP1 - setup event for noticing a cynical knight refuse to sacrifice.
	}
}

# Called when a raid army is defeated in battle and gets its loot (if any) stolen
# Use root.raid_loot to see how they're carrying
# root is the raid army
# scope:raider is the person owning the raid army
# scope:receiver is the person getting the raid loot
on_defeat_raid_army = {
	events = {
		raiding.0012 # Defending army take raider loot notifications.
	}
}<|MERGE_RESOLUTION|>--- conflicted
+++ resolved
@@ -86,8 +86,7 @@
 				}
 			}
 		}
-<<<<<<< HEAD
-
+		
 		# Warcraft
 		# Mongol Devastation
 		
@@ -117,8 +116,6 @@
 				}
 			}
 		}
-=======
->>>>>>> eb7ec20d
 	}
 }
 
