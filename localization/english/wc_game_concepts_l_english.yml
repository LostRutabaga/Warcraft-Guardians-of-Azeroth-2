﻿l_english:
 #WARCRAFT#
 game_concept_caster:0 "Caster"
 game_concept_caster_desc:0 "Casters are magic wielding [men_at_arms|E] which are lightly armored but can deal heavy damage.\n\nWhile each kind of Caster is unique, they generally [counter|E] [massive_infantry|E],[heavy_infantry|E] and #E $pikemen$#!, and are in turn countered by [light_cavalry|E] and [heavy_cavalry|E] .\n\nCasters are also often strong on flat or hilly [terrain|E]."

 game_concept_light_aerial:0 "Aerial"
 game_concept_light_aerial_desc:0 "Aerial [men_at_arms|E] fight from the skies or on the ground with various weapons.\n\nWhile each kind of Aerial Unit is unique, they generally [counter|E] [massive_aerial|E], and are in turn countered by [archers|E] and #E $crossbowmen$#!.\n\nAerial units are also often weak over forest and jungle [terrain|E]."

 game_concept_massive_aerial:0 "Massive Aerial"
 game_concept_massive_aerial_desc:0 "Massive Aerial [men_at_arms|E] fight from the skies or on the ground with various weaponry, being more heavily armed and armored than their light aerial counterpart.\n\nWhile each kind of Massive Aerial Unit is unique, they generally [counter|E] [heavy_cavalry|E], and are in turn countered by [light_aerial|E].\n\nThe sheer size and damage this unit can inflict makes the terrain they fight in irrelevant."

 game_concept_massive_infantry:0 "Giant"
 game_concept_massive_infantry_desc:0 "Giants are massive [men_at_arms|E] whose extreme strength and resilience cause a dreadful presence on any battlefield.\n\nThey fight with various weaponry or only with their bare hands.\n\nWhile each kind of Giant is unique, they generally [counter|E] [skirmishers|E], and are in turn countered by #E $pikemen$#! and [caster|E].\n\nGiants are also often weak over jungle, mountainous and wet [terrain|E]."

 game_concept_union:0 "Union"
 game_concept_unions:0 "Unions"
 game_concept_union_possessive:0 "Union's"
 game_concept_union_desc:2 "A Union is a network of [alliances|E].\n\n$union_member_common_info$\n\nOnly the [union_leader|E] may accept, reject, and invite new members to join the [union|E]. The [union|E] can be broken by using the [shatter_realm_casus_belli|E] on the [union_leader|E].\n\nOnly seven Unions may exist at any given time:\n$EFFECT_LIST_BULLET$$union_alliance_name$ #weak (historical)#!\n$EFFECT_LIST_BULLET$$union_horde_name$ #weak (historical)#!\n$EFFECT_LIST_BULLET$$union_illidari_forces_name$ #weak (historical)#!\n$EFFECT_LIST_BULLET$$union_dragon_forces_name$ #weak (historical)#!\n$EFFECT_LIST_BULLET$$union_scourge_forces_name$ #weak (historical)#!\n$EFFECT_LIST_BULLET$$union_axis_of_awful_name$ #weak (historical)#!\n$EFFECT_LIST_BULLET$Custom"
 game_concept_union_leader:0 "Union Leader"
 game_concept_leader_wo_union:0 "Leader"
 game_concept_union_leader_desc:2 "The Union Leader is the character in charge of the [union|E]. Only they can accept, reject, and invite new members to join the [union|E]. They can be targeted with the [shatter_realm_casus_belli|E]."

 game_concept_union_heir:0 "Union Heir"
 game_concept_heir_wo_union:0 "Heir"
 game_concept_union_heir_desc:1 "The Union Heir is the character who will inherit the [union|E] after the death of the current [union_leader|E]."

 game_concept_union_powerful_member:0 "Leadership Candidate"
 game_concept_powerful_member_wo_union:0 "Candidate"
 game_concept_union_powerful_member_desc:1 "The Leadership Candidate is one of the [union|E]'s members or curent leader's [Concept('primary_heir','primary heir')|E]. The score based on various conditions. \n\nIt is not the candidate with the highest score who is selected as the next leader. Points determine the chance to become the next one #help (your score/total score of all candidates*100)%#!"

 game_concept_crisis:1 "Crisis"
 game_concept_ongoing_crisis:1 "Ongoing Crisis"
 game_concept_crisis_desc:1 "A colossal power in the world.\n\nThey gain almost free [casus_bellis|E], like the  [great_invasion_casus_belli|E], and increased aggressiveness. They need special attention from more peaceful rulers.\n\nHaving an $game_concept_ongoing_crisis$ activates further options to defend oneself, such as [unions|E] or using the [shatter_realm_casus_belli|E] against them.\n\nThere can exist these $game_concept_crises$:\n$EFFECT_LIST_BULLET$$e_horde$\n$EFFECT_LIST_BULLET$[scourge|E]\n$EFFECT_LIST_BULLET$$e_burning_legion$\n$EFFECT_LIST_BULLET$And more..."

 game_concept_grim_religion:0 "Grim Religion"
 game_concept_grim_religions:0 "Grim Religions"
 game_concept_grim_religion_desc:0 "A [religion|E] so dark and evil that it opposes the rest of the world. They refuse to seek outside allies and will never stop until they reach their ultimate goal.\n\nThese religions are:\n$EFFECT_LIST_BULLET$$deathbringer$\n$EFFECT_LIST_BULLET$$doombringer$\n$EFFECT_LIST_BULLET$$shathgral$"

 game_concept_dark_authority:0 "Dark Authority"
 game_concept_dark_authority_desc:1 "Replaces [crown_authority|E] for [dark_governments|E].\n\nThe $game_concept_dark_authority$ laws change automatically when enough [dark_frenzy|E] is accumulated and thus can't be changed manually.\n\nHigh levels of $game_concept_dark_authority$ grant bonuses while low levels grant minuses. Each [dark_government|E] has a unique set of bonuses and minuses."

 game_concept_dark_frenzy:0 "Dark Frenzy"
 game_concept_dark_frenzy_desc:0 "Used by [dark_governments|E] to pass the [dark_authority|E] laws. Depending on the [dark_government|E], there are different ways to get $game_concept_dark_frenzy$.\n\n$game_concept_dark_frenzy$ decays over time."

 game_concept_dark_government:0 "Dark Government"
 game_concept_dark_governments:0 "Dark Governments"
 game_concept_dark_wo_government:0 "Dark"
 game_concept_dark_government_desc:0 "[government_forms|E] that uses [dark_authority|E] instead of [crown_authority|E]. [levies|E] and [taxes|E] given to a [liege|E] by their [vassals|E] is determined by their [opinion|E] of said Liege. However, the Liege's [dark_authority|E] can increase the minimum amount they must provide regardless of Opinion."

 game_concept_necro_government:1 "$necro_government_adjective$ Government"
 game_concept_necro_government_desc:1 "A [dark_government|E] available to [GetTrait('being_undead').GetName( GetNullCharacter )] with $doctrine_death_magic_name$ accepted.\nHaving high [dark_authority|E], they get bigger [levies|E] and reinforce them faster, their [men_at_arms|E] become cheaper."

 twisting_nether_return_years:1 "#V [EmptyScope.ScriptValue( 'return_to_twisting_nether_min' )|0]-[EmptyScope.ScriptValue( 'return_to_twisting_nether_max' )|0]#!"

 game_concept_twisting_nether:0 "Twisting Nether"
 game_concept_twisting_nether_desc:0 "Instead of [character_death_dying|E], [characters|E] with the [GetTrait('being_demon').GetName( GetNullCharacter )] [trait|E] return to the Twisting Nether.\n\nThey get [GetTrait('in_twisting_nether').GetName( GetNullCharacter )] [trait|E] but can return to Azeroth in $twisting_nether_return_years$ years.\n\nReturning costs #V 2#! [prestige_level|E] and increases [stress|E].\n\nDemons can't return if they...\n$EFFECT_LIST_BULLET$Vanish\n$EFFECT_LIST_BULLET$Are sacrificed\n$EFFECT_LIST_BULLET$Commit suicide\n$EFFECT_LIST_BULLET$Are scared to death"

 game_concept_wc_incapable:0 "Incapable"
 game_concept_wc_incapable_desc:0 "Incapable characters cannot take actions independently due to severe illness or being isolated."

 game_concept_demonic_government:0 "$demonic_government_adjective$ Government"
 game_concept_demonic_government_desc:0 "A [dark_government|E] available to [GetTrait('being_demon').GetName( GetNullCharacter )] with $doctrine_disorder_magic_name$ accepted.\nHaving high [dark_authority|E], they deal more [dead_soldiers|E], slow down [dread|E] decay and their [armies|E] move faster."

 game_concept_eldritch_government:0 "$eldritch_government_adjective$ Government"
 game_concept_eldritch_government_desc:0 "A [dark_government|E] available to [GetTrait('being_void').GetName( GetNullCharacter )] with $doctrine_shadow_magic_name$ accepted.\nHaving high [dark_authority|E], they get all [skills|E] per [stress_level|E] and increase [county_development_growth|E]."

 game_concept_knowledge_overflow:0 "Knowledge Overflow"
 game_concept_knowledge_overflow_common_desc:0 "When you unlock new [perks|E] the character may feel $game_concept_knowledge_overflow$: [lifestyle_experience|E] gain slows down per each [perk|E] unlocked.\n\nThis pace depends on the [life_expectancy|E] of a [wc_race|E]. Long-lived [wc_races|E] slow down slower, but at a younger age. Short-lived [wc_races|E] slow down faster, but at a later age."
 game_concept_knowledge_overflow_desc:1 "$game_concept_knowledge_overflow_common_desc$\n\nFor example, [GetTrait('creature_human').GetName( GetNullCharacter )] characters slow down by #N [EmptyScope.ScriptValue('long_lived_lifestyle_xp_slowdown_human_per_perk_percent_value')|2]%#! per each [perk|E] starting after [EmptyScope.ScriptValue('long_lived_lifestyle_xp_slowdown_human_offset_value')|V0] [perk|E]."

 game_concept_scourge_jailor:0 "Scourge Jailor"
 game_concept_scourge_jailors:0 "Scourge Jailors"
 game_concept_scourge_jailor_and_damned_common_desc:0 "As long as the [scourge_jailors|E] are alive, the [scourge|E] is guaranteed to stay a [legions_puppet|E]. Any public hostile action of the [scourge_damned|E] against a [scourge_jailor|E] like [imprisoning|E] or open #E $murder$#! will result in [execution|E]."
 game_concept_scourge_jailor_desc:0 "A [relation|E] indicating a [GetTrait('creature_nathrezim').GetName( GetNullCharacter )] sent to oversee the [scourge_damned|E].\n\n$game_concept_scourge_jailor_and_damned_common_desc$"

 game_concept_legions_puppet:0 "Legion's Puppet"
 game_concept_legions_puppet_desc:0 "A state of the [scourge|E] where they obey the Legion's commands. While it's a case, $deathbringer_adj$ and $doombringer_adj$ [faiths|E] consider each other [faith_astray|E]. The [GetTrait('lich_king').GetName( GetNullCharacter )] can use [great_invasion_casus_belli|E] on $special_scourge_conquest_region_prio_2$ without bordering it.\n\nThe [GetTrait('lich_king').GetName( GetNullCharacter )] has 15 years to summon the Legion. If the [GetTrait('lich_king').GetName( GetNullCharacter )] fails, [scourge_jailors|E] end the [scourge|E]. If all the [scourge_jailors|E] are dead or imprisoned or the Legion is summoned, the [scourge|E] is free and is allowed to survive on its own."

 game_concept_scourge:0 "Scourge"
 game_concept_scourge_possessive:0 "Scourge's"
 game_concept_scourge_desc:1 "One of the main [crises|E] on Azeroth. The $game_concept_scourge$ has a [necro_government|E] and is led by the [GetTrait('lich_king').GetName( GetNullCharacter )], a powerful necromancer who controls their [vassals|E] with an iron grip.\n\nThe $game_concept_scourge$ has the [great_invasion_casus_belli|E], but instead of taking lands it takes vassals and turn them [GetTrait('being_undead').GetName( GetNullCharacter )].\n\nThe $game_concept_scourge$ also starts as a [legions_puppet|E], and must spend the first 15 years dedicated to bringing the Legion to Azeroth."

 game_concept_great_invasion_casus_belli:0 "Great Invasion Casus Belli"
 game_concept_great_invasion_casus_belli_desc:0 "A powerful [casus_belli|E] available to some [crises|E].\n\nIt can target an entire [kingdom|E] [title|E] at once, and allows for rapid expansion across large swathes of land."

 game_concept_obey_legion:0 "Obey the Legion"

 game_concept_scourge_damned:0 "Jailed"
 game_concept_scourge_damned_desc:0 "A [relation|E] indicating the [GetTrait('lich_king').GetName( GetNullCharacter )] overseen by the [scourge_jailors|E].\n\n$game_concept_scourge_jailor_and_damned_common_desc$"

 game_concept_plague_scheme:0 "Plague Scheme"
 game_concept_plague:0 "Plague"
 game_concept_plagued:0 "Plagued"
 game_concept_plague_scheme_desc:0 "A [hostile_scheme|E] to provoke a disease outbreak that turns people [GetTrait('being_undead').GetName(GetNullCharacter)]. It may spread to neighboring provinces.\n\nThe [scourge|E] start a [war|E] and may take $game_concept_plagued$ [counties|E] if won. Also, every $game_concept_plagued$ [county|E] gives [special_troops|E] based on [development|E].\n\nIf the $game_concept_plague_scheme$ is successful, [agents|E] convert to [scheme_owner_possessive|E] [faith|E].\n\nOnly [GetTrait('creature_human').GetName(GetNullCharacter)] characters and #E Human#! provinces are vulnerable."
 
 game_concept_union_member:0 "Union Member"
 game_concept_union_members:0 "Union Members"
 game_concept_union_member_desc:0 "A character who is a part of [union|E].\n\n$union_member_common_info$"
 
 union_member_common_info:0 "Every [union_member|E] is allied to each other. They can't be called in [civil_wars|E]. To stay in the [union], they have to pay a part of their [income|E], [levies|E] and suffer from high maintenance of [men_at_arms|E]."
 
 game_concept_crises:0 "Сrises"
 game_concept_union_leaders:0 "Union Leaders"
 
 game_concept_shatter_realm_casus_belli:0 "Shatter Realm Casus Belli"
 game_concept_shatter_realm_casus_belli_desc:0 "A powerful [casus_belli|E] available against [crises|E] and [union_leaders|E]. As a result, the $shatter_realm_casus_belli_common_info$."
 
 shatter_realm_casus_belli_common_info:0 "realm falls apart freeing [vassals|E], giving lands to [claimants|E] and defeated [character|E] leaves or breaks a [union|E]"
 
 game_concept_great_invasion:0 "Great Invasion"
 game_concept_shatter_short:0 "Shatter"
 game_concept_scheme_owner_possessive:0 "Scheme Owner's"
 
 game_concept_frostmourne:0 "$frostmourne_name$"
 game_concept_frostmourne_desc:0 "$frostmourne_desc$"
<<<<<<< HEAD

 game_concept_lordaeron_struggle:1 "Struggle for lordaeron"
 game_concept_lordaeron_struggle_desc:2 "The $game_concept_lordaeron_struggle$ depicts the uncertanties that followed the fall of lordaeron, the [struggle|E] shifts between [struggle_phase_phases|E] of hate-fueled violence, wary truces, and pragmatic cooperation. There are few permanent allies in such a situation, and [rulers|E] should be wary of relying purely on a shared [faith|E] or [culture|E]."

 game_concept_struggle_lordaeron_phase_opportunity:1 "Opportunity Phase"
 game_concept_struggle_lordaeron_phase_opportunity_desc:2 "After a long period of relatively peaceful coexistence during the [struggle_lordaeron_phase_conciliation|E], complacency begins to set in. Peasantry and nobility alike are comfortable that things just #EMP work#!, allowing more shrewd [characters|E] to take advantage of their naivety.\n\nEventually, fresh abuses will either cause an escalation into the [struggle_lordaeron_phase_hostility|E], or else savvy politicking reaches an uneasy equilibrium through the [struggle_lordaeron_phase_conciliation|E]."

 game_concept_struggle_lordaeron_phase_hostility:1 "Hostility Phase"
 game_concept_struggle_lordaeron_phase_hostility_desc:2 "Tensions flare and tempers fray in this $game_concept_struggle_phase_phase$. Repeated acts of malice and escalated misunderstandings during  the [struggle_lordaeron_phase_opportunity|E] have lead to rising hatred of [characters|E] with differing [cultures|E], [faiths|E], or #EMP worse#!: both.\n\nSuch bloodshed cannot persist forever, though. Eventually, either cooler heads or simple exhaustion bring the region to the [struggle_lordaeron_phase_compromise|E]."

 game_concept_struggle_lordaeron_phase_compromise:1 "Compromise Phase"
 game_concept_struggle_lordaeron_phase_compromise_desc:2 "Whether through sickness with the strife of the [struggle_lordaeron_phase_hostility|E] or deft escalation during the [struggle_lordaeron_phase_conciliation|E], the $game_concept_struggle_lordaeron_phase_compromise$ represents a growing accommodation between the peoples of Lordaeron. Differences fall by the wayside and shared history and heritage binds former foes together.\n\nThe region stands at a cross-roads: if conflicts reappear, then the [struggle_lordaeron_phase_opportunity|E] awaits."

 game_concept_struggle_lordaeron_phase_conciliation:1 "Conciliation Phase"
 game_concept_struggle_lordaeron_phase_conciliation_desc:1 "The product of a notable [struggle_lordaeron_phase_compromise|E], during this $game_concept_struggle_phase_phase$, relations between the peoples of Lordaeron grow so cordial that outsiders find their permissiveness difficult to parse. Inter-[faith|E] [marriages|E] are particularly common.\n\nThis can't last forever, though, and abuses of trust will eventually bring the [lordaeron_struggle|E] back around to the [struggle_lordaeron_phase_compromise|E]."
=======
 
 game_concept_titan_forge:0 "Titan Forge"
 game_concept_titan_forge_desc:0 "Place where new $titanforged$ are created."
>>>>>>> 71af8cd9
<|MERGE_RESOLUTION|>--- conflicted
+++ resolved
@@ -113,7 +113,9 @@
  
  game_concept_frostmourne:0 "$frostmourne_name$"
  game_concept_frostmourne_desc:0 "$frostmourne_desc$"
-<<<<<<< HEAD
+ 
+ game_concept_titan_forge:0 "Titan Forge"
+ game_concept_titan_forge_desc:0 "Place where new $titanforged$ are created."
 
  game_concept_lordaeron_struggle:1 "Struggle for lordaeron"
  game_concept_lordaeron_struggle_desc:2 "The $game_concept_lordaeron_struggle$ depicts the uncertanties that followed the fall of lordaeron, the [struggle|E] shifts between [struggle_phase_phases|E] of hate-fueled violence, wary truces, and pragmatic cooperation. There are few permanent allies in such a situation, and [rulers|E] should be wary of relying purely on a shared [faith|E] or [culture|E]."
@@ -128,9 +130,4 @@
  game_concept_struggle_lordaeron_phase_compromise_desc:2 "Whether through sickness with the strife of the [struggle_lordaeron_phase_hostility|E] or deft escalation during the [struggle_lordaeron_phase_conciliation|E], the $game_concept_struggle_lordaeron_phase_compromise$ represents a growing accommodation between the peoples of Lordaeron. Differences fall by the wayside and shared history and heritage binds former foes together.\n\nThe region stands at a cross-roads: if conflicts reappear, then the [struggle_lordaeron_phase_opportunity|E] awaits."
 
  game_concept_struggle_lordaeron_phase_conciliation:1 "Conciliation Phase"
- game_concept_struggle_lordaeron_phase_conciliation_desc:1 "The product of a notable [struggle_lordaeron_phase_compromise|E], during this $game_concept_struggle_phase_phase$, relations between the peoples of Lordaeron grow so cordial that outsiders find their permissiveness difficult to parse. Inter-[faith|E] [marriages|E] are particularly common.\n\nThis can't last forever, though, and abuses of trust will eventually bring the [lordaeron_struggle|E] back around to the [struggle_lordaeron_phase_compromise|E]."
-=======
- 
- game_concept_titan_forge:0 "Titan Forge"
- game_concept_titan_forge_desc:0 "Place where new $titanforged$ are created."
->>>>>>> 71af8cd9
+ game_concept_struggle_lordaeron_phase_conciliation_desc:1 "The product of a notable [struggle_lordaeron_phase_compromise|E], during this $game_concept_struggle_phase_phase$, relations between the peoples of Lordaeron grow so cordial that outsiders find their permissiveness difficult to parse. Inter-[faith|E] [marriages|E] are particularly common.\n\nThis can't last forever, though, and abuses of trust will eventually bring the [lordaeron_struggle|E] back around to the [struggle_lordaeron_phase_compromise|E]."