--- conflicted
+++ resolved
@@ -64,15 +64,10 @@
 583.1.1 = {
 	discover_innovation = innovation_standing_armies
 	#
-<<<<<<< HEAD
-	discover_innovation = innovation_armilary_sphere 
-	discover_innovation = innovation_hereditary_rule 
+	discover_innovation = innovation_primogeniture
+	discover_innovation = innovation_cranes
 	#
 	discover_innovation = innovation_brotherhood_of_bandits
-=======
-	discover_innovation = innovation_primogeniture
-	discover_innovation = innovation_cranes
->>>>>>> 75a74146
 }
 605.1.1 = {
 	discover_innovation = innovation_bombard 
