﻿make_important_lore_character_effect = {
<<<<<<< HEAD
	add_character_flag = has_scripted_appearance
=======
	set_scripted_appearance_effect = yes
>>>>>>> 58b5fa5d
	add_character_modifier = { modifier = important_lore_character years = 5 }
}
remove_beauty_good_group_effect = {
	remove_trait = beauty_good_1
	remove_trait = beauty_good_2
	remove_trait = beauty_good_3
}<|MERGE_RESOLUTION|>--- conflicted
+++ resolved
@@ -1,9 +1,5 @@
 ﻿make_important_lore_character_effect = {
-<<<<<<< HEAD
-	add_character_flag = has_scripted_appearance
-=======
 	set_scripted_appearance_effect = yes
->>>>>>> 58b5fa5d
 	add_character_modifier = { modifier = important_lore_character years = 5 }
 }
 remove_beauty_good_group_effect = {
