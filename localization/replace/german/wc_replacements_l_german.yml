﻿l_german:
 # General file for replace
 ERROR_HOOF:0 "Ich bin Sir Mrglerror. Ich bin hier, weil Euer Spiel $ERRORS$ Fehler aufweist.\n#I Klickt auf mich und ich zeige sie Euch."
 ERROR_HOOF_1:0 "Ich bin Babby Mrglerror. Manchmal vertrete ich Sir Mrglerror. Ich bin hier, weil Euer Spiel $ERRORS$ Fehler aufweist.\n#I Klickt auf mich und ich zeige sie Euch."
 ERROR_HOOF_2:0 "Ich bin Errormancer. Manchmal vertrete ich Sir Mrglerror. Ich bin hier, weil Euer Spiel $ERRORS$ Fehler aufweist.\n#I Klickt auf mich und ich zeige sie Euch."
 ERROR_HOOF_3:0 "Ich bin Bearror. Manchmal vertrete ich Sir Mrglerror. Ich bin hier, weil Euer Spiel $ERRORS$ Fehler aufweist.\n#I Klickt auf mich und ich zeige sie Euch."
 trait_dwarf:0 "Untersetzt"
 trait_giant:0 "Großgewachsen"
 trait_one_legged:0 "Verkrüppelt"
 trait_one_legged_desc:0 "Dieser Charakter ist verkrüppelt - eine echte Behinderung, wenn es um das Schlachtfeld oder die Jagd auf Jünglinge geht."
 trait_one_legged_character_desc:0 "[ROOT.GetCharacter.GetFirstNameNoTooltip] ist verkrüppelt - eine echte Behinderung, wenn es um das Schlachtfeld oder die Jagd auf Jünglinge geht."

 tenet_alexandrian_catechism_name:0 "Kritischer Ansatz"
 tenet_alexandrian_catechism_desc:0 "Die Wahrheit wird im Streit geboren. Wir haben eine Tradition, Theologen zu kritischem Denken zu ermutigen und den Status quo in Frage zu stellen."
 
 tenet_aniconism_name:0 "Bescheidene Tempel"
 tenet_aniconism_desc:0 "Unsere [ROOT.Faith.HouseOfWorshipPlural] sind Orte der Abgeschiedenheit mit [ROOT.Faith.PantheonTerm], keine architektonischen Monumente. Es gibt deutlich wichtigere Dinge."
 
 tenet_dharmic_pacifism_name:0 "Chi-Pazifismus"
 
 head_of_faith_male:0 "[CHARACTER.GetFaith.ReligiousHeadName|U]"
 head_of_faith_female:0 "[CHARACTER.GetFaith.ReligiousHeadNameFemale|U]"
 
 scandinavian_elective_succession_law:0 "Vrykul-Wahlnachfolge"
 
 expensive_drink_aribica_coffee:1 "Kaffee"
 
 greeting_supplimentary.negative.tales:1 "Geschichten über Eure Missetaten werden erzählt von Quel'thalas bis Stranglethorn."
 greeting_supplimentary.negative.kalimdor_tales:1 "Geschichten über Eure Missetaten werden erzählt von Winterspring bis Tanaris."
 greeting_supplimentary.negative.pandaria_tales:1 "Geschichten über Eure Missetaten werden erzählt von Krasarang bis Kun-Lai."
 greeting_supplimentary.negative.northrend_tales:1 "Geschichten über Eure Missetaten werden erzählt von Sholazar bis zum Heulenden Fjord."
 greeting_supplimentary.negative.greek:1 "Euer niederer Charakter ist Gegenstand von tortollanischen Geschichten."
 
 motto_x_through_god:0 "$1$ Durch [CHARACTER.GetFaith.HighGodName]"
 motto_god_x_me:0 "[CHARACTER.GetFaith.HighGodName|U] $1$ mich"
 motto_in_my_x_god_y_me:0 "In Meinem $1$, [CHARACTER.GetFaith.HighGodName|U] $2$ mich"
 motto_god_and_my_x:0 "[CHARACTER.GetFaith.HighGodName|U] und mein $1$"
 motto_by_god_and_x:0 "Bei [CHARACTER.GetFaith.HighGodName] und $1$"
 motto_may_god_x_y_knight:0 "Möge [CHARACTER.GetFaith.HighGodName] $1$ $2$ Ritter"
 
 tribal.1301.desc:0 "Ich besuche einen der kleinen Flüsse in der Nähe von [capital.GetName]. Als ich meinen Durst stillen wollte, stellte sich ein[peasant.CustomLoc_DE_END_PRO_S_N] örtlicher [peasant.GetWomanMan] resolut zwischen mich und den Fluss — diese Nerven!\n\nGerade als ich [peasant.GetHerHim] entfernen lassen will, spricht [peasant.GetSheHe]: „In diesem Gewässer lebt ein Krokolisk, mein[ROOT.Char.CustomLoc_DE_END_PRO_S_N] [ROOT.Char.GetLadyLord].“\n\n[peasant.GetSheHe|U]... [peasant.GetSheHe|U] wollte mich #EMP beschützen#!?"
 tribal.1301.c:0 "„Ein Krokolisk? Pff! Ich habe keinen Krokolisk gesehen.“"
 
 learning_medicine.2110.desc_good_terms:0 "„Ah, [ROOT.Char.GetFirstNameNoTooltip]! Ich hatte gehofft, Euch hier zu treffen. Kommt, ich habe die entzückendste kleine Taverne gefunden, nicht weit von hier. Würdet Ihr Euch mit mir auf ein paar [ROOT.Char.Custom('GetExpensiveDrink')] und Schimmerkraut-Kekse anschließen?“"
 learning_medicine.2110.desc_bad_terms:0 "Die Spannung in der Luft ist greifbar, unser beider Wachen sind jederzeit zum Kampf bereit. „Mein[ROOT.Char.CustomLoc_DE_END_PRO_S_N] Lehnsherr[ROOT.Char.CustomLoc_DE_END_NOU_S_GS_N]“, piepst ein nervöser junger Soldat hinter mir, „vielleicht könnten wir uns alle bei ein paar Schimmerkrautkeksen in der kleinen Taverne dort beruhigen?“\n\nStille senkt sich über unsere beiden Gruppen, als [hashish_vassal_or_liege.GetFirstNameNoTooltip] meine Antwort erwartet."
 learning_medicine.2110.desc_neutral_terms:0 "Überrumpelt vergehen ein paar Momente unangenehmer Stille, bevor [hashish_vassal_or_liege.GetFirstNamePossessiveNoTooltip] Blick sich auf etwas in meinem Rücken richtet.\n\n„Ah, mein[ROOT.Char.CustomLoc_DE_END_PRO_S_N] [hashish_vassal_or_liege.Custom2('RelationToMe', ROOT.Char)], vielleicht würdet Ihr mir über etwas [ROOT.Char.Custom('GetExpensiveDrink')] und Schimmerkrautkeksen vergeben?“"
 cosmic_insights_modifier_desc:0 "Eine lange Nacht des Schimmerkrautkonsums hat diesem Charakter echte Einsicht in die Natur der Realität gegeben."
 learning_medicine.2110.c.tt_success:0 "Schimmerkraut lässt [hashish_vassal_or_liege.GetHerHim] etwas zu offen reden"

 caucasian:1 "Östlicher Mensch"
 northern_ruler_designer:1 "Nördlicher Mensch"
 
 mongol_invasion_war:0 "[great_invasion_casus_belli|E]"
 mongol_realm_invasion_war:0 "Große Reichs-Invasion"
 MONGOL_INVASION_WAR_NAME:0 "Große Invasion von [TITLE.GetNameNoTier]"
 MONGOL_INVASION_KINGDOM_CB_NAME:0 "Große Invasion von [kingdom|E]"
 MONGOL_INVASION_EMPIRE_CB_NAME:0 "Große Invasion von [empire|E]"
 
 saxon_elective_succession_law:1 "Orkische Wahl"
 saxon_elective_succession_law_subname:0 "$saxon_elective_succession_law$"
 saxon_elective_succession_law_effects:1 "Der [ruler|E] und alle direkten, volljährigen [vassals|E] einen oder zwei [ranks|E] unter dem [title|E] können einen [Concept('title_heir', 'Titelerben')|E] nominieren: entweder den [Concept('powerful_vassal', 'Mächtigsten Vasallen')|E] unter ihnen selbst, [knights|E] und [marshals|E], eines der [Concept('legitimate', 'Legitimen')|E] Kinder des Herrschers oder jeder andere berechtigte [claimant|E]."
 saxon_elective_candidates_tooltip:0 "Um bei der $saxon_elective_succession_law$ein zulässiger Kandidat zu sein, muss ein Charakter eine der folgenden Bedingungen erfüllen:\n$EFFECT_LIST_BULLET$Eheliches Kind des derzeitigen Herrschers, das nicht in der Nachfolge für eine Theokratie oder eine Republik steht\n$EFFECT_LIST_BULLET$Ist [claimant|E] auf den Titel und steht nicht in der Nachfolge für eine Theokratie oder Republik\n$EFFECT_LIST_BULLET$Ist ein mächtiger [de_jure|E]-Feudalvasall des Titels\n$EFFECT_LIST_BULLET$Ist ein [knight|E] oder [marshal|E]"
 saxon_elective_electors_tooltip:0 "Um bei der $saxon_elective_succession_law$ stimmberechtigt zu sein, muss ein Vasall die hier folgenden Bedingungen erfüllen:\n$EFFECT_LIST_BULLET$Ist ein direkter [powerful_vassal|E] des Titels\n$EFFECT_LIST_BULLET$Ist ein [knight|E] oder [marshal|E]\n$EFFECT_LIST_BULLET$Ist volljährig\n$EFFECT_LIST_BULLET$NICHT untauglich"
 
 huscarl_flavor:1 "#F $vrykul_group$ Huskarle sind Meister des Schildwalls, mit der sie feindliche Pfeilhagel abwehren.#!"
 
 arab:1 "Westlicher Mensch"
 african:1 "Südlicher Mensch"
 
 scandinavian_adventurer_fp1_modifier:0 "Exil"
 scandinavian_adventurer_fp1_modifier_desc:0 "Dieser Charakter ist mit einer Armee von Schurken und Abenteurern aus seiner Heimat geflohen, um sich anderswo ein neues Reich zu schaffen."
 
 has_province_modifier_trigger:0 "Hat Provinz-Modifikator: $MODIFIER|V$"
 has_province_modifier_trigger_global_not:0 "Hat #bold nicht#! Provinz-Modifikator: $MODIFIER|V$"
 
 has_province_modifier_trigger_third:0 "[PROVINCE.GetName] hat Provinz-Modifikator: $MODIFIER|V$"
 has_province_modifier_trigger_third_not:0 "[PROVINCE.GetName] hat #bold nicht#! Provinz-Modifikator: $MODIFIER|V$"
 
 PORTRAIT_MODIFIER_custom_hair_male_hair_indian_01:0 "Pulled Back #F (affected by $gene_baldness$)#!"
 PORTRAIT_MODIFIER_custom_hair_male_hair_indian_03:0 "High Bun #F (affected by $gene_baldness$)#!"

 msg_law_invalidated_desc:0 "[LAW.GetName] ist nicht länger gültig und wurde ersetzt"
 
 GOVERNMENT_RULE_INFO:0 "$EFFECT_LIST_BULLET$ Kann $RULE|V$"
 GOVERNMENT_HOLDING_INFO:0 "$EFFECT_LIST_BULLET$ Kann [HOLDING_TYPE.GetName|V] [holdings|E] halten"
 
 crown_authority_1_effects_not_in_prev:0 "$EFFECT_LIST_BULLET$[clan|E] und [dark_wo_government|E] [vassals|E] stellen mindestens [EmptyScope.ScriptValue('clan_government_levies_min_ca_1')|%0V] an [levies|E] und [EmptyScope.ScriptValue('clan_government_tax_min_ca_1')|%0V] an [income|E]"
 crown_authority_2_effects_not_in_prev:0 "$EFFECT_LIST_BULLET$[clan|E] und [dark_wo_government|E] [vassals|E] stellen mindestens [EmptyScope.ScriptValue('clan_government_levies_min_ca_2')|%0V] an [levies|E] und [EmptyScope.ScriptValue('clan_government_tax_min_ca_2')|%0V] an [income|E]"
 crown_authority_3_effects_not_in_prev:0 "$EFFECT_LIST_BULLET$[clan|E] und [dark_wo_government|E] [vassals|E] stellen mindestens [EmptyScope.ScriptValue('clan_government_levies_min_ca_3')|%0V] an [levies|E] und [EmptyScope.ScriptValue('clan_government_tax_min_ca_3')|%0V] an [income|E]"
 
 UNLOCKS_CLAIM_THRONE_INTERACTION:0 "Schaltet die [claim_throne|E] Interaktion frei #F (es gibt aber Ausnahmen)#!"
 I_CAN_USE_THE_CLAIM_THRONE_INTERACTION:1 "Ihr könnt [claim_throne|E] gegen Euren [liege|E] #F verwenden ( es gibt aber Ausnahmen)#!"
 THEY_CAN_USE_THE_CLAIM_THRONE_INTERACTION:0 "[CHARACTER.GetShortUIName|U] kann [claim_throne|E] gegen [CHARACTER.GetHerHis]en [liege|E] #F verwenden (es gibt aber Ausnahmen)#!"

<<<<<<< HEAD
 CHARACTER_INCAPABLE_TOOLTIP:0 "#T [wc_incapable|E]#!\n[Character.GetUINameNotMe] können nicht selbständig handeln"

 # CV_REALM_TYPE:2 "[Character.GetGovernment.GetName]-[realm|E] vom [title_tier|E] [Character.GetPrimaryTitle.GetRankConcept]"
 
=======
 PORTRAIT_MODIFIER_custom_beards_male_beard_rtt_01:0 "Zaubererbart #F (affected by $gene_mustaches$)#!"

 CHARACTER_INCAPABLE_TOOLTIP:0 "#T [wc_incapable|E]#!\n[Character.GetUINameNotMe] können nicht selbständig handeln"

 doctrine_core_tenets_name:0 "Grundsatz"
>>>>>>> 24606b7b
<|MERGE_RESOLUTION|>--- conflicted
+++ resolved
@@ -1,4 +1,4 @@
-﻿l_german:
+l_german:
  # General file for replace
  ERROR_HOOF:0 "Ich bin Sir Mrglerror. Ich bin hier, weil Euer Spiel $ERRORS$ Fehler aufweist.\n#I Klickt auf mich und ich zeige sie Euch."
  ERROR_HOOF_1:0 "Ich bin Babby Mrglerror. Manchmal vertrete ich Sir Mrglerror. Ich bin hier, weil Euer Spiel $ERRORS$ Fehler aufweist.\n#I Klickt auf mich und ich zeige sie Euch."
@@ -92,15 +92,9 @@
  I_CAN_USE_THE_CLAIM_THRONE_INTERACTION:1 "Ihr könnt [claim_throne|E] gegen Euren [liege|E] #F verwenden ( es gibt aber Ausnahmen)#!"
  THEY_CAN_USE_THE_CLAIM_THRONE_INTERACTION:0 "[CHARACTER.GetShortUIName|U] kann [claim_throne|E] gegen [CHARACTER.GetHerHis]en [liege|E] #F verwenden (es gibt aber Ausnahmen)#!"
 
-<<<<<<< HEAD
- CHARACTER_INCAPABLE_TOOLTIP:0 "#T [wc_incapable|E]#!\n[Character.GetUINameNotMe] können nicht selbständig handeln"
-
- # CV_REALM_TYPE:2 "[Character.GetGovernment.GetName]-[realm|E] vom [title_tier|E] [Character.GetPrimaryTitle.GetRankConcept]"
- 
-=======
  PORTRAIT_MODIFIER_custom_beards_male_beard_rtt_01:0 "Zaubererbart #F (affected by $gene_mustaches$)#!"
 
  CHARACTER_INCAPABLE_TOOLTIP:0 "#T [wc_incapable|E]#!\n[Character.GetUINameNotMe] können nicht selbständig handeln"
 
- doctrine_core_tenets_name:0 "Grundsatz"
->>>>>>> 24606b7b
+ # CV_REALM_TYPE:2 "[Character.GetGovernment.GetName]-[realm|E] vom [title_tier|E] [Character.GetPrimaryTitle.GetRankConcept]"
+ 