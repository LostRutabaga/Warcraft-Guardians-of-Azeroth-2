--- conflicted
+++ resolved
@@ -41,12 +41,8 @@
 
 	effect = {
 		# Warcraft
-<<<<<<< HEAD
-		trigger_event = { on_action = on_vanilla_lifestyle_perk_gained }
-		
-=======
-		trigger_event = { on_action = on_perk_gained }
->>>>>>> b98bde84
+		trigger_event = { on_action = on_vanilla_lifestyle_perk_gained }
+		
 		custom_description_no_bullet = {
 			text = truth_is_relative_scheme_effect
 		}
@@ -75,13 +71,7 @@
 
 	effect = {
 		# Warcraft
-<<<<<<< HEAD
-		trigger_event = { on_action = on_vanilla_lifestyle_perk_gained }
-		
-		custom_description_no_bullet = {
-			text = digging_for_dirt_perk_effect
-=======
-		trigger_event = { on_action = on_perk_gained }
+		trigger_event = { on_action = on_vanilla_lifestyle_perk_gained }
 		if = {
 			limit = {
 				NOT = { government_has_flag = government_is_landless_adventurer }
@@ -97,7 +87,6 @@
 			custom_tooltip = {
 				text = adventurer_digging_for_dirt_perk_effect
 			}
->>>>>>> b98bde84
 		}
 	}
 }
@@ -116,12 +105,8 @@
 
 	effect = {
 		# Warcraft
-<<<<<<< HEAD
-		trigger_event = { on_action = on_vanilla_lifestyle_perk_gained }
-		
-=======
-		trigger_event = { on_action = on_perk_gained }
->>>>>>> b98bde84
+		trigger_event = { on_action = on_vanilla_lifestyle_perk_gained }
+		
 		custom_description_no_bullet = {
 			text = kidnapper_perk_effect
 		}
@@ -157,13 +142,7 @@
 
 	effect = {
 		# Warcraft
-<<<<<<< HEAD
-		trigger_event = { on_action = on_vanilla_lifestyle_perk_gained }
-		
-		custom_description_no_bullet = {
-			text = court_of_shadows_perk_effect
-=======
-		trigger_event = { on_action = on_perk_gained }
+		trigger_event = { on_action = on_vanilla_lifestyle_perk_gained }
 		if = {
 			limit = {
 				NOT = { government_has_flag = government_is_landless_adventurer }
@@ -181,7 +160,6 @@
 				text = adventurer_court_of_shadows_perk_effect
 			}
 			custom_tooltip = court_of_shadows_perk_effect.increased_grace
->>>>>>> b98bde84
 		}
 	}
 }
@@ -204,12 +182,8 @@
 
 	effect = {
 		# Warcraft
-<<<<<<< HEAD
-		trigger_event = { on_action = on_vanilla_lifestyle_perk_gained }
-		
-=======
-		trigger_event = { on_action = on_perk_gained }
->>>>>>> b98bde84
+		trigger_event = { on_action = on_vanilla_lifestyle_perk_gained }
+		
 		custom_description_no_bullet = {
 			text = prepared_for_anything_perk_bonus_effect
 		}
@@ -234,16 +208,12 @@
 	}
 
 	character_modifier = {
-<<<<<<< HEAD
-		murder_scheme_power_mult = 0.3
-	}
-	
-	effect = {
-		# Warcraft
-		trigger_event = { on_action = on_vanilla_lifestyle_perk_gained }
-=======
 		murder_scheme_phase_duration_add = medium_scheme_phase_duration_bonus_value
->>>>>>> b98bde84
+	}
+	
+	effect = {
+		# Warcraft
+		trigger_event = { on_action = on_vanilla_lifestyle_perk_gained }
 	}
 }
 
@@ -260,16 +230,12 @@
 	}
 
 	character_modifier = {
-		owned_hostile_scheme_success_chance_add = 25
-<<<<<<< HEAD
-	}
-	
-	effect = {
-		# Warcraft
-		trigger_event = { on_action = on_vanilla_lifestyle_perk_gained }
-=======
 		owned_hostile_scheme_success_chance_max_add = 5
->>>>>>> b98bde84
+	}
+	
+	effect = {
+		# Warcraft
+		trigger_event = { on_action = on_vanilla_lifestyle_perk_gained }
 	}
 }
 
@@ -291,15 +257,14 @@
 		max_hostile_schemes_add = 1
 	}
 	
-<<<<<<< HEAD
-	effect = {
-		# Warcraft
-		trigger_event = { on_action = on_vanilla_lifestyle_perk_gained }
-=======
+	effect = {
+		# Warcraft
+		trigger_event = { on_action = on_vanilla_lifestyle_perk_gained }
+	}
+
 	government_character_modifier = {
 		flag = government_is_administrative
 		max_political_schemes_add = 1
->>>>>>> b98bde84
 	}
 }
 
@@ -318,12 +283,8 @@
 	trait = schemer
 	effect = {
 		# Warcraft
-<<<<<<< HEAD
-		trigger_event = { on_action = on_vanilla_lifestyle_perk_gained }
-		
-=======
-		trigger_event = { on_action = on_perk_gained }
->>>>>>> b98bde84
+		trigger_event = { on_action = on_vanilla_lifestyle_perk_gained }
+		
 		add_trait_force_tooltip = schemer
 	}
 }