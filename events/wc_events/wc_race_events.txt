--- conflicted
+++ resolved
@@ -76,11 +76,6 @@
 		add_perks_in_elemental_MAGIC_lifestyle_effect = { MAGIC = elemental_water }
 		add_perks_in_elemental_MAGIC_lifestyle_effect = { MAGIC = elemental_air }
 		add_perks_in_elemental_MAGIC_lifestyle_effect = { MAGIC = elemental_earth }
-<<<<<<< HEAD
-		# Starts mana regeneration loop
-		wc_start_mana_regeneration_loop_effect = yes
-=======
->>>>>>> ac625a4c
 		# Long-lived races slow down their XP
 		set_long_lived_lifestyle_xp_slowdown_event_effect = yes
 		# Starts mana regeneration loop
