﻿

special_genes = {
	

	accessory_genes = {

	#####################################
	#									#
	# 		  	   PROPS  		        #
	#									#
	#####################################



		props = {
		
			no_props = {
				index = 0
				male = {
				}
				female = {
				}
				boy = {
				}
				girl = {
				}
			}

			grid = {
				index = 1
				male = {
					1 = debug_grid_01
				}
				female = male
				boy = male
				girl = male
			}

			prison_shackles = {
				index = 2
				male = {
					1 = shackles_arrest_01
				}
				female = {
					1 = shackles_arrest_01
				}
				boy = {
					1 = shackles_arrest_01
				}
				girl = {
					1 = shackles_arrest_01
				}
			}

			prison_shackles_02 = {
				index = 3
				male = {
					1 = shackles_dungeon_01
				}
				female = {
					1 = shackles_dungeon_01
				}
				boy = {
					1 = shackles_dungeon_01
				}
				girl = {
					1 = shackles_dungeon_01
				}
			}

			spymaster_daggers = {
				index = 4
				male = {
					1 = western_dagger_01
				}
				female = {
					1 = western_dagger_01
				}
				boy = male
				girl = female
			}

			spymaster_daggers_mena = {
				index = 5
				male = {
					1 = mena_dagger_01
				}
				female = {
					1 = mena_dagger_01
				}
				boy = male
				girl = female
			}

			spymaster_daggers_indian = {
				index = 6
				male = {
					1 = indian_dagger_01
				}
				female = {
					1 = indian_dagger_01
				}
				boy = male
				girl = female
			}
			
			marshal_swords = {
				index = 7
				male = {
					1 = western_sword_02
				}
				female = {
					1 = western_sword_02			
				}
				boy = male
				girl = female
			}
			steward_pouches = {
				index = 8
				male = {
					1 = western_pouch_02
				
				}
				female = {
					1 = western_pouch_02
					
				}
				boy = male
				girl = female
			}
			chancellor_scrolls = {
				index = 9
				male = {
					1 = western_scroll_01
				}
				female = {
					1 = western_scroll_01
				}
				boy = male
				girl = female
			}
			swaddled_baby = {
				index = 10
				male = {
					1 = prop_swaddled_baby_01
				}
				female = {
					1 = prop_swaddled_baby_01
				}
				boy = male
				girl = female
			}

			prophet_shield = {
				index = 11
				male = {
					1 = prophet_shield
				}
				female = {
					1 = prophet_shield
				}
				boy = male
				girl = female
			}
			shackles_dungeon_01 = {
				index = 12
				male = {
					1 = shackles_dungeon_01
				}
				female = {
					1 = shackles_dungeon_01
				}
				boy = {
				}
				girl = {
				}
			}
			shackles_arrest_01 = {
				index = 13
				male = {
					1 = shackles_arrest_01
				}
				female = {
					1 = shackles_arrest_01
				}
				boy = {
				}
				girl = {
				}
			}
		
			fp1_marshal_sword = {
				index = 14
				male = {
					1 = fp1_marshal_sword_01
				}
				female = {
					1 = fp1_marshal_sword_01			
				}
				boy = male
				girl = female
			}

			fp1_spymasters_dagger = {
				index = 15
				male = {
					1 = fp1_spymasters_dagger_01
				}
				female = {
					1 = fp1_spymasters_dagger_01			
				}
				boy = male
				girl = female
			}

			fp1_rune_tablet_01 = {
				index = 16
				male = {
					1 = fp1_rune_tablet_01
				}
				female = {
					1 = fp1_rune_tablet_01		
				}
				boy = male
				girl = female
			}

			messenger_scroll = {
				index = 17
				male = {
					1 = rolled_scroll_01
				}
				female = {
					1 = rolled_scroll_01		
				}
				boy = male
				girl = female
			}

			ep1_artisan_spear_left_hand = {
				index = 18
				male = {
					1 = ep1_spear_01_left_hand
				}
				female = {
					1 = ep1_spear_01_left_hand		
				}
				boy = male
				girl = female
			}

			ep1_artisan_spear_right_hand = {
				index = 19
				male = {
					1 = ep1_spear_01_right_hand
				}
				female = {
					1 = ep1_spear_01_right_hand		
				}
				boy = male
				girl = female
			}

			ep1_mena_artisan_spear_left_hand = {
				index = 20
				male = {
					1 = ep1_mena_spear_01_left_hand
				}
				female = {
					1 = ep1_mena_spear_01_left_hand		
				}
				boy = male
				girl = female
			}

			ep1_mena_artisan_spear_right_hand = {
				index = 21
				male = {
					1 = ep1_mena_spear_01_right_hand
				}
				female = {
					1 = ep1_mena_spear_01_right_hand		
				}
				boy = male
				girl = female
			}

			ep1_african_artisan_spear_left_hand = {
				index = 22
				male = {
					1 = ep1_african_spear_01_left_hand
				}
				female = {
					1 = ep1_african_spear_01_left_hand		
				}
				boy = male
				girl = female
			}

			ep1_african_artisan_spear_right_hand = {
				index = 23
				male = {
					1 = ep1_african_spear_01_right_hand
				}
				female = {
					1 = ep1_african_spear_01_right_hand		
				}
				boy = male
				girl = female
			}

			ep1_indian_artisan_spear_left_hand = {
				index = 24
				male = {
					1 = ep1_indian_spear_01_left_hand
				}
				female = {
					1 = ep1_indian_spear_01_left_hand		
				}
				boy = male
				girl = female
			}

			ep1_indian_artisan_spear_right_hand = {
				index = 25
				male = {
					1 = ep1_indian_spear_01_right_hand
				}
				female = {
					1 = ep1_indian_spear_01_right_hand		
				}
				boy = male
				girl = female
			}

			ep1_artisan_sword_mena = {
				index = 26
				male = {
					1 = ep1_sword_mena_01
				}
				female = {
					1 = ep1_sword_mena_01		
				}
				boy = male
				girl = female
			}

			ep1_artisan_sword_indian = {
				index = 27
				male = {
					1 = ep1_sword_indian_01
				}
				female = {
					1 = ep1_sword_indian_01		
				}
				boy = male
				girl = female
			}

			ep1_artisan_sword_byzantine = {
				index = 28
				male = {
					1 = ep1_sword_byzantine_01
				}
				female = {
					1 = ep1_sword_byzantine_01		
				}
				boy = male
				girl = female
			}

			ep1_artisan_sword_steppe = {
				index = 29
				male = {
					1 = ep1_sword_steppe_01
				}
				female = {
					1 = ep1_sword_steppe_01		
				}
				boy = male
				girl = female
			}
			ep1_artisan_sword_african = {
				index = 30
				male = {
					1 = ep1_sword_african_01
				}
				female = {
					1 = ep1_sword_african_01		
				}
				boy = male
				girl = female
			}
			ep1_artisan_sword_northern = {
				index = 31
				male = {
					1 = ep1_sword_northern_01
				}
				female = {
					1 = ep1_sword_northern_01		
				}
				boy = male
				girl = female
			}

			ep1_artisan_axe_mena = {
				index = 32
				male = {
					1 = ep1_axe_mena_01
				}
				female = {
					1 = ep1_axe_mena_01		
				}
				boy = male
				girl = female
			}	

			ep1_artisan_axe = {
				index = 33
				male = {
					1 = ep1_axe_01
				}
				female = {
					1 = ep1_axe_01		
				}
				boy = male
				girl = female
			}

			ep1_artisan_axe_northern_pagan = {
				index = 34
				male = {
					1 = ep1_axe_northern_pagan_01
				}
				female = {
					1 = ep1_axe_northern_pagan_01		
				}
				boy = male
				girl = female
			}

			ep1_artisan_axe_indian = {
				index = 35
				male = {
					1 = ep1_axe_indian_01
				}
				female = {
					1 = ep1_axe_indian_01		
				}
				boy = male
				girl = female
			}
			ep1_artisan_axe_african = {
				index = 36
				male = {
					1 = ep1_axe_african_01
				}
				female = {
					1 = ep1_axe_african_01		
				}
				boy = male
				girl = female
			}
			ep1_artisan_axe_steppe = {
				index = 37
				male = {
					1 = ep1_axe_steppe_01
				}
				female = {
					1 = ep1_axe_steppe_01		
				}
				boy = male
				girl = female
			}
			
			ep1_artisan_axe_mediterranean = {
				index = 38
				male = {
					1 = ep1_axe_mediterranean_01
				}
				female = {
					1 = ep1_axe_mediterranean_01		
				}
				boy = male
				girl = female
			}


			ep1_artisan_mace_african = {
				index = 39
				male = {
					1 = ep1_mace_african_01
				}
				female = {
					1 = ep1_mace_african_01		
				}
				boy = male
				girl = female
			}

			ep1_artisan_mace_western = {
				index = 40
				male = {
					1 = ep1_mace_western_01
				}
				female = {
					1 = ep1_mace_western_01		
				}
				boy = male
				girl = female
			}
			ep1_artisan_mace_steppe = {
				index = 41
				male = {
					1 = ep1_mace_steppe_01
				}
				female = {
					1 = ep1_mace_steppe_01	
				}
				boy = male
				girl = female
			}
			ep1_artisan_mace_byzantine = {
				index = 42
				male = {
					1 = ep1_mace_byzantine_01
				}
				female = {
					1 = ep1_mace_byzantine_01	
				}
				boy = male
				girl = female
			}

			# Genes for props with overrides for equipped artifacts
			ep1_artifact_axe_equipped = {
				index = 43
				male = {
					1 = ep1_artifact_axe_equipped_01
				}
				female = {
					1 = ep1_artifact_axe_equipped_01		
				}
				boy = male
				girl = female
			}

			ep1_artifact_mace_equipped = {
				index = 44
				male = {
					1 = ep1_artifact_mace_equipped_01
				}
				female = {
					1 = ep1_artifact_mace_equipped_01		
				}
				boy = male
				girl = female
			}

			ep1_artifact_sword_equipped = {
				index = 45
				male = {
					1 = ep1_artifact_sword_equipped_01
				}
				female = {
					1 = ep1_artifact_sword_equipped_01		
				}
				boy = male
				girl = female
			}

			ep1_artifact_dagger_equipped = {
				index = 46
				male = {
					1 = ep1_artifact_dagger_equipped_01
				}
				female = {
					1 = ep1_artifact_dagger_equipped_01		
				}
				boy = male
				girl = female
			}

			ep1_artifact_spear_equipped = {
				index = 47
				male = {
					1 = ep1_artifact_spear_equipped_01
				}
				female = {
					1 = ep1_artifact_spear_equipped_01		
				}
				boy = male
				girl = female
			}
			
			
			ep1_mena_book_big = {
				index = 48
				male = {
					1 = ep1_mena_book_big_01
				}
				female = {
					1 = ep1_mena_book_big_01		
				}
				boy = male
				girl = female
			}
			
			ep1_western_book_big = {
				index = 49
				male = {
					1 = ep1_western_book_big_01
				}
				female = {
					1 = ep1_western_book_big_01		
				}
				boy = male
				girl = female
			}
			
			ep1_tool_quill = {
				index = 50
				male = {
					1 = ep1_tool_quill_01
				}
				female = {
					1 = ep1_tool_quill_01		
				}
				boy = male
				girl = female
			}
			
			
			
			ep1_artifact_hammer_equipped = {
				index = 51
				male = {
					1 = ep1_artifact_hammer_equipped_01
				}
				female = {
					1 = ep1_artifact_hammer_equipped_01		
				}
				boy = male
				girl = female
			}


			
			fp2_iberian_muslim_dagger = {
				index = 52
				male = {
					1 = fp2_iberian_muslim_dagger_01
				}
				female = {
					1 = fp2_iberian_muslim_dagger_01		
				}
				boy = male
				girl = female
			}

			fp2_iberian_muslim_sword = {
				index = 53
				male = {
					1 = fp2_iberian_muslim_sword_01
				}
				female = {
					1 = fp2_iberian_muslim_sword_01	
				}
				boy = male
				girl = female
			}

			fp2_iberian_christian_sword = {
				index = 54
				male = {
					1 = fp2_iberian_christian_sword_01
				}
				female = {
					1 = fp2_iberian_christian_sword_01	
				}
				boy = male
				girl = female
			}

			fp2_iberian_muslim_scroll = {
				index = 55
				male = {
					1 = fp2_iberian_muslim_scroll_01
				}
				female = {
					1 = fp2_iberian_muslim_scroll_01		
				}
				boy = male
				girl = female
			}
			
			fp2_steward_pouch = {
				index = 56
				male = {
					1 = fp2_steward_pouch_01
				}
				female = {
					1 = fp2_steward_pouch_01		
				}
				boy = male
				girl = female
			}

			fp2_chess_piece_left_hand = {
				index = 57
				male = {
					1 = fp2_steward_chess_piece_01_left_hand
				}
				female = {
					1 = fp2_steward_chess_piece_01_left_hand		
				}
				boy = male
				girl = female
			}

			fp2_chess_piece_right_hand = {
				index = 58
				male = {
					1 = fp2_steward_chess_piece_01_right_hand
				}
				female = {
					1 = fp2_steward_chess_piece_01_right_hand		
				}
				boy = male
				girl = female
			}

			bp1_lantern = {
				index = 59
				male = {
					1 = bp1_lantern
				}
				female = {
					1 = bp1_lantern	
				}
				boy = male
				girl = female
			}

			bp1_tankard = {
				index = 60
				male = {
					1 = bp1_tankard
				}
				female = {
					1 = bp1_tankard
				}
				boy = male
				girl = female
			}

			bp1_goblet = {
				index = 61
				male = {
					1 = bp1_goblet
				}
				female = {
					1 = bp1_goblet
				}
				boy = male
				girl = female
			}
			
			artifact_frostmourne = {
				index = 62
				male = {
					1 = artifact_frostmourne
				}
				female = {
					1 = artifact_frostmourne		
				}
				boy = male
				girl = female
			}
		}




	#####################################
	#									#
	# 		  	   LEGWEAR 		        #
	#									#
	#####################################


	
		legwear = {
			all_legwear = {
				index = 0
				male = {
					1 = male_legwear_secular_western_common_01
					1 = male_legwear_secular_fp1_common_01
				}
				female = {
					1 = female_legwear_secular_western_common_01
				}
				boy = male
				girl = female
			}

			no_legwear = {
				index = 1
				male = {
					1 = empty
				}
				female = {
					1 = empty
				}
				boy = male
				girl = female
			}

			western_common_legwear = {
				index = 2
				male = {
					1 = male_legwear_secular_western_common_01
				}
				female = {
					1 = female_legwear_secular_western_common_01
				}
				boy = male
				girl = female
			}

			western_war_legwear = {
				index = 3
				male = {
					1 = male_legwear_secular_western_war_01
				}
				female = {
					1 = female_legwear_secular_western_war_01
				}
				boy = male
				girl = female
			}

			mena_war_legwear = {
				index = 4
				male = {
					1 = male_legwear_secular_mena_war_nobility_01
				}
				female = {
					1 = female_legwear_secular_mena_war_nobility_01
				}
				boy = male
				girl = female
			}

			mena_common_legwear = {
				index = 5
				male = {
					1 = male_legwear_secular_mena_common_01
				}
				female = {
					1 = female_legwear_secular_mena_common_01
				}
				boy = male
				girl = female
			}

			mena_nobility_legwear = {
				index = 6
				male = {
					1 = male_legwear_secular_mena_nobility_01
				}
				female = {
					1 = female_legwear_secular_mena_nobility_01
				}
				boy = male
				girl = female
			}

			fp1_common_legwear = {
				index = 7
				male = {
					1 = male_legwear_secular_fp1_common_01
				}
				female = {
					1 = female_legwear_secular_fp1_common_01
				}
				boy = male
				girl = female
			}
			ep1_jester_legwear = {
				index = 8
				male = {
					1 = male_legwear_secular_ep1_jester_01
				}
				female = {
					1 = female_legwear_secular_ep1_jester_01
				}
				boy = male
				girl = female
			}
			
			# Warcraft
			high_elven_war_legwear = {
				index = 9
				male = {
					1 = male_legwear_secular_high_elven_heritage
				}
				female = {
					1 = female_legwear_secular_western_common_01
				}
				boy = male
				girl = female
			}
		}

		special_legwear = {

			special_wooden_leg = {
				index = 0
				male = {
					1 = male_legwear_special_wooden_leg_01
				}
				female = {
					1 = female_legwear_special_wooden_leg_01
				}
				boy = male
				girl = female
			}
		}




	#####################################
	#									#
	# 		  	   CLOAKS 		        #
	#									#
	#####################################


		cloaks = {
			no_cloak = {
				index = 0
				male = {
					1 = empty
				}
				female = {
					1 = empty
				}
			}

			western_royalty = {
				index = 1
				male = {
					1 = male_cloaks_secular_western_royalty_01
				}
				female = {
					1 = female_cloaks_secular_western_royalty_01
				}
			}
			fp1_cloak = {
				index = 2
				male = {
					1 = male_cloaks_secular_fp1_nobility_01
					1 = male_cloaks_secular_fp1_nobility_02
					1 = male_cloaks_secular_fp1_nobility_03
					1 = male_furs_secular_fp1_nobility_01
					1 = male_furs_secular_fp1_nobility_02
					1 = male_furs_secular_fp1_nobility_03
				}
				female = {
					1 = female_cloaks_secular_fp1_nobility_01
					1 = female_cloaks_secular_fp1_nobility_02
					1 = female_cloaks_secular_fp1_nobility_03
					1 = female_furs_secular_fp1_nobility_01
					1 = female_furs_secular_fp1_nobility_02
					1 = female_furs_secular_fp1_nobility_03
				}
			}
			fp1_cloak_berserker = {
				index = 3
				male = {
					1 = male_furs_secular_fp1_nobility_03
				}
				female = {
					1 = empty
				}
			}
			ep1_cloak_adventurer = {
				index = 4
				male = {
					1 = male_cloaks_secular_ep1_adventurer_01
				}
				female = {
					1 = empty
				}
			}

			sp2_cloak_imperial = {
				index = 5
				male = {
					1 = m_cloaks_sec_sp2_western_imp_01
				}
				female = {
					1 = f_cloaks_sec_sp2_western_imp_01
				}
				boy = male
				girl = female
			}

			all_cloaks = {
				index = 6
				male = {
					1 = male_cloaks_secular_western_royalty_01
					1 = male_cloaks_secular_fp1_nobility_01
					1 = male_cloaks_secular_fp1_nobility_02
					1 = male_cloaks_secular_fp1_nobility_03
					1 = male_furs_secular_fp1_nobility_01
					1 = male_furs_secular_fp1_nobility_02
					1 = male_furs_secular_fp1_nobility_03
					1 = male_furs_secular_fp1_nobility_03
					1 = male_furs_secular_fp1_nobility_03
					1 = male_cloaks_secular_ep1_adventurer_01
				}
				female = {
					1 = female_cloaks_secular_fp1_nobility_01
					1 = female_cloaks_secular_fp1_nobility_02
					1 = female_cloaks_secular_fp1_nobility_03
					1 = female_furs_secular_fp1_nobility_01
					1 = female_furs_secular_fp1_nobility_02
					1 = female_furs_secular_fp1_nobility_03
				}
			}
			
			# Warcraft
			rastakhan_cloak = {
				index = 7
				male = {
					1 = male_cloaks_secular_zandalari_rastakhan
				}
				female = {
				}
			}
			
			orc_shoulderpad = {
				index = 8
				male = {
					1 = male_cloaks_secular_orc_shoulderpad
				}
				female = {
					1 = female_cloaks_secular_orc_shoulderpad
				}
			}

			human_shoulderpad = {
				index = 9
				male = {
					1 = male_cloaks_secular_human_shoulderpad
				}
				female = {
					1 = female_cloaks_secular_human_shoulderpad
				}
			}
			# Warcraft
			high_elven_cloak = {
				index = 10
				male = {
					1 = male_cloaks_secular_high_elven_heritage
				}
				female = {
					1 = female_cloaks_secular_high_elven_heritage
				}
			}
		}

		#####################################
		#									#
		# 		   secondary prop		    #
		#									#
		#####################################


		props_2 = {
			ep1_mena_book_big = {
				index = 0
				male = {
				1 = ep1_mena_book_big_01
				}
				female = {
					1 = ep1_mena_book_big_01		
				}
				boy = male
				girl = female
			}

<<<<<<< HEAD
		human_shoulderpad = {
			index = 7
			male = {
				1 = male_cloaks_secular_human_shoulderpad
			}
			female = {
				1 = female_cloaks_secular_human_shoulderpad
			}
		}
		# Warcraft
		high_elven_cloak = {
			index = 8
			male = {
				1 = male_cloaks_secular_high_elven_heritage
			}
			female = {
				1 = female_cloaks_secular_high_elven_heritage
			}
		}
		# Warcraft
		fp1_warden_cloak = {
			index = 9
			female = {
				1 = female_cloaks_secular_fp1_nobility_01
			}
		}
		fp1_mystics_cloak = {
			index = 10
			male = {
				1 = male_cloaks_secular_fp1_nobility_01
			}
		}
=======
		}	
>>>>>>> ed007ca6
	}

}<|MERGE_RESOLUTION|>--- conflicted
+++ resolved
@@ -1094,42 +1094,7 @@
 				girl = female
 			}
 
-<<<<<<< HEAD
-		human_shoulderpad = {
-			index = 7
-			male = {
-				1 = male_cloaks_secular_human_shoulderpad
-			}
-			female = {
-				1 = female_cloaks_secular_human_shoulderpad
-			}
-		}
-		# Warcraft
-		high_elven_cloak = {
-			index = 8
-			male = {
-				1 = male_cloaks_secular_high_elven_heritage
-			}
-			female = {
-				1 = female_cloaks_secular_high_elven_heritage
-			}
-		}
-		# Warcraft
-		fp1_warden_cloak = {
-			index = 9
-			female = {
-				1 = female_cloaks_secular_fp1_nobility_01
-			}
-		}
-		fp1_mystics_cloak = {
-			index = 10
-			male = {
-				1 = male_cloaks_secular_fp1_nobility_01
-			}
-		}
-=======
 		}	
->>>>>>> ed007ca6
 	}
 
 }