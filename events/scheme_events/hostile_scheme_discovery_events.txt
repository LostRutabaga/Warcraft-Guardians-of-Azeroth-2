﻿##Events for hostile scheme discovery

namespace = hostile_scheme_discovery

## 1001-1999: Agent discovered
## 2001-2999: Scheme discovered

#Agent discovered
hostile_scheme_discovery.1001 = {
	type = character_event
	title = hostile_scheme_discovery.1001.t
	desc = {
		first_valid = {
			triggered_desc = {
				trigger = {
					scope:agent = {
						OR = {
							has_friendly_relationship_with_root_trigger = yes
							is_close_family_of = root
							is_consort_of = root
						}
					}
				}
				desc = {
					first_valid = {
						triggered_desc = {
						    trigger = {
								scope:scheme = { scheme_target = root }
						    }
						    desc = {
						    	first_valid = {
									triggered_desc = {
										trigger = {
											exists = scope:spymaster
										}
										desc = hostile_scheme_discovery.1001.close_relation
									}
									desc = hostile_scheme_discovery.1001.close_relation_no_spymaster
								}
						    }
						}
						desc = {
							first_valid = {
								triggered_desc = {
									trigger = {
										exists = scope:spymaster
									}
									desc = hostile_scheme_discovery.1001.close_relation_other_target
								}
								desc = hostile_scheme_discovery.1001.close_relation_no_spymaster_other_target
							}
						}
					}
				}
			}
			desc = {
				first_valid = {
					triggered_desc = {
					    trigger = {
							scope:scheme = { scheme_target = root }
					    }
					    desc = {
					    	first_valid = {
								triggered_desc = {
									trigger = {
										exists = scope:spymaster
									}
									desc = hostile_scheme_discovery.1001.desc
								}
								desc = hostile_scheme_discovery.1001.desc_no_spymaster
							}
					    }
					}
					desc = {
						first_valid = {
							triggered_desc = {
								trigger = {
									exists = scope:spymaster
								}
								desc = hostile_scheme_discovery.1001.desc_other_target
							}
							desc = hostile_scheme_discovery.1001.desc_no_spymaster_other_target
						}
					}
				}
			}
		}
	}
	theme = generic_intrigue_scheme
	left_portrait = scope:spymaster
	lower_left_portrait = scope:targeted_courtier
	right_portrait = scope:agent

	immediate = {
		play_music_cue = "mx_cue_murder"
		if = {
			limit = {
				scope:scheme = {
					scheme_target = { NOT = { this = root } }
				}
			}
			scope:scheme = {
				scheme_target = { save_scope_as = targeted_courtier }
			}
		}
		scope:agent = {
			add_character_flag = {
				flag = use_stealth_clothes
				days = 1
			}
		}
	}

	#Accuse and let go
	option = {
		name = hostile_scheme_discovery.1001.a
		scope:scheme = {
			expose_scheme_agent = scope:agent
		}
		scope:agent = {
			add_prestige = medium_prestige_loss
			add_opinion = {
				target = root
				modifier = accused_of_scheming_opinion
			}
		}
		save_scope_value_as = {
			name = agent_treatment
			value = flag:accused
		}
		ai_chance = {
			base = 40
		}
	}

	#Accuse and imprison
	option = {
		name = hostile_scheme_discovery.1001.b
		scope:scheme = {
			expose_scheme_agent = scope:agent
		}
		scope:agent = {
			add_prestige = medium_prestige_loss
			add_opinion = {
				target = root
				modifier = accused_of_scheming_opinion
			}
		}
		rightfully_imprison_character_effect = { #Exposing scheme agent above will add opinion making the imprisonment rightful
			TARGET = scope:agent
			IMPRISONER = root
		}
		save_scope_value_as = {
			name = agent_treatment
			value = flag:imprisoned
		}
		ai_chance = {
			base = 100
		}
	}
	
	#Let them go
	option = {
		name = hostile_scheme_discovery.1001.c
		scope:scheme = {
			expose_scheme_agent = scope:agent
		}
		custom_tooltip = hostile_scheme_discovery.1001.c.tt
		scope:agent = {
			add_character_flag = {
				flag = free_to_scheme
				days = 1825
			}
		}
		ai_chance = {
			base = 20
			modifier = {
				add = 20
				has_trait = forgiving
			}
		}
	}

	after = {
		#If the agent has not been let go, send notification to scheme owner
		if = {
			limit = {
				exists = scope:agent_treatment
			}
			scope:owner = {
				trigger_event = hostile_scheme_discovery.3001
			}
		}
	}
}


#Owner discovered
# by Linnéa Thimrén
hostile_scheme_discovery.1002 = {
	type = character_event
	title = hostile_scheme_discovery.1002.t
	desc = {
		desc = {
			first_valid = {
				triggered_desc = {
					trigger = {
						exists = scope:spymaster
					}
					desc = hostile_scheme_discovery.1002.intro
				}
				desc = hostile_scheme_discovery.1002.intro_no_spymaster
			}
		}
		first_valid = {
			triggered_desc = {
				trigger = {
					scope:scheme = {
						scheme_type = murder
					}
				}
				desc = hostile_scheme_discovery.1002.murder
			}
			triggered_desc = {
				trigger = {
					scope:scheme = {
						scheme_type = abduct
					}
				}
				desc = hostile_scheme_discovery.1002.abduction
			}
			triggered_desc = {
				trigger = {
					scope:scheme = {
						scheme_type = elope
					}
				}
				desc = hostile_scheme_discovery.1002.elope
			}
			desc = hostile_scheme_discovery.1002.fallback
		}
		first_valid = {
			triggered_desc = {
				trigger = {
					NOT = { scope:target = root }
				}
				desc = hostile_scheme_discovery.2001.target_other
			}
			desc = hostile_scheme_discovery.2001.target_me
		}
	}
	theme = generic_intrigue_scheme
	left_portrait = scope:owner
	right_portrait = scope:spymaster
	lower_right_portrait = scope:targeted_courtier

	immediate = {
		play_music_cue = "mx_cue_murder"
		if = {
			limit = {
				scope:scheme = {
					scheme_target = { NOT = { this = root } }
				}
			}
			scope:scheme = {
				scheme_target = {
					trigger_event = hostile_scheme_discovery.1002
					save_scope_as = targeted_courtier
				}
			}
		}
	}

	#
	option = {
		name = hostile_scheme_discovery.1002.a
		show_as_tooltip = {
			# Warcraft
			hostile_consequences_known_or_exposed_effect = {
				VICTIM = scope:target
				ATTACKER = scope:owner
				SCHEME = scope:scheme
				POV = root
			}
			
			if = {
				limit = { #Double check since it seems the scheme sometimes hangs around as a scope
					exists = scope:scheme
					exists = scope:scheme.scheme_target
				}
				scope:scheme = {
					end_scheme = yes
				}
			}
		}
	}

	after = {
		if = { #Only send it from the host's event so that owner doesn't get duplication if the host and the target isn't the same person
			limit = {
				exists = scope:scheme.scheme_target
				scope:scheme.scheme_target = { this = root }
			}
			scope:owner = { #Event for the owner that actually ends the scheme
				trigger_event = hostile_scheme_discovery.3003
			}
		}
	}
}



#Discover Scheme
hostile_scheme_discovery.2001 = {
	type = character_event
	title = hostile_scheme_discovery.1001.t
	desc = {
		desc = {
			first_valid = {
				triggered_desc = {
					trigger = {
						exists = scope:spymaster
					}
					desc = hostile_scheme_discovery.2001.intro
				}
				desc = hostile_scheme_discovery.2001.intro_no_spymaster
			}
		}
		first_valid = {
			triggered_desc = {
				trigger = {
					scope:scheme = {
						scheme_type = murder
					}
				}
				desc = hostile_scheme_discovery.2001.murder
			}
			triggered_desc = {
				trigger = {
					scope:scheme = {
						scheme_type = abduct
					}
				}
				desc = hostile_scheme_discovery.2001.abduction
			}
			triggered_desc = {
				trigger = {
					scope:scheme = {
						scheme_type = elope
					}
				}
				desc = hostile_scheme_discovery.2001.elope
			}
			desc = hostile_scheme_discovery.2001.fallback
		}
		first_valid = {
			triggered_desc = {
				trigger = {
					NOT = { scope:target = root }
				}
				desc = hostile_scheme_discovery.2001.target_other
			}
			desc = hostile_scheme_discovery.2001.target_me
		}
	}
	theme = generic_intrigue_scheme
	left_portrait = scope:spymaster
	right_portrait = scope:target

	immediate = {
		play_music_cue = "mx_cue_murder"
	}

	#Schemes are bad
	option = {
		name = hostile_scheme_discovery.2001.a
		scope:scheme = {
			expose_scheme = yes
		}
		scope:owner = {
			trigger_event = hostile_scheme_discovery.3002
		}
	}
}



#Agent discovery notification for scheme owner
hostile_scheme_discovery.3001 = {
	type = character_event
	title = hostile_scheme_discovery.3001.t
	desc = {

		desc = hostile_scheme_discovery.3001.intro

		first_valid = {
			triggered_desc = {
				trigger = {
					scope:agent_treatment = flag:imprisoned
				}
				desc = hostile_scheme_discovery.3001.imprisoned
			}
			triggered_desc = {
				trigger = {
					scope:agent_treatment = flag:accused
				}
				desc = hostile_scheme_discovery.3001.accused
			}
		}
	}
	theme = generic_intrigue_scheme
	left_portrait = scope:agent
	widget = {
		gui = "event_window_widget_scheme"
		container = "custom_widgets_container"
	}

	immediate = {
		play_music_cue = "mx_cue_murder"
		scope:target.court_owner = {
			save_scope_as = court_owner
		}
		show_as_tooltip = {
			rightfully_imprison_character_effect = {
				TARGET = scope:agent
				IMPRISONER = scope:target.court_owner
			}
		}
		scope:agent = {
			add_character_flag = {
				flag = use_stealth_clothes
				days = 1
			}
		}
	}
	
	option = {
		name = hostile_scheme_discovery.3001.a
	}
}

#Scheme discovery notification for scheme owner
hostile_scheme_discovery.3002 = {
	type = character_event
	title = hostile_scheme_discovery.3002.t
	desc = hostile_scheme_discovery.3002.desc
	theme = generic_intrigue_scheme
	left_portrait = scope:target
	right_portrait = scope:portrait
	widget = {
		gui = "event_window_widget_scheme"
		container = "custom_widgets_container"
	}
	
	immediate = {
		play_music_cue = "mx_cue_murder"
		if = {
			limit = { exists = scope:target.court_owner }
			scope:target.court_owner = {
				save_scope_as = court_owner
				if = {
					limit = {
						NOT = { scope:target = scope:court_owner }
					}
					save_scope_as = portrait
				}
			}
		}
		show_as_tooltip = {
			scope:scheme = {
				expose_scheme = yes
			}
		}	
	}

	option = {
		name = hostile_scheme_discovery.3002.a
	}
}

#Scheme owner discovery notification for scheme owner
hostile_scheme_discovery.3003 = {
	type = character_event
	title = hostile_scheme_discovery.3003.t
	desc = {
		desc = hostile_scheme_discovery.3003.desc
		first_valid = {
			triggered_desc = {
				trigger = {
					scope:scheme = {
						scheme_type = murder
					}
				}
				desc = hostile_scheme_discovery.3003.murder
			}
			triggered_desc = {
				trigger = {
					scope:scheme = {
						scheme_type = abduct
					}
				}
				desc = hostile_scheme_discovery.3003.abduction
			}
			triggered_desc = {
				trigger = {
					scope:scheme = {
						scheme_type = elope
					}
				}
				desc = hostile_scheme_discovery.3003.elope
			}
			desc = hostile_scheme_discovery.3003.fallback
		}
	}
	theme = generic_intrigue_scheme
	left_portrait = {
		character = scope:target
		triggered_animation = {
			trigger = { ai_boldness > 0 }
			animation = anger
		}
		triggered_animation = {
			trigger = { always = yes }
			animation = fear
		}
	}
	right_portrait = scope:portrait
	widget = {
		gui = "event_window_widget_scheme"
		container = "custom_widgets_container"
	}
	
	immediate = {
		play_music_cue = "mx_cue_murder"
		if = {
			limit = { exists = scope:target.court_owner }
			scope:target.court_owner = {
				save_scope_as = court_owner
				if = {
					limit = {
						NOT = { scope:target = scope:court_owner }
					}
					save_scope_as = portrait
				}
			}
		}
	}

	option = {
		name = hostile_scheme_discovery.3003.a
		
		# Warcraft
		hostile_consequences_known_or_exposed_effect = {
			VICTIM = scope:target
			ATTACKER = scope:owner
			SCHEME = scope:scheme
			POV = root
		}

		scope:scheme = {
			end_scheme = yes
		}
	}
}


######################################
# SCHEMES AT OWN COURT ARE DISCOVERED
######################################

#Fallback for any type of Hostile Scheme
hostile_scheme_discovery.4001 = {
	type = character_event
	title = hostile_scheme_discovery.4001.t
	desc = {
		desc = hostile_scheme_discovery.4001.opening
		desc = hostile_scheme_discovery.4001.end
	}
	theme = generic_intrigue_scheme
	left_portrait = scope:target

	immediate = {
		play_music_cue = "mx_cue_murder"
		scope:target = {
			add_opinion = {
				target = root
				modifier = liege_scheming_against_me_opinion
			}
		}
	}

	#End the Scheme
	option = {
		name = hostile_scheme_discovery.4001.a
		scope:scheme = {
			end_scheme = yes
		}
		add_prestige = medium_prestige_loss
		add_tyranny = minor_tyranny_gain
		ai_chance = {
			base = 100
			ai_value_modifier = {
				ai_honor = 1
				ai_rationality = 0.5
			}
			compare_modifier = {
				trigger = {
					tyranny < high_tyranny
				}
				value = tyranny
			}
		}
	}

	#Keep it going
	option = {
		name = hostile_scheme_discovery.4001.b
		add_tyranny = medium_tyranny_gain
		ai_chance = {
			base = 100
			ai_value_modifier = {
				ai_honor = -0.5
				ai_boldness = 0.5
				ai_rationality = 0.5
				ai_vengefulness = 0.5
				ai_compassion = -1
			}
			compare_modifier = {
				value = dread
			}
		}
	}
}

#Reaction to Murder
hostile_scheme_discovery.4002 = {
	type = character_event
	title = hostile_scheme_discovery.4001.t
	desc = {
		desc = hostile_scheme_discovery.4002.opening
		desc = hostile_scheme_discovery.4001.end
	}
	theme = generic_intrigue_scheme
	left_portrait = scope:target

	immediate = {
		play_music_cue = "mx_cue_murder"
		#Target dislikes you for trying to kill them
		scope:target = {
			add_opinion = {
				target = root
				modifier = liege_attempting_to_murder_me_opinion
			}
			
			# Warcraft
<<<<<<< HEAD
			imprison_scourge_jailor_consequences_effect = { HURT_JAILOR = scope:target SCOURGE = root }
=======
			hurt_scourge_jailor_consequences_effect = { HURT_JAILOR = scope:target SCOURGE = root }
>>>>>>> c416d2bb
		}
	}

	#End the Scheme
	option = {
		name = hostile_scheme_discovery.4001.a
		scope:scheme = {
			end_scheme = yes
		}
		add_tyranny = minor_tyranny_gain
		add_prestige = medium_prestige_loss
		ai_chance = {
			base = 100
			ai_value_modifier = {
				ai_honor = 1
				ai_rationality = 0.5
			}
			compare_modifier = {
				trigger = {
					tyranny < high_tyranny
				}
				value = tyranny
			}
		}
	}

	#Keep it going
	option = {
		name = hostile_scheme_discovery.4001.b
		add_tyranny = execution_tyranny_gain
		add_dread = minor_dread_gain
		ai_chance = {
			base = 100
			ai_value_modifier = {
				ai_honor = -0.5
				ai_boldness = 0.5
				ai_rationality = 0.5
				ai_vengefulness = 0.5
				ai_compassion = -1
			}
			compare_modifier = {
				value = dread
			}
		}
	}
}
<|MERGE_RESOLUTION|>--- conflicted
+++ resolved
@@ -653,11 +653,7 @@
 			}
 			
 			# Warcraft
-<<<<<<< HEAD
-			imprison_scourge_jailor_consequences_effect = { HURT_JAILOR = scope:target SCOURGE = root }
-=======
 			hurt_scourge_jailor_consequences_effect = { HURT_JAILOR = scope:target SCOURGE = root }
->>>>>>> c416d2bb
 		}
 	}
 
