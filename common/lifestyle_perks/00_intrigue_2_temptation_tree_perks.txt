﻿like_weed_in_a_garden_perk = {
	lifestyle = intrigue_lifestyle
	tree = temptation
	position = { 0 0 }
	icon = node_intrigue
	
	auto_selection_weight = {
		value = 11
		if = {
			limit = {
				has_education_intrigue_trigger = yes
			}
			add = 1989
		}
		if = {
			limit = {
				has_focus = intrigue_temptation_focus
			}
			multiply = 5
		}
		if = {
			limit = {
				
				# Warcraft
				NOT = { can_spend_perks_in_nonelemental_TYPE_lifestyle_tree_TREE_trigger = { TYPE = intrigue TREE = 2 } }

			}
			multiply = 0
		}
	}
	
	can_be_picked = {
		always = yes
	}
	
	character_modifier = {
		fertility = 0.3
	}
<<<<<<< HEAD
	
	effect = {
		# Warcraft
		trigger_event = { on_action = on_vanilla_lifestyle_perk_gained }
	}
=======
>>>>>>> b98bde84
}

unshackled_lust_perk = {
	lifestyle = intrigue_lifestyle
	tree = temptation
	position = { 0 1.25 }
	icon = node_intrigue
	
	parent = like_weed_in_a_garden_perk
	
	can_be_picked = {
		always = yes
	}
	
	effect = {
		# Warcraft
<<<<<<< HEAD
		trigger_event = { on_action = on_vanilla_lifestyle_perk_gained }
		
=======
		trigger_event = { on_action = on_perk_gained }
>>>>>>> b98bde84
		custom_description_no_bullet = {
			text = unshackled_lust_perk_effect
		}
	}
}

subtle_desire_perk = {
	lifestyle = intrigue_lifestyle
	tree = temptation
	position = { 0 2.5 }
	icon = node_intrigue
	
	parent = unshackled_lust_perk
	
	can_be_picked = {
		always = yes
	}
	
	effect = {
		# Warcraft
<<<<<<< HEAD
		trigger_event = { on_action = on_vanilla_lifestyle_perk_gained }
		
=======
		trigger_event = { on_action = on_perk_gained }
>>>>>>> b98bde84
		custom_description_no_bullet = {
			text = subtle_desire_perk_effect
		}
	}
}

mortal_adoration_perk = {
	lifestyle = intrigue_lifestyle
	tree = temptation
	position = { 0 3.75 }
	icon = node_intrigue
	
	parent = subtle_desire_perk
	
	can_be_picked = {
		always = yes
	}
	
	effect = {
		# Warcraft
<<<<<<< HEAD
		trigger_event = { on_action = on_vanilla_lifestyle_perk_gained }
		
=======
		trigger_event = { on_action = on_perk_gained }
>>>>>>> b98bde84
		custom_description_no_bullet = {
			text = mortal_adoration_perk_effect
		}
		if = {
			limit = {
				government_has_flag = government_is_landless_adventurer
			}	
			custom_tooltip = {
				text = adventurer_mortal_adoration_perk_effect
			}
		}
		if = {
			limit = {
				government_has_flag = government_is_administrative
			}	
			custom_description_no_bullet = {
				text = admin_mortal_adoration_perk_effect
			}
		}
	}
}

enticing_opportunity_perk = {
	lifestyle = intrigue_lifestyle
	tree = temptation
	position = { 2 0 }
	icon = node_intrigue
	
	auto_selection_weight = {
		value = 11
		if = {
			limit = {
				has_education_intrigue_trigger = yes
			}
			add = 1989
		}
		if = {
			limit = {
				has_focus = intrigue_temptation_focus
			}
			multiply = 5
		}
		if = {
			limit = {
				
				# Warcraft
				NOT = { can_spend_perks_in_nonelemental_TYPE_lifestyle_tree_TREE_trigger = { TYPE = intrigue TREE = 2 } }

			}
			multiply = 0
		}
	}
	
	can_be_picked = {
		always = yes
	}
	
	character_modifier = {
		seduce_scheme_phase_duration_add = medium_scheme_phase_duration_bonus_value
	}
<<<<<<< HEAD
	
	effect = {
		# Warcraft
		trigger_event = { on_action = on_vanilla_lifestyle_perk_gained }
=======
	government_character_modifier = {
		flag = government_is_landless_adventurer
		seduce_scheme_phase_duration_add = monumental_scheme_phase_duration_bonus_value
>>>>>>> b98bde84
	}
}

home_advantage_perk = {
	lifestyle = intrigue_lifestyle
	tree = temptation
	position = { 2 1.25 }
	icon = node_intrigue
	
	parent = enticing_opportunity_perk

	can_be_picked = {
		always = yes
	}
	
	effect = {
		# Warcraft
<<<<<<< HEAD
		trigger_event = { on_action = on_vanilla_lifestyle_perk_gained }
		
=======
		trigger_event = { on_action = on_perk_gained }
>>>>>>> b98bde84
		custom_description_no_bullet = {
			text = home_advantage_perk_effect
		}
	}
}

graceful_recovery_perk = {
	lifestyle = intrigue_lifestyle
	tree = temptation
	position = { 2 2.5 }
	icon = node_intrigue
	
	parent = home_advantage_perk

	can_be_picked = {
		always = yes
	}
	
	effect = {
		# Warcraft
<<<<<<< HEAD
		trigger_event = { on_action = on_vanilla_lifestyle_perk_gained }
		
=======
		trigger_event = { on_action = on_perk_gained }
>>>>>>> b98bde84
		custom_description_no_bullet = {
			text = graceful_recovery_perk_effect
		}
	}
}

smooth_operator_perk = {
	lifestyle = intrigue_lifestyle
	tree = temptation
	position = { 2 3.75 }
	icon = node_intrigue
	
	parent = graceful_recovery_perk

	can_be_picked = {
		always = yes
	}
	
	effect = {
		# Warcraft
<<<<<<< HEAD
		trigger_event = { on_action = on_vanilla_lifestyle_perk_gained }
		
=======
		trigger_event = { on_action = on_perk_gained }
>>>>>>> b98bde84
		custom_description_no_bullet = {
			text = smooth_operator_perk_effect
		}
	}
}


seducer_perk = {
	lifestyle = intrigue_lifestyle
	tree = temptation
	position = { 1 5 }
	icon = trait_seducer

	name = {
		first_valid = {
			triggered_desc = {
				trigger = { is_female = yes }
				desc = seducer_perk_female_name
			}
			desc = seducer_perk_male_name
		}
	}
	
	parent = mortal_adoration_perk
	parent = smooth_operator_perk
	
	can_be_picked = {
		always = yes
	}
	
	trait = seducer
	effect = {
		# Warcraft
<<<<<<< HEAD
		trigger_event = { on_action = on_vanilla_lifestyle_perk_gained }
		
=======
		trigger_event = { on_action = on_perk_gained }
>>>>>>> b98bde84
		add_trait_force_tooltip = seducer
	}
}<|MERGE_RESOLUTION|>--- conflicted
+++ resolved
@@ -36,14 +36,11 @@
 	character_modifier = {
 		fertility = 0.3
 	}
-<<<<<<< HEAD
-	
-	effect = {
-		# Warcraft
-		trigger_event = { on_action = on_vanilla_lifestyle_perk_gained }
-	}
-=======
->>>>>>> b98bde84
+	
+	effect = {
+		# Warcraft
+		trigger_event = { on_action = on_vanilla_lifestyle_perk_gained }
+	}
 }
 
 unshackled_lust_perk = {
@@ -60,12 +57,8 @@
 	
 	effect = {
 		# Warcraft
-<<<<<<< HEAD
-		trigger_event = { on_action = on_vanilla_lifestyle_perk_gained }
-		
-=======
-		trigger_event = { on_action = on_perk_gained }
->>>>>>> b98bde84
+		trigger_event = { on_action = on_vanilla_lifestyle_perk_gained }
+		
 		custom_description_no_bullet = {
 			text = unshackled_lust_perk_effect
 		}
@@ -86,12 +79,8 @@
 	
 	effect = {
 		# Warcraft
-<<<<<<< HEAD
-		trigger_event = { on_action = on_vanilla_lifestyle_perk_gained }
-		
-=======
-		trigger_event = { on_action = on_perk_gained }
->>>>>>> b98bde84
+		trigger_event = { on_action = on_vanilla_lifestyle_perk_gained }
+		
 		custom_description_no_bullet = {
 			text = subtle_desire_perk_effect
 		}
@@ -112,12 +101,8 @@
 	
 	effect = {
 		# Warcraft
-<<<<<<< HEAD
-		trigger_event = { on_action = on_vanilla_lifestyle_perk_gained }
-		
-=======
-		trigger_event = { on_action = on_perk_gained }
->>>>>>> b98bde84
+		trigger_event = { on_action = on_vanilla_lifestyle_perk_gained }
+		
 		custom_description_no_bullet = {
 			text = mortal_adoration_perk_effect
 		}
@@ -178,16 +163,15 @@
 	character_modifier = {
 		seduce_scheme_phase_duration_add = medium_scheme_phase_duration_bonus_value
 	}
-<<<<<<< HEAD
-	
-	effect = {
-		# Warcraft
-		trigger_event = { on_action = on_vanilla_lifestyle_perk_gained }
-=======
+	
 	government_character_modifier = {
 		flag = government_is_landless_adventurer
 		seduce_scheme_phase_duration_add = monumental_scheme_phase_duration_bonus_value
->>>>>>> b98bde84
+	}
+	
+	effect = {
+		# Warcraft
+		trigger_event = { on_action = on_vanilla_lifestyle_perk_gained }
 	}
 }
 
@@ -205,12 +189,8 @@
 	
 	effect = {
 		# Warcraft
-<<<<<<< HEAD
-		trigger_event = { on_action = on_vanilla_lifestyle_perk_gained }
-		
-=======
-		trigger_event = { on_action = on_perk_gained }
->>>>>>> b98bde84
+		trigger_event = { on_action = on_vanilla_lifestyle_perk_gained }
+		
 		custom_description_no_bullet = {
 			text = home_advantage_perk_effect
 		}
@@ -231,12 +211,8 @@
 	
 	effect = {
 		# Warcraft
-<<<<<<< HEAD
-		trigger_event = { on_action = on_vanilla_lifestyle_perk_gained }
-		
-=======
-		trigger_event = { on_action = on_perk_gained }
->>>>>>> b98bde84
+		trigger_event = { on_action = on_vanilla_lifestyle_perk_gained }
+		
 		custom_description_no_bullet = {
 			text = graceful_recovery_perk_effect
 		}
@@ -257,12 +233,8 @@
 	
 	effect = {
 		# Warcraft
-<<<<<<< HEAD
-		trigger_event = { on_action = on_vanilla_lifestyle_perk_gained }
-		
-=======
-		trigger_event = { on_action = on_perk_gained }
->>>>>>> b98bde84
+		trigger_event = { on_action = on_vanilla_lifestyle_perk_gained }
+		
 		custom_description_no_bullet = {
 			text = smooth_operator_perk_effect
 		}
@@ -296,12 +268,8 @@
 	trait = seducer
 	effect = {
 		# Warcraft
-<<<<<<< HEAD
-		trigger_event = { on_action = on_vanilla_lifestyle_perk_gained }
-		
-=======
-		trigger_event = { on_action = on_perk_gained }
->>>>>>> b98bde84
+		trigger_event = { on_action = on_vanilla_lifestyle_perk_gained }
+		
 		add_trait_force_tooltip = seducer
 	}
 }