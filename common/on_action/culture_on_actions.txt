﻿# Culture on actions.

# Happens once a year for the culture. Arbitrary day, but the same day every year for that culture
# Root is the culture
yearly_culture_pulse = {
	random_events = {
		chance_to_happen = 5
		100 = culture_tradition_events.0099 # Head of Faith asks you to remove a tradition you shouldn't have
	}

}

# Happens once every three years for the culture. Arbitrary day, but the same day every year for that culture. Same day as yearly_culture_pulse
# Root is the culture
three_yearly_culture_pulse = {
	random_events = {
		chance_to_happen = 10
		100 = culture_emergence_events.0003
	}
}

# Happens when the culture reaches a new era
# Root is the culture
on_culture_era_changed = {
	
}

# Happens when a character changes culture
# Root = character
on_character_culture_change = {
	effect = {
		every_held_title = {
			update_dynamic_coa = yes
		}
		if = {
			limit = {
				is_ruler = yes
				should_have_same_faith_succession_trigger = yes
				NOT = {
					has_realm_law = same_faith_only_law
				}
			}
			add_realm_law_skip_effects = same_faith_only_law
		}
	}
}

# Happens when a culture loses a tradition
# Root = culture
# scope:tradition = flag for the tradition removed
on_tradition_removed = {
	effect = {
		every_player = {
			limit = {
				culture = root
			}
			trigger_event = {
				id = culture_notification.0010
				days = 0
			}
		}
	}	
}

# Happens when a culture gains a tradition
# Root = culture
# scope:tradition = flag for the tradition added
on_tradition_added = {
	effect = {
		every_player = {
			limit = {
				culture = root
			}
			trigger_event = {
				id = culture_notification.0011
				days = 0
			}
		}
		
		every_ruler = {
			limit = {
				is_ruler = yes
				should_have_same_faith_succession_trigger = yes
				NOT = {
					has_realm_law = same_faith_only_law
				}
			}
			add_realm_law_skip_effects = same_faith_only_law
		}

		set_variable = { name = tradition_cooldown years = add_tradition_cooldown }
	}
}

# Happens when a culture is created through hybridization or divergence
# Root = The new culture
# scope:founder = The founder of the new culture
on_culture_created = {
	effect = {
		new_culture_created_conversion_effect = {
			CONVERTEE = scope:founder
			CONVERTER = scope:founder
			CULTURE = root
		}
		if = {
			limit = {
				is_hybrid_culture = yes
			}
			set_variable = {
				name = ep1_02_achievement_unlocked
				value = 1
			}
			# Save scopes for toast localization
			save_scope_as = new_culture
			random_parent_culture = {
				save_scope_as = parent_1
			}
			random_parent_culture = {
				limit = { NOT = { this = scope:parent_1 } }
				save_scope_as = parent_2
			}

			# Send toast event to all relevant players
			every_player = {
				if = {				
					limit = {
						culture = {	save_temporary_scope_as = player_culture }
						root = {
							# Player culture matches new culture or the parent
							OR = {
								this = scope:player_culture
								any_parent_culture = {
									this = scope:player_culture
								}
							}
						}
					}
					trigger_event = {
						id = culture_notification.1011
						days = 0
					}
				}
				else = {
					trigger_event = {
						id = culture_notification.1001
						days = 0
					}
				}
			}
			
			# Warcraft
			# if = {
				# limit = {
					# scope:founder = {
						# has_title = title:k_jerusalem
						# like_christianity_religion_trigger = yes
						# religion = { exists = var:variable_ghw_unlocked }
					# }
					# is_hybrid_culture = yes
					# NOT = {
						# has_innovation = innovation_desert_tactics
					# }
					# any_parent_culture = {
<<<<<<< HEAD
						# has_cultural_pillar = heritage_arabic
=======
						# like_heritage_arabic_trigger = yes
>>>>>>> ea69a75e
					# }
				# }
				# add_innovation = innovation_desert_tactics
			# }
		}
		else_if = {
			limit = {
				is_divergent_culture = yes
			}
			set_variable = {
				name = ep1_03_achievement_unlocked
				value = 1
			}
			# Save scopes for toast localization
			save_scope_as = new_culture
			random_parent_culture = {
				save_scope_as = parent_1
			}

			# Send toast event to all relevant players
			every_player = {
				if = {				
					limit = {
						culture = {	save_temporary_scope_as = player_culture }
						root = {
							# Player culture matches new culture or the parent
							OR = {
								this = scope:player_culture
								any_parent_culture = {
									this = scope:player_culture
								}
							}
						}
					}
					trigger_event = {
						id = culture_notification.1111
						days = 0
					}
				}
				else_if = {
					limit = {
						culture = { save_temporary_scope_as = player_culture }
						root = {
							OR = {
								has_same_culture_heritage = scope:player_culture
								any_parent_culture = {
									has_same_culture_heritage = scope:player_culture
								}
							}
						}
					}
					trigger_event = {
						id = culture_notification.1101
						days = 0
					}
				}
			}
		}
		
		# Warcraft
	}	
}

# Happens when a county is granted to an auto-generated noble of the same culture as the ruler
# Root = The culture
# scope:actor = The granter
# scope:landed_title = The landed title
on_county_auto_granted_to_liege_culture = {
	effect = {
		hidden_effect = {
			scope:landed_title.holder = {
				save_scope_as = recipient
			}
			scope:landed_title = {
				save_scope_as = loc_title
			}
			if = {
				limit = {
					scope:landed_title.tier = tier_barony
				}
				scope:landed_title.holder = {
					add_opinion = {
						target = scope:actor
						modifier = received_title_barony
					}
				}
			}
			else_if = {
				limit = {
					scope:landed_title.tier = tier_county
				}
				scope:landed_title.holder = {
					add_opinion = {
						target = scope:actor
						modifier = received_title_county
					}
				}
			}
			scope:actor = {
				send_interface_toast = {
					title = grant_titles_interaction_notification
				
					left_icon = scope:actor					
					right_icon = scope:recipient
				
					custom_tooltip = grant_titles_interaction_notification_effect_2
				}
			}
		}
	}
}

# Happens when a county is granted to an auto-generated local culture noble
# Root = The culture
# scope:actor = The granter
# scope:landed_title = The landed title
on_county_auto_granted_to_local_culture = {
	effect = {
		hidden_effect = {
			scope:landed_title.holder = {
				save_scope_as = recipient
			}
			scope:landed_title = {
				save_scope_as = loc_title
			}
			scope:actor = {
				send_interface_toast = {
					title = grant_titles_interaction_notification
				
					left_icon = scope:actor					
					right_icon = scope:recipient
				
					custom_tooltip = grant_titles_interaction_notification_effect_2
				}
			}
			if = {
				limit = {
					scope:landed_title.tier = tier_barony
				}
				scope:landed_title.holder = {
					add_opinion = {
						target = scope:actor
						modifier = received_title_barony
					}
				}
			}
			else_if = {
				limit = {
					scope:landed_title.tier = tier_county
				}
				scope:landed_title.holder = {
					add_opinion = {
						target = scope:actor
						modifier = received_title_county
					}
				}
			}
			if = {
				limit = {
					exists = scope:actor.dynasty
					scope:actor.dynasty = {
						has_dynasty_perk = ep1_culture_legacy_3
					}
				}
				scope:actor = {
					if = {
						limit = {
							can_add_hook = {
								target = scope:recipient
								type = favor_hook
							}
						}
						add_hook = {
							type = favor_hook
							target = scope:recipient
						}
					}
				}
			}
		}
		change_cultural_acceptance = {
			target = scope:actor.culture
			value =	auto_grant_county_cultural_acceptance_impact
			desc = cultural_acceptance_gain_auto_granted_county
		}
	}
}
<|MERGE_RESOLUTION|>--- conflicted
+++ resolved
@@ -161,11 +161,7 @@
 						# has_innovation = innovation_desert_tactics
 					# }
 					# any_parent_culture = {
-<<<<<<< HEAD
-						# has_cultural_pillar = heritage_arabic
-=======
 						# like_heritage_arabic_trigger = yes
->>>>>>> ea69a75e
 					# }
 				# }
 				# add_innovation = innovation_desert_tactics
