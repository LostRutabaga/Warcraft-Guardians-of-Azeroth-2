--- conflicted
+++ resolved
@@ -1329,28 +1329,6 @@
 			boy = male
 			girl = male
 		}
-<<<<<<< HEAD
-		static_lich_duke = {
-			index = 89
-			male = {
-				1 = lich4gold
-				1 = lich4bronze
-				1 = lich4silver
-				1 = lich4pewter
-			}
-			female = male
-			boy = male
-			girl = male
-		}
-		static_kelthuzad = {
-			index = 90
-			male = {
-				1 = kelthuzad
-			}
-			female = male
-			boy = male
-			girl = male
-		}
 		static_tortollan_green = {
 			index = 91
 			male = {
@@ -1411,8 +1389,6 @@
 			}
 			girl = boy
 		}
-=======
->>>>>>> 6b935752
 	}
 	static_mustaches = {
 		sync_inheritance_with = gene_race
