terenas_crown = {
	monthly_prestige_gain_per_happy_powerful_vassal_mult = 0.05
	powerful_vassal_opinion = 10
	monthly_dynasty_prestige_mult = 0.05
}
# If you change these stats, don't forget to change game_concept_frostmourne_desc
frostmourne_modifier = {
	prowess_no_portrait = 7
	knight_limit = 1
	movement_speed = 0.05
	dread_baseline_add = 10
	enemy_hard_casualty_modifier = 0.1
}
frostmourne_level_modifier = { 	prowess_no_portrait = 1 	dread_baseline_add = 2 }
gorehowl_modifier = {
	prowess = 7
	knight_effectiveness_mult = 0.1
	advantage = 5
	light_cavalry_damage_mult = 0.15
	light_cavalry_toughness_mult = 0.15
	min_combat_roll = -3
	max_combat_roll = 3

}

hammer_of_twilight_modifier = {
	monthly_learning_lifestyle_xp_gain_mult = 0.2
	martial_per_stress_level = 2
	intrigue_per_stress_level = 2
	learning_per_stress_level = 2
	prowess_no_portrait = 6
	shathgral_religion_opinion = 10
}

dark_crystal_modifier = {
	intrigue = 1
	learning = 2
	prowess = 8
	monthly_prestige = 0.7
}
totem_1 = {
	learning = 2
	diplomacy = 1
	monthly_learning_lifestyle_xp_gain_mult = 0.10
	monthly_prestige = 0.1
}
totem_2 = {
	prowess = 2
	learning = 1
	monthly_piety = 0.7
	monthly_prestige = 0.1
}
totem_3 = {
	martial = 2
	diplomacy = 1
	monthly_martial_lifestyle_xp_gain_mult = 0.10
	monthly_prestige = 0.1
}
totem_4 = {
	stewardship = 2
	prowess = 1
	monthly_stewardship_lifestyle_xp_gain_mult = 0.10
	monthly_prestige = 0.1
}
totem_5 = {
	martial = 1
	diplomacy = 2
	monthly_diplomacy_lifestyle_xp_gain_mult = 0.10
	monthly_prestige = 0.1
}
totem_6 = {
	intrigue = 2
	learning = 1
	monthly_intrigue_lifestyle_xp_gain_mult = 0.10
	monthly_prestige = 0.1
}

naaru_staff = {
	learning = 4
	diplomacy = 1
	monthly_learning_lifestyle_xp_gain_mult = 0.10
	monthly_piety = 0.8
	prowess = 2
}
naaru_hammer = {
	martial = 3
	monthly_martial_lifestyle_xp_gain_mult = 0.10
	prowess = 5
}
maraad_memento = {
	monthly_piety = 0.2
	diplomacy = 1
}
<<<<<<< HEAD
ashbringer_modifier = {
	martial_per_prestige_level = 1
	learning_per_piety_level = 1
	prowess = 9
	same_faith_opinion = 5
	knight_effectiveness_mult = 0.05
	advantage = 2
}
corrupted_ashbringer_modifier = {
	martial_per_prestige_level = 1
	intrigue_per_piety_level = 1
	learning = -1
	health = -0.5
	prowess = 10
	same_faith_opinion = 10
	knight_effectiveness_mult = 0.05
	advantage = 6
=======
libram_compassion_modifier = {
	diplomacy = 4
	diplomacy_per_piety_level = 1
	prowess = 6
	religious_vassal_opinion = 10
	county_opinion_add = 10
	monthly_piety = 0.3
	monthly_prestige = 0.5
}
libram_holiness_modifier = {
	learning = 3
	learning_per_piety_level = 1
	prowess = 5
	monthly_prestige = 0.5
	monthly_piety = 0.25
	same_faith_opinion = 12
	holy_order_hire_cost_mult = -0.12
}
libram_justice_modifier = {
	stewardship = 3
	stewardship_per_piety_level = 1
	prowess = 4
	prowess_per_piety_level = 1
	monthly_piety = 0.3
	monthly_prestige = 0.5
	vassal_opinion = 14
}
libram_protection_modifier = {
	martial = 3
	health = 0.5
	prowess = 4
	advantage = 5
	monthly_piety = 0.25
	monthly_prestige = 0.5
}
libram_retribution_modifier = {
	martial = 4
	prowess = 6
	advantage = 5
	monthly_piety = 0.25
	monthly_prestige = 0.5
	advantage_against_coreligionists = 5
}
book_of_medivh_modifier = { ##might need to be rebalanced, but placeholder for now
	learning = 8
	monthly_prestige = 0.5
	prowess = 3
	monthly_learning_lifestyle_xp_gain_mult = 0.20
}
bloodhoof_runespear_modifier = {
	martial_per_prestige_level = 2
	health = 0.5
	prowess = 7
	defender_advantage = 4
>>>>>>> 90f0269c
}<|MERGE_RESOLUTION|>--- conflicted
+++ resolved
@@ -91,7 +91,7 @@
 	monthly_piety = 0.2
 	diplomacy = 1
 }
-<<<<<<< HEAD
+
 ashbringer_modifier = {
 	martial_per_prestige_level = 1
 	learning_per_piety_level = 1
@@ -109,7 +109,8 @@
 	same_faith_opinion = 10
 	knight_effectiveness_mult = 0.05
 	advantage = 6
-=======
+}
+
 libram_compassion_modifier = {
 	diplomacy = 4
 	diplomacy_per_piety_level = 1
@@ -164,5 +165,4 @@
 	health = 0.5
 	prowess = 7
 	defender_advantage = 4
->>>>>>> 90f0269c
 }