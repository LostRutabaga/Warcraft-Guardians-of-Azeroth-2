﻿#dynasty=8230
56000={
	name=Zalijinaji
	dynasty=8230
	culture=amani religion=amism
	martial=6 diplomacy=6 stewardship=5 intrigue=4 learning=8
	trait=education_learning_1 trait=wrathful trait=gregarious trait=gluttonous trait=compassionate 
	537.3.6={ birth=yes trait=creature_troll }
	590.8.14={ death=yes }
}
56001={
	name=Jinuanar
	female=yes
	dynasty=8230
	culture=amani religion=amism
	father=56000	#Zalijinaji
	560.8.18={ birth=yes trait=creature_troll }
	627.12.15={ death=yes }
}
56002={
	name=Anginnis
	female=yes
	dynasty=8230
	culture=amani religion=amism
	father=56000	#Zalijinaji
	562.5.2={ birth=yes trait=creature_troll }
	637.6.28={ death=yes }
}
56003={
	name=Kurane
	dynasty=8230
	culture=amani religion=amism
	martial=4 diplomacy=7 stewardship=5 intrigue=4 learning=8
	trait=education_diplomacy_3 trait=deceitful trait=paranoid
	father=56000	#Zalijinaji
	563.12.9={ birth=yes trait=creature_troll }
	630.11.24={ death=yes }
}
#dynasty=8231
56005={
	name=Zaeldarr
	dynasty=8231
	culture=amani religion=amism
	martial=7 diplomacy=6 stewardship=6 intrigue=5 learning=5
	trait=education_martial_2 trait=sadistic trait=dire trait=cynical trait=greedy
	disallow_random_traits = yes
	550.3.4={ birth=yes trait=creature_troll }
	604.1.1={ religion=death_god trait=being_undead give_nickname=nick_the_outcast }
	620.1.27={ death=yes }
}
#dynasty=8412
56006={
	name=Vex'tul
	dynasty=8412
	culture=amani religion=amism
	martial=7 diplomacy=6 stewardship=6 intrigue=5 learning=5
	trait=education_martial_3
	546.12.9={ birth=yes trait=creature_troll }
	612.1.27={ death=yes }
}
#dynasty=8413
56007={
	name=Thresh'jin
	dynasty=8413
	culture=amani religion=amism
	martial=5 diplomacy=6 stewardship=6 intrigue=7 learning=5
	trait=education_intrigue_3 trait=deceitful
	561.6.12={ birth=yes trait=creature_troll }
	612.1.24={ death=yes }
}
zulrogg={
	name=Zul'rogg
	culture=amani religion=amism
	martial=7 diplomacy=6 stewardship=5 intrigue=6 learning=4
	trait=education_martial_2 trait=just trait=brave trait=vengeful
	trait=lifestyle_hunter trait=viking
	trait = rowdy
	disallow_random_traits = yes
	577.8.24={
		birth=yes trait=creature_troll
		employer=57150
		effect = {
			add_trait_xp = {
				trait = lifestyle_hunter
				track = hunter
				value = 50
			}
		}
	}
	605.5.5={ #Possessed by banshee of Sylvanas
		employer=42076
		religion = forsaken_cult
		trait=possessed_1
		trait = loyal
		effect = {
<<<<<<< HEAD
=======
			add_trait = loyal
>>>>>>> 92c42a5e
			add_opinion = { modifier = loyal_servant target = character:42076 }
		}
	}
	608.7.13={ death=yes }
}
infiltrator_hameya={
	name=Hameya
	culture=amani religion=amism
	trait=education_intrigue_2 trait=compassionate trait=deceitful trait=cynical
	560.3.4={ birth=yes trait=creature_troll }
	604.1.1={ religion=death_god trait=being_undead }
	609.1.27={ death=yes }
}
zul_brin_warpbranch={
	name=Zul'Brin
	dynasty=warpbranch
	culture=amani religion=amism
	trait=education_learning_3 trait=compassionate trait=calm trait=zealous
	550.3.4={ birth=yes trait=creature_troll }
	590.8.14={
		effect = {
			set_variable = { name = wc_elemental_fire_magic_lifestyle_additional_perks_variable value = wc_perks_needed_for_level_1_magic_trait_value }
			set_variable = { name = wc_elemental_earth_magic_lifestyle_additional_perks_variable value = wc_perks_needed_for_level_1_magic_trait_value }
			set_variable = { name = wc_order_magic_lifestyle_additional_perks_variable value = wc_perks_needed_for_level_1_magic_trait_value }
		}
		employer=56006
	}
	614.1.27={ death=yes }
}<|MERGE_RESOLUTION|>--- conflicted
+++ resolved
@@ -93,10 +93,7 @@
 		trait=possessed_1
 		trait = loyal
 		effect = {
-<<<<<<< HEAD
-=======
 			add_trait = loyal
->>>>>>> 92c42a5e
 			add_opinion = { modifier = loyal_servant target = character:42076 }
 		}
 	}
