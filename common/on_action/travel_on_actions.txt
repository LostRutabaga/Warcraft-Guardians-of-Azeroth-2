﻿# Arrival in any province during travel
on_travel_plan_movement = {
	# It should be more likely to fire a danger event if it's valid for the given province
	# Warcraft - Move trigger

	on_actions = {
		travel_event_tombola
		delay = { days = 1 }
		travel_danger_events_on_action
		delay = { days = 2 }
		adventurer_talent_scouting_on_action
		delay = { days = 3 }
		adventurer_encourage_realtionships_on_action
	}

	# Increment the count of how many provinces the character has passed through
	# Used for loc in the travel completion event
	# Variable cleanup in the completion event (travel_completion_event.1000)
	effect = {
		# Warcraft - Move trigger here
		if = {
			limit = {
				is_playable_character = yes
				is_adult = yes
			}
		# End Warcraft
			# Increase xp for traveler trait
			traveler_progress_point_gain_effect = { CHANGE = 1 RANDOM_CHANGE = 1 }
			# Increment the count of how many provinces the character has passed through
			# Used for loc in the travel completion event
			# Variable cleanup in the completion event (travel_completion_event.1000)
			current_travel_plan = {
				if = {
					limit = { exists = var:travel_plan_provinces_traversed }
					change_variable = {
						name = travel_plan_provinces_traversed
						add = 1
					}
					if = {
						limit = {
							var:travel_plan_provinces_traversed > 50
							exists = root.var:travel_plan_start_date
							root = {
								NOT = { has_trait = lifestyle_traveler }
							}
						}
						root = {
							trigger_event = travel_events.0050
						}
					}
				}
			}
			#Track encountered cultures for worldly pilgrimage rewards
			if = {
				limit = {
					involved_activity ?= {
						has_activity_type = activity_pilgrimage
						has_activity_option = {
							category = special_type
							option = pilgrimage_type_worldly
						}
					}
					is_on_a_pilgrimage_trigger = yes
				}
				pilgrimages_track_encountered_cultures_effect = yes
			}
			# We change your Legend if you travel through somewhere relevant
			if = {
				limit = {
					current_travel_plan.current_location = {
						has_any_point_of_interest_flag = yes
					}
					has_legend_chapter_trigger = { CHAPTER = conclusion }
					NOT = {
						promoted_legend ?= {
							has_legend_chapter = {
								name = conclusion
								localization_key = legend_chapter_conclusion_point_of_interest
							}
						}
					}
				}
				current_travel_plan.current_location.county = { save_scope_as = county }
				random = {
					chance = 50
					send_interface_toast = {
						title = legend_chapter_change_toast
						left_icon = root
						right_icon = scope:county
						promoted_legend = {
							set_legend_chapter = {
								name = conclusion
								localization_key = legend_chapter_conclusion_point_of_interest
							}
						}
					}
				}
			}
			# If you have the cultural ambassador travel option, we create a list of all the cultures you visit along your travel path and give out a slight bump at the end of your travel to cultural acceptance between your culture and their cultures
			current_travel_plan = {
				# Create a list of all the cultures you visit so we can consistently check if we should add a new one. Never want to apply the cultural acceptance bonus twice
				if = {
					limit = {
						has_travel_option = cultural_ambassador_option
						exists = var:cultural_ambassador_scope
						current_location = { is_sea_province = no }
					}
					if = {
						limit = {
							NOR = {
								has_variable_list = cultural_ambassador_culture_list
								current_location.culture = root.culture
								current_location = { is_sea_province = yes }
							}
						}
						add_to_variable_list = {
							name = cultural_ambassador_culture_list
							target = current_location.culture
						}
					}
					else_if = {
						limit = {
							NOR = {
								is_target_in_variable_list = {
									name = cultural_ambassador_culture_list
									target = current_location.culture
								}
								current_location.culture = root.culture
							}
						}
						add_to_variable_list = {
							name = cultural_ambassador_culture_list
							target = current_location.culture
						}
						current_location = {
							culture = { save_scope_as = current_culture }
						}
						var:cultural_ambassador_scope = { save_scope_as = cultural_ambassador }
						root = {
							send_interface_toast = {
								title = cultural_ambassador_toast.t
								left_icon = scope:cultural_ambassador
								scope:current_culture = {
									change_cultural_acceptance = {
										target = root.culture
										value = miniscule_cultural_acceptance_gain
										desc = cultural_ambassador_cultural_acceptance_gain_desc
									}
								}
							}
						}
					}
				}
			}
			# Achievements.
			#if = {
			#	limit = { is_ai = no }
			#	ep2_im_in_my_elements_terrain_grabber_effect = yes
			#}
			if = {
				limit = {
					is_hostage_warden = yes
					any_warden_hostage = {
						exists = location
						exists = home_court.location
						exists = root.location
						location = home_court.location
						location = root.location
					}
				}
				trigger_event = {
					id = bp2_yearly.6120
					days = 2
				}
			}
		}
<<<<<<< HEAD

		# Warcraft
		# Blizzard Spell
=======
		# Achievements.
		if = {
			limit = { is_ai = no }
			ep2_im_in_my_elements_terrain_grabber_effect = yes
		}
>>>>>>> eb7ec20d
		if = {
			limit = {
				exists = current_travel_plan.current_location.county
				current_travel_plan.current_location.county = {
					has_county_modifier = wc_blizzard_county_modifier
				}
			}

			apply_character_blizzard_effect = yes
		}
		else_if = {
			limit = {
				exists = current_travel_plan.current_location.county
				has_character_modifier = wc_blizzard_character_modifier
			}
			remove_character_modifier = wc_blizzard_character_modifier
		}
		# Evocation Ritual
		if = {
			limit = {
				exists = current_travel_plan.current_location
				current_travel_plan.current_location = {
					has_province_modifier = wc_evocation_province_modifier
				}
			}

			apply_character_evocation_effect = yes
		}
		
		#Surveyor MAA Mustering
		surveyor_perk_mustering_effect = yes

		#Charting the Realm Perk counter for mapmaking
		charting_the_realm_perk_effect = yes

		# Wanderer Journey Focus
		if = {
			limit = {
				has_focus = wanderer_journey_focus
			}
			add_stress = -2
		}
		# Wayfarer Fame
		if = {
			limit = {
				has_perk = far_and_wide_perk	
			}
			add_prestige_experience = 10
		}
		# Wayfarer Popularity
		of_the_people_effect = yes
		# Voyager Opinion
		voyager_gracious_host_impeccable_guest_effect = yes
		#Tutor Child Travel Option
		surveyor_tutor_child_effect = yes
		reminiscing_event_effect = yes		

		# General laamp effects.
		if = {
			limit = {
				current_travel_plan = { is_travel_with_domicile = yes }
			}
			# Trigger interface alert if provisions are critically low
			root = {
				if = {
					limit = {
						domicile.provisions < provisions_threshold_critical_low_value
						NOT = { has_character_flag = notified_of_low_provisions }
					}
					send_interface_message = {
						type = danger_landless_adventurer_bad_with_text
						title = critically_low_provisions_alert
						left_icon = root
						# Add a small cooldown, or it will trigger for every province you enter!
						add_character_flag = {
							flag = notified_of_low_provisions
							years = 1
						}
						desc = critically_low_provisions_alert_desc
					}
				}
			}
			# Trigger the low provisions events if appropriate.
			trigger_event = { on_action = travel_laamps_provisions_on_action }
			# Small chance of seeing contracts on the road as you go.
			if = {
				limit = {
					is_ai = no
					location = { is_sea_province = no }
				}
				random = {
					chance = 5
					save_scope_value_as = {
						name = toggle_distance_ignore
						value = yes
					}
					populate_location_with_special_contracts_effect = {
						AREA_CHAR = location.county.holder
						AMOUNT = 1
					}
				}
			}
			# Clean up old contracts after you.
			if = {
				limit = { is_ai = no }
				save_scope_as = char_temp
				every_character_task_contract = {
					limit = {
						NOR = {
							has_variable = retain_despite_distance
							#TODO_CD_EP3; we should get code support to just check if a contract has been actively taken, can't be a hard trigger.
							save_temporary_scope_as = contract_temp
							scope:char_temp = {
								any_character_active_contract = { this = scope:contract_temp }
							}
						}
						"task_contract_location.squared_distance(scope:char_temp.location)" > define:NTaskContract|ADVENTURER_DISTANCE_RESTRICTION
					}
					invalidate_contract = yes
				}
			}
		}
		if = {
			limit = {
				current_travel_plan ?= { has_travel_option = adventurers_make_local_deals_option }
				NOT = {
					is_target_in_variable_list = {
						name = haggle_provinces
						target = root.current_travel_plan.current_location
					}
				}
				root.current_travel_plan.current_location.available_loot > 0
			}
			add_gold = adventurers_make_local_deals_option_value
			add_to_variable_list = {
				name = haggle_provinces
				target = root.current_travel_plan.current_location 
			}
		}
		if = {
			limit = {
				current_travel_plan ?= { has_travel_option = adventurers_search_for_secrets_option }
				root.current_travel_plan.current_location = {
					any_character_in_location = {
						NOR = {
							this = root
							is_courtier_of = root
						}
						any_secret = {
							NOT = { is_known_by = root }
							is_blackmailable_secret_trigger = {
								PARTICIPANT = prev
								BLACKMAILER = root
							}
						}
					}
				}
			}
			random = {
				chance = root.intrigue
				root.current_travel_plan.current_location = {
					random_character_in_location = {
						limit = {
							NOR = {
								this = root
								is_courtier_of = root
							}
							any_secret = {
								NOT = { is_known_by = root }
								is_blackmailable_secret_trigger = {
									PARTICIPANT = prev
									BLACKMAILER = root
								}
							}
						}
						random_secret = {
							limit = {
								NOT = { is_known_by = root }
								is_blackmailable_secret_trigger = {
									PARTICIPANT = prev
									BLACKMAILER = root
								}
							}
							save_scope_as = secret_target
						}
						save_scope_as = secret_target_holder
					}
				}
				send_interface_message = {
					type = secret_discovered_message
					title = adventurers_search_for_secrets_option.title
					left_icon = scope:secret_target_holder
					scope:secret_target = {
						reveal_to_without_events_effect = {
							CHARACTER = root
						}
					}
				}
			}
		}
		if = {
			limit = {
				current_travel_plan ?= { has_travel_option = adventurers_proselytize_zealously_option }
				any_pool_character = {
					province = root.current_travel_plan.current_location
					is_physically_able_adult = yes
					NOR = {
						faith = root.faith
						has_relation_rival = root
						has_character_flag = ai_will_not_convert
						has_trait = zealous
					}
					OR = {
						is_pool_character = yes
						is_pool_guest = yes
					}
				}
			}
			random = {
				chance = root.learning
				random_pool_character = {
					province = root.current_travel_plan.current_location
					limit = {
						is_physically_able_adult = yes
						NOR = {
							faith = root.faith
							has_relation_rival = root
							has_character_flag = ai_will_not_convert
							has_trait = zealous
						}
						OR = {
							is_pool_character = yes
							is_pool_guest = yes
						}
					}
					save_scope_as = wanderer_to_convert
				}
				send_interface_message = {
					type = send_interface_message_good
					title = adventurers_proselytize_zealously_option.title
					left_icon = scope:wanderer_to_convert
					add_piety = miniscule_piety_value
					scope:wanderer_to_convert = {
						set_character_faith = root.faith
					}
				}
			}
		}
		if = {
			limit = {
				current_travel_plan ?= { has_travel_option = adventurers_gather_inspiration_option }
				any_courtier = {
					is_physically_able_ai_adult = yes
					NOT = { exists = inspiration }
				}
			}
			random = {
				chance = {
					value = root.stewardship
					divide = 6
					min = 1
				}
				random_courtier = {
					limit = {
						is_physically_able_ai_adult = yes
						NOT = { exists = inspiration }
					}
					save_scope_as = inspired_follower
					grant_inspiration_to_character_no_court_artifacts_effect = { CHARACTER = this }
				}
				send_interface_message = {
					type = send_interface_message_good
					title = adventurers_gather_inspiration_option.title
					left_icon = scope:inspired_follower
					scope:inspired_follower = {
						custom_tooltip = {
							text = adventurers_gather_inspiration_option.effect
						}
					}
				}
			}
		}
		if = {
			limit = {
				has_perk = church_and_state_perk
				is_landless_adventurer = yes
				location = { has_holding_type = church_holding }
			}
			add_piety = miniscule_piety_gain
		}
		# laamp_base_1041/Ambush Travellers task contract minigame.
		current_travel_plan ?= {
			if = {
				limit = { has_variable = activate_laamp_base_1041_logic }
				travel_plan_owner.var:laamp_base_1041_travel_plan_contract_storage = {
					if = {
						limit = { var:event_ratio_tracker >= 1 }
						increment_variable_effect = {
							VAR = event_ratio_tracker
							VAL = -1
						}
					}
					else_if = {
						limit = { var:encounters_tally < var:encounters_max }
						root = { trigger_event = laamp_base_contract_schemes.1782 }
						set_variable = {
							name = event_ratio_tracker
							value = var:event_ratio
						}
						increment_variable_effect = {
							VAR = encounters_tally
							VAL = 1
						}
					}
				}
			}
		}
	}
}

travel_danger_events_on_action = {
	# Warcraft - Move trigger here
	trigger = {
		is_landed = yes
		is_adult = yes
	}
	# End Warcraft
	random_events = {
		chance_of_no_event = {
			value = {
				add = 100
				if = {
					limit = {
						exists = root.current_travel_plan
						exists = root.location
					}
					subtract = root.current_travel_plan.current_danger_value
					add = root.current_travel_plan.travel_safety
				}
			}
			max = {
				value = 100
				subtract = define:NTravel|TRAVEL_DANGER_MINIMUM
			}
		}
		10 = 0
		100 = travel_danger_events.1000 # Danger! Hills Terrain
		100 = travel_danger_events.1002 # Danger! Mountain Terrain
		100 = travel_danger_events.1003 # Danger! Wetlands
		100 = travel_danger_events.1006 # Danger! Forest/Taiga
		100 = travel_danger_events.1007 # Danger! Desert/Desert Mountains
		100 = travel_danger_events.1008 # Danger! Occupied Territory
		100 = travel_danger_events.1011 # Danger! Winter - an entourage member suffered a frostbite
		100 = travel_danger_events.1012 # Danger! An entourage member is trying to eat a poisonous plant
		100 = travel_danger_events.1013 # Danger! Runaway entourage member
		100 = travel_danger_events.2000 # Danger! Jungle!
		100 = travel_danger_events.2001 # Danger! Flood!
		100 = travel_danger_events.3000 # Danger! Mountain/Desert Mountain - Somebody falls from the trail
		100 = travel_danger_events.3001 # Danger! Mountain/Desert Mountain - Winter present - Avalanche!
		100 = travel_danger_events.3003 # Danger! Snowbound
		100 = travel_danger_events.3004 # Danger! Sea - Ripped sails
		100 = travel_danger_events.3005 # Danger! Hills - Brushfire
		250 = epidemic_events.3000 # Danger! You travel through an infected province
		250 = epidemic_events.3010 # Danger! You travel through an infected province and you may get infected
		100 = travel_danger_events.4000 # Danger! Sea - Someone falls overboard
		100 = travel_danger_events.4010 # Danger! Illness - an entourage member falls ill
		100 = travel_danger_events.9000 # Danger! Wetlands, Floodplains, Forest, Jungle: Blood-sucking Insect Swarm
		100 = travel_danger_events.9010 # Danger! All terrains: Wagon wheel breaks
		25 = travel_danger_events.9020 # Danger! Sea, Desert, War: Emaciated
		250 = travel_danger_events.6000 # Danger! Forest/jungle - beast attacks
		250 = travel_danger_events.6010 # Danger! Siege - deserter bandits
		250 = travel_danger_events.6011 # Danger! Battle - deserter bandits
		250 = travel_danger_events.6012 # Danger! Army - deserter bandits
		250 = travel_danger_events.6013 # Danger! Occupied - deserter bandits
		#10 = travel_danger_events.6020 # Danger! Sea - everyone dies
		100 = travel_danger_events.6030 # Danger! Spoiled food
		100 = travel_danger_events.6040 # Danger! Sickness
		100 = travel_events.1003 # Danger! Bandit attack
		100 = travel_events.1005 # Danger! Artifact washes overboard
		100 = travel_events.3070 # Danger! Bandits on a bridge
		100 = travel_events.3100 #Danger! Steppe - Feeble mounts
		100 = travel_events.3120 #Danger! Taiga/Jungle/Forest - Woods catch fire
		50 = travel_events.3130 #Danger! Rival - Rival sends professional assassin to get you
		100 = travel_events.3140 #Danger! Army in province - Army in province tries to capture you
		100 = travel_events.3160 #Danger! Forest/Taiga/Battle in province - Crows find you
		100 = travel_events.4007 # Danger! A storm at sea
		100 = travel_events.4016 # Danger! You experience heatstroke
		100 = travel_events.2016 # Danger! Visit a hill farm - Bull rush! (moved here because of extreme danger)
		100 = travel_danger_events.5000 # Danger! Your entourage members have a dispute
		100 = travel_danger_events.5010 # Danger! pariah event
		#Bilateral Ruler events
		100 = travel_events.2106 # Danger! You get attacked while passing through a capital province; will the Province Owner help you?
		100 = travel_events.4020 # Danger! Strong believers harass your caravan and demand payment
		100 = travel_events.4003 # You encounter vikings at sea
		250 = bp1_yearly.0100 # You are caught in a storm and a rival's property is the only shelter
		
		# Laamp Travel Danger Events
		350 = ep3_laamp_flavour_ewan.4001	# Bandits! - Bandit raid.
		350 = ep3_laamp_flavour_ewan.4021	# Parched - Difficulty finding water.
		200 = ep3_laamp_flavour_ewan.4031	# Sickness in the Herd - Pack animals are sick or wounded.
		100 = ep3_laamp_flavour_ewan.4041	# Worn Down - Bad weather destroys wagons or pack animals.
		100 = ep3_laamp_flavour_ewan.4051	# Supplies Unaccounted For - Supplies go missing in large armies.
		100 = ep3_laamp_flavour_ewan.4061	# Eyes in the Night - local predator picking off people each evening.
		350 = ep3_laamp_flavour_ewan.4071	# Slavers - bastards try to kidnap people from the edges of your train.
		350 = ep3_laamp_flavour_ewan.4081	# Born of Desperation - hungry locals swarm at you, searching for food.
		350 = ep3_laamp_flavour_ewan.4091	# Night Attack - unknown group assaults your camp one evening.
	}
}

travel_events_on_action = {
	trigger = {
		NOT = { has_character_flag = in_pilgrimage_event_chain }
		#Barons don't need travel events - to avoid them bloating their court when getting add_courtier events
		highest_held_title_tier >= tier_county
	}

	effect = {
		# Invalidate travelling hostages
		hostage_travel_invalidation_effect = yes
		# Invalidate travelling wards
		ward_travel_invalidation_effect = yes
		# Invalidate travelling guardians
		guardian_travel_invalidation_effect = yes
	}

	random_events = {
		chance_of_no_event = {
			value = 80
			if = {
				limit = {
					is_ai = yes
					highest_held_title_tier < tier_duchy
				}
				add = 15 # AI counts aren't particularly important
			}
		}
		100 = 0 
		5 = travel_events.1000 #Peasant with no shoes
		10 = travel_events.2000 #Good omen? - Encounter a duck
		100 = travel_events.2002 #Crossing an ant path - Ignore or don't ignore your guide
		100 = travel_events.2003 #Visit the local military place (barrack/military camp/regiment grounds) - Try to improve your martial
		100 = travel_events.2004 #Visit (your own) crappy pasture - Try to address or ignore the issues
		100 = travel_events.2005 #Visit another ruler's pasture - Give advice or sabotage the pasture
		100 = travel_events.2006 #Visit a camel farm - Get defiled by a camel
		100 = travel_events.2007 #Visit an elephant pen - Train with the elephants
		150 = travel_events.2008 #Visit an elephant pen, your rival is on site - Attempt to crush your rival?
		150 = travel_events.2010 #Visit an orchard - Kid falls out of tree
		100 = travel_events.2012 #Visit a plantation - Fire!
		250 = travel_events.2013 #Visit a hillfort - Train to gain military skillz
		300 = travel_events.2014 #Visit a logging camp - Burn off some stress chopping wood
		100 = travel_events.2015 #Visit a peat quarry - Try not to fall asleep
		100 = travel_events.2017 #Visit a 'haunted' mansion (farm estate) - Enter at your own peril
		150 = travel_events.2025 #Visit your own farm estate - Tax or don't tax your hospitable subject
		150 = travel_events.2026 #Visit someone else's farm estate - Pay or don't pay for the hospitality
		150 = travel_events.2027 #Visit your own quarry - Encounter hungry workers
		150 = travel_events.2028 #Visit someone else's quarry - Encounter an architect
		100 = travel_events.2029 #Visit a cereal field - Encounter a heathen
		150 = travel_events.2031 #Visit another cereal field - Encounter a gardener
		150 = travel_events.2032 #Visit a ramparts/forest fort - Encounter a herbalist/physician
		100 = travel_events.2033 #Visit some hunting grounds - Your entourage prisoner escapes. Manhunt?
		100 = travel_events.2034 #Your escaped manhunted prisoner seeks revenge
		100 = travel_events.2036 #Your escaped prisoner is... pretty peaceful actually
		100 = travel_events.2037 #Visit some hunting grounds - Sadistic province owner is manhunting
		150 = travel_events.2038 #Visit some hunting grounds - Friendly competition with an entourage member
		100 = travel_events.2200 #A local knight wants to fight someone
		100 = travel_events.3000 #Rumours about grotesque creatures
		100 = travel_events.3010 #Lost pet
		200 = travel_events.3030 #Infatuated knight
		150 = travel_events.3040 #Bishop gets religious doubts
		100 = travel_events.3150 #Rival in your entourage plots against you
		100 = travel_events.3060 #Hermit
		100 = travel_events.3080 #Knight errant
		150 = travel_events.3090 #Temple visiting
		100 = travel_events.4000 # Encounter a mystic on the road
		100 = travel_events.4001 # Encounter an adoring fan
		100 = travel_events.4002 # You determine that the women/men of X region are real pretty
		100 = travel_events.4004 # Fishermen at sea!
		100 = travel_events.4005 # Encounter a caravan of merchants at sea
		100 = travel_events.4006 # A local bird lands on your boat and eats some supplies
		100 = travel_events.4008 # Shipwreck!
		15 = travel_events.4012 # You are being followed by a feral child
		100 = travel_events.4015 # Asking for directions from a diff. language character
		100 = travel_events.4017 # Swords for hire!
		100 = travel_events.4018 # A mendicant preacher!
		100 = travel_events.4019 # You pass by a peasant street food place, demand to sample some
		100 = travel_events.4021 # You witness a human sacrifice!
		100 = travel_events.4022 # You witness some tree worship in a Sanctity of Nature province
		100 = travel_events.4023 # Prester John! You find a same-religion ruler in a faraway land
		100 = travel_events.4028 # You come across a runestone!
		100 = travel_events.4029 # You come across dimwit strung up on a post
		100 = travel_events.4031 # You come across a knight stuck in his armour
		100 = travel_events.4032 # You come across a noble being assaulted by a random animal
		100 = travel_events.4033 # A witch who strangely isn't being burned
		100 = travel_events.4035 # You are a witch and you're being harassed by locals
		100 = travel_events.4036 # Caravaneers want to sell you some cool stuff
		100 = travel_events.4037 # You enter a place that is syncretic with your faith
		100 = travel_events.4038 # You enter a province which your faith is syncretic with
		100 = travel_events.4039 # You enter a ritual hospitality province and are offered a rest
		100 = travel_events.4040 # You meet a xenophile character who wants to learn about your culture
		100 = tour_travel.3010 # Local saint shrine
		100 = travel_events.4050 # hostage/ward/different culture courtier acts as cultural mediator
		
		#Cultural Tradition events
		100 = travel_events.1200 #Friendly People
		100 = travel_events.1201 #Chivalry
		100 = travel_events.1202 #Hard workers
		100 = travel_events.1203 #Loyal subjects
		100 = travel_events.1204 #Pacifism
		100 = travel_events.1205 #Spartan
		100 = travel_events.1206 #Hunters
		100 = travel_events.1207 #Vegetarians
		100 = travel_events.1208 #Seafaring
		100 = travel_events.1209 #Storytellers
		100 = travel_events.1210 #Music theory
		100 = travel_events.1211 #Poetry
		100 = travel_events.1212 #Fishermen
		100 = travel_events.1213 #Mendicant mystic
		100 = travel_events.1214 #Warrior culture
		100 = travel_events.1215 #Martial admiration
		100 = travel_events.1216 #Philosopher

		#Bilateral Ruler events
		100 = travel_events.2100 #Someone is trying to assassinate a Target Ruler (local ruler or other travelling ruler)!

		#Mystical animal story
		300 = hunt_mystical_animal.1002
		
		# BP3 Travel Events
		150 = travel_events_oltner_2.1000 # Mirage of the Cultivated Sands
		150 = travel_events_oltner_2.1010 # Hospitable Hospices
		150 = travel_events_oltner_2.1020 # The Camel Herder's Feast
		150 = travel_events_oltner_2.1030 # The Caravan's Passage
		150 = travel_events_oltner_2.1040 # Oasis of Tranquility
		150 = travel_events_oltner_2.1050 # Equine Emissaries
		150 = travel_events_oltner_2.1060 # Steward of the Stables
		150 = travel_events_oltner_2.1070 # The Horse Healer
		150 = travel_events_oltner_2.1080 # Pungent Prodigy
		150 = travel_events_oltner_2.1090 # Sentry of the Silent Dunes
		150 = travel_events_oltner_2.1100 # Bovine Bounty
		150 = travel_events_oltner_2.1110 # The Smith's Clangor
		150 = travel_events_oltner_2.1120 # A Broken Blacksmith
		150 = travel_events_oltner_2.1130 # The Sentinel Hills
		150 = travel_events_oltner_2.1140 # Diminutive Defenders
		150 = travel_events_oltner_2.1150 # The Echo of Horns
		150 = travel_events_oltner_2.1160 # Trailside Bond
		150 = travel_events_oltner_2.1170 # Path of Rivalry
		200 = travel_events_oltner_2.1180 # Moonlit Confessions
		150 = travel_events_oltner_2.1190 # A Stolen Keepsake
		150 = travel_events_oltner_2.1200 # Guardian Angel
		200 = travel_events_oltner_2.1210 # Nighttime Serenade
		100 = travel_events_oltner_2.1220 # Rivals' End
		100 = travel_events_oltner_2.1240 # The Travelling Troupe
		50 = wanderer_lifestyle_events.35 # Dreams of Distant Lands - Followup
		150 = travel_events_bp3.1 # Seasons of Change
		150 = travel_events_bp3.5 # Caught Outside
		150 = travel_events_bp3.10 # The Pilgrims to <X>
		150 = travel_events_bp3.15 # The Songs of <X>
		50 = travel_events_bp3.20 # The <X> Guild
		150 = travel_events_bp3.25 # The Toils of War
		150 = travel_events_bp3.30 # The Mercenaries of <X>
		150 = travel_events_bp3.35 # The Teacher of Knights
		150 = travel_events_bp3.40 # The Local Champion
		150 = travel_events_bp3.45 # The Wandering Knight
		150 = travel_events_bp3.50 # A Band of Two
		150 = travel_events_bp3.55 # Traveling Traders
		150 = travel_events_bp3.60 # A Small Deal
		150 = travel_events_bp3.65 # Purse Pursuit
		25 = travel_events_bp3.70 # <X> Festival
		150 = travel_events_bp3.75 # Dreams Brewing
		100 = travel_events_bp3.80 # A Life of Service
		150 = travel_events_bp3.85 # Brewers of Fame
		150 = travel_events_bp3.90 # Patron of <X>
		150 = travel_events_bp3.95 # A Pilgrim's Tale
		150 = travel_events_bp3.100 # Land of Milk and... Fish?
		150 = travel_events_bp3.105 # A Woman/Man of Unusual Skills
		150 = travel_events_bp3.110 # Heart-to-Heart
		150 = travel_events_bp3.115 # Night by the Campfire
		75 = travel_events_bp3.120 # The Wrecked Boat

		#FP3 Travelling through foreign faith land:
		#300 = travel_events_fp3.0010 #Dying Embers
		300 = travel_events_fp3.0030 #A Feast for Falcons
		#200 = fp3_scholarship.1010 # The Last Magi
		#FP3 Travel Events
		150 = travel_events_fp3.0020 #Qanat Diving
		#200 = travel_events_fp3.0040 #Mare's Milk
		150 = travel_events_fp3.0050 #Tomb Raiders

		#CE1 Travel Events
		100 = legend_spread_events.8010 #Someone challenges you to a duel
		100 = travel_events.5001 #You come across a local legend

		#EP3 Travel Events
		#1000 = ep3_travel_events.3000 #Waters of the Jordan
		#300 = ep3_travel_events.3002 #Where Armenians Govern
		#200 = ep3_travel_events.3010 #Anatolian Silence
		400 = ep3_emperor_yearly.2180 #Pilgrims come across an estate
		200 = court_events.3071 #Hidden - trigger court event for local ruler

		# LAAMP travel events
		100 = ep3_laamp_flavor.0001 # Carrion Eaters
		300 = ep3_laamp_flavor.0060 # Dead Weight
		200 = ep3_travel_events.8000 #To Belong Somewhere
		200 = ep3_travel_events.8010 #Won't Be Missed
		#1000 = ep3_story_cycle_violet_poet.1000 #Nature's Bounty
	}
}

travel_event_tombola = {
	# Warcraft - Move trigger here
	trigger = {
		is_landed = yes
		is_adult = yes
	}
	# End Warcraft
	random_on_action = {
		1 = travel_events_on_action
		2 = on_tour_travel
		2 = pilgrimage_journey_events
		#2 = hajj_journey_events
	}
}

# Arrival in a destination province during travel (a travel plan can have multiple sequential destinations)
on_travel_plan_arrival = {
	trigger = {
		NOR = {
			AND = {
				#Block these from popping when arriving at the pilgrimage destination
				exists = involved_activity
				involved_activity = { has_activity_type = activity_pilgrimage }
				root.location = involved_activity.activity_location
			}
			has_character_flag = in_pilgrimage_event_chain
		}
	}
	random_events = {
		100 = 0
		100 = travel_events.3020 #A warm welcome
	}
	effect = {
		# Achievements.
		if = {
			limit = { is_ai = no }
			ep2_im_in_my_elements_terrain_grabber_effect = yes
		}
		#trigger contract completion event, if you have a contract with this location as contract destination
		if = {
			limit = {
				is_landless_adventurer = yes
				any_character_active_contract = {
					var:task_contract_destination ?= root.current_travel_plan.current_location
					trigger_if = {
						limit = { exists = var:task_contract_object }
						var:task_contract_object = {
							current_travel_plan ?= {
								travel_plan_owner = root
							}
						}
					}
				}
			}
			every_character_active_contract = {
				limit = {
					var:task_contract_destination ?= root.current_travel_plan.current_location
					trigger_if = {
						limit = { exists = var:task_contract_object }
						var:task_contract_object = {
							current_travel_plan ?= {
								travel_plan_owner = root
							}
						}
					}
				}
				save_scope_as = task_contract
				if = {
					limit = {
						ep3_transport_contract_trigger = yes
					}
					task_contract_taker = {
						trigger_event = ep3_contract_event.0011
					}
				}
				else_if = {
					limit = {
						has_task_contract_type = laamp_help_increase_control_contract
					}
					task_contract_taker = {
						trigger_event = ep3_contract_event.0093
					}
				}
			}
		}
		
		voyager_souvenirs_aplenty_effect = yes
		reminiscing_event_effect = yes
		
		# Visited Points of Interest tracker, currently only for Adventurers
		points_of_interest_tracker_effect = yes
	}
}

# Starting a travel plan (starting to travel to the first destination)
on_travel_plan_start = {
	trigger = {
		OR = {
			is_ruler = yes
			AND = {
				is_playable_character = no
				involved_activity ?= { has_activity_type = activity_playdate }
			}
		}
		NOT = { has_variable = recently_invalidated_hostage }
	}
	effect = {
		if = {
			limit = {
				has_character_modifier = isolating_modifier
			}
			remove_character_modifier = isolating_modifier
			if = {
				limit = {
					has_variable_list = isolating_relatives
				}
				every_in_list = {
					variable = isolating_relatives
					limit = { is_alive = yes }
					remove_character_modifier = isolating_modifier
					remove_character_flag = blocked_from_leaving
				}
				clear_variable_list = isolating_relatives
			}
		}
		if = {
			limit = { is_ruler = yes }
			set_variable = {
				name = travel_plan_start_date
				value = current_date
			}
			current_travel_plan = {
				set_variable = {
					name = travel_plan_start_date
					value = current_date
				}
				set_variable = {
					name = travel_plan_provinces_traversed
					value = 1
				}
			}
			# Add Court Physician and Bodyguard if they aren't already in the entourage
			if = {
				limit = {
					employs_court_position = court_physician_court_position
					current_travel_plan = {
						any_entourage_character = {
							NOT = { has_court_position = court_physician_court_position }
						}
					}
					any_court_position_holder = {
						type = court_physician_court_position
						is_available = yes
						is_travel_entourage_character = no
					}
				}
				random_court_position_holder = {
					type = court_physician_court_position
					limit = {
						is_available = yes
						is_travel_entourage_character = no
					}
					save_scope_as = court_phys
				}
				current_travel_plan = {
					add_companion = scope:court_phys
				}
			}
			if = {
				limit = {
					employs_court_position = bodyguard_court_position
					current_travel_plan = {
						any_entourage_character = {
							NOT = { has_court_position = bodyguard_court_position }
						}
					}
					any_court_position_holder = {
						type = bodyguard_court_position
						is_available = yes
					}
				}
				random_court_position_holder = {
					type = bodyguard_court_position
					limit = {
						is_available = yes
						is_travel_entourage_character = no
					}
					save_scope_as = bodyguard
				}
				current_travel_plan = {
					add_companion = scope:bodyguard
				}
			}
			# if = {
			# 	limit = {
			# 		employs_court_position = akolouthos_court_position
			# 		current_travel_plan = {
			# 			any_entourage_character = {
			# 				NOT = { has_court_position = akolouthos_court_position }
			# 			}
			# 		}
			# 		any_court_position_holder = {
			# 			type = akolouthos_court_position
			# 			is_available = yes
			# 		}
			# 	}
			# 	random_court_position_holder = {
			# 		type = akolouthos_court_position
			# 		save_scope_as = bodyguard
			# 	}
			# 	current_travel_plan = {
			# 		add_companion = scope:bodyguard
			# 	}
			# }
			# Achievements.
			## I'm in my Element(s)
			if = {
				limit = { is_ai = no }
				# Reset our prior list.
				clear_variable_list = ep2_im_in_my_elements_achievement_terrain_list
				ep2_im_in_my_elements_terrain_grabber_effect = yes
			}
		}
		else = {
			if = {
				limit = {
					any_parent = {
						is_alive = yes
						is_ai = no
						location = root.location
						NOT = { this = root.involved_activity.activity_host }
					}
				}
				random_parent = {
					limit = {
						is_alive = yes
						is_ai = no
						location = root.location
						NOT = { this = root.involved_activity.activity_host }
					}
					save_scope_as = carer
				}
			}
			else_if = {
				limit = {
					any_relation = {
						type = guardian
						is_alive = yes
						is_ai = no
						location = root.location
						NOT = { this = root.involved_activity.activity_host }
					}
				}
				random_relation = {
					type = guardian
					limit = {
						is_alive = yes
						is_ai = no
						location = root.location
						NOT = { this = root.involved_activity.activity_host }
					}
					save_scope_as = carer
				}
			}
			else_if = {
				limit = {
					liege ?= {
						is_alive = yes
						is_ai = no
						is_close_family_of = root
						location = root.location
						NOT = { this = root.involved_activity.activity_host }
					}
				}
				liege = { save_scope_as = carer }
			}
			if = {
				limit = { exists = scope:carer }
				scope:carer = {
					add_to_variable_list = {
						name = playdate_guests
						target = root
					}
					# Fire event after a day, once lists are built
					trigger_event = { id = travel_start_event.1051 days = 1 }
				}
			}
		}
		# Wayfarer Popularity
		of_the_people_effect = yes
		# Wayfarer Stress Loss
		if = {
			limit = {
				has_perk = the_home_away_from_home_perk
			}
			add_character_modifier = the_home_away_from_home_modifier
		}
		reminiscing_event_effect = yes
		#Surveyor MAA Mustering
		surveyor_perk_mustering_effect = yes
		#Tutor Child Travel Option
		surveyor_tutor_child_effect = yes

		if = {
			limit = {
				has_character_modifier = wanderer_restlessness_modifier
			}
			send_interface_message = {
				title = wanderer_restlessness_removal_title
				right_icon = root
				add_wanderer_lifestyle_xp = 250
				stress_impact = { base = -25 }
				remove_character_modifier = wanderer_restlessness_modifier
			}
		}
	}
	events = {
		travel_start_event.1000 #Generic start (no activity)
		travel_start_event.1010 #Travelling to a Tournament
		travel_start_event.1020 #Setting off on a Tour
		travel_start_event.1030 #Travelling to a Wedding
		travel_start_event.1040 #Travelling to a Feast
		travel_start_event.1050 #Travelling to a Playdate
		travel_start_event.1060 #Going on a Pilgrimage
		travel_start_event.1070 #Travelling to a Hunt
		travel_start_event.1080 #Travelling to a Witch Ritual
		travel_start_event.1090 #Travelling to a Travel Lifestyle Activity
		ep3_contract_event.0002 #When doing a Contract as Landless Adventurer fill your entourage with relevant people
		diarchy.0002 # Do we need to enter a regency or not?
		ep3_laamp_flavour_ewan.1102 #Adventurer's child helps them pack
		ep3_laamp_flavour_ewan.1103 #Follow-up events for adventurer's child helping with packing
	}
}

# Completed a travel plan (arrived at final destination, or completed through script)
# A travel plan ends either via 'on_travel_plan_complete' or 'on_travel_plan_abort'
on_travel_plan_complete = {
	trigger = {
		is_ruler = yes
	}
	first_valid = {
		pilgrimage.9010 #Bury the old host after finishing the Pilgrimage
		pilgrimage.9001 #Nice Spiritual Journey
		ep3_laamps.8000 # You arrive at a place you have a claim on
		travel_completion_event.1000
	}
	events = {
		ep3_laamps.9971
	}

	effect = {
		if = {
			limit = {
				exists = var:travel_plan_start_date
			}
			remove_variable = travel_plan_start_date
		}
		# Remove regencies if possible.
		trigger_event = {
			id = diarchy.0112
			days = 1
		}
		current_travel_plan = {
			every_entourage_character = {
				limit = {
					is_ai = yes
					is_adult = yes
				}
				random_list = {
					20 = {
						modifier = {
							exists = current_travel_plan.var:travel_plan_provinces_traversed
							add = {
								value = current_travel_plan.var:travel_plan_provinces_traversed
								divide = 5 
							}
						}
						if = {
							limit = {
								NOT = { has_trait = lifestyle_traveler }
							}
							add_trait = lifestyle_traveler 
						}
					}
					80 = {}
				}
			}
		}
		# Achievements.
		if = {
			limit = { is_ai = no }
			ep2_im_in_my_elements_terrain_grabber_effect = yes
		}

		# Wayfarer Popularity
		of_the_people_effect = yes
		# Wayfarer Stress Loss
		wayfarer_the_home_away_from_home_modifier_effect = yes
		# Voyager - Souvenirs Aplenty Perk
		voyager_souvenirs_aplenty_completion_effect = yes
		if = {
			limit = {
				current_travel_plan = {
					has_travel_option = leisurely_option
				}
			}
			send_interface_toast = {
				type = event_generic_good
				title = leisurely_option_effect
				
				add_prestige_experience = {
					value = {
						value = current_travel_plan.var:travel_plan_provinces_traversed
						multiply = 15
					}
				}
			}
		}
		reminiscing_event_effect = yes

		# Remove Excursion modifier
		destination_remove_excursion_modifier_effect = yes

		if = {
			limit = {
				has_perk = travel_logs_perk
				has_trait = lifestyle_traveler
			}
			send_interface_toast = {
				type = event_generic_good
				title = travel_logs_title
				
				add_trait_xp = {
					trait = lifestyle_traveler
					track = danger
					value = {
						value = current_travel_plan.var:travel_plan_provinces_traversed
						divide = 2
						max = 30
						min = 1
					}
				}
			}
		}

		# Roaming flag
		remove_character_flag = roaming_character

		# Give us fresh contracts if necessary.
		if = {
			limit = {
				current_travel_plan = { is_travel_with_domicile = yes }
			}
			#inform about moving the domicile
			send_interface_message = {
				type = msg_domicile_moved
				left_icon = root
				right_icon = root.location.barony
			}
			# Set up additional firing contracts.
			player_adventurer_contract_generation_on_wait_in_place_effect = yes
			# Generate contracts if you are far away from your previous location.
			player_adventurer_contract_generation_on_domicile_moved_effect = yes
			# If necessary, remove them immediately.
			remove_laamp_from_exiled_county_automatically_effect = {
				PROVINCE = root.location
				LAAMP = root
			}
			if = {
				limit = {
					is_landless_adventurer = yes
					has_perk = souvenirs_aplenty_perk
				}
				every_courtier_or_guest = {
					add_opinion = {
						modifier = respected_camp_leader_opinion
						opinion = 10
						target = root
					}
				}
				if = {
					limit = {
						has_trait = gallowsbait
						NOT = { has_variable = souvenirs_aplenty_cooldown }
					}
					set_variable = {
						name = souvenirs_aplenty_cooldown
						months = 3
					}
					random_list = {
						1 = {
							souvenirs_aplenty_gallowsbait_effect = { TRACK = bandit }
						}
						1 = {
							souvenirs_aplenty_gallowsbait_effect = { TRACK = trickster }
						}
						1 = {
							souvenirs_aplenty_gallowsbait_effect = { TRACK = thief }
						}
						1 = {
							souvenirs_aplenty_gallowsbait_effect = { TRACK = poacher }
						}
						1 = {
							souvenirs_aplenty_gallowsbait_effect = { TRACK = marauder }
						}
					}
				}
			}
			if = {
				limit = {
					is_landless_adventurer = yes
					has_perk = of_the_people_perk
					NOT = { has_variable = of_the_people_cooldown }
					diplomacy >= 1
				}
				set_variable = {
					name = of_the_people_cooldown
					months = 3
				}
				send_interface_message = {
					type = event_generic_good
					title = of_the_people_perk_name
					left_icon = root
					
					add_prestige_experience = {
						value = diplomacy
						multiply = 15
					}
				}
			}
		}

		# Visited Points of Interest tracker, currently only for Adventurers
		points_of_interest_tracker_effect = yes

		zealous_missionary_conversion_effect = yes

		if = {
			limit = {has_character_modifier = laamp_provisions_forgiveness_travel_modifier }
			remove_character_modifier = laamp_provisions_forgiveness_travel_modifier
		}
	}
}

# Aborted a travel plan (travel plan was not completed, or aborted through script)
# A travel plan ends either via 'on_travel_plan_complete' or 'on_travel_plan_abort'
# This usually means everyone gets teleported to their default location after this.
on_travel_plan_abort = {
	trigger = { is_ruler = yes }
	events = {
		travel_completion_event.1000
		ep3_laamps.9971
	}
	effect = {
		if = {
			limit = { has_variable = ep3_laamp_decision_1000_is_excavating }
			remove_variable = ep3_laamp_decision_1000_is_excavating
		}
		if = {
			limit = {
				exists = var:travel_plan_start_date
			}
			remove_variable = travel_plan_start_date
		}
		# Wayfarer Popularity
		of_the_people_effect = yes
		# Wayfarer Stress Loss
		wayfarer_the_home_away_from_home_modifier_effect = yes
		# Remove Excursion modifier
		destination_remove_excursion_modifier_effect = yes
		# Roaming flag
		if = {
			limit = { has_character_flag = roaming_character } #We check for this to not try to remove the flag from dead characters
			remove_character_flag = roaming_character
		}

		if = {
			limit = {
				current_travel_plan = { is_travel_with_domicile = yes }
				# Check we're still an adventurer, as we may have inherited land whilst travelling.
				is_landless_adventurer = yes
			}
			#inform about moving the domicile
			send_interface_message = {
				type = msg_domicile_moved
				left_icon = root
				right_icon = root.location.barony
			}
			# Set up additional firing contracts.
			player_adventurer_contract_generation_on_wait_in_place_effect = yes
			# Generate contracts if you are far away from your previous location.
			player_adventurer_contract_generation_on_domicile_moved_effect = yes
			# If necessary, remove them immediately.
			remove_laamp_from_exiled_county_automatically_effect = {
				PROVINCE = root.location
				LAAMP = root
			}
		}
		if = {
			limit = {has_character_modifier = laamp_provisions_forgiveness_travel_modifier }
			remove_character_modifier = laamp_provisions_forgiveness_travel_modifier
		}
		if = {
			limit = {
				has_character_flag = petition_liege_character_flag
			}
			send_interface_toast = {
				type = event_toast_effect_neutral
				title = petition_liege_costs_refunded
				left_icon = root 
				remove_decision_cooldown = petition_liege_decision
				# refund prestige and influence cost
				if = {
					limit = { petition_liege_admin_valid_trigger = yes }
					change_influence_no_experience = standard_activity_cost
				}
				else = {
					add_prestige_no_experience = standard_activity_cost
				}
			}
			# remove variables and flags 
			petition_liege_variable_cleanup_effect = yes
		}
	}
}

# Cancelled a travel plan. Travel plan was cancelled by player interaction, and has
# been rerouted back home. (the travel plan doesn't end yet until they arrive home)
# People in the travel plan were removed from associated activities.
on_travel_plan_cancel = {
	effect = {
		if = {
			limit = { has_variable = ep3_laamp_decision_1000_is_excavating }
			remove_variable = ep3_laamp_decision_1000_is_excavating
		}
		if = {
			limit = {
				has_character_flag = petition_liege_character_flag
			}
			send_interface_toast = {
				type = event_toast_effect_neutral
				title = petition_liege_costs_refunded
				left_icon = root 
				remove_decision_cooldown = petition_liege_decision
				# refund prestige and influence cost
				if = {
					limit = { petition_liege_admin_valid_trigger = yes }
					change_influence_no_experience = standard_activity_cost
				}
				else = {
					add_prestige_no_experience = standard_activity_cost
				}
			}
			# remove variables and flags 
			petition_liege_variable_cleanup_effect = yes
		}
		if = {
			limit = {
				has_variable = homage_liege_scope
			}
			send_interface_toast = {
				type = event_toast_effect_neutral
				title = pay_homage_costs_refunded
				left_icon = root 
				# Remove variable preventing you from paying homage again
				if = {
					limit = {
						has_variable = pay_homage_grace
						exists = liege
						var:pay_homage_grace = liege
					}
					remove_variable = pay_homage_grace
				}
				# refund any costs
				add_prestige = standard_activity_cost
				if = {
					limit = {
						has_variable = pay_homage_gold_value
					}
					add_gold = var:pay_homage_gold_value
				}
			}
			# Variable cleanup
			if = {
				limit = { has_variable = homage_type }
				remove_variable = homage_type
			}
			# Contract
			if = {
				limit = { has_variable = pay_homage_contract_type }
				remove_variable = pay_homage_contract_type
			}
			# Liege
			if = {
				limit = { has_variable = homage_liege_scope }
				remove_variable = homage_liege_scope
			}
			if = {
				limit = { has_variable = pay_homage_gold_value }
				remove_variable = pay_homage_gold_value
			}
		}
		#remove variables from Meditate in Seclusion decision, event religious_decision.0201
		trigger_event = religious_decision.0200

		#remove variables from Rites of Passage: Seclusion decision, event bp2_yearly.7024
		if = {
			limit = {
				OR = {
					has_variable = cleansing_type
					has_variable = chosen_rite_memory
					has_variable_list = possible_rites
				}
			}
			remove_variable = cleansing_type
			remove_variable = chosen_rite_memory
			clear_variable_list = possible_rites
			add_character_flag = unproven_adult_flag #flag to be able to take the decision again
		}
		# Roaming flag
		if = {
			limit = {
				has_character_flag = roaming_character
			}
			remove_character_flag = roaming_character
		}
	}
}

# If the travel is due to an activity and the activity is now complete, this will trigger.
on_travel_activity_complete = {
}

# If the travel is due to an activity and the activity is invalidated (not completed), this will trigger.
# After this on_action, the travel plan will be rerouted home.
on_travel_activity_invalidated = {
	
}

# If the travel is due to an activity and the activity has started while this travel plan is still underway, this
# will trigger. The travel plan is already routed home at this point.
# Root - The owner of the travel plan
# scope:travel_plan - The travel plan
on_travel_activity_arrival_too_late = {
	effect = {
		trigger_event = {
			id = activity_system.0401
		}
	}
}

# If the travel is due to an activity and we estimate that we will not arrive in time for it, this will trigger.
# It will only trigger once, until the estimations change to be in time again.
# Root - The owner of the travel plan
# scope:travel_plan - The travel plan
# scope:estimated_arrival_diff_days - difference in days between activity start and estimated arrival (negative is arriving late)
on_travel_activity_estimated_arrival_too_late = {
	effect = {
		trigger_event = {
			id = activity_system.0400
		}
	}
}

# If the travel leader gets removed (not replaced), this will trigger.
# Root - The owner of the travel plan
# scope:travel_plan - The travel plan
# scope:old_travel_leader - The now removed leader.
on_travel_leader_removed = {
	trigger = {
		is_playable_character = yes
	}
	events = {
		travel_events.1020 # Provides the option to employ a new travel leader from your entourage or your current location
	}
}

#On action triggered from the poi_grand_city point of interest:
on_visited_grand_city = {
	events = {
		#Warcraft
# 		delay = { days = 1 }
# 		travel_events_cities.1010
# 		travel_events_cities.1020
# 		#travel_events_cities.1030
	}
}

#On action triggered from ep3 points of interest
on_visited_ep3_monument = {
	events = {
		#ep3_travel_events.3001
	}
}

#Used in the debug interaction debug_move_domicile_interaction
on_travel_relocation_start = {
	effect = {
		every_courtier_or_guest = { #take everyone you have with you
			limit = {
				NOT = { exists = current_travel_plan }
			}
			root.current_travel_plan = {
				add_companion = prev
			}
		}
	}
}

#Used in the debug interaction debug_move_domicile_interaction
on_travel_relocation_end = {
	effect = {
	}
}

travel_laamps_provisions_on_action = {
	trigger = {
		exists = domicile
		domicile.provisions <= provisions_privation_threshold_start
	}

	events = {
		ep3_laamps_provisions.1080
	}
	
	random_events = {
		chance_of_no_event = {
			value = 10
		}
		100 = ep3_laamps_provisions.1000
		100 = ep3_laamps_provisions.1010
		100 = ep3_laamps_provisions.1020
		100 = ep3_laamps_provisions.1025
		100 = ep3_laamps_provisions.1030
		100 = ep3_laamps_provisions.1040
		100 = ep3_laamps_provisions.1050
		100 = ep3_laamps_provisions.1060
		500 = ep3_laamps_provisions.1070
	}
}

adventurer_talent_scouting_on_action = {
	trigger = {
		OR = {
			current_travel_plan ?= { has_travel_option = adventurers_scout_for_talent_option }
			has_perk = toe_the_line_perk
		}
	}
	random_events = {
		chance_of_no_event = {
			value = 50
		}
		100 = 0
		100 = ep3_travel_option_events.0001
	}
}

adventurer_encourage_realtionships_on_action = {
	trigger = {
		current_travel_plan ?= { has_travel_option = adventurers_encourage_relationships_option }
	}
	random_events = {
		chance_of_no_event = {
			value = 50
		}
		100 = 0
		100 = ep3_travel_option_events.0002
		100 = ep3_travel_option_events.0003
		100 = ep3_travel_option_events.0004
	}
}<|MERGE_RESOLUTION|>--- conflicted
+++ resolved
@@ -153,10 +153,10 @@
 				}
 			}
 			# Achievements.
-			#if = {
-			#	limit = { is_ai = no }
-			#	ep2_im_in_my_elements_terrain_grabber_effect = yes
-			#}
+			if = {
+				limit = { is_ai = no }
+				ep2_im_in_my_elements_terrain_grabber_effect = yes
+			}
 			if = {
 				limit = {
 					is_hostage_warden = yes
@@ -174,17 +174,56 @@
 				}
 			}
 		}
-<<<<<<< HEAD
+		
+		if = {
+			limit = {
+				is_landless_adventurer = yes
+				any_character_active_contract = {
+					var:task_contract_destination ?= root.current_travel_plan.current_location
+					trigger_if = {
+						limit = { exists = var:task_contract_object }
+						var:task_contract_object = {
+							current_travel_plan ?= {
+								travel_plan_owner = root
+							}
+						}
+					}
+				}
+			}
+			every_character_active_contract = {
+				limit = {
+					var:task_contract_destination ?= root.current_travel_plan.current_location
+					trigger_if = {
+						limit = { exists = var:task_contract_object }
+						var:task_contract_object = {
+							current_travel_plan ?= {
+								travel_plan_owner = root
+							}
+						}
+					}
+				}
+				save_scope_as = task_contract
+				if = {
+					limit = {
+						ep3_transport_contract_trigger = yes
+					}
+					task_contract_taker = {
+						trigger_event = ep3_contract_event.0011
+					}
+				}
+				else_if = {
+					limit = {
+						has_task_contract_type = laamp_help_increase_control_contract
+					}
+					task_contract_taker = {
+						trigger_event = ep3_contract_event.0093
+					}
+				}
+			}
+		}
 
 		# Warcraft
 		# Blizzard Spell
-=======
-		# Achievements.
-		if = {
-			limit = { is_ai = no }
-			ep2_im_in_my_elements_terrain_grabber_effect = yes
-		}
->>>>>>> eb7ec20d
 		if = {
 			limit = {
 				exists = current_travel_plan.current_location.county
