--- conflicted
+++ resolved
@@ -79,16 +79,6 @@
 }
 raise_undead_by_vassal_effect = {
 	if = {
-<<<<<<< HEAD
-		limit = { tier_difference = { target = $MASTER$ value < 0 } }
-		change_liege = {
-			liege = $MASTER$
-			change = $CHANGE$
-		}
-	}
-	
-	raise_undead_by_basic_effect = { MASTER = $MASTER$ }
-=======
 		limit = { any_held_title = { is_holy_order = yes } }
 		override_death_killer_effect = { DEATH_REASON = death_battle KILLER = $MASTER$ }
 	}
@@ -100,26 +90,9 @@
 				change = $CHANGE$
 			}
 		}
-		custom_description = {
-			text = raise_undead_by_vassal_effect
-			object = $MASTER$
-			subject = this
-			
-			become_undead_effect = yes
-			set_character_faith_with_conversion = $MASTER$.faith
-			
-		}
-		if = {
-			limit = {
-				NOR = {
-					culture = { has_cultural_pillar = heritage_aqir }
-					culture = { has_cultural_pillar = heritage_vrykulic }
-				}
-			}
-			set_culture_same_as = $MASTER$
-		}
-	}
->>>>>>> ab0105e3
+	
+		raise_undead_by_basic_effect = { MASTER = $MASTER$ }
+	}
 }
 raise_undead_by_vassal_no_notification_effect = {
 	if = {
