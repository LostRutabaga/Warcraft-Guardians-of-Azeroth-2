﻿# Events for the travel portion of the Tour grand activity

namespace = tour_grounds_events

############################
## Tour Mini-Activity: Tour Grounds
############################
## Vassal Events
## 1000-2999
## by James Beaumont
############################
# tour_grounds_events.1001 - Vassal: Show your liege your hunting skills?
# tour_grounds_events.1002 - You stage an elaborate mock-assassination on your liege
# tour_grounds_events.1004 - You attempt to have a romantic encounter with your liege in the woods
# tour_grounds_events.1006 - A landless character speaks out of turn
# tour_grounds_events.1008 - A member of your court tells your child liege a scary story
# tour_grounds_events.1010 - You capture your liege's rival and have them ridden around like a horse
# tour_grounds_events.1012 - You find a vegetable that looks like your liege
# tour_grounds_events.1014 - You stage a fake hunt for your liege
#
############################
## Liege Events
## 3000-5999
## by James Beaumont
############################
# tour_grounds_events.3001 - Liege: Initial event informing the liege that their vassal-host has decided to do a tour grounds mini-activity
# tour_grounds_events.3003 - You spot a beast in a precarious position and attempt to slay it
# tour_grounds_events.3008 - You trample a child with your horse
# tour_grounds_events.3010 - Your horse stumbles over a rock
# tour_grounds_events.3012 - You give your host a bag of severed heads from poachers
# tour_grounds_events.3014 - You collect a window tax on your host
# tour_grounds_events.3016 - You carve your lover's name into a tree
# tour_grounds_events.3019 - You collect taxable extras on your host
#
#



#####################################################################################

######################
## Vassal Events
## 1000-2999
## by James Beaumont
######################

# Vassal: Show your liege your hunting skills?
tour_grounds_events.1001 = {
	type = activity_event
	title = tour_grounds_events.1001.title
	desc = {
		desc = tour_grounds_events.1001.desc.intro
		first_valid = {
			triggered_desc = {
				trigger = {
					always = yes 
				}
				desc = tour_grounds_events.1001.desc.mid
			}
		}
		desc = tour_grounds_events.1001.desc.outro
	}

	theme = tour_grounds
	left_portrait = {
		character = root
		animation = admiration
	}
	right_portrait = {
		character = scope:visiting_liege
		animation = personality_honorable
	}

	trigger = {
		
		NOT = { exists = local_var:had_1001 }
	}

	immediate = {
		root = {
			save_scope_as = stop_host_scope
		}
		scope:stop_host_scope.capital_county = {
			save_scope_as = wilderness_scope
		}
		liege = { save_scope_as = visiting_liege }
		set_local_variable = {
			name = had_1001
			value = yes
		}
	}

	option = { # Let's hunt
		name = tour_grounds_events.1001.a
		duel = {
			skill = prowess
			value = decent_skill_rating
			10 = { #You critically impress with your hunting skills
				compare_modifier = {
					value = scope:duel_value
					multiplier = 3.5
				}
				modifier = {
					factor = 4
					has_trait = lifestyle_hunter
				}
				custom_tooltip = {
					text = liege_very_impressed_by_hunting_tt
					subject = scope:visiting_liege
				}
				reverse_add_opinion = {
					target = scope:visiting_liege
					modifier = impressed_opinion
					opinion = 15
				}
				add_prestige = medium_prestige_gain
				if = {
					limit = {
						this.dynasty.dynast ?= this
					}
					dynasty ?= { add_dynasty_prestige = minor_dynasty_prestige_gain }
				}
				set_variable = {
					name = 1001_critical_success
					days = 7
				}
			}
			50 = { #You impress with your hunting skills
				compare_modifier = {
					value = scope:duel_value
					multiplier = 3.5
				}
				modifier = {
					factor = 2
					has_trait = lifestyle_hunter
				}
				custom_tooltip = {
					text = liege_impressed_by_hunting_tt
					subject = scope:visiting_liege
				}
				reverse_add_opinion = {
					target = scope:visiting_liege
					modifier = impressed_opinion
					opinion = 10
				}
				add_prestige = minor_prestige_gain
				if = {
					limit = {
						this.dynasty.dynast ?= this
					}
					dynasty ?= { add_dynasty_prestige = miniscule_dynasty_prestige_gain }
				}
				set_variable = {
					name = 1001_success
					days = 7
				}
			}
			50 = { #You fail to impress with your hunting skills
				compare_modifier = {
					value = scope:duel_value
					multiplier = -3.5
				}
				custom_tooltip = {
					text = liege_not_very_impressed_by_hunting_tt
					subject = scope:visiting_liege
				}
				reverse_add_opinion = {
					target = scope:visiting_liege
					modifier = disappointed_opinion
					opinion = -5
				}
				add_prestige = minor_prestige_loss
				set_variable = {
					name = 1001_failure
					days = 7
				}
			}
		}
		scope:visiting_liege = {
			trigger_event = tour_grounds_events.3002
		}
	}

	option = { # Something else perhaps
		name = tour_grounds_events.1001.b
		trigger_event = { on_action = on_tour_grounds_vassal }
	}
}

scripted_effect tour_grounds_1002_likes_effect = {
	scope:visiting_liege = {
		reverse_add_opinion = {
			target = scope:stop_host_scope
			modifier = impressed_opinion
			opinion = 15
		}
	}
	scope:stop_host_scope = {
		add_prestige = minor_prestige_gain
		if = {
			limit = {
				this.dynasty.dynast ?= this
			}
			dynasty ?= { add_dynasty_prestige = miniscule_dynasty_prestige_gain }
		}
	}
}

scripted_effect tour_grounds_1002_dislikes_effect = {
	scope:visiting_liege = {
		reverse_add_opinion = {
			target = scope:stop_host_scope
			modifier = insulted_opinion
			opinion = -15
		}
	}
	scope:stop_host_scope = {
		add_prestige = minor_prestige_loss
	}
}

scripted_effect tour_grounds_1002_murder_effect = {
	scope:visiting_liege = {
		progress_towards_rival_effect = {
			CHARACTER = scope:stop_host_scope
			REASON = rival_believes_attempted_murder
			OPINION = default_rival_opinion
		}
	}
}

# Vassal: Set up an elaborate assassination attempt for your liege to foil
tour_grounds_events.1002 = {
	type = activity_event
	title = tour_grounds_events.1002.title
	desc = tour_grounds_events.1002.desc

	theme = tour_grounds
	left_portrait = {
		character = root
		animation = personality_rational
	}
	right_portrait = {
		character = scope:visiting_liege
		animation = personality_honorable
	}

	trigger = {
		
		NOT = { exists = local_var:had_1002 }
	}

	immediate = {
		root = {
			save_scope_as = stop_host_scope
		}
		scope:stop_host_scope.capital_county = {
			save_scope_as = wilderness_scope
		}
		liege = { save_scope_as = visiting_liege }
		set_local_variable = {
			name = had_1002
			value = yes
		}
	}

	option = { # Let's do it!
		name = tour_grounds_events.1002.a
		show_as_tooltip = {
			random_list = {
				100 = {
					show_chance = no
					desc = tour_grounds_1002_likes_tt
					tour_grounds_1002_likes_effect = yes
				}
				100 = {
					show_chance = no
					desc = tour_grounds_1002_dislikes_tt
					tour_grounds_1002_dislikes_effect = yes
				}
				100 = {
					show_chance = no
					desc = tour_grounds_1002_murder_tt
					tour_grounds_1002_murder_effect = yes
				}
			}
		}
		hidden_effect = {
			scope:visiting_liege = { trigger_event = tour_grounds_events.1003 }
		}
		stress_impact = {
			shy = minor_stress_impact_gain
			honest = medium_stress_impact_gain
		}
		ai_chance = {
			base = 10
			modifier = {
				add = -10
				OR = {
					has_trait = shy
					has_trait = honest
				}
			}
		}
	}

	option = { # Something else perhaps
		name = tour_grounds_events.1002.b
		trigger_event = { on_action = on_tour_grounds_vassal }
		stress_impact = {
			honest = minor_stress_impact_loss
			gregarious = medium_stress_impact_gain
		}
		ai_chance = {
			base = 10
			modifier = {
				add = -10
				OR = {
					has_trait = deceitful
					has_trait = gregarious
				}
			}
		}
	}
}

# Liege: respond to "assassination attempt"
tour_grounds_events.1003 = {
	type = activity_event
	title = tour_grounds_events.1003.title
	desc = {
		desc = tour_grounds_events.1003.desc.intro
		first_valid = {
			triggered_desc = {
				trigger = {
					has_trait = paranoid
				}
				desc = tour_grounds_events.1003.desc.paranoid
			}
			desc = tour_grounds_events.1003.desc.not_paranoid
		}
	}

	theme = murder_scheme
	left_portrait = {
		character = root
		animation = shock
	}
	right_portrait = {
		character = scope:fake_assassin_scope
		animation = scheme
	}

	trigger = {
		
		NOT = { exists = local_var:had_1003 }
	}

	immediate = {
		create_character = {
			location = scope:touring_grounds_scope.title_province
			template = generic_peasant_character
			culture = scope:touring_grounds_scope.culture
			faith = scope:touring_grounds_scope.faith
			save_scope_as = fake_assassin_scope
		}
		set_local_variable = {
			name = had_1003
			value = yes
		}
	}

	option = { # Play along
		name = {
			text = {
				first_valid = {
					triggered_desc = {
						trigger = { has_trait = paranoid }
						desc = tour_grounds_events.1003.a.paranoid
					}
					desc = tour_grounds_events.1003.a
				}
			}
		}
		if = {
			limit = {
				has_trait = paranoid
			}
			show_as_tooltip = {
				override_death_killer_effect = {
					killer = scope:fake_assassin_scope
					death_reason = death_murder
				}
			}
			hidden_effect = {
				send_interface_toast = {
					title = tour_grounds_1002.assassination_was_fake
					left_icon = scope:visiting_liege
					right_icon = scope:stop_host_scope
					tour_grounds_1002_dislikes_effect = yes
				}
				scope:stop_host_scope = {
					send_interface_toast = {
						title = tour_grounds_1002.liege_believed_it_was_real
						left_icon = scope:stop_host_scope
						right_icon = scope:visiting_liege
						show_as_tooltip = {
							tour_grounds_1002_dislikes_effect = yes
						}
					}
				}
			}
		}
		else = {
			scope:stop_host_scope = {
				send_interface_toast = {
					title = tour_grounds_1002.liege_played_along
					left_icon = scope:stop_host_scope
					right_icon = scope:visiting_liege
					tour_grounds_1002_likes_effect = yes
				}
			}
		}
		stress_impact = {
			base = minor_stress_impact_loss
			gregarious = minor_stress_impact_loss
			shy = medium_stress_impact_gain
			paranoid = massive_stress_impact_gain
		}
		ai_chance = {
			base = 10
			modifier = {
				add = -10
				OR = {
					has_trait = shy
					has_trait = paranoid
				}
			}
		}
	}

	option = { # Begrudgingly play along
		name = tour_grounds_events.1003.b
		trigger = {
			NOT = {
				has_trait = paranoid
			}
		}
		scope:stop_host_scope = {
			send_interface_toast = {
				title = tour_grounds_1002.liege_begrudgingly_played_along
				left_icon = scope:stop_host_scope
				right_icon = scope:visiting_liege
				tour_grounds_1002_dislikes_effect = yes
			}
		}
		stress_impact = {
			shy = minor_stress_impact_gain
			forgiving = minor_stress_impact_gain
			honest = minor_stress_impact_loss
			greedy = minor_stress_impact_loss
			wrathful = minor_stress_impact_loss
		}
		ai_chance = {
			base = 10
			modifier = {
				add = -10
				OR = {
					has_trait = gregarious
					has_trait = forgiving
					has_trait = deceitful
					has_trait = generous
					has_trait = calm
				}
			}
		}
	}

	option = { # You'll never take me alive!
		name = tour_grounds_events.1003.c
		trigger = {
			has_trait = paranoid
		}
		duel = {
			skill = prowess
			target = scope:stop_host_scope
			50 = {
				compare_modifier = {
					value = scope:duel_value
					multiplier = 3.5
				}
				add_prestige = medium_prestige_gain
				add_stress = major_stress_impact_loss
			}
			50 = {
				compare_modifier = {
					value = scope:duel_value
					multiplier = -3.5
				}
				add_stress = major_stress_impact_gain
				show_as_tooltip = {
					override_death_killer_effect = {
						killer = scope:fake_assassin_scope
						death_reason = death_murder
					}
				}
			}
		}
		hidden_effect = {
			send_interface_toast = {
				title = tour_grounds_1002.assassination_was_fake
				left_icon = scope:visiting_liege
				right_icon = scope:stop_host_scope
				tour_grounds_1002_murder_effect = yes
			}
			scope:stop_host_scope = {
				send_interface_toast = {
					title = tour_grounds_1002.liege_believed_it_was_real
					left_icon = scope:stop_host_scope
					right_icon = scope:visiting_liege
					show_as_tooltip = {
						tour_grounds_1002_murder_effect = yes
					}
				}
			}
		}
		ai_chance = {
			base = 30
		}
	}

	after = {
		scope:fake_assassin_scope = { silent_disappearance_effect = yes }
	}
}

# Liege and vassal are lovers, go for some snogging in the woods
scripted_effect tour_grounds_1004_shag_effect = {
	scope:stop_host_scope = {
		had_sex_with_effect = {
			CHARACTER = scope:visiting_liege
			PREGNANCY_CHANCE = 50
		}
		if = {
			limit = {
				any_scheme = {
					scheme_type = seduce
					scheme_target_character = scope:visiting_liege
				}
			}
			random_scheme = {
				limit = {
					scheme_type = seduce
					scheme_target_character = scope:visiting_liege
				}
				add_scheme_modifier = {
					type = moment_in_the_woods_modifier
				}
			}
		}
	}
}
scripted_effect tour_grounds_1004_rebuffed_effect = {
	scope:stop_host_scope = {
		add_opinion = {
			target = scope:visiting_liege
			modifier = rebuffed_opinion
			opinion = -10
		}
		if = {
			limit = {
				any_scheme = {
					scheme_type = seduce
					scheme_target_character = scope:visiting_liege
				}
			}
			random_scheme = {
				limit = {
					scheme_type = seduce
					scheme_target_character = scope:visiting_liege
				}
				add_scheme_modifier = {
					type = rebuffed_in_the_woods_modifier
				}
			}
		}
	}
}

#Vassal
tour_grounds_events.1004 = {
	type = activity_event
	title = tour_grounds_events.1004.title
	desc = {
		desc = tour_grounds_events.1004.desc.intro
		first_valid = {
			triggered_desc = {
				trigger = {
					OR = {
						has_relation_lover = scope:visiting_liege
						has_relation_soulmate = scope:visiting_liege
					}
				}
				desc = tour_grounds_events.1004.desc.already_shagging
			}
			desc = tour_grounds_events.1004.desc.trying_to_shag
		}
		desc = tour_grounds_events.1004.desc.outro
	}

	theme = tour_grounds
	left_portrait = {
		character = root
		animation = flirtation
	}
	right_portrait = {
		character = scope:visiting_liege
		animation = personality_rational
	}

	trigger = {
		is_adult = yes
		scope:visiting_liege = { is_adult = yes }
		OR = {
			has_relation_lover = scope:visiting_liege
			has_relation_soulmate = scope:visiting_liege
			any_scheme = {
				scheme_type = seduce
				scheme_target_character = scope:visiting_liege
			}
		}
		scope:visiting_liege = {
			NOT = { has_trait = celibate }
		}
		NOT = { has_trait = celibate }
		NOT = { exists = local_var:had_1004 }
	}

	immediate = {
		set_local_variable = {
			name = had_1004
			value = yes
		}
	}

	option = { # Shall we shag now
		name = tour_grounds_events.1004.a
		show_as_tooltip = {
			random_list = {
				100 = {
					show_chance = no
					desc = tour_grounds_if_liege_accepts_tt
					tour_grounds_1004_shag_effect = yes
				}
				100 = {
					show_chance = no
					desc = tour_grounds_if_liege_rejects_tt
					tour_grounds_1004_rebuffed_effect = yes
				}
			}
		}
		hidden_effect = {
			scope:visiting_liege = {
				trigger_event = tour_grounds_events.1005
			}
		}
		stress_impact = {
			lustful = minor_stress_impact_loss
			gregarious = minor_stress_impact_loss
			humble = minor_stress_impact_gain
			craven = minor_stress_impact_gain
			shy = medium_stress_impact_gain
			paranoid = medium_stress_impact_gain
			chaste = medium_stress_impact_gain
		}
		ai_chance = {
			base = 10
			modifier = {
				add = -10
				OR = {
					has_trait = humble
					has_trait = craven
					has_trait = shy
					has_trait = paranoid
					has_trait = chaste
				}
			}
		}
	}

	option = { # or shag later?
		name = tour_grounds_events.1004.b
		
		stress_impact = {
			impatient = minor_stress_impact_gain
			craven = minor_stress_impact_loss
			chaste = minor_stress_impact_loss
			shy = medium_stress_impact_loss
			arrogant = minor_stress_impact_gain
		}
		ai_chance = {
			base = 10
			modifier = {
				add = -10
				OR = {
					has_trait = impatient
					has_trait = brave
					has_trait = lustful
					has_trait = gregarious
					has_trait = arrogant
				}
			}
		}
	}
}

#Liege response event
tour_grounds_events.1005 = {
	type = activity_event
	title = tour_grounds_events.1005.title
	desc = {
		desc = tour_grounds_events.1005.desc.intro
		first_valid = {
			triggered_desc = {
				trigger = {
					OR = {
						has_relation_lover = scope:stop_host_scope
						has_relation_soulmate = scope:stop_host_scope
					}
				}
				desc = tour_grounds_events.1005.desc.already_shagging
			}
			desc = tour_grounds_events.1005.desc.trying_to_shag
		}
		desc = tour_grounds_events.1005.desc.outro
	}

	theme = tour_grounds
	left_portrait = {
		character = root
		animation = personality_rational
	}
	right_portrait = {
		character = scope:stop_host_scope
		animation = flirtation
	}
	
	immediate = {
		select_local_animal_effect = { TYPE = prowling } # Save scope to limit possible animals: any/big/small/dangerous/harmless/prowling
	}

	option = { # Have your moment in the woods
		name = tour_grounds_events.1005.a
		scope:visiting_liege = {
			send_interface_toast = {
				title = tour_grounds.moment_in_the_woods
				left_icon = scope:stop_host_scope
				right_icon = scope:visiting_liege
				tour_grounds_1004_shag_effect = yes
			}
		}
		if = {
			limit = {
				scope:activity = {
					has_activity_option = {
						category = special_type
						option = tour_type_majesty
					}
				}
			}
			increase_tour_success_effect = { POINTS = 1 }
		}
		stress_impact = {
			rakish = medium_stress_impact_loss
			lustful = medium_stress_impact_loss
			gregarious = minor_stress_impact_loss
			humble = minor_stress_impact_gain
			craven = minor_stress_impact_gain
			shy = medium_stress_impact_gain
			paranoid = medium_stress_impact_gain
			chaste = medium_stress_impact_gain
		}
		ai_chance = {
			base = 10
			modifier = {
				factor = 2
				OR = {
					has_relation_lover = scope:stop_host_scope
					has_relation_soulmate = scope:stop_host_scope
				}
			}
			modifier = {
				add = -10
				OR = {
					has_trait = humble
					has_trait = craven
					has_trait = shy
					has_trait = paranoid
					has_trait = chaste
				}
			}
		}
	}

	option = { # Absolutely not
		name = tour_grounds_events.1005.b
		scope:visiting_liege = {
			send_interface_toast = {
				title = tour_grounds.rebuffed_in_the_woods
				left_icon = scope:stop_host_scope
				right_icon = scope:visiting_liege
				tour_grounds_1004_rebuffed_effect = yes
			}
		}
		stress_impact = {
			impatient = minor_stress_impact_gain
			craven = minor_stress_impact_loss
			shy = medium_stress_impact_loss
			arrogant = minor_stress_impact_gain
			lustful = medium_stress_impact_gain
		}
		ai_chance = {
			base = 10
			modifier = {
				add = -5
				OR = {
					has_relation_lover = scope:stop_host_scope
					has_relation_soulmate = scope:stop_host_scope
				}
			}
			modifier = {
				add = 5
				has_trait = chaste
			}
			modifier = {
				add = -10
				OR = {
					has_trait = impatient
					has_trait = brave
					has_trait = lustful
					has_trait = gregarious
					has_trait = arrogant
				}
			}
		}
	}
}

#Landless character speaks out of turn
#Vassal
tour_grounds_events.1006 = {
	type = activity_event
	title = tour_grounds_events.1006.title
	desc = {
		desc = tour_grounds_events.1006.desc.intro
		first_valid = {
			triggered_desc = {
				trigger = {
					scope:landless_courtier_scope = { martial >= very_high_skill_rating }
				}
				desc = tour_grounds_events.1006.desc.mid.martial
			}
			triggered_desc = {
				trigger = {
					scope:landless_courtier_scope = { learning >= very_high_skill_rating }
				}
				desc = tour_grounds_events.1006.desc.mid.learning
			}
			triggered_desc = {
				trigger = {
					scope:landless_courtier_scope = { stewardship >= very_high_skill_rating }
				}
				desc = tour_grounds_events.1006.desc.mid.stewardship
			}
			triggered_desc = {
				trigger = {
					scope:landless_courtier_scope = { diplomacy >= very_high_skill_rating }
				}
				desc = tour_grounds_events.1006.desc.mid.diplomacy
			}
			triggered_desc = {
				trigger = {
					scope:landless_courtier_scope = { intrigue >= very_high_skill_rating }
				}
				desc = tour_grounds_events.1006.desc.mid.intrigue
			}
		}
		desc = tour_grounds_events.1006.desc.outro
	}

	theme = tour_grounds
	left_portrait = {
		character = root
		animation = anger
	}
	right_portrait = {
		character = scope:landless_courtier_scope
		animation = fear
	}

	trigger = {
		
		any_courtier = {
			is_ruler = no
			is_available_ai_adult = yes
			OR = {
				martial >= very_high_skill_rating
				learning >= very_high_skill_rating
				stewardship >= very_high_skill_rating
				diplomacy >= very_high_skill_rating
				intrigue >= very_high_skill_rating
			}
			is_councillor = no
		}
		NOT = { exists = local_var:had_1006 }
	}
	immediate = {
		random_courtier = {
			limit = {
				is_ruler = no
				is_available_ai_adult = yes
				OR = {
					martial >= very_high_skill_rating
					learning >= very_high_skill_rating
					stewardship >= very_high_skill_rating
					diplomacy >= very_high_skill_rating
					intrigue >= very_high_skill_rating
				}
				is_councillor = no
			}
			save_scope_as = landless_courtier_scope
		}
		set_local_variable = {
			name = had_1006
			value = yes
		}
	}

	option = { # Have them punished
		name = tour_grounds_events.1006.a
		progress_towards_rival_effect = {
			CHARACTER = scope:landless_courtier_scope
			OPINION = default_rival_opinion
			REASON = rival_silenced_me
		}
		scope:visiting_liege = {
			trigger_event = tour_grounds_events.1007
		}
		stress_impact = {
			irritable = minor_stress_impact_loss
			lazy = minor_stress_impact_gain
			forgiving = medium_stress_impact_gain
			generous = medium_stress_impact_gain
			compassionate = medium_stress_impact_gain
		}
		ai_chance = {
			base = 10
			modifier = {
				add = -10
				OR = {
					has_trait = lazy
					has_trait = forgiving
					has_trait = generous
					has_trait = compassionate
				}
			}
		}
	}

	option = { # Lightly chastise them
		name = tour_grounds_events.1006.b
		scope:visiting_liege = {
			trigger_event = tour_grounds_events.1017
		}
		stress_impact = {
			wrathful = medium_stress_impact_gain
			impatient = medium_stress_impact_gain
			arrogant = medium_stress_impact_gain
			callous = medium_stress_impact_gain
			sadistic = medium_stress_impact_gain
			irritable = major_stress_impact_gain
		}
		ai_chance = {
			base = 10
			modifier = {
				add = -10
				OR = {
					has_trait = wrathful
					has_trait = impatient
					has_trait = arrogant
					has_trait = callous
					has_trait = sadistic
					has_trait = irritable
				}
			}
		}
	}
}

#Liege response event
tour_grounds_events.1007 = {
	type = activity_event
	title = tour_grounds_events.1006.title
	desc = {
		desc = tour_grounds_events.1007.desc.intro
		first_valid = {
			triggered_desc = {
				trigger = {
					scope:landless_courtier_scope = { martial >= very_high_skill_rating }
				}
				desc = tour_grounds_events.1006.desc.mid.martial
			}
			triggered_desc = {
				trigger = {
					scope:landless_courtier_scope = { learning >= very_high_skill_rating }
				}
				desc = tour_grounds_events.1006.desc.mid.learning
			}
			triggered_desc = {
				trigger = {
					scope:landless_courtier_scope = { stewardship >= very_high_skill_rating }
				}
				desc = tour_grounds_events.1006.desc.mid.stewardship
			}
			triggered_desc = {
				trigger = {
					scope:landless_courtier_scope = { diplomacy >= very_high_skill_rating }
				}
				desc = tour_grounds_events.1006.desc.mid.diplomacy
			}
			triggered_desc = {
				trigger = {
					scope:landless_courtier_scope = { intrigue >= very_high_skill_rating }
				}
				desc = tour_grounds_events.1006.desc.mid.intrigue
			}
		}
		desc = tour_grounds_events.1007.desc.outro
	}

	theme = tour_grounds
	left_portrait = {
		character = scope:stop_host_scope
		animation = anger
	}
	right_portrait = {
		character = scope:landless_courtier_scope
		animation = fear
	}

	option = { # They are brave and wise, hire them!
		name = tour_grounds_events.1007.a
		scope:stop_host_scope = {
			send_interface_toast = {
				title = tour_grounds.recruited_my_courtier
				left_icon = scope:stop_host_scope
				right_icon = scope:visiting_liege
				scope:visiting_liege = {
					add_to_entourage_court_and_activity_effect = {
						CHAR_TO_ADD = scope:landless_courtier_scope 
						NEW_COURT_OWNER = scope:visiting_liege 
					}
				}
			}
		}
		reverse_add_opinion = {
			target = scope:stop_host_scope
			modifier = insulted_opinion
			opinion = -15
		}
		stress_impact = {
			lazy = minor_stress_impact_gain
			shy = minor_stress_impact_gain
			humble = minor_stress_impact_gain
		}
		ai_chance = {
			base = 10
			modifier = {
				add = -10
				OR = {
					has_trait = lazy
					has_trait = shy
					has_trait = humble
				}
			}
		}
	}

	option = { # Lightly chastise them yourself
		name = tour_grounds_events.1007.b
		reverse_add_opinion = {
			target = scope:stop_host_scope
			modifier = flattered_opinion
			opinion = 15
		}
		reverse_add_opinion = {
			target = scope:landless_courtier_scope
			modifier = insulted_opinion
			opinion = -15
		}
		stress_impact = {
			patient = minor_stress_impact_gain
			forgiving = minor_stress_impact_gain
		}
		ai_chance = {
			base = 10
			modifier = {
				add = -10
				OR = {
					has_trait = patient
					has_trait = forgiving
				}
			}
		}
	}

	option = { # Heavily chastise them
		name = tour_grounds_events.1007.c
		reverse_add_opinion = {
			target = scope:stop_host_scope
			modifier = flattered_opinion
			opinion = 15
		}
		rightfully_imprison_character_effect = {
			TARGET = scope:landless_courtier_scope
			IMPRISONER = root
		}
		if = {
			limit = {
				scope:activity = {
					has_activity_option = {
						category = special_type
						option = tour_type_intimidation
					}
				}
			}
			increase_tour_success_effect = { POINTS = 1 }
		}
		stress_impact = {
			compassionate = minor_stress_impact_loss
			calm = minor_stress_impact_loss
			patient = medium_stress_impact_gain
			forgiving = medium_stress_impact_gain
		}
		ai_chance = {
			base = 10
			modifier = {
				add = -10
				OR = {
					has_trait = patient
					has_trait = forgiving
				}
			}
			modifier = {
				add = 10
				OR = {
					has_trait = sadistic
					has_trait = wrathful
				}
			}
		}
	}
}

#Liege response event
tour_grounds_events.1017 = {
	type = activity_event
	title = tour_grounds_events.1006.title
	desc = {
		desc = tour_grounds_events.1007.desc.intro
		first_valid = {
			triggered_desc = {
				trigger = {
					scope:landless_courtier_scope = { martial >= very_high_skill_rating }
				}
				desc = tour_grounds_events.1006.desc.mid.martial
			}
			triggered_desc = {
				trigger = {
					scope:landless_courtier_scope = { learning >= very_high_skill_rating }
				}
				desc = tour_grounds_events.1006.desc.mid.learning
			}
			triggered_desc = {
				trigger = {
					scope:landless_courtier_scope = { stewardship >= very_high_skill_rating }
				}
				desc = tour_grounds_events.1006.desc.mid.stewardship
			}
			triggered_desc = {
				trigger = {
					scope:landless_courtier_scope = { diplomacy >= very_high_skill_rating }
				}
				desc = tour_grounds_events.1006.desc.mid.diplomacy
			}
			triggered_desc = {
				trigger = {
					scope:landless_courtier_scope = { intrigue >= very_high_skill_rating }
				}
				desc = tour_grounds_events.1006.desc.mid.intrigue
			}
		}
		desc = tour_grounds_events.1017.desc.outro
	}

	theme = tour_grounds
	left_portrait = {
		character = scope:stop_host_scope
		animation = anger
	}
	right_portrait = {
		character = scope:landless_courtier_scope
		animation = fear
	}

	option = { # They are brave and wise, learn from them!
		name = tour_grounds_events.1017.a
		add_character_modifier = {
			modifier = tutored_by_landless_modifier
			years = 5
		}
		stress_impact = {
			lazy = minor_stress_impact_gain
			shy = medium_stress_impact_gain
			vengeful = medium_stress_impact_gain
			wrathful = medium_stress_impact_gain
			sadistic = medium_stress_impact_gain
		}
		ai_chance = {
			base = 10
			modifier = {
				add = -10
				OR = {
					has_trait = lazy
					has_trait = shy
					has_trait = vengeful
					has_trait = wrathful
					has_trait = sadistic
				}
			}
		}
	}

	option = { # Lightly chastise them yourself
		name = tour_grounds_events.1007.b
		reverse_add_opinion = {
			target = scope:stop_host_scope
			modifier = flattered_opinion
			opinion = 15
		}
		reverse_add_opinion = {
			target = scope:landless_courtier_scope
			modifier = insulted_opinion
			opinion = -15
		}
		stress_impact = {
			patient = medium_stress_impact_gain
			forgiving = medium_stress_impact_gain
		}
		ai_chance = {
			base = 10
			modifier = {
				add = -10
				OR = {
					has_trait = patient
					has_trait = forgiving
				}
			}
		}
	}
}

#Tell spooky stories to child liege
scripted_effect 1008_liege_likes_effect = {
	scope:stop_host_scope = {
		add_prestige = minor_prestige_gain
	}
	scope:visiting_liege = {
		progress_towards_friend_effect = {
			CHARACTER = scope:stop_host_scope
			OPINION = default_friend_opinion
			REASON = friend_told_me_scary_stories
		}
		# TODO_CD_EP2 add memories
	}
}
scripted_effect 1008_liege_scared_effect = {
	scope:visiting_liege = {
		add_opinion = {
			target = scope:stop_host_scope
			modifier = scared_opinion
			opinion = -15
		}
		# TODO_CD_EP2 add memories
	}
}
scripted_effect 1008_liege_annoyed_effect = {
	scope:visiting_liege = {
		add_opinion = {
			target = scope:stop_host_scope
			modifier = annoyed_opinion
			opinion = -15
		}
	}
}

tour_grounds_events.1008 = {
	type = activity_event
	title = tour_grounds_events.1008.title
	desc = {
		desc = tour_grounds_events.1008.desc.intro
		first_valid = {
			# Warcraft
			desc = tour_grounds_events.1008.desc.mid
		}
		desc = tour_grounds_events.1008.desc.outro
	}

	theme = tour_grounds
	left_portrait = {
		character = scope:storyteller_scope
		animation = personality_rational
	}
	right_portrait = {
		character = scope:visiting_liege
		animation = fear
	}

	trigger = {
		
		scope:visiting_liege = {
			is_adult = no
		}
		NOT = { exists = local_var:had_1008 }
	}

	immediate = {
		random_courtier = {
			limit = {
				is_ruler = no
				is_available_ai_adult = yes
			}
			weight = {
				#Try to make it someone relevant
				modifier = {
					add = 5
					is_councillor = yes
				}
				modifier = {
					add = 5
					OR = {
						is_close_family_of = root
						is_consort_of = root
					}
				}
				#Try to make it someone who would be good at telling a story
				modifier = {
					add = 5
					OR = {
						has_trait = journaller
						has_trait = poet
					}
				}
				modifier = {
					add = 5
					learning >= high_skill_rating
				}
			}
			save_scope_as = storyteller_scope
		}
		set_local_variable = {
			name = had_1008
			value = yes
		}
	}

	option = { # Join in on the spooky story
		name = tour_grounds_events.1008.a
		# TODO_CD_EP2 add reason and uncomment
		progress_towards_friend_effect = {
			CHARACTER = scope:storyteller_scope
			OPINION = default_friend_opinion
			REASON = friend_bonded_on_tour
		}
		show_as_tooltip = {
			random_list = {
				100 = {
					show_chance = no
					desc = tour_grounds_if_liege_enjoys_tt
					1008_liege_likes_effect = yes
				}
				100 = {
					show_chance = no
					desc = tour_grounds_if_liege_is_scared_tt
					1008_liege_scared_effect = yes
				}
			}
		}
		hidden_effect = {
			set_variable = {
				name = 1008_told_the_story
				days = 7
			}
			scope:visiting_liege = {
				trigger_event = tour_grounds_events.1009
			}
		}
		stress_impact = {
			paranoid = minor_stress_impact_gain
			cynical = minor_stress_impact_gain
			wrathful = minor_stress_impact_loss
			craven = medium_stress_impact_gain
			compassionate = medium_stress_impact_gain
		}
		ai_chance = {
			base = 10
			modifier = {
				add = -5
				OR = {
					has_trait = paranoid
					has_trait = cynical
					has_trait = calm
				}
			}
			modifier = {
				add = -10
				OR = {
					has_trait = craven
					has_trait = compassionate
				}
			}
		}
	}

	option = { # There's no such thing as ghosts
		name = tour_grounds_events.1008.b
		reverse_add_opinion = {
			target = scope:storyteller_scope
			modifier = annoyed_opinion
			opinion = -15
		}
		show_as_tooltip = {
			random_list = {
				100 = {
					show_chance = no
					desc = tour_grounds_if_liege_is_scared_tt
					1008_liege_likes_effect = yes
				}
				100 = {
					show_chance = no
					desc = tour_grounds_if_liege_enjoys_tt
					1008_liege_annoyed_effect = yes
				}
			}
		}
		hidden_effect = {
			set_variable = {
				name = 1008_interrupted_the_story
				days = 7
			}
			scope:visiting_liege = {
				trigger_event = tour_grounds_events.1009
			}
		}
		stress_impact = {
			callous = medium_stress_impact_gain
			sadistic = medium_stress_impact_gain
			arrogant = medium_stress_impact_gain
			deceitful = medium_stress_impact_gain
		}
		ai_chance = {
			base = 10
			modifier = {
				add = -10
				OR = {
					has_trait = callous
					has_trait = sadistic
					has_trait = arrogant
					has_trait = deceitful
				}
			}
		}
	}
}

tour_grounds_events.1009 = {
	type = activity_event
	title = tour_grounds_events.1009.title
	desc = {
		desc = tour_grounds_events.1009.desc.intro
		first_valid = {
			
			# Warcraft
			desc = tour_grounds_events.1008.desc.mid
		}
		first_valid = {
			triggered_desc = {
				trigger = {
					scope:stop_host_scope = {
						exists = var:1008_told_the_story
					}
				}
				desc = tour_grounds_events.1009.desc.mid.finished
			}
			desc = tour_grounds_events.1009.desc.outro.interrupted
		}
	}

	theme = tour_grounds
	left_portrait = {
		character = root
		animation = fear
	}
	right_portrait = {
		character = scope:stop_host_scope
		animation = personality_rational
	}

	option = { # What a fun story!
		name = tour_grounds_events.1009.a
		trigger = {
			scope:stop_host_scope = {
				exists = var:1008_told_the_story
			}
		}
		1008_liege_likes_effect = yes
		if = {
			limit = {
				scope:activity = {
					has_activity_option = {
						category = special_type
						option = tour_type_intimidation
					}
				}
			}
			increase_tour_success_effect = { POINTS = 1 }
		}
		stress_impact = {
			paranoid = minor_stress_impact_gain
			pensive = minor_stress_impact_gain
			compassionate = minor_stress_impact_gain
			craven = medium_stress_impact_gain
		}
		ai_chance = {
			base = 10
			modifier = {
				add = -10
				OR = {
					has_trait = paranoid
					has_trait = pensive
					has_trait = compassionate
					has_trait = craven
				}
			}
		}
	}

	option = { # I am traumatised
		name = tour_grounds_events.1009.b
		trigger = {
			scope:stop_host_scope = {
				exists = var:1008_told_the_story
			}
		}
		1008_liege_scared_effect = yes
		stress_impact = {
			craven = minor_stress_impact_loss
			rowdy = minor_stress_impact_gain
			callous = minor_stress_impact_gain
			compassionate = minor_stress_impact_loss
			arrogant = minor_stress_impact_gain
			curious = minor_stress_impact_gain
			cynical = minor_stress_impact_gain
		}
		ai_chance = {
			base = 10
			modifier = {
				add = -10
				OR = {
					has_trait = brave
					has_trait = rowdy
					has_trait = callous
					has_trait = sadistic
					has_trait = arrogant
					has_trait = curious
					has_trait = cynical
				}
			}
		}
	}

	option = { # You stopped it at the good part!
		name = tour_grounds_events.1009.c
		trigger = {
			scope:stop_host_scope = {
				exists = var:1008_interrupted_the_story
			}
		}
		1008_liege_scared_effect = yes
		if = {
			limit = {
				scope:activity = {
					has_activity_option = {
						category = special_type
						option = tour_type_intimidation
					}
				}
			}
			increase_tour_success_effect = { POINTS = 1 }
		}
		stress_impact = {
			paranoid = minor_stress_impact_gain
			craven = medium_stress_impact_gain
			compassionate = medium_stress_impact_gain
		}
		ai_chance = {
			base = 10
			modifier = {
				add = -5
				OR = {
					has_trait = paranoid
					has_trait = cynical
					has_trait = calm
				}
			}
			modifier = {
				add = -10
				OR = {
					has_trait = craven
					has_trait = compassionate
				}
			}
		}
	}

	option = { # Thank goodness you stopped it
		name = tour_grounds_events.1009.d
		trigger = {
			scope:stop_host_scope = {
				exists = var:1008_interrupted_the_story
			}
		}
		1008_liege_likes_effect = yes
		stress_impact = {
			craven = minor_stress_impact_loss
			rowdy = minor_stress_impact_gain
			callous = minor_stress_impact_gain
			compassionate = minor_stress_impact_loss
			arrogant = minor_stress_impact_gain
			curious = minor_stress_impact_gain
			cynical = minor_stress_impact_gain
		}
		ai_chance = {
			base = 10
			modifier = {
				add = -10
				OR = {
					has_trait = brave
					has_trait = rowdy
					has_trait = callous
					has_trait = sadistic
					has_trait = arrogant
					has_trait = curious
					has_trait = cynical
				}
			}
		}
	}
}

# Host catches liege's rival and offers to have them ridden around like a horse
tour_grounds_events.1010 = {
	type = activity_event
	title = tour_grounds_events.1010.title
	desc = tour_grounds_events.1010.desc

	theme = tour_grounds
	left_portrait = {
		character = root
		animation = scheme
	}
	right_portrait = {
		character = scope:rival_courtier
		animation = fear
	}

	trigger = {
		
		scope:visiting_liege = {
			is_adult = yes
			any_relation = {
				type = rival
				is_ai = yes
				is_landed = no
				is_adult = yes
				OR = {
					is_imprisoned = no
					is_imprisoned_by = root
				}
			}
		}
		NOT = { exists = local_var:had_1010 }
	}

	immediate = {
		scope:visiting_liege = {
			random_relation = {
				type = rival
				limit = {
					is_ai = yes
					is_landed = no
					is_adult = yes
					OR = {
						is_imprisoned = no
						is_imprisoned_by = root
					}
				}
				save_scope_as = rival_courtier
			}
		}
		set_local_variable = {
			name = had_1010
			value = yes
		}
	}

	option = { # Try to grab em
		name = tour_grounds_events.1010.a
		duel = {
			skill = intrigue
			target = scope:rival_courtier
			50 = { #You manage to catch them
				compare_modifier = {
					value = scope:duel_value
					multiplier = 3.5
				}
				modifier = {
					factor = 2
					has_trait = schemer
				}
				progress_towards_rival_effect = {
					CHARACTER = scope:visiting_liege
					OPINION = default_friend_opinion
					REASON = friend_humiliated_rival
				}
				progress_towards_rival_effect = {
					CHARACTER = scope:rival_courtier
					OPINION = default_rival_opinion
					REASON = rival_humiliated
				}
				add_prestige = minor_prestige_gain
				scope:rival_courtier = {
					increase_wounds_no_death_effect = { REASON = fight }
				}
				scope:visiting_liege = {
					trigger_event = tour_grounds_events.1011
				}
			}
			50 = { #You fail
				compare_modifier = {
					value = scope:duel_value
					multiplier = -3.5
				}
				modifier = {
					factor = 0
					scope:rival_courtier = {
						is_imprisoned_by = root
					}
				}
				reverse_add_opinion = {
					target = scope:visiting_liege
					modifier = disappointed_opinion
					opinion = -5
				}
				add_prestige = minor_prestige_loss
			}
		}
		stress_impact = {
			paranoid = minor_stress_impact_gain
			craven = medium_stress_impact_gain
			compassionate = medium_stress_impact_gain
			forgiving = medium_stress_impact_gain
			just = medium_stress_impact_gain
		}
		ai_chance = {
			base = 10
			modifier = {
				add = -5
				has_trait = paranoid
			}
			modifier = {
				add = -10
				OR = {
					has_trait = craven
					has_trait = compassionate
					has_trait = forgiving
					has_trait = just
				}
			}
		}
	}

	option = { # Don't go ahead with it
		name = tour_grounds_events.1010.b
		trigger_event = { on_action = on_tour_grounds_vassal }
		stress_impact = {
			callous = medium_stress_impact_gain
			sadistic = medium_stress_impact_gain
			arrogant = medium_stress_impact_gain
			deceitful = medium_stress_impact_gain
		}
		ai_chance = {
			base = 10
			modifier = {
				add = -10
				OR = {
					has_trait = callous
					has_trait = sadistic
					has_trait = arrogant
					has_trait = deceitful
				}
			}
		}
	}
}
#Liege
tour_grounds_events.1011 = {
	type = activity_event
	title = tour_grounds_events.1011.title
	desc = tour_grounds_events.1011.desc

	theme = tour_grounds
	left_portrait = {
		character = root
		animation = scheme
	}
	right_portrait = {
		character = scope:rival_courtier
		animation = fear
		outfit_tags = { no_clothes }
	}

	option = { # Ride them around like a horse
		name = tour_grounds_events.1011.a
		reverse_add_opinion = {
			target = scope:rival_courtier
			modifier = humiliated_opinion
			opinion = -20
		}
		if = {
			limit = {
				scope:activity = {
					has_activity_option = {
						category = special_type
						option = tour_type_intimidation
					}
				}
			}
			increase_tour_success_effect = { POINTS = 1 }
		}
		stress_impact = {
			base = medium_stress_impact_loss
			compassionate = medium_stress_impact_gain
			forgiving = medium_stress_impact_gain
			just = medium_stress_impact_gain
		}
		ai_chance = {
			base = 10
			modifier = {
				add = -10
				OR = {
					has_trait = compassionate
					has_trait = forgiving
					has_trait = just
				}
			}
		}
	}

	option = { # Untie them and let them go
		name = tour_grounds_events.1011.b
		reverse_add_opinion = {
			target = scope:rival_courtier
			modifier = grateful_opinion
			opinion = 25
		}
		if = {
			limit = {
				scope:activity = {
					has_activity_option = {
						category = special_type
						option = tour_type_majesty
					}
				}
			}
			increase_tour_success_effect = { POINTS = 1 }
		}
		stress_impact = {
			callous = medium_stress_impact_gain
			sadistic = medium_stress_impact_gain
			arrogant = medium_stress_impact_gain
			deceitful = medium_stress_impact_gain
		}
		ai_chance = {
			base = 10
			modifier = {
				add = -10
				OR = {
					has_trait = callous
					has_trait = sadistic
					has_trait = arrogant
					has_trait = deceitful
				}
			}
		}
	}
}

#Vassal: you find a turnip that looks kind of like your liege. Show it off?
tour_grounds_events.1012 = {
	type = activity_event
	title = tour_grounds_events.1012.title
	desc = tour_grounds_events.1012.desc

	theme = tour_grounds
	left_portrait = {
		character = root
		animation = ecstasy
	}
	right_portrait = {
		character = scope:visiting_liege
		animation = personality_rational
	}

	trigger = {
		
		NOT = { exists = local_var:had_1012 }
		scope:visiting_liege = {
			is_available_adult = yes
		}
	}

	weight_multiplier = {
		base = 1
		modifier = {
			factor = 2
			scope:touring_grounds_scope.county = {
				development_level <= 2 
			}
		}
		modifier = {
			factor = 0.5
			scope:touring_grounds_scope.county = {
				development_level >= 5 
			}
		}
	}

	immediate = {
		set_local_variable = {
			name = had_1012
			value = yes
		}
		root.location = {
			select_root_vegetable_effect = yes
		}
	}

	option = { # I'm sure my liege will love it
		name = tour_grounds_events.1012.a

		show_as_tooltip = {
			random_list = {
				100 = {
					show_chance = no
					desc = tour_grounds_if_liege_is_impressed_tt
					add_prestige = minor_prestige_gain
					progress_towards_friend_effect = {
						CHARACTER = scope:visiting_liege
						OPINION = default_friend_opinion
						REASON = friend_gift
					}
				}
				100 = {
					show_chance = no
					desc = tour_grounds_if_liege_is_insulted_tt
					reverse_add_opinion = {
						target = scope:visiting_liege
						modifier = insulted_opinion
						opinion = -20
					}
				}
			}
		}
		hidden_effect = {
			scope:visiting_liege = { trigger_event = tour_grounds_events.1013 }
		}
		stress_impact = {
			generous = minor_stress_impact_loss
			deviant = minor_stress_impact_gain
			arrogant = minor_stress_impact_gain
		}
		if = {
			limit = {
				faith_is_aniconic_trigger = yes
			}
			stress_impact = {
				zealous = minor_stress_impact_gain
			}
		}
		ai_chance = {
			base = 10
			modifier = {
				add = -10
				OR = {
					has_trait = greedy
					has_trait = deviant
					has_trait = arrogant
					AND = {
						faith_is_aniconic_trigger = yes
						has_trait = zealous
					}
				}
			}
		}
	}

	option = { # Have the turnip quietly disposed of
		name = tour_grounds_events.1012.b
		stress_impact = {
			greedy = minor_stress_impact_loss
			humble = minor_stress_impact_gain
		}
		ai_chance = {
			base = 10
			modifier = {
				add = -10
				OR = {
					has_trait = generous
					has_trait = humble
				}
			}
		}
	}

	option = { # Sell the turnip for money
		name = tour_grounds_events.1012.c
		trigger = {
			has_trait = greedy
		}
		add_gold = minor_gold_value
		stress_impact = {
			greedy = minor_stress_impact_loss
			humble = minor_stress_impact_gain
		}
		ai_chance = {
			base = 10
			modifier = {
				add = -10
				OR = {
					has_trait = generous
					has_trait = humble
				}
			}
		}
	}

	option = { # Keep the turnip for... personal use
		name = tour_grounds_events.1012.d
		trigger = {
			is_deviant_trigger = yes
			matching_gender_and_sexuality_trigger = {
				CHARACTER_1 = root
				CHARACTER_2 = scope:visiting_liege
			}
			scope:visiting_liege = {
				is_adult = yes
			}
		}
        create_artifact = {
			name = turnip_that_looks_like_liege
			description = turnip_that_looks_like_liege_description
			type = miscellaneous
			visuals = pouch
			modifier = artifact_fertility_gain_1_modifier
			save_scope_as = newly_created_artifact
		}
		scope:newly_created_artifact = {
			flag_as_trash_artifact = yes
		}
		stress_impact = {
			generous = medium_stress_impact_gain
			humble = medium_stress_impact_gain
		}
		ai_chance = {
			base = 10
			modifier = {
				add = -10
				OR = {
					has_trait = generous
					has_trait = humble
				}
			}
		}
	}
}

# Liege response event
tour_grounds_events.1013 = {
	type = activity_event
	title = tour_grounds_events.1013.title
	desc = tour_grounds_events.1013.desc

	theme = tour_grounds
	left_portrait = {
		character = root
		animation = personality_rational
	}
	right_portrait = {
		character = scope:stop_host_scope
		animation = ecstasy
	}

	option = { # Wow, I love it great thanks
		name = tour_grounds_events.1013.a
        create_artifact = {	
			name = turnip_that_looks_like_liege
			description = turnip_that_looks_like_liege_description
			type = miscellaneous
			visuals = pouch
			modifier = artifact_stress_gain_1_modifier
			save_scope_as = newly_created_artifact
		}
		scope:newly_created_artifact = {
			flag_as_trash_artifact = yes
		}
		scope:stop_host_scope = {
			send_interface_toast = {
				title = tour_grounds.liege_impressed
				left_icon = scope:visiting_liege
				right_icon = scope:stop_host_scope
				add_prestige = minor_prestige_gain
				reverse_add_opinion = {
					target = scope:visiting_liege
					modifier = grateful_opinion
					opinion = 25
				}
			}
		}
		stress_impact = {
			arrogant = minor_stress_impact_loss
			humble = minor_stress_impact_gain
		}
		if = {
			limit = {
				faith_is_aniconic_trigger = yes
			}
			stress_impact = {
				zealous = medium_stress_impact_gain
			}
		}
		ai_chance = {
			base = 10
			modifier = {
				add = -10
				OR = {
					has_trait = humble
					AND = {
						faith_is_aniconic_trigger = yes
						has_trait = zealous
					}
				}
			}
		}
	}

	option = { # Have the turnip quietly disposed of
		name = tour_grounds_events.1013.b
		scope:stop_host_scope = {
			send_interface_toast = {
				title = tour_grounds.liege_insulted
				left_icon = scope:visiting_liege
				right_icon = scope:stop_host_scope
				reverse_add_opinion = {
					target = scope:visiting_liege
					modifier = insulted_opinion
					opinion = -20
				}
			}
		}
		stress_impact = {
			greedy = minor_stress_impact_loss
			forgiving = minor_stress_impact_gain
			compassionate = minor_stress_impact_gain
			arrogant = minor_stress_impact_gain
		}
		ai_chance = {
			base = 10
			modifier = {
				add = -10
				OR = {
					has_trait = generous
					has_trait = forgiving
					has_trait = compassionate
					has_trait = arrogant
				}
			}
		}
	}
}

# You hold a fake hunt for your liege
scripted_effect 1014_liege_impressed_effect = {
	add_prestige = minor_prestige_gain
	progress_towards_friend_effect = {
		CHARACTER = scope:visiting_liege
		REASON = friend_entertained
		OPINION = default_friend_opinion
	}
}
scripted_effect 1014_liege_insulted_effect = {
	reverse_add_opinion = {
		target = scope:visiting_liege
		modifier = insulted_opinion
		opinion = -25
	}
}

#Vassal
tour_grounds_events.1014 = {
	type = activity_event
	title = tour_grounds_events.1014.title
	desc = tour_grounds_events.1014.desc

	theme = tour_grounds
	left_portrait = {
		character = root
		animation = personality_rational
	}
	right_portrait = {
		character = scope:visiting_liege
		animation = happiness
	}

	trigger = {
		
		NOT = { exists = local_var:had_1014 }
		scope:visiting_liege = {
			is_available = yes
			is_adult = no
		}
	}

	immediate = {
		set_local_variable = {
			name = had_1014
			value = yes
		}
		select_local_animal_effect = { TYPE = prowling } # Save scope to limit possible animals: any/big/small/dangerous/harmless/prowling
	}

	option = { # I'm sure my liege will love it
		name = tour_grounds_events.1014.a
		show_as_tooltip = {
			random_list = {
				100 = {
					show_chance = no
					desc = tour_grounds_if_liege_is_impressed_tt
					1014_liege_impressed_effect = yes
				}
				100 = {
					show_chance = no
					desc = tour_grounds_if_liege_is_insulted_tt
					1014_liege_insulted_effect = yes
				}
			}
		}
		hidden_effect = {
			scope:visiting_liege = { trigger_event = tour_grounds_events.1015 }
		}
		stress_impact = {
			generous = minor_stress_impact_loss
			arrogant = minor_stress_impact_gain
			deceitful = minor_stress_impact_loss
			impatient = minor_stress_impact_gain
		}
		ai_chance = {
			base = 10
			modifier = {
				add = -10
				OR = {
					has_trait = greedy
					has_trait = arrogant
					has_trait = honest
					has_trait = impatient
				}
			}
		}
	}

	option = { # Don't do it
		name = tour_grounds_events.1014.b
		trigger_event = { on_action = on_tour_grounds_vassal }
		stress_impact = {
			generous = medium_stress_impact_gain
			humble = medium_stress_impact_gain
		}
		ai_chance = {
			base = 10
			modifier = {
				add = -10
				OR = {
					has_trait = generous
					has_trait = humble
				}
			}
		}
	}
}

#Liege
tour_grounds_events.1015 = {
	type = activity_event
	title = tour_grounds_events.1015.title
	desc = tour_grounds_events.1015.desc

	theme = tour_grounds
	left_portrait = {
		character = root
		animation = personality_rational
	}
	right_portrait = {
		character = scope:stop_host_scope
		animation = ecstasy
	}

	option = { # Play along
		name = tour_grounds_events.1015.a
		scope:stop_host_scope = {
			send_interface_toast = {
				title = tour_grounds.liege_impressed
				left_icon = scope:visiting_liege
				right_icon = scope:stop_host_scope
				1014_liege_impressed_effect = yes
			}
		}
		stress_impact = {
			humble = minor_stress_impact_loss
			arrogant = minor_stress_impact_gain
			deceitful = minor_stress_impact_loss
			rowdy = minor_stress_impact_gain
			craven = minor_stress_impact_loss
			bossy = minor_stress_impact_gain
		}
		if = {
			limit = {
				faith_is_aniconic_trigger = yes
			}
			stress_impact = {
				zealous = medium_stress_impact_gain
			}
		}
		ai_chance = {
			base = 10
			modifier = {
				add = -10
				OR = {
					has_trait = arrogant
					has_trait = honest
					has_trait = rowdy
					has_trait = brave
					has_trait = bossy
				}
			}
		}
	}

	option = { # Refuse, and be belligerently angry
		name = tour_grounds_events.1015.b
		scope:stop_host_scope = {
			send_interface_toast = {
				title = tour_grounds.liege_insulted
				left_icon = scope:visiting_liege
				right_icon = scope:stop_host_scope
				1014_liege_insulted_effect = yes
			}
		}
		stress_impact = {
			shy = minor_stress_impact_gain
			pensive = minor_stress_impact_gain
			forgiving = minor_stress_impact_gain
			compassionate = minor_stress_impact_gain
		}
		ai_chance = {
			base = 10
			modifier = {
				add = -10
				OR = {
					has_trait = shy
					has_trait = pensive
					has_trait = forgiving
					has_trait = compassionate
				}
			}
		}
	}

	option = { # Demand a real beast to slay
		name = tour_grounds_events.1015.c
		scope:stop_host_scope = {
			send_interface_toast = {
				title = tour_grounds.liege_insulted
				left_icon = scope:visiting_liege
				right_icon = scope:stop_host_scope
				1014_liege_insulted_effect = yes
			}
		}
		trigger_event = tour_grounds_events.1016
		stress_impact = {
			arrogant = minor_stress_impact_loss
			craven = minor_stress_impact_gain
			shy = minor_stress_impact_gain
			pensive = minor_stress_impact_gain
			forgiving = minor_stress_impact_gain
			compassionate = minor_stress_impact_gain
		}
		ai_chance = {
			base = 10
			modifier = {
				add = -10
				OR = {
					has_trait = shy
					has_trait = pensive
					has_trait = forgiving
					has_trait = compassionate
					has_trait = craven
				}
			}
		}
	}
}

#Liege
tour_grounds_events.1016 = {
	type = activity_event
	title = tour_grounds_events.1016.title
	desc = tour_grounds_events.1016.desc

	theme = tour_grounds
	left_portrait = {
		character = root
		animation = personality_rational
	}
	right_portrait = {
		character = scope:stop_host_scope
		animation = ecstasy
	}

	option = { # Shoot!
		name = tour_grounds_events.1016.a
		duel = {
			skill = prowess
			value = decent_skill_rating
			50 = { # You manage to get em
				compare_modifier = {
					value = scope:duel_value
					multiplier = 3.5
				}
				send_interface_toast = {
					title = tour_grounds.killed_boar
					left_icon = root
					add_prestige = major_prestige_gain
					if = {
						limit = {
							this.dynasty.dynast ?= this
						}
						dynasty ?= { add_dynasty_prestige = minor_dynasty_prestige_gain }
					}
					create_artifact_animal_hide_effect = {
						OWNER = root
						HUNTER = root
						LEGENDARY = no
						ANIMAL = root.var:animal_type
					}
					if = {
						limit = {
							scope:activity = {
								has_activity_option = {
									category = special_type
									option = tour_type_intimidation
								}
							}
						}
						increase_tour_success_effect = { POINTS = 1 }
					}
					if = {
						limit = {
							scope:activity = {
								has_activity_option = {
									category = special_type
									option = tour_type_majesty
								}
							}
						}
						increase_tour_success_effect = { POINTS = 1 }
					}
				}
			}
			50 = { # You fail and get gored by a boar
				compare_modifier = {
					value = scope:duel_value
					multiplier = -3.5
				}
				send_interface_toast = {
					title = tour_grounds.mauled_by_boar
					left_icon = root
					add_prestige = minor_prestige_loss
					increase_wounds_effect = { REASON = wild_animal }
				}
			}
		}
		ai_chance = {
			base = 10
		}
	}
}


######################
## Liege Events
## 3000-5999
## by James Beaumont
######################

# Liege: Initial event informing the liege that their vassal-host has decided to let them in
tour_grounds_events.3001 = {
	type = activity_event
	title = tour_grounds_events.3001.title
	#CD note, we should aim to use a *lot* of triggered loc in these introductory events. The player is going to see them a lot of times, so the more variety and personality we can get across in the way you're greeted, the better.
	desc = {
		desc = tour_grounds_events.3001.desc.intro
		first_valid = {
			triggered_desc = {
				trigger = {
					scope:activity = {
						has_activity_option = { category = special_type option = tour_type_majesty }
					}
				}
				desc = tour_grounds_events.3001.desc.type.majesty
			}
			triggered_desc = {
				trigger = {
					scope:activity = {
						has_activity_option = { category = special_type option = tour_type_taxation }
					}
				}
				desc = tour_grounds_events.3001.desc.type.taxation
			}
			desc = tour_grounds_events.3001.desc.type.intimidation
		}
		first_valid = {
			triggered_desc = {
				trigger = {
					OR = {
						has_relation_rival = scope:stop_host_scope
						opinion = {
							target = scope:stop_host_scope
							value <= -25
						}
					}
				}
				desc = tour_grounds_events.3001.desc.mid.hates_vassal
			}
			triggered_desc = {
				trigger = { has_relation_lover = scope:stop_host_scope }
				desc = tour_grounds_events.3001.desc.mid.lover
			}
			triggered_desc = {
				trigger = { has_relation_friend = scope:stop_host_scope }
				desc = tour_grounds_events.3001.desc.mid.friend
			}
			triggered_desc = {
				trigger = {
					OR = {
						is_close_family_of = scope:stop_host_scope
						is_consort_of = scope:stop_host_scope
					}
				}
				desc = tour_grounds_events.3001.desc.mid.close_family
			}
			triggered_desc = {
				trigger = {
					exists = house
					scope:stop_host_scope.house ?= root.house
				}
				desc = tour_grounds_events.3001.desc.mid.house
			}
			triggered_desc = {
				trigger = { is_powerful_vassal_of = scope:stop_host_scope }
				desc = tour_grounds_events.3001.desc.mid.powerful_vassal
			}
			desc = tour_grounds_events.3001.desc.mid.default
		}
		desc = tour_grounds_events.3001.desc.mid
		desc = tour_grounds_events.3001.desc.outro
	}

	theme = tour_arrival
	window = tour_arrival_event
	
	left_portrait = {
		character = root
		triggered_animation = {
			trigger = {
				OR = {
					has_relation_rival = scope:stop_host_scope
					opinion = {
						target = scope:stop_host_scope
						value <= -25
					}
				}
			}
			animation = war_over_tie
		}
		triggered_animation = {
			trigger = {
				NOR = {
					has_relation_rival = scope:stop_host_scope
					opinion = {
						target = scope:stop_host_scope
						value <= -25
					}
				}
			}
			animation = happiness
		}
	}
	right_portrait = {
		character = scope:stop_host_scope
		animation = personality_honorable
	}

	immediate = {
		location.county.holder = {
			save_scope_as = stop_host_scope
		}
		location.barony = {
			save_scope_as = touring_grounds_scope
		}
		location.county = {
			save_scope_as = wilderness_scope
		}
		if = {
			limit = {
				root.location.county.holder = {
					OR = {
						has_relation_friend = root
						opinion = {
							target = root
							value >= low_positive_opinion
						}
					}
				}
			}
			play_arrival_music_effect = {
				WELCOME_LEVEL = welcome
			}
		}
		else = {
			play_arrival_music_effect = {
				WELCOME_LEVEL = neutral
			}
		}
	}

	option = { # Very good, begin activity
		name = tour_grounds_events.3001.a
		custom_tooltip = tour_grounds_begins_tt
		tour_distribute_control = {
			CAPITAL = minor_county_control_gain
			HELD_COUNTIES = minor_county_control_gain
			HELD_AND_VASSAL_COUNTIES = minor_county_control_gain
		}
		tour_generic_arrival_effect = yes
	}
}

# Liege: vassal shows off hunting skills
tour_grounds_events.3002 = {
	type = activity_event
	title = tour_grounds_events.3002.title
	desc = {
		desc = tour_grounds_events.3002.desc.intro
		first_valid = {
			triggered_desc = {
				trigger = {
					scope:stop_host_scope = {
						exists = var:1001_critical_success
					}
				}
				desc = tour_grounds_events.3002.desc.mid.crit
			}
			triggered_desc = {
				trigger = {
					scope:stop_host_scope = {
						exists = var:1001_success
					}
				}
				desc = tour_grounds_events.3002.desc.mid.succ
			}
			triggered_desc = {
				trigger = {
					scope:stop_host_scope = {
						exists = var:1001_failure
					}
				}
				desc = tour_grounds_events.3002.desc.mid.fail
			}
		}
		desc = tour_grounds_events.3002.desc.outro
	}

	theme = tour_grounds
	override_background = { reference = wilderness_activity }
	left_portrait = {
		character = root
		animation = admiration
	}
	right_portrait = {
		character = scope:stop_host_scope
		animation = hunting_shortbow_aim_arrow_default
	}

	trigger = {
		NOT = { exists = local_var:had_3002 }
		scope:stop_host_scope = {
			is_adult = yes
			is_healthy = yes
		}
	}

	immediate = {
		scope:stop_host_scope.capital_county = {
			save_scope_as = wilderness_scope
		}
		root = { save_scope_as = visiting_liege }
		set_local_variable = {
			name = had_3002
			value = yes
		}
	}

	option = { # I could do better!
		name = tour_grounds_events.3002.a
		duel = {
			skill = prowess
			target = scope:stop_host_scope
			50 = { #You outdo them in hunting
				compare_modifier = {
					value = scope:duel_value
					multiplier = 3.5
				}
				modifier = {
					factor = 2
					has_trait = lifestyle_hunter
				}
				
				custom_tooltip = {
					text = impressed_by_hunting_tt
					subject = scope:stop_host_scope
				}
				
				send_interface_toast = {
					title = impressed_by_hunting_tt
					left_icon = root
					right_icon = scope:stop_host_scope
					
					reverse_add_opinion = {
						target = scope:stop_host_scope
						modifier = impressed_opinion
						opinion = 20
					}
					add_prestige = medium_prestige_gain
					if = {
						limit = {
							this.dynasty.dynast ?= this
						}
						dynasty ?= { add_dynasty_prestige = minor_dynasty_prestige_gain }
					}
					if = {
						limit = {
							scope:activity = {
								has_activity_option = {
									category = special_type
									option = tour_type_majesty
								}
							}
						}
						increase_tour_success_effect = { POINTS = 1 }
					}
				}
			}
			50 = { #You embarass yourself
				compare_modifier = {
					value = scope:duel_value
					multiplier = -3.5
				}
				
				custom_tooltip = {
					text = not_very_impressed_by_hunting_tt
					subject = scope:stop_host_scope
				}
				
				send_interface_toast = {
					title = not_very_impressed_by_hunting_tt
					left_icon = root
					right_icon = scope:stop_host_scope
					
					reverse_add_opinion = {
						target = scope:stop_host_scope
						modifier = disappointed_opinion
						opinion = -5
					}
					add_prestige = minor_prestige_loss
				}
			}
		}
	}

	option = { # Something else perhaps
		name = tour_grounds_events.3002.b
		trigger_event = { on_action = on_tour_grounds_liege }
	}
}

#Liege spots a precariously positioned prey
tour_grounds_events.3003 = {
	type = activity_event
	title = tour_grounds_events.3003.title
	desc = {
		desc = tour_grounds_events.3003.desc.intro
		first_valid = {
			triggered_desc = {
				trigger = {
					OR = {
						prowess >= decent_skill_rating
						has_trait = lifestyle_hunter
					}
				}
				desc = tour_grounds_events.3003.desc.mid.high_skill
			}
			desc = tour_grounds_events.3003.desc.mid.low_skill
		}
		desc = tour_grounds_events.3003.desc.outro
	}

	theme = tour_grounds
	left_portrait = {
		character = root
		animation = personality_rational
	}

	trigger = {
		
		NOT = { exists = local_var:had_3003 }
	}

	immediate = {
		scope:stop_host_scope.capital_county = {
			save_scope_as = wilderness_scope
		}
		root = { save_scope_as = visiting_liege }
		set_local_variable = {
			name = had_3003
			value = yes
		}
	}

	option = { # I'm sure I can make it
		name = tour_grounds_events.3003.a
		duel = {
			skill = prowess
			value = decent_skill_rating
			50 = { # You manage to get em
				compare_modifier = {
					value = scope:duel_value
					multiplier = 3.5
				}
				modifier = {
					factor = 2
					has_trait = lifestyle_hunter
				}
				if = {
					limit = {
						scope:activity = {
							OR = {
								has_activity_option = {
									category = special_type
									option = tour_type_majesty
								}
								has_activity_option = {
									category = special_type
									option = tour_type_intimidation
								}
							}
						}
					}
					increase_tour_success_effect = { POINTS = 2 }
				}
				add_prestige = medium_prestige_gain
				if = {
					limit = {
						this.dynasty.dynast ?= this
					}
					dynasty ?= { add_dynasty_prestige = minor_dynasty_prestige_gain }
				}
				hidden_effect = { # Opportunity for vassal to show resentment/congratulate
					scope:stop_host_scope = { trigger_event = tour_grounds_events.3004 }
				}
			}
			50 = { # You fail and take a tumble
				compare_modifier = {
					value = scope:duel_value
					multiplier = -3.5
				}
				show_as_tooltip = {
					add_prestige = minor_prestige_loss
					increase_wounds_no_death_effect = { REASON = wild_animal }
				}
				hidden_effect = { # Opportunity for vassal to rescue their liege from injury
					scope:stop_host_scope = { trigger_event = tour_grounds_events.3006 }
				}
			}
		}
		stress_impact = {
			compassionate = minor_stress_impact_gain
			lazy = minor_stress_impact_gain
			humble = minor_stress_impact_gain
			craven = medium_stress_impact_gain
		}
	}

	option = { # Let's not risk it
		name = tour_grounds_events.3003.b
		if = {
			limit = {
				scope:activity = {
					OR = {
						has_activity_option = {
							category = special_type
							option = tour_type_majesty
						}
						has_activity_option = {
							category = special_type
							option = tour_type_intimidation
						}
					}
				}
			}
			increase_tour_success_effect = { POINTS = 1 }
		}
		stress_impact = {
			stubborn = minor_stress_impact_gain
			compassionate = minor_stress_impact_loss
			ambitious = medium_stress_impact_gain
			arrogant = medium_stress_impact_gain
			brave = medium_stress_impact_gain
		}
	}
}

#Vassal watches as liege slays some prey, congratulate or belittle
tour_grounds_events.3004 = {
	type = activity_event
	title = tour_grounds_events.3004.title
	desc = {
		desc = tour_grounds_events.3004.desc.intro
		desc = tour_grounds_events.3004.desc
	}

	theme = tour_grounds
	left_portrait = {
		character = root
		animation = personality_rational
	}
	right_portrait = {
		character = scope:visiting_liege
		animation = personality_bold
	}

	option = { # Congratulations, m'ladylord
		name = tour_grounds_events.3004.a
		reverse_add_opinion = {
			target = scope:visiting_liege
			modifier = flattered_opinion
			opinion = 10
		}
		hidden_effect = {
			set_variable = {
				name = 3004_congratulate
				days = 7
			}
		}
		stress_impact = {
			ambitious = minor_stress_impact_gain
			arrogant = minor_stress_impact_gain
			craven = minor_stress_impact_loss
			callous = minor_stress_impact_gain
			compassionate = minor_stress_impact_loss
			stubborn = minor_stress_impact_gain
			arbitrary = minor_stress_impact_gain
		}
		ai_chance = {
			base = 10
			modifier = {
				add = -10
				OR = {
					has_trait = ambitious
					has_trait = arrogant
					has_trait = brave
					has_trait = callous
					has_trait = sadistic
					has_trait = stubborn
					has_trait = arbitrary
				}
			}
			modifier = {
				add = 10
				has_relation_friend = scope:visiting_liege
			}
		}
	}

	option = { # Call your liege a show-off
		name = tour_grounds_events.3004.b
		reverse_add_opinion = {
			target = scope:visiting_liege
			modifier = insult_opinion
			opinion = -10
		}
		stress_impact = {
			content = minor_stress_impact_gain
			forgiving = minor_stress_impact_gain
			shy = medium_stress_impact_loss
			just = minor_stress_impact_gain
		}
		ai_chance = {
			base = 10
			modifier = {
				add = -10
				OR = {
					has_trait = content
					has_trait = forgiving
					has_trait = gregarious
					has_trait = just
				}
			}
			modifier = {
				add = -10
				has_relation_friend = scope:visiting_liege
			}
			modifier = {
				add = 10
				has_relation_rival = scope:visiting_liege
			}
			modifier = {
				add = 10
				has_relation_nemesis = scope:visiting_liege
			}
		}
	}

	after = {
		hidden_effect = {
			scope:visiting_liege = {
				trigger_event = tour_grounds_events.3005
			}
		}
	}
}

#Liege is given final outcome of the event
tour_grounds_events.3005 = {
	type = activity_event
	title = tour_grounds_events.3005.title
	desc = {
		desc = tour_grounds_events.3005.desc.intro
		first_valid = {
			triggered_desc = {
				trigger = {
					scope:stop_host_scope = {
						exists = var:3004_congratulate
					}
				}
				desc = tour_grounds_events.3005.desc.mid.congrats
			}
			desc = tour_grounds_events.3005.desc.mid.insult
		}
	}

	theme = tour_grounds
	left_portrait = {
		character = root
		animation = personality_honorable
	}
	right_portrait = {
		character = scope:stop_host_scope
		triggered_animation = {
			trigger = {
				scope:stop_host_scope = {
					exists = var:3004_congratulate
				}
			}
			animation = admiration
		}
		animation = anger
	}

	immediate = {
		show_as_tooltip = {
			add_prestige = medium_prestige_gain
			if = {
				limit = {
					this.dynasty.dynast ?= this
				}
				dynasty ?= { add_dynasty_prestige = minor_dynasty_prestige_gain }
			}
			if = {
				limit = {
					scope:stop_host_scope = {
						exists = var:3004_congratulate
					}
				}
				add_opinion = {
					target = scope:stop_host_scope
					modifier = flattered_opinion
					opinion = 10
				}
			}
			else = {
				add_opinion = {
					target = scope:stop_host_scope
					modifier = insult_opinion
					opinion = -10
				}
			}
		}
	}

	option = { # ok
		name = {
			text = {
				first_valid = {
					triggered_desc = {
						trigger = {
							scope:stop_host_scope = {
								exists = var:3004_congratulate
							}
						}
						desc = tour_grounds_events.3005.a
					}
					desc = tour_grounds_events.3005.a.bad
				}
			}
		}
		
		ai_chance = {
			base = 10
		}
	}
}

#Vassal watches as liege takes a tumble, save them?
tour_grounds_events.3006 = {
	type = activity_event
	title = tour_grounds_events.3006.title
	desc = {
		desc = tour_grounds_events.3004.desc.intro
		desc = tour_grounds_events.3006.desc
	}

	theme = tour_grounds
	left_portrait = {
		character = root
		animation = personality_rational
	}
	right_portrait = {
		character = scope:visiting_liege
		animation = personality_bold
	}

	option = { # Grab a hold of them!
		name = tour_grounds_events.3006.a
		duel = {
			skill = prowess
			value = decent_skill_rating
			50 = { # Grab them with no incident
				compare_modifier = {
					value = scope:duel_value
					multiplier = 3.5
				}
				modifier = {
					factor = 2
					has_trait = lifestyle_hunter
				}
			}
			50 = { # You fail and take a tumble
				compare_modifier = {
					value = scope:duel_value
					multiplier = -3.5
				}
				increase_wounds_no_death_effect = { REASON = wild_animal }
			}
		}
		show_as_tooltip = {
			progress_towards_friend_effect = {
				CHARACTER = scope:visiting_liege
				OPINION = default_friend_opinion
				REASON = friend_bonded_on_tour
			}
		}
		hidden_effect = {
			set_variable = {
				name = 3006_protected_liege_from_injury
				days = 7
			}
		}
		stress_impact = {
			ambitious = minor_stress_impact_gain
			arrogant = minor_stress_impact_gain
			callous = minor_stress_impact_gain
			compassionate = minor_stress_impact_loss
			craven = minor_stress_impact_gain
			arbitrary = minor_stress_impact_gain
		}
		ai_chance = {
			base = 10
			modifier = {
				add = -10
				OR = {
					has_trait = ambitious
					has_trait = arrogant
					has_trait = callous
					has_trait = sadistic
					has_trait = craven
					has_trait = arbitrary
				}
			}
			modifier = {
				add = 10
				has_relation_friend = scope:visiting_liege
			}
		}
	}

	option = { # Let them fall
		name = tour_grounds_events.3006.b
		show_as_tooltip = {
			reverse_add_opinion = {
				target = scope:visiting_liege
				modifier = angry_opinion
				opinion = -10
			}
			scope:visiting_liege = {
				increase_wounds_no_death_effect = { REASON = wild_animal }
			}
		}
		hidden_effect = {
			set_variable = {
				name = 3006_let_liege_fall
				days = 7
			}
		}
		stress_impact = {
			sadistic = minor_stress_impact_loss
			content = minor_stress_impact_gain
			forgiving = minor_stress_impact_gain
			shy = medium_stress_impact_loss
			just = minor_stress_impact_gain
			craven = minor_stress_impact_loss
		}
		ai_chance = {
			base = 10
			modifier = {
				add = -10
				OR = {
					has_trait = content
					has_trait = forgiving
					has_trait = gregarious
					has_trait = just
				}
			}
			modifier = {
				add = -10
				has_relation_friend = scope:visiting_liege
			}
			modifier = {
				add = 10
				has_relation_rival = scope:visiting_liege
			}
			modifier = {
				add = 10
				has_relation_nemesis = scope:visiting_liege
			}
		}
	}

	option = { # Take the shot yourself!
		trigger = {
			OR = { # Would they be petty enough to do that?
				has_trait = sadistic
				has_trait = callous
				has_trait = arbitrary
				has_relation_rival = scope:visiting_liege
				has_relation_nemesis = scope:visiting_liege
			}
			OR = { # Would they have the skill to do that?
				has_trait = lifestyle_hunter
				prowess >= decent_skill_rating
			}
		}
		name = tour_grounds_events.3006.c
		add_prestige = medium_prestige_gain
		show_as_tooltip = {
			progress_towards_rival_effect = {
				CHARACTER = scope:visiting_liege
				OPINION = default_rival_opinion
				REASON = rival_humiliated
			}
			scope:visiting_liege = {
				increase_wounds_no_death_effect = { REASON = wild_animal }
			}
		}
		hidden_effect = {
			set_variable = {
				name = 3006_took_the_shot
				days = 7
			}
		}
		stress_impact = {
			arrogant = medium_stress_impact_loss
			content = medium_stress_impact_gain
			forgiving = medium_stress_impact_gain
			shy = medium_stress_impact_loss
			just = minor_stress_impact_gain
		}
		ai_chance = {
			base = 10
			modifier = {
				add = -10
				OR = {
					has_trait = content
					has_trait = forgiving
					has_trait = gregarious
					has_trait = just
				}
			}
			modifier = {
				add = -10
				has_relation_friend = scope:visiting_liege
			}
			modifier = {
				add = 10
				has_relation_rival = scope:visiting_liege
			}
			modifier = {
				add = 10
				has_relation_nemesis = scope:visiting_liege
			}
		}
	}

	after = {
		scope:visiting_liege = {
			trigger_event = tour_grounds_events.3007
		}
	}
}

#Liege is given final outcome of the event
tour_grounds_events.3007 = {
	type = activity_event
	title = tour_grounds_events.3007.title
	desc = {
		desc = tour_grounds_events.3007.desc.intro
		first_valid = {
			triggered_desc = {
				trigger = {
					scope:stop_host_scope = {
						exists = var:3006_protected_liege_from_injury
					}
				}
				desc = tour_grounds_events.3007.desc.mid.protected
			}
			triggered_desc = {
				trigger = {
					scope:stop_host_scope = {
						exists = var:3006_let_liege_fall
					}
				}
				desc = tour_grounds_events.3007.desc.mid.fell
			}
			triggered_desc = {
				trigger = {
					scope:stop_host_scope = {
						exists = var:3006_took_the_shot
					}
				}
				desc = tour_grounds_events.3007.desc.mid.took_the_shot
			}
		}
	}

	theme = tour_grounds
	left_portrait = {
		character = root
		animation = personality_honorable
	}
	right_portrait = {
		character = scope:stop_host_scope
		triggered_animation = {
			trigger = {
				scope:stop_host_scope = {
					exists = var:3004_congratulate
				}
			}
			animation = admiration
		}
		triggered_animation = {
			trigger = { always = yes }
			animation = anger
		}
	}

	immediate = {
		if = {
			limit = {
				scope:stop_host_scope = {
					exists = var:3006_protected_liege_from_injury
				}
			}
			progress_towards_friend_effect = {
				CHARACTER = scope:stop_host_scope
				OPINION = default_friend_opinion
				REASON = friend_bonded_on_tour
			}
		}
		else_if = {
			limit = {
				scope:stop_host_scope = {
					exists = var:3006_let_liege_fall
				}
			}
			add_opinion = {
				target = scope:stop_host_scope
				modifier = angry_opinion
				opinion = -10
			}
			increase_wounds_no_death_effect = { REASON = wild_animal }
		}
		else = {
			increase_wounds_no_death_effect = { REASON = wild_animal }
			progress_towards_rival_effect = {
				CHARACTER = scope:stop_host_scope
				OPINION = default_rival_opinion
				REASON = rival_humiliated
			}
		}
	}

	option = { # ok
		name = tour_grounds_events.3007.a
		ai_chance = {
			base = 10
		}
	}
}

# Liege: a group of children step in front of your horse
tour_grounds_events.3008 = {
	type = activity_event
	title = tour_grounds_events.3008.title
	desc = tour_grounds_events.3008.desc
	theme = tour_grounds
	left_portrait = {
		character = root
		animation = shock
	}
	right_portrait = {
		character = scope:trampled_child_scope
		animation = happiness
	}

	trigger = {
		NOT = { exists = local_var:had_3008 }
		scope:activity = {
			has_activity_option = {
				category = special_type
				option = tour_type_intimidation
			}
		}
	}

	weight_multiplier = {
		base = 1
	}

	immediate = {
		set_local_variable = {
			name = had_3008
			value = yes
		}
		random_list = {
			10 = { # Chance of trampling the host's child
				trigger = {
					scope:stop_host_scope = {
						any_child = {
							is_ai = yes
							child_not_infant_trigger = yes
							is_at_same_location = root
						}
					}
				}
				scope:stop_host_scope = {
					random_child = {
						limit = {
							is_ai = yes
							child_not_infant_trigger = yes
							is_at_same_location = root
						}
						save_scope_as = trampled_child_scope
					}
				}
			}
			50 = { # Chance of trampling a random noble child
				trigger = {
					OR = {
						any_pool_character = {
							province = scope:stop_host_scope.capital_province
							child_not_infant_trigger = yes
							is_at_same_location = root
							NOT = { is_child_of = root }
							is_lowborn = no
						}
						scope:stop_host_scope = {
							any_courtier = {
								child_not_infant_trigger = yes
								is_at_same_location = root
								NOT = { is_child_of = root }
								is_lowborn = no
							}
						}
					}
				}
				if = {
					limit = {
						scope:stop_host_scope = {
							any_courtier = {
								child_not_infant_trigger = yes
								is_at_same_location = root
								NOT = { is_child_of = root }
								is_lowborn = no
							}
						}
					}
					scope:stop_host_scope = {
						random_courtier = {
							limit = {
								child_not_infant_trigger = yes
								is_at_same_location = root
								NOT = { is_child_of = root }
								is_lowborn = no
							}
							save_scope_as = trampled_child_scope
						}
					}
				}
				else = {
					random_pool_character = {
						province = scope:stop_host_scope.capital_province
						limit = {
							child_not_infant_trigger = yes
							is_at_same_location = root
							NOT = { is_child_of = root }
							is_lowborn = no
						}
						save_scope_as = trampled_child_scope
					}
				}
			}
			50 = { # Chance of trampling a random peasant child
				create_character = {
					location = scope:stop_host_scope.capital_province
					culture = scope:stop_host_scope.capital_county.culture
					faith = scope:stop_host_scope.capital_county.faith
					template = peasant_child_character
					save_scope_as = trampled_child_scope
				}
			}
		}
	}

	option = { # Reel your horse back to avoid the child
		name = tour_grounds_events.3008.a
		duel = {
			skill = prowess
			value = decent_skill_rating
			50 = { #Succesfully avoid the kid
				compare_modifier = {
					value = scope:duel_value
					multiplier = 3.5
				}
				custom_tooltip = {
					text = 3007_avoid_hitting_child_tt
				}
				add_prestige = minor_prestige_gain
				if = {
					limit = {
						this.dynasty.dynast ?= this
					}
					dynasty ?= { add_dynasty_prestige = miniscule_dynasty_prestige_gain }
				}
				if = {
					limit = {
						scope:activity = {
							has_activity_option = {
								category = special_type
								option = tour_type_majesty
							}
						}
					}
					increase_tour_success_effect = { POINTS = 1 }
				}
			}
			50 = { #Avoid the kid but also fall off your horse
				compare_modifier = {
					value = scope:duel_value
					multiplier = -3.5
				}
				custom_tooltip = {
					text = 3007_fall_off_horse_tt
				}
				increase_wounds_effect = { REASON = horse_riding_accident }
			}
		}
		if = {
			limit = {
				scope:activity = {
					has_activity_option = {
						category = special_type
						option = tour_type_intimidation
					}
				}
			}
			decrease_tour_success_effect = { POINTS = 1 }
		}
		stress_impact = {
			arrogant = minor_stress_impact_gain
			compassionate = minor_stress_impact_loss
			callous = minor_stress_impact_gain
			calm = minor_stress_impact_loss
		}
		ai_chance = {
			base = 10
			modifier = {
				factor = 0
				OR = {
					has_trait = arrogant
					has_trait = sadistic
					has_trait = callous
				}
			}
		}
	}

	option = { # Trample the child
		name = tour_grounds_events.3008.b
		scope:activity = {
			add_activity_log_entry = {
				key = trampled_child_log
				tags = { good }
				character = scope:visiting_liege
				target = scope:trampled_child_scope
				root = {
					random_list = {
						10 = {
							scope:trampled_child_scope = {
								override_death_killer_effect = {
									killer = root
									death_reason = death_trampled_by_horse
								}
							}
						}
						90 = {
							scope:trampled_child_scope = {
								increase_wounds_effect = { REASON = trampled_by_horse }
							}
						}
					}
					add_dread = medium_dread_gain
					if = {
						limit = {
							scope:activity = {
								has_activity_option = {
									category = special_type
									option = tour_type_intimidation
								}
							}
						}
						increase_tour_success_effect = { POINTS = 1 }
					}
				}
			}
		}
		hidden_effect = {
			if = {
				limit = {
					scope:trampled_child_scope = {
						OR = {
							is_child_of = scope:stop_host_scope
							is_courtier_of = scope:stop_host_scope
						}
					}
				}
				scope:stop_host_scope = {
					trigger_event = tour_grounds_events.3009
				}
			}
		}
		stress_impact = {
			sadistic = medium_stress_impact_loss
			callous = minor_stress_impact_loss
			base = minor_stress_impact_gain
			humble = minor_stress_impact_gain
			patient = minor_stress_impact_gain
			just = medium_stress_impact_gain
			forgiving = medium_stress_impact_gain
			generous = medium_stress_impact_gain
			calm = medium_stress_impact_gain
			compassionate = massive_stress_impact_gain
		}
		ai_chance = {
			base = 5
			modifier = {
				factor = 0
				OR = {
					has_trait = humble
					has_trait = patient
					has_trait = just
					has_trait = forgiving
					has_trait = generous
					has_trait = calm
					has_trait = compassionate
				}
			}
		}
	}
}

# Vassal: your liege just trampled a child in your court
tour_grounds_events.3009 = {
	type = activity_event
	title = tour_grounds_events.3009.title
	desc = {
		desc = tour_grounds_events.3009.desc.intro
		first_valid = {
			triggered_desc = {
				trigger = {
					scope:trampled_child_scope = {
						is_child_of = root
					}
				}
				desc = tour_grounds_events.3009.desc.mid.my_kid
			}
			desc = tour_grounds_events.3009.desc.mid.not_my_kid
		}
		first_valid = {
			triggered_desc = {
				trigger = {
					scope:trampled_child_scope = {
						is_child_of = root
						is_alive = no
					}
				}
				desc = tour_grounds_events.3009.desc.outro.my_kid_dead
			}
			triggered_desc = {
				trigger = {
					scope:trampled_child_scope = {
						NOT = { is_child_of = root }
						is_alive = no
					}
				}
				desc = tour_grounds_events.3009.desc.outro.not_my_kid_dead
			}
			desc = tour_grounds_events.3009.desc.outro.alive
		}
	}

	theme = tour_grounds
	left_portrait = {
		character = root
		animation = shock
	}
	right_portrait = {
		character = scope:visiting_liege
		animation = personality_vengeful
	}

	immediate = {
		show_as_tooltip = {
			if = {
				limit = {
					scope:trampled_child_scope = {
						is_alive = no
					}
				}
				scope:trampled_child_scope = {
<<<<<<< HEAD
					override_death_effect = {
=======
					override_death_killer_effect = {
>>>>>>> b98bde84
						killer = root
						death_reason = death_trampled_by_horse
					}
				}
			}
			else = {
				scope:trampled_child_scope = {
					increase_wounds_no_death_effect = { REASON = trampled_by_horse }
				}
			}
		}
	}

	option = { # What a monster
		name = {
			text = {
				first_valid = {
					triggered_desc = {
						trigger = {
							NOR = {
								has_trait = callous
								has_trait = sadistic
								scope:trampled_child_scope = {
									is_child_of = root
								}
							}
						}
						desc = tour_grounds_events.3009.a.callous
					}
					desc = tour_grounds_events.3009.a
				}
			}
		}
		if = {
			limit = {
				scope:trampled_child_scope = {
					is_child_of = root
				}
			}
			stress_impact = {
				vengeful = medium_stress_impact_gain
				wrathful = medium_stress_impact_gain
			}
		}
		ai_chance = {
			base = 10
			modifier = {
				factor = 0
				OR = {
					has_trait = vengeful
					has_trait = wrathful
				}
			}
		}
	}

	option = { # Swear your vengeance
		name = tour_grounds_events.3009.b
		trigger = {
			scope:trampled_child_scope = {
				is_child_of = root
			}
		}
		scope:visiting_liege = {
			send_interface_toast = {
				title = tour_grounds.trampled_child_nemesis
				left_icon = scope:visiting_liege
				right_icon = scope:stop_host_scope
				set_relation_nemesis = {
					target = scope:stop_host_scope
					reason = rival_killed_your_child
				}
			}
		}
		stress_impact = {
			vengeful = minor_stress_impact_loss
			craven = minor_stress_impact_gain
			forgiving = minor_stress_impact_gain
		}
		ai_chance = {
			base = 10
			modifier = {
				factor = 0
				OR = {
					has_trait = forgiving
					has_trait = craven
				}
			}
			modifier = {
				add = 100
				scope:trampled_child_scope = {
					is_alive = no
				}
			}
		}
	}
}

# Your horse stumbles over a rock, kill it?
scripted_effect 3010_pay_for_horse_effect = {
	scope:stop_host_scope = {
		progress_towards_friend_effect = {
			CHARACTER = scope:visiting_liege
			REASON = friend_gift
			OPINION = default_friend_opinion
		}
	}
	scope:stop_host_scope = { remove_short_term_gold = minor_gold_value }
}

#Liege slays a horse
tour_grounds_events.3010 = {
	type = activity_event
	title = tour_grounds_events.3010.title
	desc = {
		desc = tour_grounds_events.3010.desc.intro
		first_valid = {
			triggered_desc = {
				trigger = {
					OR = {
						has_trait = irritable
						has_trait = wrathful
						has_trait = callous
						has_trait = sadistic
						has_trait = impatient
					}
				}
				desc = tour_grounds_events.3010.desc.mid.irritable
			}
			desc = tour_grounds_events.3010.desc.mid.calm
		}
		desc = tour_grounds_events.3010.desc.outro
	}
	cooldown = { years = 5 }

	theme = tour_grounds
	left_portrait = {
		character = root
		animation = shock
	}
	right_portrait = {
		character = scope:stop_host_scope
		animation = laugh
	}

	immediate = {
	}

	option = { # Kill it and buy a new one
		name = tour_grounds_events.3010.a
		if = {
			limit = {
				any_owned_story = {
					story_type = story_cycle_martial_lifestyle_warhorse
					exists = var:story_cycle_horse_name
				}
			}
			custom_tooltip = kill_warhorse_tt
			random_owned_story = {
				limit = { story_type = story_cycle_martial_lifestyle_warhorse }
				hidden_effect = { end_story = yes }
			}
			add_dread = medium_dread_gain
		}
		else = {
			custom_tooltip = kill_horse_tt
			add_dread = minor_dread_gain
		}
		show_as_tooltip = {
			random_list = {
				100 = {
					show_chance = no
					desc = tour_grounds_if_vassal_is_generous_tt
					3010_pay_for_horse_effect = yes
				}
				100 = {
					show_chance = no
					desc = tour_grounds_if_vassal_is_not_generous_tt
					remove_short_term_gold = minor_gold_value
				}
			}
		}
		hidden_effect = {
			scope:stop_host_scope = { trigger_event = tour_grounds_events.3011 }
		}
		reverse_add_opinion = {
			target = scope:stop_host_scope
			modifier = impressed_opinion
			opinion = 15
		}
		if = {
			limit = {
				scope:activity = {
					has_activity_option = {
						category = special_type
						option = tour_type_intimidation
					}
				}
			}
			increase_tour_success_effect = { POINTS = 1 }
		}
		add_prestige = medium_prestige_gain
		stress_impact = {
			irritable = minor_stress_impact_loss
			sadistic = minor_stress_impact_loss
			greedy = minor_stress_impact_loss
			wrathful = minor_stress_impact_loss
			just = minor_stress_impact_gain
			patient = medium_stress_impact_gain
			forgiving = medium_stress_impact_gain
			compassionate = medium_stress_impact_gain
			humble = medium_stress_impact_gain
			pensive = medium_stress_impact_gain
		}
		ai_chance = {
			base = 10
			modifier = {
				add = -10
				OR = {
					has_trait = generous
					has_trait = calm
					has_trait = just
					has_trait = patient
					has_trait = forgiving
					has_trait = compassionate
					has_trait = humble
					has_trait = pensive
				}
			}
			modifier = {
				add = -10
				short_term_gold < minor_gold_value
			}
		}
	}

	option = { # Let it go
		name = tour_grounds_events.3010.b
		if = {
			limit = {
				scope:activity = {
					has_activity_option = {
						category = special_type
						option = tour_type_intimidation
					}
				}
			}
			decrease_tour_success_effect = { POINTS = 1 }
		}
		stress_impact = {
			irritable = medium_stress_impact_gain
			sadistic = medium_stress_impact_gain
			callous = medium_stress_impact_gain
			arrogant = medium_stress_impact_gain
			vengeful = medium_stress_impact_loss
			rowdy = medium_stress_impact_loss
			bossy = medium_stress_impact_loss
		}
		ai_chance = {
			base = 10
			modifier = {
				add = -10
				OR = {
					has_trait = irritable
					has_trait = sadistic
					has_trait = callous
					has_trait = arrogant
					has_trait = vengeful
					has_trait = rowdy
					has_trait = bossy
				}
			}
		}
	}
}

#Vassal reacts to liege killing their horse
tour_grounds_events.3011 = {
	type = activity_event
	title = tour_grounds_events.3011.title
	desc = {
		desc = tour_grounds_events.3011.desc.intro
		first_valid = {
			triggered_desc = {
				trigger = {
					scope:visiting_liege = {
						OR = {
							has_trait = irritable
							has_trait = wrathful
							has_trait = callous
							has_trait = sadistic
							has_trait = impatient
						}
					}
				}
				desc = tour_grounds_events.3011.desc.mid.irritable
			}
			desc = tour_grounds_events.3011.desc.mid.calm
		}
		desc = tour_grounds_events.3011.desc.outro
	}

	theme = tour_grounds
	left_portrait = {
		character = root
		animation = shock
	}
	right_portrait = {
		character = scope:visiting_liege
		animation = laugh
	}

	option = { # Pay for liege's horse
		name = tour_grounds_events.3011.a
		scope:visiting_liege = {
			send_interface_toast = {
				title = tour_grounds_3011.vassal_paid_for_new_horse
				left_icon = scope:visiting_liege
				right_icon = scope:stop_host_scope
				3010_pay_for_horse_effect = yes
			}
		}
		stress_impact = {
			arrogant = medium_stress_impact_gain
			vengeful = medium_stress_impact_loss
			rowdy = medium_stress_impact_loss
			bossy = medium_stress_impact_loss
			greedy = medium_stress_impact_loss
		}
		ai_chance = {
			base = 10
			modifier = {
				add = -10
				OR = {
					has_trait = arrogant
					has_trait = vengeful
					has_trait = rowdy
					has_trait = bossy
					has_trait = greedy
				}
			}
			modifier = {
				add = -10
				short_term_gold < minor_gold_value
			}
		}
	}

	option = { # Don't pay for it
		name = tour_grounds_events.3011.b
		scope:visiting_liege = {
			send_interface_toast = {
				title = tour_grounds_3011.vassal_did_not_pay
				left_icon = scope:visiting_liege
				right_icon = scope:stop_host_scope
				remove_short_term_gold = minor_gold_value
				add_opinion = {
					target = scope:stop_host_scope
					modifier = disappointed_opinion
					opinion = -5
				}
			}
		}
		stress_impact = {
			generous = medium_stress_impact_gain
			craven = medium_stress_impact_gain
			humble = medium_stress_impact_gain
		}
		ai_chance = {
			base = 10
			modifier = {
				add = -10
				OR = {
					has_trait = generous
					has_trait = craven
					has_trait = humble
				}
			}
		}
	}
}

# You stumble upon some poachers, wanna kill em?
scripted_effect 3012_impressed_effect = {
	scope:visiting_liege = {
		reverse_add_opinion = {
			target = scope:stop_host_scope
			modifier = grateful_opinion
			opinion = 15
		}
		add_opinion = {
			target = scope:stop_host_scope
			modifier = flattered_opinion
			opinion = 15
		}
	}
	tour_distribute_control = {
		CAPITAL = minor_county_control_gain
		HELD_COUNTIES = minor_county_control_gain
		HELD_AND_VASSAL_COUNTIES = minor_county_control_gain
	}
	scope:touring_grounds_scope.county = {
		add_county_modifier = {
			modifier = locals_terrorised_modifier
			years = 15
		}
	}
}
scripted_effect 3012_horrified_effect = {
	scope:visiting_liege = {
		reverse_add_opinion = {
			target = scope:stop_host_scope
			modifier = scared_opinion
			opinion = -15
		}
		add_opinion = {
			target = scope:stop_host_scope
			modifier = insulted_opinion
			opinion = -15
		}
		add_dread = minor_dread_gain
	}
	tour_distribute_control = {
		CAPITAL = minor_county_control_gain
		HELD_COUNTIES = minor_county_control_gain
		HELD_AND_VASSAL_COUNTIES = minor_county_control_gain
	}
}

#Liege
tour_grounds_events.3012 = {
	type = activity_event
	title = tour_grounds_events.3012.title
	desc = {
		desc = tour_grounds_events.3012.desc.intro
		first_valid = {
			triggered_desc = {
				trigger = {
					OR = {
						has_trait = wrathful
						has_trait = callous
						has_trait = sadistic
					}
				}
				desc = tour_grounds_events.3012.desc.mid.sadistic
			}
			desc = tour_grounds_events.3012.desc.mid
		}
		desc = tour_grounds_events.3012.desc.outro
	}

	theme = tour_grounds
	override_background = { reference = wilderness_activity }
	left_portrait = {
		character = root
		animation = personality_bold
	}
	right_portrait = {
		character = scope:poacher_scope
		animation = scheme
	}
	cooldown = { years = 2 }

	immediate = {
		create_character = {
			location = scope:touring_grounds_scope.title_province
			template = generic_peasant_character
			culture = scope:touring_grounds_scope.culture
			faith = scope:touring_grounds_scope.faith
			save_scope_as = poacher_scope
		}
		scope:poacher_scope = {
			hidden_effect = { add_trait = lifestyle_hunter }
			make_criminal_effect = yes
		}
	}

	option = { # Kill them. Kill them now.
		name = tour_grounds_events.3012.a
		scope:activity = {
			add_activity_log_entry = {
				key = eliminated_poachers_log
				tags = { good }
				character = scope:visiting_liege
				target = scope:stop_host_scope
				root = {
					duel = {
						skill = prowess # TODO_CD_EP2, use caravan security rather than personal prowess
						target = scope:poacher_scope
						50 = { #You round them up and kill them
							compare_modifier = {
								value = scope:duel_value
								multiplier = 3.5
							}

							if = {
								limit = {
									scope:activity = {
										OR = {
											has_activity_option = {
												category = special_type
												option = tour_type_intimidation
											}
											has_activity_option = {
												category = special_type
												option = tour_type_taxation
											}
										}
									}
								}
								increase_tour_success_effect = { POINTS = 1 }
							}
							show_as_tooltip = {
								random_list = {
									100 = {
										show_chance = no
										desc = tour_grounds_if_vassal_is_impressed_tt
										3012_impressed_effect = yes
									}
									100 = {
										show_chance = no
										desc = tour_grounds_if_vassal_is_scared_tt
										3012_horrified_effect = yes
									}
								}
							}
							hidden_effect = {
								scope:stop_host_scope = { trigger_event = tour_grounds_events.3013 }
							}
						}
						50 = { #They manage to escape
							compare_modifier = {
								value = scope:duel_value
								multiplier = -3.5
							}
							increase_wounds_no_death_effect = { REASON = fight }
						}
					}
				}
			}
		}
		stress_impact = {
			irritable = minor_stress_impact_loss
			sadistic = minor_stress_impact_loss
			greedy = minor_stress_impact_loss
			wrathful = minor_stress_impact_loss
			patient = medium_stress_impact_gain
			forgiving = medium_stress_impact_gain
			compassionate = medium_stress_impact_gain
			pensive = medium_stress_impact_gain
			craven = major_stress_impact_gain
		}
		ai_chance = {
			base = 10
			modifier = {
				add = -10
				OR = {
					has_trait = generous
					has_trait = calm
					has_trait = patient
					has_trait = forgiving
					has_trait = compassionate
					has_trait = pensive
				}
			}
			modifier = {
				add = -10
				has_trait = craven
			}
			modifier = {
				add = 10
				OR = {
					has_trait = impatient
					has_trait = sadistic
				}
			}
		}
	}

	option = { # Let them off, for a fee
		name = tour_grounds_events.3012.b
		trigger = {
			has_trait = greedy
		}
		add_prestige = minor_prestige_loss
		add_gold = minor_gold_value
		reverse_add_opinion = {
			target = scope:stop_host_scope
			modifier = angry_opinion
			opinion = -5
		}
		if = {
			limit = {
				scope:activity = {
					has_activity_option = {
						category = special_type
						option = tour_type_taxation
					}
				}
			}
			increase_tour_success_effect = { POINTS = 1 }
		}
		stress_impact = {
			greedy = minor_stress_impact_loss
			wrathful = minor_stress_impact_loss
			just = minor_stress_impact_gain
			generous = major_stress_impact_gain
		}
		ai_chance = {
			base = 10
			modifier = {
				add = -10
				OR = {
					has_trait = generous
					has_trait = calm
					has_trait = just
				}
			}
			modifier = {
				add = 10
				has_trait = greedy
			}
		}
	}

	option = { # Ride on by
		name = tour_grounds_events.3012.c
		add_prestige = minor_prestige_loss
		stress_impact = {
			just = minor_stress_impact_gain
			irritable = medium_stress_impact_gain
			sadistic = medium_stress_impact_gain
			impatient = medium_stress_impact_gain
			brave = major_stress_impact_gain
		}
		ai_chance = {
			base = 10
			modifier = {
				add = -10
				OR = {
					has_trait = irritable
					has_trait = sadistic
					has_trait = impatient
					has_trait = just
					has_trait = brave
				}
			}
			modifier = {
				add = 10
				has_trait = craven
			}
		}
	}

	after = {
		scope:poacher_scope = {
			silent_disappearance_effect = yes
		}
	}
}

#Vassal
tour_grounds_events.3013 = {
	type = activity_event
	title = tour_grounds_events.3013.title
	desc = tour_grounds_events.3013.desc
	theme = tour_grounds
	left_portrait = {
		character = root
		animation = shock
	}
	right_portrait = {
		character = scope:visiting_liege
		animation = personality_bold
	}

	option = { # Thanks for the bag of heads and hands, m'lord. Love it.
		name = tour_grounds_events.3013.a
		scope:visiting_liege = {
			send_interface_toast = {
				title = tour_grounds.vassal_impressed
				left_icon = scope:visiting_liege
				right_icon = scope:stop_host_scope
				3012_impressed_effect = yes
			}
		}
		stress_impact = {
			sadistic = minor_stress_impact_loss
			greedy = minor_stress_impact_loss
			wrathful = minor_stress_impact_loss
			patient = medium_stress_impact_gain
			forgiving = medium_stress_impact_gain
			compassionate = medium_stress_impact_gain
		}
		ai_chance = {
			base = 10
			modifier = {
				add = -10
				OR = {
					has_trait = generous
					has_trait = calm
					has_trait = patient
					has_trait = forgiving
					has_trait = compassionate
					has_trait = pensive
				}
			}
			modifier = {
				add = 10
				has_trait = sadistic
			}
		}
	}

	option = { # Chastise them
		name = tour_grounds_events.3013.b
		scope:visiting_liege = {
			send_interface_toast = {
				title = tour_grounds.vassal_horrified
				left_icon = scope:visiting_liege
				right_icon = scope:stop_host_scope
				3012_horrified_effect = yes
			}
		}
		scope:touring_grounds_scope.county = {
			add_county_modifier = { 
				modifier = chastised_tyrant_modifier
				years = 5
			}
		}
		stress_impact = {
			just = minor_stress_impact_gain
			irritable = medium_stress_impact_gain
			sadistic = medium_stress_impact_gain
			impatient = medium_stress_impact_gain
			brave = major_stress_impact_gain
		}
		ai_chance = {
			base = 10
			modifier = {
				add = -10
				OR = {
					has_trait = irritable
					has_trait = sadistic
					has_trait = impatient
					has_trait = just
					has_trait = brave
				}
			}
			modifier = {
				add = 10
				has_trait = craven
			}
		}
	}
}

# You count the windows in your vassal's holding and determine that they must pay a tax for each window
scripted_effect 3014_paid_tax_effect = {
	scope:visiting_liege = {
		reverse_add_opinion = {
			target = scope:stop_host_scope
			modifier = angry_opinion
			opinion = -10
		}
		add_opinion = {
			target = scope:stop_host_scope
			modifier = grateful_opinion
			opinion = 15
		}
	}
	scope:stop_host_scope = {
		pay_short_term_gold = {
			target = scope:visiting_liege
			gold = medium_gold_value
		}
	}
	tour_distribute_control = {
		CAPITAL = medium_county_control_gain
		HELD_COUNTIES = medium_county_control_gain
		HELD_AND_VASSAL_COUNTIES = 0
	}
	
}
scripted_effect 3014_refuse_to_pay_tax_effect = {
	scope:visiting_liege = {
		add_opinion = {
			target = scope:stop_host_scope
			modifier = tax_avoidance_crime
			opinion = -15
		}
	}
}

#Liege
tour_grounds_events.3014 = {
	type = activity_event
	title = tour_grounds_events.3014.title
	desc = tour_grounds_events.3014.desc
	theme = tour_grounds
	override_background = { reference = corridor_day }
	left_portrait = {
		character = root
		animation = personality_rational
	}

	trigger = {
		
		NOT = { exists = local_var:had_3014 }
	}

	weight_multiplier = {
		base = 1
		modifier = {
			factor = 2
			scope:touring_grounds_scope.county = {
				development_level >= 10
			}
		}
		modifier = {
			factor = 2
			scope:touring_grounds_scope.county = {
				development_level >= root.capital_county.development_level
			}
		}
		modifier = {
			factor = 2
			OR = {
				has_trait = greedy
				has_trait = arrogant
			}
		}
		modifier = {
			factor = 0.5
			scope:touring_grounds_scope.county = {
				development_level <= 5 
			}
		}
		# TODO_CD_EP2, weight up for tax tour
	}

	immediate = {
		set_local_variable = {
			name = had_3014
			value = yes
		}
	}

	option = { # Demand they pay... a window tax!
		name = tour_grounds_events.3014.a
		if = {
			limit = {
				scope:activity = {
					has_activity_option = {
						category = special_type
						option = tour_type_taxation
					}
				}
			}
			increase_tour_success_effect = { POINTS = 1 }
		}
		show_as_tooltip = {
			random_list = {
				100 = {
					show_chance = no
					desc = tour_grounds_if_vassal_accepts_tt
					3014_paid_tax_effect = yes
				}
				100 = {
					show_chance = no
					desc = tour_grounds_if_vassal_refuses_tt
					3014_refuse_to_pay_tax_effect = yes
				}
			}
		}
		hidden_effect = {
			scope:stop_host_scope = { trigger_event = tour_grounds_events.3015 }
		}
		stress_impact = {
			just = medium_stress_impact_gain
			forgiving = medium_stress_impact_gain
			compassionate = medium_stress_impact_gain
			pensive = medium_stress_impact_gain
			generous = major_stress_impact_gain
		}
		ai_chance = {
			base = 10
			modifier = {
				add = -10
				OR = {
					has_trait = just
					has_trait = forgiving
					has_trait = compassionate
					has_trait = pensive
					has_trait = generous
				}
			}
		}
	}

	option = { # Just let it go
		name = tour_grounds_events.3014.b
		stress_impact = {
			generous = minor_stress_impact_loss
			arbitrary = medium_stress_impact_gain
			arrogant = medium_stress_impact_gain
			greedy = major_stress_impact_gain
		}
		ai_chance = {
			base = 10
			modifier = {
				add = -10
				OR = {
					has_trait = arbitrary
					has_trait = arrogant
					has_trait = greedy
				}
			}
		}
	}
}

#Vassal
tour_grounds_events.3015 = {
	type = activity_event
	title = tour_grounds_events.3015.title
	desc = tour_grounds_events.3015.desc
	theme = tour_grounds
	left_portrait = {
		character = root
		animation = anger
	}
	right_portrait = {
		character = scope:visiting_liege
		animation = personality_rational
	}

	option = { # Pay the gosh darn window tax
		name = tour_grounds_events.3015.a
		scope:activity = {
			add_activity_log_entry = {
				key = window_tax_log
				tags = { good }
				character = scope:visiting_liege
				target = scope:stop_host_scope
				root = {
					send_interface_toast = {
						title = tour_grounds.vassal_paid_tax
						left_icon = scope:visiting_liege
						right_icon = scope:stop_host_scope
						3014_paid_tax_effect = yes
					}
				}
			}
		}
		stress_impact = {
			generous = minor_stress_impact_loss
			profligate = minor_stress_impact_loss
			vengeful = medium_stress_impact_gain
			arrogant = medium_stress_impact_gain
			greedy = major_stress_impact_gain
		}
		ai_chance = {
			base = 10
			modifier = {
				add = -10
				OR = {
					has_trait = vengeful
					has_trait = arrogant
					has_trait = greedy
				}
			}
			modifier = {
				add = -10
				short_term_gold < medium_gold_value
			}
		}
	}

	option = { # Refuse the tax
		name = tour_grounds_events.3015.b
		scope:visiting_liege = {
			duel = {
				skill = stewardship
				target = scope:stop_host_scope
				50 = { # You win the duel
					compare_modifier = {
						value = scope:duel_value
						multiplier = 3.5
					}
					send_interface_toast = {
						title = tour_grounds.vassal_refused_to_pay_tax
						left_icon = scope:visiting_liege
						right_icon = scope:stop_host_scope
						3014_refuse_to_pay_tax_effect = yes
					}
					hidden_effect = {
						scope:stop_host_scope = {
							send_interface_toast = {
								title = tour_grounds.vassal_won_tax_duel
								left_icon = scope:visiting_liege
								right_icon = scope:stop_host_scope
								show_as_tooltip = {
									3014_refuse_to_pay_tax_effect = yes
								}
							}
						}
					}
				}
				50 = { #They manage to evade taxation
					compare_modifier = {
						value = scope:duel_value
						multiplier = -3.5
					}
					send_interface_toast = {
						title = tour_grounds.vassal_won_tax_duel
						left_icon = scope:visiting_liege
						right_icon = scope:stop_host_scope
					}
					scope:stop_host_scope = {
						send_interface_toast = {
							title = tour_grounds.vassal_won_tax_duel
							left_icon = scope:visiting_liege
							right_icon = scope:stop_host_scope
						}
					}
				}
			}
		}
		stress_impact = {
			humble = medium_stress_impact_gain
			generous = major_stress_impact_gain
		}
		ai_chance = {
			base = 10
			modifier = {
				add = -10
				OR = {
					has_trait = humble
					has_trait = generous
				}
			}
		}
	}
}

# You carve your name into something that may or may not be sacred
scripted_effect 3016_sacred_carving_effect = {
	scope:visiting_liege = {
		if = {
			limit = {
				NOT = { scope:liege_lover_scope = scope:stop_host_scope }
			}
			reverse_add_opinion = {
				target = scope:liege_lover_scope
				modifier = flattered_opinion
				opinion = 15
			}
			reverse_add_opinion = {
				target = scope:stop_host_scope
				modifier = angry_opinion
				opinion = -10
			}
		}
		add_piety = medium_piety_loss
	}
	scope:touring_grounds_scope.county = {
		add_county_modifier = {
			modifier = sacred_site_vandalised_modifier
			years = 5
		}
	}
}
scripted_effect 3016_sacred_carving_take_blame_effect = {
	scope:stop_host_scope = {
		if = {
			limit = {
				can_add_hook = {
					target = scope:visiting_liege
					type = loyalty_hook
				}
			}
			add_hook = {
				type = loyalty_hook
				target = scope:visiting_liege
			}
		}
		else = {
			reverse_add_opinion = {
				target = scope:visiting_liege
				modifier = grateful_opinion
				opinion = 15
			}
		}
		add_piety = medium_piety_loss
	}
	scope:touring_grounds_scope.county = {
		add_county_modifier = {
			modifier = sacred_site_vandalised_modifier
			years = 5
		}
	}
}
scripted_effect 3016_non_sacred_carving_effect = {
	scope:visiting_liege = {
		reverse_add_opinion = {
			target = scope:liege_lover_scope
			modifier = flattered_opinion
			opinion = 15
		}
		if = {
			limit = {
				scope:activity = {
					has_activity_option = {
						category = special_type
						option = tour_type_majesty
					}
				}
			}
			increase_tour_success_effect = { POINTS = 1 }
		}
	}
	scope:touring_grounds_scope.county = {
		add_county_modifier = {
			modifier = kings_carving_modifier
			years = 5
		}
	}
}

#Liege
tour_grounds_events.3016 = {
	type = activity_event
	title = tour_grounds_events.3016.title
	desc = tour_grounds_events.3016.desc
	theme = tour_grounds
	left_portrait = {
		character = root
		animation = personality_rational
	}

	trigger = {
		NOT = { exists = local_var:had_3016 }
		any_relation = {
			type = lover
		}
		is_adult = yes
	}

	weight_multiplier = {
		base = 1
		modifier = {
			factor = 2
			scope:touring_grounds_scope = {
				faith = { has_doctrine_parameter = believes_in_harmony_with_nature_invisible }
			}
		}
		modifier = {
			factor = 2
			scope:touring_grounds_scope = {
				is_holy_site_of = faith
			}
		}
		modifier = {
			factor = 2
			scope:touring_grounds_scope.title_province = {
				is_wooded_trigger = yes
			}
		}
	}

	immediate = {
		set_local_variable = {
			name = had_3016
			value = yes
		}
		random_relation = {
			type = lover
			save_scope_as = liege_lover_scope
		}
	}

	option = { # Make the carving!
		name = tour_grounds_events.3016.a
		show_as_tooltip = {
			3016_non_sacred_carving_effect = yes
		}
		hidden_effect = {
			random_list = {
				50 = {
					3016_non_sacred_carving_effect = yes
				}
				50 = {
					scope:stop_host_scope = { trigger_event = tour_grounds_events.3017 }
				}
			}
		}
		stress_impact = {
			chaste = medium_stress_impact_gain
			humble = medium_stress_impact_gain
			shy = medium_stress_impact_gain
		}
		ai_chance = {
			base = 10
			modifier = {
				add = -10
				OR = {
					has_trait = chaste
					has_trait = humble
					has_trait = shy
				}
			}
		}
	}

	option = { # Don't
		name = tour_grounds_events.3016.b
		trigger_event = { on_action = on_tour_grounds_liege }
		stress_impact = {
			trusting = minor_stress_impact_gain
			lustful = medium_stress_impact_gain
			gregarious = medium_stress_impact_gain
			arrogant = medium_stress_impact_gain
		}
		ai_chance = {
			base = 10
			modifier = {
				add = -10
				OR = {
					has_trait = trusting
					has_trait = lustful
					has_trait = gregarious
					has_trait = arrogant
				}
			}
		}
	}
}

#Vassal
tour_grounds_events.3017 = {
	type = activity_event
	title = tour_grounds_events.3017.title
	desc = tour_grounds_events.3017.desc
	theme = tour_grounds
	left_portrait = {
		character = root
		animation = shock
	}
	right_portrait = {
		character = scope:visiting_liege
		animation = personality_rational
	}

	option = { # Chastise your liege
		name = tour_grounds_events.3017.a
		show_as_tooltip = { # Actually done in 3018
			3016_sacred_carving_effect = yes
		}
		hidden_effect = {
			set_variable = {
				name = 3016_blamed_liege
				days = 7
			}
		}
		stress_impact = {
			just = medium_stress_impact_gain
			deceitful = medium_stress_impact_gain
			shy = medium_stress_impact_gain
			humble = medium_stress_impact_gain
		}
		ai_chance = {
			base = 10
			modifier = {
				add = -10
				OR = {
					has_trait = just
					has_trait = deceitful
					has_trait = shy
					has_trait = humble
				}
			}
		}
	}

	option = { # Take the blame yourself
		name = tour_grounds_events.3017.b
		show_as_tooltip = { # Actually done in 3018
			3016_sacred_carving_take_blame_effect = yes
		}
		hidden_effect = {
			set_variable = {
				name = 3016_took_the_blame
				days = 7
			}
		}
		stress_impact = {
			deceitful = minor_stress_impact_loss
			gregarious = medium_stress_impact_gain
			arrogant = medium_stress_impact_gain
			callous = medium_stress_impact_gain
		}
		ai_chance = {
			base = 10
			modifier = {
				add = -10
				OR = {
					has_trait = honest
					has_trait = gregarious
					has_trait = arrogant
					has_trait = callous
				}
			}
		}
	}

	after = {
		hidden_effect = {
			scope:visiting_liege = {
				trigger_event = tour_grounds_events.3018
			}
		}
	}
}

#Liege
tour_grounds_events.3018 = {
	type = activity_event
	title = tour_grounds_events.3018.title
	desc = {
		desc = tour_grounds_events.3018.desc
		first_valid = {
			triggered_desc = {
				trigger = {
					scope:stop_host_scope = {
						exists = var:3016_took_the_blame
					}
				}
				desc = tour_grounds_events.3018.desc.outro.took_the_blame
			}
			triggered_desc = {
				trigger = {
					scope:stop_host_scope = {
						exists = var:3016_blamed_liege
					}
				}
				desc = tour_grounds_events.3018.desc.outro.blamed_liege
			}
		}
	}
	theme = tour_grounds
	left_portrait = {
		character = root
		animation = shock
	}
	right_portrait = {
		character = scope:stop_host_scope
		animation = personality_rational
	}

	immediate = {
		if = {
			limit = {
				scope:stop_host_scope = {
					exists = var:3016_took_the_blame
				}
			}
			3016_sacred_carving_take_blame_effect = yes
		}
		else_if = {
			limit = {
				scope:stop_host_scope = {
					exists = var:3016_blamed_liege
				}
			}
			3016_sacred_carving_effect = yes
		}
	}

	option = { # Basic response
		name = {
			text = {
				first_valid = {
					triggered_desc = {
						trigger = {
							scope:stop_host_scope = {
								exists = var:3016_took_the_blame
							}
						}
						desc = tour_grounds_events.3018.a.took_blame
					}
					triggered_desc = {
						trigger = {
							scope:stop_host_scope = {
								exists = var:3016_blamed_liege
							}
						}
						desc = tour_grounds_events.3018.a.was_blamed
					}
				}
			}
		}
	}
}

# Seek taxable extras
scripted_effect 3019_liege_tax_duel_effect = {
	scope:visiting_liege = {
		duel = {
			skill = stewardship
			target = scope:stop_host_scope
			50 = { # You win the duel
				compare_modifier = {
					value = scope:duel_value
					multiplier = 3.5
				}
				reverse_add_opinion = {
					target = scope:stop_host_scope
					modifier = angry_opinion
					opinion = -10
				}
				3019_liege_pay_tax_effect = yes
			}
			50 = { #They manage to evade taxation
				compare_modifier = {
					value = scope:duel_value
					multiplier = -3.5
				}
			}
		}
	}
}
scripted_effect 3019_liege_pay_tax_effect = {
	scope:activity = {
		add_activity_log_entry = {
			key = taxable_extras_log
			tags = { good }
			character = scope:visiting_liege
			target = scope:stop_host_scope
			scope:visiting_liege = {
				send_interface_toast = {
					title = tour_grounds.vassal_paid_tax
					left_icon = scope:visiting_liege
					right_icon = scope:stop_host_scope
					tour_distribute_control = {
						CAPITAL = minor_county_control_gain
						HELD_COUNTIES = minor_county_control_gain
						HELD_AND_VASSAL_COUNTIES = 0
					}
					scope:stop_host_scope = {
						send_interface_toast = {
							title = tour_grounds.vassal_paid_tax
							left_icon = scope:stop_host_scope
							right_icon = scope:visiting_liege
							pay_short_term_gold = {
								target = scope:visiting_liege
								gold = medium_gold_value
							}
						}
					}
					if = {
						limit = {
							scope:activity = {
								has_activity_option = {
									category = special_type
									option = tour_type_taxation
								}
							}
						}
						increase_tour_success_effect = { POINTS = 1 }
					}
				}
			}
		}
	}
}

#Liege
tour_grounds_events.3019 = {
	type = activity_event
	title = tour_grounds_events.3019.title
	desc = tour_grounds_events.3019.desc
	theme = tour_grounds
	left_portrait = {
		character = root
		animation = personality_rational
	}
	right_portrait = {
		character = scope:greedy_entourage_member
		animation = scheme
	}

	trigger = {
		
		NOT = { exists = local_var:had_3019 }
		is_adult = yes
	}

	weight_multiplier = {
		base = 1
		modifier = {
			factor = 1
			always = yes # TODO_CD_EP2, weigh up for taxation tour
		}
	}

	immediate = {
		set_local_variable = {
			name = had_3019
			value = yes
		}
		random_courtier = { # TODO_CD_EP2, grab an entourage member. Weigh up for greed/stewardship
			save_scope_as = greedy_entourage_member
		}
	}

	option = { # Tax the excess!
		name = tour_grounds_events.3019.a
		show_as_tooltip = { 3019_liege_tax_duel_effect = yes }
		hidden_effect = {
			scope:stop_host_scope = { trigger_event = tour_grounds_events.3020 }
		}
		stress_impact = {
			generous = medium_stress_impact_gain
			forgiving = medium_stress_impact_gain
			just = medium_stress_impact_gain
		}
		ai_chance = {
			base = 10
			modifier = {
				add = -10
				OR = {
					has_trait = generous
					has_trait = forgiving
					has_trait = just
				}
			}
		}
	}

	option = { # Let them off
		name = tour_grounds_events.3019.b
		reverse_add_opinion = {
			target = scope:stop_host_scope
			modifier = grateful_opinion
			opinion = 10
		}
		stress_impact = {
			forgiving = medium_stress_impact_loss
			arbitrary = medium_stress_impact_gain
			greedy = medium_stress_impact_gain
			arrogant = medium_stress_impact_gain
		}
		ai_chance = {
			base = 10
			modifier = {
				add = -10
				OR = {
					has_trait = vengeful
					has_trait = arbitrary
					has_trait = greedy
					has_trait = arrogant
				}
			}
		}
	}
}

#Vassal
tour_grounds_events.3020 = {
	type = activity_event
	title = tour_grounds_events.3020.title
	desc = tour_grounds_events.3020.desc
	theme = tour_grounds
	left_portrait = {
		character = root
		animation = personality_rational
	}
	right_portrait = {
		character = scope:visiting_liege
		animation = scheme
	}

	option = { # Attempt to avoid the tax
		name = tour_grounds_events.3020.a
		3019_liege_tax_duel_effect = yes
		stress_impact = {
			humble = medium_stress_impact_gain
			shy = medium_stress_impact_gain
			generous = medium_stress_impact_gain
			profligate = medium_stress_impact_gain
		}
		ai_chance = {
			base = 10
			modifier = {
				add = -10
				OR = {
					has_trait = humble
					has_trait = shy
					has_trait = generous
					has_trait = profligate
				}
			}
		}
	}

	option = { # Pay the tax
		name = tour_grounds_events.3020.b
		3019_liege_pay_tax_effect = yes
		reverse_add_opinion = {
			target = scope:visiting_liege
			modifier = grateful_opinion
			opinion = 10
		}
		stress_impact = {
			generous = minor_stress_impact_loss
			profligate = medium_stress_impact_loss
			forgiving = medium_stress_impact_loss
			greedy = medium_stress_impact_gain
			arrogant = medium_stress_impact_gain
		}
		ai_chance = {
			base = 10
			modifier = {
				add = -10
				OR = {
					has_trait = vengeful
					has_trait = greedy
					has_trait = arrogant
				}
			}
		}
	}
}

#Some peasants are talking smack about your host
tour_grounds_events.3040 = {
	type = activity_event
	title = tour_grounds_events.3040.title
	desc = {
		desc = tour_grounds_events.3040.desc.intro
		random_valid = {
			triggered_desc = {
				trigger = {
					scope:stop_host_scope = {
						NOT = {
							knows_language_of_culture = root.location.county.culture
						}
					}
					scope:angry_peasant = { knows_language_of_culture = root.location.county.culture }
				}
				desc = tour_grounds_events.3040.desc.mid.wrong_language
			}
			triggered_desc = {
				trigger = {
					NOT = { scope:stop_host_scope.culture = root.location.county.culture }
					scope:angry_peasant.culture = root.location.county.culture 
				}
				desc = tour_grounds_events.3040.desc.mid.wrong_culture
			}
			triggered_desc = {
				trigger = {
					NOT = { scope:stop_host_scope.faith = root.location.county.faith }
					scope:angry_peasant.faith = root.location.county.faith
				}
				desc = tour_grounds_events.3040.desc.mid.wrong_faith
			}
			triggered_desc = {
				trigger = {
					scope:angry_peasant = { drinks_alcohol_trigger = yes }
				}
				desc = tour_grounds_events.3040.desc.mid.shit_beer
			}
			triggered_desc = {
				trigger = {
					scope:angry_peasant = { drinks_alcohol_trigger = no }
				}
				desc = tour_grounds_events.3040.desc.mid.shit_weed
			}
			desc = tour_grounds_events.3040.desc.mid.conscription
			desc = tour_grounds_events.3040.desc.mid.high_taxes
			desc = tour_grounds_events.3040.desc.mid.just_plain_dislike_em
		}
		desc = tour_grounds_events.3040.desc.outro
	}
	theme = tour_grounds
	override_background = { reference = tavern }
	cooldown = { years = 5 }
	left_portrait = {
		character = root
		animation = personality_rational
	}
	right_portrait = {
		character = scope:angry_peasant
		animation = anger
	}

	trigger = {
		is_adult = yes
	}

	weight_multiplier = {
		base = 1
		modifier = {
			add = 1
			scope:activity = {
				has_activity_option = {
					category = special_type
					option = tour_type_intimidation
				}
			}
		}
	}

	immediate = {
		hidden_effect = {
			if = {
				limit = {
					any_pool_character = {
						province = root.location
						is_available_ai_adult = yes
						is_lowborn = yes
						can_be_combatant_based_on_gender_trigger = { ARMY_OWNER = scope:stop_host_scope }
					}
				}
				random_pool_character = {
					province = root.location
					limit = {
						is_available_ai_adult = yes
						is_lowborn = yes
						can_be_combatant_based_on_gender_trigger = { ARMY_OWNER = scope:stop_host_scope }
					}
					weight = {
						base = 1
						modifier = {
							add = ai_boldness
						}
						modifier = {
							add = ai_vengefulness
						}
					}
					save_scope_as = angry_peasant
				}
			}
			else = {
				create_character = {
					location = root.location
					template = drunken_peasant_character
					culture = root.location.county.culture
					faith = root.location.county.faith
					save_scope_as = angry_peasant
				}
			}
			scope:angry_peasant = { add_trait = disloyal }
		}
	}

	option = { # Arrest these men!
		name = tour_grounds_events.3040.a
		add_dread = minor_dread_gain
		tour_distribute_control = {
			CAPITAL = minor_county_control_gain
			HELD_COUNTIES = 0
			HELD_AND_VASSAL_COUNTIES = 0
		}
		if = {
			limit = {
				scope:activity = {
					has_activity_option = {
						category = special_type
						option = tour_type_intimidation
					}
				}
			}
			increase_tour_success_effect = { POINTS = 1 }
		}
		progress_towards_friend_ai_effect = {
			CHARACTER = scope:stop_host_scope
			REASON = friend_defended_my_honor
			OPINION = default_friend_opinion
		}
		rightfully_imprison_character_effect = {
			TARGET = scope:angry_peasant
			IMPRISONER = root
		}
		stress_impact = {
			arbitrary = minor_stress_impact_loss
			just = minor_stress_impact_gain
			compassionate = minor_stress_impact_gain
		}
		ai_chance = {
			base = 10
			opinion_modifier = {
				who = root
				opinion_target = scope:stop_host_scope
				min = 0
				max = 10
				multiplier = 0.1
			}
			ai_value_modifier = {
				ai_vengefulness = 1
				ai_rationality = -0.5
			}
		}
	}

	option = { # I will fight for my vassal's honor!
		name = tour_grounds_events.3040.b
		duel = {
			skill = prowess
			target = scope:angry_peasant
			50 = { # You win the duel
				compare_modifier = {
					value = scope:duel_value
					multiplier = 3.5
					min = -49
				}
				send_interface_toast = {
					title = tour_grounds_events.3050.b.success
					tour_distribute_control = {
						CAPITAL = medium_county_control_gain
						HELD_COUNTIES = 0
						HELD_AND_VASSAL_COUNTIES = 0
					}
					root.location.county = {
						add_county_modifier = {
							modifier = liege_respected_fighter_modifier
							years = 10
						}
					}
				}
				if = {
					limit = {
						scope:activity = {
							has_activity_option = {
								category = special_type
								option = tour_type_intimidation
							}
						}
					}
					increase_tour_success_effect = { POINTS = 2 }
				}
				progress_towards_friend_ai_effect = {
					CHARACTER = scope:stop_host_scope
					REASON = friend_defended_my_honor
					OPINION = default_friend_opinion
				}
			}
			50 = { #They beat you
				compare_modifier = {
					value = scope:duel_value
					multiplier = -3.5
					min = -49
				}
				send_interface_toast = {
					title = tour_grounds_events.3050.b.failure
					increase_wounds_effect = { REASON = fight }
					add_prestige = minor_prestige_loss
				}
			}
		}
		stress_impact = {
			gallant = minor_stress_impact_loss
			brave = minor_stress_impact_loss
			arrogant = minor_stress_impact_loss
			craven = minor_stress_impact_gain
			patient = minor_stress_impact_gain
		}
		ai_chance = {
			base = 10
			opinion_modifier = {
				who = root
				opinion_target = scope:stop_host_scope
				min = 0
				max = 10
				multiplier = 0.1
			}
			ai_value_modifier = {
				ai_vengefulness = 1
				ai_boldness = 1
				ai_rationality = 0.5
			}
		}
	}

	option = { # Agree with them about your vassal being an idiot
		name = tour_grounds_events.3040.c
		progress_towards_friend_effect = {
			CHARACTER = scope:angry_peasant
			REASON = friend_defended_my_honor
			OPINION = default_friend_opinion
		}
		progress_towards_rival_ai_effect = {
			CHARACTER = scope:stop_host_scope
			REASON = rival_insulted_me
			OPINION = default_rival_opinion
		}
		stress_impact = {
			callous = minor_stress_impact_loss
			arbitrary = minor_stress_impact_loss
			vengeful = minor_stress_impact_loss
			compassionate = minor_stress_impact_gain
			forgiving = minor_stress_impact_gain
		}
		ai_chance = {
			base = 10
			opinion_modifier = {
				who = root
				opinion_target = scope:stop_host_scope
				min = 0
				max = 10
				multiplier = -0.1
			}
			ai_value_modifier = {
				ai_vengefulness = -0.5
				ai_boldness = 0.5
				ai_rationality = -0.5
			}
		}
	}
}

#Some neer-do-wells are roughing up a local
tour_grounds_events.3050 = {
	type = activity_event
	title = tour_grounds_events.3050.title
	desc = tour_grounds_events.3050.desc
	theme = tour_grounds
	override_background = { reference = market }
	cooldown = { years = 5 }
	left_portrait = {
		character = root
		triggered_animation = {
			trigger = { has_trait = craven }
			animation = fear
		}
		animation = personality_bold
	}
	right_portrait = {
		character = scope:angry_peasant
		animation = anger
	}
	lower_right_portrait = {
		character = scope:beaten_peasant
		animation = fear
	}

	trigger = {
		is_adult = yes
		root.location.county.county_control < 100
	}

	weight_multiplier = {
		base = 1
		modifier = {
			add = 1
			scope:activity = {
				has_activity_option = {
					category = special_type
					option = tour_type_intimidation
				}
			}
		}
	}

	immediate = {
		hidden_effect = {
			if = {
				limit = {
					any_pool_character = {
						province = root.location
						is_available_ai_adult = yes
						is_lowborn = yes
						can_be_combatant_based_on_gender_trigger = { ARMY_OWNER = scope:stop_host_scope }
					}
				}
				random_pool_character = {
					province = root.location
					limit = {
						is_available_ai_adult = yes
						is_lowborn = yes
						can_be_combatant_based_on_gender_trigger = { ARMY_OWNER = scope:stop_host_scope }
					}
					weight = {
						base = 1
						modifier = {
							add = ai_boldness
						}
						modifier = {
							add = ai_vengefulness
						}
					}
					save_scope_as = angry_peasant
				}
			}
			else = {
				create_character = {
					location = root.location
					template = peasant_character
					gender_female_chance = root_soldier_female_chance
					culture = root.location.county.culture
					faith = root.location.county.faith
					save_scope_as = angry_peasant
				}
				scope:angry_peasant = {
					add_character_flag = {
						flag = silently_disappear_me
						years = 1
					}
				}
			}
			if = {
				limit = {
					any_pool_character = {
						province = root.location
						is_ai = yes
						is_adult = yes
						is_lowborn = yes
						NOT = { this = scope:angry_peasant }
					}
				}
				random_pool_character = {
					province = root.location
					limit = {
						is_ai = yes
						is_adult = yes
						is_lowborn = yes
					}
					weight = {
						base = 1
						modifier = {
							add = ai_honor
						}
						modifier = {
							add = 10
							OR = {
								has_trait = humble
								has_trait = compassionate
								has_trait = physique_bad
								has_trait = shy
								has_trait = craven
							}
						}
						modifier = {
							add = {
								value = 0
								subtract = prowess
							}
						}
					}
					save_scope_as = beaten_peasant
				}
			}
			else = {
				create_character = {
					location = root.location
					template = peasant_character
					gender_female_chance = root_soldier_female_chance
					culture = root.location.county.culture
					faith = root.location.county.faith
					save_scope_as = beaten_peasant
				}
				scope:beaten_peasant = {
					add_character_flag = {
						flag = silently_disappear_me
						years = 1
					}
				}
			}
			scope:beaten_peasant = {
				increase_wounds_no_death_effect = {
					REASON = fight
				}
			}
		}
	}

	option = { # Arrest these men!
		name = tour_grounds_events.3050.a
		add_dread = minor_dread_gain
		tour_distribute_control = {
			CAPITAL = minor_county_control_gain
			HELD_COUNTIES = 0
			HELD_AND_VASSAL_COUNTIES = 0
		}
		root.location.county = {
			add_county_modifier = {
				modifier = clearing_crime_modifier
				years = 10
			}
		}
		if = {
			limit = {
				scope:activity = {
					has_activity_option = {
						category = special_type
						option = tour_type_majesty
					}
				}
			}
			increase_tour_success_effect = { POINTS = 1 }
		}
		rightfully_imprison_character_effect = {
			TARGET = scope:angry_peasant
			IMPRISONER = root
		}
		stress_impact = {
			arbitrary = minor_stress_impact_loss
			just = minor_stress_impact_gain
			compassionate = minor_stress_impact_gain
		}
		ai_chance = {
			base = 10
			ai_value_modifier = {
				ai_vengefulness = 1
				ai_rationality = -0.5
			}
		}
	}

	option = { # Have at you, I will defend this defenceless person!
		name = tour_grounds_events.3050.b
		duel = {
			skill = prowess
			target = scope:angry_peasant
			50 = { # You win the duel
				compare_modifier = {
					value = scope:duel_value
					multiplier = 3.5
					min = -49
				}
				send_interface_toast = {
					title = tour_grounds_events.3050.b.success
					tour_distribute_control = {
						CAPITAL = medium_county_control_gain
						HELD_COUNTIES = 0
						HELD_AND_VASSAL_COUNTIES = 0
					}
					root.location.county = {
						add_county_modifier = {
							modifier = liege_respected_fighter_modifier
							years = 10
						}
					}
				}
				if = {
					limit = {
						scope:activity = {
							has_activity_option = {
								category = special_type
								option = tour_type_majesty
							}
						}
					}
					increase_tour_success_effect = { POINTS = 2 }
				}
				progress_towards_friend_ai_effect = {
					CHARACTER = scope:beaten_peasant
					REASON = friend_defended_my_honor
					OPINION = default_friend_opinion
				}
			}
			50 = { #They manage to evade taxation
				compare_modifier = {
					value = scope:duel_value
					multiplier = -3.5
					min = -49
				}
				send_interface_toast = {
					title = tour_grounds_events.3050.b.failure
					increase_wounds_effect = { REASON = fight }
				}
			}
		}
		stress_impact = {
			gallant = minor_stress_impact_loss
			brave = minor_stress_impact_loss
			arrogant = minor_stress_impact_loss
			craven = minor_stress_impact_gain
			patient = minor_stress_impact_gain
		}
		ai_chance = {
			base = 10
			ai_value_modifier = {
				ai_vengefulness = 1
				ai_boldness = 1
				ai_rationality = 0.5
			}
		}
	}

	option = { # Beat em up yourself!
		name = tour_grounds_events.3050.c
		trigger = {
			has_trait = sadistic
		}
		scope:beaten_peasant = {
			increase_wounds_effect = {
				REASON = fight
			}
		}
		
		stress_impact = {
			sadistic = major_stress_impact_loss
			callous = minor_stress_impact_loss
			arbitrary = minor_stress_impact_loss
			compassionate = minor_stress_impact_gain
		}
		ai_chance = {
			base = 10
			ai_value_modifier = {
				ai_vengefulness = 1
				ai_boldness = 0.5
				ai_rationality = -0.5
			}
		}
	}

	after = {
		if = {
			limit = {
				is_ai = yes
			}
			# Silently disappear the characters if they were created as a result of this event
			if = {
				limit = {
					scope:beaten_peasant = {
						has_character_flag = silently_disappear_me
					}
				}
				scope:beaten_peasant = {
					silent_disappearance_effect = yes
				}
			}
			if = {
				limit = {
					scope:angry_peasant = {
						has_character_flag = silently_disappear_me
					}
				}
				scope:angry_peasant = {
					silent_disappearance_effect = yes
				}
			}
		}
	}
}

#Your vassal has some cool stationed MaA, micromanage them?
tour_grounds_events.3060 = {
	type = activity_event
	title = tour_grounds_events.3060.title
	# TODO_CD_EP2, update this to use the actual type of MaA types as soon as they're a scope
	desc = {
		desc = tour_grounds_events.3060.desc.intro
		first_valid = {
			triggered_desc = {
				trigger = {
					root.location = {
						OR = {
							has_stationed_regiment_of_base_type = skirmishers
							has_stationed_regiment_of_base_type = pikemen
						}
					}
				}
				desc = tour_grounds_events.3060.desc.light_infantry
			}
			triggered_desc = {
				trigger = {
					root.location = { has_stationed_regiment_of_base_type = archers }
				}
				desc = tour_grounds_events.3060.desc.archers
			}
			triggered_desc = {
				trigger = {
					root.location = { has_stationed_regiment_of_base_type = heavy_infantry }
				}
				desc = tour_grounds_events.3060.desc.heavy_infantry
			}
			triggered_desc = {
				trigger = {
					root.location = {
						OR = {
							has_stationed_regiment_of_base_type = light_cavalry
							has_stationed_regiment_of_base_type = heavy_cavalry
							has_stationed_regiment_of_base_type = archer_cavalry
						}
					}
				}
				desc = tour_grounds_events.3060.desc.cavalry
			}
			triggered_desc = {
				trigger = {
					root.location = { has_stationed_regiment_of_base_type = camel_cavalry }
				}
				desc = tour_grounds_events.3060.desc.camel_cavalry
			}
			triggered_desc = {
				trigger = {
					root.location = { has_stationed_regiment_of_base_type = elephant_cavalry }
				}
				desc = tour_grounds_events.3060.desc.elephant_cavalry
			}
		}
		desc = tour_grounds_events.3060.desc.outro
	}
	theme = tour_grounds
	override_background = { reference = armory }
	cooldown = { years = 5 }
	left_portrait = {
		character = root
		animation = admiration
	}
	right_portrait = {
		character = scope:stop_host_scope
		animation = personality_bold
	}
	trigger = {
		root.location = { has_stationed_regiment = yes }
	}

	option = { # Send em in to hunt down bandits!
		name = tour_grounds_events.3060.a
		trigger = {
			root.location.county = { county_control < 100 }
		}
		tour_distribute_control = {
			CAPITAL = minor_county_control_gain
			HELD_COUNTIES = minor_county_control_gain
			HELD_AND_VASSAL_COUNTIES = 0
		}
		root.location.county.holder = {
			every_held_title = {
				custom = every_title_held_by_vassal
				limit = {
					tier = tier_county
				}
				add_county_modifier = {
					modifier = clearing_crime_modifier
					years = 15
				}
			}
		}
		increase_tour_success_effect = { POINTS = 1 }
		stress_impact = {
			arbitrary = minor_stress_impact_loss
			vengeful = minor_stress_impact_loss
			just = minor_stress_impact_loss
			compassionate = minor_stress_impact_gain
			forgiving = minor_stress_impact_gain
		}
		ai_chance = {
			base = 10
			ai_value_modifier = {
				ai_vengefulness = 1
				ai_rationality = -0.5
			}
		}
	}

	option = { # Hmm, these guys could be run much more efficiently
		name = tour_grounds_events.3060.b
		duel = {
			skills = { stewardship martial }
			value = high_skill_rating
			50 = { # You win the duel
				compare_modifier = {
					value = scope:duel_value
					multiplier = 3.5
					min = -49
				}
				if = {
					limit = {
						OR = {
							scope:activity = {
								has_activity_option = {
									category = special_type
									option = tour_type_majesty
								}
							}
							scope:activity = {
								has_activity_option = {
									category = special_type
									option = tour_type_taxation
								}
							}
						}
					}
					increase_tour_success_effect = { POINTS = 2 }
				}
				scope:visiting_liege = {
					send_interface_toast = {
						title = tour_grounds_events.3060.b.success
						add_gold = minor_gold_value
						scope:stop_host_scope = {
							send_interface_toast = {
								title = tour_grounds_events.3060.b.vassal
								scope:activity = {
									add_activity_log_entry = {
										key = maa_managed_log
										tags = { good }
										character = scope:visiting_liege
										target = scope:stop_host_scope
										scope:stop_host_scope = {
											add_character_modifier = {
												modifier = general_maa_learning
												years = 15
											}
										}
									}
								}
							}
						}
					}
				}
				progress_towards_friend_ai_effect = {
					CHARACTER = scope:stop_host_scope
					REASON = friend_helped_me
					OPINION = default_friend_opinion
				}
			}
			50 = { #They manage to evade taxation
				compare_modifier = {
					value = scope:duel_value
					multiplier = -3.5
					min = -49
				}
				scope:visiting_liege = {
					send_interface_toast = {
						title = tour_grounds_events.3060.b.failure
						scope:stop_host_scope = {
							send_interface_toast = {
								title = tour_grounds_events.3060.b.vassal
								scope:activity = {
									add_activity_log_entry = {
										key = maa_mismanaged_log
										tags = { bad }
										character = scope:visiting_liege
										target = scope:stop_host_scope
										scope:stop_host_scope = {
											add_character_modifier = {
												modifier = liege_bad_micromanagement
												years = 15
											}
										}
									}
								}
							}
						}
					}
				}
				progress_towards_rival_ai_effect = {
					CHARACTER = scope:stop_host_scope
					REASON = rival_incompetence
					OPINION = default_rival_opinion
				}
			}
		}
		stress_impact = {
			gallant = minor_stress_impact_loss
			brave = minor_stress_impact_loss
			avaricious = minor_stress_impact_loss
			arrogant = minor_stress_impact_loss
			trusting = minor_stress_impact_gain
			paranoid = minor_stress_impact_gain
			humble = minor_stress_impact_gain
		}
		ai_chance = {
			base = 10
			ai_value_modifier = {
				ai_vengefulness = 1
				ai_boldness = 1
				ai_rationality = 0.5
			}
		}
	}

	option = { # Fascinating, I will learn all about them!
		name = tour_grounds_events.3060.c
		if = {
			limit = {
				root.location = {
					OR = {
						has_stationed_regiment_of_base_type = skirmishers
						has_stationed_regiment_of_base_type = pikemen
					}
				}
			}
			add_character_modifier = {
				modifier = skirmisher_learnings
				years = 25
			}
		}
		else_if = {
			limit = {
				root.location = { has_stationed_regiment_of_base_type = archers }
			}
			add_character_modifier = {
				modifier = archers_learnings
				years = 25
			}
		}
		else_if = {
			limit = {
				root.location = { has_stationed_regiment_of_base_type = heavy_infantry }
			}
			add_character_modifier = {
				modifier = heavy_infantry_learnings
				years = 25
			}
		}
		else_if = {
			limit = {
				root.location = {
					OR = {
						has_stationed_regiment_of_base_type = light_cavalry
						has_stationed_regiment_of_base_type = heavy_cavalry
						has_stationed_regiment_of_base_type = archer_cavalry
						has_stationed_regiment_of_base_type = camel_cavalry
						has_stationed_regiment_of_base_type = elephant_cavalry
					}
				}
			}
			add_character_modifier = {
				modifier = cavalry_learnings
				years = 25
			}
		}
		ai_chance = {
			base = 10
			modifier = {
				factor = 0
				number_of_maa_regiments >= 4 # TODO_CD_EP2, there doesn't seem to be a way to check the MaA limit
			}
			ai_value_modifier = {
				ai_rationality = 1
			}
		}
	}

	option = { # I bet I could apply these ideas to my own MaA back home
		name = tour_grounds_events.3060.d
		trigger = {
			has_trait = avaricious
		}
		add_character_modifier = {
			modifier = general_maa_learning
			years = 25
		}
		add_stewardship_lifestyle_perk_points = 1
		ai_chance = {
			base = 10
			ai_value_modifier = {
				ai_rationality = 1
				ai_greed = 1
			}
		}
	}
}



# You spot a treasure map
tour_grounds_events.3030 = {
	type = activity_event
	title = tour_grounds_events.3030.title
	desc = tour_grounds_events.3030.desc

	theme = tour_grounds
	override_background = { reference = market_scope }
	left_portrait = {
		character = root
		animation = lantern
	}

	trigger = {
		is_ai = no
		NOT = {
			exists = var:had_event_tour_grounds_3130
		}
		OR = {
			any_owned_story = {
				story_type = story_cycle_mysterious_journal
				exists = var:mysterious_journal
				var:mysterious_journal = {
					NOT = {
						exists = var:secret_cipher
					}
				}
			}
			scope:stop_host_scope = {
				is_ai = yes
				is_adult = yes
				has_trait = education_intrigue
				OR = {
					has_trait = paranoid
					has_trait = schemer
					intrigue >= high_skill_rating
				}
				NOT = {
					has_trait = cynical
					has_trait = zealous
				}
			}
		}
	}

	option = { # I will investigate...
		name = tour_grounds_events.3030.a
		duel = {
			skill = intrigue
			value = high_skill_rating
			50 = { # You follow the map to its location
				compare_modifier = {
					value = scope:duel_value
					multiplier = 0.5
				}
				custom_tooltip = you_progress_deeper_tt
				hidden_effect = {
					trigger_event = tour_grounds_events.3031
				}
			}
			50 = { # You fail
				compare_modifier = {
					value = scope:duel_value
					multiplier = -0.5
				}
				send_interface_toast = {
					title = tour_grounds_events.3030.got_lost
					left_icon = root
					add_character_modifier = {
						modifier = totally_lost_modifier
						years = 5
					}
				}
			}
		}
		stress_impact = {
			trusting = medium_stress_impact_gain
			humble = medium_stress_impact_gain
			honest = medium_stress_impact_gain
			lazy = medium_stress_impact_gain
		}
		ai_chance = {
			base = 10
			modifier = {
				factor = 0
				OR = {
					has_trait = trusting
					has_trait = humble
					has_trait = honest
					has_trait = lazy
				}
			}
			ai_value_modifier = {
				ai_boldness = 1
				ai_compassion = -0.2
			}
		}
	}

	option = { # I will trust that my vassal isn't hiding anything
		name = tour_grounds_events.3030.b
		if = {
			limit = {
				NOT = {
					has_trait = paranoid
				}
			}
			add_character_modifier = {
				modifier = well_rested_modifier
				years = 5
			}
		}
		stress_impact = {
			cynical = minor_stress_impact_gain
			arrogant = minor_stress_impact_gain
			stubborn = minor_stress_impact_gain
			ambitious = medium_stress_impact_gain
			paranoid = medium_stress_impact_gain
		}
		ai_chance = {
			base = 10
			modifier = {
				factor = 0
				OR = {
					has_trait = ambitious
					has_trait = paranoid
				}
			}
			ai_value_modifier = {
				ai_boldness = -1
			}
		}
	}

	after = {
		if = {
			limit = {
				NOT = {
					owns_story_of_type = story_cycle_mysterious_journal
				}
			}
			set_variable = {
				name = had_event_tour_grounds_3130
				years = 100
			}
		}
	}
}

# You find a clearing in the woods covered in recently dug-up soil
scripted_effect tour_grounds_3131_find_the_stash_effect = {
	random_list = {
		10 = {
			trigger_event = tour_grounds_events.3032
		}
	}
}

tour_grounds_events.3031 = {
	type = activity_event
	title = tour_grounds_events.3031.title
	desc = tour_grounds_events.3031.desc

	theme = tour_grounds
	override_background = { reference = battlefield }
	left_portrait = {
		character = root
		animation = lantern
	}

	option = { # I can solve it!
		name = tour_grounds_events.3031.a
		duel = {
			skill = martial
			value = high_skill_rating
			50 = { # You find the right spot to dig up
				compare_modifier = {
					value = scope:duel_value
					multiplier = 0.5
				}
				custom_tooltip = you_progress_deeper_tt
				hidden_effect = {
					tour_grounds_3131_find_the_stash_effect = yes
				}
			}
			50 = { # You fail
				compare_modifier = {
					value = scope:duel_value
					multiplier = -0.5
				}
				send_interface_toast = {
					title = tour_grounds_events.3031.fail_to_get_it_open
					left_icon = root
				}
			}
		}
		add_character_modifier = {
			modifier = tour_sleep_deprived_modifier
			years = 5
		}
		stress_impact = {
			impatient = medium_stress_impact_gain
			lazy = medium_stress_impact_gain
			wrathful = medium_stress_impact_gain
		}
		ai_chance = {
			base = 10
			modifier = {
				factor = 0
				OR = {
					has_trait = impatient
					has_trait = lazy
					has_trait = wrathful
				}
			}
			ai_value_modifier = {
				ai_boldness = 1
			}
		}
	}

	option = { # Dig everywhere!!
		name = tour_grounds_events.3031.b
		duel = {
			skill = prowess
			value = very_high_skill_rating
			50 = { # You brute force your way into digging up the entire area
				compare_modifier = {
					value = scope:duel_value
					multiplier = 0.5
				}
				custom_tooltip = you_progress_deeper_tt
				hidden_effect = {
					tour_grounds_3131_find_the_stash_effect = yes
				}
			}
			50 = { # You fail
				compare_modifier = {
					value = scope:duel_value
					multiplier = -0.5
				}
				send_interface_toast = {
					title = tour_grounds_events.3031.fail_to_get_it_open
					left_icon = root
				}
			}
		}
		add_character_modifier = {
			modifier = tour_sleep_deprived_modifier
			years = 5
		}
		stress_impact = {
			patient = medium_stress_impact_gain
			scholar = medium_stress_impact_gain
			diligent = medium_stress_impact_gain
		}
		ai_chance = {
			base = 10
			modifier = {
				factor = 0
				OR = {
					has_trait = patient
					has_trait = scholar
					has_trait = diligent
				}
			}
			ai_value_modifier = {
				ai_boldness = 1
			}
		}
	}

	option = { # Screw this, I'm going back to bed
		name = tour_grounds_events.3031.c
		add_character_modifier = {
			modifier = well_rested_modifier
			years = 5
		}
		stress_impact = {
			lazy = minor_stress_impact_loss
			patient = minor_stress_impact_gain
			diligent = minor_stress_impact_gain
			stubborn = minor_stress_impact_gain
			wrathful = minor_stress_impact_gain
			paranoid = minor_stress_impact_gain
		}
		ai_chance = {
			base = 10
			modifier = {
				factor = 0
				OR = {
					has_trait = patient
					has_trait = diligent
					has_trait = stubborn
					has_trait = wrathful
					has_trait = paranoid
				}
			}
			ai_value_modifier = {
				ai_boldness = -1
			}
		}
	}
}

# You find the secret journal #3
tour_grounds_events.3032 = {
	type = activity_event
	title = tour_grounds_events.3032.title
	desc = tour_grounds_events.3032.desc

	theme = tour_grounds
	override_background = { reference = battlefield }
	left_portrait = {
		character = root
		animation = shock
	}
	artifact = {
		target = scope:journal_artifact
		position = lower_right_portrait
	}

	immediate = {
		if = {
			limit = {
				NOT = {
					any_owned_story = {
						story_type = story_cycle_mysterious_journal
					}
				}
			}
			create_artifact = {
				name = artifact_secret_journal_name
				description = artifact_secret_cipher_description
				type = miscellaneous
				visuals = book
				wealth = 10
				quality = 10
				modifier = artifact_stress_gain_1_penalty_modifier
				save_scope_as = journal_artifact
			}
		}
		else = {
			random_owned_story = {
				limit = {
					story_type = story_cycle_mysterious_journal
				}
				var:mysterious_journal = {
					save_scope_as = journal_artifact
				}
			}
		}
		scope:journal_artifact = {
			set_variable = {
				name = secret_cipher
			}
		}
		increase_tour_success_effect = { POINTS = 1 }
	}

	option = { # What could it mean? Take the journal
		name = tour_grounds_events.3032.a
		trigger = {
			NOT = {
				any_owned_story = {
					story_type = story_cycle_mysterious_journal
				}
			}
		}
		hidden_effect = {
			create_story = story_cycle_mysterious_journal
			random_owned_story = {
				limit = {
					story_type = story_cycle_mysterious_journal
				}
				set_variable = {
					name = mysterious_journal
					value = scope:journal_artifact
				}
			}
		}
		stress_impact = {
			honest = medium_stress_impact_gain
			paranoid = medium_stress_impact_gain
			trusting = medium_stress_impact_gain
		}
		ai_chance = {
			base = 10
			modifier = {
				factor = 0
				OR = {
					has_trait = honest
					has_trait = paranoid
					has_trait = trusting
				}
			}
		}
	}

	option = { # The mystery grows deeper
		name = tour_grounds_events.3032.b
		trigger = {
			# You have only one part of the puzzle
			any_character_artifact = {
				OR = {
					exists = var:secret_journal
					exists = var:secret_puzzle
				}
			}
			# But not both
			NOT = {
				any_character_artifact = {
					exists = var:secret_journal
					exists = var:secret_puzzle
				}
			}
			any_owned_story = {
				story_type = story_cycle_mysterious_journal
			}
		}
		custom_tooltip = progress_to_unlock_journal_mystery_tt
		random_owned_story = {
			limit = {
				story_type = story_cycle_mysterious_journal
			}
			var:mysterious_journal = {
				if = {
					limit = {
						exists = var:secret_journal
					}
					set_artifact_description = artifact_secret_journal_with_cipher_description
				}
				else_if = {
					limit = {
						exists = var:secret_puzzle
					}
					set_artifact_description = artifact_secret_journal_with_puzzle_description
				}
				set_variable = {
					name = secret_cipher
				}
			}
		}
		ai_chance = {
			base = 10
		}
	}

	option = { # At last, I have them all
		name = tour_grounds_events.3032.c
		trigger = {
			any_character_artifact = {
				exists = var:secret_journal
				exists = var:secret_puzzle
			}
			any_owned_story = {
				story_type = story_cycle_mysterious_journal
			}
		}
		random_owned_story = {
			limit = {
				story_type = story_cycle_mysterious_journal
			}
			var:mysterious_journal = {
				set_artifact_description = artifact_secret_journal_unsolved_description
				set_variable = {
					name = secret_cipher
				}
			}
		}
		ai_chance = {
			base = 10
		}
	}

	option = { # I will not steal
		name = tour_grounds_events.3032.d
		trigger = {
			NOT = {
				any_owned_story = {
					story_type = story_cycle_mysterious_journal
				}
			}
		}
		destroy_artifact = scope:journal_artifact
		stress_impact = {
			base = medium_stress_impact_gain
			paranoid = major_stress_impact_loss
			honest = major_stress_impact_loss
			compassionate = major_stress_impact_loss
			forgiving = major_stress_impact_loss
		}
		ai_chance = {
			base = 0
		}
	}
}

#Your vassal has some relaxing building, explore it?
tour_grounds_events.3070 = {
	type = activity_event
	title = tour_grounds_events.3070.title
	desc = {
		desc = tour_grounds_events.3070.desc.intro
		first_valid = {
			triggered_desc = {
				trigger = {
					root.location = {
						has_building_or_higher = royal_garden_01
					}
				}
				desc = tour_grounds_events.3070.desc.royal_garden
			}
			triggered_desc = {
				trigger = {
					root.location = {
						has_building_or_higher = royal_forest_01
					}
				}
				desc = tour_grounds_events.3070.desc.royal_forest
			}
			triggered_desc = {
				trigger = {
					root.location = {
						has_building_or_higher = leisure_palace_01
					}
				}
				desc = tour_grounds_events.3070.desc.leisure_palace
			}
		}
		desc = tour_grounds_events.3070.desc.outro
	}
	theme = tour_grounds
	override_background = { reference = garden }
	cooldown = { years = 5 }
	left_portrait = {
		character = root
		animation = admiration
	}
	trigger = {
		root.location = {
			OR = {
				has_building_or_higher = royal_garden_01
				has_building_or_higher = royal_forest_01
				has_building_or_higher = leisure_palace_01
			}
		}
	}

	option = { # Fascinating, there is so much I can learn from this!
		name = tour_grounds_events.3070.a
		trigger = { has_trait = scholar }
		add_character_modifier = {
			modifier = liesurely_studies
			years = 15
		}
		add_stewardship_lifestyle_perk_points = 1
		stress_impact = {
			diligent = minor_stress_impact_loss
			impatient = minor_stress_impact_gain
			lazy = minor_stress_impact_gain
		}
		ai_chance = {
			base = 10
			ai_value_modifier = {
				ai_energy = 1
				ai_rationality = 1
			}
		}
	}

	option = { # A leisurely stroll is a gift
		name = tour_grounds_events.3070.b
		add_character_modifier = {
			modifier = liesurely_stroll
			years = 5
		}
		stress_impact = {
			base = medium_stress_impact_loss
			diligent = minor_stress_impact_gain
			impatient = minor_stress_impact_loss
			lazy = minor_stress_impact_loss
		}
		ai_chance = {
			base = 10
			ai_value_modifier = {
				ai_energy = -1
			}
		}
	}

	option = { # Station troops, this place must be protected
		name = tour_grounds_events.3070.c
		if = {
			limit = {
				scope:activity = {
					has_activity_option = {
						category = special_type
						option = tour_type_intimidation
					}
				}
			}
			increase_tour_success_effect = { POINTS = 1 }
		}
		root.location.county = {
			add_county_modifier = {
				modifier = guarded_garden
				years = 15
			}
		}
		tour_distribute_control = {
			CAPITAL = minor_county_control_gain
			HELD_COUNTIES = 0
			HELD_AND_VASSAL_COUNTIES = 0
		}
		remove_short_term_gold = minor_gold_value
		stress_impact = {
			diligent = minor_stress_impact_loss
			impatient = minor_stress_impact_gain
			lazy = minor_stress_impact_gain
		}
		ai_chance = {
			base = 10
			ai_value_modifier = {
				ai_vengefulness = 1
				ai_rationality = -0.5
			}
			modifier = {
				factor = 0
				short_term_gold < minor_gold_value
			}
		}
	}
}

#Your vassal has some military building
scripted_effect tour_grounds_3080_trait_distribution = {
	if = {
		limit = {
			is_adult = yes
			NOT = { has_trait = organizer }
			root.location = {
				has_building_or_higher = military_academy_01
			}
		}
		add_trait = organizer
	}
	else_if = {
		limit = {
			is_adult = yes
			NOT = { has_trait = unyielding_defender }
			root.location = {
				has_building_or_higher = march_01
			}
		}
		add_trait = unyielding_defender
	}
	else_if = {
		limit = {
			is_adult = yes
			NOT = { has_trait = military_engineer }
			root.location = {
				has_building_or_higher = siege_works_01
			}
		}
		add_trait = military_engineer
	}
	else_if = {
		limit = {
			is_adult = yes
			NOT = { has_trait = aggressive_attacker }
			root.location = {
				has_building_or_higher = royal_armory_01
			}
		}
		add_trait = aggressive_attacker
	}
	else_if = {
		limit = {
			is_adult = yes
			has_trait = tourney_participant
			root.location = {
				has_building_or_higher = jousting_lists_01
			}
		}
		add_trait_xp = {
			trait = tourney_participant
			track = horse
			value = medium_trait_xp
		}
	}
	else_if = {
		limit = {
			is_adult = yes
			has_trait = tourney_participant
			root.location = {
				has_building_or_higher = archery_ranges_01
			}
		}
		add_trait_xp = {
			trait = tourney_participant
			track = bow
			value = medium_trait_xp
		}
	}
	else_if = {
		limit = {
			$MARTIAL_POINTS$ <= 1
		}
		add_martial_skill = 1
	}
	if = {
		limit = {
			$MARTIAL_POINTS$ < 1
		}
		add_martial_skill = $MARTIAL_POINTS$
	}
}

tour_grounds_events.3080 = {
	type = activity_event
	title = tour_grounds_events.3080.title
	desc = {
		desc = tour_grounds_events.3080.desc.intro
		first_valid = {
			triggered_desc = {
				trigger = {
					root.location = {
						has_building_or_higher = military_academy_01
					}
				}
				desc = tour_grounds_events.3080.desc.military_academy
			}
			triggered_desc = {
				trigger = {
					root.location = {
						has_building_or_higher = march_01
					}
				}
				desc = tour_grounds_events.3080.desc.march
			}
			triggered_desc = {
				trigger = {
					root.location = {
						has_building_or_higher = siege_works_01
					}
				}
				desc = tour_grounds_events.3080.desc.siege_works
			}
			triggered_desc = {
				trigger = {
					root.location = {
						has_building_or_higher = royal_armory_01
					}
				}
				desc = tour_grounds_events.3080.desc.royal_armories
			}
			triggered_desc = {
				trigger = {
					root.location = {
						has_building_or_higher = jousting_lists_01
					}
				}
				desc = tour_grounds_events.3080.desc.jousting_lists
			}
			triggered_desc = {
				trigger = {
					root.location = {
						has_building_or_higher = archery_ranges_01
					}
				}
				desc = tour_grounds_events.3080.desc.archery_ranges
			}
		}
		desc = tour_grounds_events.3080.desc.outro
	}
	theme = tour_grounds
	override_background = { reference = armory }
	cooldown = { years = 5 }
	left_portrait = {
		character = root
		animation = admiration
	}
	trigger = {
		root.location = {
			OR = {
				has_building_or_higher = military_academy_01
				has_building_or_higher = march_01
				has_building_or_higher = siege_works_01
				has_building_or_higher = royal_armory_01
				has_building_or_higher = jousting_lists_01
				has_building_or_higher = archery_ranges_01
			}
		}
	}

	option = { # Fascinating, there is so much I can learn from this!
		name = tour_grounds_events.3080.a
		trigger = { has_trait = scholar }
		add_character_modifier = {
			modifier = military_studies
			years = 15
		}
		tour_grounds_3080_trait_distribution = { MARTIAL_POINTS = 1 }
		stress_impact = {
			diligent = minor_stress_impact_loss
			impatient = minor_stress_impact_gain
			lazy = minor_stress_impact_gain
		}
		ai_chance = {
			base = 10
			ai_value_modifier = {
				ai_energy = 1
				ai_rationality = 1
			}
		}
	}

	option = { # Get out there and do your damn jobs!
		name = tour_grounds_events.3080.b
		if = {
			limit = {
				scope:activity = {
					has_activity_option = {
						category = special_type
						option = tour_type_intimidation
					}
				}
			}
			increase_tour_success_effect = { POINTS = 1 }
		}
		tour_distribute_control = {
			CAPITAL = medium_county_control_gain
			HELD_COUNTIES = minor_county_control_gain
			HELD_AND_VASSAL_COUNTIES = minor_county_control_gain
		}
		stress_impact = {
			base = medium_stress_impact_loss
			impatient = minor_stress_impact_loss
			diligent = minor_stress_impact_loss
			compassionate = minor_stress_impact_gain
		}
		ai_chance = {
			base = 10
			ai_value_modifier = {
				ai_vengefulness = 1
			}
		}
	}

	option = { # Fascinating, maybe I can get a lesson!
		name = tour_grounds_events.3080.c
		trigger = {
			NOT = {
				has_trait = scholar
			}
		}
		duel = {
			skill = martial
			value = decent_skill_rating
			10 = { # You do so epicly that you gain an extra skill point
				compare_modifier = {
					value = scope:duel_value
					multiplier = 3.5
				}
				tour_grounds_3080_trait_distribution = { MARTIAL_POINTS = 2 }
			}
			50 = { #You manage to learn a bit
				compare_modifier = {
					value = scope:duel_value
					multiplier = 3.5
				}
				tour_grounds_3080_trait_distribution = { MARTIAL_POINTS = 1 }
			}
			50 = { #You learn little
				compare_modifier = {
					value = scope:duel_value
					multiplier = -3.5
				}
				add_character_modifier = {
					modifier = military_studies
					years = 15
				}
			}
		}
		stress_impact = {
			diligent = minor_stress_impact_loss
			impatient = minor_stress_impact_gain
			lazy = minor_stress_impact_gain
		}
		ai_chance = {
			base = 10
			ai_value_modifier = {
				ai_energy = 1
				ai_rationality = 1
			}
		}
	}
}

# Peasants are meeting to trade their livestock and vegetables
tour_grounds_events.3090 = {
	type = activity_event
	title = tour_grounds_events.3090.title
	desc = {
		desc = tour_grounds_events.3090.desc.intro
		first_valid = {
			triggered_desc = {
				trigger = {
					root.location.county = { is_vegetarian_trigger = yes }
				}
				desc = tour_grounds_events.3090.desc.vegetables
			}
			desc = tour_grounds_events.3090.desc.livestock
		}
		desc = tour_grounds_events.3090.desc.outro
	}
	theme = tour_grounds
	override_background = { reference = farmland }
	cooldown = { years = 5 }
	left_portrait = {
		character = root
		animation = thinking
	}
	right_portrait = {
		character = scope:farmer
		animation = admiration
	}

	immediate = {
		hidden_effect = {
			if = {
				limit = {
					any_pool_character = {
						province = root.location
						is_lowborn = yes
					}
				}
				random_pool_character = {
					province = root.location
					limit = {
						is_lowborn = yes
					}
					save_scope_as = farmer
				}
			}
			else = {
				create_character = {
					location = root.capital_province
					template = generic_peasant_character
					faith = root.location.faith
					culture = root.location.culture
					save_scope_as = farmer
				}
				scope:farmer = {
					add_character_flag = {
						flag = silently_disappear_me
						years = 1
					}
				}
			}
		}
	}

	option = { # There should be a survey!
		name = tour_grounds_events.3090.a
		tour_distribute_control = {
			CAPITAL = minor_county_control_gain
			HELD_COUNTIES = minor_county_control_gain
			HELD_AND_VASSAL_COUNTIES = minor_county_control_gain
		}
		if = {
			limit = {
				scope:activity = {
					has_activity_option = {
						category = special_type
						option = tour_type_taxation
					}
				}
			}
			increase_tour_success_effect = { POINTS = 1 }
		}
		add_gold = minor_gold_value
		stress_impact = {
			base = minor_stress_impact_gain
			diligent = minor_stress_impact_loss
			impatient = minor_stress_impact_gain
			lazy = minor_stress_impact_gain
		}
		ai_chance = {
			base = 10
			ai_value_modifier = {
				ai_energy = 1
				ai_rationality = 1
			}
		}
	}

	option = { # Tell the peasants to get back to work
		name = tour_grounds_events.3090.b
		if = {
			limit = {
				scope:activity = {
					has_activity_option = {
						category = special_type
						option = tour_type_intimidation
					}
				}
			}
			increase_tour_success_effect = { POINTS = 1 }
		}
		add_dread = minor_dread_gain
		root.location.county = {
			add_county_modifier = {
				modifier = festival_disruption
				years = 5
			}
		}
		stress_impact = {
			impatient = minor_stress_impact_loss
			diligent = minor_stress_impact_loss
			vengeful = minor_stress_impact_loss
			compassionate = minor_stress_impact_gain
		}
		ai_chance = {
			base = 10
			ai_value_modifier = {
				ai_vengefulness = 1
				ai_rationality = -1
			}
		}
	}

	option = { # Wonderful, I will judge the contest!
		name = tour_grounds_events.3090.c
		if = {
			limit = {
				scope:activity = {
					has_activity_option = {
						category = special_type
						option = tour_type_majesty
					}
				}
			}
			increase_tour_success_effect = { POINTS = 1 }
		}
		root.location.county = {
			add_county_modifier = {
				modifier = liege_judged_festival
				years = 15
			}
		}
		stress_impact = {
			gregarious = minor_stress_impact_loss
			humble = minor_stress_impact_loss
			diligent = minor_stress_impact_loss
			impatient = minor_stress_impact_gain
			lazy = minor_stress_impact_gain
			callous = minor_stress_impact_gain
			sadistic = minor_stress_impact_gain
			arrogant = minor_stress_impact_gain
		}
		ai_chance = {
			base = 10
			ai_value_modifier = {
				ai_energy = 1
				ai_sociability = 1
			}
		}
	}

	after = {
		if = {
			limit = {
				is_ai = yes
				scope:farmer = {
					has_character_flag = silently_disappear_me
				}
			}
			scope:farmer = {
				silent_disappearance_effect = yes
			}
		}
	}
}

# Hang out in town doing stuff!
tour_grounds_events.3100 = {
	type = activity_event
	title = tour_grounds_events.3100.title
	desc = {
		desc = tour_grounds_events.3100.desc.intro
		first_valid = {
			triggered_desc = {
				trigger = {
					drinks_alcohol_trigger = yes
				}
				desc = tour_grounds_events.3100.desc.booze
			}
			desc = tour_grounds_events.3100.desc.hash
		}
		desc = tour_grounds_events.3100.desc.outro
	}
	theme = tour_grounds
	override_background = { reference = market }
	cooldown = { years = 5 }
	left_portrait = {
		character = root
		animation = personality_rational
	}

	option = { # Conduct a census
		name = tour_grounds_events.3100.a
		tour_distribute_control = {
			CAPITAL = minor_county_control_gain
			HELD_COUNTIES = minor_county_control_gain
			HELD_AND_VASSAL_COUNTIES = minor_county_control_gain
		}
		if = {
			limit = {
				scope:activity = {
					has_activity_option = {
						category = special_type
						option = tour_type_taxation
					}
				}
			}
			increase_tour_success_effect = { POINTS = 1 }
		}
		add_gold = minor_gold_value
		stress_impact = {
			base = minor_stress_impact_gain
			diligent = minor_stress_impact_loss
			impatient = minor_stress_impact_gain
			lazy = minor_stress_impact_gain
		}
		ai_chance = {
			base = 10
			ai_value_modifier = {
				ai_energy = 1
				ai_rationality = 1
			}
		}
	}

	option = { # Go to church (same faith)
		name = tour_grounds_events.3100.b
		trigger = {
			root.location.county.faith = root.faith
		}
		if = {
			limit = {
				scope:activity = {
					has_activity_option = {
						category = special_type
						option = tour_type_majesty
					}
				}
			}
			increase_tour_success_effect = { POINTS = 1 }
		}
		add_piety = minor_piety_gain
		root.location.county = {
			add_county_modifier = {
				modifier = pious_liege
				years = 15
			}
		}
		stress_impact = {
			zealous = minor_stress_impact_loss
			gregarious = minor_stress_impact_loss
			lazy = minor_stress_impact_gain
		}
		ai_chance = {
			base = 10
			ai_value_modifier = {
				ai_zeal = 1
				ai_sociability = 1
			}
		}
	}

	option = { # Go to church (diff faith)
		name = tour_grounds_events.3100.c
		trigger = {
			NOT = { root.location.county.faith = root.faith }
		}
		if = {
			limit = {
				scope:activity = {
					has_activity_option = {
						category = special_type
						option = tour_type_majesty
					}
				}
			}
			increase_tour_success_effect = { POINTS = 1 }
		}
		hidden_effect = {
			set_variable = {
				name = discounted_faith_to_convert_to_var
				value = root.location.county.faith
			}
		}
		custom_tooltip = cheaper_to_convert_to_local_faith_tt
		add_piety = medium_piety_loss
		root.location.county = {
			add_county_modifier = {
				modifier = tolerant_liege
				years = 15
			}
		}
		stress_impact = {
			gregarious = minor_stress_impact_loss
			curious = minor_stress_impact_loss
			zealous = minor_stress_impact_gain
			lazy = minor_stress_impact_gain
		}
		ai_chance = {
			base = 10
			ai_value_modifier = {
				ai_zeal = -1
				ai_sociability = 1
			}
		}
	}

	option = { # An excellent opportunity for charity
		name = tour_grounds_events.3100.d
		if = {
			limit = {
				scope:activity = {
					has_activity_option = {
						category = special_type
						option = tour_type_majesty
					}
				}
			}
			increase_tour_success_effect = { POINTS = 2 }
		}
		add_piety = major_piety_gain
		remove_short_term_gold = medium_gold_value
		root.location.county = {
			add_county_modifier = {
				modifier = sacred_touch
				years = 15
			}
		}
		stress_impact = {
			gregarious = minor_stress_impact_loss
			generous = minor_stress_impact_loss
			greedy = minor_stress_impact_gain
			callous = minor_stress_impact_gain
			sadistic = minor_stress_impact_gain
		}
		ai_chance = {
			base = 10
			ai_value_modifier = {
				ai_zeal = 1
				ai_sociability = 1
			}
			modifier = {
				factor = 0
				short_term_gold < medium_gold_value
			}
		}
	}

	option = { # A good chance to relax uwu
		name = tour_grounds_events.3100.e
		stress_impact = {
			base = medium_stress_impact_loss
			drunkard = minor_stress_impact_loss
			hashishiyah = minor_stress_impact_loss
			gluttonous = minor_stress_impact_loss
			gregarious = minor_stress_impact_loss
			zealous = minor_stress_impact_gain
			shy = minor_stress_impact_gain
			arrogant = minor_stress_impact_gain
		}
		ai_chance = {
			base = 10
			ai_value_modifier = {
				ai_sociability = 1
				ai_energy = -1
			}
		}
	}
}<|MERGE_RESOLUTION|>--- conflicted
+++ resolved
@@ -3816,11 +3816,7 @@
 					}
 				}
 				scope:trampled_child_scope = {
-<<<<<<< HEAD
-					override_death_effect = {
-=======
 					override_death_killer_effect = {
->>>>>>> b98bde84
 						killer = root
 						death_reason = death_trampled_by_horse
 					}
