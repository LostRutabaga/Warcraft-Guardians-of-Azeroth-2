### Religious titles ###

### Corruptism ###
k_shadow_council = {
	pattern = "pattern_solid.dds"
	color1 = rgb { 100 43 106 }
	colored_emblem = {
		texture = "ce_shadowcouncil.dds"
		color1 = rgb { 40 21 53 }
		color2 = rgb { 40 21 53 }
	}
}

### Holy Light
d_church_of_the_holy_light = {
	pattern = "pattern_solid.dds"
	color1 = "white"
	colored_emblem = {
		texture = "ce_holy_light.dds"
		color1 = "yellow"
		color2 = "yellow"
	}
}

d_church_scarlet_light = {
	pattern = "pattern_solid.dds"
	color1 = "white"
	colored_emblem = {
		texture = "ce_holy_light.dds"
		color1 = "red"
		color2 = "red"
	}
}

### Loa
k_atalai = {
	pattern = "pattern_solid.dds"
	color1 = "grey"
	colored_emblem = {
		texture = "ce_blood_hakkar.dds"
		color1 = "red"
        instance = { position = { 0.5 0.44 } }
	}
}

### Forsaken
k_forsaken_cult = { 
	pattern="pattern_tricolor_horizontal_01.dds"
	color1=rgb { 60 32 83 }
	color2=rgb { 60 32 83 }
	color3=rgb { 142 209 106 }
	colored_emblem={
		color1=grey
		texture="ce_escutcheon.dds"
		instance={
			position={ 0.500000 0.430000 }
			scale={ 0.760000 0.790000 }
			depth=2.010000
		}

	}

	colored_emblem={
		color1=white
		texture="ce_sylvanas.dds"
		instance={
			position={ 0.500000 0.420000 }
		}

	}

	colored_emblem={
		color1=black
		texture="ce_inescutcheon.dds"
		instance={
			position={ 0.500000 0.420000 }
			depth=1.010000
		}

	}
}

### Draconism
d_green_wyrmcult = {
	pattern = "pattern_solid.dds"
	color1 = "green"
	colored_emblem = {
		texture = "ce_wyvern.dds"
		color1 = "green"
		color2 = "green"
		color3 = "green"
	}
}
d_the_uncorrupted = {
	pattern = "pattern_solid.dds"
	color1 = "black"
	colored_emblem = {
		texture = "ce_wyvern.dds"
		color1 = "black"
		color2 = "black"
		color3 = "black"
	}
}
d_red_wyrmcult = {
	pattern = "pattern_solid.dds"
	color1 = "red"
	colored_emblem = {
		texture = "ce_wyvern.dds"
		color1 = "red"
		color2 = "red"
		color3 = "red"
	}
}
d_blue_wyrmcult = {
	pattern = "pattern_solid.dds"
	color1 = "blue"
	colored_emblem = {
		texture = "ce_wyvern.dds"
		color1 = "blue"
		color2 = "blue"
		color3 = "blue"
	}
}
d_bronze_wyrmcult = {
	pattern = "pattern_solid.dds"
	color1 = rgb { 205 127 50 }
	colored_emblem = {
		texture = "ce_wyvern.dds"
		color1 = rgb { 205 127 50 }
		color2 = rgb { 205 127 50 }
		color3 = rgb { 205 127 50 }
	}
}

<<<<<<< HEAD
### Old Gods
# Twilight's Hammer Cult
k_twilights_hammer_cult = {
	pattern = "pattern_solid.dds"
	color1 = "purple"
	colored_emblem = {
		texture = "ce_twilights_hammer.dds"
		color1 = "grey_gilneas"
		color2 = "white"
		color3 = "grey"
	}
=======
### Pandaren
k_shado_pan = { # Shado-Pan Monks by Juke
	pattern="pattern_solid.dds"
	color1=rgb { 154 43 4 }
	color2=yellow
	color3=blue
	colored_emblem={
		color1=yellow
		texture="ce_tamgha_buduyan.dds"
		instance={
			position={ 0.500000 0.130000 }
			scale={ 0.775000 -0.220000 }
		}

	}

	colored_emblem={
		color1=yellow
		texture="ce_tamgha_adlari.dds"
		instance={
			position={ 0.500000 0.800000 }
			scale={ 0.430000 0.430000 }
			depth=4.010000
		}

	}

	colored_emblem={
		color1=yellow
		texture="ce_rune_orc_03.dds"
		instance={
			position={ 0.720000 0.305000 }
			scale={ 0.440000 -0.440000 }
			depth=1.010000
			rotation=133
		}

		instance={
			position={ 0.275000 0.305000 }
			scale={ 0.440000 0.440000 }
			depth=2.010000
			rotation=45
		}

	}

	colored_emblem={
		color1=rgb { 206 142 48 }
		color2=red
		color3=white
		texture="ce_rune_orc_17.dds"
		instance={
			position={ 0.770000 0.595000 }
			scale={ -0.420000 0.420000 }
			depth=5.010000
			rotation=12
		}

		instance={
			position={ 0.240000 0.595000 }
			scale={ 0.420000 0.420000 }
			depth=6.010000
			rotation=345
		}

	}

	colored_emblem={
		color1=yellow
		texture="ce_islamic_lis.dds"
		instance={
			position={ 0.500000 0.535000 }
			scale={ 0.500000 -0.380000 }
			depth=3.010000
		}

	}

}
k_golden_lotus = { # Golden Lotus by Juke
	pattern="pattern_solid.dds"
	color1=rgb { 184 159 142 }
	color2=white
	color3=purple
	colored_emblem={
		color1=yellow_light
		texture="ce_lotus.dds"
		instance={
			position={ 0.500000 0.170000 }
			scale={ 0.215000 0.215000 }
		}

	}

	colored_emblem={
		color1=rgb { 251 168 46 }
		texture="ce_boat.dds"
		instance={
			position={ 0.500000 0.360000 }
			scale={ 0.730000 0.520000 }
			depth=2.010000
		}

	}

	colored_emblem={
		color1=rgb { 168 112 28 }
		texture="ce_lotus.dds"
		instance={
			position={ 0.500000 0.170000 }
			scale={ 0.305000 0.305000 }
			depth=1.010000
		}

	}

	colored_emblem={
		color1=rgb { 172 116 35 }
		texture="ce_ukkos_hammer.dds"
		instance={
			position={ 0.500000 0.320000 }
			scale={ 0.840000 0.670000 }
			depth=3.010000
		}

	}

	colored_emblem={
		color1=red
		texture="ce_bell.dds"
		instance={
			position={ 0.500000 0.270000 }
			scale={ 0.670000 0.530000 }
			depth=5.010000
		}

	}

	colored_emblem={
		color1=red
		texture="ce_religion_pagan_hellenic.dds"
		instance={
			position={ 0.500000 0.520000 }
			scale={ 0.770000 0.510000 }
			depth=6.010000
		}

	}

	colored_emblem={
		color1=red
		texture="ce_lotus.dds"
		instance={
			position={ 0.500000 0.175000 }
			scale={ 0.420000 0.420000 }
			depth=4.010000
		}

	}

}

d_jade_serpent = { # Order of the Cloud Serpent by Juke
	pattern="pattern_solid.dds"
	color1=rgb { 188 203 184 }
	color2=red
	color3=yellow
	colored_emblem={
		color1=rgb { 0 143 22 }
		color2=rgb { 0 141 51 }
		color3=black
		texture="ce_dolphin.dds"
		instance={
			position={ 0.500000 0.460000 }
			scale={ 0.890000 0.890000 }
		}

	}

}
d_black_ox = { # Niuzao Sentinels by Juke
	pattern="pattern_solid.dds"
	color1=rgb { 130 110 82 }
	color2=yellow
	color3=purple
	colored_emblem={
		color1=rgb { 55 47 39 }
		color2=black
		color3=rgb { 0 190 218 }
		texture="ce_bull_head.dds"
		instance={
			position={ 0.500000 0.410000 }
			scale={ 0.880000 0.880000 }
			depth=3.010000
		}

	}

	colored_emblem={
		color1=rgb { 182 207 200 }
		texture="ce_escallop_vannet.dds"
		instance={
			position={ 0.500000 0.310000 }
			scale={ 0.560000 0.470000 }
			depth=2.010000
		}

	}

	colored_emblem={
		color1=rgb { 184 206 204 }
		texture="ce_conch_shell.dds"
		instance={
			position={ 0.380000 0.550000 }
			scale={ 0.240000 0.240000 }
			rotation=337
		}

		instance={
			position={ 0.620000 0.550000 }
			scale={ -0.240000 0.240000 }
			depth=1.010000
			rotation=19
		}

	}

}
d_white_tiger = { # Temple of the White Tiger by Juke
	pattern="pattern_solid.dds"
	color1=rgb { 95 95 95 }
	color2=yellow
	color3=green
	colored_emblem={
		color1=rgb { 196 214 216 }
		color2=rgb { 63 197 184 }
		color3=rgb { 0 118 150 }
		texture="ce_lion_rampant_wide_stance.dds"
		instance={
			position={ 0.500000 0.390000 }
			scale={ 0.750000 0.750000 }
		}

	}

}
d_red_crane = { # Crane Wing Order by Juke
	pattern="pattern_solid.dds"
	color1=rgb { 119 81 81 }
	color2=yellow
	color3=red
	colored_emblem={
		color1=rgb { 118 5 5 }
		color2=rgb { 255 225 225 }
		texture="ce_religion_melieism.dds"
		instance={
			position={ 0.500000 0.420000 }
			scale={ 0.690000 0.690000 }
		}

	}

>>>>>>> 017c2f31
}<|MERGE_RESOLUTION|>--- conflicted
+++ resolved
@@ -132,7 +132,6 @@
 	}
 }
 
-<<<<<<< HEAD
 ### Old Gods
 # Twilight's Hammer Cult
 k_twilights_hammer_cult = {
@@ -144,7 +143,8 @@
 		color2 = "white"
 		color3 = "grey"
 	}
-=======
+}
+
 ### Pandaren
 k_shado_pan = { # Shado-Pan Monks by Juke
 	pattern="pattern_solid.dds"
@@ -407,5 +407,4 @@
 
 	}
 
->>>>>>> 017c2f31
 }