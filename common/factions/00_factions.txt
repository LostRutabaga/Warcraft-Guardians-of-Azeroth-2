--- conflicted
+++ resolved
@@ -840,11 +840,7 @@
 		}
 		
 		# Warcraft
-<<<<<<< HEAD
-		scourge_county_rebel_modifiers = yes
-=======
 		scourge_county_rebel_modifiers = { FACTION_TARGET = scope:faction.faction_target }
->>>>>>> ea69a75e
 	}
 
 	county_allow_join = yes
