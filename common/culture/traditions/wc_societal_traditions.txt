--- conflicted
+++ resolved
@@ -88,33 +88,6 @@
 	}
 }
 
-<<<<<<< HEAD
-tradition_seducers = {
-	category = ritual
-
-	layers = {
-		0 = intrigue
-		1 = indian
-		4 = apple.dds
-	}
-	
-	parameters = {
-		prestige_from_seduction_schemes = yes
-		seduce_success_chance_per_prestige_level = yes
-		lustful_trait_more_common = yes
-		chaste_trait_less_common = yes
-		seducer_trait_prestige = yes
-		#seducers_same_culture_opinion = yes
-		seduce_scheme_penalty = yes
-		seduce_scheme_bonuses = yes
-		beauty_traits_more_valued = yes
-		ugly_traits_looked_down_upon = yes
-		beauty_traits_more_common = yes
-	}
-	character_modifier = {
-		seduce_scheme_power_mult = 0.15
-	}
-=======
 tradition_longevity_traditions = {
 	category = ritual
 
@@ -199,7 +172,6 @@
 		}
 	}
 	
->>>>>>> 20b57691
 	cost = {
 		prestige = {
 			add = {
@@ -209,7 +181,142 @@
 			}
 			if = {
 				limit = {
-<<<<<<< HEAD
+					scope:character = { has_trait_with_flag = life_expectancy_0 }
+				}
+				add = {
+					value = tradition_incompatible_ethos_penalty
+					desc = you_are_not_long_lived_race
+				}
+			}
+			if = {
+				limit = {
+					culture_pillar:ethos_bellicose = { is_in_list = traits }
+				}
+				add = {
+					value = tradition_incompatible_ethos_penalty
+					desc = culture_not_bellicose
+				}
+			}
+			if = {
+				limit = {
+					culture_tradition:tradition_eye_for_an_eye = { is_in_list = traits }
+				}
+				add = {
+					value = tradition_incompatible_ethos_penalty
+				}
+			}
+			#Discounts
+			# You are functionally immortal but your culture is not
+			if = { 
+				limit = { 
+					OR = { 
+						custom_tooltip = {
+							text = you_are_elder_race
+							scope:character = { has_trait_with_flag = life_expectancy_3 }
+							scope:character = { has_trait_with_flag = life_expectancy_4 }
+						}
+					}
+					OR = { 
+						custom_tooltip = {
+							text = your_culture_is_not_elder_race
+							NOT = { scope:character.culture = { has_cultural_parameter = aloof_wardens } }
+							NOT = { scope:character.culture = { has_cultural_parameter = elder_culture } }
+						}
+					}
+				}
+				multiply = 0.8
+			}
+			# You are an especially long lived member of a non-elder race
+			if = { 
+				limit = { 
+					custom_tooltip = {
+						text = you_are_not_elder_race
+						NOR = { 
+							scope:character = { has_trait_with_flag = life_expectancy_3 }
+							scope:character = { has_trait_with_flag = life_expectancy_4 }
+						}
+					}
+					custom_tooltip = {
+						text = your_culture_is_not_elder_race
+						NOT = { 
+							scope:character.culture = { has_cultural_parameter = aloof_wardens } 
+							scope:character.culture = { has_cultural_parameter = elder_culture }
+						}
+					}
+					custom_tooltip = { 
+						text = you_are_long_lived_individual
+						age_in_relation_to_humans_more_than_trigger = { age = 99 }
+					}
+				}
+				multiply = 0.9
+
+			}
+			multiply = tradition_replacement_cost_if_relevant
+		}
+	}
+
+	ai_will_do = {
+		value = 50
+		if = {
+			limit = {
+				scope:character = {
+					has_perk = wash_your_hands_perk
+				}
+			}
+			add = 50
+		}
+		if = {
+			limit = {
+				scope:character = {
+					OR = {  
+						has_trait_with_flag = life_expectancy_3 
+						has_trait_with_flag = life_expectancy_4
+					}
+					OR = { 
+						culture = { has_cultural_parameter = aloof_wardens } 
+						culture = { has_cultural_parameter = elder_culture } 
+					}
+				}
+			}
+			add = 150
+		}
+	}
+}
+
+tradition_seducers = {
+	category = ritual
+
+	layers = {
+		0 = intrigue
+		1 = indian
+		4 = apple.dds
+	}
+
+	parameters = {
+		prestige_from_seduction_schemes = yes
+		seduce_success_chance_per_prestige_level = yes
+		lustful_trait_more_common = yes
+		chaste_trait_less_common = yes
+		seducer_trait_prestige = yes
+		#seducers_same_culture_opinion = yes
+		seduce_scheme_penalty = yes
+		seduce_scheme_bonuses = yes
+		beauty_traits_more_valued = yes
+		ugly_traits_looked_down_upon = yes
+		beauty_traits_more_common = yes
+	}
+	character_modifier = {
+		seduce_scheme_power_mult = 0.15
+	}
+	cost = {
+		prestige = {
+			add = {
+				value = tradition_base_cost
+				desc = BASE
+				format = "BASE_VALUE_FORMAT"
+			}
+			if = {
+				limit = {
 					NOR = {
 						culture_pillar:ethos_courtly = { is_in_list = traits }
 						culture_pillar:ethos_communal = { is_in_list = traits }
@@ -218,18 +325,10 @@
 				add = {
 					value = tradition_incompatible_ethos_penalty
 					desc = not_courtly_or_communal_desc
-=======
-					scope:character = { has_trait_with_flag = life_expectancy_0 }
-				}
-				add = {
-					value = tradition_incompatible_ethos_penalty
-					desc = you_are_not_long_lived_race
->>>>>>> 20b57691
-				}
-			}
-			if = {
-				limit = {
-<<<<<<< HEAD
+				}
+			}
+			if = {
+				limit = {
 					trigger_if = {
 						limit = {
 							scope:character = {
@@ -254,11 +353,11 @@
 					desc = rulers_with_seducer_lifestyle_desc
 				}
 			}
-			
+
 			multiply = tradition_replacement_cost_if_relevant
 		}
 	}
-	
+
 	ai_will_do = {
 		value = 100
 		if = {
@@ -273,97 +372,6 @@
 				}
 			}
 			multiply = 0.5
-=======
-					culture_pillar:ethos_bellicose = { is_in_list = traits }
-				}
-				add = {
-					value = tradition_incompatible_ethos_penalty
-					desc = culture_not_bellicose
-				}
-			}
-			if = {
-				limit = {
-					culture_tradition:tradition_eye_for_an_eye = { is_in_list = traits }
-				}
-				add = {
-					value = tradition_incompatible_ethos_penalty
-				}
-			}
-			#Discounts
-			# You are functionally immortal but your culture is not
-			if = { 
-				limit = { 
-					OR = { 
-						custom_tooltip = {
-							text = you_are_elder_race
-							scope:character = { has_trait_with_flag = life_expectancy_3 }
-							scope:character = { has_trait_with_flag = life_expectancy_4 }
-						}
-					}
-					OR = { 
-						custom_tooltip = {
-							text = your_culture_is_not_elder_race
-							NOT = { scope:character.culture = { has_cultural_parameter = aloof_wardens } }
-							NOT = { scope:character.culture = { has_cultural_parameter = elder_culture } }
-						}
-					}
-				}
-				multiply = 0.8
-			}
-			# You are an especially long lived member of a non-elder race
-			if = { 
-				limit = { 
-					custom_tooltip = {
-						text = you_are_not_elder_race
-						NOR = { 
-							scope:character = { has_trait_with_flag = life_expectancy_3 }
-							scope:character = { has_trait_with_flag = life_expectancy_4 }
-						}
-					}
-					custom_tooltip = {
-						text = your_culture_is_not_elder_race
-						NOT = { 
-							scope:character.culture = { has_cultural_parameter = aloof_wardens } 
-							scope:character.culture = { has_cultural_parameter = elder_culture }
-						}
-					}
-					custom_tooltip = { 
-						text = you_are_long_lived_individual
-						age_in_relation_to_humans_more_than_trigger = { age = 99 }
-					}
-				}
-				multiply = 0.9
-
-			}
-			multiply = tradition_replacement_cost_if_relevant
-		}
-	}
-
-	ai_will_do = {
-		value = 50
-		if = {
-			limit = {
-				scope:character = {
-					has_perk = wash_your_hands_perk
-				}
-			}
-			add = 50
-		}
-		if = {
-			limit = {
-				scope:character = {
-					OR = {  
-						has_trait_with_flag = life_expectancy_3 
-						has_trait_with_flag = life_expectancy_4
-					}
-					OR = { 
-						culture = { has_cultural_parameter = aloof_wardens } 
-						culture = { has_cultural_parameter = elder_culture } 
-					}
-				}
-			}
-			add = 150
->>>>>>> 20b57691
 		}
 	}
 }