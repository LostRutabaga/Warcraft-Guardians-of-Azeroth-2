﻿k_durotan = {
	601.11.1={
		holder=10021 # Go'el/Thrall
<<<<<<< HEAD
		#effect = {
		#	holder = {
		#		become_leader_of_union_flag_effect = { faction = horde give_modifiers = no }
		#	}
		#}
	}
	611.1.12={holder=garrosh} #Garrosh
	613.12.10={holder=68001} #Vol'jin
	615.1.30={holder=10567} #Varok
}
d_orgrimmar = {
	800.1.1={
		liege=k_durotan
=======
		succession_laws = {
			saxon_elective_succession_law
		}
>>>>>>> 8a4c220c
	}
}
c_orgrimmar = {
	25.1.1={holder=251200} #Vylnati[119011]
	65.02.04={holder=251202} #Frirle[119011]
	114.10.21={holder=251204} #Rili[119011]
	158.03.04={holder=251208} #Hynda[119011]
	184.09.13={holder=251213} #Namdada[119011]
	199.04.28={holder=251217} #Shuntiale[119011]
	211.08.05={holder=251224} #Ralmianne[119011]
	249.03.16={holder=251229} #Gelriathi[119011]
	304.09.28={holder=251234} #Fugri[119011]
	309.06.12={holder=251236} #Sasha[119011]
	363.11.14={holder=251240} #Magial[119011]
	383.03.15={holder=251245} #Yntas[119011]
	401.07.02={holder=251249} #Luso[119011]
	431.04.24={holder=251255} #Milra[119011]
	492.03.15={holder=251258} #Sizere[119011]
	518.04.14={holder=251259} #Lana[119011]
	561.10.14={holder=251262} #Rane[119011]
	585.02.25={holder=251265} #Gravo[119011]
	591.02.14={holder=251273} #Larvonnen[119011]
	601.11.1={holder=10021} # Go'el[2200]
	601.11.1={
		liege=k_durotan
	}
	611.1.12={holder=garrosh} #Garrosh
	613.12.10={holder=68001} #Vol'jin
	615.1.30={holder=10567} #Varok
}
c_spiritvale = {
	25.1.1={holder=251200} #Vylnati[119011]
	10.7.14 = { holder = harpy45 } #Miri[harpy1]
	69.1.13 = { holder = harpy46 } #Huthandri[harpy1]
	119.9.16 = { holder = harpy47 } #Sermo[harpy1]
	186.11.15 = { holder = harpy48 } #Eldis[harpy1]
	228.3.15 = { holder = harpy49 } #Ynte[harpy1]
	278.11.18 = { holder = harpy50 } #Grisialmi[harpy1]
	347.3.17 = { holder = harpy51 } #Phythirra[harpy1]
	391.5.17 = { holder = harpy52 } #Lervah[harpy1]
	444.3.20 = { holder = harpy53 } #Varnol[harpy1]
	513.5.19 = { holder = harpy54 } #Rili[harpy1]
	549.3.22 = { holder = harpy55 } #Angia[harpy1]
	#Conquered by the Horde
	603.1.1={holder=310570} # Lucky[patron]
	603.1.1={
		liege=k_durotan
	}
}
c_rocktusk = {
	25.1.1={holder=251200} #Vylnati[119011]
	10.7.14 = { holder = harpy45 } #Miri[harpy1]
	69.1.13 = { holder = harpy46 } #Huthandri[harpy1]
	119.9.16 = { holder = harpy47 } #Sermo[harpy1]
	186.11.15 = { holder = harpy48 } #Eldis[harpy1]
	228.3.15 = { holder = harpy49 } #Ynte[harpy1]
	278.11.18 = { holder = harpy50 } #Grisialmi[harpy1]
	347.3.17 = { holder = harpy51 } #Phythirra[harpy1]
	391.5.17 = { holder = harpy52 } #Lervah[harpy1]
	444.3.20 = { holder = harpy53 } #Varnol[harpy1]
	513.5.19 = { holder = harpy54 } #Rili[harpy1]
	549.3.22 = { holder = harpy55 } #Angia[harpy1]
	#Horde
	601.11.1={holder=10021} # Go'el[2200]
	601.11.1={
		liege=k_durotan
	}
	611.1.12={holder=garrosh} #Garrosh
	613.12.10={holder=68001} #Vol'jin
	615.1.30={holder=10567} #Varok
}
c_bladefist = {
	25.1.1={holder=251200} #Vylnati[119011]
	65.02.04={holder=251202} #Frirle[119011]
	114.10.21={holder=251204} #Rili[119011]
	158.03.04={holder=251208} #Hynda[119011]
	184.09.13={holder=251213} #Namdada[119011]
	199.04.28={holder=251217} #Shuntiale[119011]
	211.08.05={holder=251224} #Ralmianne[119011]
	249.03.16={holder=251229} #Gelriathi[119011]
	304.09.28={holder=251234} #Fugri[119011]
	309.06.12={holder=251236} #Sasha[119011]
	363.11.14={holder=251240} #Magial[119011]
	383.03.15={holder=251245} #Yntas[119011]
	401.07.02={holder=251249} #Luso[119011]
	431.04.24={holder=251255} #Milra[119011]
	492.03.15={holder=251258} #Sizere[119011]
	518.04.14={holder=251259} #Lana[119011]
	561.10.14={holder=251262} #Rane[119011]
	585.02.25={holder=251265} #Gravo[119011]
	591.02.14={holder=251273} #Larvonnen[119011]
	601.11.1={holder=10021} # Go'el[2200]
	601.11.1={
		liege=k_durotan
	}
	611.1.12={holder=garrosh} #Garrosh
	613.12.10={holder=68001} #Vol'jin
	615.1.30={holder=10567} #Varok
}
d_drygulch = {
	# d_drygulch
	26.1.1={holder=160600} #Nojaz[112006]
	68.08.01={holder=160601} #Sogg[112006]
	97.01.08={holder=160604} #Dudle[112006]
	106.04.18={holder=160611} #Rug[112006]
	167.05.05={holder=160612} #Brorteff[112006]
	192.10.02={holder=160616} #Hagg[112006]
	201.09.16={holder=160620} #Hudlerg[112006]
	230.05.26={holder=160627} #Vogirg[112006]
	262.01.22={holder=160632} #Dojagg[112006]
	281.02.11={holder=160636} #Zarg[112006]
	330.02.25={holder=160640} #Dreg[112006]
	346.09.11={holder=160645} #Bron[112006]
	399.01.01={holder=160648} #Vecdazk[112006]
	408.10.16={holder=160656} #Gogtez[112006]
	463.10.14={holder=160657} #Guzk[112006]
	485.05.19={holder=160662} #Garglok[112006]
	501.05.14={holder=160665} #Diljo[112006]
	546.10.01={holder=160669} #Gejazz[112006]
	549.10.11={holder=160673} #Bor[112006]
	592.07.13={holder=160679} #Brurklik[112006]
	603.8.29={
		holder=10658 #Nazgrel
		liege=k_durotan
	}
	605.6.1={
		liege=k_durotan
	}
}
c_razor_hill = {
	1.1.1={
		liege=d_drygulch
	}
	26.1.1={holder=160800} #Vogirg[112008]
	65.08.31={holder=160801} #Jalje[112008]
	117.01.30={holder=160806} #Nirg[112008]
	139.12.24={holder=160813} #Surjo[112008]
	161.09.16={holder=160819} #Druzk[112008]
	179.08.11={holder=160823} #Surjo[112008]
	217.05.30={holder=160826} #Gagde[112008]
	221.06.27={holder=160833} #Mottle[112008]
	269.12.14={holder=160841} #Drugdozk[112008]
	314.09.09={holder=160842} #Brukk[112008]
	364.06.07={holder=160847} #Harjirg[112008]
	370.03.31={holder=160848} #Bek[112008]
	419.10.22={holder=160855} #Jozz[112008]
	467.01.01={holder=160861} #Brorteff[112008]
	501.03.29={holder=160865} #Kuz[112008]
	518.04.30={holder=160870} #Bogg[112008]
	550.03.17={holder=160873} #Zigle[112008]
	571.10.03={holder=160876} #Snokh[112008]
	592.09.02={holder=160880} #Dred[112008]
	603.1.1={holder=10200} # Grommash[2300]
	603.1.1={
		liege=k_durotan
	}
	603.8.29={
		holder=10658 #Nazgrel
	}
	605.6.1={
		liege=k_durotan
	}
}
c_drygulch = {
	1.1.1={
		liege=d_drygulch
	}
	26.1.1={holder=160800} #Vogirg[112008]
	65.08.31={holder=160801} #Jalje[112008]
	117.01.30={holder=160806} #Nirg[112008]
	139.12.24={holder=160813} #Surjo[112008]
	161.09.16={holder=160819} #Druzk[112008]
	179.08.11={holder=160823} #Surjo[112008]
	217.05.30={holder=160826} #Gagde[112008]
	221.06.27={holder=160833} #Mottle[112008]
	269.12.14={holder=160841} #Drugdozk[112008]
	314.09.09={holder=160842} #Brukk[112008]
	364.06.07={holder=160847} #Harjirg[112008]
	370.03.31={holder=160848} #Bek[112008]
	419.10.22={holder=160855} #Jozz[112008]
	467.01.01={holder=160861} #Brorteff[112008]
	501.03.29={holder=160865} #Kuz[112008]
	518.04.30={holder=160870} #Bogg[112008]
	550.03.17={holder=160873} #Zigle[112008]
	571.10.03={holder=160876} #Snokh[112008]
	592.09.02={holder=160880} #Dred[112008]
	603.1.1={
		liege=k_durotan
	}
	603.1.1={holder=310110} # Garmanosh[patron]
	603.8.29={
		liege=d_drygulch
	}
}
c_thunderwish = {
	# d_drygulch
	1.1.1={
		liege=d_drygulch
	}
	26.1.1={holder=160600} #Nojaz[112006]
	68.08.01={holder=160601} #Sogg[112006]
	97.01.08={holder=160604} #Dudle[112006]
	106.04.18={holder=160611} #Rug[112006]
	167.05.05={holder=160612} #Brorteff[112006]
	192.10.02={holder=160616} #Hagg[112006]
	201.09.16={holder=160620} #Hudlerg[112006]
	230.05.26={holder=160627} #Vogirg[112006]
	262.01.22={holder=160632} #Dojagg[112006]
	281.02.11={holder=160636} #Zarg[112006]
	330.02.25={holder=160640} #Dreg[112006]
	346.09.11={holder=160645} #Bron[112006]
	399.01.01={holder=160648} #Vecdazk[112006]
	408.10.16={holder=160656} #Gogtez[112006]
	463.10.14={holder=160657} #Guzk[112006]
	485.05.19={holder=160662} #Garglok[112006]
	501.05.14={holder=160665} #Diljo[112006]
	546.10.01={holder=160669} #Gejazz[112006]
	549.10.11={holder=160673} #Bor[112006]
	592.07.13={holder=160679} #Brurklik[112006]
	603.8.29={
		holder=10658 #Nazgrel
		liege=k_durotan
	}
	605.6.1={
		liege=k_durotan
	}
}
c_blackblood = {
	# d_drygulch
	1.1.1={
		liege=d_drygulch
	}
	26.1.1={holder=160600} #Nojaz[112006]
	68.08.01={holder=160601} #Sogg[112006]
	97.01.08={holder=160604} #Dudle[112006]
	106.04.18={holder=160611} #Rug[112006]
	167.05.05={holder=160612} #Brorteff[112006]
	192.10.02={holder=160616} #Hagg[112006]
	201.09.16={holder=160620} #Hudlerg[112006]
	230.05.26={holder=160627} #Vogirg[112006]
	262.01.22={holder=160632} #Dojagg[112006]
	281.02.11={holder=160636} #Zarg[112006]
	330.02.25={holder=160640} #Dreg[112006]
	346.09.11={holder=160645} #Bron[112006]
	399.01.01={holder=160648} #Vecdazk[112006]
	408.10.16={holder=160656} #Gogtez[112006]
	463.10.14={holder=160657} #Guzk[112006]
	485.05.19={holder=160662} #Garglok[112006]
	501.05.14={holder=160665} #Diljo[112006]
	546.10.01={holder=160669} #Gejazz[112006]
	549.10.11={holder=160673} #Bor[112006]
	592.07.13={holder=160679} #Brurklik[112006]
	603.8.29={
		holder=10658 #Nazgrel
		liege=k_durotan
	}
	605.6.1={
		liege=k_durotan
	}
}
c_razormane = {
	# d_crossroads
	1.1.1={
		liege=d_crossroads
	}
	26.1.1={holder=160200} #Brictozg[112002]
	63.01.18={holder=160201} #Brikk[112002]
	89.04.23={holder=160207} #Lo[112002]
	129.07.20={holder=160209} #Ajen[112002]
	140.08.27={holder=160216} #Drazk[112002]
	192.12.28={holder=160218} #Zaljazk[112002]
	221.03.23={holder=160227} #Brukk[112002]
	254.04.24={holder=160231} #Zin[112002]
	288.12.28={holder=160236} #Bron[112002]
	316.03.19={holder=160242} #Juff[112002]
	364.06.30={holder=160248} #Darje[112002]
	400.07.02={holder=160250} #Dragg[112002]
	442.08.04={holder=160253} #Sohh[112002]
	450.04.09={holder=160256} #Dezg[112002]
	473.10.13={holder=160259} #Brof[112002]
	522.09.06={holder=160267} #Vecdazk[112002]
	543.12.23={holder=160269} #Grejiz[112002]
	593.04.23={holder=160271} #Hin[112002]
	595.10.01={holder=160274} #Baldaff[112002]
}
d_sarkoth = {
	800.1.1={
		liege=k_durotan
	}
}
c_sarkoth = {
	# d_drygulch
	1.1.1={
		liege=d_drygulch
	}
	10.8.25 = { holder = quilboar1 } #Anbo[quilboar1]
	69.8.22 = { holder = quilboar2 } #Brizk[quilboar1]
	109.9.18 = { holder = quilboar3 } #Diblizg[quilboar1]
	149.10.15 = { holder = quilboar4 } #Yorloga[quilboar1]
	199.11.17 = { holder = quilboar5 } #Wanlehi[quilboar1]
	258.1.16 = { holder = quilboar6 } #Bera[quilboar1]
	302.2.27 = { holder = quilboar7 } #Yelnokoo[quilboar1]
	357.4.25 = { holder = quilboar8 } #Raglic[quilboar1]
	420.5.24 = { holder = quilboar9 } #Ane[quilboar1]
	483.7.18 = { holder = quilboar10 } #Wilnoo[quilboar1]
	554.9.16 = { holder = quilboar11 } #Boorragoo[quilboar1]
	603.8.29={
		holder=10656 #Rehgar Earthfury
		liege=k_durotan
	}
	605.6.1={
		liege=k_durotan
	}
}
c_bladescar = {
	# d_drygulch
	1.1.1={
		liege=d_drygulch
	}
	10.8.25 = { holder = quilboar1 } #Anbo[quilboar1]
	69.8.22 = { holder = quilboar2 } #Brizk[quilboar1]
	109.9.18 = { holder = quilboar3 } #Diblizg[quilboar1]
	149.10.15 = { holder = quilboar4 } #Yorloga[quilboar1]
	199.11.17 = { holder = quilboar5 } #Wanlehi[quilboar1]
	258.1.16 = { holder = quilboar6 } #Bera[quilboar1]
	302.2.27 = { holder = quilboar7 } #Yelnokoo[quilboar1]
	357.4.25 = { holder = quilboar8 } #Raglic[quilboar1]
	420.5.24 = { holder = quilboar9 } #Ane[quilboar1]
	483.7.18 = { holder = quilboar10 } #Wilnoo[quilboar1]
	554.9.16 = { holder = quilboar11 } #Boorragoo[quilboar1]
	603.8.29={
		holder=10656 #Rehgar Earthfury
		liege=k_durotan
	}
	605.6.1={
		liege=k_durotan
	}
}
c_southwatch = {
	1.1.1={
		liege=d_nittawosew
	}
	10.1.18 = { holder = centaur1 } #Brurklik[centaur1]
	71.8.3 = { holder = centaur2 } #Guhh[centaur1]
	132.10.3 = { holder = centaur3 } #Roogug[centaur1]
	168.2.2 = { holder = centaur4 } #Roogug[centaur1]
	204.2.2 = { holder = centaur5 } #Kuz[centaur1]
	248.10.5 = { holder = centaur6 } #Bogg[centaur1]
	311.2.5 = { holder = centaur7 } #Gonda[centaur1]
	349.4.4 = { holder = centaur8 } #Drakk[centaur1]
	395.1.8 = { holder = centaur9 } #Hurkla[centaur1]
	458.4.7 = { holder = centaur10 } #Griklez[centaur1]
	529.1.10 = { holder = centaur11 } #Nug[centaur1]
	577.4.10 = { holder = centaur12 } #Buz[centaur1]
	#Darkspear
	603.1.1 = {
		liege=d_darkspear
	}
	603.1.1={holder=310430} #Glarr'glarr[125043] #Patron character, be care
}
c_geruzh = {
	1.1.1={
		liege=d_nittawosew
	}
	10.1.18 = { holder = centaur1 } #Brurklik[centaur1]
	71.8.3 = { holder = centaur2 } #Guhh[centaur1]
	132.10.3 = { holder = centaur3 } #Roogug[centaur1]
	168.2.2 = { holder = centaur4 } #Roogug[centaur1]
	204.2.2 = { holder = centaur5 } #Kuz[centaur1]
	248.10.5 = { holder = centaur6 } #Bogg[centaur1]
	311.2.5 = { holder = centaur7 } #Gonda[centaur1]
	349.4.4 = { holder = centaur8 } #Drakk[centaur1]
	395.1.8 = { holder = centaur9 } #Hurkla[centaur1]
	458.4.7 = { holder = centaur10 } #Griklez[centaur1]
	529.1.10 = { holder = centaur11 } #Nug[centaur1]
	577.4.10 = { holder = centaur12 } #Buz[centaur1]
	#Horde
	603.1.1={
		liege=k_durotan
	}
	603.1.1={holder=10200} # Grommash[2300]
	605.02.20={
		liege = k_kul_tiras
		holder=48080 #Daelin[26000]
	}
	606.4.22={holder=48085} #Katherine
	616.3.17={holder=48081} #Jaina
}
d_echo_isles = {
	800.1.1={
		liege=k_durotan
	}
}
c_senjin = {
	1.1.1={
		liege=d_nittawosew
	}
	10.1.18 = { holder = centaur1 } #Brurklik[centaur1]
	71.8.3 = { holder = centaur2 } #Guhh[centaur1]
	132.10.3 = { holder = centaur3 } #Roogug[centaur1]
	168.2.2 = { holder = centaur4 } #Roogug[centaur1]
	204.2.2 = { holder = centaur5 } #Kuz[centaur1]
	248.10.5 = { holder = centaur6 } #Bogg[centaur1]
	311.2.5 = { holder = centaur7 } #Gonda[centaur1]
	349.4.4 = { holder = centaur8 } #Drakk[centaur1]
	395.1.8 = { holder = centaur9 } #Hurkla[centaur1]
	458.4.7 = { holder = centaur10 } #Griklez[centaur1]
	529.1.10 = { holder = centaur11 } #Nug[centaur1]
	577.4.10 = { holder = centaur12 } #Buz[centaur1]
	#Darkspear
	603.1.1 = {
		liege=d_darkspear
	}
	603.1.1={holder=68001} #Vol'jin[8350]
}
c_echo_isles = {
	26.1.1={holder=35905} #Mrlhrh[6032]
	62.05.13={holder=35906} #Mrmmrhl[6032]
	88.09.02={holder=35911} #Rmrlgh[6032]
	138.07.17={holder=35918} #Hmrhr[6032]
	190.10.29={holder=35923} #Hmml[6032]
	196.03.29={holder=35930} #Grgmgh[6032]
	233.07.05={holder=35932} #Hhhghl[6032]
	261.01.26={holder=35940} #Rlgmh[6032]
	296.09.24={holder=35941} #Mrrghmr[6032]
	316.03.12={holder=35945} #Mlmrmr[6032]
	320.02.27={holder=35952} #Hmrhr[6032]
	354.01.15={holder=35954} #Ghmrghm[6032]
	361.09.01={holder=35959} #Hggmm[6032]
	427.07.25={holder=35963} #Mrmmrhl[6032]
	462.10.03={holder=35967} #Mrlhr[6032]
	487.05.03={holder=35971} #Grgmgh[6032]
	498.12.10={holder=35975} #Mlghhr[6032]
	545.07.18={holder=35979} #Lmhgm[6032]
	554.07.01={holder=35982} #Rhmrml[6032]
	#Darkspear
	603.1.1 = {
		liege=d_darkspear
	}
	603.1.1={holder=68001} #Vol'jin[8350]
}
c_darkspear_isle = {
	26.1.1={holder=35905} #Mrlhrh[6032]
	62.05.13={holder=35906} #Mrmmrhl[6032]
	88.09.02={holder=35911} #Rmrlgh[6032]
	138.07.17={holder=35918} #Hmrhr[6032]
	190.10.29={holder=35923} #Hmml[6032]
	196.03.29={holder=35930} #Grgmgh[6032]
	233.07.05={holder=35932} #Hhhghl[6032]
	261.01.26={holder=35940} #Rlgmh[6032]
	296.09.24={holder=35941} #Mrrghmr[6032]
	316.03.12={holder=35945} #Mlmrmr[6032]
	320.02.27={holder=35952} #Hmrhr[6032]
	354.01.15={holder=35954} #Ghmrghm[6032]
	361.09.01={holder=35959} #Hggmm[6032]
	427.07.25={holder=35963} #Mrmmrhl[6032]
	462.10.03={holder=35967} #Mrlhr[6032]
	487.05.03={holder=35971} #Grgmgh[6032]
	498.12.10={holder=35975} #Mlghhr[6032]
	545.07.18={holder=35979} #Lmhgm[6032]
	554.07.01={holder=35982} #Rhmrml[6032]
	#Darkspear
	603.1.1 = {
		liege=d_darkspear
	}
	603.1.1={holder=68001} #Vol'jin[8350]
}<|MERGE_RESOLUTION|>--- conflicted
+++ resolved
@@ -1,26 +1,13 @@
 ﻿k_durotan = {
 	601.11.1={
 		holder=10021 # Go'el/Thrall
-<<<<<<< HEAD
-		#effect = {
-		#	holder = {
-		#		become_leader_of_union_flag_effect = { faction = horde give_modifiers = no }
-		#	}
-		#}
+		succession_laws = {
+			saxon_elective_succession_law
+		}
 	}
 	611.1.12={holder=garrosh} #Garrosh
 	613.12.10={holder=68001} #Vol'jin
 	615.1.30={holder=10567} #Varok
-}
-d_orgrimmar = {
-	800.1.1={
-		liege=k_durotan
-=======
-		succession_laws = {
-			saxon_elective_succession_law
-		}
->>>>>>> 8a4c220c
-	}
 }
 c_orgrimmar = {
 	25.1.1={holder=251200} #Vylnati[119011]
