1.1.1 = {
	discover_innovation = innovation_mustering_grounds 
	#
	discover_innovation = innovation_casus_belli 
	discover_innovation = innovation_currency_01 
	#
}
270.1.1 = {
	discover_innovation = innovation_catapult 
	#
	discover_innovation = innovation_city_planning 
<<<<<<< HEAD
	discover_innovation = innovation_gavelkind
=======
	discover_innovation = innovation_gavelkind 
	#
	discover_innovation = innovation_lorewalking
>>>>>>> 6d04b6be
}
400.1.1 = {
	discover_innovation = innovation_bannus 
	discover_innovation = innovation_barracks 
	#
	discover_innovation = innovation_plenary_assemblies 
	discover_innovation = innovation_crop_rotation 
	#
}
508.1.1 = {
	discover_innovation  = innovation_quilted_armor 
	discover_innovation  = innovation_motte 
	#
	discover_innovation = innovation_ledger 
	discover_innovation = innovation_development_01 
	#
	join_era = culture_era_early_medieval
}
583.1.1 = {
	discover_innovation  = innovation_mangonel 
	#
	discover_innovation = innovation_development_02 
	discover_innovation = innovation_manorialism 
}
605.1.1 = {
	discover_innovation  = innovation_horseshoes 
	discover_innovation  = innovation_house_soldiers 
	#
	discover_innovation = innovation_baliffs 
	discover_innovation = innovation_chronicle_writing 
	#
}<|MERGE_RESOLUTION|>--- conflicted
+++ resolved
@@ -2,35 +2,29 @@
 	discover_innovation = innovation_mustering_grounds 
 	#
 	discover_innovation = innovation_casus_belli 
-	discover_innovation = innovation_currency_01 
-	#
+	discover_innovation = innovation_currency_01
 }
 270.1.1 = {
 	discover_innovation = innovation_catapult 
 	#
 	discover_innovation = innovation_city_planning 
-<<<<<<< HEAD
-	discover_innovation = innovation_gavelkind
-=======
 	discover_innovation = innovation_gavelkind 
 	#
 	discover_innovation = innovation_lorewalking
->>>>>>> 6d04b6be
 }
 400.1.1 = {
 	discover_innovation = innovation_bannus 
 	discover_innovation = innovation_barracks 
 	#
 	discover_innovation = innovation_plenary_assemblies 
-	discover_innovation = innovation_crop_rotation 
-	#
+	discover_innovation = innovation_crop_rotation
 }
 508.1.1 = {
-	discover_innovation  = innovation_quilted_armor 
-	discover_innovation  = innovation_motte 
+	discover_innovation  = innovation_quilted_armor
+	discover_innovation  = innovation_motte
 	#
-	discover_innovation = innovation_ledger 
-	discover_innovation = innovation_development_01 
+	discover_innovation = innovation_ledger
+	discover_innovation = innovation_development_01
 	#
 	join_era = culture_era_early_medieval
 }
@@ -38,13 +32,12 @@
 	discover_innovation  = innovation_mangonel 
 	#
 	discover_innovation = innovation_development_02 
-	discover_innovation = innovation_manorialism 
+	discover_innovation = innovation_manorialism
 }
 605.1.1 = {
 	discover_innovation  = innovation_horseshoes 
 	discover_innovation  = innovation_house_soldiers 
 	#
 	discover_innovation = innovation_baliffs 
-	discover_innovation = innovation_chronicle_writing 
-	#
+	discover_innovation = innovation_chronicle_writing
 }