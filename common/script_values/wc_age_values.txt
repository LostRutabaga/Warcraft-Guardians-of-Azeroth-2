--- conflicted
+++ resolved
@@ -173,13 +173,12 @@
 		add = 50
 	}
 	else_if = {
-<<<<<<< HEAD
+		limit = { is_race_no_gene_trigger = { RACE = creature_mechagnome } }
+		add = 50
+	}
+	else_if = {
 		limit = { is_race_no_gene_trigger = { RACE = creature_tortollan } }
 		add = 142
-=======
-		limit = { is_race_no_gene_trigger = { RACE = creature_mechagnome } }
-		add = 50
->>>>>>> 6b935752
 	}
 	
 	min = 1
