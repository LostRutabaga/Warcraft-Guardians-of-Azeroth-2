1.1.1 = {
	discover_innovation = innovation_mustering_grounds 
	discover_innovation = innovation_bannus 
	#
	discover_innovation = innovation_casus_belli 
<<<<<<< HEAD
	discover_innovation = innovation_ledger
=======
	discover_innovation = innovation_ledger 
	#
	discover_innovation = innovation_hive_breeding
>>>>>>> 6d04b6be
}
270.1.1 = {
	discover_innovation = innovation_motte 
	discover_innovation = innovation_quilted_armor 
	#
	discover_innovation = innovation_plenary_assemblies 
	discover_innovation = innovation_gavelkind 
	discover_innovation = innovation_crop_rotation 
	#
}
400.1.1 = {
	discover_innovation = innovation_catapult 
	discover_innovation = innovation_barracks 
	#
	discover_innovation = innovation_development_01 
	discover_innovation = innovation_city_planning 
	discover_innovation = innovation_currency_01 
	#
	join_era = culture_era_early_medieval
}
508.1.1 = {
	discover_innovation  = innovation_burhs 
	#
	discover_innovation = innovation_armilary_sphere 
	discover_innovation = innovation_currency_02 
	#
}
583.1.1 = {
	discover_innovation  = innovation_battlements 
	discover_innovation  = innovation_arched_saddle 
	#
	discover_innovation = innovation_manorialism 
	discover_innovation = innovation_chronicle_writing 
}
605.1.1 = {
	discover_innovation  = innovation_horseshoes 
	discover_innovation  = innovation_house_soldiers 
	#
	discover_innovation = innovation_hereditary_rule 
	discover_innovation = innovation_royal_prerogative 
	#
}<|MERGE_RESOLUTION|>--- conflicted
+++ resolved
@@ -3,13 +3,9 @@
 	discover_innovation = innovation_bannus 
 	#
 	discover_innovation = innovation_casus_belli 
-<<<<<<< HEAD
-	discover_innovation = innovation_ledger
-=======
 	discover_innovation = innovation_ledger 
 	#
 	discover_innovation = innovation_hive_breeding
->>>>>>> 6d04b6be
 }
 270.1.1 = {
 	discover_innovation = innovation_motte 
@@ -17,8 +13,7 @@
 	#
 	discover_innovation = innovation_plenary_assemblies 
 	discover_innovation = innovation_gavelkind 
-	discover_innovation = innovation_crop_rotation 
-	#
+	discover_innovation = innovation_crop_rotation
 }
 400.1.1 = {
 	discover_innovation = innovation_catapult 
@@ -34,8 +29,7 @@
 	discover_innovation  = innovation_burhs 
 	#
 	discover_innovation = innovation_armilary_sphere 
-	discover_innovation = innovation_currency_02 
-	#
+	discover_innovation = innovation_currency_02
 }
 583.1.1 = {
 	discover_innovation  = innovation_battlements 
@@ -50,5 +44,4 @@
 	#
 	discover_innovation = innovation_hereditary_rule 
 	discover_innovation = innovation_royal_prerogative 
-	#
 }