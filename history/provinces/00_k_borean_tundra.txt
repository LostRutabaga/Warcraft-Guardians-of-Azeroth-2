##d_bloodspore ###################################
###c_mightstone
818 = {	# Mightstone
	culture = snobold
	religion = theradras_worship
	holding = tribal_holding
}

4042 = {	# Meiyllut
	holding = none
}

4043 = {	# Hunuku
	holding = none
}


###c_yeratte
4047 = {	# Yeratte
	culture = snobold
	religion = theradras_worship
	holding = tribal_holding
}

4048 = {	# Nehaq
	holding = none
}

4049 = {	# Poneq
	holding = none
}


###c_bloodspore
819 = {	# Bloodspore
	culture = snobold
	religion = theradras_worship
	holding = tribal_holding
}

4053 = {	# Kauttire
	holding = none
}

4054 = {	# Amott
	holding = none
}


###c_kesi
4055 = {	# Kesi
	culture = snobold
	religion = theradras_worship
	holding = tribal_holding
}

4057 = {	# Saterk
	holding = none
}


###c_farshire
823 = {	# Farshire
	culture = pirate_culture
	religion = tidemother
	holding = castle_holding
}

4075 = {	# Mekame
	holding = city_holding
}

4076 = {	# Qeltor
	holding = none
}



##d_palea ###################################
###c_tekki
4044 = {	# Tekki
	culture = snobold
	religion = theradras_worship
	holding = tribal_holding
}

4045 = {	# Orruash
	holding = none
}

<<<<<<< HEAD


##d_amber_ledge ###################################
###c_amber_ledge
827 = {	# Amber Ledge
	culture = blue_dragon
	religion = blue_dragons_religion
	holding = castle_holding
=======
4046 = {	# Pemial
	holding = none
>>>>>>> 6568b4d1
}


###c_korrle
4058 = {	# Korrle
	culture = snobold
	religion = theradras_worship
	holding = tribal_holding
}

4059 = {	# Surerne
	holding = none
}

4060 = {	# Sikresiu
	holding = none
}


###c_nasam
820 = {	# Nasam
	culture = tuskarr
	religion = tuskarr_religion
	holding = tribal_holding
}

4061 = {	# Kejaqna
	holding = none
}

4062 = {	# Saigidwet
	holding = none
}


###c_koanne
4065 = {	# Koanne
	culture = tuskarr
	religion = tuskarr_religion
	holding = tribal_holding
}

4066 = {	# Ernitush
	holding = none
}

4063 = {	# Nigush
	holding = none
}


###c_echnus
822 = {	# Ech'nus
	culture = tuskarr
	religion = tuskarr_religion
	holding = tribal_holding
}

4074 = {	# Dagonai
	holding = none
}



##d_kumuya ###################################
###c_kumuya
828 = {	# Kum'uya
	culture = tuskarr
	religion = tuskarr_religion
	holding = tribal_holding
}

4088 = {	# Tuunrikun
	holding = none
}

4089 = {	# Nottepvur
	holding = none
}

4090 = {	# Wemenayeq
	holding = none
}


###c_oyaleak
4050 = {	# Oyaleak
	culture = snobold
	religion = theradras_worship
	holding = tribal_holding
}

4052 = {	# Hre'kot
	holding = none
}


###c_beryl
821 = {	# Beryl
	culture = magnataur
	religion = theradras_worship
	holding = tribal_holding
}

4068 = {	# Uaulluot
	holding = none
}

4069 = {	# Nornaigruq
	holding = none
}


###c_weqna
4070 = {	# Weqna
	culture = magnataur
	religion = theradras_worship
	holding = tribal_holding
}

4071 = {	# Wornoglit
	holding = none
}

4072 = {	# Shaidwomon
	holding = none
}


###c_ikok
4091 = {	# Ik'ok
	culture = tuskarr
	religion = tuskarr_religion
	holding = tribal_holding
}

4092 = {	# Dudwikooq
	holding = none
}

4093 = {	# Hrenrewq
	holding = none
}



##d_borean_strand ###################################
###c_nasamsand
824 = {	# Nasamsand
	culture = kvaldir
	religion = helya
	holding = tribal_holding
}

4077 = {	# Nango
	holding = none
}

4078 = {	# Nuattighi
	holding = none
}


###c_randlish
825 = {	# Randlish
	culture = kvaldir
	religion = helya
	holding = tribal_holding
}

4079 = {	# Inigir
	holding = none
}

4080 = {	# Hrojellik
	holding = none
}


###c_riplash
826 = {	# Riplash
	culture = kvaldir
	religion = helya
	holding = tribal_holding
	
	603.1.1 = {
		culture = naga
		religion = nzoth_worship
		holding = castle_holding
	}
}

4081 = {	# Aipvejek
	holding = none
	
	603.1.1 = {
		holding = church_holding
	}
}

4082 = {	# Hinriu
	holding = none
}



##d_njord ###################################
###c_njord
832 = {	# Njord
	culture = tuskarr
	religion = tuskarr_religion
	holding = tribal_holding
}

4098 = {	# Brelber
	holding = none
}

4099 = {	# Svad
	holding = none
}


<<<<<<< HEAD
##d_coldarra ###################################
###c_coldarra
849 = {	# Coldarra
	culture = blue_dragon
	religion = blue_dragons_religion
=======
###c_abanreach
833 = {	# Abanreach
	culture = pirate_culture
	religion = tidemother
>>>>>>> 6568b4d1
	holding = castle_holding
}

4100 = {	# Hjygnvor
	holding = city_holding
}

4101 = {	# Ellerbra
	holding = none
}


###c_lele
835 = {	# Lele
	culture = tuskarr
	religion = tuskarr_religion
	holding = tribal_holding
}

4105 = {	# Slent
	holding = none
}

4106 = {	# Hektars
	holding = none
}


###c_barun
836 = {	# Barun
	culture = tuskarr
	religion = tuskarr_religion
	holding = tribal_holding
}

4107 = {	# Bruld
	holding = none
}

4108 = {	# Sord
	holding = none
}


<|MERGE_RESOLUTION|>--- conflicted
+++ resolved
@@ -88,19 +88,8 @@
 	holding = none
 }
 
-<<<<<<< HEAD
-
-
-##d_amber_ledge ###################################
-###c_amber_ledge
-827 = {	# Amber Ledge
-	culture = blue_dragon
-	religion = blue_dragons_religion
-	holding = castle_holding
-=======
 4046 = {	# Pemial
 	holding = none
->>>>>>> 6568b4d1
 }
 
 
@@ -324,18 +313,10 @@
 }
 
 
-<<<<<<< HEAD
-##d_coldarra ###################################
-###c_coldarra
-849 = {	# Coldarra
-	culture = blue_dragon
-	religion = blue_dragons_religion
-=======
 ###c_abanreach
 833 = {	# Abanreach
 	culture = pirate_culture
 	religion = tidemother
->>>>>>> 6568b4d1
 	holding = castle_holding
 }
 
