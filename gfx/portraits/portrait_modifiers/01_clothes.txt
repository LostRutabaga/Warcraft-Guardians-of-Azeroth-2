--- conflicted
+++ resolved
@@ -2851,18 +2851,7 @@
 			}
 		}
 	}
-<<<<<<< HEAD
-	troll_imperial = {
-		dna_modifiers = {
-			accessory = {
-				mode = add
-				gene = clothes
-				template = zandalari_imperial
-				range = { 0 1 } # For the randomness to work correctly
-			}
-			morph = {
-				mode = modify_multiply
-=======
+
 	#Ogres
 	ogre_commoners = {
 		dna_modifiers = {
@@ -2946,7 +2935,6 @@
 	        }
 	        morph = {
 				mode = modify_multiply
->>>>>>> 8dd4055e
 				gene = gene_bs_bust
 				value = 1.0
 				template = bust_clothes
@@ -2964,19 +2952,56 @@
 				add = 50
 				OR = {
 					AND = {
-<<<<<<< HEAD
-						emperor_clothing_trigger = yes
-						portrait_troll_clothing_trigger = yes
-=======
 						duke_or_highter_clothing_trigger = yes
 						portrait_ogre_clothing_trigger = yes
->>>>>>> 8dd4055e
 					}
 					AND = {
 						exists = primary_spouse
 						takes_spouse_clothing_trigger = yes
 						primary_spouse = {
-<<<<<<< HEAD
+							duke_or_highter_clothing_trigger = yes
+							portrait_ogre_clothing_trigger = yes
+						}
+					}
+				}
+			}
+		}
+	}
+
+	troll_imperial = {
+		dna_modifiers = {
+			accessory = {
+				mode = add
+				gene = clothes
+				template = zandalari_imperial
+				range = { 0 1 } # For the randomness to work correctly
+			}
+			morph = {
+				mode = modify_multiply
+				gene = gene_bs_bust
+				value = 1.0
+				template = bust_clothes
+			}
+			morph = {
+				mode = modify_multiply
+				gene = gene_bs_body_shape
+				value = 1.0
+				template = body_shape_average
+			}
+		}		
+		weight = {
+			base = 0
+			modifier = {
+				add = 50
+				OR = {
+					AND = {
+						emperor_clothing_trigger = yes
+						portrait_troll_clothing_trigger = yes
+					}
+					AND = {
+						exists = primary_spouse
+						takes_spouse_clothing_trigger = yes
+						primary_spouse = {
 							emperor_clothing_trigger = yes
 							portrait_troll_clothing_trigger = yes
 						}
@@ -2986,17 +3011,6 @@
 		}
 	}
 	
-=======
-							duke_or_highter_clothing_trigger = yes
-							portrait_ogre_clothing_trigger = yes
-						}
-					}
-				}
-			}
-		}
-	}
-
->>>>>>> 8dd4055e
 ## FP1 NORSE ##
 
 	fp1_norse_commoners = {
