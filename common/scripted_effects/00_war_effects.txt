﻿
#####################################################################
# EFFECT LIST
#####################################################################
# !!! Remember to add all new effects with a short description here !!!

# on_declared_war
#
# [...]
#
# send_captured_combatant_message: Sends the specified message to a character about a combatant being captured after a battle.
# send_slain_combatant_message: Sends the specified message to a character about a combatant being slain after (or in) a battle.
# add_truce_attacker_victory_effect: Used to set truces in a CB's on_victory
# add_truce_white_peace_effect: Used to set truces in a CB's on_white_peace
# add_truce_attacker_defeat_effect: Used to set truces in a CB's on_defeat


#####################################################################
# EFFECTS
#####################################################################

on_declared_war = {
<<<<<<< HEAD
	###############################
	##### Attacker music
	###############################
	if = {
		limit = {
			exists = scope:war # silence error when building description before war exists
			scope:war = { using_holy_war_cb_trigger = yes } # going CB->war->is this war's CB a certain type->yes
		}
		scope:attacker = { play_music_cue = mx_cue_crusade_starts }
	}
	else_if = {
		limit = {
			exists = scope:war
			OR = {
				scope:attacker = { wc_character_any_involvement_lordaeron_struggle_trigger = yes }
				scope:defender = { wc_character_any_involvement_lordaeron_struggle_trigger = yes }
			}
		}
		scope:attacker = { play_music_cue = mx_IberiaWar }
	}
	else_if = {
		limit = {
			exists = scope:war
			scope:attacker = { fp1_is_norse_tribal = yes }
		}
		scope:attacker = { play_music_cue = mx_raid }
	}
	else = {
		scope:attacker = { play_music_cue = mx_cue_war_declared }
	}
	###############################
	##### Defender music
	###############################
	###############################
	##### Defender music
	###############################
	if = {
		limit = {
			exists = scope:war
			OR = {
				scope:attacker = { wc_character_any_involvement_lordaeron_struggle_trigger = yes }
				scope:defender = { wc_character_any_involvement_lordaeron_struggle_trigger = yes }
			}
		}
		scope:defender = { play_music_cue = mx_IberiaWar }
	}
	if = {
		limit = {
			exists = scope:war
			scope:attacker = { fp1_is_norse_tribal = yes }
		}
		scope:defender = { play_music_cue = mx_raid }
	}

	else = {
		scope:defender = {
			play_music_cue = mx_cue_war_declared
		}
	}
=======
	# So music submod doesnt need to check updates
	for_music_submod_easy_replace_effect = yes
>>>>>>> 71af8cd9

	###############################
	##### Effects
	###############################

	# Breaking Truce
	if = {
		limit = {
			scope:attacker = {
				has_truce = scope:defender
			}
		}
		scope:attacker = {
			custom_description_no_bullet = {
				text = attack_breaking_truce_text
			}

			if = {
				limit = {
					NOT = { has_perk = flexible_truces_perk }
				}
				add_prestige = break_truce_prestige_loss
				add_prestige_level = break_truce_prestige_level_loss
			}
			add_character_modifier = {
				modifier = broke_truce
				years = 3
			}

			# Struggle Catalysts.
			#if = {
			#	limit = {
			#		any_character_struggle = {
			#			involvement = involved
			#			activate_struggle_catalyst_secondary_character_involvement_involved_trigger = {
			#				CATALYST = catalyst_broke_truce_against_important_character
			#				CHAR = scope:defender
			#			}
			#		}
			#	}
			#	every_character_struggle = {
			#		involvement = involved
			#		limit = {
			#			activate_struggle_catalyst_secondary_character_involvement_involved_trigger = {
			#				CATALYST = catalyst_broke_truce_against_important_character
			#				CHAR = scope:defender
			#			}
			#		}
			#		activate_struggle_catalyst = {
			#			catalyst = catalyst_broke_truce_against_important_character
			#			character = scope:attacker
			#		}
			#	}
			#}
		}
	}
	# Breaking Alliance
	if = {
		limit = {
			scope:attacker = {
				is_allied_to = scope:defender
			}
		}
		scope:attacker = {
			break_alliance_due_to_attack_effect = { TARGET = scope:defender }
		}
	}
	# BP2: Attacking Warden
	if = {
		limit = {
			scope:attacker = {
				any_home_court_hostage = { is_hostage_of = scope:defender }
			}
		}
		scope:attacker = {
			add_prestige = break_truce_prestige_loss
			add_prestige_level = break_truce_prestige_level_loss
			add_character_modifier = {
				modifier = attacked_warden
				years = 5
			}
			# Hostages they hold (yours)
			every_home_court_hostage = {
				save_scope_as = hostage
				every_close_family_member = {
					limit = {
						NOT = { this = scope:attacker }
					}
					custom = attacked_warden_tt
					add_opinion = {
						modifier = attacked_warden
						target = scope:attacker
					}
				}
				if = {
					limit = { is_hostage_of = scope:defender }
					custom_description_no_bullet = {
						text = attack_breaking_truce_hostage
						subject = scope:defender
						object = scope:hostage
					}
				}
			}
		}
	}
	# BP2: Attacking Home Court
	if = {
		limit = {
			scope:attacker = {
				any_warden_hostage = { is_hostage_from = scope:defender }
			}
		}
		scope:attacker = {
			# Hostages you hold (theirs)
			every_warden_hostage = {
				save_scope_as = hostage
				if = {
					limit = { is_hostage_from = scope:defender }
					custom_description_no_bullet = {
						text = attack_breaking_truce_hostage
						subject = scope:attacker
						object = scope:hostage
					}
				}
			}
			add_prestige = break_truce_prestige_loss
			add_prestige_level = break_truce_prestige_level_loss
			add_character_modifier = {
				modifier = attacked_home_court
				years = 5
			}
			# Hostages they hold (yours)
			every_home_court_hostage = {
				save_scope_as = hostage
				every_close_family_member = {
					limit = {
						NOT = { this = scope:attacker }
					}
					custom = attacked_warden_tt
					add_opinion = {
						modifier = attacked_home_court
						target = scope:attacker
					}
				}
				if = {
					limit = { is_hostage_of = scope:defender }
					custom_description_no_bullet = {
						text = attack_breaking_truce_hostage
						subject = scope:defender
						object = scope:hostage
					}
				}
			}
		}
	}

	# Opinion
	scope:defender = {
		add_opinion = {
			target = scope:attacker
			modifier = declared_war
		}
	}
	if = {
		limit = {
			NOT = {
				scope:attacker = {
					is_parent_of = scope:defender
				}
			}
		}
		if = {
			limit = {
				scope:defender = {
					has_father = yes
				}
			}
			scope:defender = {
				father = {
					add_opinion = {
						target = scope:attacker
						modifier = declared_war_on_son_daughter
					}
				}
			}
		}
		if = {
			limit = {
				scope:defender = {
					has_mother = yes
				}
			}
			scope:defender = {
				mother = {
					add_opinion = {
						target = scope:attacker
						modifier = declared_war_on_son_daughter
					}
				}
			}
		}
	}
	if = {
		limit = {
			NOT = { scope:attacker.culture = scope:defender.culture }
		}
		scope:defender.culture = {
			change_cultural_acceptance = {
				target = scope:attacker.culture
				value = declare_war_culture_acceptance_impact
				desc = cultural_acceptance_loss_declared_war
			}
		}
	}
	
	scope:attacker = {
		if = {
			limit = {
				any_vassal = {
					has_vassal_stance = parochial
				}
				eighty_percent_of_current_military_strength <= scope:defender.current_military_strength
			}
			custom_tooltip = parochial_vassal_disapproves_war
			hidden_effect = {
				every_vassal = {
					limit = {
						has_vassal_stance = parochial
					}
					add_opinion = {
						target = scope:attacker
						modifier = parochial_disapproves_strong_war_enemy_opinion
					}
				}
			}
		}
	}
	
	# If we're a clan this interaction affects unity
	add_clan_unity_interaction_effect = {
		CHARACTER = scope:attacker
		TARGET = scope:defender
		VALUE = massive_unity_loss
		DESC = clan_unity_declared_war.desc
		REVERSE_NON_HOUSE_TARGET = no
	}
}

break_alliance_due_to_attack_effect = {
	custom_description_no_bullet = { text = attack_ally_text }
	add_prestige = attack_ally_prestige_loss
	add_prestige_level = attack_ally_prestige_level_loss
	add_character_modifier = {
		modifier = attacked_ally
		years = 3
	}
	break_alliance = $TARGET$
	
	# Warcraft
	if = {
		limit = { is_in_same_union_trigger = { TARGET = scope:defender } }
		leave_or_break_this_union_effect = yes
	}
}

conquest_cb_title_transfer = {
	save_scope_as = target_title # For the vassalization trigger.

	# Compile a list of all counties in the kingdom we will take from the defender.
	every_in_de_jure_hierarchy = {
		continue = {
			tier > tier_county
		}
		limit = {
			tier = tier_county

			# Current holder must be a (sub)vassal of the defender (no poaching titles from 3rd parties!)
			exists = holder
			holder = {
				OR = {
					this = scope:defender
					target_is_liege_or_above = scope:defender
				}
			}
		}
		add_to_list = titles_taken
	}

	# If we can take the current holder of a title as a vassal instead of siezing their land directly, do so.
	every_in_de_jure_hierarchy = {
		limit = {
			tier >= tier_county
			trigger_if = {
				limit = { $RELIGIOUS_WAR$ = yes }
				religious_cb_holder_under_target_can_be_vassalized = yes
			}
			trigger_else = {
				conquest_cb_holder_under_target_can_be_vassalized = yes
			}
		}

		# Mark this vassal as being eligible to transfer from the defender to the attacker.
		holder = {
			if = {
				limit = {
					NOT = { is_in_list = potential_vassals}
				}
				add_to_list = potential_vassals
			}
		}
	}
	ordered_in_list = {
		list = potential_vassals
		order_by = highest_held_title_tier
		max = 99
		check_range_bounds = no

		if = {
			# If a liege has already been added to the vassalization list, skip us (we will remain our liege's vassal.)
			limit = {
				save_temporary_scope_as = this_vassal
				any_in_list = {
					list = vassals_taken
					target_is_vassal_or_below = scope:this_vassal
				}
			}
		}
		else = {
			# Flag this character to be vassalized instead of usurped.
			add_to_list = vassals_taken

			# Remove the counties this vassal holds from the siezed title list (the vassal gets to keep their land when switching allegiance!)
			every_sub_realm_county = {
				remove_from_list = titles_taken
			}
		}
	}
}

struggle_cb_title_transfer = {
	save_scope_as = target_title # For the vassalization trigger.

	# Compile a list of all counties in the kingdom we will take from the defender.
	every_in_de_jure_hierarchy = {
		continue = {
			tier > tier_county
		}
		limit = {
			tier = tier_county

			# Current holder must be a (sub)vassal of the defender (no poaching titles from 3rd parties!)
			exists = holder
			holder = {
				OR = {
					this = scope:defender
					target_is_liege_or_above = scope:defender
				}
			}
		}
		add_to_list = titles_taken
	}

	every_in_list = {
		list = target_titles
		limit = {
			tier = tier_county
			exists = holder
			holder = {
				highest_held_title_tier < scope:attacker.highest_held_title_tier
				OR = {
					this = scope:defender
					target_is_liege_or_above = scope:defender
				}
				any_sub_realm_county = {
					count = all
					is_in_list = titles_taken
				}
			}
		}
		holder = {
			if = {
				limit = {
					NOT = { is_in_list = potential_vassals }
				}
				add_to_list = potential_vassals
			}
		}
	}

	ordered_in_list = {
		list = potential_vassals
		order_by = highest_held_title_tier
		max = 99
		check_range_bounds = no

		if = {
			# If a liege has already been added to the vassalization list, skip us (we will remain our liege's vassal.)
			limit = {
				save_temporary_scope_as = this_vassal
				any_in_list = {
					list = vassals_taken
					target_is_vassal_or_below = scope:this_vassal
				}
			}
		}
		else = {
			# Flag this character to be vassalized instead of usurped.
			add_to_list = vassals_taken

			# Remove the counties this vassal holds from the siezed title list (the vassal gets to keep their land when switching allegiance!)
			every_held_county = {
				remove_from_list = titles_taken
			}
			every_sub_realm_county = {
				remove_from_list = titles_taken
			}
		}
	}
}

excommunication_cb_piety_change = {

	#Amount of piety gain is scaled based on the highest tier title the defender has.
	if = {
		limit = {
			scope:defender.highest_held_title_tier = tier_empire
		}
		$WINNER$ = {
			if = {
				limit = {
					$WINNER$ = scope:attacker
				}
				add_piety = {
					add = religious_cb_piety_gain_empire
					multiply = excommunication_cb_piety_change_multiplier
				}
			}
			else = {
				add_piety = religious_cb_piety_gain_empire
			}
		}
		$LOSER$ = {
			add_piety = religious_cb_piety_loss_empire
		}
	}

	else_if = {
		limit = {
			scope:defender.highest_held_title_tier = tier_kingdom
		}
		$WINNER$ = {
			if = {
				limit = {
					$WINNER$ = scope:attacker
				}
				add_piety = {
					add = religious_cb_piety_gain_kingdom
					multiply = excommunication_cb_piety_change_multiplier
				}
			}
			else = {
				add_piety = religious_cb_piety_gain_kingdom
			}
		}
		$LOSER$ = {
			add_piety = religious_cb_piety_loss_kingdom
		}
	}
	else_if = {
		limit = {
			scope:defender.highest_held_title_tier = tier_duchy
		}
		$WINNER$ = {
			if = {
				limit = {
					$WINNER$ = scope:attacker
				}
				add_piety = {
					add = religious_cb_piety_gain_duchy
					multiply = excommunication_cb_piety_change_multiplier
				}
			}
			else = {
				add_piety = religious_cb_piety_gain_duchy
			}
		}
		$LOSER$ = {
			add_piety = religious_cb_piety_loss_duchy
		}
	}
	else = {
		$WINNER$ = {
			if = {
				limit = {
					$WINNER$ = scope:attacker
				}
				add_piety = {
					add = religious_cb_piety_gain_county
					multiply = excommunication_cb_piety_change_multiplier
				}
			}
			else = {
				add_piety = religious_cb_piety_gain_county
			}
		}
		$LOSER$ = {
			add_piety = religious_cb_piety_loss_county
		}
	}
}

on_lost_aggression_war_discontent_loss = {
	scope:loser = {
		if = {
			limit = {
				has_targeting_faction = yes
			}
			add_targeting_factions_discontent  = 25
		}
	}
}


# Imprison all faction-members (rebelling vassals if there's no faction) if they lose a revolt-war and add a revoke reason
on_lost_faction_revolt_war = {
	if = {
		limit = {
			exists = scope:attacker.joined_faction
		}
		scope:attacker.joined_faction = {
			set_variable = {
				name = peasant_destroying
				value = yes
			}
			every_faction_member = {
				if = {
					limit = {
						exists = scope:attacker.joined_faction # Can get destroyed as we loop through
					}
					leave_faction_with_cooldown_effect = {
						FACTION = scope:attacker.joined_faction
						YEARS = faction_war_defeat_cooldown
					}
				}
				else = {
					add_faction_cooldown_effect = { YEARS = faction_war_defeat_cooldown }
				}
			}
		}
	}
	war = {
		every_war_attacker = {
			limit = {
				exists = liege
				any_liege_or_above = { this = scope:defender }
			}
			if = { # Imprison them if they aren't imprisoned.
				limit = {
					is_imprisoned = no
				}
				hard_imprison_character_effect = {
					TARGET = this
					IMPRISONER = scope:defender
				}
			}
			scope:defender = {
				add_opinion = {
					target = prev
					modifier = vassal_lost_faction_revolt_war
				}
			}
			#block them from joining factions if they aren't blocked yet
			if = {
				limit = {
					NOT = { has_character_flag = joining_faction_block }
				}
				add_faction_cooldown_effect = { YEARS = faction_war_defeat_cooldown }
			}
		}
	}
}

# Imprison all revolters on lost request revolt.
on_lost_request_revolt_war = {
	war = {
		every_war_attacker = {
			limit = {
				exists = liege
				any_liege_or_above = { this = scope:defender }
			}
			if = {
				limit = { is_imprisoned = no }
				hard_imprison_character_effect = {
					TARGET = this
					IMPRISONER = scope:defender
				}
			}
			if = {
				limit = { liege = scope:defender }
				add_faction_cooldown_effect = { YEARS = faction_war_defeat_cooldown }
			}
			scope:defender = {
				add_opinion = {
					target = prev
					modifier = vassal_lost_faction_revolt_war
				}
			}
		}
	}
}

# Add revoke reason on all faction-members if they white peace a revolt-war
on_white_peace_faction_revolt_war = {
	if = {
		limit = { exists = scope:attacker.joined_faction  }
		scope:attacker.joined_faction = {
			save_scope_as = current_faction
			every_faction_member = {
				if = {
					limit = {
						exists = scope:current_faction # Can get destroyed as we loop through
					}
					leave_faction_with_cooldown_effect = {
						FACTION = scope:current_faction
						YEARS = faction_war_white_peace_cooldown
					}
				}
				else = {
					add_faction_cooldown_effect = { YEARS = faction_war_white_peace_cooldown }
				}
				scope:defender = {
					add_opinion = {
						target = prev
						modifier = vassal_wp_faction_revolt_war
					}
				}
			}
		}
		scope:current_faction ?= { add_faction_discontent = -200 }
	}
}

#Add revoke reason to all attackers if they white peace on request war.
on_white_peace_request_revolt_war = {
	war = {
		every_war_attacker = {
			limit = {
				exists = liege
				any_liege_or_above = { this = scope:defender }
			}
			scope:defender = {
				add_opinion = {
					target = prev
					modifier = vassal_wp_faction_revolt_war
				}
			}
			if = {
				limit = { liege = scope:defender }
				add_faction_cooldown_effect = { YEARS = faction_war_white_peace_cooldown }
			}
		}
	}
}

change_liege_or_become_independent = {
	$CHANGE$ = { save_scope_as = change }
	$VASSAL$ = { save_scope_as = vassal }
	scope:vassal.liege = { save_scope_as = liege }

	if = {
		limit = {
			scope:liege = {
				is_independent_ruler = yes
			}
		}
		scope:vassal = {
			becomes_independent = {
				change = scope:change
			}
		}
	}
	else = {
		scope:vassal = {
			change_liege = {
				liege = scope:liege.liege
				change = scope:change
			}
		}
	}
}

on_peasant_faction_war_win_common = {
	create_title_and_vassal_change = {
		type = conquest
		save_scope_as = change
		add_claim_on_loss = yes
	}

	setup_claim_cb = {
		titles = $TARGET_TITLES$
		attacker = $ATTACKER$
		defender = $DEFENDER$
		claimant = $CLAIMANT$
		change = scope:change
	}

	# TODO Add prestige effects based on $ATTACKER_PRESTIGE$ and $DEFENDER_PRESTIGE$
	resolve_title_and_vassal_change = scope:change
}

on_claimant_faction_war_win_common = {

	# If the claimant is the prisoner of the defender, free the claimant (it doesn't make much sense to leave the new king in the old king's dungeon)
	$CLAIMANT$ = {
		if = {
			limit = {
				is_imprisoned_by = $DEFENDER$
			}
			release_from_prison = yes
		}
	}

	# Add mutual opinion bonuses between claimant and faction members, as well as a hook on the claimant if possible.
	$ATTACKER$.joined_faction = {
		every_faction_member = {
			custom = FACTION_CLAIMANT_EVERY_FACTION_MEMBER
			limit = {
				NOT = { this = $ATTACKER$.joined_faction.special_character }
			}
			hidden_effect = {
				add_opinion = {
					modifier = claimant_faction_member_opinion
					target = $ATTACKER$.joined_faction.special_character
				}
				reverse_add_opinion = {
					modifier = claimant_faction_claimant_opinion
					target = $ATTACKER$.joined_faction.special_character
				}
			}
			if = {
				limit = {
					can_add_hook = {
						type = favor_hook
						target = $ATTACKER$.joined_faction.special_character
					}
				}
				add_hook = {
					type = favor_hook
					target = $ATTACKER$.joined_faction.special_character
				}
			}
		}
	}

	# Give the claimant their new title.
	create_title_and_vassal_change = {
		type = faction_demand
		save_scope_as = change
		add_claim_on_loss = yes
	}

	every_in_list = {
		list = $TARGET_TITLES$
		add_to_list = faction_titles
		holder = {
			save_scope_as = target_holder
		}
	}
	ordered_in_list = {
		list = $TARGET_TITLES$
		position = 0
		order_by = tier
		save_scope_as = target_title
	}
	$ATTACKER$.joined_faction = {
		every_faction_county_member = {
			limit = {
				NOT = { is_in_list = faction_titles }
			}
			add_to_list = faction_titles
		}
	}

	setup_claim_cb = {
		titles = faction_titles
		attacker = $ATTACKER$
		defender = $DEFENDER$
		claimant = $CLAIMANT$
		change = scope:change
		civil_war = yes
	}

	# Ensure that the liege structure is preserved
	if = {
		limit = {
			scope:target_title.holder = { is_independent_ruler = no }
			$CLAIMANT$.primary_title.tier < scope:target_title.tier
		}
		$CLAIMANT$ = {
			change_liege = {
				liege = scope:target_title.holder.liege
				change = scope:change
			}
		}
	}

	# Preserve Grandeur
	if = {
		limit = {
			scope:target_title.holder = {
				has_royal_court = yes
			}
			$CLAIMANT$ = {
				has_royal_court = no
			}
		}
		$CLAIMANT$ = {
			set_variable = {
				name = previous_holder_grandeur_value
				value = scope:target_title.holder.court_grandeur_current
			}
			save_scope_as = claimant_scope # The CLAIMANT scope is lost after the next step, so have to save the scope here
		}
	}

	resolve_title_and_vassal_change = scope:change

	# Add Appropriate Grandeur
	if = {
		limit = { exists = scope:claimant_scope }
		scope:claimant_scope = {
			if = {
				limit = {
					exists = var:previous_holder_grandeur_value
					has_royal_court = yes
				}
				hidden_effect = {
					change_current_court_grandeur = -100 # Reset to 0
					change_current_court_grandeur = var:previous_holder_grandeur_value
					remove_variable = previous_holder_grandeur_value
				}
				change_current_court_grandeur = massive_court_grandeur_gain # Gain a bonus to Grandeur for winning a claim faction
			}
		}
	}

	# TODO Add prestige effects based on $ATTACKER_PRESTIGE$ and $DEFENDER_PRESTIGE$
}


#To release the winners prisoners when the war ends
#Needs the arguments ATTACKER and WINNER. ATTACKER is weather the attacker won or not (y/n) and WINNER is the scope of the winner.
release_prisoners_of_war_effect = {
	#Prisoners of defenders
	every_war_defender = {
		every_prisoner = {
			limit = {
				OR = {
					this = scope:war.primary_attacker
					scope:war.primary_attacker.primary_title = {
						place_in_line_of_succession = {
							target = prev
							value <= 3
						}
					}
				}
			}
			release_from_prison = yes
		}
	}
	#Prisoners of attackers
	every_war_attacker = {
		every_prisoner = {
			limit = {
				OR = {
					this = scope:war.primary_defender
					scope:war.primary_defender.primary_title = {
						place_in_line_of_succession = {
							target = prev
							value <= 3
						}
					}
				}
			}
			release_from_prison = yes
		}
	}
}


send_captured_combatant_message = {
	# The positioning of the character portraits needs to sync up with the loc-string we're using.
	if = {
		limit = {
			$IS_ENEMY_MESSAGE$ = no
		}
		root = {
			save_scope_as = right_character
		}
		scope:enemy_army_owner = {
			save_scope_as = left_character
		}
	}
	else = {
		root = {
			save_scope_as = left_character
		}
		scope:enemy_army_owner = {
			save_scope_as = right_character
		}
	}

	# Send either a toast or a message to this character, depending on what variable was passed in.
	if = {
		limit = {
			$TOAST$ = yes
		}
		send_interface_toast = {
			title = $DESC$
			left_icon = scope:left_character
			right_icon = scope:right_character
		}
	}
	else_if = {
		limit = {
			$IS_ENEMY_MESSAGE$ = no
		}
		send_interface_message = {
			type = event_war_good
			title = $TITLE$
			desc = $DESC$
			left_icon = scope:left_character
			right_icon = scope:right_character
		}
	}
	else = {
		send_interface_message = {
			type = event_war_bad
			title = $TITLE$
			desc = $DESC$
			left_icon = scope:left_character
			right_icon = scope:right_character
		}
	}
}

send_slain_combatant_message = {
	# The positioning of the character portraits needs to sync up with the loc-string we're using.
	if = {
		limit = {
			$IS_ENEMY_MESSAGE$ = no
		}
		root = {
			save_scope_as = right_character
		}
		$KILLER$ = {
			save_scope_as = left_character
		}
	}
	else = {
		root = {
			save_scope_as = left_character
		}
		$KILLER$ = {
			save_scope_as = right_character
		}
	}

	# Send either a toast or a message to this character, depending on what variable was passed in.
	if = {
		limit = {
			$TOAST$ = yes
		}
		send_interface_toast = {
			title =  $DESC$
			left_icon = scope:left_character
			right_icon = scope:right_character
		}
	}
	#
	else_if = {
		limit = {
			$IS_ENEMY_MESSAGE$ = no
		}
		send_interface_message = {
			type = event_war_good
			title = $TITLE$
			desc = $DESC$
			left_icon = scope:left_character
			right_icon = scope:right_character
		}
	}
	else = {
		send_interface_message = {
			type = event_war_bad
			title = $TITLE$
			desc = $DESC$
			left_icon = scope:left_character
			right_icon = scope:right_character
		}
	}
}

send_new_alliance_message = {
	$THIS_CHARACTER$ = {
		every_character_war = {
			limit = {
				# As a pure notification thing, we only care about players. No need to waste CPU cycles for AI-only wars.
				any_war_participant = {
					is_ai = no
				}
				# Only if we're the primary attacker or defender (non-primary participants can't call their own allies)
				OR = {
					primary_attacker = $THIS_CHARACTER$
					primary_defender = $THIS_CHARACTER$
				}
				# Don't send messages about alliances to landless courtiers (who can't actually join wars, alliance or no)
				$THIS_CHARACTER$ = { is_landed = yes }
				$OTHER_CHARACTER$ = { is_landed = yes }
			}
			save_scope_as = this_war
			$THIS_CHARACTER$ = { save_scope_as = this_character }
			$OTHER_CHARACTER$ = { save_scope_as = other_character }
			every_war_participant = {
				limit = {
					is_ai = no
					# We only want to alert people of potential new enemies
					any_war_enemy = { this = scope:this_character}
				}
				send_interface_toast = {
					title = enemy_gained_new_ally
					left_icon = scope:this_character
					right_icon = scope:other_character
					custom_tooltip = enemy_gained_new_ally_tt
				}
			}
		}
	}
}

# TRUCES
# Add attacker truce on victory
add_truce_attacker_victory_effect = {
	scope:attacker = { # Vassal Stance opinion effect
		if = {
			limit = {
				any_vassal = {
					has_vassal_stance = glory_hound
				}
			}
			custom_tooltip = glory_hound_approves_war_victory
			hidden_effect = {
				every_vassal = {
					limit = {
						has_vassal_stance = glory_hound
					}
					add_opinion = {
						target = scope:attacker
						modifier = glory_hound_approves_war_victory_opinion
					}
				}
			}
		}
		if = {
			limit = {
				government_has_flag = government_is_clan
				house ?= { has_house_unity_stage = antagonistic }	
				any_vassal = {
					house ?= scope:attacker.house
				}
			}
			custom_tooltip = antagonistic_house_approves_war_victory
			hidden_effect = {
				every_vassal = {
					limit = {
						house ?= scope:attacker.house
					}
					add_opinion = {
						target = scope:attacker
						modifier = antagonistic_house_approves_war_victory_opinion
					}
				}
			}
		}
	}
	scope:defender = { # Vassal Stance opinion effect
		if = {
			limit = {
				any_vassal = {
					has_vassal_stance = glory_hound
				}
			}
			custom_tooltip = glory_hound_disapproves_war_defeat_defender
			hidden_effect = {
				every_vassal = {
					limit = {
						has_vassal_stance = glory_hound
					}
					add_opinion = {
						target = scope:defender
						modifier = glory_hound_disapproves_war_defeat_opinion
					}
				}
			}
		}
		if = {
			limit = {
				government_has_flag = government_is_clan
				house ?= { has_house_unity_stage = antagonistic }	
				any_vassal = {
					house ?= scope:defender.house
				}
			}
			custom_tooltip = antagonistic_house_disapproves_war_defeat_defender
			hidden_effect = {
				every_vassal = {
					limit = {
						house ?= scope:defender.house
					}
					add_opinion = {
						target = scope:defender
						modifier = antagonistic_house_disapproves_war_defeat_opinion
					}
				}
			}
		}
	}
	hidden_effect = {
		scope:attacker = {
			add_truce_one_way = {
				character = scope:defender
				days = standard_truce_duration_days
				war = root.war
				result = victory
			}
		}
	}
	scope:attacker = {
		if = {
			limit = {
				existing_feud_against_target_trigger = { TARGET = scope:defender }
			}
			house.house_head = {
				random_owned_story = {
					limit = { story_type = story_cycle_house_feud }
					change_variable = {
						name = house_feud_kill_counter
						add = house_feud_medium_counter_value
					}
				}
			}
			house = {
				every_house_member = {
					limit = { is_ai = no }
					send_interface_message = {
						type = house_feud_victory_message
						left_icon = scope:attacker
						right_icon = scope:defender
						custom_tooltip = house_feud_tipped_scales_pos_medium
					}
				}
			}
		}
	}
	scope:defender = {
		if = {
			limit = {
				existing_feud_against_target_trigger = { TARGET = scope:attacker }
			}
			house.house_head = {
				random_owned_story = {
					limit = { story_type = story_cycle_house_feud }
					change_variable = {
						name = house_feud_death_counter
						add = house_feud_medium_counter_value
					}
				}
			}
			house = {
				every_house_member = {
					limit = { is_ai = no }
					send_interface_message = {
						type = house_feud_defeat_message
						left_icon = scope:defender
						right_icon = scope:attacker
						custom_tooltip = house_feud_tipped_scales_neg_medium
					}
				}
			}
		}
	}
	# Tooltips for hostage exchange, handled here as it's shared between casus belli
	bp2_hostage_war_end_tooltip_effect = yes
}

# Add white peace truce
add_truce_white_peace_effect = {
	scope:attacker = { # Vassal Stance opinion effect
		if = {
			limit = {
				any_vassal = {
					has_vassal_stance = glory_hound
				}
			}
			custom_tooltip = glory_hound_disapproves_war_white_peace
			hidden_effect = {
				every_vassal = {
					limit = {
						has_vassal_stance = glory_hound
					}
					add_opinion = {
						target = scope:attacker
						modifier = glory_hound_disapproves_war_white_peace_opinion
					}
				}
			}
		}
		if = {
			limit = {
				government_has_flag = government_is_clan
				house ?= { has_house_unity_stage = antagonistic }	
				any_vassal = {
					house ?= scope:attacker.house
				}
			}
			custom_tooltip = antagonistic_house_disapproves_war_white_peace
			hidden_effect = {
				every_vassal = {
					limit = {
						house ?= scope:attacker.house
					}
					add_opinion = {
						target = scope:attacker
						modifier = antagonistic_house_disapproves_war_white_peace_opinion
					}
				}
			}
		}
		if = {
			limit = {
				any_active_accolade = {
					has_accolade_parameter = accolade_champions_white_peace
				}
			}
			add_prestige = accolade_white_peace_prestige_value
		}
	}
	scope:defender = { # Vassal Stance opinion effect
		if = {
			limit = {
				any_vassal = {
					has_vassal_stance = glory_hound
				}
			}
			custom_tooltip = glory_hound_disapproves_war_white_peace_defender
			hidden_effect = {
				every_vassal = {
					limit = {
						has_vassal_stance = glory_hound
					}
					add_opinion = {
						target = scope:defender
						modifier = glory_hound_disapproves_war_white_peace_opinion
					}
				}
			}
		}
		if = {
			limit = {
				government_has_flag = government_is_clan
				house ?= { has_house_unity_stage = antagonistic }	
				any_vassal = {
					house ?= scope:defender.house
				}
			}
			custom_tooltip = antagonistic_house_disapproves_war_white_peace_defender
			hidden_effect = {
				every_vassal = {
					limit = {
						house ?= scope:defender.house
					}
					add_opinion = {
						target = scope:defender
						modifier = antagonistic_house_disapproves_war_white_peace_opinion
					}
				}
			}
		}
	}
	hidden_effect = {
		scope:attacker = {
			add_truce_one_way = {
				character = scope:defender
				days = standard_truce_duration_days
				war = root.war
				result = white_peace
			}
		}
	}
	scope:attacker = {
		if = {
			limit = {
				existing_feud_against_target_trigger = { TARGET = scope:defender }
			}
			house = {
				every_house_member = {
					limit = { is_ai = no }
					send_interface_message = {
						type = house_feud_white_peace_message
						left_icon = scope:attacker
						right_icon = scope:defender
						title = msg_house_feud_white_peace
						desc = msg_house_feud_white_peace_desc
					}
				}
			}
		}
	}
	scope:defender = {
		if = {
			limit = {
				existing_feud_against_target_trigger = { TARGET = scope:attacker }
			}
			house = {
				every_house_member = {
					limit = { is_ai = no }
					send_interface_message = {
						type = house_feud_white_peace_message
						left_icon = scope:defender
						right_icon = scope:attacker
						title = msg_house_feud_white_peace
						desc = msg_house_feud_white_peace_desc
					}
				}
			}
		}
	}
	# Tooltips for hostage exchange, handled here as it's shared between casus belli
	bp2_hostage_war_end_tooltip_effect = yes
}

# Add attacker truce on defeat
add_truce_attacker_defeat_effect = {
	scope:attacker = { # Vassal Stance opinion effect
		if = {
			limit = {
				any_vassal = {
					has_vassal_stance = glory_hound
				}
			}
			custom_tooltip = glory_hound_disapproves_war_defeat
			hidden_effect = {
				every_vassal = {
					limit = {
						has_vassal_stance = glory_hound
					}
					add_opinion = {
						target = scope:attacker
						modifier = glory_hound_disapproves_war_defeat_opinion
					}
				}
			}
		}
		if = {
			limit = {
				government_has_flag = government_is_clan
				house ?= { has_house_unity_stage = antagonistic }	
				any_vassal = {
					house ?= scope:attacker.house
				}
			}
			custom_tooltip = antagonistic_house_disapproves_war_defeat
			hidden_effect = {
				every_vassal = {
					limit = {
						house ?= scope:attacker.house
					}
					add_opinion = {
						target = scope:attacker
						modifier = antagonistic_house_disapproves_war_defeat_opinion
					}
				}
			}
		}
	}
	hidden_effect = {
		scope:attacker = {
			add_truce_one_way = {
				character = scope:defender
				days = standard_truce_duration_days
				war = root.war
				result = defeat
			}
		}
	}
	scope:attacker = {
		if = {
			limit = {
				existing_feud_against_target_trigger = { TARGET = scope:defender }
			}
			house.house_head = {
				random_owned_story = {
					limit = { story_type = story_cycle_house_feud }
					change_variable = {
						name = house_feud_death_counter
						add = house_feud_medium_counter_value
					}
				}
			}
			house = {
				every_house_member = {
					limit = { is_ai = no }
					send_interface_message = {
						type = house_feud_defeat_message
						left_icon = scope:attacker
						right_icon = scope:defender
						title = msg_house_feud_defeat
						desc = msg_house_feud_defeat_desc
						custom_tooltip = house_feud_tipped_scales_neg_medium
					}
				}
			}
		}
	}
	scope:defender = {
		if = {
			limit = {
				existing_feud_against_target_trigger = { TARGET = scope:attacker }
			}
			house.house_head = {
				random_owned_story = {
					limit = { story_type = story_cycle_house_feud }
					change_variable = {
						name = house_feud_kill_counter
						add = house_feud_medium_counter_value
					}
				}
			}
			house = {
				every_house_member = {
					limit = { is_ai = no }
					send_interface_message = {
						type = house_feud_victory_message
						left_icon = scope:defender
						right_icon = scope:attacker
						title = msg_house_feud_victory
						desc = msg_house_feud_victory_desc
					}
				}
			}
		}
		
		if = {
			limit = {
				government_has_flag = government_is_clan
				house ?= { has_house_unity_stage = antagonistic }
				any_vassal = {
					house ?= scope:defender.house
				}
			}
			custom_tooltip = antagonistic_house_approves_war_victory_defensive
			hidden_effect = {
				every_vassal = {
					limit = {
						house ?= scope:defender.house
					}
					add_opinion = {
						target = scope:defender
						modifier = antagonistic_house_approves_war_victory_defensive_opinion
					}
				}
			}
		}
	}
	# Tooltips for hostage exchange, handled here as it's shared between casus belli
	bp2_hostage_war_end_tooltip_effect = yes
}

# Add GHW truces on attacker victory.
add_truce_GHW_attacker_victory_effect = {
	hidden_effect = {
		scope:attacker.faith.great_holy_war = {
			every_pledged_defender = {
				add_truce_both_ways = {
					character = scope:title_recipient
					days = 3650
					war = root.war
					result = defeat
				}
			}
		}
	}
}

# Force a white peace on any forced.
force_truce_GHW_defenders_effect = {
	hidden_effect = {
		#if any defender
			#owns lands in target kingdom
			#is primary in war with another defender who
				#owns land in target kingdom
				#is also a primary
			#then end that war with a white peace
		scope:the_ghw = {
			every_pledged_defender = {
				save_temporary_scope_as = white_peace_attacker
				every_character_war = {
					if = {
						limit = {
							primary_attacker = scope:white_peace_attacker
							primary_defender = {
								save_temporary_scope_as = white_peace_defender
								OR = {
									scope:the_ghw = { has_forced_defender = scope:white_peace_defender }
									AND = {
										scope:target_kingdom = {
											any_de_jure_county_holder = {
												OR = {
													this = scope:white_peace_defender
													any_liege_or_above = { this = scope:white_peace_defender }
												}
											}
										}
										top_liege = {
											save_temporary_scope_as = white_peace_liege
											scope:the_ghw = { has_forced_defender = scope:white_peace_liege }
										}
									}
								}
							}
						}
						end_war = white_peace
					}
				}
			}
		}
	}
}

notify_players_about_neighboring_war_resolution_effect = {
	every_player = {
		limit = {
			NOT = { is_participant_in_war = scope:war}
		}
		save_scope_as = this_player

		# Checks if this player should be notified at all about the war resolution (e.g., either attacker or defender are neighbors).
		if = {
			limit = {
				should_notify_player_about_neighboring_rulers_wars_trigger = { TARGET_CHARACTER = scope:winner }

				# Only notify about revolts if rebels win
				trigger_if = {
					limit = {
						scope:war = {
							OR = {
								using_cb = peasant_war
								using_cb = independence_faction_war
								using_cb = liberty_faction_war
								using_cb = populist_war
								using_cb = depose_war
								using_cb = claimant_faction_war
							}
						}
					}
					scope:winner = scope:attacker
				}
			}

			# Check which type of message we need to send to the player.
			if = {
				limit = {
					always = yes
					should_notify_player_about_neighboring_rulers_wars_trigger = { TARGET_CHARACTER = scope:loser }
				}
				# Send combined message about both the winner and the loser.
				send_interface_message = {
					type = event_siege_lost_bad
					left_icon = scope:winner
					right_icon = scope:loser
					title = war_event.neighbor_war.both_neighbors.t
					desc = war_event.neighbor_war.both_neighbors.desc
				}
			}
			else = {
				# Send message only about the winner.
				send_interface_message = {
					type = event_siege_lost_bad
					left_icon = scope:winner
					right_icon = scope:loser
					title = war_event.neighbor_war.only_winner.t
					desc = war_event.neighbor_war.only_winner.desc
				}
			}
		}
		else_if = {
			limit = {
				should_notify_player_about_neighboring_rulers_wars_trigger = { TARGET_CHARACTER = scope:loser }

				# Only notify about revolts if rebels win
				trigger_if = {
					limit = {
						scope:war = {
							OR = {
								using_cb = peasant_war
								using_cb = independence_faction_war
								using_cb = liberty_faction_war
								using_cb = populist_war
								using_cb = depose_war
								using_cb = claimant_faction_war
							}
						}
					}
					scope:winner = scope:attacker
				}
			}

			# Send message only about the loser.
			send_interface_message = {
				type = event_siege_lost_bad
				left_icon = scope:loser
				right_icon = scope:winner
				title = war_event.neighbor_war.only_loser.t
				desc = war_event.neighbor_war.only_loser.desc
			}
		}
	}
}

show_pow_release_message_effect = {
	if = {
		limit = {
			any_character_war = {
				primary_attacker = scope:attacker
				primary_defender = scope:defender
			}
		}
		every_character_war = {
			limit = {
				primary_attacker = scope:attacker
				primary_defender = scope:defender
			}
			save_scope_as = war
		}
		if = {
			limit = { prisoners_of_war_trigger = yes }
			custom_tooltip = release_pow_at_end_of_war
		}
	}
}

add_prestige_war_defender_effect = {
	add_prestige = {
		value = $PRESTIGE_VALUE$
		if = {
			limit= {
				scope:defender.culture = {
					has_cultural_parameter = more_fame_for_successful_defensive_wars
				}
			}
			multiply = 2
		}
	}
}

pay_short_term_gold_reparations_effect = {
	pay_short_term_gold = {
		gold = {
			value = $GOLD_VALUE$
			if = {
				limit= {
					scope:defender.culture = {
						has_cultural_parameter = more_gold_for_successful_defensive_wars
					}
				}
				multiply = 2
			}
		}
		target = scope:defender
		yearly_income = yes
	}
}

# Warcraft
#mongol_invasion_county_looting_chance_effect<|MERGE_RESOLUTION|>--- conflicted
+++ resolved
@@ -20,70 +20,8 @@
 #####################################################################
 
 on_declared_war = {
-<<<<<<< HEAD
-	###############################
-	##### Attacker music
-	###############################
-	if = {
-		limit = {
-			exists = scope:war # silence error when building description before war exists
-			scope:war = { using_holy_war_cb_trigger = yes } # going CB->war->is this war's CB a certain type->yes
-		}
-		scope:attacker = { play_music_cue = mx_cue_crusade_starts }
-	}
-	else_if = {
-		limit = {
-			exists = scope:war
-			OR = {
-				scope:attacker = { wc_character_any_involvement_lordaeron_struggle_trigger = yes }
-				scope:defender = { wc_character_any_involvement_lordaeron_struggle_trigger = yes }
-			}
-		}
-		scope:attacker = { play_music_cue = mx_IberiaWar }
-	}
-	else_if = {
-		limit = {
-			exists = scope:war
-			scope:attacker = { fp1_is_norse_tribal = yes }
-		}
-		scope:attacker = { play_music_cue = mx_raid }
-	}
-	else = {
-		scope:attacker = { play_music_cue = mx_cue_war_declared }
-	}
-	###############################
-	##### Defender music
-	###############################
-	###############################
-	##### Defender music
-	###############################
-	if = {
-		limit = {
-			exists = scope:war
-			OR = {
-				scope:attacker = { wc_character_any_involvement_lordaeron_struggle_trigger = yes }
-				scope:defender = { wc_character_any_involvement_lordaeron_struggle_trigger = yes }
-			}
-		}
-		scope:defender = { play_music_cue = mx_IberiaWar }
-	}
-	if = {
-		limit = {
-			exists = scope:war
-			scope:attacker = { fp1_is_norse_tribal = yes }
-		}
-		scope:defender = { play_music_cue = mx_raid }
-	}
-
-	else = {
-		scope:defender = {
-			play_music_cue = mx_cue_war_declared
-		}
-	}
-=======
 	# So music submod doesnt need to check updates
 	for_music_submod_easy_replace_effect = yes
->>>>>>> 71af8cd9
 
 	###############################
 	##### Effects
