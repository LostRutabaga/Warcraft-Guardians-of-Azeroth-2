--- conflicted
+++ resolved
@@ -265,11 +265,7 @@
 
 	589.11.1={
 		culture = twilights_hammer
-<<<<<<< HEAD
-		religion = twilight
-=======
 		religion = twilights_hammer_cult
->>>>>>> 31d725dc
 	}
 }
 
@@ -294,11 +290,7 @@
 
 	589.11.1={
 		culture = twilights_hammer
-<<<<<<< HEAD
-		religion = twilight
-=======
 		religion = twilights_hammer_cult
->>>>>>> 31d725dc
 	}
 }
 
@@ -319,11 +311,7 @@
 
 	589.11.1={
 		culture = twilights_hammer
-<<<<<<< HEAD
-		religion = twilight
-=======
 		religion = twilights_hammer_cult
->>>>>>> 31d725dc
 	}
 }
 
