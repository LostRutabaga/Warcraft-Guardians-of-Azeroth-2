﻿####################################
#   FRENCH CUSTOM LOCALISATION     #
#      By Xavier Zimmermann        #
####################################

###################################
## I. PERSONNAGES HOMME OU FEMME ##
###################################

##################
## TERMINAISONS ##
##################
# FR_E (blessé\blessée ; Pluriel ; Sans espace avant)
# FR_EOpp (Pluriel ; Sans espace avant)
# FR_EauElle (beau\belle, jumeau\jumelle ; Sans espace avant)
# FR_EauxElles (beaux\belles ; Pluriel ; Sans espace avant)
# FR_EEsse (traître\traîtresse ; Pluriel ; Sans espace avant)
# FR_EEtte (ce\cette ; Sans espace avant)
# FR_ErEre (Pluriel ; Sans espace avant)
# FR_Eresse (devin\devineresse ; Pluriel ; Sans espace avant)
# FR_EteEtesse (poète\poétesse ; Pluriel ; Sans espace avant)
# FR_EtEte (secret\secrète, inquiet\inquiète ; Pluriel ; Sans espace avant)
# FR_EtEtte (cet\cette; muet\muette ; Pluriel ; Sans espace avant)
# FR_EurEresse (chasseur\chasseresse ; Pluriel ; Sans espace avant)
# FR_EurRice (Pluriel ; Sans espace avant)
# FR_FVe (lascif\lascive ; Pluriel ; Sans espace avant)
# FR_IeuxIeille (vieux\vieille ; Sans espace avant)
# FR_LLle (tel\telle ; Pluriel ; Sans espace avant)
# FR_NNne (poltron\poltronne ; Pluriel ; Sans espace avant)
# FR_OnA (mon\ma, son\sa ; Sans espace avant)
# FR_OnAOpp (Sans espace avant)
# FR_OuOlle (fou\folle, mou\molle ; Pluriel ; Sans espace avant)
# FR_RSe (Pluriel ; Sans espace avant)
# FR_Hesse (duc\duchesse ; Pluriel ; Sans espace avant)
# FR_SSse (gros\grosse, las\lasse ; Sans espace avant)
# FR_TTte (sot\sotte ; Pluriel ; Sans espace avant)
# FR_XCe (doux\douce ; Sans espace avant)
# FR_XSe (furieux\furieuse ; Sans espace avant)
# FR_XSeOpp (Sans espace avant)
# FR_XSse (faux\fausse, roux\rousse ; Sans espace avant)
# FR_He (franc\franche ; Pluriel ; Sans espace avant)
# FR_EfEve (bref\brève ; Pluriel ; Sans espace avant)
# FR_Te (favori\favorite ; Sans espace avant)
# FR_AuxAles (vassaux\vassales, égaux\égales ; Pluriel ; Sans espace avant)
# FR_Es (assis\assises ; Pluriel ; Sans espace avant)
# FR_EuxElles (eux\elles ; Pluriel)
# FR_IlsElles (ils\elles ; Pluriel)
# FR_STes (tous\toutes ; Pluriel ; Sans espace avant)

##################
#### ARTICLES ####
##################
# FR_AuAla
# FR_DuDela
# FR_LeLa
# FR_LeLaOpp
# FR_CeluiCelle
# FR_IlElle
# FR_LuiElle

# FR_EluiElle (e lui\'elle ; Sans espace avant)
# FR_SilSielle (s'il\si elle)
# FR_LLa (l'\la ; Sans espace après)
# FR_AlAla (à\à la ; Sans espace après)
# FR_DDe (d'\de ; Sans espace après)

##################
###### NOMS ######
##################
# FR_MonseigneurMadame
# FR_SeigneurDame (Pluriel)
# FR_SieurDame (Pluriel)
# FR_EpouxEpouse
# FR_EpouxEpouseOpp
# FR_PaternelMaternel
# FR_GarconFille (Pluriel)
# FR_ServiteurServante (Pluriel)

###########################################
# II. REMPLACEMENT DE COMMANDES ANGLAISES #
###########################################
# FR_RelationToMe_OnA - mon\ma + RelationToMe
# FR_RelationToMe_Le - le\la + RelationToMe
# FR_RelationToMeShort_OnA - mon\ma + RelationToMeShort
# FR_Du_signature_weapon - signature_weapon
# FR_OnA_signature_weapon - signature_weapon
# FR_Un_signature_weapon - signature_weapon
# FR_CompositionType_lela - CompositionType
# FR_FaithGenderedAdj - GetFaith.GetAdjective\GetFaith.GetAdherentName (scope: character)
# FR_LocalAnimal_e - Le 'e' du féminin pour LocalAnimal
# FR_LocalAnimal_d - de\d' pour LocalAnimal (Sans espace après)
# FR_LocalAnimal_he - Le 'he' du féminin pour LocalAnimal (blanc/blanche)
# FR_LocalAnimal_le - devant LocalAnimal (Sans espace après)
# FR_Scheme_FullAction - GetActionName - SCHEME_FULL_ACTION_NAME

# FR_du_CharacterIntroductionSupportNoComma pour CharacterIntroductionSupportNoComma
# FR_du_MyCharacterIntroductionNoComma pour MyCharacterIntroductionNoComma
# FR_du_YourCharacterIntroductionNoComma pour YourCharacterIntroductionNoComma
# FR_du_HerHisCharacterIntroductionNoComma pour HerHisCharacterIntroductionNoComma
# FR_du_MyCharacterIntroduction pour MyCharacterIntroduction
# FR_du_YourCharacterIntroduction pour YourCharacterIntroduction
# FR_du_HerHisCharacterIntroduction pour HerHisCharacterIntroduction

# FR_au_CharacterIntroductionSupportNoComma pour CharacterIntroductionSupportNoComma
# FR_au_MyCharacterIntroductionNoComma pour MyCharacterIntroductionNoComma
# FR_au_YourCharacterIntroductionNoComma pour YourCharacterIntroductionNoComma
# FR_au_HerHisCharacterIntroductionNoComma pour HerHisCharacterIntroductionNoComma
# FR_au_MyCharacterIntroduction pour MyCharacterIntroduction
# FR_au_YourCharacterIntroduction pour YourCharacterIntroduction
# FR_au_HerHisCharacterIntroduction pour HerHisCharacterIntroduction

##################################
# III. ARTICLES DEVANT COMMANDES #
##################################
# Char:    commande de base
# Char_L:  affiche "le/la" pour "sans terre"
# Char_U:  affiche "vous" quand perso est le joueur
# Char_P:  affiche Prince
# Char_Pi: affiche "le/la" pour les titres comme prince, seulement si le perso est marié ou avec terre

# FR_le_Char_Pi devant GetTitledFirstName, GetShortUINameNotMe (Sans espace après)
# FR_du_Char_Pi
# FR_au_Char_Pi

# FR_le_Char_P devant GetFullName, GetFullNameNicknamed, GetUINameNotMe (Sans espace après)
# FR_du_Char_P
# FR_au_Char_P

# FR_le_Char_U_P devant GetUIName (Sans espace après)
# FR_du_Char_U_P
# FR_au_Char_U_P

# FR_le_Char_U_Pi devant GetShortUIName (Sans espace après)
# FR_du_Char_U_Pi
# FR_au_Char_U_Pi

# FR_le_Char_L devant GetTitleTierName, GetTitleAsName (Sans espace après)
# FR_du_Char_L
# FR_au_Char_L

# FR_le_Char devant GetName (Sans espace après)
# FR_du_Char
# FR_au_Char

# FR_only_le_HouseOfWorship devant HouseOfWorship (Sans espace après)
# FR_only_du_HouseOfWorship devant HouseOfWorship (Sans espace après)
# FR_only_au_HouseOfWorship devant HouseOfWorship (Sans espace après)
# FR_only_de_HouseOfWorshipPlural devant HouseOfWorshipPlural (Sans espace après)

##################################################################
##################################################################

FR_E = { 
	type = character
	text = {
		trigger = {
			trigger_if = {
				limit = { 
					exists = this
					NOT = { exists = scope:second }
				}
				this = { is_female = yes }
			}
			trigger_if = {
				limit = { 
					exists = this
					exists = scope:second
				}
				this = { is_female = yes }
				scope:second = { is_female = yes }
			}
		}
		localization_key = CustomLoc_FR_E_female
	}
	text = {
		localization_key = CustomLoc_FR_E_male
		fallback = yes
	}
}

FR_EOpp = { 
	type = character
	text = {
		trigger = {
			trigger_if = {
				limit = { 
					exists = this
					NOT = { exists = scope:second }
				}
				this = { is_female = yes }
			}
			trigger_if = {
				limit = { 
					exists = this
					exists = scope:second
				}
				this = { is_female = yes }
				scope:second = { is_female = yes }
			}
		}
		localization_key = CustomLoc_FR_EOpp_female
	}
	text = {
		localization_key = CustomLoc_FR_EOpp_male
		fallback = yes
	}
}

FR_Eresse = { 
	type = character
	text = {
		trigger = {
			trigger_if = {
				limit = { 
					exists = this
					NOT = { exists = scope:second }
				}
				this = { is_female = yes }
			}
			trigger_if = {
				limit = { 
					exists = this
					exists = scope:second
				}
				this = { is_female = yes }
				scope:second = { is_female = yes }
			}
		}
		localization_key = CustomLoc_FR_Eresse_female
	}
	text = {
		localization_key = CustomLoc_FR_Eresse_male
		fallback = yes
	}
}

FR_AuAla = { 
	type = character
	text = {
		trigger = {
			trigger_if = {
				limit = { 
					exists = this
					NOT = { exists = scope:second }
				}
				this = { is_female = yes }
			}
			trigger_if = {
				limit = { 
					exists = this
					exists = scope:second
				}
				this = { is_female = yes }
				scope:second = { is_female = yes }
			}
		}
		localization_key = CustomLoc_FR_AuAla_female
	}
	text = {
		localization_key = CustomLoc_FR_AuAla_male
		fallback = yes
	}
}

FR_CeluiCelle = { 
	type = character
	text = {
		trigger = {
			trigger_if = {
				limit = { 
					exists = this
					NOT = { exists = scope:second }
				}
				this = { is_female = yes }
			}
			trigger_if = {
				limit = { 
					exists = this
					exists = scope:second
				}
				this = { is_female = yes }
				scope:second = { is_female = yes }
			}
		}
		localization_key = CustomLoc_FR_CeluiCelle_female
	}
	text = {
		localization_key = CustomLoc_FR_CeluiCelle_male
		fallback = yes
	}
}

FR_DDe = { 
	type = character
	text = {
		trigger = {
			trigger_if = {
				limit = { 
					exists = this
					NOT = { exists = scope:second }
				}
				this = { is_female = yes }
			}
			trigger_if = {
				limit = { 
					exists = this
					exists = scope:second
				}
				this = { is_female = yes }
				scope:second = { is_female = yes }
			}
		}
		localization_key = CustomLoc_FR_DDe_female
	}
	text = {
		localization_key = CustomLoc_FR_DDe_male
		fallback = yes
	}
}

FR_DuDela = { 
	type = character
	text = {
		trigger = {
			trigger_if = {
				limit = { 
					exists = this
					NOT = { exists = scope:second }
				}
				this = { is_female = yes }
			}
			trigger_if = {
				limit = { 
					exists = this
					exists = scope:second
				}
				this = { is_female = yes }
				scope:second = { is_female = yes }
			}
		}
		localization_key = CustomLoc_FR_DuDela_female
	}
	text = {
		localization_key = CustomLoc_FR_DuDela_male
		fallback = yes
	}
}

FR_EauElle = { 
	type = character
	text = {
		trigger = {
			trigger_if = {
				limit = { 
					exists = this
					NOT = { exists = scope:second }
				}
				this = { is_female = yes }
			}
			trigger_if = {
				limit = { 
					exists = this
					exists = scope:second
				}
				this = { is_female = yes }
				scope:second = { is_female = yes }
			}
		}
		localization_key = CustomLoc_FR_EauElle_female
	}
	text = {
		localization_key = CustomLoc_FR_EauElle_male
		fallback = yes
	}
}

FR_EauxElles = { 
	type = character
	text = {
		trigger = {
			trigger_if = {
				limit = { 
					exists = this
					NOT = { exists = scope:second }
				}
				this = { is_female = yes }
			}
			trigger_if = {
				limit = { 
					exists = this
					exists = scope:second
				}
				this = { is_female = yes }
				scope:second = { is_female = yes }
			}
		}
		localization_key = CustomLoc_FR_EauxElles_female
	}
	text = {
		localization_key = CustomLoc_FR_EauxElles_male
		fallback = yes
	}
}

FR_EEsse = { 
	type = character
	text = {
		trigger = {
			trigger_if = {
				limit = { 
					exists = this
					NOT = { exists = scope:second }
				}
				this = { is_female = yes }
			}
			trigger_if = {
				limit = { 
					exists = this
					exists = scope:second
				}
				this = { is_female = yes }
				scope:second = { is_female = yes }
			}
		}
		localization_key = CustomLoc_FR_EEsse_female
	}
	text = {
		localization_key = CustomLoc_FR_EEsse_male
		fallback = yes
	}
}

FR_EEtte = { 
	type = character
	text = {
		trigger = {
			trigger_if = {
				limit = { 
					exists = this
					NOT = { exists = scope:second }
				}
				this = { is_female = yes }
			}
			trigger_if = {
				limit = { 
					exists = this
					exists = scope:second
				}
				this = { is_female = yes }
				scope:second = { is_female = yes }
			}
		}
		localization_key = CustomLoc_FR_EEtte_female
	}
	text = {
		localization_key = CustomLoc_FR_EEtte_male
		fallback = yes
	}
}

FR_ErEre = { 
	type = character
	text = {
		trigger = {
			trigger_if = {
				limit = { 
					exists = this
					NOT = { exists = scope:second }
				}
				this = { is_female = yes }
			}
			trigger_if = {
				limit = { 
					exists = this
					exists = scope:second
				}
				this = { is_female = yes }
				scope:second = { is_female = yes }
			}
		}
		localization_key = CustomLoc_FR_ErEre_female
	}
	text = {
		localization_key = CustomLoc_FR_ErEre_male
		fallback = yes
	}
}

FR_EluiElle = { 
	type = character
	text = {
		trigger = {
			trigger_if = {
				limit = { 
					exists = this
					NOT = { exists = scope:second }
				}
				this = { is_female = yes }
			}
			trigger_if = {
				limit = { 
					exists = this
					exists = scope:second
				}
				this = { is_female = yes }
				scope:second = { is_female = yes }
			}
		}
		localization_key = CustomLoc_FR_EluiElle_female
	}
	text = {
		localization_key = CustomLoc_FR_EluiElle_male
		fallback = yes
	}
}

FR_EteEtesse = { 
	type = character
	text = {
		trigger = {
			trigger_if = {
				limit = { 
					exists = this
					NOT = { exists = scope:second }
				}
				this = { is_female = yes }
			}
			trigger_if = {
				limit = { 
					exists = this
					exists = scope:second
				}
				this = { is_female = yes }
				scope:second = { is_female = yes }
			}
		}
		localization_key = CustomLoc_FR_EteEtesse_female
	}
	text = {
		localization_key = CustomLoc_FR_EteEtesse_male
		fallback = yes
	}
}

FR_EtEte = { 
	type = character
	text = {
		trigger = {
			trigger_if = {
				limit = { 
					exists = this
					NOT = { exists = scope:second }
				}
				this = { is_female = yes }
			}
			trigger_if = {
				limit = { 
					exists = this
					exists = scope:second
				}
				this = { is_female = yes }
				scope:second = { is_female = yes }
			}
		}
		localization_key = CustomLoc_FR_EtEte_female
	}
	text = {
		localization_key = CustomLoc_FR_EtEte_male
		fallback = yes
	}
}

FR_EtEtte = { 
	type = character
	text = {
		trigger = {
			trigger_if = {
				limit = { 
					exists = this
					NOT = { exists = scope:second }
				}
				this = { is_female = yes }
			}
			trigger_if = {
				limit = { 
					exists = this
					exists = scope:second
				}
				this = { is_female = yes }
				scope:second = { is_female = yes }
			}
		}
		localization_key = CustomLoc_FR_EtEtte_female
	}
	text = {
		localization_key = CustomLoc_FR_EtEtte_male
		fallback = yes
	}
}

FR_EurEresse = { 
	type = character
	text = {
		trigger = {
			trigger_if = {
				limit = { 
					exists = this
					NOT = { exists = scope:second }
				}
				this = { is_female = yes }
			}
			trigger_if = {
				limit = { 
					exists = this
					exists = scope:second
				}
				this = { is_female = yes }
				scope:second = { is_female = yes }
			}
		}
		localization_key = CustomLoc_FR_EurEresse_female
	}
	text = {
		localization_key = CustomLoc_FR_EurEresse_male
		fallback = yes
	}
}

FR_EurRice = { 
	type = character
	text = {
		trigger = {
			trigger_if = {
				limit = { 
					exists = this
					NOT = { exists = scope:second }
				}
				this = { is_female = yes }
			}
			trigger_if = {
				limit = { 
					exists = this
					exists = scope:second
				}
				this = { is_female = yes }
				scope:second = { is_female = yes }
			}
		}
		localization_key = CustomLoc_FR_EurRice_female
	}
	text = {
		localization_key = CustomLoc_FR_EurRice_male
		fallback = yes
	}
}

FR_FVe = { 
	type = character
	text = {
		trigger = {
			trigger_if = {
				limit = { 
					exists = this
					NOT = { exists = scope:second }
				}
				this = { is_female = yes }
			}
			trigger_if = {
				limit = { 
					exists = this
					exists = scope:second
				}
				this = { is_female = yes }
				scope:second = { is_female = yes }
			}
		}
		localization_key = CustomLoc_FR_FVe_female
	}
	text = {
		localization_key = CustomLoc_FR_FVe_male
		fallback = yes
	}
}

FR_IeuxIeille = { 
	type = character
	text = {
		trigger = {
			trigger_if = {
				limit = { 
					exists = this
					NOT = { exists = scope:second }
				}
				this = { is_female = yes }
			}
			trigger_if = {
				limit = { 
					exists = this
					exists = scope:second
				}
				this = { is_female = yes }
				scope:second = { is_female = yes }
			}
		}
		localization_key = CustomLoc_FR_IeuxIeille_female
	}
	text = {
		localization_key = CustomLoc_FR_IeuxIeille_male
		fallback = yes
	}
}

FR_IlElle = { 
	type = character
	text = {
		trigger = {
			trigger_if = {
				limit = { 
					exists = this
					NOT = { exists = scope:second }
				}
				this = { is_female = yes }
			}
			trigger_if = {
				limit = { 
					exists = this
					exists = scope:second
				}
				this = { is_female = yes }
				scope:second = { is_female = yes }
			}
		}
		localization_key = CustomLoc_FR_IlElle_female
	}
	text = {
		localization_key = CustomLoc_FR_IlElle_male
		fallback = yes
	}
}

FR_LeLa = { 
	type = character
	text = {
		trigger = {
			trigger_if = {
				limit = { 
					exists = this
					NOT = { exists = scope:second }
				}
				this = { is_female = yes }
			}
			trigger_if = {
				limit = { 
					exists = this
					exists = scope:second
				}
				this = { is_female = yes }
				scope:second = { is_female = yes }
			}
		}
		localization_key = CustomLoc_FR_LeLa_female
	}
	text = {
		localization_key = CustomLoc_FR_LeLa_male
		fallback = yes
	}
}

FR_LeLaOpp = { 
	type = character
	text = {
		trigger = {
			trigger_if = {
				limit = { 
					exists = this
					NOT = { exists = scope:second }
				}
				this = { is_female = yes }
			}
			trigger_if = {
				limit = { 
					exists = this
					exists = scope:second
				}
				this = { is_female = yes }
				scope:second = { is_female = yes }
			}
		}
		localization_key = CustomLoc_FR_LeLaOpp_female
	}
	text = {
		localization_key = CustomLoc_FR_LeLaOpp_male
		fallback = yes
	}
}

FR_LLa = { 
	type = character
	text = {
		trigger = {
			trigger_if = {
				limit = { 
					exists = this
					NOT = { exists = scope:second }
				}
				this = { is_female = yes }
			}
			trigger_if = {
				limit = { 
					exists = this
					exists = scope:second
				}
				this = { is_female = yes }
				scope:second = { is_female = yes }
			}
		}
		localization_key = CustomLoc_FR_LLa_female
	}
	text = {
		localization_key = CustomLoc_FR_LLa_male
		fallback = yes
	}
}

FR_AlAla = { 
	type = character
	text = {
		trigger = {
			trigger_if = {
				limit = { 
					exists = this
					NOT = { exists = scope:second }
				}
				this = { is_female = yes }
			}
			trigger_if = {
				limit = { 
					exists = this
					exists = scope:second
				}
				this = { is_female = yes }
				scope:second = { is_female = yes }
			}
		}
		localization_key = CustomLoc_FR_AlAla_female
	}
	text = {
		localization_key = CustomLoc_FR_AlAla_male
		fallback = yes
	}
}

FR_LLle = { 
	type = character
	text = {
		trigger = {
			trigger_if = {
				limit = { 
					exists = this
					NOT = { exists = scope:second }
				}
				this = { is_female = yes }
			}
			trigger_if = {
				limit = { 
					exists = this
					exists = scope:second
				}
				this = { is_female = yes }
				scope:second = { is_female = yes }
			}
		}
		localization_key = CustomLoc_FR_LLle_female
	}
	text = {
		localization_key = CustomLoc_FR_LLle_male
		fallback = yes
	}
}

FR_LuiElle = { 
	type = character
	text = {
		trigger = {
			trigger_if = {
				limit = { 
					exists = this
					NOT = { exists = scope:second }
				}
				this = { is_female = yes }
			}
			trigger_if = {
				limit = { 
					exists = this
					exists = scope:second
				}
				this = { is_female = yes }
				scope:second = { is_female = yes }
			}
		}
		localization_key = CustomLoc_FR_LuiElle_female
	}
	text = {
		localization_key = CustomLoc_FR_LuiElle_male
		fallback = yes
	}
}

FR_NNne = { 
	type = character
	text = {
		trigger = {
			trigger_if = {
				limit = { 
					exists = this
					NOT = { exists = scope:second }
				}
				this = { is_female = yes }
			}
			trigger_if = {
				limit = { 
					exists = this
					exists = scope:second
				}
				this = { is_female = yes }
				scope:second = { is_female = yes }
			}
		}
		localization_key = CustomLoc_FR_NNne_female
	}
	text = {
		localization_key = CustomLoc_FR_NNne_male
		fallback = yes
	}
}

FR_OnA = { 
	type = character
	text = {
		trigger = {
			trigger_if = {
				limit = { 
					exists = this
					NOT = { exists = scope:second }
				}
				this = { is_female = yes }
			}
			trigger_if = {
				limit = { 
					exists = this
					exists = scope:second
				}
				this = { is_female = yes }
				scope:second = { is_female = yes }
			}
		}
		localization_key = CustomLoc_FR_OnA_female
	}
	text = {
		localization_key = CustomLoc_FR_OnA_male
		fallback = yes
	}
}

FR_OnAOpp = { 
	type = character
	text = {
		trigger = {
			trigger_if = {
				limit = { 
					exists = this
					NOT = { exists = scope:second }
				}
				this = { is_female = yes }
			}
			trigger_if = {
				limit = { 
					exists = this
					exists = scope:second
				}
				this = { is_female = yes }
				scope:second = { is_female = yes }
			}
		}
		localization_key = CustomLoc_FR_OnAOpp_female
	}
	text = {
		localization_key = CustomLoc_FR_OnAOpp_male
		fallback = yes
	}
}

FR_OuOlle = { 
	type = character
	text = {
		trigger = {
			trigger_if = {
				limit = { 
					exists = this
					NOT = { exists = scope:second }
				}
				this = { is_female = yes }
			}
			trigger_if = {
				limit = { 
					exists = this
					exists = scope:second
				}
				this = { is_female = yes }
				scope:second = { is_female = yes }
			}
		}
		localization_key = CustomLoc_FR_OuOlle_female
	}
	text = {
		localization_key = CustomLoc_FR_OuOlle_male
		fallback = yes
	}
}

FR_RSe = { 
	type = character
	text = {
		trigger = {
			trigger_if = {
				limit = { 
					exists = this
					NOT = { exists = scope:second }
				}
				this = { is_female = yes }
			}
			trigger_if = {
				limit = { 
					exists = this
					exists = scope:second
				}
				this = { is_female = yes }
				scope:second = { is_female = yes }
			}
		}
		localization_key = CustomLoc_FR_RSe_female
	}
	text = {
		localization_key = CustomLoc_FR_RSe_male
		fallback = yes
	}
}

FR_SilSielle = { 
	type = character
	text = {
		trigger = {
			trigger_if = {
				limit = { 
					exists = this
					NOT = { exists = scope:second }
				}
				this = { is_female = yes }
			}
			trigger_if = {
				limit = { 
					exists = this
					exists = scope:second
				}
				this = { is_female = yes }
				scope:second = { is_female = yes }
			}
		}
		localization_key = CustomLoc_FR_SilSielle_female
	}
	text = {
		localization_key = CustomLoc_FR_SilSielle_male
		fallback = yes
	}
}

FR_SSse = { 
	type = character
	text = {
		trigger = {
			trigger_if = {
				limit = { 
					exists = this
					NOT = { exists = scope:second }
				}
				this = { is_female = yes }
			}
			trigger_if = {
				limit = { 
					exists = this
					exists = scope:second
				}
				this = { is_female = yes }
				scope:second = { is_female = yes }
			}
		}
		localization_key = CustomLoc_FR_SSse_female
	}
	text = {
		localization_key = CustomLoc_FR_SSse_male
		fallback = yes
	}
}

FR_TTte = { 
	type = character
	text = {
		trigger = {
			trigger_if = {
				limit = { 
					exists = this
					NOT = { exists = scope:second }
				}
				this = { is_female = yes }
			}
			trigger_if = {
				limit = { 
					exists = this
					exists = scope:second
				}
				this = { is_female = yes }
				scope:second = { is_female = yes }
			}
		}
		localization_key = CustomLoc_FR_TTte_female
	}
	text = {
		localization_key = CustomLoc_FR_TTte_male
		fallback = yes
	}
}

FR_XCe = { 
	type = character
	text = {
		trigger = {
			trigger_if = {
				limit = { 
					exists = this
					NOT = { exists = scope:second }
				}
				this = { is_female = yes }
			}
			trigger_if = {
				limit = { 
					exists = this
					exists = scope:second
				}
				this = { is_female = yes }
				scope:second = { is_female = yes }
			}
		}
		localization_key = CustomLoc_FR_XCe_female
	}
	text = {
		localization_key = CustomLoc_FR_XCe_male
		fallback = yes
	}
}

FR_XSe = { 
	type = character
	text = {
		trigger = {
			trigger_if = {
				limit = { 
					exists = this
					NOT = { exists = scope:second }
				}
				this = { is_female = yes }
			}
			trigger_if = {
				limit = { 
					exists = this
					exists = scope:second
				}
				this = { is_female = yes }
				scope:second = { is_female = yes }
			}
		}
		localization_key = CustomLoc_FR_XSe_female
	}
	text = {
		localization_key = CustomLoc_FR_XSe_male
		fallback = yes
	}
}

FR_XSeOpp = { 
	type = character
	text = {
		trigger = {
			trigger_if = {
				limit = { 
					exists = this
					NOT = { exists = scope:second }
				}
				this = { is_female = yes }
			}
			trigger_if = {
				limit = { 
					exists = this
					exists = scope:second
				}
				this = { is_female = yes }
				scope:second = { is_female = yes }
			}
		}
		localization_key = CustomLoc_FR_XSeOpp_female
	}
	text = {
		localization_key = CustomLoc_FR_XSeOpp_male
		fallback = yes
	}
}

FR_XSse = { 
	type = character
	text = {
		trigger = {
			trigger_if = {
				limit = { 
					exists = this
					NOT = { exists = scope:second }
				}
				this = { is_female = yes }
			}
			trigger_if = {
				limit = { 
					exists = this
					exists = scope:second
				}
				this = { is_female = yes }
				scope:second = { is_female = yes }
			}
		}
		localization_key = CustomLoc_FR_XSse_female
	}
	text = {
		localization_key = CustomLoc_FR_XSse_male
		fallback = yes
	}
}

FR_He = { 
	type = character
	text = {
		trigger = {
			trigger_if = {
				limit = { 
					exists = this
					NOT = { exists = scope:second }
				}
				this = { is_female = yes }
			}
			trigger_if = {
				limit = { 
					exists = this
					exists = scope:second
				}
				this = { is_female = yes }
				scope:second = { is_female = yes }
			}
		}
		localization_key = CustomLoc_FR_He_female
	}
	text = {
		localization_key = CustomLoc_FR_He_male
		fallback = yes
	}
}

FR_EfEve = { 
	type = character
	text = {
		trigger = {
			trigger_if = {
				limit = { 
					exists = this
					NOT = { exists = scope:second }
				}
				this = { is_female = yes }
			}
			trigger_if = {
				limit = { 
					exists = this
					exists = scope:second
				}
				this = { is_female = yes }
				scope:second = { is_female = yes }
			}
		}
		localization_key = CustomLoc_FR_EfEve_female
	}
	text = {
		localization_key = CustomLoc_FR_EfEve_male
		fallback = yes
	}
}

FR_Te = { 
	type = character
	text = {
		trigger = {
			trigger_if = {
				limit = { 
					exists = this
					NOT = { exists = scope:second }
				}
				this = { is_female = yes }
			}
			trigger_if = {
				limit = { 
					exists = this
					exists = scope:second
				}
				this = { is_female = yes }
				scope:second = { is_female = yes }
			}
		}
		localization_key = CustomLoc_FR_Te_female
	}
	text = {
		localization_key = CustomLoc_FR_Te_male
		fallback = yes
	}
}

FR_AuxAles = { 
	type = character
	text = {
		trigger = {
			trigger_if = {
				limit = { 
					exists = this
					NOT = { exists = scope:second }
				}
				this = { is_female = yes }
			}
			trigger_if = {
				limit = { 
					exists = this
					exists = scope:second
				}
				this = { is_female = yes }
				scope:second = { is_female = yes }
			}
		}
		localization_key = CustomLoc_FR_AuxAles_female
	}
	text = {
		localization_key = CustomLoc_FR_AuxAles_male
		fallback = yes
	}
}

FR_Es = { 
	type = character
	text = {
		trigger = {
			trigger_if = {
				limit = { 
					exists = this
					NOT = { exists = scope:second }
				}
				this = { is_female = yes }
			}
			trigger_if = {
				limit = { 
					exists = this
					exists = scope:second
				}
				this = { is_female = yes }
				scope:second = { is_female = yes }
			}
		}
		localization_key = CustomLoc_FR_Es_female
	}
	text = {
		localization_key = CustomLoc_FR_Es_male
		fallback = yes
	}
}

FR_EuxElles = { 
	type = character
	text = {
		trigger = {
			trigger_if = {
				limit = { 
					exists = this
					NOT = { exists = scope:second }
				}
				this = { is_female = yes }
			}
			trigger_if = {
				limit = { 
					exists = this
					exists = scope:second
				}
				this = { is_female = yes }
				scope:second = { is_female = yes }
			}
		}
		localization_key = CustomLoc_FR_EuxElles_female
	}
	text = {
		localization_key = CustomLoc_FR_EuxElles_male
		fallback = yes
	}
}

FR_IlsElles = { 
	type = character
	text = {
		trigger = {
			trigger_if = {
				limit = { 
					exists = this
					NOT = { exists = scope:second }
				}
				this = { is_female = yes }
			}
			trigger_if = {
				limit = { 
					exists = this
					exists = scope:second
				}
				this = { is_female = yes }
				scope:second = { is_female = yes }
			}
		}
		localization_key = CustomLoc_FR_IlsElles_female
	}
	text = {
		localization_key = CustomLoc_FR_IlsElles_male
		fallback = yes
	}
}

FR_STes = { 
	type = character
	text = {
		trigger = {
			trigger_if = {
				limit = { 
					exists = this
					NOT = { exists = scope:second }
				}
				this = { is_female = yes }
			}
			trigger_if = {
				limit = { 
					exists = this
					exists = scope:second
				}
				this = { is_female = yes }
				scope:second = { is_female = yes }
			}
		}
		localization_key = CustomLoc_FR_STes_female
	}
	text = {
		localization_key = CustomLoc_FR_STes_male
		fallback = yes
	}
}

FR_Hesse = { 
	type = character
	text = {
		trigger = {
			trigger_if = {
				limit = { 
					exists = this
					NOT = { exists = scope:second }
				}
				this = { is_female = yes }
			}
			trigger_if = {
				limit = { 
					exists = this
					exists = scope:second
				}
				this = { is_female = yes }
				scope:second = { is_female = yes }
			}
		}
		localization_key = CustomLoc_FR_Hesse_female
	}
	text = {
		localization_key = CustomLoc_FR_Hesse_male
		fallback = yes
	}
}

FR_MonseigneurMadame = { 
	type = character
	text = {
		trigger = {
			trigger_if = {
				limit = { 
					exists = this
					NOT = { exists = scope:second }
				}
				this = { is_female = yes }
			}
			trigger_if = {
				limit = { 
					exists = this
					exists = scope:second
				}
				this = { is_female = yes }
				scope:second = { is_female = yes }
			}
		}
		localization_key = CustomLoc_FR_MonseigneurMadame_female
	}
	text = {
		localization_key = CustomLoc_FR_MonseigneurMadame_male
		fallback = yes
	}
}

FR_SeigneurDame = { 
	type = character
	text = {
		trigger = {
			trigger_if = {
				limit = { 
					exists = this
					NOT = { exists = scope:second }
				}
				this = { is_female = yes }
			}
			trigger_if = {
				limit = { 
					exists = this
					exists = scope:second
				}
				this = { is_female = yes }
				scope:second = { is_female = yes }
			}
		}
		localization_key = CustomLoc_FR_SeigneurDame_female
	}
	text = {
		localization_key = CustomLoc_FR_SeigneurDame_male
		fallback = yes
	}
}

FR_SieurDame = { 
	type = character
	text = {
		trigger = {
			trigger_if = {
				limit = { 
					exists = this
					NOT = { exists = scope:second }
				}
				this = { is_female = yes }
			}
			trigger_if = {
				limit = { 
					exists = this
					exists = scope:second
				}
				this = { is_female = yes }
				scope:second = { is_female = yes }
			}
		}
		localization_key = CustomLoc_FR_SieurDame_female
	}
	text = {
		localization_key = CustomLoc_FR_SieurDame_male
		fallback = yes
	}
}

FR_EpouxEpouse = { 
	type = character
	text = {
		trigger = {
			trigger_if = {
				limit = { 
					exists = this
					NOT = { exists = scope:second }
				}
				this = { is_female = yes }
			}
			trigger_if = {
				limit = { 
					exists = this
					exists = scope:second
				}
				this = { is_female = yes }
				scope:second = { is_female = yes }
			}
		}
		localization_key = CustomLoc_FR_EpouxEpouse_female
	}
	text = {
		localization_key = CustomLoc_FR_EpouxEpouse_male
		fallback = yes
	}
}

FR_EpouxEpouseOpp = { 
	type = character
	text = {
		trigger = {
			trigger_if = {
				limit = { 
					exists = this
					NOT = { exists = scope:second }
				}
				this = { is_female = yes }
			}
			trigger_if = {
				limit = { 
					exists = this
					exists = scope:second
				}
				this = { is_female = yes }
				scope:second = { is_female = yes }
			}
		}
		localization_key = CustomLoc_FR_EpouxEpouseOpp_female
	}
	text = {
		localization_key = CustomLoc_FR_EpouxEpouseOpp_male
		fallback = yes
	}
}

FR_PaternelMaternel = { 
	type = character
	text = {
		trigger = {
			trigger_if = {
				limit = { 
					exists = this
					NOT = { exists = scope:second }
				}
				this = { is_female = yes }
			}
			trigger_if = {
				limit = { 
					exists = this
					exists = scope:second
				}
				this = { is_female = yes }
				scope:second = { is_female = yes }
			}
		}
		localization_key = CustomLoc_FR_PaternelMaternel_female
	}
	text = {
		localization_key = CustomLoc_FR_PaternelMaternel_male
		fallback = yes
	}
}

FR_GarconFille = { 
	type = character
	text = {
		trigger = {
			trigger_if = {
				limit = { 
					exists = this
					NOT = { exists = scope:second }
				}
				this = { is_female = yes }
			}
			trigger_if = {
				limit = { 
					exists = this
					exists = scope:second
				}
				this = { is_female = yes }
				scope:second = { is_female = yes }
			}
		}
		localization_key = CustomLoc_FR_GarconFille_female
	}
	text = {
		localization_key = CustomLoc_FR_GarconFille_male
		fallback = yes
	}
}

FR_ServiteurServante = { 
	type = character
	text = {
		trigger = {
			trigger_if = {
				limit = { 
					exists = this
					NOT = { exists = scope:second }
				}
				this = { is_female = yes }
			}
			trigger_if = {
				limit = { 
					exists = this
					exists = scope:second
				}
				this = { is_female = yes }
				scope:second = { is_female = yes }
			}
		}
		localization_key = CustomLoc_FR_ServiteurServante_female
	}
	text = {
		localization_key = CustomLoc_FR_ServiteurServante_male
		fallback = yes
	}
}

FR_RelationToMe_OnA = {
	type = character

	text = {
		localization_key = CustomLoc_FR_OnA_Relation_motherwife
		trigger = {
			scope:second = {
				OR = {
					this = root.mother
					this = root.mother.mother
					this = root.father.mother
				}
				any_spouse = { this = root }
			}
		}
	}

	text = {
		localization_key = CustomLoc_FR_OnA_Relation_sisterwife
		trigger = {
			scope:second = {
				any_sibling = { this = root }
				is_female = yes
				any_spouse = { this = root }
			}
		}
	}

	text = {
		localization_key = CustomLoc_FR_OnA_Relation_daughterwife
		trigger = {
			scope:second = {
				OR = {
					any_parent = { this = root }
					any_parent = { any_parent = { this = root } }
				}
				is_female = yes
				any_spouse = { this = root }
			}
		}
	}

	text = {
		localization_key = CustomLoc_FR_OnA_Relation_fatherhusband
		trigger = {
			scope:second = {
				OR = {
					this = root.father
					this = root.father.father
					this = root.mother.father
				}
				any_spouse = { this = root }
			}
		}
	}

	text = {
		localization_key = CustomLoc_FR_OnA_Relation_brotherhusband
		trigger = {
			scope:second = {
				any_sibling = { this = root }
				is_female = no
				any_spouse = { this = root }
			}
		}
	}

	text = {
		localization_key = CustomLoc_FR_OnA_Relation_sonhusband
		trigger = {
			scope:second = {
				OR = {
					any_parent = { this = root }
					any_parent = {
						even_if_dead = yes
						any_parent = {
							this = root
						}
					}
				}
				is_female = no
				any_spouse = { this = root }
			}
		}
	}

	text = {
		localization_key = CustomLoc_FR_OnA_Relation_wife
		trigger = {
			scope:second = {
				is_female = yes
				any_spouse = {
					even_if_dead = yes
					this = root
				}
				is_alive = yes
				is_concubine = no
			}
		}
	}

	text = {
		localization_key = CustomLoc_FR_OnA_Relation_husband
		trigger = {
			scope:second = {
				is_male = yes
				any_spouse = {
					even_if_dead = yes
					this = root
				}
				is_alive = yes
				is_concubine = no
			}
		}
	}

	text = {
		localization_key = CustomLoc_FR_OnA_Relation_wife_departed
		trigger = {
			scope:second = {
				is_female = yes
				any_spouse = {
					even_if_dead = yes
					this = root
				}
				is_alive = no
				is_concubine = no
			}
		}
	}

	text = {
		localization_key = CustomLoc_FR_OnA_Relation_husband_departed
		trigger = {
			scope:second = {
				is_male = yes
				any_spouse = {
					even_if_dead = yes
					this = root
				}
				is_alive = no
				is_concubine = no
			}
		}
	}

	text = {
		localization_key = CustomLoc_FR_OnA_Relation_concubine_female
		trigger = {
			scope:second = {
				is_female = yes
				any_consort = { this = root }
				is_concubine = yes
			}
		}
	}

	text = {
		localization_key = CustomLoc_FR_OnA_Relation_concubine_male
		trigger = {
			scope:second = {
				is_male = yes
				any_consort = { this = root }
				is_concubine = yes
			}
		}
	}

	text = {
		localization_key = CustomLoc_FR_OnA_Relation_mother
		trigger = {
			scope:second = {
				is_female = yes
				any_child = {
					this = root
				}
			}
		}
	}

	text = {
		localization_key = CustomLoc_FR_OnA_Relation_father
		trigger = {
			scope:second = {
				is_female = no
				any_child = {
					this = root
				}
			}
		}
	}

	text = {
		localization_key = CustomLoc_FR_OnA_Relation_grandmother
		trigger = {
			scope:second = {
				is_female = yes
				is_grandparent_of = root
			}
		}
	}

	text = {
		localization_key = CustomLoc_FR_OnA_Relation_great_grandmother
		trigger = {
			scope:second = {
				is_female = yes
				is_great_grandparent_of = root
			}
		}
	}

	text = {
		localization_key = CustomLoc_FR_OnA_Relation_grandfather
		trigger = {
			scope:second = {
				is_male = yes
				is_grandparent_of = root
			}
		}
	}

	text = {
		localization_key = CustomLoc_FR_OnA_Relation_great_grandfather
		trigger = {
			scope:second = {
				is_male = yes
				is_great_grandparent_of = root
			}
		}
	}

	text = {
		localization_key = CustomLoc_FR_OnA_Relation_heir_daughter
		trigger = {
			exists = player_heir
			player_heir = scope:second
			scope:second = {
				is_female = yes
				is_child_of = root
			}
		}
	}

	text = {
		localization_key = CustomLoc_FR_OnA_Relation_heir_son
		trigger = {
			exists = player_heir
			player_heir = scope:second
			scope:second = {
				is_male = yes
				is_child_of = root
			}
		}
	}

	text = {
		localization_key = CustomLoc_FR_OnA_Relation_daughter
		trigger = {
			scope:second = {
				is_female = yes
				is_child_of = root
			}
		}
	}

	text = {
		localization_key = CustomLoc_FR_OnA_Relation_son
		trigger = {
			scope:second = {
				is_female = no
				is_child_of = root
			}
		}
	}

	text = {
		localization_key = CustomLoc_FR_OnA_Relation_religious_head
		trigger = {
			faith.religious_head = scope:second
		}
	}

	text = {
		localization_key = CustomLoc_FR_OnA_Relation_granddaughter
		trigger = {
			scope:second = {
				is_female = yes
				is_grandchild_of = root
			}
		}
	}

	text = {
		localization_key = CustomLoc_FR_OnA_Relation_grandson
		trigger = {
			scope:second = {
				is_female = no
				is_grandchild_of = root
			}
		}
	}

	text = {
		localization_key = CustomLoc_FR_OnA_Relation_greatgranddaughter
		trigger = {
			scope:second = {
				is_female = yes
				is_great_grandchild_of = root
			}
		}
	}

	text = {
		localization_key = CustomLoc_FR_OnA_Relation_greatgrandson
		trigger = {
			scope:second = {
				is_female = no
				is_great_grandchild_of = root
			}
		}
	}

	text = {
		localization_key = CustomLoc_FR_OnA_Relation_half_sister
		trigger = {
			scope:second = {
				is_female = yes
				any_sibling = {
					this = root
				}
				any_parent = { NOT = { is_parent_of = root } }
			}
		}
	}

	text = {
		localization_key = CustomLoc_FR_OnA_Relation_half_brother
		trigger = {
			scope:second = {
				is_female = no
				any_sibling = {
					this = root
				}
				any_parent = { NOT = { is_parent_of = root } }
			}
		}
	}

	text = {
		localization_key = CustomLoc_FR_OnA_Relation_daughter_in_law
		trigger = {
			scope:second = {
				is_female = yes
				any_spouse = {
					is_child_of = root
				}
			}
		}
	}

	text = {
		localization_key = CustomLoc_FR_OnA_Relation_son_in_law
		trigger = {
			scope:second = {
				is_female = no
				any_spouse = {
					is_child_of = root
				}
			}
		}
	}

	text = {
		localization_key = CustomLoc_FR_OnA_Relation_sister_rival
		trigger = {
			scope:second = {
				has_relation_rival = root
				is_female = yes
				any_sibling = {
					this = root
				}
			}
		}
	}

	text = {
		localization_key = CustomLoc_FR_OnA_Relation_brother_rival
		trigger = {
			scope:second = {
				has_relation_rival = root
				is_female = no
				any_sibling = {
					this = root
				}
			}
		}
	}

	text = {
		localization_key = CustomLoc_FR_OnA_Relation_sister_friend
		trigger = {
			scope:second = {
				is_female = yes
				any_relation = {
					type = friend
					this = root
				}
				any_sibling = {
					this = root
				}
			}
		}
	}

	text = {
		localization_key = CustomLoc_FR_OnA_Relation_brother_friend
		trigger = {
			scope:second = {
				is_female = no
				any_relation = {
					type = friend
					this = root
				}
				any_sibling = {
					this = root
				}
			}
		}
	}

	text = {
		localization_key = CustomLoc_FR_OnA_Relation_sister_bully
		trigger = {
			scope:second = {
				is_female = yes
				any_relation = {
					type = victim
					this = root
				}
				any_sibling = {
					this = root
				}
			}
		}
	}

	text = {
		localization_key = CustomLoc_FR_OnA_Relation_brother_bully
		trigger = {
			scope:second = {
				is_female = no
				any_relation = {
					type = victim
					this = root
				}
				any_sibling = {
					this = root
				}
			}
		}
	}

	text = {
		localization_key = CustomLoc_FR_OnA_Relation_sister_victim
		trigger = {
			scope:second = {
				is_female = yes
				any_relation = {
					type = bully
					this = root
				}
				any_sibling = {
					this = root
				}
			}
		}
	}

	text = {
		localization_key = CustomLoc_FR_OnA_Relation_brother_victim
		trigger = {
			scope:second = {
				is_female = no
				any_relation = {
					type = bully
					this = root
				}
				any_sibling = {
					this = root
				}
			}
		}
	}

	text = {
		localization_key = CustomLoc_FR_OnA_Relation_sister
		trigger = {
			scope:second = {
				is_female = yes
				is_sibling_of = root
			}
		}
	}

	text = {
		localization_key = CustomLoc_FR_OnA_Relation_brother
		trigger = {
			scope:second = {
				is_female = no
				is_sibling_of = root
			}
		}
	}

	text = {
		localization_key = CustomLoc_FR_OnA_Relation_niece
		trigger = {
			scope:second = {
				is_female = yes
				is_sibling_child_of_root_trigger = yes
			}
		}
	}

	text = {
		localization_key = CustomLoc_FR_OnA_Relation_nephew
		trigger = {
			scope:second = {
				is_female = no
				is_sibling_child_of_root_trigger = yes
			}
		}
	}

	text = {
		localization_key = CustomLoc_FR_OnA_Relation_aunt
		trigger = {
			scope:second = {
				is_female = yes
				is_parent_sibling_of_root_trigger = yes
			}
		}
	}

	text = {
		localization_key = CustomLoc_FR_OnA_Relation_uncle
		trigger = {
			scope:second = {
				is_female = no
				is_parent_sibling_of_root_trigger = yes
			}
		}
	}

	text = {
		localization_key = CustomLoc_FR_OnA_Relation_cousin
		trigger = {
			scope:second = {
				is_cousin_of_root_trigger = yes
				is_male = yes
			}
		}
	}

	text = {
		localization_key = CustomLoc_FR_OnA_Relation_cousin_female
		trigger = {
			scope:second = {
				is_cousin_of_root_trigger = yes
				is_female = yes
			}
		}
	}

	text = {
		localization_key = CustomLoc_FR_OnA_Relation_stepdaughter
		trigger = {
			scope:second = {
				is_female = yes
				any_parent = {
					any_spouse = {
						this = root
						NOT = { is_parent_of = scope:second }
					}
				}
			}
		}
	}

	text = {
		localization_key = CustomLoc_FR_OnA_Relation_stepson
		trigger = {
			scope:second = {
				is_male = yes
				any_parent = {
					any_spouse = {
						this = root
						NOT = { is_parent_of = scope:second }
					}
				}
			}
		}
	}

	text = {
		localization_key = CustomLoc_FR_OnA_Relation_stepsister
		trigger = {
			scope:second = {
				is_female = yes
				any_parent = {
					any_spouse = {
						any_child = {
							this = root
							NOT = { is_sibling_of = scope:second }
						}
					}
				}
			}
		}
	}

	text = {
		localization_key = CustomLoc_FR_OnA_Relation_stepbrother
		trigger = {
			scope:second = {
				is_male = yes
				any_parent = {
					any_spouse = {
						any_child = {
							this = root
							NOT = { is_sibling_of = scope:second }
						}
					}
				}
			}
		}
	}

	text = {
		localization_key = CustomLoc_FR_OnA_Relation_stepmother
		trigger = {
			scope:second = {
				is_female = yes
				any_spouse = {
					any_child = {
						this = root
						NOT = { is_child_of = scope:second }
					}
				}
			}
		}
	}

	text = {
		localization_key = CustomLoc_FR_OnA_Relation_stepfather
		trigger = {
			scope:second = {
				is_male = yes
				any_spouse = {
					any_child = {
						this = root
						NOT = { is_child_of = scope:second }
					}
				}
			}
		}
	}

	text = {
		localization_key = CustomLoc_FR_OnA_Relation_liege_female_lover
		trigger = {
			scope:second = {
				has_relation_lover = root
				is_female = yes
				any_vassal_or_below = {
					this = root
				}
				trigger_if = { # not reflected in has_RelationToMe_relation trigger
					limit = { has_secret_relation_lover = root }
					any_secret = {
						secret_type = secret_lover
						secret_target = { this = root }
						local_player_knows_this_secret = yes
					}
				}
			}
		}
	}

	text = {
		localization_key = CustomLoc_FR_OnA_Relation_liege_male_lover
		trigger = {
			scope:second = {
				has_relation_lover = root
				is_female = no
				any_vassal_or_below = {
					this = root
				}
				trigger_if = { # not reflected in has_RelationToMe_relation trigger
					limit = { has_secret_relation_lover = root }
					any_secret = {
						secret_type = secret_lover
						secret_target = { this = root }
						local_player_knows_this_secret = yes
					}
				}
			}
		}
	}

	text = {
		localization_key = CustomLoc_FR_OnA_Relation_lover_female
		trigger = {
			scope:second = {
				any_relation = {
					type = lover
					this = root
				}
				is_female = yes
				trigger_if = { # not reflected in has_RelationToMe_relation trigger
					limit = { has_secret_relation_lover = root }
					any_secret = {
						secret_type = secret_lover
						secret_target = { this = root }
						local_player_knows_this_secret = yes
					}
				}
			}
		}
	}

	text = {
		localization_key = CustomLoc_FR_OnA_Relation_lover_male
		trigger = {
			scope:second = {
				any_relation = {
					type = lover
					this = root
				}
				is_female = no
				trigger_if = { # not reflected in has_RelationToMe_relation trigger
					limit = { has_secret_relation_lover = root }
					any_secret = {
						secret_type = secret_lover
						secret_target = { this = root }
						local_player_knows_this_secret = yes
					}
				}
			}
		}
	}

	text = {
		localization_key = CustomLoc_FR_OnA_Relation_friend_female
		trigger = {
			scope:second = {
				has_relation_friend = root
				is_female = yes
			}
		}
	}

	text = {
		localization_key = CustomLoc_FR_OnA_Relation_friend_male
		trigger = {
			scope:second = {
				has_relation_friend = root
				is_female = no
			}
		}
	}

	text = {
		localization_key = CustomLoc_FR_OnA_Relation_liege_female_rival
		trigger = {
			scope:second = {
				has_relation_rival = root
				is_female = yes
				any_vassal_or_below = {
					this = root
				}
			}
		}
	}

	text = {
		localization_key = CustomLoc_FR_OnA_Relation_liege_male_rival
		trigger = {
			scope:second = {
				has_relation_rival = root
				is_female = no
				any_vassal_or_below = {
					this = root
				}
			}
		}
	}

	text = {
		localization_key = CustomLoc_FR_OnA_Relation_vassal_female_rival
		trigger = {
			scope:second = {
				is_female = yes
				has_relation_rival = root				
			}
			any_vassal_or_below = {
				this = scope:second
			}
		}
	}

	text = {
		localization_key = CustomLoc_FR_OnA_Relation_vassal_male_rival
		trigger = {
			scope:second = {
				is_female = no
				has_relation_rival = root				
			}
			any_vassal_or_below = {
				this = scope:second
			}
		}
	}

	text = {
		localization_key = CustomLoc_FR_OnA_Relation_rival_female
		trigger = {
			scope:second = {
				any_relation = {
					type = rival
					this = root
				}
				is_female = yes
			}
		}
	}

	text = {
		localization_key = CustomLoc_FR_OnA_Relation_rival_male
		trigger = {
			scope:second = {
				any_relation = {
					type = rival
					this = root
				}
				is_female = no
			}
		}
	}

	text = {
		localization_key = CustomLoc_FR_OnA_Relation_crush
		trigger = {
			any_relation = {
				type = crush
				this = scope:second
			}
		}
	}

	text = {
		localization_key = CustomLoc_FR_OnA_Relation_bully
		trigger = {
			scope:second = {
				any_relation = {
					type = victim
					this = root
				}
			}
		}
	}

	text = {
		localization_key = CustomLoc_FR_OnA_Relation_victim
		trigger = {
			scope:second = {
				any_relation = {
					type = bully
					this = root
				}
			}
		}
	}

	text = {
		localization_key = CustomLoc_FR_OnA_Relation_ward
		trigger = {
			scope:second = {
				any_relation = {
					type = guardian
					this = root
				}
			}
		}
	}

	text = {
		localization_key = CustomLoc_FR_OnA_Relation_guardian
		trigger = {
			scope:second = {
				any_relation = {
					type = ward
					this = root
				}
			}
		}
	}

	text = { #intrigue-mentor
		localization_key = CustomLoc_FR_OnA_Relation_mentor
		trigger = {
			scope:second = {
				any_relation = {
					type = intrigue_student
					this = root
				}
			}
		}
	}

	text = { #intrigue-mentor
		localization_key = CustomLoc_FR_OnA_Relation_student
		trigger = {
			scope:second = {
				any_relation = {
					type = intrigue_mentor
					this = root
				}
			}
		}
	}

	text = {
		localization_key = CustomLoc_FR_OnA_Relation_mentor
		trigger = {
			scope:second = {
				any_relation = {
					type = student
					this = root
				}
			}
		}
	}

	text = {
		localization_key = CustomLoc_FR_OnA_Relation_student
		trigger = {
			scope:second = {
				any_relation = {
					type = mentor
					this = root
				}
			}
		}
	}

	text = {
		localization_key = CustomLoc_FR_OnA_Relation_sisterinlaw
		trigger = {
			scope:second = {
				is_female = yes
				any_sibling = {
					any_spouse = {
						this = root
					}
				}
			}
		}
	}

	text = {
		localization_key = CustomLoc_FR_OnA_Relation_brotherinlaw
		trigger = {
			scope:second = {
				is_female = no
				any_sibling = {
					any_spouse = {
						this = root
					}
				}
			}
		}
	}


	text = {
		localization_key = CustomLoc_FR_OnA_Relation_liege_female
		trigger = {
			scope:second = {
				is_female = yes
				OR = {
					any_vassal_or_below = {
						this = root
					}
					any_courtier = {
						this = root
					}
				}
			}
		}
	}

	text = {
		localization_key = CustomLoc_FR_OnA_Relation_liege_male
		trigger = {
			scope:second = {
				is_female = no
				OR = {
					any_vassal_or_below = {
						this = root
					}
					any_courtier = {
						this = root
					}
				}
			}
		}
	}

	text = {
		localization_key = CustomLoc_FR_OnA_Relation_councillor_female
		trigger = {
			scope:second = {
				is_female = yes			
				is_councillor_of = root
			}
		}
	}

	text = {
		localization_key = CustomLoc_FR_OnA_Relation_councillor_male
		trigger = {
			scope:second = {
				is_female = no				
				is_councillor_of = root
			}
		}
	}

	text = {
		localization_key = CustomLoc_FR_OnA_Relation_court_physician_female
		trigger = {
			scope:second = { is_female = yes }
			has_relation_court_physician = scope:second
		}
	}

	text = {
		localization_key = CustomLoc_FR_OnA_Relation_court_physician_male
		trigger = {
			scope:second = { is_male = yes }
			has_relation_court_physician = scope:second
		}
	}

	text = {
		localization_key = CustomLoc_FR_OnA_Relation_vassal_female
		trigger = {
			scope:second = {
				is_female = yes			
			}
			any_vassal_or_below = {
				this = scope:second
			}
		}
	}

	text = {
		localization_key = CustomLoc_FR_OnA_Relation_vassal_male
		trigger = {
			scope:second = {
				is_female = no				
			}
			any_vassal_or_below = {
				this = scope:second
			}
		}
	}

	text = {
		localization_key = CustomLoc_FR_OnA_Relation_knight
		trigger = {
			scope:second = { is_knight_of = root }
		}
	}

	text = {
		localization_key = CustomLoc_FR_OnA_Relation_kinswoman
		trigger = {
			scope:second = { is_female = yes }
			scope:second.dynasty = root.dynasty
		}
	}

	text = {
		localization_key = CustomLoc_FR_OnA_Relation_kinsman
		trigger = {
			scope:second = { is_male = yes }
			scope:second.dynasty = root.dynasty
		}
	}

	text = {
		localization_key = CustomLoc_FR_OnA_Relation_courtier_female
		trigger = {
			scope:second = {
				is_courtier_of = root
				is_female = yes
			}
		}
	}

	text = {
		localization_key = CustomLoc_FR_OnA_Relation_courtier_male
		trigger = {
			scope:second = {
				is_courtier_of = root
				is_male = yes
			}
		}
	}

	text = {
		localization_key = CustomLoc_FR_OnA_Relation_peasant_affair_female
		trigger = {
			any_owned_story = {
				story_type = story_peasant_affair
				var:peasant_character = {
					this = scope:second
					is_female = yes
				}
			}
		}
	}

	text = {
		localization_key = CustomLoc_FR_OnA_Relation_peasant_affair_male
		trigger = {
			any_owned_story = {
				story_type = story_peasant_affair
				var:peasant_character = {
					this = scope:second
					is_male = yes
				}
			}
		}
	}

	text = {
		localization_key = CustomLoc_FR_OnA_Relation_agent
		trigger = {
			any_scheme = {
				scheme_is_character_agent = scope:second
			}
		}
	}

	text = {
		localization_key = CustomLoc_FR_OnA_Relation_host_female
		trigger = {
			exists = host
			host = scope:second
			scope:second = { is_female = yes }
		}
	}

	text = {
		localization_key = CustomLoc_FR_OnA_Relation_host_male
		trigger = {
			exists = host
			host = scope:second
			scope:second = { is_male = yes }
		}
	}

	text = {
		localization_key = CustomLoc_FR_OnA_Relation_prisoner_female
		trigger = {
			scope:second = {
				is_female = yes
				is_imprisoned_by = root
			}
		}
	}

	text = {
		localization_key = CustomLoc_FR_OnA_Relation_prisoner_male
		trigger = {
			scope:second = {
				is_male = yes
				is_imprisoned_by = root
			}
		}
	}

	text = {
		localization_key = CustomLoc_FR_OnA_Relation_jailer_female
		trigger = {
			is_imprisoned_by = scope:second
			scope:second = {
				is_female = yes
			}
		}
	}

	text = {
		localization_key = CustomLoc_FR_OnA_Relation_jailer_male
		trigger = {
			is_imprisoned_by = scope:second
			scope:second = {
				is_male = yes
			}
		}
	}

	text = {
		localization_key = CustomLoc_FR_OnA_Relation_guest_female
		trigger = {
			scope:second = {
				is_female = yes
				exists = host
				host = root
			}
		}
	}

	text = {
		localization_key = CustomLoc_FR_OnA_Relation_guest_male
		trigger = {
			scope:second = {
				is_male = yes
				exists = host
				host = root
			}
		}
	}

	text = {
		localization_key = CustomLoc_FR_OnA_Relation_acquaintance_female
		trigger = {
			scope:second = {
				is_female = yes
			}
		}
	}

	text = {
		localization_key = CustomLoc_FR_OnA_Relation_acquaintance_male
		trigger = {
			scope:second = {
				is_male = yes
			}
		}
	}
}

FR_RelationToMe_Le = {
	type = character

	text = {
		localization_key = CustomLoc_FR_Le_Relation_motherwife
		trigger = {
			scope:second = {
				OR = {
					this = root.mother
					this = root.mother.mother
					this = root.father.mother
				}
				any_spouse = { this = root }
			}
		}
	}

	text = {
		localization_key = CustomLoc_FR_Le_Relation_sisterwife
		trigger = {
			scope:second = {
				any_sibling = { this = root }
				is_female = yes
				any_spouse = { this = root }
			}
		}
	}

	text = {
		localization_key = CustomLoc_FR_Le_Relation_daughterwife
		trigger = {
			scope:second = {
				OR = {
					any_parent = { this = root }
					any_parent = { any_parent = { this = root } }
				}
				is_female = yes
				any_spouse = { this = root }
			}
		}
	}

	text = {
		localization_key = CustomLoc_FR_Le_Relation_fatherhusband
		trigger = {
			scope:second = {
				OR = {
					this = root.father
					this = root.father.father
					this = root.mother.father
				}
				any_spouse = { this = root }
			}
		}
	}

	text = {
		localization_key = CustomLoc_FR_Le_Relation_brotherhusband
		trigger = {
			scope:second = {
				any_sibling = { this = root }
				is_female = no
				any_spouse = { this = root }
			}
		}
	}

	text = {
		localization_key = CustomLoc_FR_Le_Relation_sonhusband
		trigger = {
			scope:second = {
				OR = {
					any_parent = { this = root }
					any_parent = {
						even_if_dead = yes
						any_parent = {
							this = root
						}
					}
				}
				is_female = no
				any_spouse = { this = root }
			}
		}
	}

	text = {
		localization_key = CustomLoc_FR_Le_Relation_wife
		trigger = {
			scope:second = {
				is_female = yes
				any_spouse = {
					even_if_dead = yes
					this = root
				}
				is_alive = yes
				is_concubine = no
			}
		}
	}

	text = {
		localization_key = CustomLoc_FR_Le_Relation_husband
		trigger = {
			scope:second = {
				is_male = yes
				any_spouse = {
					even_if_dead = yes
					this = root
				}
				is_alive = yes
				is_concubine = no
			}
		}
	}

	text = {
		localization_key = CustomLoc_FR_Le_Relation_wife_departed
		trigger = {
			scope:second = {
				is_female = yes
				any_spouse = {
					even_if_dead = yes
					this = root
				}
				is_alive = no
				is_concubine = no
			}
		}
	}

	text = {
		localization_key = CustomLoc_FR_Le_Relation_husband_departed
		trigger = {
			scope:second = {
				is_male = yes
				any_spouse = {
					even_if_dead = yes
					this = root
				}
				is_alive = no
				is_concubine = no
			}
		}
	}

	text = {
		localization_key = CustomLoc_FR_Le_Relation_concubine_female
		trigger = {
			scope:second = {
				is_female = yes
				any_consort = { this = root }
				is_concubine = yes
			}
		}
	}

	text = {
		localization_key = CustomLoc_FR_Le_Relation_concubine_male
		trigger = {
			scope:second = {
				is_male = yes
				any_consort = { this = root }
				is_concubine = yes
			}
		}
	}

	text = {
		localization_key = CustomLoc_FR_Le_Relation_mother
		trigger = {
			scope:second = {
				is_female = yes
				any_child = {
					this = root
				}
			}
		}
	}

	text = {
		localization_key = CustomLoc_FR_Le_Relation_father
		trigger = {
			scope:second = {
				is_female = no
				any_child = {
					this = root
				}
			}
		}
	}

	text = {
		localization_key = CustomLoc_FR_Le_Relation_grandmother
		trigger = {
			scope:second = {
				is_female = yes
				is_grandparent_of = root
			}
		}
	}

	text = {
		localization_key = CustomLoc_FR_Le_Relation_great_grandmother
		trigger = {
			scope:second = {
				is_female = yes
				is_great_grandparent_of = root
			}
		}
	}

	text = {
		localization_key = CustomLoc_FR_Le_Relation_grandfather
		trigger = {
			scope:second = {
				is_male = yes
				is_grandparent_of = root
			}
		}
	}

	text = {
		localization_key = CustomLoc_FR_Le_Relation_great_grandfather
		trigger = {
			scope:second = {
				is_male = yes
				is_great_grandparent_of = root
			}
		}
	}

	text = {
		localization_key = CustomLoc_FR_Le_Relation_heir_daughter
		trigger = {
			exists = player_heir
			player_heir = scope:second
			scope:second = {
				is_female = yes
				is_child_of = root
			}
		}
	}

	text = {
		localization_key = CustomLoc_FR_Le_Relation_heir_son
		trigger = {
			exists = player_heir
			player_heir = scope:second
			scope:second = {
				is_male = yes
				is_child_of = root
			}
		}
	}

	text = {
		localization_key = CustomLoc_FR_Le_Relation_daughter
		trigger = {
			scope:second = {
				is_female = yes
				is_child_of = root
			}
		}
	}

	text = {
		localization_key = CustomLoc_FR_Le_Relation_son
		trigger = {
			scope:second = {
				is_female = no
				is_child_of = root
			}
		}
	}

	text = {
		localization_key = CustomLoc_FR_Le_Relation_religious_head
		trigger = {
			faith.religious_head = scope:second
		}
	}

	text = {
		localization_key = CustomLoc_FR_Le_Relation_granddaughter
		trigger = {
			scope:second = {
				is_female = yes
				is_grandchild_of = root
			}
		}
	}

	text = {
		localization_key = CustomLoc_FR_Le_Relation_grandson
		trigger = {
			scope:second = {
				is_female = no
				is_grandchild_of = root
			}
		}
	}

	text = {
		localization_key = CustomLoc_FR_Le_Relation_greatgranddaughter
		trigger = {
			scope:second = {
				is_female = yes
				is_great_grandchild_of = root
			}
		}
	}

	text = {
		localization_key = CustomLoc_FR_Le_Relation_greatgrandson
		trigger = {
			scope:second = {
				is_female = no
				is_great_grandchild_of = root
			}
		}
	}

	text = {
		localization_key = CustomLoc_FR_Le_Relation_half_sister
		trigger = {
			scope:second = {
				is_female = yes
				any_sibling = {
					this = root
				}
				any_parent = { NOT = { is_parent_of = root } }
			}
		}
	}

	text = {
		localization_key = CustomLoc_FR_Le_Relation_half_brother
		trigger = {
			scope:second = {
				is_female = no
				any_sibling = {
					this = root
				}
				any_parent = { NOT = { is_parent_of = root } }
			}
		}
	}

	text = {
		localization_key = CustomLoc_FR_Le_Relation_daughter_in_law
		trigger = {
			scope:second = {
				is_female = yes
				any_spouse = {
					is_child_of = root
				}
			}
		}
	}

	text = {
		localization_key = CustomLoc_FR_Le_Relation_son_in_law
		trigger = {
			scope:second = {
				is_female = no
				any_spouse = {
					is_child_of = root
				}
			}
		}
	}

	text = {
		localization_key = CustomLoc_FR_Le_Relation_sister_rival
		trigger = {
			scope:second = {
				has_relation_rival = root
				is_female = yes
				any_sibling = {
					this = root
				}
			}
		}
	}

	text = {
		localization_key = CustomLoc_FR_Le_Relation_brother_rival
		trigger = {
			scope:second = {
				has_relation_rival = root
				is_female = no
				any_sibling = {
					this = root
				}
			}
		}
	}

	text = {
		localization_key = CustomLoc_FR_Le_Relation_sister_friend
		trigger = {
			scope:second = {
				is_female = yes
				any_relation = {
					type = friend
					this = root
				}
				any_sibling = {
					this = root
				}
			}
		}
	}

	text = {
		localization_key = CustomLoc_FR_Le_Relation_brother_friend
		trigger = {
			scope:second = {
				is_female = no
				any_relation = {
					type = friend
					this = root
				}
				any_sibling = {
					this = root
				}
			}
		}
	}

	text = {
		localization_key = CustomLoc_FR_Le_Relation_sister_bully
		trigger = {
			scope:second = {
				is_female = yes
				any_relation = {
					type = victim
					this = root
				}
				any_sibling = {
					this = root
				}
			}
		}
	}

	text = {
		localization_key = CustomLoc_FR_Le_Relation_brother_bully
		trigger = {
			scope:second = {
				is_female = no
				any_relation = {
					type = victim
					this = root
				}
				any_sibling = {
					this = root
				}
			}
		}
	}

	text = {
		localization_key = CustomLoc_FR_Le_Relation_sister_victim
		trigger = {
			scope:second = {
				is_female = yes
				any_relation = {
					type = bully
					this = root
				}
				any_sibling = {
					this = root
				}
			}
		}
	}

	text = {
		localization_key = CustomLoc_FR_Le_Relation_brother_victim
		trigger = {
			scope:second = {
				is_female = no
				any_relation = {
					type = bully
					this = root
				}
				any_sibling = {
					this = root
				}
			}
		}
	}

	text = {
		localization_key = CustomLoc_FR_Le_Relation_sister
		trigger = {
			scope:second = {
				is_female = yes
				is_sibling_of = root
			}
		}
	}

	text = {
		localization_key = CustomLoc_FR_Le_Relation_brother
		trigger = {
			scope:second = {
				is_female = no
				is_sibling_of = root
			}
		}
	}

	text = {
		localization_key = CustomLoc_FR_Le_Relation_niece
		trigger = {
			scope:second = {
				is_female = yes
				is_sibling_child_of_root_trigger = yes
			}
		}
	}

	text = {
		localization_key = CustomLoc_FR_Le_Relation_nephew
		trigger = {
			scope:second = {
				is_female = no
				is_sibling_child_of_root_trigger = yes
			}
		}
	}

	text = {
		localization_key = CustomLoc_FR_Le_Relation_aunt
		trigger = {
			scope:second = {
				is_female = yes
				is_parent_sibling_of_root_trigger = yes
			}
		}
	}

	text = {
		localization_key = CustomLoc_FR_Le_Relation_uncle
		trigger = {
			scope:second = {
				is_female = no
				is_parent_sibling_of_root_trigger = yes
			}
		}
	}

	text = {
		localization_key = CustomLoc_FR_Le_Relation_cousin
		trigger = {
			scope:second = {
				is_cousin_of_root_trigger = yes
				is_male = yes
			}
		}
	}

	text = {
		localization_key = CustomLoc_FR_Le_Relation_cousin_female
		trigger = {
			scope:second = {
				is_cousin_of_root_trigger = yes
				is_female = yes
			}
		}
	}

	text = {
		localization_key = CustomLoc_FR_Le_Relation_stepdaughter
		trigger = {
			scope:second = {
				is_female = yes
				any_parent = {
					any_spouse = {
						this = root
						NOT = { is_parent_of = scope:second }
					}
				}
			}
		}
	}

	text = {
		localization_key = CustomLoc_FR_Le_Relation_stepson
		trigger = {
			scope:second = {
				is_male = yes
				any_parent = {
					any_spouse = {
						this = root
						NOT = { is_parent_of = scope:second }
					}
				}
			}
		}
	}

	text = {
		localization_key = CustomLoc_FR_Le_Relation_stepsister
		trigger = {
			scope:second = {
				is_female = yes
				any_parent = {
					any_spouse = {
						any_child = {
							this = root
							NOT = { is_sibling_of = scope:second }
						}
					}
				}
			}
		}
	}

	text = {
		localization_key = CustomLoc_FR_Le_Relation_stepbrother
		trigger = {
			scope:second = {
				is_male = yes
				any_parent = {
					any_spouse = {
						any_child = {
							this = root
							NOT = { is_sibling_of = scope:second }
						}
					}
				}
			}
		}
	}

	text = {
		localization_key = CustomLoc_FR_Le_Relation_stepmother
		trigger = {
			scope:second = {
				is_female = yes
				any_spouse = {
					any_child = {
						this = root
						NOT = { is_child_of = scope:second }
					}
				}
			}
		}
	}

	text = {
		localization_key = CustomLoc_FR_Le_Relation_stepfather
		trigger = {
			scope:second = {
				is_male = yes
				any_spouse = {
					any_child = {
						this = root
						NOT = { is_child_of = scope:second }
					}
				}
			}
		}
	}

	text = {
		localization_key = CustomLoc_FR_Le_Relation_liege_female_lover
		trigger = {
			scope:second = {
				has_relation_lover = root
				is_female = yes
				any_vassal_or_below = {
					this = root
				}
				trigger_if = { # not reflected in has_RelationToMe_relation trigger
					limit = { has_secret_relation_lover = root }
					any_secret = {
						secret_type = secret_lover
						secret_target = { this = root }
						local_player_knows_this_secret = yes
					}
				}
			}
		}
	}

	text = {
		localization_key = CustomLoc_FR_Le_Relation_liege_male_lover
		trigger = {
			scope:second = {
				has_relation_lover = root
				is_female = no
				any_vassal_or_below = {
					this = root
				}
				trigger_if = { # not reflected in has_RelationToMe_relation trigger
					limit = { has_secret_relation_lover = root }
					any_secret = {
						secret_type = secret_lover
						secret_target = { this = root }
						local_player_knows_this_secret = yes
					}
				}
			}
		}
	}

	text = {
		localization_key = CustomLoc_FR_Le_Relation_lover_female
		trigger = {
			scope:second = {
				any_relation = {
					type = lover
					this = root
				}
				is_female = yes
				trigger_if = { # not reflected in has_RelationToMe_relation trigger
					limit = { has_secret_relation_lover = root }
					any_secret = {
						secret_type = secret_lover
						secret_target = { this = root }
						local_player_knows_this_secret = yes
					}
				}
			}
		}
	}

	text = {
		localization_key = CustomLoc_FR_Le_Relation_lover_male
		trigger = {
			scope:second = {
				any_relation = {
					type = lover
					this = root
				}
				is_female = no
				trigger_if = { # not reflected in has_RelationToMe_relation trigger
					limit = { has_secret_relation_lover = root }
					any_secret = {
						secret_type = secret_lover
						secret_target = { this = root }
						local_player_knows_this_secret = yes
					}
				}
			}
		}
	}

	text = {
		localization_key = CustomLoc_FR_Le_Relation_friend_female
		trigger = {
			scope:second = {
				has_relation_friend = root
				is_female = yes
			}
		}
	}

	text = {
		localization_key = CustomLoc_FR_Le_Relation_friend_male
		trigger = {
			scope:second = {
				has_relation_friend = root
				is_female = no
			}
		}
	}

	text = {
		localization_key = CustomLoc_FR_Le_Relation_liege_female_rival
		trigger = {
			scope:second = {
				has_relation_rival = root
				is_female = yes
				any_vassal_or_below = {
					this = root
				}
			}
		}
	}

	text = {
		localization_key = CustomLoc_FR_Le_Relation_liege_male_rival
		trigger = {
			scope:second = {
				has_relation_rival = root
				is_female = no
				any_vassal_or_below = {
					this = root
				}
			}
		}
	}

	text = {
		localization_key = CustomLoc_FR_Le_Relation_vassal_female_rival
		trigger = {
			scope:second = {
				is_female = yes
				has_relation_rival = root				
			}
			any_vassal_or_below = {
				this = scope:second
			}
		}
	}

	text = {
		localization_key = CustomLoc_FR_Le_Relation_vassal_male_rival
		trigger = {
			scope:second = {
				is_female = no
				has_relation_rival = root				
			}
			any_vassal_or_below = {
				this = scope:second
			}
		}
	}

	text = {
		localization_key = CustomLoc_FR_Le_Relation_rival_female
		trigger = {
			scope:second = {
				any_relation = {
					type = rival
					this = root
				}
				is_female = yes
			}
		}
	}

	text = {
		localization_key = CustomLoc_FR_Le_Relation_rival_male
		trigger = {
			scope:second = {
				any_relation = {
					type = rival
					this = root
				}
				is_female = no
			}
		}
	}

	text = {
		localization_key = CustomLoc_FR_Le_Relation_crush
		trigger = {
			any_relation = {
				type = crush
				this = scope:second
			}
		}
	}

	text = {
		localization_key = CustomLoc_FR_Le_Relation_bully
		trigger = {
			scope:second = {
				any_relation = {
					type = victim
					this = root
				}
			}
		}
	}

	text = {
		localization_key = CustomLoc_FR_Le_Relation_victim
		trigger = {
			scope:second = {
				any_relation = {
					type = bully
					this = root
				}
			}
		}
	}

	text = {
		localization_key = CustomLoc_FR_Le_Relation_ward
		trigger = {
			scope:second = {
				any_relation = {
					type = guardian
					this = root
				}
			}
		}
	}

	text = {
		localization_key = CustomLoc_FR_Le_Relation_guardian
		trigger = {
			scope:second = {
				any_relation = {
					type = ward
					this = root
				}
			}
		}
	}

	text = { #intrigue-mentor
		localization_key = CustomLoc_FR_Le_Relation_mentor
		trigger = {
			scope:second = {
				any_relation = {
					type = intrigue_student
					this = root
				}
			}
		}
	}

	text = { #intrigue-mentor
		localization_key = CustomLoc_FR_Le_Relation_student
		trigger = {
			scope:second = {
				any_relation = {
					type = intrigue_mentor
					this = root
				}
			}
		}
	}

	text = {
		localization_key = CustomLoc_FR_Le_Relation_mentor
		trigger = {
			scope:second = {
				any_relation = {
					type = student
					this = root
				}
			}
		}
	}

	text = {
		localization_key = CustomLoc_FR_Le_Relation_student
		trigger = {
			scope:second = {
				any_relation = {
					type = mentor
					this = root
				}
			}
		}
	}

	text = {
		localization_key = CustomLoc_FR_Le_Relation_sisterinlaw
		trigger = {
			scope:second = {
				is_female = yes
				any_sibling = {
					any_spouse = {
						this = root
					}
				}
			}
		}
	}

	text = {
		localization_key = CustomLoc_FR_Le_Relation_brotherinlaw
		trigger = {
			scope:second = {
				is_female = no
				any_sibling = {
					any_spouse = {
						this = root
					}
				}
			}
		}
	}


	text = {
		localization_key = CustomLoc_FR_Le_Relation_liege_female
		trigger = {
			scope:second = {
				is_female = yes
				OR = {
					any_vassal_or_below = {
						this = root
					}
					any_courtier = {
						this = root
					}
				}
			}
		}
	}

	text = {
		localization_key = CustomLoc_FR_Le_Relation_liege_male
		trigger = {
			scope:second = {
				is_female = no
				OR = {
					any_vassal_or_below = {
						this = root
					}
					any_courtier = {
						this = root
					}
				}
			}
		}
	}

	text = {
		localization_key = CustomLoc_FR_Le_Relation_councillor_female
		trigger = {
			scope:second = {
				is_female = yes			
				is_councillor_of = root
			}
		}
	}

	text = {
		localization_key = CustomLoc_FR_Le_Relation_councillor_male
		trigger = {
			scope:second = {
				is_female = no				
				is_councillor_of = root
			}
		}
	}

	text = {
		localization_key = CustomLoc_FR_Le_Relation_court_physician_female
		trigger = {
			scope:second = { is_female = yes }
			has_relation_court_physician = scope:second
		}
	}

	text = {
		localization_key = CustomLoc_FR_Le_Relation_court_physician_male
		trigger = {
			scope:second = { is_male = yes }
			has_relation_court_physician = scope:second
		}
	}

	text = {
		localization_key = CustomLoc_FR_Le_Relation_vassal_female
		trigger = {
			scope:second = {
				is_female = yes			
			}
			any_vassal_or_below = {
				this = scope:second
			}
		}
	}

	text = {
		localization_key = CustomLoc_FR_Le_Relation_vassal_male
		trigger = {
			scope:second = {
				is_female = no				
			}
			any_vassal_or_below = {
				this = scope:second
			}
		}
	}

	text = {
		localization_key = CustomLoc_FR_Le_Relation_knight
		trigger = {
			scope:second = { is_knight_of = root }
		}
	}

	text = {
		localization_key = CustomLoc_FR_Le_Relation_kinswoman
		trigger = {
			scope:second = { is_female = yes }
			scope:second.dynasty = root.dynasty
		}
	}

	text = {
		localization_key = CustomLoc_FR_Le_Relation_kinsman
		trigger = {
			scope:second = { is_male = yes }
			scope:second.dynasty = root.dynasty
		}
	}

	text = {
		localization_key = CustomLoc_FR_Le_Relation_courtier_female
		trigger = {
			scope:second = {
				is_courtier_of = root
				is_female = yes
			}
		}
	}

	text = {
		localization_key = CustomLoc_FR_Le_Relation_courtier_male
		trigger = {
			scope:second = {
				is_courtier_of = root
				is_male = yes
			}
		}
	}

	text = {
		localization_key = CustomLoc_FR_Le_Relation_peasant_affair_female
		trigger = {
			any_owned_story = {
				story_type = story_peasant_affair
				var:peasant_character = {
					this = scope:second
					is_female = yes
				}
			}
		}
	}

	text = {
		localization_key = CustomLoc_FR_Le_Relation_peasant_affair_male
		trigger = {
			any_owned_story = {
				story_type = story_peasant_affair
				var:peasant_character = {
					this = scope:second
					is_male = yes
				}
			}
		}
	}

	text = {
		localization_key = CustomLoc_FR_Le_Relation_agent
		trigger = {
			any_scheme = {
				scheme_is_character_agent = scope:second
			}
		}
	}

	text = {
		localization_key = CustomLoc_FR_Le_Relation_host_female
		trigger = {
			exists = host
			host = scope:second
			scope:second = { is_female = yes }
		}
	}

	text = {
		localization_key = CustomLoc_FR_Le_Relation_host_male
		trigger = {
			exists = host
			host = scope:second
			scope:second = { is_male = yes }
		}
	}

	text = {
		localization_key = CustomLoc_FR_Le_Relation_prisoner_female
		trigger = {
			scope:second = {
				is_female = yes
				is_imprisoned_by = root
			}
		}
	}

	text = {
		localization_key = CustomLoc_FR_Le_Relation_prisoner_male
		trigger = {
			scope:second = {
				is_male = yes
				is_imprisoned_by = root
			}
		}
	}

	text = {
		localization_key = CustomLoc_FR_Le_Relation_jailer_female
		trigger = {
			is_imprisoned_by = scope:second
			scope:second = {
				is_female = yes
			}
		}
	}

	text = {
		localization_key = CustomLoc_FR_Le_Relation_jailer_male
		trigger = {
			is_imprisoned_by = scope:second
			scope:second = {
				is_male = yes
			}
		}
	}

	text = {
		localization_key = CustomLoc_FR_Le_Relation_guest_female
		trigger = {
			scope:second = {
				is_female = yes
				exists = host
				host = root
			}
		}
	}

	text = {
		localization_key = CustomLoc_FR_Le_Relation_guest_male
		trigger = {
			scope:second = {
				is_male = yes
				exists = host
				host = root
			}
		}
	}

	text = {
		localization_key = CustomLoc_FR_Le_Relation_acquaintance_female
		trigger = {
			scope:second = {
				is_female = yes
			}
		}
	}

	text = {
		localization_key = CustomLoc_FR_Le_Relation_acquaintance_male
		trigger = {
			scope:second = {
				is_male = yes
			}
		}
	}
}

FR_RelationToMeShort_OnA = {
	type = character


	text = {
		localization_key = CustomLoc_FR_OnA_Relation_motherwife
		trigger = {
			scope:second = {
				OR = {
					this = root.mother
					this = root.mother.mother
					this = root.father.mother
				}
				any_spouse = { this = root }
			}
		}
	}

	text = {
		localization_key = CustomLoc_FR_OnA_Relation_sisterwife
		trigger = {
			scope:second = {
				any_sibling = { this = root }
				is_female = yes
				any_spouse = { this = root }
			}
		}
	}

	text = {
		localization_key = CustomLoc_FR_OnA_Relation_daughterwife
		trigger = {
			scope:second = {
				OR = {
					any_parent = { this = root }
					any_parent = { any_parent = { this = root } }
				}
				is_female = yes
				any_spouse = { this = root }
			}
		}
	}

	text = {
		localization_key = CustomLoc_FR_OnA_Relation_fatherhusband
		trigger = {
			scope:second = {
				OR = {
					this = root.father
					this = root.father.father
					this = root.mother.father
				}
				any_spouse = { this = root }
			}
		}
	}

	text = {
		localization_key = CustomLoc_FR_OnA_Relation_brotherhusband
		trigger = {
			scope:second = {
				any_sibling = { this = root }
				is_female = no
				any_spouse = { this = root }
			}
		}
	}

	text = {
		localization_key = CustomLoc_FR_OnA_Relation_sonhusband
		trigger = {
			scope:second = {
				OR = {
					any_parent = { this = root }
					any_parent = {
						even_if_dead = yes
						any_parent = {
							this = root
						}
					}
				}
				is_female = no
				any_spouse = { this = root }
			}
		}
	}

	text = {
		localization_key = CustomLoc_FR_OnA_Relation_wife
		trigger = {
			scope:second = {
				is_female = yes
				any_spouse = {
					even_if_dead = yes
					this = root
				}
				is_alive = yes
				is_concubine = no
			}
		}
	}

	text = {
		localization_key = CustomLoc_FR_OnA_Relation_husband
		trigger = {
			scope:second = {
				is_male = yes
				any_spouse = {
					even_if_dead = yes
					this = root
				}
				is_alive = yes
				is_concubine = no
			}
		}
	}

	text = {
		localization_key = CustomLoc_FR_OnA_Relation_wife
		trigger = {
			scope:second = {
				is_female = yes
				any_spouse = {
					even_if_dead = yes
					this = root
				}
				is_alive = no
				is_concubine = no
			}
		}
	}

	text = {
		localization_key = CustomLoc_FR_OnA_Relation_husband
		trigger = {
			scope:second = {
				is_male = yes
				any_spouse = {
					even_if_dead = yes
					this = root
				}
				is_alive = no
				is_concubine = no
			}
		}
	}

	text = {
		localization_key = CustomLoc_FR_OnA_Relation_concubine_female
		trigger = {
			scope:second = {
				is_female = yes
				any_spouse = { this = root }
				is_concubine = yes
			}
		}
	}

	text = {
		localization_key = CustomLoc_FR_OnA_Relation_concubine_male
		trigger = {
			scope:second = {
				is_male = yes
				any_spouse = { this = root }
				is_concubine = yes
			}
		}
	}

	text = {
		localization_key = CustomLoc_FR_OnA_Relation_mother
		trigger = {
			scope:second = {
				is_female = yes
				any_child = {
					this = root
				}
			}
		}
	}

	text = {
		localization_key = CustomLoc_FR_OnA_Relation_father
		trigger = {
			scope:second = {
				is_female = no
				any_child = {
					this = root
				}
			}
		}
	}

	text = {
		localization_key = CustomLoc_FR_OnA_Relation_grandmother
		trigger = {
			scope:second = {
				is_female = yes
				is_grandparent_of = root
			}
		}
	}

	text = {
		localization_key = CustomLoc_FR_OnA_Relation_great_grandmother
		trigger = {
			scope:second = {
				is_female = yes
				is_great_grandparent_of = root
			}
		}
	}

	text = {
		localization_key = CustomLoc_FR_OnA_Relation_grandfather
		trigger = {
			scope:second = {
				is_male = yes
				is_grandparent_of = root
			}
		}
	}

	text = {
		localization_key = CustomLoc_FR_OnA_Relation_great_grandfather
		trigger = {
			scope:second = {
				is_male = yes
				is_great_grandparent_of = root
			}
		}
	}

	text = {
		localization_key = CustomLoc_FR_OnA_Relation_daughter
		trigger = {
			scope:second = {
				is_female = yes
				is_child_of = root
			}
		}
	}

	text = {
		localization_key = CustomLoc_FR_OnA_Relation_son
		trigger = {
			scope:second = {
				is_male = yes
				is_child_of = root
			}
		}
	}

	text = {
		localization_key = CustomLoc_FR_OnA_Relation_religious_head
		trigger = {
			faith.religious_head = scope:second
		}
	}

	text = {
		localization_key = CustomLoc_FR_OnA_Relation_granddaughter
		trigger = {
			scope:second = {
				is_female = yes
				any_parent = {
					even_if_dead = yes
					any_parent = {
						this = root
					}
				}
			}
		}
	}

	text = {
		localization_key = CustomLoc_FR_OnA_Relation_grandson
		trigger = {
			scope:second = {
				is_female = no
				any_parent = {
					even_if_dead = yes
					any_parent = {
						this = root
					}
				}
			}
		}
	}

	text = {
		localization_key = CustomLoc_FR_OnA_Relation_greatgranddaughter
		trigger = {
			scope:second = {
				is_female = yes
				any_parent = {
					even_if_dead = yes
					any_parent = {
						even_if_dead = yes
						any_parent = {
							this = root
						}
					}
				}
			}
		}
	}

	text = {
		localization_key = CustomLoc_FR_OnA_Relation_greatgrandson
		trigger = {
			scope:second = {
				is_female = no
				any_parent = {
					even_if_dead = yes
					any_parent = {
						even_if_dead = yes
						any_parent = {
							this = root
						}
					}
				}
			}
		}
	}

	text = {
		localization_key = CustomLoc_FR_OnA_Relation_sister
		trigger = {
			scope:second = {
				is_female = yes
				any_sibling = {
					this = root
				}
			}
		}
	}

	text = {
		localization_key = CustomLoc_FR_OnA_Relation_brother
		trigger = {
			scope:second = {
				is_female = no
				any_sibling = {
					this = root
				}
			}
		}
	}

	text = {
		localization_key = CustomLoc_FR_OnA_Relation_niece
		trigger = {
			scope:second = {
				is_female = yes
				is_sibling_child_of_root_trigger = yes
			}
		}
	}

	text = {
		localization_key = CustomLoc_FR_OnA_Relation_nephew
		trigger = {
			scope:second = {
				is_female = no
				is_sibling_child_of_root_trigger = yes
			}
		}
	}

	text = {
		localization_key = CustomLoc_FR_OnA_Relation_aunt
		trigger = {
			scope:second = {
				is_female = yes
				is_parent_sibling_of_root_trigger = yes
			}
		}
	}

	text = {
		localization_key = CustomLoc_FR_OnA_Relation_uncle
		trigger = {
			scope:second = {
				is_female = no
				is_parent_sibling_of_root_trigger = yes
			}
		}
	}

	text = {
		localization_key = CustomLoc_FR_OnA_Relation_cousin
		trigger = {
			scope:second = {
				is_cousin_of_root_trigger = yes
				is_male = yes
			}
		}
	}

	text = {
		localization_key = CustomLoc_FR_OnA_Relation_cousin_female
		trigger = {
			scope:second = {
				is_cousin_of_root_trigger = yes
				is_female = yes
			}
		}
	}

	text = {
		localization_key = daughter_in_law
		trigger = {
			scope:second = {
				is_female = yes
				any_spouse = {
					is_child_of = root
				}
			}
		}
	}

	text = {
		localization_key = son_in_law
		trigger = {
			scope:second = {
				is_female = no
				any_spouse = {
					is_child_of = root
				}
			}
		}
	}

	text = {
		localization_key = CustomLoc_FR_OnA_Relation_lover_female
		trigger = {
			scope:second = {
				any_relation = {
					type = lover
					this = root
				}
				is_female = yes
				trigger_if = { # not reflected in has_RelationToMe_relation trigger
					limit = { has_secret_relation_lover = root }
					any_secret = {
						secret_type = secret_lover
						secret_target = { this = root }
						local_player_knows_this_secret = yes
					}
				}
			}
		}
	}

	text = {
		localization_key = CustomLoc_FR_OnA_Relation_lover_male
		trigger = {
			scope:second = {
				any_relation = {
					type = lover
					this = root
				}
				is_female = no
				trigger_if = { # not reflected in has_RelationToMe_relation trigger
					limit = { has_secret_relation_lover = root }
					any_secret = {
						secret_type = secret_lover
						secret_target = { this = root }
						local_player_knows_this_secret = yes
					}
				}
			}
		}
	}

	text = {
		localization_key = CustomLoc_FR_OnA_Relation_friend_female
		trigger = {
			scope:second = {
				has_relation_friend = root
				is_female = yes
			}
		}
	}

	text = {
		localization_key = CustomLoc_FR_OnA_Relation_friend_male
		trigger = {
			scope:second = {
				has_relation_friend = root
				is_female = no
			}
		}
	}

	text = {
		localization_key = CustomLoc_FR_OnA_Relation_rival_female
		trigger = {
			scope:second = {
				any_relation = {
					type = rival
					this = root
				}
				is_female = yes
			}
		}
	}

	text = {
		localization_key = CustomLoc_FR_OnA_Relation_rival_male
		trigger = {
			scope:second = {
				any_relation = {
					type = rival
					this = root
				}
				is_female = no
			}
		}
	}

	text = {
		localization_key = CustomLoc_FR_OnA_Relation_crush
		trigger = {
			any_relation = {
				type = crush
				this = scope:second
			}
		}
	}

	text = {
		localization_key = CustomLoc_FR_OnA_Relation_bully
		trigger = {
			scope:second = {
				any_relation = {
					type = victim
					this = root
				}
			}
		}
	}

	text = {
		localization_key = CustomLoc_FR_OnA_Relation_victim
		trigger = {
			scope:second = {
				any_relation = {
					type = bully
					this = root
				}
			}
		}
	}

	text = {
		localization_key = CustomLoc_FR_OnA_Relation_ward
		trigger = {
			scope:second = {
				any_relation = {
					type = guardian
					this = root
				}
			}
		}
	}

	text = {
		localization_key = CustomLoc_FR_OnA_Relation_guardian
		trigger = {
			scope:second = {
				any_relation = {
					type = ward
					this = root
				}
			}
		}
	}

	text = { #intrigue-mentor
		localization_key = CustomLoc_FR_OnA_Relation_mentor
		trigger = {
			scope:second = {
				any_relation = {
					type = intrigue_student
					this = root
				}
			}
		}
	}

	text = { #intrigue-mentor
		localization_key = CustomLoc_FR_OnA_Relation_student
		trigger = {
			scope:second = {
				any_relation = {
					type = intrigue_mentor
					this = root
				}
			}
		}
	}

	text = {
		localization_key = CustomLoc_FR_OnA_Relation_mentor
		trigger = {
			scope:second = {
				any_relation = {
					type = student
					this = root
				}
			}
		}
	}

	text = {
		localization_key = CustomLoc_FR_OnA_Relation_student
		trigger = {
			scope:second = {
				any_relation = {
					type = mentor
					this = root
				}
			}
		}
	}

	text = {
		localization_key = CustomLoc_FR_OnA_Relation_sisterinlaw
		trigger = {
			scope:second = {
				is_female = yes
				is_sibling_in_law_of_root_trigger = yes
			}
		}
	}

	text = {
		localization_key = CustomLoc_FR_OnA_Relation_brotherinlaw
		trigger = {
			scope:second = {
				is_female = no
				is_sibling_in_law_of_root_trigger = yes
			}
		}
	}

	text = {
		localization_key = CustomLoc_FR_OnA_Relation_stepdaughter
		trigger = {
			scope:second = {
				is_female = yes
				any_parent = {
					any_spouse = {
						this = root
						NOT = { is_parent_of = scope:second }
					}
				}
			}
		}
	}

	text = {
		localization_key = CustomLoc_FR_OnA_Relation_stepson
		trigger = {
			scope:second = {
				is_male = yes
				any_parent = {
					any_spouse = {
						this = root
						NOT = { is_parent_of = scope:second }
					}
				}
			}
		}
	}

	text = {
		localization_key = CustomLoc_FR_OnA_Relation_stepsister
		trigger = {
			scope:second = {
				is_female = yes
				any_parent = {
					any_spouse = {
						any_child = {
							this = root
							NOT = { is_sibling_of = scope:second }
						}
					}
				}
			}
		}
	}

	text = {
		localization_key = CustomLoc_FR_OnA_Relation_stepbrother
		trigger = {
			scope:second = {
				is_male = yes
				any_parent = {
					any_spouse = {
						any_child = {
							this = root
							NOT = { is_sibling_of = scope:second }
						}
					}
				}
			}
		}
	}

	text = {
		localization_key = CustomLoc_FR_OnA_Relation_stepmother
		trigger = {
			scope:second = {
				is_female = yes
				any_spouse = {
					any_child = {
						this = root
						NOT = { is_child_of = scope:second }
					}
				}
			}
		}
	}

	text = {
		localization_key = CustomLoc_FR_OnA_Relation_stepfather
		trigger = {
			scope:second = {
				is_male = yes
				any_spouse = {
					any_child = {
						this = root
						NOT = { is_child_of = scope:second }
					}
				}
			}
		}
	}

	text = {
		localization_key = CustomLoc_FR_OnA_Relation_liege_female
		trigger = {
			scope:second = {
				is_female = yes
				any_vassal_or_below = {
					this = root
				}
			}
		}
	}

	text = {
		localization_key = CustomLoc_FR_OnA_Relation_liege_male
		trigger = {
			scope:second = {
				is_female = no
				any_vassal_or_below = {
					this = root
				}
			}
		}
	}

	text = {
		localization_key = CustomLoc_FR_OnA_Relation_vassal_female
		trigger = {
			scope:second = {
				is_female = yes			
			}
			any_vassal_or_below = {
				this = scope:second
			}
		}
	}

	text = {
		localization_key = CustomLoc_FR_OnA_Relation_vassal_male
		trigger = {
			scope:second = {
				is_female = no				
			}
			any_vassal_or_below = {
				this = scope:second
			}
		}
	}

	text = {
		localization_key = CustomLoc_FR_OnA_Relation_councillor_female
		trigger = {
			scope:second = {
				is_female = yes			
				is_councillor_of = root
			}
		}
	}

	text = {
		localization_key = CustomLoc_FR_OnA_Relation_councillor_male
		trigger = {
			scope:second = {
				is_female = no				
				is_councillor_of = root
			}
		}
	}

	text = {
		localization_key = CustomLoc_FR_OnA_Relation_court_physician_female
		trigger = {
			scope:second = { is_female = yes }
			has_relation_court_physician = scope:second
		}
	}

	text = {
		localization_key = CustomLoc_FR_OnA_Relation_court_physician_male
		trigger = {
			scope:second = { is_male = yes }
			has_relation_court_physician = scope:second
		}
	}

	text = {
		localization_key = CustomLoc_FR_OnA_Relation_knight
		trigger = {
			scope:second = { is_knight_of = root }
		}
	}

	text = {
		localization_key = CustomLoc_FR_OnA_Relation_kinswoman
		trigger = {
			scope:second = { is_female = yes }
			scope:second.dynasty = root.dynasty
		}
	}

	text = {
		localization_key = CustomLoc_FR_OnA_Relation_kinsman
		trigger = {
			scope:second = { is_male = yes }
			scope:second.dynasty = root.dynasty
		}
	}

	text = {
		localization_key = CustomLoc_FR_OnA_Relation_courtier_female
		trigger = {
			scope:second = {
				is_courtier_of = root
				is_female = yes
			}
		}
	}

	text = {
		localization_key = CustomLoc_FR_OnA_Relation_courtier_male
		trigger = {
			scope:second = {
				is_courtier_of = root
				is_male = yes
			}
		}
	}

	text = {
		localization_key = CustomLoc_FR_OnA_Relation_peasant_affair_female
		trigger = {
			any_owned_story = {
				story_type = story_peasant_affair
				var:peasant_character = {
					this = scope:second
					is_female = yes
				}
			}
		}
	}

	text = {
		localization_key = CustomLoc_FR_OnA_Relation_peasant_affair_male
		trigger = {
			any_owned_story = {
				story_type = story_peasant_affair
				var:peasant_character = {
					this = scope:second
					is_male = yes
				}
			}
		}
	}

	text = {
		localization_key = CustomLoc_FR_OnA_Relation_agent
		trigger = {
			any_scheme = {
				scheme_is_character_agent = scope:second
			}
		}
	}

	text = {
		localization_key = CustomLoc_FR_OnA_Relation_host_female
		trigger = {
			exists = host
			host = scope:second
			scope:second = { is_female = yes }
		}
	}

	text = {
		localization_key = CustomLoc_FR_OnA_Relation_host_male
		trigger = {
			exists = host
			host = scope:second
			scope:second = { is_male = yes }
		}
	}

	text = {
		localization_key = CustomLoc_FR_OnA_Relation_prisoner_female
		trigger = {
			scope:second = {
				is_female = yes
				is_imprisoned_by = root
			}
		}
	}

	text = {
		localization_key = CustomLoc_FR_OnA_Relation_prisoner_male
		trigger = {
			scope:second = {
				is_male = yes
				is_imprisoned_by = root
			}
		}
	}

	text = {
		localization_key = CustomLoc_FR_OnA_Relation_jailer_female
		trigger = {
			is_imprisoned_by = scope:second
			scope:second = {
				is_female = yes
			}
		}
	}

	text = {
		localization_key = CustomLoc_FR_OnA_Relation_jailer_male
		trigger = {
			is_imprisoned_by = scope:second
			scope:second = {
				is_male = yes
			}
		}
	}

	text = {
		localization_key = CustomLoc_FR_OnA_Relation_guest_female
		trigger = {
			scope:second = {
				is_female = yes
				exists = host
				host = root
			}
		}
	}

	text = {
		localization_key = CustomLoc_FR_OnA_Relation_guest_male
		trigger = {
			scope:second = {
				is_male = yes
				exists = host
				host = root
			}
		}
	}

	text = {
		localization_key = CustomLoc_FR_OnA_Relation_acquaintance_female
		trigger = {
			scope:second = {
				is_female = yes
			}
		}
	}

	text = {
		localization_key = CustomLoc_FR_OnA_Relation_acquaintance_male
		trigger = {
			scope:second = {
				is_male = yes
			}
		}
	}
}

FR_Du_signature_weapon = {
	type = character

	text = {
		localization_key = CustomLoc_FR_Du_signature_weapon_sword
		trigger = {
			var:signature_weapon = flag:sword
		}
		fallback = yes
	}

	text = {
		localization_key = CustomLoc_FR_Du_signature_weapon_mace
		trigger = {
			var:signature_weapon = flag:mace
		}
	}

	text = {
		localization_key = CustomLoc_FR_Du_signature_weapon_axe
		trigger = {
			var:signature_weapon = flag:axe
		}
	}

	text = {
		localization_key = CustomLoc_FR_Du_signature_weapon_hammer
		trigger = {
			var:signature_weapon = flag:hammer
		}
	}

	text = {
		localization_key = CustomLoc_FR_Du_signature_weapon_spear
		trigger = {
			var:signature_weapon = flag:spear
		}
	}

	text = {
		localization_key = CustomLoc_FR_Du_signature_weapon_dagger
		trigger = {
			var:signature_weapon = flag:dagger
		}
	}
}

FR_OnA_signature_weapon = {
	type = character

	text = {
		localization_key = CustomLoc_FR_OnA_signature_weapon_sword
		trigger = {
			var:signature_weapon = flag:sword
		}
		fallback = yes
	}

	text = {
		localization_key = CustomLoc_FR_OnA_signature_weapon_mace
		trigger = {
			var:signature_weapon = flag:mace
		}
	}

	text = {
		localization_key = CustomLoc_FR_OnA_signature_weapon_axe
		trigger = {
			var:signature_weapon = flag:axe
		}
	}

	text = {
		localization_key = CustomLoc_FR_OnA_signature_weapon_hammer
		trigger = {
			var:signature_weapon = flag:hammer
		}
	}

	text = {
		localization_key = CustomLoc_FR_OnA_signature_weapon_spear
		trigger = {
			var:signature_weapon = flag:spear
		}
	}

	text = {
		localization_key = CustomLoc_FR_OnA_signature_weapon_dagger
		trigger = {
			var:signature_weapon = flag:dagger
		}
	}
}

FR_Un_signature_weapon = {
	type = character

	text = {
		localization_key = CustomLoc_FR_Un_signature_weapon_sword
		trigger = {
			var:signature_weapon = flag:sword
		}
		fallback = yes
	}

	text = {
		localization_key = CustomLoc_FR_Un_signature_weapon_mace
		trigger = {
			var:signature_weapon = flag:mace
		}
	}

	text = {
		localization_key = CustomLoc_FR_Un_signature_weapon_axe
		trigger = {
			var:signature_weapon = flag:axe
		}
	}

	text = {
		localization_key = CustomLoc_FR_Un_signature_weapon_hammer
		trigger = {
			var:signature_weapon = flag:hammer
		}
	}

	text = {
		localization_key = CustomLoc_FR_Un_signature_weapon_spear
		trigger = {
			var:signature_weapon = flag:spear
		}
	}

	text = {
		localization_key = CustomLoc_FR_Un_signature_weapon_dagger
		trigger = {
			var:signature_weapon = flag:dagger
		}
	}
}

FR_CompositionType_lela = {
	type = character

	text = {
		trigger = { var:composition_type = flag:song }
		localization_key = FR_CompositionType_song_lela
	}
	text = {
		trigger = { var:composition_type = flag:chronicle }
		localization_key = FR_CompositionType_chronicle_lela
	}
	text = {
		trigger = { var:composition_type = flag:poem }
		localization_key = FR_CompositionType_poem_lela
	}
}

FR_FaithGenderedAdj = { 
	type = character
	text = {
		trigger = {
			trigger_if = {
				limit = { 
					exists = this
				}
				this = { is_female = yes }
			}
		}
		localization_key = CustomLoc_FR_FaithGenderedAdj_female
	}
	text = {
		localization_key = CustomLoc_FR_FaithGenderedAdj_male
		fallback = yes
	}
}

FR_LocalAnimal_e = {
	type = character

	text = {
		localization_key = CustomLoc_FR_E_female
		trigger = {
			var:local_animal = flag:unicorn
		}
	}
	text = {
		localization_key = ""
		fallback = yes
	}
}

FR_LocalAnimal_d = {
	type = character

	text = {
		localization_key = CustomLoc_FR_d
		trigger = {
			var:local_animal = flag:bear
		}
	}
	text = {
		localization_key = CustomLoc_FR_de
		fallback = yes
	}
}

FR_LocalAnimal_he = {
	type = character

	text = {
		localization_key = CustomLoc_FR_He_female
		trigger = {
			var:local_animal = flag:unicorn
		}
	}
	text = {
		localization_key = ""
		fallback = yes
	}
}

FR_LocalAnimal_le = {
	type = character

	text = {
		localization_key = CustomLoc_FR_l
		trigger = {
			var:local_animal = flag:bear
		}
	}
	text = {
		localization_key = CustomLoc_FR_la
		trigger = {
			var:local_animal = flag:unicorn
		}
	}
	text = {
		localization_key = CustomLoc_FR_le
		fallback = yes
	}
}

FR_le_Char_L = { 
	type = character
	text = {
		trigger = {
			holds_landed_title = no
			is_female = no
		}
		localization_key = CustomLoc_FR_le
	}
	text = {
		trigger = {
			holds_landed_title = no
			is_female = yes
		}
		localization_key = CustomLoc_FR_la
	}
	text = {
		localization_key = "[ROOT.Char.Custom('FR_le_Char')]"
		fallback = yes
	}
}

FR_le_Char_U_Pi = { 
	type = character
	text = {
		trigger = {
			is_local_player = yes
		}
		localization_key = ""
	}
	text = {
		trigger = {
			OR = {
				any_spouse = { holds_landed_title = yes }
				holds_landed_title = yes
			}
		}
		localization_key = "[ROOT.Char.Custom('FR_le_Char_P')]"
	}
	text = {
		localization_key = "[ROOT.Char.Custom('FR_le_Char')]"
		fallback = yes
	}
}

FR_le_Char_U_P = { 
	type = character
	text = {
		trigger = {
			is_local_player = yes
		}
		localization_key = ""
	}
	text = {
		localization_key = "[ROOT.Char.Custom('FR_le_Char_P')]"
		fallback = yes
	}
}

FR_le_Char_Pi = { 
	type = character
	text = {
		trigger = {
			OR = {
				any_spouse = { holds_landed_title = yes }
				holds_landed_title = yes
			}
		}
		localization_key = "[ROOT.Char.Custom('FR_le_Char_P')]"
	}
	text = {
		localization_key = "[ROOT.Char.Custom('FR_le_Char')]"
		fallback = yes
	}
}

FR_le_Char_P = { 
	type = character
	text = {
		trigger = { # queen_mother (Reine mère)
			is_female = yes
			has_government = feudal_government
			any_child = { primary_title.tier = tier_kingdom }
			primary_title.tier < tier_kingdom
		}
		localization_key = CustomLoc_FR_la
	}
	text = {
		trigger = {
			OR = {
				# Warcraft
				
				AND = { # empress_mother (Impératrice mère)
					is_female = yes
					has_government = feudal_government
					any_child = { primary_title.tier = tier_empire }
					primary_title.tier < tier_empire
				}
			}
		}
		localization_key = CustomLoc_FR_l
	}
	text = {
		trigger = { # Prince
			is_female = no
			primary_title.tier < tier_kingdom
			OR = {
				has_government = feudal_government
				has_government = clan_government
			}
			any_parent = { even_if_dead = yes primary_title.tier >= tier_kingdom }
		}
		localization_key = CustomLoc_FR_le
	}
	text = {
		trigger = { # Princesse
			is_female = yes
			primary_title.tier < tier_kingdom
			OR = {
				has_government = feudal_government
				has_government = clan_government
			}
			any_parent = { even_if_dead = yes primary_title.tier >= tier_kingdom }
		}
		localization_key = CustomLoc_FR_la
	}
	text = {
		localization_key = "[ROOT.Char.Custom('FR_le_Char')]"
		fallback = yes
	}
}

FR_le_Char = { 
	type = character
	text = { # chef de foi
		trigger = {
			any_held_title = { is_head_of_faith = yes }
		}
		localization_key = CustomLoc_FR_le
	}
	text = {
		trigger = {
			OR = {
				AND = { # emperor (Empereur), emperor_female (Impératrice)
					highest_held_title_tier = tier_empire
<<<<<<< HEAD
					NOT = {
						# Warcraft
					}
=======

					# Warcraft

>>>>>>> fe2c755f
				}
				
				# Warcraft
			}
		}
		localization_key = CustomLoc_FR_l
	}
	text = {
		trigger = {
			is_female = no
			OR = {
				primary_title.tier >= tier_barony
				any_spouse = { primary_title.tier >= tier_barony }
			}
		}
		localization_key = CustomLoc_FR_le
	}
	text = {
		trigger = {
			is_female = yes
			OR = {
				primary_title.tier >= tier_barony
				any_spouse = { primary_title.tier >= tier_barony }
			}
		}
		localization_key = CustomLoc_FR_la
	}
	text = {
		localization_key = ""
		fallback = yes
	}
}

FR_du_Char_L = { 
	type = character
	text = {
		trigger = {
			holds_landed_title = no
			is_female = no
		}
		localization_key = CustomLoc_FR_du
	}
	text = {
		trigger = {
			holds_landed_title = no
			is_female = yes
		}
		localization_key = CustomLoc_FR_dela
	}
	text = {
		localization_key = "[ROOT.Char.Custom('FR_du_Char')]"
		fallback = yes
	}
}

FR_du_Char_U_Pi = { 
	type = character
	text = {
		trigger = {
			is_local_player = yes
		}
		localization_key = CustomLoc_FR_de
	}
	text = {
		trigger = {
			OR = {
				any_spouse = { holds_landed_title = yes }
				holds_landed_title = yes
			}
		}
		localization_key = "[ROOT.Char.Custom('FR_du_Char_P')]"
	}
	text = {
		localization_key = "[ROOT.Char.Custom('FR_du_Char')]"
		fallback = yes
	}
}

FR_du_Char_U_P = { 
	type = character
	text = {
		trigger = {
			is_local_player = yes
		}
		localization_key = CustomLoc_FR_de
	}
	text = {
		localization_key = "[ROOT.Char.Custom('FR_du_Char_P')]"
		fallback = yes
	}
}

FR_du_Char_Pi = { 
	type = character
	text = {
		trigger = {
			OR = {
				any_spouse = { holds_landed_title = yes }
				holds_landed_title = yes
			}
		}
		localization_key = "[ROOT.Char.Custom('FR_du_Char_P')]"
	}
	text = {
		localization_key = "[ROOT.Char.Custom('FR_du_Char')]"
		fallback = yes
	}
}

FR_du_Char_P = { 
	type = character
	text = {
		trigger = { # queen_mother (Reine mère)
			is_female = yes
			has_government = feudal_government
			any_child = { primary_title.tier = tier_kingdom }
			primary_title.tier < tier_kingdom
		}
		localization_key = CustomLoc_FR_dela
	}
	text = {
		trigger = {
			OR = {
				# Warcraft
				
				AND = { # empress_mother (Impératrice mère)
					is_female = yes
					has_government = feudal_government
					any_child = { primary_title.tier = tier_empire }
					primary_title.tier < tier_empire
				}
			}
		}
		localization_key = CustomLoc_FR_del
	}
	text = {
		trigger = { # Prince
			is_female = no
			primary_title.tier < tier_kingdom
			OR = {
				has_government = feudal_government
				has_government = clan_government
			}
			any_parent = { even_if_dead = yes primary_title.tier >= tier_kingdom }
		}
		localization_key = CustomLoc_FR_du
	}
	text = {
		trigger = { # Princesse
			is_female = yes
			primary_title.tier < tier_kingdom
			OR = {
				has_government = feudal_government
				has_government = clan_government
			}
			any_parent = { even_if_dead = yes primary_title.tier >= tier_kingdom }
		}
		localization_key = CustomLoc_FR_dela
	}
	text = {
		localization_key = "[ROOT.Char.Custom('FR_du_Char')]"
		fallback = yes
	}
}

FR_du_Char = { 
	type = character
	text = { # chef de foi
		trigger = {
			any_held_title = { is_head_of_faith = yes }
		}
		localization_key = CustomLoc_FR_du
	}
	text = {
		trigger = {
			OR = {
				AND = { # emperor (Empereur), emperor_female (Impératrice)
					highest_held_title_tier = tier_empire
<<<<<<< HEAD
					NOT = {
						# Warcraft
					}
=======

					# Warcraft

>>>>>>> fe2c755f
				}
				
				# Warcraft
			}
		}
		localization_key = CustomLoc_FR_del
	}
	text = {
		trigger = {
			is_female = no
			OR = {
				primary_title.tier >= tier_barony
				any_spouse = { primary_title.tier >= tier_barony }
			}
		}
		localization_key = CustomLoc_FR_du
	}
	text = {
		trigger = {
			is_female = yes
			OR = {
				primary_title.tier >= tier_barony
				any_spouse = { primary_title.tier >= tier_barony }
			}
		}
		localization_key = CustomLoc_FR_dela
	}
	text = {
		localization_key = CustomLoc_FR_de
		fallback = yes
	}
}

FR_au_Char_L = { 
	type = character
	text = {
		trigger = {
			holds_landed_title = no
			is_female = no
		}
		localization_key = CustomLoc_FR_au
	}
	text = {
		trigger = {
			holds_landed_title = no
			is_female = yes
		}
		localization_key = CustomLoc_FR_ala
	}
	text = {
		localization_key = "[ROOT.Char.Custom('FR_au_Char')]"
		fallback = yes
	}
}

FR_au_Char_U_Pi = { 
	type = character
	text = {
		trigger = {
			is_local_player = yes
		}
		localization_key = CustomLoc_FR_a
	}
	text = {
		trigger = {
			OR = {
				any_spouse = { holds_landed_title = yes }
				holds_landed_title = yes
			}
		}
		localization_key = "[ROOT.Char.Custom('FR_au_Char_P')]"
	}
	text = {
		localization_key = "[ROOT.Char.Custom('FR_au_Char')]"
		fallback = yes
	}
}

FR_au_Char_U_P = { 
	type = character
	text = {
		trigger = {
			is_local_player = yes
		}
		localization_key = CustomLoc_FR_a
	}
	text = {
		localization_key = "[ROOT.Char.Custom('FR_au_Char_P')]"
		fallback = yes
	}
}

FR_au_Char_Pi = { 
	type = character
	text = {
		trigger = {
			OR = {
				any_spouse = { holds_landed_title = yes }
				holds_landed_title = yes
			}
		}
		localization_key = "[ROOT.Char.Custom('FR_au_Char_P')]"
	}
	text = {
		localization_key = "[ROOT.Char.Custom('FR_au_Char')]"
		fallback = yes
	}
}

FR_au_Char_P = { 
	type = character
	text = {
		trigger = { # queen_mother (Reine mère)
			is_female = yes
			has_government = feudal_government
			any_child = { primary_title.tier = tier_kingdom }
			primary_title.tier < tier_kingdom
		}
		localization_key = CustomLoc_FR_ala
	}
	text = {
		trigger = {
			OR = {
				# Warcraft
				
				AND = { # empress_mother (Impératrice mère)
					is_female = yes
					has_government = feudal_government
					any_child = { primary_title.tier = tier_empire }
					primary_title.tier < tier_empire
				}
			}
		}
		localization_key = CustomLoc_FR_al
	}
	text = {
		trigger = { # Prince
			is_female = no
			primary_title.tier < tier_kingdom
			OR = {
				has_government = feudal_government
				has_government = clan_government
			}
			any_parent = { even_if_dead = yes primary_title.tier >= tier_kingdom }
		}
		localization_key = CustomLoc_FR_au
	}
	text = {
		trigger = { # Princesse
			is_female = yes
			primary_title.tier < tier_kingdom
			OR = {
				has_government = feudal_government
				has_government = clan_government
			}
			any_parent = { even_if_dead = yes primary_title.tier >= tier_kingdom }
		}
		localization_key = CustomLoc_FR_ala
	}
	text = {
		localization_key = "[ROOT.Char.Custom('FR_au_Char')]"
		fallback = yes
	}
}

FR_au_Char = { 
	type = character
	text = { # chef de foi
		trigger = {
			any_held_title = { is_head_of_faith = yes }
		}
		localization_key = CustomLoc_FR_au
	}
	text = {
		trigger = {
			OR = {
				AND = { # emperor (Empereur), emperor_female (Impératrice)
					highest_held_title_tier = tier_empire
<<<<<<< HEAD
					NOT = {
						# Warcraft
					}
=======

					# Warcraft

>>>>>>> fe2c755f
				}
				
				# Warcraft
			}
		}
		localization_key = CustomLoc_FR_al
	}
	text = {
		trigger = {
			is_female = no
			OR = {
				primary_title.tier >= tier_barony
				any_spouse = { primary_title.tier >= tier_barony }
			}
		}
		localization_key = CustomLoc_FR_au
	}
	text = {
		trigger = {
			is_female = yes
			OR = {
				primary_title.tier >= tier_barony
				any_spouse = { primary_title.tier >= tier_barony }
			}
		}
		localization_key = CustomLoc_FR_ala
	}
	text = {
		localization_key = CustomLoc_FR_a
		fallback = yes
	}
}

FR_only_le_HouseOfWorship = { 
	type = character
	text = {
		trigger = {
			# Warcraft
			always = no
		}
		localization_key = CustomLoc_FR_l
	}
	text = {
		trigger = {
			# Warcraft
			always = no
		}
		localization_key = CustomLoc_FR_la
	}
	text = {
		localization_key = CustomLoc_FR_le
		fallback = yes
	}
}

FR_only_du_HouseOfWorship = { 
	type = character
	text = {
		trigger = {
			# Warcraft
			always = no
		}
		localization_key = CustomLoc_FR_del
	}
	text = {
		trigger = {
			# Warcraft
			always = no
		}
		localization_key = CustomLoc_FR_dela
	}
	text = {
		localization_key = CustomLoc_FR_du
		fallback = yes
	}
}

FR_only_au_HouseOfWorship = { 
	type = character
	text = {
		trigger = {
			# Warcraft
			always = no
		}
		localization_key = CustomLoc_FR_a
	}
	text = {
		trigger = {
			# Warcraft
			always = no
		}
		localization_key = CustomLoc_FR_ala
	}
	text = {
		localization_key = CustomLoc_FR_au
		fallback = yes
	}
}

FR_only_de_HouseOfWorshipPlural = { 
	type = character
	text = {
		trigger = {
			# Warcraft
			always = no
		}
		localization_key = CustomLoc_FR_d
	}
	text = {
		localization_key = CustomLoc_FR_de
		fallback = yes
	}
}

FR_Scheme_FullAction = { 
	type = scheme
	text = {
		trigger = {
			scheme_target = { is_local_player = yes }
			scheme_type = abduct
		}
		localization_key = CustomLoc_FR_Scheme_FullAction_abduct_you
	}
	text = {
		trigger = {
			scheme_target = { is_local_player = yes }
			scheme_type = befriend
		}
		localization_key = CustomLoc_FR_Scheme_FullAction_befriend_you
	}
	text = {
		trigger = {
			scheme_target = { is_local_player = yes }
			scheme_type = claim_throne
		}
		localization_key = CustomLoc_FR_Scheme_FullAction_claim_throne_you
	}
	text = {
		trigger = {
			scheme_target = { is_local_player = yes }
			scheme_type = convert_to_witchcraft
		}
		localization_key = CustomLoc_FR_Scheme_FullAction_convert_to_witchcraft_you
	}
	text = {
		trigger = {
			scheme_target = { is_local_player = yes }
			scheme_type = courting
		}
		localization_key = CustomLoc_FR_Scheme_FullAction_courting_you
	}
	text = {
		trigger = {
			scheme_target = { is_local_player = yes }
			scheme_type = elope
		}
		localization_key = CustomLoc_FR_Scheme_FullAction_elope_you
	}
	text = {
		trigger = {
			scheme_target = { is_local_player = yes }
			scheme_type = fabricate_hook
		}
		localization_key = CustomLoc_FR_Scheme_FullAction_fabricate_hook_you
	}
	text = {
		trigger = {
			scheme_target = { is_local_player = yes }
			scheme_type = murder
		}
		localization_key = CustomLoc_FR_Scheme_FullAction_murder_you
	}
	text = {
		trigger = {
			scheme_target = { is_local_player = yes }
			scheme_type = seduce
		}
		localization_key = CustomLoc_FR_Scheme_FullAction_seduce_you
	}
	text = {
		trigger = {
			scheme_target = { is_local_player = yes }
			scheme_type = sway
		}
		localization_key = CustomLoc_FR_Scheme_FullAction_sway_you
	}
	text = {
		trigger = {
			scheme_type = abduct
		}
		localization_key = CustomLoc_FR_Scheme_FullAction_abduct
	}
	text = {
		trigger = {
			scheme_type = befriend
		}
		localization_key = CustomLoc_FR_Scheme_FullAction_befriend
	}
	text = {
		trigger = {
			scheme_type = claim_throne
		}
		localization_key = CustomLoc_FR_Scheme_FullAction_claim_throne
	}
	text = {
		trigger = {
			scheme_type = convert_to_witchcraft
		}
		localization_key = CustomLoc_FR_Scheme_FullAction_convert_to_witchcraft
	}
	text = {
		trigger = {
			scheme_type = courting
		}
		localization_key = CustomLoc_FR_Scheme_FullAction_courting
	}
	text = {
		trigger = {
			scheme_type = elope
		}
		localization_key = CustomLoc_FR_Scheme_FullAction_elope
	}
	text = {
		trigger = {
			scheme_type = fabricate_hook
		}
		localization_key = CustomLoc_FR_Scheme_FullAction_fabricate_hook
	}
	text = {
		trigger = {
			scheme_type = murder
		}
		localization_key = CustomLoc_FR_Scheme_FullAction_murder
	}
	text = {
		trigger = {
			scheme_type = seduce
		}
		localization_key = CustomLoc_FR_Scheme_FullAction_seduce
	}
	text = {
		trigger = {
			scheme_type = sway
		}
		localization_key = CustomLoc_FR_Scheme_FullAction_sway
	}
	text = {
		localization_key = CustomLoc_FR_Scheme_FullAction_fallback
		fallback = yes
	}
}

###############################################################################################################################
###############################################################################################################################
###############################################################################################################################

#Support key
FR_du_CharacterIntroductionSupportNoComma = {
	type = character

	#My/Your/HerHis/NamePossessive relation comest first, handled by the My/Your/HerHis/NamePossessive NoComma loc

	text = {
		trigger = {
			exists = primary_title
		}
		localization_key = CustomLoc_FR_du_CharacterIntroductionSupportNoComma_titledfirstnameoftitle
	}

	#Spouse/Child/knight of landed character comest after has primary title check, handled by the My/Your/HerHis/NamePossessive NoComma loc


	#has a liege
	text = {
		trigger = {
			exists = liege
			liege = { exists = primary_title }
			is_lowborn = no
			is_female = yes
		}
		localization_key = CustomLoc_FR_du_CharacterIntroductionSupportNoComma_firstnamedynastyname_a_noblewoman_from_liege_title
	}

	text = {
		trigger = {
			exists = liege
			liege = { exists = primary_title }
			is_lowborn = no
			is_male = yes
		}
		localization_key = CustomLoc_FR_du_CharacterIntroductionSupportNoComma_firstnamedynastyname_a_nobleman_from_liege_title
	}

	text = {
		trigger = {
			exists = liege
			liege = { exists = primary_title }
			is_lowborn = yes
		}
		localization_key = CustomLoc_FR_du_CharacterIntroductionSupportNoComma_firstname_a_commoner_from_liege_title
	}

	#had a location
	text = {
		trigger = {
			is_lowborn = no
			is_female = yes
			exists = location.barony
		}
		localization_key = CustomLoc_FR_du_CharacterIntroductionSupportNoComma_firstnamedynastyname_a_noblewoman_from_current_location
	}

	text = {
		trigger = {
			is_lowborn = no
			is_male = yes
			exists = location.barony
		}
		localization_key = CustomLoc_FR_du_CharacterIntroductionSupportNoComma_firstnamedynastyname_a_nobleman_from_current_location
	}

	text = {
		trigger = {
			is_lowborn = yes
			exists = location.barony
		}
		localization_key = CustomLoc_FR_du_CharacterIntroductionSupportNoComma_firstname_a_commoner_from_current_location
	}

	#fallback
	text = {
		trigger = {
			is_lowborn = no
			is_female = yes
		}
		localization_key = CustomLoc_FR_du_CharacterIntroductionSupportNoComma_firstnamedynastyname_a_noblewoman
	}

	text = {
		trigger = {
			is_lowborn = no
			is_male = yes
		}
		localization_key = CustomLoc_FR_du_CharacterIntroductionSupportNoComma_firstnamedynastyname_a_nobleman
	}

	text = {
		trigger = {
			is_lowborn = yes
		}
		localization_key = CustomLoc_FR_du_CharacterIntroductionSupportNoComma_firstname_a_commoner
	}
}

#NoCommaKey
FR_du_MyCharacterIntroductionNoComma = {
	type = character

	text = { #Exception for landed court chaplains who shouldn't have their title appear twice
		trigger = {
			is_councillor_of = scope:second
			has_council_position = councillor_court_chaplain
			is_landed = yes
			NOR = {
				is_spouse_of = scope:second
				is_close_or_extended_family_of = scope:second
			}
		}
		localization_key = CustomLoc_FR_du_MyCharacterIntroductionNoComma_my_counciltitle_firstname
	}

	text = {
		trigger = { has_RelationToMe_relation = { CHARACTER = scope:second } }
		localization_key = CustomLoc_FR_du_MyCharacterIntroductionNoComma_my_relation_titledfirstname
	}

	text = {
		trigger = {
			NOT = { exists = primary_title }
			exists = primary_spouse
			primary_spouse = { exists = primary_title }
		}
		localization_key = CustomLoc_FR_du_MyCharacterIntroductionNoComma_the_relation_of_MyCharacterIntroductionNoComma_primaryspouse
	}

	text = {
		trigger = {
			NOT = { exists = primary_title }
			exists = father
			dynasty = father.dynasty
			father = { exists = primary_title }
		}
		localization_key = CustomLoc_FR_du_MyCharacterIntroductionNoComma_the_relation_of_MyCharacterIntroductionNoComma_father
	}

	text = {
		trigger = {
			NOT = { exists = primary_title }
			exists = mother
			mother = { exists = primary_title }
		}
		localization_key = CustomLoc_FR_du_MyCharacterIntroductionNoComma_the_relation_of_MyCharacterIntroductionNoComma_mother
	}

	text = {
		trigger = {
			NOT = { exists = primary_title }
			exists = liege
			is_councillor_of = liege
		}
		localization_key = CustomLoc_FR_du_MyCharacterIntroductionNoComma_the_relation_of_MyCharacterIntroductionNoComma_councillor
	}

	text = {
		trigger = {
			NOT = { exists = primary_title }
			exists = liege
			is_knight_of = liege
		}
		localization_key = CustomLoc_FR_du_MyCharacterIntroductionNoComma_the_relation_of_MyCharacterIntroductionNoComma_knight
	}


	#Uses "CharacterIntroductionNoComma"
	text = {
		localization_key = CustomLoc_FR_du_CharacterIntroductionSupportNoComma_fallback
	}
}

FR_du_YourCharacterIntroductionNoComma = {
	type = character

	text = { #Exception for landed court chaplains who shouldn't have their title appear twice
		trigger = {
			is_councillor_of = scope:second
			has_council_position = councillor_court_chaplain
			is_landed = yes
			NOR = {
				is_spouse_of = scope:second
				is_close_or_extended_family_of = scope:second
			}
		}
		localization_key = CustomLoc_FR_du_YourCharacterIntroductionNoComma_your_counciltitle_firstname
	}

	text = {
		trigger = { has_RelationToMe_relation = { CHARACTER = scope:second } }
		localization_key = CustomLoc_FR_du_YourCharacterIntroductionNoComma_your_relation_titledfirstname
	}

	text = {
		trigger = {
			NOT = { exists = primary_title }
			exists = primary_spouse
			primary_spouse = { exists = primary_title }
		}
		localization_key = CustomLoc_FR_du_YourCharacterIntroductionNoComma_the_relation_of_YourCharacterIntroductionNoComma_primaryspouse
	}

	text = {
		trigger = {
			NOT = { exists = primary_title }
			exists = father
			dynasty = father.dynasty
			father = { exists = primary_title }
		}
		localization_key = CustomLoc_FR_du_YourCharacterIntroductionNoComma_the_relation_of_YourCharacterIntroductionNoComma_father
	}

	text = {
		trigger = {
			NOT = { exists = primary_title }
			exists = mother
			mother = { exists = primary_title }
		}
		localization_key = CustomLoc_FR_du_YourCharacterIntroductionNoComma_the_relation_of_YourCharacterIntroductionNoComma_mother
	}

	text = {
		trigger = {
			NOT = { exists = primary_title }
			exists = liege
			is_councillor_of = liege
		}
		localization_key = CustomLoc_FR_du_YourCharacterIntroductionNoComma_the_relation_of_YourCharacterIntroductionNoComma_councillor
	}
	text = {
		trigger = {
			NOT = { exists = primary_title }
			exists = liege
			is_knight_of = liege
		}
		localization_key = CustomLoc_FR_du_YourCharacterIntroductionNoComma_the_relation_of_YourCharacterIntroductionNoComma_knight
	}

	#Uses "CharacterIntroductionNoComma"
	text = {
		localization_key = CustomLoc_FR_du_CharacterIntroductionSupportNoComma_fallback
	}
}


FR_du_HerHisCharacterIntroductionNoComma = {
	type = character

	text = { #Exception for landed court chaplains who shouldn't have their title appear twice
		trigger = {
			is_councillor_of = scope:second
			has_council_position = councillor_court_chaplain
			is_landed = yes
			NOR = {
				is_spouse_of = scope:second
				is_close_or_extended_family_of = scope:second
			}
		}
		localization_key = CustomLoc_FR_du_HerHisCharacterIntroductionNoComma_herhis_counciltitle_firstname
	}


	text = {
		trigger = { has_RelationToMe_relation = { CHARACTER = scope:second } }
		localization_key = CustomLoc_FR_du_HerHisCharacterIntroductionNoComma_herhis_relation_titledfirstname
	}

	text = {
		trigger = {
			NOT = { exists = primary_title }
			exists = primary_spouse
			primary_spouse = { exists = primary_title }
		}
		localization_key = CustomLoc_FR_du_HerHisCharacterIntroductionNoComma_the_relation_of_HerHisCharacterIntroductionNoComma_primaryspouse
	}

	text = {
		trigger = {
			NOT = { exists = primary_title }
			exists = father
			dynasty = father.dynasty
			father = { exists = primary_title }
		}
		localization_key = CustomLoc_FR_du_HerHisCharacterIntroductionNoComma_the_relation_of_HerHisCharacterIntroductionNoComma_father
	}

	text = {
		trigger = {
			NOT = { exists = primary_title }
			exists = mother
			mother = { exists = primary_title }
		}
		localization_key = CustomLoc_FR_du_HerHisCharacterIntroductionNoComma_the_relation_of_HerHisCharacterIntroductionNoComma_mother
	}

	text = {
		trigger = {
			NOT = { exists = primary_title }
			exists = liege
			is_councillor_of = liege
		}
		localization_key = CustomLoc_FR_du_HerHisCharacterIntroductionNoComma_the_relation_of_HerHisCharacterIntroductionNoComma_councillor
	}

	text = {
		trigger = {
			NOT = { exists = primary_title }
			exists = liege
			is_knight_of = liege
		}
		localization_key = CustomLoc_FR_du_HerHisCharacterIntroductionNoComma_the_relation_of_HerHisCharacterIntroductionNoComma_knight
	}

	#Uses "CharacterIntroductionNoComma"
	text = {
		localization_key = CustomLoc_FR_du_CharacterIntroductionSupportNoComma_fallback
	}
}

FR_du_MyCharacterIntroduction = {
	type = character

	text = {
		trigger = {
			OR = {
				has_RelationToMe_relation = { CHARACTER = scope:second }
				exists = primary_title
			}
		}
		localization_key = CustomLoc_FR_du_MyCharacterIntroductionNoComma #Should have no comma
	}

	#MyCharacterIntroductionNoComma + comma
	text = {
		localization_key = CustomLoc_FR_du_MyCharacterIntroductionNoCommaPlusComma
	}
}

FR_du_YourCharacterIntroduction = {
	type = character

	text = {
		trigger = {
			OR = {
				has_RelationToMe_relation = { CHARACTER = scope:second }
				exists = primary_title
			}
		}
		localization_key = CustomLoc_FR_du_YourCharacterIntroductionNoComma #Should have no comma
	}

	#MyCharacterIntroductionNoComma + comma
	text = {
		localization_key = CustomLoc_FR_du_YourCharacterIntroductionNoCommaPlusComma
	}
}

FR_du_HerHisCharacterIntroduction = {
	type = character

	text = {
		trigger = {
			OR = {
				has_RelationToMe_relation = { CHARACTER = scope:second }
				exists = primary_title
			}
		}
		localization_key = CustomLoc_FR_du_HerHisCharacterIntroductionNoComma #Should have no comma
	}

	#MyCharacterIntroductionNoComma + comma
	text = {
		localization_key = CustomLoc_FR_du_HerHisCharacterIntroductionNoCommaPlusComma
	}
}

###############################################################################################################################
###############################################################################################################################
###############################################################################################################################

#Support key
FR_au_CharacterIntroductionSupportNoComma = {
	type = character

	#My/Your/HerHis/NamePossessive relation comest first, handled by the My/Your/HerHis/NamePossessive NoComma loc

	text = {
		trigger = {
			exists = primary_title
		}
		localization_key = CustomLoc_FR_au_CharacterIntroductionSupportNoComma_titledfirstnameoftitle
	}

	#Spouse/Child/knight of landed character comest after has primary title check, handled by the My/Your/HerHis/NamePossessive NoComma loc


	#has a liege
	text = {
		trigger = {
			exists = liege
			liege = { exists = primary_title }
			is_lowborn = no
			is_female = yes
		}
		localization_key = CustomLoc_FR_au_CharacterIntroductionSupportNoComma_firstnamedynastyname_a_noblewoman_from_liege_title
	}

	text = {
		trigger = {
			exists = liege
			liege = { exists = primary_title }
			is_lowborn = no
			is_male = yes
		}
		localization_key = CustomLoc_FR_au_CharacterIntroductionSupportNoComma_firstnamedynastyname_a_nobleman_from_liege_title
	}

	text = {
		trigger = {
			exists = liege
			liege = { exists = primary_title }
			is_lowborn = yes
		}
		localization_key = CustomLoc_FR_au_CharacterIntroductionSupportNoComma_firstname_a_commoner_from_liege_title
	}

	#had a location
	text = {
		trigger = {
			is_lowborn = no
			is_female = yes
			exists = location.barony
		}
		localization_key = CustomLoc_FR_au_CharacterIntroductionSupportNoComma_firstnamedynastyname_a_noblewoman_from_current_location
	}

	text = {
		trigger = {
			is_lowborn = no
			is_male = yes
			exists = location.barony
		}
		localization_key = CustomLoc_FR_au_CharacterIntroductionSupportNoComma_firstnamedynastyname_a_nobleman_from_current_location
	}

	text = {
		trigger = {
			is_lowborn = yes
			exists = location.barony
		}
		localization_key = CustomLoc_FR_au_CharacterIntroductionSupportNoComma_firstname_a_commoner_from_current_location
	}

	#fallback
	text = {
		trigger = {
			is_lowborn = no
			is_female = yes
		}
		localization_key = CustomLoc_FR_au_CharacterIntroductionSupportNoComma_firstnamedynastyname_a_noblewoman
	}

	text = {
		trigger = {
			is_lowborn = no
			is_male = yes
		}
		localization_key = CustomLoc_FR_au_CharacterIntroductionSupportNoComma_firstnamedynastyname_a_nobleman
	}

	text = {
		trigger = {
			is_lowborn = yes
		}
		localization_key = CustomLoc_FR_au_CharacterIntroductionSupportNoComma_firstname_a_commoner
	}
}

#NoCommaKey
FR_au_MyCharacterIntroductionNoComma = {
	type = character

	text = { #Exception for landed court chaplains who shouldn't have their title appear twice
		trigger = {
			is_councillor_of = scope:second
			has_council_position = councillor_court_chaplain
			is_landed = yes
			NOR = {
				is_spouse_of = scope:second
				is_close_or_extended_family_of = scope:second
			}
		}
		localization_key = CustomLoc_FR_au_MyCharacterIntroductionNoComma_my_counciltitle_firstname
	}

	text = {
		trigger = { has_RelationToMe_relation = { CHARACTER = scope:second } }
		localization_key = CustomLoc_FR_au_MyCharacterIntroductionNoComma_my_relation_titledfirstname
	}

	text = {
		trigger = {
			NOT = { exists = primary_title }
			exists = primary_spouse
			primary_spouse = { exists = primary_title }
		}
		localization_key = CustomLoc_FR_au_MyCharacterIntroductionNoComma_the_relation_of_MyCharacterIntroductionNoComma_primaryspouse
	}

	text = {
		trigger = {
			NOT = { exists = primary_title }
			exists = father
			dynasty = father.dynasty
			father = { exists = primary_title }
		}
		localization_key = CustomLoc_FR_au_MyCharacterIntroductionNoComma_the_relation_of_MyCharacterIntroductionNoComma_father
	}

	text = {
		trigger = {
			NOT = { exists = primary_title }
			exists = mother
			mother = { exists = primary_title }
		}
		localization_key = CustomLoc_FR_au_MyCharacterIntroductionNoComma_the_relation_of_MyCharacterIntroductionNoComma_mother
	}

	text = {
		trigger = {
			NOT = { exists = primary_title }
			exists = liege
			is_councillor_of = liege
		}
		localization_key = CustomLoc_FR_au_MyCharacterIntroductionNoComma_the_relation_of_MyCharacterIntroductionNoComma_councillor
	}

	text = {
		trigger = {
			NOT = { exists = primary_title }
			exists = liege
			is_knight_of = liege
		}
		localization_key = CustomLoc_FR_au_MyCharacterIntroductionNoComma_the_relation_of_MyCharacterIntroductionNoComma_knight
	}


	#Uses "CharacterIntroductionNoComma"
	text = {
		localization_key = CustomLoc_FR_au_CharacterIntroductionSupportNoComma_fallback
	}
}

FR_au_YourCharacterIntroductionNoComma = {
	type = character

	text = { #Exception for landed court chaplains who shouldn't have their title appear twice
		trigger = {
			is_councillor_of = scope:second
			has_council_position = councillor_court_chaplain
			is_landed = yes
			NOR = {
				is_spouse_of = scope:second
				is_close_or_extended_family_of = scope:second
			}
		}
		localization_key = CustomLoc_FR_au_YourCharacterIntroductionNoComma_your_counciltitle_firstname
	}

	text = {
		trigger = { has_RelationToMe_relation = { CHARACTER = scope:second } }
		localization_key = CustomLoc_FR_au_YourCharacterIntroductionNoComma_your_relation_titledfirstname
	}

	text = {
		trigger = {
			NOT = { exists = primary_title }
			exists = primary_spouse
			primary_spouse = { exists = primary_title }
		}
		localization_key = CustomLoc_FR_au_YourCharacterIntroductionNoComma_the_relation_of_YourCharacterIntroductionNoComma_primaryspouse
	}

	text = {
		trigger = {
			NOT = { exists = primary_title }
			exists = father
			dynasty = father.dynasty
			father = { exists = primary_title }
		}
		localization_key = CustomLoc_FR_au_YourCharacterIntroductionNoComma_the_relation_of_YourCharacterIntroductionNoComma_father
	}

	text = {
		trigger = {
			NOT = { exists = primary_title }
			exists = mother
			mother = { exists = primary_title }
		}
		localization_key = CustomLoc_FR_au_YourCharacterIntroductionNoComma_the_relation_of_YourCharacterIntroductionNoComma_mother
	}

	text = {
		trigger = {
			NOT = { exists = primary_title }
			exists = liege
			is_councillor_of = liege
		}
		localization_key = CustomLoc_FR_au_YourCharacterIntroductionNoComma_the_relation_of_YourCharacterIntroductionNoComma_councillor
	}
	text = {
		trigger = {
			NOT = { exists = primary_title }
			exists = liege
			is_knight_of = liege
		}
		localization_key = CustomLoc_FR_au_YourCharacterIntroductionNoComma_the_relation_of_YourCharacterIntroductionNoComma_knight
	}

	#Uses "CharacterIntroductionNoComma"
	text = {
		localization_key = CustomLoc_FR_au_CharacterIntroductionSupportNoComma_fallback
	}
}


FR_au_HerHisCharacterIntroductionNoComma = {
	type = character

	text = { #Exception for landed court chaplains who shouldn't have their title appear twice
		trigger = {
			is_councillor_of = scope:second
			has_council_position = councillor_court_chaplain
			is_landed = yes
			NOR = {
				is_spouse_of = scope:second
				is_close_or_extended_family_of = scope:second
			}
		}
		localization_key = CustomLoc_FR_au_HerHisCharacterIntroductionNoComma_herhis_counciltitle_firstname
	}


	text = {
		trigger = { has_RelationToMe_relation = { CHARACTER = scope:second } }
		localization_key = CustomLoc_FR_au_HerHisCharacterIntroductionNoComma_herhis_relation_titledfirstname
	}

	text = {
		trigger = {
			NOT = { exists = primary_title }
			exists = primary_spouse
			primary_spouse = { exists = primary_title }
		}
		localization_key = CustomLoc_FR_au_HerHisCharacterIntroductionNoComma_the_relation_of_HerHisCharacterIntroductionNoComma_primaryspouse
	}

	text = {
		trigger = {
			NOT = { exists = primary_title }
			exists = father
			dynasty = father.dynasty
			father = { exists = primary_title }
		}
		localization_key = CustomLoc_FR_au_HerHisCharacterIntroductionNoComma_the_relation_of_HerHisCharacterIntroductionNoComma_father
	}

	text = {
		trigger = {
			NOT = { exists = primary_title }
			exists = mother
			mother = { exists = primary_title }
		}
		localization_key = CustomLoc_FR_au_HerHisCharacterIntroductionNoComma_the_relation_of_HerHisCharacterIntroductionNoComma_mother
	}

	text = {
		trigger = {
			NOT = { exists = primary_title }
			exists = liege
			is_councillor_of = liege
		}
		localization_key = CustomLoc_FR_au_HerHisCharacterIntroductionNoComma_the_relation_of_HerHisCharacterIntroductionNoComma_councillor
	}

	text = {
		trigger = {
			NOT = { exists = primary_title }
			exists = liege
			is_knight_of = liege
		}
		localization_key = CustomLoc_FR_au_HerHisCharacterIntroductionNoComma_the_relation_of_HerHisCharacterIntroductionNoComma_knight
	}

	#Uses "CharacterIntroductionNoComma"
	text = {
		localization_key = CustomLoc_FR_au_CharacterIntroductionSupportNoComma_fallback
	}
}

FR_au_MyCharacterIntroduction = {
	type = character

	text = {
		trigger = {
			OR = {
				has_RelationToMe_relation = { CHARACTER = scope:second }
				exists = primary_title
			}
		}
		localization_key = CustomLoc_FR_au_MyCharacterIntroductionNoComma #Should have no comma
	}

	#MyCharacterIntroductionNoComma + comma
	text = {
		localization_key = CustomLoc_FR_au_MyCharacterIntroductionNoCommaPlusComma
	}
}

FR_au_YourCharacterIntroduction = {
	type = character

	text = {
		trigger = {
			OR = {
				has_RelationToMe_relation = { CHARACTER = scope:second }
				exists = primary_title
			}
		}
		localization_key = CustomLoc_FR_au_YourCharacterIntroductionNoComma #Should have no comma
	}

	#MyCharacterIntroductionNoComma + comma
	text = {
		localization_key = CustomLoc_FR_au_YourCharacterIntroductionNoCommaPlusComma
	}
}

FR_au_HerHisCharacterIntroduction = {
	type = character

	text = {
		trigger = {
			OR = {
				has_RelationToMe_relation = { CHARACTER = scope:second }
				exists = primary_title
			}
		}
		localization_key = CustomLoc_FR_au_HerHisCharacterIntroductionNoComma #Should have no comma
	}

	#MyCharacterIntroductionNoComma + comma
	text = {
		localization_key = CustomLoc_FR_au_HerHisCharacterIntroductionNoCommaPlusComma
	}
}<|MERGE_RESOLUTION|>--- conflicted
+++ resolved
@@ -5623,15 +5623,9 @@
 			OR = {
 				AND = { # emperor (Empereur), emperor_female (Impératrice)
 					highest_held_title_tier = tier_empire
-<<<<<<< HEAD
-					NOT = {
-						# Warcraft
-					}
-=======
 
 					# Warcraft
 
->>>>>>> fe2c755f
 				}
 				
 				# Warcraft
@@ -5810,15 +5804,9 @@
 			OR = {
 				AND = { # emperor (Empereur), emperor_female (Impératrice)
 					highest_held_title_tier = tier_empire
-<<<<<<< HEAD
-					NOT = {
-						# Warcraft
-					}
-=======
 
 					# Warcraft
 
->>>>>>> fe2c755f
 				}
 				
 				# Warcraft
@@ -5997,15 +5985,9 @@
 			OR = {
 				AND = { # emperor (Empereur), emperor_female (Impératrice)
 					highest_held_title_tier = tier_empire
-<<<<<<< HEAD
-					NOT = {
-						# Warcraft
-					}
-=======
 
 					# Warcraft
 
->>>>>>> fe2c755f
 				}
 				
 				# Warcraft
