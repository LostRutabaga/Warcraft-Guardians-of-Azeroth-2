--- conflicted
+++ resolved
@@ -100,39 +100,6 @@
 ##Tribal##
 ####################
 
-<<<<<<< HEAD
-innovation_amphibious = {
-	group = culture_group_regional
-	culture_era = culture_era_tribal
-	icon = @amphibious
-	potential = {
-		OR = {
-			##Nagas
-			this = culture:naga
-			##Murlocs
-			has_cultural_pillar = heritage_amphibian
-			##Jinyu
-			has_cultural_pillar = heritage_jinyu
-			##Giblin
-			this = culture:gilblin
-		}
-	}
-	modifier = {
-		embarkation_cost_mult = -1
-		no_water_crossing_penalty = yes
-		movement_speed = -0.15
-		supply_duration = -0.25
-		naval_movement_speed_mult = 0.5
-	}
-	custom = unlocks_naval_raiding
-	custom = unlocks_sailable_major_rivers
-
-	flag = global_regional
-	flag = tribal_era_regional
-}
-
-=======
->>>>>>> ea69a75e
 innovation_cave_system = {
 	group = culture_group_regional
 	culture_era = culture_era_tribal
