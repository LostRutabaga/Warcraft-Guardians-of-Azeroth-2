--- conflicted
+++ resolved
@@ -4024,17 +4024,10 @@
 	trait=education_learning_3
 	trait=zealous trait=wrathful trait=ambitious trait=arbitrary
 	565.7.9={ birth=yes trait=creature_human employer=60001 }
-<<<<<<< HEAD
-	581.7.9={
-		effect={
-			set_variable = { name = wc_light_magic_lifestyle_additional_perks_variable value = wc_perks_needed_for_level_3_magic_trait_value }
-			add_trait = user_of_light_magic_3
-		}
-	}
-	#588.5.1={ employer=60036 }
-	610.6.14={ death=yes }
-=======
-	581.7.9={ effect={ set_variable = { name = wc_light_magic_lifestyle_additional_perks_variable value = wc_perks_needed_for_level_3_magic_trait_value } } }
+	581.7.9={ 
+		effect={ set_variable = { name = wc_light_magic_lifestyle_additional_perks_variable value = wc_perks_needed_for_level_3_magic_trait_value } } 
+		trait = user_of_light_magic_3
+	}
 	#588.5.1={
 	#	employer=60036
 	#}
@@ -4044,7 +4037,6 @@
 			killer = 60014 #Tirion
 		}
 	}
->>>>>>> 77ee55f1
 }
 
 # dynasty=30040 (Abbendis)
