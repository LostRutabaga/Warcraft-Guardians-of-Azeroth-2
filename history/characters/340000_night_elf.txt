--- conflicted
+++ resolved
@@ -185,24 +185,6 @@
 	}
 	605.6.2={
 		add_gold = 300 #Military budget
-<<<<<<< HEAD
-	} 
-	605.6.30 = {
-		effect = {
-			if = {
-				limit = {
-					current_date <= 615.1.30
-				}
-				death = {
-					death_reason = death_vanished # fled to Outland
-				}
-			}
-		}
-	}
-	615.12.31 = {
-		death = {
-			death_reason = death_vanished # became Sargeras's jailer
-=======
 		effect = {
 			#Alliance of Illidari Forces
 			create_alliance = {
@@ -218,7 +200,23 @@
 				allied_through_owner = character:340009
 				allied_through_target = character:42003
 			}
->>>>>>> 926a3987
+		}
+	} 
+	605.6.30 = {
+		effect = {
+			if = {
+				limit = {
+					game_start_date <= 615.1.30
+				}
+				death = {
+					death_reason = death_vanished # fled to Outland
+				}
+			}
+		}
+	}
+	615.12.31 = {
+		death = {
+			death_reason = death_vanished # became Sargeras's jailer
 		}
 	}
 }
@@ -359,11 +357,7 @@
 	41.1.1={
 		effect = {
 			if = {
-<<<<<<< HEAD
-				limit = { current_date <= 605.6.30 } }
-=======
-				limit = { NOT = { game_start_date >= 604.1.1 } }
->>>>>>> 926a3987
+				limit = { NOT = { game_start_date >= 605.6.30 } }
 				imprison = {
 					target = character:340009	#Illidan
 					type = house_arrest			# Hotfix for poor health in dungeon
@@ -384,7 +378,7 @@
 		effect = {
 			if = {
 				limit = {
-					current_date <= 611.1.12
+					game_start_date <= 611.1.12
 				}
 				death = {
 					death_reason = death_vanished # fled to Outland
@@ -1184,11 +1178,7 @@
 	culture=night_elf religion=kaldorei_religion
 	martial=7 diplomacy=5 stewardship=4 intrigue=6 learning=4
 	trait=education_martial_3 trait=brave trait=stubborn trait=wrathful trait=diligent trait=hunter_2 trait=shrewd
-<<<<<<< HEAD
 	1.2.5={ birth=yes trait=creature_night_elf effect = { make_important_lore_character_effect = yes } }
-=======
-	2.2.5={ birth=yes trait=creature_night_elf }
->>>>>>> 926a3987
 	30.1.1={
 		effect={
 			set_variable = { name = wc_dexterity_physical_lifestyle_additional_perks_variable value = wc_perks_needed_for_level_3_physical_trait_value }
