--- conflicted
+++ resolved
@@ -5773,23 +5773,9 @@
 								secret_target = {
 									this = scope:lover_participant
 									hunt_4015_basic_check_trigger = yes
-<<<<<<< HEAD
-=======
 								}
 								NOT = { is_known_by = root }
 							}
-						}
-						random_secret = {
-							limit = {
-								secret_type = secret_lover
-								secret_target = {
-									this = scope:lover_participant
-									hunt_4015_basic_check_trigger = yes
->>>>>>> ea69a75e
-								}
-								NOT = { is_known_by = root }
-							}
-							save_scope_as = secret
 						}
 						random_secret = {
 							limit = {
@@ -7094,12 +7080,8 @@
 	after = {
 		if = {
 			limit = {
-<<<<<<< HEAD
-				culture = { has_cultural_parameter = sacred_hunts }
-=======
 				# Warcraft
 				faith = { has_doctrine_parameter = piety_from_hunts_active }
->>>>>>> ea69a75e
 			}
 			add_piety = {
 				value = hunt_prestige_gain_value
