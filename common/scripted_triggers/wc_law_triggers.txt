--- conflicted
+++ resolved
@@ -135,12 +135,9 @@
 			always = no
 		}
 	}
-<<<<<<< HEAD
-=======
 }
 
 monarchy_not_clan_trigger = {
 	has_monarchy_government_trigger = yes
 	NOT = { government_has_flag = government_is_clan }
->>>>>>> c9520d0b
 }