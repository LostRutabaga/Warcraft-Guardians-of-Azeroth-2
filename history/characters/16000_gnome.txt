﻿#c_gnome
#dynasty=10000
16000={
	name=Gelbin
	dna = gelbin_mekkatorque_dna
	dynasty=10000
	culture=gnome religion=rationalism
	martial=6 diplomacy=7 stewardship=7 intrigue=7 learning=8
	trait=education_learning_4 trait=intellect_good_3
	trait=just trait=diligent trait=compassionate trait=gregarious
	400.9.21={
		birth=yes trait=creature_gnome
		effect = { make_important_lore_character_effect = yes }
	}
	582.9.21={
		effect = { learn_language = language_common }
	}
	650.4.16={ death=yes }
}
#dynasty=10001
16001={
	name=Sicco
	dynasty=10001
	culture=gnome religion=rationalism
	martial=5 diplomacy=6 stewardship=6 intrigue=6 learning=7
	trait=education_learning_4
	trait=arrogant trait=deceitful trait=ambitious
	430.4.1={
		birth=yes trait=creature_gnome 
		effect = { make_important_lore_character_effect = yes } 
	}
	538.06.28={
		employer = 16000 #Gelbin
	}
	604.9.15={
		trait = leper
		effect={
			set_relation_rival = character:16000 #Gelbin
		}
	}
	610.4.16={ death=yes }
}

# Thanks to our patron, Rosi Hye Min
# dynasty=10002
16100 = {
	name=Rosi
	female=yes
	dynasty=10002
	culture=gnome religion=khazism
	martial=6 diplomacy=6 stewardship=6 intrigue=6 learning=6
	trait=education_learning_4
	trait=paranoid trait=compassionate
	564.2.12={ birth=yes trait=creature_gnome }
	564.2.12={
		effect={add_patron_trait_character_effect=yes}
	}
	580.2.12={
		effect={ set_variable = { name = wc_light_magic_lifestyle_additional_perks_variable value = wc_perks_needed_for_level_4_magic_trait_value } }
	}
	610.10.2={ death=yes }
}

# dynasty=10003
16200={
	name=Boleedink
	dynasty=10003
	culture=gnome religion=rationalism
	martial=8 diplomacy=5 stewardship=7 intrigue=4 learning=8
	trait=education_intrigue_3 trait=patient trait=trusting trait=generous trait=shy
	2.5.15={ birth=yes trait=creature_gnome }
	233.6.14={ death=yes }
}
16201={
	name=Tocabrick
	dynasty=10003
	culture=gnome religion=rationalism
	martial=6 diplomacy=5 stewardship=7 intrigue=7 learning=7
	trait=education_learning_2 trait=gregarious trait=craven trait=diligent
	father=16200	#Boleedink
	72.4.6={ birth=yes trait=creature_gnome }
	265.10.6={ death=yes }
}
16202={
	name=Donkflink
	dynasty=10003
	culture=gnome religion=rationalism
	martial=8 diplomacy=6 stewardship=4 intrigue=4 learning=4
	trait=education_intrigue_4 trait=lustful trait=gregarious
	father=16200	#Boleedink
	81.5.8={ birth=yes trait=creature_gnome }
	272.12.29={ death=yes }
}
16203={
	name=Kelfink
	female=yes
	dynasty=10003
	culture=gnome religion=rationalism
	father=16200	#Boleedink
	91.10.6={ birth=yes trait=creature_gnome }
	245.2.6={ death=yes }
}
16204={
	name=Lissdifinkle
	female=yes
	dynasty=10003
	culture=gnome religion=rationalism
	father=16200	#Boleedink
	98.11.26={ birth=yes trait=creature_gnome }
	286.10.23={ death=yes }
}
16205={
	name=Dilan
	dynasty=10003
	culture=gnome religion=rationalism
	martial=6 diplomacy=4 stewardship=5 intrigue=4 learning=4
	trait=education_stewardship_2 trait=gluttonous trait=cynical trait=sadistic trait=generous
	father=16201	#Tocabrick
	155.3.7={ birth=yes trait=creature_gnome }
	370.3.1={ death=yes }
}
16206={
	name=Dirgo
	dynasty=10003
	culture=gnome religion=rationalism
	martial=5 diplomacy=6 stewardship=5 intrigue=5 learning=5
	trait=education_diplomacy_3 trait=gregarious trait=sadistic trait=ambitious trait=diligent
	father=16201	#Tocabrick
	167.1.21={ birth=yes trait=creature_gnome }
	315.3.11={ death=yes }
}
16207={
	name=Mitletonk
	dynasty=10003
	culture=gnome religion=rationalism
	martial=5 diplomacy=4 stewardship=7 intrigue=4 learning=5
	trait=education_intrigue_3 trait=lifestyle_reveler trait=arrogant trait=gluttonous trait=arbitrary
	father=16201	#Tocabrick
	174.10.21={ birth=yes trait=creature_gnome
		effect = {
			add_trait_xp = {
				trait = lifestyle_reveler
				value = 50
			}
		}
	}
	421.11.7={ death=yes }
}
16208={
	name=Ladoan
	dynasty=10003
	culture=gnome religion=rationalism
	martial=4 diplomacy=4 stewardship=4 intrigue=7 learning=6
	trait=education_stewardship_4 trait=lifestyle_herbalist trait=ambitious trait=paranoid trait=chaste
	trait=cynical
	father=16205	#Dilan
	242.12.17={ birth=yes trait=creature_gnome }
	452.8.14={ death=yes }
}
16209={
	name=Pitulo
	dynasty=10003
	culture=gnome religion=rationalism
	martial=4 diplomacy=6 stewardship=7 intrigue=6 learning=4
	trait=education_learning_3 trait=wrathful trait=just trait=cynical trait=greedy
	father=16205	#Dilan
	249.7.2={ birth=yes trait=creature_gnome }
	419.5.16={ death=yes }
}
16210={
	name=Kathan
	female=yes
	dynasty=10003
	culture=gnome religion=rationalism
	father=16205	#Dilan
	259.12.6={ birth=yes trait=creature_gnome }
	447.3.2={ death=yes }
}
16211={
	name=Mittlenus
	female=yes
	dynasty=10003
	culture=gnome religion=rationalism
	father=16205	#Dilan
	265.10.22={ birth=yes trait=creature_gnome }
	416.11.2={ death=yes }
}
16212={
	name=Gnobifonk
	dynasty=10003
	culture=gnome religion=rationalism
	martial=7 diplomacy=4 stewardship=7 intrigue=8 learning=6
	trait=education_intrigue_3 trait=shy trait=cynical trait=just trait=arrogant
	father=16208	#Ladoan
	323.12.2={ birth=yes trait=creature_gnome }
	512.10.22={ death=yes }
}
16213={
	name=Loleargo
	dynasty=10003
	culture=gnome religion=rationalism
	martial=5 diplomacy=8 stewardship=7 intrigue=7 learning=5
	trait=education_martial_1 trait=honest trait=patient trait=generous trait=compassionate
	trait=wounded_1 trait=lunatic_1
	father=16208	#Ladoan
	328.3.14={ birth=yes trait=creature_gnome }
	511.11.10={ death=yes }
}
16214={
	name=Glinkklinkle
	female=yes
	dynasty=10003
	culture=gnome religion=rationalism
	father=16208	#Ladoan
	335.4.27={ birth=yes trait=creature_gnome }
	467.3.30={ death=yes }
}
16215={
	name=Elkwin
	dynasty=10003
	culture=gnome religion=rationalism
	martial=5 diplomacy=7 stewardship=6 intrigue=6 learning=7
	trait=education_learning_2 trait=paranoid trait=ambitious trait=craven trait=lazy
	father=16208	#Ladoan
	347.5.12={ birth=yes trait=creature_gnome }
	494.12.2={ death=yes }
}
16216={
	name=Hinbitink
	female=yes
	dynasty=10003
	culture=gnome religion=rationalism
	father=16212	#Gnobifonk
	394.12.23={ birth=yes trait=creature_gnome }
	595.6.19={ death=yes }
}
16217={
	name=Keldabrick
	female=yes
	dynasty=10003
	culture=gnome religion=rationalism
	father=16212	#Gnobifonk
	402.11.2={ birth=yes trait=creature_gnome }
	566.6.23={ death=yes }
}
16218={
	name=Bonleetank
	dynasty=10003
	culture=gnome religion=rationalism
	martial=7 diplomacy=7 stewardship=6 intrigue=7 learning=8
	trait=education_diplomacy_4 trait=arrogant trait=lustful trait=sadistic
	father=16212	#Gnobifonk
	411.4.20={ birth=yes trait=creature_gnome }
	547.6.13={ death=yes }
}
16219={
	name=Doargo
	dynasty=10003
	culture=gnome religion=rationalism
	martial=5 diplomacy=7 stewardship=7 intrigue=5 learning=8
	trait=education_intrigue_2 trait=education_martial_prowess_4 trait=just trait=sadistic trait=greedy
	trait=lazy trait=drunkard
	father=16212	#Gnobifonk
	418.5.22={ birth=yes trait=creature_gnome }
	618.3.21={ death=yes }
}
16220={
	name=Bomble
	dynasty=10003
	culture=gnome religion=rationalism
	martial=5 diplomacy=7 stewardship=4 intrigue=8 learning=8
	trait=education_intrigue_2 trait=sadistic trait=arbitrary trait=cynical trait=diligent
	father=16212	#Gnobifonk
	427.5.14={ birth=yes trait=creature_gnome }
	655.8.10={ death=yes }
}
16221={
	name=Dimabrik
	dynasty=10003
	culture=gnome religion=rationalism
	martial=8 diplomacy=7 stewardship=4 intrigue=8 learning=7
	trait=education_learning_4 trait=lifestyle_reveler trait=wrathful trait=greedy trait=drunkard
	father=16218	#Bonleetank
	480.5.4={ birth=yes trait=creature_gnome
		effect = {
			add_trait_xp = {
				trait = lifestyle_reveler
				value = 50
			}
		}
	}
	647.2.4={ death=yes }
}
16222={
	name=Gelkash
	dynasty=10003
	culture=gnome religion=rationalism
	martial=5 diplomacy=4 stewardship=8 intrigue=7 learning=4
	trait=education_stewardship_4 trait=gregarious trait=trusting trait=compassionate trait=humble
	father=16218	#Bonleetank
	488.10.3={ birth=yes trait=creature_gnome }
	623.9.19={ death=yes }
}
16223={
	name=Binsizz
	dynasty=10003
	culture=gnome religion=rationalism
	martial=4 diplomacy=7 stewardship=8 intrigue=4 learning=5
	trait=education_intrigue_3 trait=humble
	father=16218	#Bonleetank
	498.10.24={ birth=yes trait=creature_gnome }
	683.3.5={ death=yes }
}
16224={
	name=Teellilinkey
	female=yes
	dynasty=10003
	culture=gnome religion=rationalism
	father=16218	#Bonleetank
	509.4.12={ birth=yes trait=creature_gnome }
	643.9.1={ death=yes }
}
16225={
	name=Nitbeeulo
	dynasty=10003
	culture=gnome religion=rationalism
	martial=6 diplomacy=6 stewardship=8 intrigue=6 learning=7
	trait=education_diplomacy_3 trait=gregarious trait=sadistic trait=temperate
	father=16221	#Dimabrik
	561.5.21={ birth=yes trait=creature_gnome }
	758.12.31={ death=yes }
}
16226={
	name=Tindonus
	female=yes
	dynasty=10003
	culture=gnome religion=rationalism
	father=16221	#Dimabrik
	568.4.20={ birth=yes trait=creature_gnome }
	826.1.4={ death=yes }
}
16227={
	name=Burflonk
	female=yes
	dynasty=10003
	culture=gnome religion=rationalism
	father=16221	#Dimabrik
	579.6.7={ birth=yes trait=creature_gnome }
	783.8.28={ death=yes }
}
16228={
	name=Merble
	female=yes
	dynasty=10003
	culture=gnome religion=rationalism
	father=16221	#Dimabrik
	589.12.4={ birth=yes trait=creature_gnome }
	756.5.8={ death=yes }
}

# dynasty=10004
16300={
	name=Gelthin
	dynasty=10004
	culture=gnome religion=rationalism
	martial=5 diplomacy=7 stewardship=5 intrigue=7 learning=4
	trait=education_stewardship_1 trait=chaste trait=just trait=honest
	2.4.21={ birth=yes trait=creature_gnome }
	189.1.13={ death=yes }
}
16301={
	name=Bakeebink
	dynasty=10004
	culture=gnome religion=rationalism
	martial=7 diplomacy=7 stewardship=7 intrigue=5 learning=6
	trait=education_diplomacy_4 trait=lifestyle_mystic trait=gluttonous trait=patient trait=ambitious
	trait=lustful 
	father=16300	#Gelthin
	78.3.4={ birth=yes trait=creature_gnome
		effect = {
			add_trait_xp = {
				trait = lifestyle_mystic
				value = 50
			}
		}
	}
	287.3.17={ death=yes }
}
16302={
	name=Soobidink
	female=yes
	dynasty=10004
	culture=gnome religion=rationalism
	father=16300	#Gelthin
	88.9.15={ birth=yes trait=creature_gnome }
	265.6.9={ death=yes }
}
16303={
	name=Hinble
	dynasty=10004
	culture=gnome religion=rationalism
	martial=7 diplomacy=8 stewardship=7 intrigue=5 learning=6
	trait=education_diplomacy_4 trait=gluttonous trait=chaste trait=zealous trait=content
	father=16300	#Gelthin
	97.4.11={ birth=yes trait=creature_gnome }
	290.4.5={ death=yes }
}
16304={
	name=Tendinkc
	dynasty=10004
	culture=gnome religion=rationalism
	martial=8 diplomacy=7 stewardship=4 intrigue=5 learning=4
	trait=education_learning_4 trait=temperate trait=patient trait=content
	father=16300	#Gelthin
	105.4.16={ birth=yes trait=creature_gnome }
	298.10.25={ death=yes }
}
16305={
	name=Bixarn
	female=yes
	dynasty=10004
	culture=gnome religion=rationalism
	father=16300	#Gelthin
	110.7.11={ birth=yes trait=creature_gnome }
	263.4.27={ death=yes }
}
16306={
	name=Pitulo
	dynasty=10004
	culture=gnome religion=rationalism
	martial=8 diplomacy=4 stewardship=7 intrigue=5 learning=8
	trait=education_martial_3 trait=compassionate trait=deceitful trait=gluttonous trait=gregarious
	father=16300	#Gelthin
	117.2.12={ birth=yes trait=creature_gnome }
	270.8.9={ death=yes }
}
16307={
	name=Tangus
	female=yes
	dynasty=10004
	culture=gnome religion=rationalism
	father=16300	#Gelthin
	122.8.13={ birth=yes trait=creature_gnome }
	319.3.22={ death=yes }
}
16308={
	name=Pitbwizz
	dynasty=10004
	culture=gnome religion=rationalism
	martial=5 diplomacy=4 stewardship=8 intrigue=5 learning=6
	trait=education_learning_1 trait=just trait=ambitious trait=humble
	father=16301	#Bakeebink
	170.2.3={ birth=yes trait=creature_gnome }
	335.10.3={ death=yes }
}
16309={
	name=Tylythin
	female=yes
	dynasty=10004
	culture=gnome religion=rationalism
	father=16301	#Bakeebink
	180.4.8={ birth=yes trait=creature_gnome }
	339.10.1={ death=yes }
}
16310={
	name=Gnodinkey
	female=yes
	dynasty=10004
	culture=gnome religion=rationalism
	father=16301	#Bakeebink
	191.2.19={ birth=yes trait=creature_gnome }
	378.11.1={ death=yes }
}
16311={
	name=Sooomink
	female=yes
	dynasty=10004
	culture=gnome religion=rationalism
	father=16301	#Bakeebink
	202.7.11={ birth=yes trait=creature_gnome }
	380.5.4={ death=yes }
}
16312={
	name=Dinkeewick
	dynasty=10004
	culture=gnome religion=rationalism
	martial=4 diplomacy=7 stewardship=5 intrigue=6 learning=7
	trait=education_intrigue_3 trait=arrogant trait=gregarious trait=just
	trait=chaste 
	father=16308	#Pitbwizz
	247.2.24={ birth=yes trait=creature_gnome }
	404.8.15={ death=yes }
}
16313={
	name=Dinlabink
	female=yes
	dynasty=10004
	culture=gnome religion=rationalism
	father=16308	#Pitbwizz
	258.3.12={ birth=yes trait=creature_gnome }
	430.12.19={ death=yes }
}
16314={
	name=Badaarn
	dynasty=10004
	culture=gnome religion=rationalism
	martial=4 diplomacy=6 stewardship=7 intrigue=7 learning=6
	trait=education_diplomacy_3 trait=lifestyle_mystic trait=arbitrary trait=trusting trait=arrogant
	trait=shy trait=wounded_1
	father=16308	#Pitbwizz
	265.3.19={ birth=yes trait=creature_gnome
		effect = {
			add_trait_xp = {
				trait = lifestyle_mystic
				value = 50
			}
		}
	}
	464.12.21={ death=yes }
}
16315={
	name=Hinbitink
	female=yes
	dynasty=10004
	culture=gnome religion=rationalism
	father=16308	#Pitbwizz
	274.2.18={ birth=yes trait=creature_gnome }
	473.1.29={ death=yes }
}
16316={
	name=Nitkyflynk
	female=yes
	dynasty=10004
	culture=gnome religion=rationalism
	father=16312	#Dinkeewick
	336.7.11={ birth=yes trait=creature_gnome }
	447.10.21={ death=yes }
}
16317={
	name=Cartink
	female=yes
	dynasty=10004
	culture=gnome religion=rationalism
	father=16312	#Dinkeewick
	345.8.16={ birth=yes trait=creature_gnome }
	514.6.14={ death=yes }
}
16318={
	name=Dinrgo
	dynasty=10004
	culture=gnome religion=rationalism
	martial=5 diplomacy=6 stewardship=6 intrigue=7 learning=8
	trait=education_stewardship_2 trait=just trait=greedy trait=gluttonous trait=chaste
	father=16312	#Dinkeewick
	351.5.15={ birth=yes trait=creature_gnome }
	522.7.29={ death=yes }
}
16319={
	name=Bixbik
	female=yes
	dynasty=10004
	culture=gnome religion=rationalism
	father=16318	#Dinrgo
	439.5.21={ birth=yes trait=creature_gnome }
	529.11.25={ death=yes }
}
16320={
	name=Toarn
	dynasty=10004
	culture=gnome religion=rationalism
	martial=8 diplomacy=6 stewardship=7 intrigue=4 learning=8
	trait=education_learning_3 trait=temperate trait=arrogant trait=trusting 
	trait=content trait=drunkard
	father=16318	#Dinrgo
	449.5.3={ birth=yes trait=creature_gnome }
	583.4.10={ death=yes }
}

# dynasty=10005
16400={
	name=Hinkthin
	dynasty=10005
	culture=gnome religion=rationalism
	martial=8 diplomacy=8 stewardship=6 intrigue=6 learning=7
	trait=education_diplomacy_3 trait=education_martial_prowess_4 trait=compassionate trait=ambitious trait=cynical
	2.8.11={ birth=yes trait=creature_gnome }
	168.9.30={ death=yes }
}
16401={
	name=Bomlink
	dynasty=10005
	culture=gnome religion=rationalism
	martial=8 diplomacy=5 stewardship=4 intrigue=6 learning=4
	trait=education_learning_2 trait=lustful trait=cynical trait=compassionate
	trait=diligent
	father=16400	#Hinkthin
	74.8.26={ birth=yes trait=creature_gnome }
	224.7.22={ death=yes }
}
16402={
	name=Dinkleris
	dynasty=10005
	culture=gnome religion=rationalism
	martial=4 diplomacy=5 stewardship=5 intrigue=7 learning=6
	trait=education_stewardship_2 trait=lifestyle_mystic trait=cynical trait=trusting trait=ambitious
	trait=gluttonous
	father=16400	#Hinkthin
	84.12.9={ birth=yes trait=creature_gnome
		effect = {
			add_trait_xp = {
				trait = lifestyle_mystic
				value = 50
			}
		}
	}
	242.4.5={ death=yes }
}
16403={
	name=Pithrgo
	female=yes
	dynasty=10005
	culture=gnome religion=rationalism
	father=16400	#Hinkthin
	93.11.27={ birth=yes trait=creature_gnome }
	245.3.8={ death=yes }
}
16404={
	name=Glinlaago
	dynasty=10005
	culture=gnome religion=rationalism
	martial=7 diplomacy=7 stewardship=5 intrigue=7 learning=7
	trait=education_learning_1 trait=gregarious trait=generous 
	father=16401	#Bomlink
	167.6.22={ birth=yes trait=creature_gnome }
	318.4.11={ death=yes }
}
16405={
	name=Bixigus
	female=yes
	dynasty=10005
	culture=gnome religion=rationalism
	father=16401	#Bomlink
	173.3.17={ birth=yes trait=creature_gnome }
	374.9.8={ death=yes }
}
16406={
	name=Domac
	dynasty=10005
	culture=gnome religion=rationalism
	martial=4 diplomacy=7 stewardship=7 intrigue=8 learning=6
	trait=education_martial_1 trait=humble trait=gluttonous trait=generous
	father=16401	#Bomlink
	182.10.15={ birth=yes trait=creature_gnome }
	395.3.28={ death=yes }
}
16407={
	name=Glinkbik
	dynasty=10005
	culture=gnome religion=rationalism
	martial=6 diplomacy=7 stewardship=8 intrigue=7 learning=5
	trait=education_diplomacy_4 trait=zealous trait=content trait=deceitful
	father=16401	#Bomlink
	190.6.15={ birth=yes trait=creature_gnome }
	342.7.26={ death=yes }
}
16408={
	name=Bokidink
	dynasty=10005
	culture=gnome religion=rationalism
	martial=7 diplomacy=7 stewardship=8 intrigue=7 learning=6
	trait=education_stewardship_4 trait=temperate trait=compassionate trait=deceitful trait=patient
	father=16404	#Glinlaago
	254.5.14={ birth=yes trait=creature_gnome }
	428.8.26={ death=yes }
}
16409={
	name=Tynlinkey
	female=yes
	dynasty=10005
	culture=gnome religion=rationalism
	father=16404	#Glinlaago
	261.8.20={ birth=yes trait=creature_gnome }
	420.6.22={ death=yes }
}
16410={
	name=Nittleyfink
	female=yes
	dynasty=10005
	culture=gnome religion=rationalism
	father=16404	#Glinlaago
	269.5.6={ birth=yes trait=creature_gnome }
	511.5.25={ death=yes }
}
16411={
	name=Bombigo
	dynasty=10005
	culture=gnome religion=rationalism
	martial=4 diplomacy=7 stewardship=8 intrigue=4 learning=8
	trait=education_intrigue_2 trait=honest trait=lustful
	father=16408	#Bokidink
	329.5.4={ birth=yes trait=creature_gnome }
	538.6.28={ death=yes }
}
16412={
	name=Kelfink
	female=yes
	dynasty=10005
	culture=gnome religion=rationalism
	father=16408	#Bokidink
	334.10.18={ birth=yes trait=creature_gnome }
	500.6.18={ death=yes }
}
16413={
	name=Bipwick
	female=yes
	dynasty=10005
	culture=gnome religion=rationalism
	father=16411	#Bombigo
	421.12.20={ birth=yes trait=creature_gnome }
	545.9.14={ death=yes }
}
16414={
	name=Elbink
	dynasty=10005
	culture=gnome religion=rationalism
	martial=5 diplomacy=7 stewardship=5 intrigue=8 learning=8
	trait=education_learning_1 trait=torturer trait=arrogant trait=lazy trait=lustful
	trait=cynical trait=lunatic_1
	father=16411	#Bombigo
	426.3.13={ birth=yes trait=creature_gnome }
	645.1.17={ death=yes }
}
16415={
	name=Dimmac
	dynasty=10005
	culture=gnome religion=rationalism
	martial=4 diplomacy=7 stewardship=6 intrigue=7 learning=6
	trait=education_learning_2 trait=zealous trait=gluttonous trait=arbitrary trait=deceitful
	father=16414	#Elbink
	503.9.3={ birth=yes trait=creature_gnome }
	681.5.8={ death=yes }
}
16416={
	name=Kathnk
	female=yes
	dynasty=10005
	culture=gnome religion=rationalism
	father=16414	#Elbink
	512.10.24={ birth=yes trait=creature_gnome }
	726.11.8={ death=yes }
}
16417={
	name=Bipwick
	female=yes
	dynasty=10005
	culture=gnome religion=rationalism
	father=16414	#Elbink
	517.3.27={ birth=yes trait=creature_gnome }
	677.5.16={ death=yes }
}
16418={
	name=Bimbithink
	female=yes
	dynasty=10005
	culture=gnome religion=rationalism
	father=16415	#Dimmac
	596.6.13={ birth=yes trait=creature_gnome }
	795.4.25={ death=yes }
}

# dynasty=10006
16500={
	name=Filloris
	dynasty=10006
	culture=gnome religion=rationalism
	martial=6 diplomacy=4 stewardship=4 intrigue=8 learning=5
	trait=education_diplomacy_3 trait=lifestyle_hunter trait=gluttonous trait=diligent trait=humble
	2.6.7={ birth=yes trait=creature_gnome
		effect = {
			add_trait_xp = {
				trait = lifestyle_hunter
				track = hunter
				value = 50
			}
		}
	}
	197.10.1={ death=yes }
}
16501={
	name=Kitgus
	female=yes
	dynasty=10006
	culture=gnome religion=rationalism
	father=16500	#Filloris
	85.6.9={ birth=yes trait=creature_gnome }
	278.5.12={ death=yes }
}
16502={
	name=Glinkris
	dynasty=10006
	culture=gnome religion=rationalism
	martial=5 diplomacy=4 stewardship=7 intrigue=7 learning=6
	trait=education_stewardship_4 trait=lustful trait=craven
	father=16500	#Filloris
	92.10.3={ birth=yes trait=creature_gnome }
	240.2.27={ death=yes }
}
16503={
	name=Bomble
	dynasty=10006
	culture=gnome religion=rationalism
	martial=7 diplomacy=4 stewardship=5 intrigue=8 learning=5
	trait=education_learning_1 trait=lustful trait=patient trait=lazy trait=just
	trait=wounded_1
	father=16500	#Filloris
	103.4.25={ birth=yes trait=creature_gnome }
	299.4.14={ death=yes }
}
16504={
	name=Bomble
	dynasty=10006
	culture=gnome religion=rationalism
	martial=4 diplomacy=7 stewardship=7 intrigue=7 learning=4
	trait=education_stewardship_1 trait=arbitrary trait=lazy trait=gluttonous trait=zealous
	trait=physique_bad_3
	father=16500	#Filloris
	115.1.16={ birth=yes trait=creature_gnome }
	322.5.29={ death=yes }
}
16505={
	name=Pithwizz
	dynasty=10006
	culture=gnome religion=rationalism
	martial=5 diplomacy=8 stewardship=6 intrigue=6 learning=4
	trait=education_learning_2 trait=humble trait=just trait=paranoid trait=cynical
	trait=lunatic_1
	father=16502	#Glinkris
	174.1.10={ birth=yes trait=creature_gnome }
	387.11.24={ death=yes }
}
16506={
	name=Hinbitink
	female=yes
	dynasty=10006
	culture=gnome religion=rationalism
	father=16502	#Glinkris
	186.7.9={ birth=yes trait=creature_gnome }
	396.9.22={ death=yes }
}
16507={
	name=Nitfonk
	dynasty=10006
	culture=gnome religion=rationalism
	martial=8 diplomacy=8 stewardship=6 intrigue=6 learning=6
	trait=education_martial_1 trait=sadistic trait=humble trait=generous
	father=16502	#Glinkris
	193.1.13={ birth=yes trait=creature_gnome }
	385.9.22={ death=yes }
}
16508={
	name=Carflink
	female=yes
	dynasty=10006
	culture=gnome religion=rationalism
	father=16505	#Pithwizz
	259.9.3={ birth=yes trait=creature_gnome }
	433.8.20={ death=yes }
}
16509={
	name=Dinrgo
	dynasty=10006
	culture=gnome religion=rationalism
	martial=6 diplomacy=4 stewardship=6 intrigue=6 learning=6
	trait=education_learning_1 trait=scholar trait=gluttonous trait=brave trait=lazy
	trait=beauty_bad_3
	father=16505	#Pithwizz
	265.1.8={ birth=yes trait=creature_gnome }
	447.7.16={ death=yes }
}
16510={
	name=Soobeeflink
	female=yes
	dynasty=10006
	culture=gnome religion=rationalism
	father=16505	#Pithwizz
	275.8.5={ birth=yes trait=creature_gnome }
	426.10.25={ death=yes }
}
16511={
	name=Glimtink
	dynasty=10006
	culture=gnome religion=rationalism
	martial=5 diplomacy=4 stewardship=5 intrigue=8 learning=8
	trait=education_stewardship_4 trait=sadistic trait=generous trait=humble
	trait=chaste
	father=16509	#Dinrgo
	347.2.24={ birth=yes trait=creature_gnome }
	528.7.26={ death=yes }
}
16512={
	name=Julbink
	female=yes
	dynasty=10006
	culture=gnome religion=rationalism
	father=16509	#Dinrgo
	355.2.16={ birth=yes trait=creature_gnome }
	513.11.25={ death=yes }
}
16513={
	name=Eldus
	dynasty=10006
	culture=gnome religion=rationalism
	martial=5 diplomacy=8 stewardship=5 intrigue=4 learning=6
	trait=education_intrigue_2 trait=lifestyle_herbalist trait=wrathful trait=trusting 
	trait=arrogant trait=gregarious
	father=16509	#Dinrgo
	366.4.24={ birth=yes trait=creature_gnome }
	501.2.26={ death=yes }
}
16514={
	name=Merble
	female=yes
	dynasty=10006
	culture=gnome religion=rationalism
	father=16509	#Dinrgo
	372.10.26={ birth=yes trait=creature_gnome }
	621.8.2={ death=yes }
}
16515={
	name=Thinkan
	dynasty=10006
	culture=gnome religion=rationalism
	martial=5 diplomacy=7 stewardship=8 intrigue=6 learning=7
	trait=education_martial_3 trait=trusting trait=generous trait=ambitious trait=temperate
	father=16511	#Glimtink
	432.6.5={ birth=yes trait=creature_gnome }
	582.1.25={ death=yes }
}
16516={
	name=Dimdakink
	dynasty=10006
	culture=gnome religion=rationalism
	martial=7 diplomacy=5 stewardship=5 intrigue=4 learning=4
	trait=education_diplomacy_3 trait=deceitful trait=trusting trait=content trait=gregarious
	trait=drunkard
	father=16511	#Glimtink
	442.3.11={ birth=yes trait=creature_gnome }
	644.3.24={ death=yes }
}
16517={
	name=Mittlebik
	female=yes
	dynasty=10006
	culture=gnome religion=rationalism
	father=16511	#Glimtink
	447.7.20={ birth=yes trait=creature_gnome }
	662.8.28={ death=yes }
}

# dynasty=10007
16600={
	name=Binkleewick
	dynasty=10007
	culture=gnome religion=rationalism
	martial=7 diplomacy=5 stewardship=7 intrigue=7 learning=8
	trait=education_diplomacy_3 trait=gluttonous trait=arrogant trait=patient trait=generous
	trait=stuttering
	2.10.18={ birth=yes trait=creature_gnome }
	166.1.21={ death=yes }
}
16601={
	name=Botinkle
	female=yes
	dynasty=10007
	culture=gnome religion=rationalism
	father=16600	#Binkleewick
	90.6.11={ birth=yes trait=creature_gnome }
	245.3.24={ death=yes }
}
16602={
	name=Tenfizz
	dynasty=10007
	culture=gnome religion=rationalism
	martial=5 diplomacy=5 stewardship=8 intrigue=5 learning=5
	trait=education_martial_1 trait=lustful trait=patient
	father=16600	#Binkleewick
	100.3.21={ birth=yes trait=creature_gnome }
	330.10.6={ death=yes }
}
16603={
	name=Billabick
	dynasty=10007
	culture=gnome religion=rationalism
	martial=7 diplomacy=7 stewardship=4 intrigue=7 learning=4
	trait=education_learning_3 trait=patient trait=greedy
	father=16600	#Binkleewick
	105.2.6={ birth=yes trait=creature_gnome }
	242.6.30={ death=yes }
}
16604={
	name=Binsizz
	dynasty=10007
	culture=gnome religion=rationalism
	martial=4 diplomacy=6 stewardship=4 intrigue=4 learning=8
	trait=education_diplomacy_3 trait=sadistic trait=chaste trait=arrogant trait=cynical
	father=16600	#Binkleewick
	115.12.19={ birth=yes trait=creature_gnome }
	268.9.1={ death=yes }
}
16605={
	name=Tenbflonk
	dynasty=10007
	culture=gnome religion=rationalism
	martial=4 diplomacy=8 stewardship=6 intrigue=8 learning=4
	trait=education_diplomacy_4 trait=honest trait=temperate trait=humble trait=greedy
	father=16602	#Tenfizz
	171.3.26={ birth=yes trait=creature_gnome }
	333.8.2={ death=yes }
}
16606={
	name=Burdafinkle
	dynasty=10007
	culture=gnome religion=rationalism
	martial=5 diplomacy=8 stewardship=4 intrigue=8 learning=6
	trait=education_diplomacy_4 trait=deceitful trait=zealous trait=greedy trait=shy
	father=16602	#Tenfizz
	177.10.13={ birth=yes trait=creature_gnome }
	429.11.23={ death=yes }
}
16607={
	name=Bonkrgo
	dynasty=10007
	culture=gnome religion=rationalism
	martial=4 diplomacy=6 stewardship=8 intrigue=8 learning=6
	trait=education_martial_3 trait=sadistic trait=craven trait=arbitrary trait=diligent
	father=16602	#Tenfizz
	186.9.13={ birth=yes trait=creature_gnome }
	381.10.27={ death=yes }
}
16608={
	name=Tangus
	female=yes
	dynasty=10007
	culture=gnome religion=rationalism
	father=16602	#Tenfizz
	193.3.12={ birth=yes trait=creature_gnome }
	398.3.12={ death=yes }
}
16609={
	name=Carris
	dynasty=10007
	culture=gnome religion=rationalism
	martial=7 diplomacy=8 stewardship=8 intrigue=8 learning=6
	trait=education_learning_1 trait=ambitious trait=lazy trait=compassionate
	father=16602	#Tenfizz
	202.8.3={ birth=yes trait=creature_gnome }
	343.9.21={ death=yes }
}
16610={
	name=Cardokink
	female=yes
	dynasty=10007
	culture=gnome religion=rationalism
	father=16602	#Tenfizz
	211.12.12={ birth=yes trait=creature_gnome }
	412.7.9={ death=yes }
}
16611={
	name=Gimklonk
	dynasty=10007
	culture=gnome religion=rationalism
	martial=7 diplomacy=5 stewardship=6 intrigue=8 learning=8
	trait=education_stewardship_2 trait=paranoid trait=chaste trait=deceitful trait=sadistic
	father=16605	#Tenbflonk
	262.5.5={ birth=yes trait=creature_gnome }
	459.5.21={ death=yes }
}
16612={
	name=Bixikimink
	female=yes
	dynasty=10007
	culture=gnome religion=rationalism
	father=16605	#Tenbflonk
	268.6.16={ birth=yes trait=creature_gnome }
	453.1.2={ death=yes }
}
16613={
	name=Finkulo
	dynasty=10007
	culture=gnome religion=rationalism
	martial=4 diplomacy=8 stewardship=5 intrigue=8 learning=6
	trait=education_diplomacy_4 trait=paranoid trait=gluttonous trait=content trait=sadistic
	father=16605	#Tenbflonk
	277.12.20={ birth=yes trait=creature_gnome }
	451.9.2={ death=yes }
}
16614={
	name=Domac
	dynasty=10007
	culture=gnome religion=rationalism
	martial=6 diplomacy=4 stewardship=7 intrigue=8 learning=4
	trait=education_learning_1 trait=trusting trait=brave trait=gregarious trait=arbitrary
	father=16605	#Tenbflonk
	285.8.9={ birth=yes trait=creature_gnome }
	444.2.28={ death=yes }
}
16615={
	name=Tocdus
	female=yes
	dynasty=10007
	culture=gnome religion=rationalism
	father=16605	#Tenbflonk
	294.4.17={ birth=yes trait=creature_gnome }
	466.9.21={ death=yes }
}
16616={
	name=Thinkan
	dynasty=10007
	culture=gnome religion=rationalism
	martial=4 diplomacy=6 stewardship=7 intrigue=6 learning=7
	trait=education_martial_2 trait=lifestyle_herbalist trait=trusting trait=humble trait=patient
	trait=brave 
	father=16611	#Gimklonk
	300.1.18={ birth=yes trait=creature_gnome }
	522.3.12={ death=yes }
}
16617={
	name=Nittlewick
	female=yes
	dynasty=10007
	culture=gnome religion=rationalism
	father=16611	#Gimklonk
	348.7.22={ birth=yes trait=creature_gnome }
	578.7.12={ death=yes }
}
16618={
	name=Klorgo
	female=yes
	dynasty=10007
	culture=gnome religion=rationalism
	father=16611	#Gimklonk
	352.9.19={ birth=yes trait=creature_gnome }
	517.7.3={ death=yes }
}
16619={
	name=Mittlebik
	female=yes
	dynasty=10007
	culture=gnome religion=rationalism
	father=16611	#Gimklonk
	362.1.3={ birth=yes trait=creature_gnome }
	493.8.9={ death=yes }
}
16620={
	name=Thinlorgo
	dynasty=10007
	culture=gnome religion=rationalism
	martial=7 diplomacy=5 stewardship=5 intrigue=4 learning=5
	trait=education_learning_1 trait=diligent trait=paranoid trait=drunkard
	father=16611	#Gimklonk
	368.8.25={ birth=yes trait=creature_gnome }
	505.1.16={ death=yes }
}
16621={
	name=Elkable
	dynasty=10007
	culture=gnome religion=rationalism
	martial=5 diplomacy=8 stewardship=8 intrigue=5 learning=5
	trait=education_intrigue_2 trait=diligent trait=zealous
	father=16616	#Thinkan
	321.10.5={ birth=yes trait=creature_gnome }
	566.7.11={ death=yes }
}
16622={
	name=Cardian
	dynasty=10007
	culture=gnome religion=rationalism
	martial=5 diplomacy=4 stewardship=8 intrigue=7 learning=5
	trait=education_diplomacy_3 trait=torturer trait=shy trait=diligent trait=wrathful
	trait=chaste 
	father=16616	#Thinkan
	439.7.23={ birth=yes trait=creature_gnome }
	589.11.15={ death=yes }
}
16623={
	name=Carnk
	dynasty=10007
	culture=gnome religion=rationalism
	martial=6 diplomacy=5 stewardship=5 intrigue=7 learning=8
	trait=education_stewardship_4 trait=craven trait=diligent 
	father=16616	#Thinkan
	449.6.27={ birth=yes trait=creature_gnome }
	695.8.18={ death=yes }
}
16624={
	name=Boago
	dynasty=10007
	culture=gnome religion=rationalism
	martial=4 diplomacy=8 stewardship=6 intrigue=8 learning=4
	trait=education_learning_2 trait=shy trait=content trait=lustful trait=greedy
	father=16616	#Thinkan
	455.12.23={ birth=yes trait=creature_gnome }
	656.6.19={ death=yes }
}
16625={
	name=Tiladus
	female=yes
	dynasty=10007
	culture=gnome religion=rationalism
	father=16616	#Thinkan
	463.6.23={ birth=yes trait=creature_gnome }
	679.7.18={ death=yes }
}
16626={
	name=Tread
	dynasty=10007
	culture=gnome religion=rationalism
	martial=8 diplomacy=5 stewardship=4 intrigue=6 learning=4
	trait=education_martial_4 trait=education_martial_prowess_3 trait=one_eyed trait=brave trait=honest trait=stubborn
	father=16621	#Elkable
	408.3.8={ birth=yes trait=creature_gnome }
	696.5.20={ death=yes }
}
16627={
	name=Bimbithink
	female=yes
	dynasty=10007
	culture=gnome religion=rationalism
	father=16621	#Elkable
	526.9.21={ birth=yes trait=creature_gnome }
	732.4.22={ death=yes }
}
16628={
	name=Bonk
	dynasty=10007
	culture=gnome religion=rationalism
	martial=6 diplomacy=4 stewardship=5 intrigue=4 learning=5
	trait=education_martial_3 trait=trusting trait=just trait=wrathful 
	father=16621	#Elkable
	533.4.2={ birth=yes trait=creature_gnome }
	673.1.15={ death=yes }
}
# dynasty=10008
16630={
	name=Silas
	dynasty=10008
	culture=gnome religion=rationalism
	martial=6 diplomacy=6 stewardship=8 intrigue=5 learning=7
	trait=education_stewardship_4 trait=shrewd trait=lunatic_1 trait=lifestyle_mystic 
	trait=greedy trait=gregarious
	disallow_random_traits = yes
	550.11.12={ birth=yes trait=creature_gnome
		effect = {
			add_trait_xp = {
				trait = lifestyle_mystic
				value = 50
			}
			make_character_crypto_religionist_effect = { CRYPTO_RELIGION = faith:nzoth_worship }
		}
	}
	583.1.1 = {
		effect = {	
			appoint_court_position = {
				recipient = character:burth
				court_position = bodyguard_court_position
			}
		}
	}
	700.3.30={ death=yes }
}

# dynasty=10009[Mechagon]
16700={
	name=Tinboan
	dynasty=10009
	culture=gnome religion=rationalism
	martial=6 diplomacy=4 stewardship=4 intrigue=6 learning=8
	trait=education_learning_4
	#trait = immortal
	trait=scholar
	trait=diligent trait=wrathful trait=arrogant trait=ambitious
	disallow_random_traits = yes
	2.9.2={
		birth=yes trait=creature_mechagnome
		effect = { make_important_lore_character_effect = yes }
	}
	200.1.1={
		add_pressed_claim = title:k_gnomeregan
		add_pressed_claim = title:d_gnomeregan
		add_pressed_claim = title:d_new_tinkertown
		add_pressed_claim = title:c_gnomeregan
	}
	630.9.29={ death=yes }
}
16701={
	name=Erazmin
	dynasty=10009
	culture=gnome religion=rationalism
	martial=7 diplomacy=7 stewardship=8 intrigue=6 learning=5
	trait=education_intrigue_3
	#trait = immortal
	trait=patient trait=humble trait=brave trait=just
	disallow_random_traits = yes
	father=16700	#Tinboan
	111.9.22={
		birth=yes trait=creature_mechagnome
		effect = { make_important_lore_character_effect = yes }
	}
	630.2.4={ death=yes }
}

#dynasty=10010
#Brassbolts
16800={
	name=Ladoan
	dynasty=10010
	culture=gnome religion=rationalism
	martial=6 diplomacy=8 stewardship=7 intrigue=6 learning=6
	trait=education_intrigue_4 trait=ambitious trait=lazy trait=gluttonous trait=brave 
	2.8.9={ birth=yes }
	105.3.17={ death=yes }
}
16801={
	name=Boleedink
	dynasty=10010
	culture=gnome religion=rationalism
	martial=7 diplomacy=4 stewardship=8 intrigue=6 learning=8
	trait=education_learning_1 trait=celibate trait=paranoid trait=ambitious trait=craven 
	trait=greedy 
	father=16800	#Ladoan
	29.4.26={ birth=yes }
	211.9.29={ death=yes }
}
16802={
	name=Finklomink
	dynasty=10010
	culture=gnome religion=rationalism
	martial=6 diplomacy=6 stewardship=6 intrigue=7 learning=6
	trait=education_learning_3 trait=lifestyle_mystic trait=lustful trait=arrogant trait=trusting 
	father=16800	#Ladoan
	48.8.7={ birth=yes
		effect = {
			add_trait_xp = {
				trait = lifestyle_mystic
				value = 50
			}
		}
	}
	190.2.17={ death=yes }
}
16803={
	name=Gelbus
	dynasty=10010
	culture=gnome religion=rationalism
	martial=5 diplomacy=4 stewardship=4 intrigue=4 learning=7
	trait=education_learning_4 trait=craven trait=shy trait=arrogant trait=cynical 
	father=16800	#Ladoan
	67.9.6={ birth=yes }
	285.5.24={ death=yes }
}
16804={
	name=Binkleewick
	dynasty=10010
	culture=gnome religion=rationalism
	martial=7 diplomacy=4 stewardship=8 intrigue=6 learning=7
	trait=education_stewardship_4 trait=zealous trait=sadistic 
	father=16800	#Ladoan
	89.10.9={ birth=yes }
	245.2.16={ death=yes }
}
16805={
	name=Nittlewick
	female=yes
	dynasty=10010
	culture=gnome religion=rationalism
	father=16801	#Boleedink
	50.1.26={ birth=yes }
	178.1.20={ death=yes }
}
16806={
	name=Carbinus
	dynasty=10010
	culture=gnome religion=rationalism
	martial=6 diplomacy=7 stewardship=4 intrigue=4 learning=6
	trait=education_diplomacy_1 trait=arrogant trait=temperate trait=paranoid trait=diligent 
	father=16801	#Boleedink
	66.11.11={ birth=yes }
	246.5.31={ death=yes }
}
16807={
	name=Klollink
	dynasty=10010
	culture=gnome religion=rationalism
	martial=5 diplomacy=5 stewardship=6 intrigue=6 learning=4
	trait=education_intrigue_4 trait=lifestyle_hunter trait=arbitrary trait=patient 
	father=16801	#Boleedink
	75.10.6={ birth=yes
		effect = {
			add_trait_xp = {
				trait = lifestyle_hunter
				track = hunter
				value = 50
			}
		}
	}
	260.11.21={ death=yes }
}
16808={
	name=Finkrgo
	dynasty=10010
	culture=gnome religion=rationalism
	martial=6 diplomacy=4 stewardship=6 intrigue=6 learning=6
	trait=education_learning_1 trait=trusting trait=cynical trait=brave 
	father=16801	#Boleedink
	87.11.9={ birth=yes }
	306.3.22={ death=yes }
}
16809={
	name=Bakeebink
	dynasty=10010
	culture=gnome religion=rationalism
	martial=6 diplomacy=8 stewardship=7 intrigue=5 learning=4
	trait=education_stewardship_2 trait=gluttonous trait=lustful trait=arrogant 
	trait=lazy 
	father=16801	#Boleedink
	100.8.10={ birth=yes }
	274.1.1={ death=yes }
}
16810={
	name=Bavash
	female=yes
	dynasty=10010
	culture=gnome religion=rationalism
	father=16806	#Carbinus
	105.6.23={ birth=yes }
	217.10.30={ death=yes }
}
16811={
	name=Dilan
	dynasty=10010
	culture=gnome religion=rationalism
	martial=6 diplomacy=5 stewardship=7 intrigue=4 learning=5
	trait=education_learning_3 trait=sadistic trait=lazy trait=greedy trait=zealous 
	father=16806	#Carbinus
	115.3.14={ birth=yes }
	304.12.2={ death=yes }
}
16812={
	name=Elkeemink
	dynasty=10010
	culture=gnome religion=rationalism
	martial=8 diplomacy=8 stewardship=6 intrigue=5 learning=4
	trait=education_diplomacy_4 trait=cynical trait=patient trait=humble trait=chaste 
	father=16806	#Carbinus
	132.3.27={ birth=yes }
	315.6.29={ death=yes }
}
16813={
	name=Bilmink
	dynasty=10010
	culture=gnome religion=rationalism
	martial=4 diplomacy=4 stewardship=4 intrigue=8 learning=6
	trait=education_stewardship_4 trait=ambitious trait=shy trait=chaste 
	father=16806	#Carbinus
	143.6.26={ birth=yes }
	275.4.11={ death=yes }
}
16814={
	name=Fenulo
	female=yes
	dynasty=10010
	culture=gnome religion=rationalism
	father=16806	#Carbinus
	156.10.14={ birth=yes }
	299.10.2={ death=yes }
}
16815={
	name=Bofizzy
	female=yes
	dynasty=10010
	culture=gnome religion=rationalism
	father=16806	#Carbinus
	171.3.17={ birth=yes }
	340.4.14={ death=yes }
}
16816={
	name=Hinkkodink
	female=yes
	dynasty=10010
	culture=gnome religion=rationalism
	father=16806	#Carbinus
	188.6.6={ birth=yes }
	363.4.24={ death=yes }
}
16817={
	name=Elkable
	dynasty=10010
	culture=gnome religion=rationalism
	martial=7 diplomacy=7 stewardship=6 intrigue=4 learning=8
	trait=education_martial_1 trait=patient trait=just trait=deceitful 
	trait=ambitious 
	father=16811	#Dilan
	146.1.8={ birth=yes }
	313.8.30={ death=yes }
}
16818={
	name=Elkwin
	dynasty=10010
	culture=gnome religion=rationalism
	martial=4 diplomacy=7 stewardship=5 intrigue=7 learning=8
	trait=education_stewardship_2 trait=education_martial_prowess_4 trait=content trait=trusting trait=greedy 
	father=16811	#Dilan
	158.11.18={ birth=yes }
	254.3.14={ death=yes }
}
16819={
	name=Tynlinkey
	female=yes
	dynasty=10010
	culture=gnome religion=rationalism
	father=16811	#Dilan
	172.3.12={ birth=yes }
	260.7.21={ death=yes }
}
16820={
	name=Ginlethink
	female=yes
	dynasty=10010
	culture=gnome religion=rationalism
	father=16811	#Dilan
	188.10.26={ birth=yes }
	316.6.9={ death=yes }
}
16821={
	name=Hinkbink
	female=yes
	dynasty=10010
	culture=gnome religion=rationalism
	father=16811	#Dilan
	199.2.10={ birth=yes }
	382.8.27={ death=yes }
}
16822={
	name=Bimash
	female=yes
	dynasty=10010
	culture=gnome religion=rationalism
	father=16811	#Dilan
	209.7.27={ birth=yes }
	385.9.2={ death=yes }
}
16823={
	name=Binklonk
	dynasty=10010
	culture=gnome religion=rationalism
	martial=7 diplomacy=7 stewardship=5 intrigue=5 learning=8
	trait=education_learning_2 trait=diligent trait=gluttonous trait=arrogant trait=sadistic 
	father=16811	#Dilan
	226.9.23={ birth=yes }
	403.4.27={ death=yes }
}
16824={
	name=Dimargo
	dynasty=10010
	culture=gnome religion=rationalism
	martial=6 diplomacy=5 stewardship=5 intrigue=8 learning=7
	trait=education_stewardship_4 trait=scholar trait=gluttonous trait=deceitful 
	father=16817	#Elkable
	180.2.4={ birth=yes }
	273.10.28={ death=yes }
}
16825={
	name=Binkash
	female=yes
	dynasty=10010
	culture=gnome religion=rationalism
	father=16817	#Elkable
	191.9.3={ birth=yes }
	337.2.9={ death=yes }
}
16826={
	name=Elkeemink
	dynasty=10010
	culture=gnome religion=rationalism
	martial=7 diplomacy=4 stewardship=8 intrigue=6 learning=6
	trait=education_intrigue_3 trait=lazy trait=arbitrary trait=zealous 
	father=16817	#Elkable
	207.2.4={ birth=yes }
	381.9.15={ death=yes }
}
16827={
	name=Thinvizz
	female=yes
	dynasty=10010
	culture=gnome religion=rationalism
	father=16817	#Elkable
	218.9.21={ birth=yes }
	342.9.16={ death=yes }
}
16828={
	name=Lyskeenus
	female=yes
	dynasty=10010
	culture=gnome religion=rationalism
	father=16817	#Elkable
	232.10.1={ birth=yes }
	349.4.12={ death=yes }
}
16829={
	name=Mitkifizzle
	female=yes
	dynasty=10010
	culture=gnome religion=rationalism
	father=16817	#Elkable
	242.11.3={ birth=yes }
	387.9.29={ death=yes }
}
16830={
	name=Lakeeklink
	dynasty=10010
	culture=gnome religion=rationalism
	martial=4 diplomacy=8 stewardship=7 intrigue=6 learning=5
	trait=education_learning_2 trait=sadistic trait=brave trait=chaste trait=content 
	father=16817	#Elkable
	252.6.3={ birth=yes }
	412.10.12={ death=yes }
}
16831={
	name=Bipdiago
	female=yes
	dynasty=10010
	culture=gnome religion=rationalism
	father=16824	#Dimargo
	205.7.7={ birth=yes }
	342.12.4={ death=yes }
}
16832={
	name=Laowin
	dynasty=10010
	culture=gnome religion=rationalism
	martial=6 diplomacy=5 stewardship=7 intrigue=4 learning=4
	trait=education_stewardship_1 trait=trusting trait=honest 
	father=16824	#Dimargo
	218.5.3={ birth=yes }
	294.7.19={ death=yes }
}
16833={
	name=Binkleewick
	dynasty=10010
	culture=gnome religion=rationalism
	martial=7 diplomacy=7 stewardship=4 intrigue=4 learning=6
	trait=education_diplomacy_4 trait=arbitrary trait=wrathful trait=lustful trait=honest 
	father=16824	#Dimargo
	231.2.17={ birth=yes }
	404.2.14={ death=yes }
}
16834={
	name=Bonk
	dynasty=10010
	culture=gnome religion=rationalism
	martial=5 diplomacy=5 stewardship=8 intrigue=4 learning=6
	trait=education_intrigue_3 trait=temperate trait=deceitful trait=humble trait=compassionate 
	father=16824	#Dimargo
	248.8.2={ birth=yes }
	384.5.1={ death=yes }
}
16835={
	name=Katdus
	female=yes
	dynasty=10010
	culture=gnome religion=rationalism
	father=16824	#Dimargo
	260.11.7={ birth=yes }
	377.11.25={ death=yes }
}
16836={
	name=Binkash
	female=yes
	dynasty=10010
	culture=gnome religion=rationalism
	father=16824	#Dimargo
	271.7.12={ birth=yes }
	424.7.17={ death=yes }
}
16837={
	name=Glinkris
	dynasty=10010
	culture=gnome religion=rationalism
	martial=4 diplomacy=4 stewardship=4 intrigue=5 learning=8
	trait=education_diplomacy_4 trait=humble trait=compassionate
	father=16824	#Dimargo
	281.12.9={ birth=yes }
	437.1.25={ death=yes }
}
16838={
	name=Dibofizz
	dynasty=10010
	culture=gnome religion=rationalism
	martial=5 diplomacy=8 stewardship=5 intrigue=6 learning=5
	trait=education_stewardship_1 trait=arbitrary trait=lazy trait=shy trait=zealous 
	father=16832	#Laowin
	264.1.13={ birth=yes }
	430.5.13={ death=yes }
}
16839={
	name=Botinkle
	female=yes
	dynasty=10010
	culture=gnome religion=rationalism
	father=16832	#Laowin
	275.3.13={ birth=yes }
	457.11.29={ death=yes }
}
16840={
	name=Ditank
	dynasty=10010
	culture=gnome religion=rationalism
	martial=6 diplomacy=7 stewardship=7 intrigue=4 learning=5
	trait=education_martial_1 trait=generous trait=zealous 
	father=16832	#Laowin
	286.5.5={ birth=yes }
	412.3.25={ death=yes }
}
16841={
	name=Byflink
	female=yes
	dynasty=10010
	culture=gnome religion=rationalism
	father=16832	#Laowin
	304.5.13={ birth=yes }
	489.10.4={ death=yes }
}
16842={
	name=Kitgus
	female=yes
	dynasty=10010
	culture=gnome religion=rationalism
	father=16832	#Laowin
	317.3.21={ birth=yes }
	501.7.16={ death=yes }
}
16843={
	name=Dimmac
	dynasty=10010
	culture=gnome religion=rationalism
	martial=8 diplomacy=4 stewardship=6 intrigue=7 learning=4
	trait=education_diplomacy_3 trait=arbitrary trait=craven trait=content trait=lustful 
	trait=possessed_1 
	father=16838	#Dibofizz
	321.8.19={ birth=yes }
	469.12.31={ death=yes }
}
16844={
	name=Bombigo
	dynasty=10010
	culture=gnome religion=rationalism
	martial=8 diplomacy=4 stewardship=7 intrigue=8 learning=8
	trait=education_stewardship_4 trait=lifestyle_mystic trait=arrogant trait=deceitful trait=brave 
	trait=lustful 
	father=16838	#Dibofizz
	330.7.1={ birth=yes
		effect = {
			add_trait_xp = {
				trait = lifestyle_mystic
				value = 50
			}
		}
	}
	491.10.17={ death=yes }
}
16845={
	name=Bimbithink
	female=yes
	dynasty=10010
	culture=gnome religion=rationalism
	father=16838	#Dibofizz
	343.2.10={ birth=yes }
	470.10.26={ death=yes }
}
16846={
	name=Tindifinkle
	female=yes
	dynasty=10010
	culture=gnome religion=rationalism
	father=16843	#Dimmac
	358.8.27={ birth=yes }
	489.8.22={ death=yes }
}
16847={
	name=Dinrgo
	dynasty=10010
	culture=gnome religion=rationalism
	martial=7 diplomacy=4 stewardship=8 intrigue=4 learning=6
	trait=education_stewardship_2 trait=gregarious trait=chaste trait=craven trait=wrathful 
	father=16843	#Dimmac
	371.11.14={ birth=yes }
	487.11.7={ death=yes }
}
16848={
	name=Dimdakink
	dynasty=10010
	culture=gnome religion=rationalism
	martial=7 diplomacy=4 stewardship=7 intrigue=8 learning=5
	trait=education_diplomacy_3 trait=just trait=arrogant trait=lustful trait=gregarious 
	father=16843	#Dimmac
	390.7.11={ birth=yes }
	573.5.9={ death=yes }
}
16849={
	name=Burbidinkey
	female=yes
	dynasty=10010
	culture=gnome religion=rationalism
	father=16843	#Dimmac
	407.9.15={ birth=yes }
	579.2.24={ death=yes }
}
16850={
	name=Tocflonk
	dynasty=10010
	culture=gnome religion=rationalism
	martial=8 diplomacy=6 stewardship=8 intrigue=7 learning=7
	trait=education_intrigue_2 trait=greedy trait=sadistic trait=shy trait=patient 
	father=16847	#Dinrgo
	414.4.9={ birth=yes }
	545.2.13={ death=yes }
}
16851={
	name=Gelthin
	dynasty=10010
	culture=gnome religion=rationalism
	martial=5 diplomacy=4 stewardship=7 intrigue=4 learning=4
	trait=education_learning_2 trait=temperate trait=just 
	father=16847	#Dinrgo
	436.3.11={ birth=yes }
	595.9.24={ death=yes }
}
16852={
	name=Mitkifizzle
	female=yes
	dynasty=10010
	culture=gnome religion=rationalism
	father=16847	#Dinrgo
	446.6.12={ birth=yes }
	560.1.2={ death=yes }
}
16853={
	name=Tendaulo
	dynasty=10010
	culture=gnome religion=rationalism
	martial=8 diplomacy=4 stewardship=4 intrigue=4 learning=7
	trait=education_stewardship_2 trait=lifestyle_reveler trait=arrogant trait=brave trait=compassionate 
	trait=temperate 
	father=16847	#Dinrgo
	468.11.4={ birth=yes
		effect = {
			add_trait_xp = {
				trait = lifestyle_reveler
				value = 50
			}
		}
	}
	651.10.30={ death=yes }
}
16854={
	name=Toctonk
	dynasty=10010
	culture=gnome religion=rationalism
	martial=6 diplomacy=7 stewardship=7 intrigue=4 learning=6
	trait=education_intrigue_3 trait=ambitious trait=trusting trait=zealous trait=just 
	father=16850	#Tocflonk
	455.2.16={ birth=yes }
	635.2.1={ death=yes }
}
16855={
	name=Billabick
	dynasty=10010
	culture=gnome religion=rationalism
	martial=6 diplomacy=5 stewardship=8 intrigue=6 learning=5
	trait=education_learning_3 trait=wrathful trait=craven trait=sadistic trait=lustful 
	father=16850	#Tocflonk
	468.1.9={ birth=yes }
	583.3.19={ death=yes }
}
16856={
	name=Pitbrik
	dynasty=10010
	culture=gnome religion=rationalism
	martial=8 diplomacy=6 stewardship=8 intrigue=5 learning=5
	trait=education_intrigue_4 trait=greedy trait=gregarious trait=cynical trait=lazy 
	trait=wounded_1 
	father=16850	#Tocflonk
	486.8.21={ birth=yes }
	673.12.3={ death=yes }
}
16857={
	name=Thinklelink
	dynasty=10010
	culture=gnome religion=rationalism
	martial=8 diplomacy=4 stewardship=7 intrigue=4 learning=5
	trait=education_learning_2 trait=lazy trait=paranoid trait=honest trait=wounded_1 
	father=16850	#Tocflonk
	503.12.3={ birth=yes }
	660.7.17={ death=yes }
}
16858={
	name=Finthin
	dynasty=10010
	culture=gnome religion=rationalism
	martial=8 diplomacy=5 stewardship=6 intrigue=6 learning=5
	trait=education_intrigue_2 trait=generous trait=gregarious trait=ambitious trait=deceitful 
	father=16850	#Tocflonk
	516.6.4={ birth=yes }
	700.6.23={ death=yes }
}
16859={
	name=Gindus
	female=yes
	dynasty=10010
	culture=gnome religion=rationalism
	father=16854	#Toctonk
	506.3.12={ birth=yes }
	648.1.2={ death=yes }
}
16860={
	name=Banus
	dynasty=10010
	culture=gnome religion=rationalism
	martial=6 diplomacy=7 stewardship=4 intrigue=7 learning=5
	trait=education_intrigue_3 trait=torturer trait=shy trait=sadistic 
	father=16854	#Toctonk
	523.12.8={ birth=yes }
	686.6.19={ death=yes }
}
16861={
	name=Bombigo
	dynasty=10010
	culture=gnome religion=rationalism
	martial=7 diplomacy=8 stewardship=5 intrigue=8 learning=5
	trait=education_learning_1 trait=sadistic trait=craven trait=generous 
	father=16854	#Toctonk
	538.9.4={ birth=yes }
	689.8.9={ death=yes }
}
16862={
	name=Tendithinkle
	female=yes
	dynasty=10010
	culture=gnome religion=rationalism
	father=16854	#Toctonk
	549.9.24={ birth=yes }
	706.2.13={ death=yes }
}
16863={
	name=Kathnk
	female=yes
	dynasty=10010
	culture=gnome religion=rationalism
	father=16854	#Toctonk
	564.1.3={ birth=yes }
	668.5.12={ death=yes }
}
#Fizzle Brassbolts
16864={
	name=Fizzle
	dynasty=10010
	culture=gnome religion=rationalism
	martial=5 diplomacy=5 stewardship=5 intrigue=6 learning=7
	trait=education_learning_4
	trait=arrogant trait=diligent trait=stubborn trait=wrathful
	father=16860	#Banus
	549.6.5={ birth=yes }
	600.8.4={
		effect={
			set_relation_rival = character:64655 #Pozzik
		}
	}
	692.7.22={ death=yes }
}
#Rizzle Brassbolts
16865={
	name=Rizzle
	dynasty=10010
	culture=gnome religion=rationalism
	martial=8 diplomacy=7 stewardship=6 intrigue=7 learning=5
	trait=education_stewardship_2
	trait=arrogant trait=impatient trait=wrathful trait=lifestyle_reveler
	father=16860	#Banus
	562.3.15={ birth=yes }
	739.1.26={ death=yes }
}
#Wizzle Brassbolts
16866={
	name=Wizzle
	dynasty=10010
	culture=gnome religion=rationalism
	martial=4 diplomacy=8 stewardship=4 intrigue=6 learning=6
	trait=education_learning_2
	trait=arrogant trait=craven
	father=16860	#Banus
	582.1.7={ birth=yes }
	600.8.4={
		effect={
			set_relation_rival = character:synge
		}
	}
	719.12.7={ death=yes }
}

# dynasty = 10054 [Springcrank]
16900={
	name=Gearspinner
	dynasty=10054
	culture=gnome religion=rationalism
	martial=1 diplomacy=5 stewardship=1 intrigue=2 learning=8
	trait=education_learning_3
	trait=patient trait=gregarious trait=calm trait=trusting
	disallow_random_traits = yes	
	2.12.22={ 
		birth=yes trait=creature_gnome trait = beauty_good_1
	}
	350.5.30={
		death=yes
	}
}
16901={
	name=Prongspark
	dynasty=10054
	culture=gnome religion=rationalism
	martial=2 diplomacy=2 stewardship=8 intrigue=2 learning=3
	trait=education_stewardship_3
	trait=patient trait=diligent trait=calm trait=eccentric
	disallow_random_traits = yes	
	111.11.11={ 
		birth=yes trait=creature_gnome trait = beauty_good_1
	}
	233.06.14={employer=16301} #Bakeebink[10004]
	408.1.20={
		death=yes
	}
}

16902={
	name=Sprockit
	dynasty=10054
	culture=gnome religion=rationalism
	martial=4 diplomacy=3 stewardship=8 intrigue=8 learning=6
	trait=education_learning_3
	trait=patient trait=craven trait=calm trait=just
	disallow_random_traits = yes
	father=16901	#Prongspark
	156.9.22={ 
		birth=yes trait=creature_gnome
	}
	387.12.28={employer=16611} #Gimklonk[10007]
	480.1.20={
		death=yes
	}
}
16903={
	name=Sparklebolt
	female=yes
	dynasty=10054
	culture=gnome religion=rationalism
	martial=8 diplomacy=2 stewardship=2 intrigue=2 learning=3
	trait=education_martial_4
	trait=brave trait=arrogant trait=impatient trait=gregarious
	disallow_random_traits = yes
	father=16902	#Sprockit
	234.4.16={ 
		birth=yes trait=creature_gnome trait = beauty_good_1
	}
	387.12.28={employer=16611} #Gimklonk[10007]
	554.1.20={
		death=yes
	}
}
16904={
	name=Sprockit
	dynasty=10054
	culture=gnome religion=rationalism
	martial=8 diplomacy=2 stewardship=2 intrigue=2 learning=3
	trait=education_martial_2
	trait=brave trait=impatient trait=lazy trait=arbitrary
	disallow_random_traits = yes
	mother=16903	#Sparklebolt
	288.8.8={ 
		birth=yes trait=creature_gnome trait = twin
	}
	387.11.24={employer=16611} #Gimklonk[10007]
	554.1.20={
		death=yes
	}
}
16905={
	name=Torquil
	dynasty=10054
	culture=gnome religion=rationalism
	martial=3 diplomacy=8 stewardship=2 intrigue=2 learning=7
	trait=education_learning_4
	trait=patient trait=gregarious trait=forgiving trait=eccentric
	disallow_random_traits = yes
	mother=16903	#Sparklebolt
	288.8.8={ 
		birth=yes trait=creature_gnome trait = twin
	}
	387.12.28={employer=16611} #Gimklonk[10007]
	538.06.28={employer=16000} #Gelbin[10000]
	610.3.14={
		death=yes
	}
}
16906={
	name=Cogger
	dynasty=10054
	culture=gnome religion=rationalism
	martial=3 diplomacy=5 stewardship=5 intrigue=2 learning=3
	trait=education_diplomacy_2
	trait=gregarious trait=forgiving trait=eccentric trait=lazy
	disallow_random_traits = yes
	father=16904	#Sprockit Jr
	401.10.31={ 
		birth=yes trait=creature_gnome trait = beauty_good_1
	}
	538.06.28={employer=16000} #Gelbin[10000]
	652.1.20={
		death=yes
	}
}
16907={
	name=Sparklebolt
	dynasty=10054
	culture=gnome religion=rationalism
	martial=2 diplomacy=6 stewardship=3 intrigue=6 learning=3
	trait=education_intrigue_3
	trait=brave trait=calm trait=vengeful trait=gregarious
	disallow_random_traits = yes
	father=16906	#Cogger
	490.11.1={ 
		birth=yes trait=creature_gnome trait = wild_oat trait = beauty_good_1
	}
	538.06.28={employer=16000} #Gelbin[10000]
	680.1.20={
		death=yes
	}
}
16908={
	name=Kiera
	female=yes
	dynasty=10054
	culture=gnome religion=rationalism
	martial=2 diplomacy=6 stewardship=4 intrigue=6 learning=2
	trait=brave trait=calm trait=just trait=gregarious trait=charming
	father=16907	#Sparklebolt Jr
	570.7.21={ 
		birth=yes trait=creature_gnome trait = wild_oat trait = beauty_good_1
	}
	811.5.15={
		death=yes
	}
}

# # dynasty=10110
# 16631={
	# name=Tock
	# dynasty=10110
	# culture=mechagnome religion=mystery_of_the_makers
	# martial=1 diplomacy=3 stewardship=7 intrigue=1 learning=7
	# trait=education_learning_3 trait=intellect_good_3 trait=content
	# disallow_random_traits = yes
	# 2.11.12={ birth=yes trait=creature_mechagnome }
	# 133.4.2={ employer=75007 }
	# 1700.3.30={ death=yes }
# }

#dynasty=10023
#Telzo Sparkspanner, lore character
16632={
	name=Telzo
	dynasty=10023
	culture=gnome religion=rationalism
	martial=4 diplomacy=7 stewardship=6 intrigue=7 learning=6
	trait=education_diplomacy_4 trait=zealous trait=intellect_good_2 trait=diligent trait=wrathful
	483.2.12={ birth=yes trait=creature_gnome }
	604.9.15={
		trait = leper
		employer = 16001 #Sicco Thermaplugg
	}
	616.3.6={ death=yes }
}

dr_gearshaft={
	name=Gelbus
	dynasty=gearshaft
	culture=gnome religion=rationalism
	martial=7 diplomacy=8 stewardship=7 intrigue=7 learning=10
	trait=education_learning_5 trait=education_republican_knowledge_4 trait=scholar
	trait=intellect_good_3 trait=shrewd trait=lifestyle_physician
	trait=diligent trait=patient trait=generous
	give_nickname=nick_professor
	1.10.18={ birth=yes trait=creature_gnome }
	160.1.21={ death=yes }
}

#Wulferd Fizzbracket, lore character
wulferd_fizzbracket={
	name=Wulferd
	dynasty=fizzbracket
	sexuality = heterosexual
	culture=gnome religion=rationalism
	trait=education_stewardship_4 trait=greedy trait=diligent trait=gregarious trait=lifestyle_traveler
	483.2.12={ birth=yes trait=creature_gnome }
	510.2.12={ add_spouse=biri_fizzbracket }
	564.9.21={
		effect = { learn_language = language_common }
	}
	622.1.1={
		effect = {
			add_trait_xp = {
				trait = lifestyle_traveler
				track = travel
				value = 50
			}
			add_trait_xp = {
				trait = lifestyle_traveler
				track = danger
				value = 50
			}
		}
	}
	710.3.6={ death=yes }
}
#Biri Fizzbracket, lore character
biri_fizzbracket={
	name=Biri
	female=yes
	sexuality = heterosexual
	culture=gnome religion=rationalism
	trait=education_intrigue_3 trait=deceitful trait=diligent trait=gregarious
	483.2.12={ birth=yes trait=creature_gnome }
	710.3.6={ death=yes }
}

haggle={
	name=Haggle
	culture=gnome religion=rationalism
	martial=5 diplomacy=6 stewardship=6 intrigue=6 learning=7
	trait=education_learning_4
	trait=diligent trait=paranoid trait=intellect_good_2
	450.4.1={
		birth=yes trait=creature_gnome
	}
	538.06.28={
		employer = 16000 #Gelbin
	}
	604.9.15={
		trait = leper
		remove_trait = intellect_good_2
		add_trait = dull
		employer = 17001 #Magni
	}
	610.4.16={ death=yes }
}

millhouse_manastorm={
	name=Millhouse
	dynasty=manastorm
	sexuality = heterosexual
	culture=gnome religion=rationalism
	father=magnus_manastorm
	trait=education_intrigue_3 trait=magic_good_2
	trait=arrogant trait=diligent trait=stubborn trait=deceitful trait=lifestyle_traveler
	473.2.12={ 
		birth=yes trait=creature_gnome
		effect = { make_important_lore_character_effect = yes }
	}
	510.2.12={
		add_spouse=millificent_manastorm
		effect={
			set_relation_rival = character:millificent_manastorm
			set_relation_soulmate = character:millificent_manastorm
		}
	}
	532.1.1={
		effect={
			set_variable = { name = wc_order_magic_lifestyle_additional_perks_variable value = wc_perks_needed_for_level_3_magic_trait_value }
			set_variable = { name = wc_elemental_fire_magic_lifestyle_additional_perks_variable value = wc_perks_needed_for_level_2_magic_trait_value }
			set_variable = { name = wc_elemental_water_magic_lifestyle_additional_perks_variable value = wc_perks_needed_for_level_2_magic_trait_value }
		}
	}
	610.1.1={
<<<<<<< HEAD
		religion = twilight
=======
		religion = twilights_hammer_cult
>>>>>>> 31d725dc
	}
	710.3.6={ death=yes }
}
magnus_manastorm={
	name=Magnus
	dynasty=manastorm
	sexuality = heterosexual
	culture=gnome religion=rationalism
	martial=6 diplomacy=7 stewardship=7 intrigue=8 learning=8
	trait=education_learning_5 trait=magic_good_3 trait=intellect_good_2 trait=shrewd
	trait=arrogant trait=ambitious trait=stubborn trait=vengeful
	333.2.12={ birth=yes trait=creature_gnome }
	500.2.12={
		trait=being_demon #We don't know what sort of monstrous creature he became so that's a placeholder
		effect={
			set_variable = { name = wc_disorder_magic_lifestyle_additional_perks_variable value = wc_perks_needed_for_level_5_magic_trait_value }
		}
	}
	550.2.12={
		trait=in_twisting_nether #Banished by Dalaran
	}
	710.3.6={ death=yes }
}
millificent_manastorm={
	name=Millificent
	female=yes
	sexuality = heterosexual
	culture=gnome religion=rationalism
	trait=education_learning_3 trait=greedy trait=diligent trait=stubborn trait=lifestyle_traveler
	473.2.12={ birth=yes trait=creature_gnome }
	710.3.6={ death=yes }
}

kelsey_steelspark={
	name=Kelsey
	dynasty=steelspark
	female=yes
	culture=gnome religion=rationalism
	martial=4 diplomacy=7 stewardship=6 intrigue=8 learning=6
	trait=education_intrigue_4 trait=deceitful trait=diligent trait=stubborn trait=gregarious trait=lifestyle_traveler
	473.2.12={ birth=yes trait=creature_gnome }
	538.06.28={
		employer = 16000 #Gelbin
		effect={
			set_variable = { name = wc_dexterity_physical_lifestyle_additional_perks_variable value = wc_perks_needed_for_level_2_physical_trait_value }
		}
	}
	710.3.6={ death=yes }
}

razzle_sprysprocket={
	name=Razzle
	dynasty=sprysprocket
	culture=gnome religion=rationalism
	trait=education_intrigue_4 trait=deceitful trait=diligent trait=stubborn trait=lifestyle_traveler
	473.2.12={ birth=yes trait=creature_gnome }
	538.06.28={
		employer = 16000 #Gelbin
	}
	604.9.15={
		employer = ragnar_thunderbrew
	}
	710.3.6={ death=yes }
}

bingles_blastenheimer={
	name=Bingles
	dynasty=blastenheimer
	culture=gnome religion=rationalism
	trait=education_learning_4 trait=deceitful trait=diligent trait=stubborn trait=lifestyle_traveler
	360.2.12={ birth=yes trait=creature_gnome }
	538.06.28={
		employer = 16000 #Gelbin
	}
	604.9.15={
		employer = 42001
	}
	710.3.6={ death=yes }
}
ando_blastenheimer={
	name=Ando
	dynasty=blastenheimer
	culture=gnome religion=rationalism
	father=bingles_blastenheimer
	trait=education_learning_1 trait=deceitful trait=lazy trait=impatient trait=pensive
	595.2.12={ birth=yes trait=creature_gnome }
	810.3.6={ death=yes }
}
goby_blastenheimer={
	name=Goby
	dynasty=blastenheimer
	culture=gnome religion=rationalism
	father=bingles_blastenheimer
	trait=education_martial_2 trait=education_martial_prowess_2
	trait=just trait=brave trait=stubborn
	535.2.12={ birth=yes trait=creature_gnome }
	#605.9.9={
	#	religion = argent
	#}
	608.12.30={
		death = {
			death_reason = death_execution #Killed by the gnome death knight pc
		}
	}
}
maxima_blastenheimer={
	name=Maxima
	female=yes
	dynasty=blastenheimer
	culture=gnome religion=rationalism
	father=bingles_blastenheimer
	trait=education_diplomacy_2 trait=gregarious trait=brave trait=stubborn trait=lifestyle_reveler
	555.2.12={ birth=yes trait=creature_gnome }
	580.1.1 = {
		employer = 16630 #Silas
	}
	810.3.6={ death=yes }
}

plugger_spazzring={
	name=Plugger
	dynasty=spazzring
	culture=gnome religion=rationalism
	martial=5 diplomacy=6 stewardship=6 intrigue=6 learning=7
	trait=education_learning_4
	trait=arrogant trait=deceitful trait=ambitious
	440.4.1={
		birth=yes trait=creature_gnome
	}
	460.2.12={
		effect={
			set_variable = { name = wc_disorder_magic_lifestyle_additional_perks_variable value = wc_perks_needed_for_level_3_magic_trait_value }
			add_hook_no_toast = {
				target = character:mistress_nagmara
				type = minion_hook
			}
		}
	}
	538.06.28={
		employer = 16000 #Gelbin
	}
	604.9.15={
		trait = leper
	}
	605.1.1={
		employer = 12002 # Dagran
	}
	610.4.16={ death=yes }
}

myranda_the_hag={ #a master illusionist of Lordaeron and Tirion Fordring's most trusted advisor
	name=Myranda
	female=yes
	culture=gnome religion=rationalism
	martial=5 diplomacy=6 stewardship=6 intrigue=6 learning=7
	trait=education_intrigue_4 trait=intellect_good_2
	trait=callous trait=deceitful trait=just trait=stubborn trait=lifestyle_mystic trait=loyal
	give_nickname=nick_the_hag
	318.3.4={ birth=yes trait=creature_gnome
		effect = {
			add_trait_xp = {
				trait = lifestyle_mystic
				value = 50
			}
			set_variable = { name = wc_order_magic_lifestyle_additional_perks_variable value = wc_perks_needed_for_level_4_magic_trait_value }
		}
	}
	549.7.21={
		employer=60014 #Tirion
		religion=holy_light
		effect={
			add_opinion = { modifier = loyal_servant target = character:60014 }
			add_trait_xp = {
				trait = lifestyle_mystic
				value = 50
			}
		}
	}
	#599.1.1={ #located on a stub at Sorrow Hill in the Western Plaguelands
	#	#employer = 
	#}
	640.4.16={ death=yes }
}

fradd_swiftgear={ #located by a mill in Sundown Marsh at what is now called Swiftgear Station in the Wetlands
	name=Fradd
	dynasty=swiftgear
	culture=gnome religion=rationalism
	martial=5 diplomacy=6 stewardship=6 intrigue=6 learning=7
	trait=education_stewardship_2
	trait=generous trait=patient trait=temperate #trait=profession_engineer
	418.3.4={ birth=yes trait=creature_gnome }
	710.4.16={ death=yes }
}

zan_shivsproket={ #Specialty Engineer
	name=Zan
	dynasty=shivsproket
	culture=gnome religion=rationalism
	martial=5 diplomacy=5 stewardship=6 intrigue=7 learning=7
	trait=education_stewardship_2
	trait=generous trait=patient trait=temperate #trait=profession_engineer
	388.3.4={ birth=yes trait=creature_gnome }
	603.1.1={
		employer = 58018 #Jorach Ravenholdt
		add_opinion = { modifier = loyal_servant target = character:58018 }
		learn_language = language_common
	}
	710.4.16={ death=yes }
}
zazzo_twinklefingers={ #Assassin's League Mage
	name=Zazzo
	dynasty=twinklefingers
	culture=gnome religion=rationalism
	martial=5 diplomacy=5 stewardship=6 intrigue=7 learning=7
	trait=education_learning_3
	trait=craven trait=patient trait=temperate trait=deceitful
	388.3.4={ birth=yes trait=creature_gnome }
	402.1.1={
		effect={
			set_variable = { name = wc_order_magic_lifestyle_additional_perks_variable value = wc_perks_needed_for_level_3_magic_trait_value }
			set_variable = { name = wc_elemental_fire_magic_lifestyle_additional_perks_variable value = wc_perks_needed_for_level_2_magic_trait_value }
			set_variable = { name = wc_elemental_water_magic_lifestyle_additional_perks_variable value = wc_perks_needed_for_level_2_magic_trait_value }
		}
	}
	603.1.1={
		employer = 58018 #Jorach Ravenholdt
		add_opinion = { modifier = loyal_servant target = character:58018 }
		learn_language = language_common
	}
	710.4.16={ death=yes }
}<|MERGE_RESOLUTION|>--- conflicted
+++ resolved
@@ -2289,11 +2289,7 @@
 		}
 	}
 	610.1.1={
-<<<<<<< HEAD
-		religion = twilight
-=======
 		religion = twilights_hammer_cult
->>>>>>> 31d725dc
 	}
 	710.3.6={ death=yes }
 }
