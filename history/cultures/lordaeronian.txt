1.1.1 = {
	discover_innovation = innovation_barracks 
	discover_innovation = innovation_mustering_grounds 
	#
	discover_innovation = innovation_city_planning 
	discover_innovation = innovation_currency_01 
	#
}
270.1.1 = {
	discover_innovation = innovation_bannus 
	discover_innovation = innovation_catapult 
	#
	discover_innovation = innovation_ledger 
	discover_innovation = innovation_development_01 
	discover_innovation = innovation_plenary_assemblies 
	#
}
400.1.1 = {
	discover_innovation = innovation_motte 
	discover_innovation = innovation_quilted_armor 
	#
	discover_innovation = innovation_casus_belli 
	discover_innovation = innovation_gavelkind 
	discover_innovation = innovation_crop_rotation 
<<<<<<< HEAD
=======
	#
	discover_innovation = innovation_elite_ranks
>>>>>>> 30db95ce
	#
	join_era = culture_era_early_medieval
}
508.1.1 = {
	discover_innovation  = innovation_battlements 
	#
	discover_innovation = innovation_baliffs 
	discover_innovation = innovation_hereditary_rule 
	#
}
583.1.1 = {
	discover_innovation  = innovation_horseshoes 
	discover_innovation  = innovation_mangonel 
	#
	discover_innovation = innovation_manorialism 
	discover_innovation = innovation_currency_02 
}
605.1.1 = {
	discover_innovation  = innovation_burhs 
	discover_innovation  = innovation_arched_saddle 
	#
	discover_innovation = innovation_armilary_sphere 
	discover_innovation = innovation_royal_prerogative 
	#
}<|MERGE_RESOLUTION|>--- conflicted
+++ resolved
@@ -22,11 +22,8 @@
 	discover_innovation = innovation_casus_belli 
 	discover_innovation = innovation_gavelkind 
 	discover_innovation = innovation_crop_rotation 
-<<<<<<< HEAD
-=======
 	#
 	discover_innovation = innovation_elite_ranks
->>>>>>> 30db95ce
 	#
 	join_era = culture_era_early_medieval
 }
