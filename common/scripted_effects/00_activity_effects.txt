﻿#######################
# ACTIVITY REWARDS 
# by Chad Uhl
#######################
disburse_tournament_activity_rewards = {
	# for the loc
	save_scope_as = root_scope

	# Rewards based on amount of Contests
	if = {
		limit = { 
			scope:activity = {
				num_phases > 5
			}
		}

		# Host Rewards
		# Prestige Gain
		if = {
			limit = {
				culture = { has_cultural_era_or_later = culture_era_high_medieval }
			}
			add_prestige = 1800
		}
		else = {
			add_prestige = 1500
		}
		dynasty = { add_dynasty_prestige = massive_dynasty_prestige_value }

		# Glory Hound Vassal Opinion
		every_vassal_or_below = {
			limit = {
				has_vassal_stance = glory_hound
				is_participant_in_activity = scope:activity
			}
			custom = every_participating_glory_hound_vassal
			add_opinion = {
				modifier = hosted_tournament_opinion
				target = root
				opinion = 30
			}
		}
	}
	else_if = {
		limit = { 
			scope:activity = {
				num_phases = 5
			}
		}
		# Host Rewards
		# Prestige Gain
		if = {
			limit = {
				culture = { has_cultural_era_or_later = culture_era_high_medieval }
			}
			add_prestige = 1500
		}
		else = {
			add_prestige = 1200
		}
		dynasty = { add_dynasty_prestige = major_dynasty_prestige_value }

		# Glory Hound Vassal Opinion
		every_vassal_or_below = {
			limit = {
				has_vassal_stance = glory_hound
				is_participant_in_activity = scope:activity
			}
			custom = every_participating_glory_hound_vassal
			add_opinion = {
				modifier = hosted_tournament_opinion
				target = root
				opinion = 25
			}
		}
	}
	else_if = {
		limit = { 
			scope:activity = {
				num_phases = 4
			}
		}
		dynasty = { add_dynasty_prestige = medium_dynasty_prestige_value }

		# Host Rewards
		# Prestige Gain
		if = {
			limit = {
				culture = { has_cultural_era_or_later = culture_era_high_medieval }
			}
			add_prestige = 1200
		}
		else = {
			add_prestige = 1000
		}

		# Glory Hound Vassal Opinion
		every_vassal_or_below = {
			limit = {
				has_vassal_stance = glory_hound
				is_participant_in_activity = scope:activity
			}
			custom = every_participating_glory_hound_vassal
			add_opinion = {
				modifier = hosted_tournament_opinion
				target = root
				opinion = 20
			}
		}
	}
	else_if = {
		limit = {
			scope:activity = {
				num_phases = 3
			}
		}

		# Host Rewards
		# Prestige Gain
		if = {
			limit = {
				culture = { has_cultural_era_or_later = culture_era_high_medieval }
			}
			add_prestige = 1000
		}
		else = {
			add_prestige = 800
		}

		# Glory Hound Vassal Opinion
		every_vassal_or_below = {
			limit = {
				has_vassal_stance = glory_hound
				is_participant_in_activity = scope:activity
			}
			custom = every_participating_glory_hound_vassal
			add_opinion = {
				modifier = hosted_tournament_opinion
				target = root
				opinion = 15
			}
		}
	}
	else_if = {
		limit = { 
			scope:activity = {
				num_phases = 2
				OR = {
					has_activity_option = {
						category = tournament_option_accommodations
						option = tournament_accommodations_good
					}
					has_activity_option = {
						category = tournament_option_accommodations
						option = tournament_accommodations_normal
					}
				}
			}
		}

		# Host Rewards
		# Prestige Gain
		if = {
			limit = {
				culture = { has_cultural_era_or_later = culture_era_high_medieval }
			}
			add_prestige = 800
		}
		else = {
			add_prestige = 600
		}

		# Glory Hound Vassal Opinion
		every_vassal_or_below = {
			limit = {
				has_vassal_stance = glory_hound
				is_participant_in_activity = scope:activity
			}
			custom = every_participating_glory_hound_vassal
			add_opinion = {
				modifier = hosted_tournament_opinion
				target = root
				opinion = 10
			}
		}
	}
	else = { # 2 phases, bad accommodation
		# Host Rewards
		# Prestige Gain
		if = {
			limit = {
				culture = { has_cultural_era_or_later = culture_era_high_medieval }
			}
			add_prestige = 600
		}
		else = {
			add_prestige = 400
		}
	}
	# Add some bonuses from accolades.
	accolades_development_growth_for_least_developed_county_effect = yes

	scope:activity = {
		if = {
			limit = { 
				scope:activity = {
					num_phases > 2
				}
			}
			activity_location = {
				add_province_modifier = {
					modifier = tournament_men_at_arms_reward_modifier
					years = 10
				}
			}
		}
		## Distribute glory to our _lucky winners_.
		every_guest_subset = {
			name = winner
			limit = {
				NOT = { scope:melee_winner ?= this }
				exists = accolade
				accolade = { is_accolade_active = yes }
			}
			custom = tournament_accolade_winner_tt
			accolade = {
				# For a bit of nuance, we want glory to be relative to how big the Tourney is. A less magnificent tourney is less glorious to win, after all.
				## Great stonking gads of glory.
				## High glory.
				if = {
					limit = { 
						scope:activity = {
							num_phases > 4
						}
					}
					add_glory = monumental_glory_gain
				}
				## Moderate glory.
				else_if = {
					limit = { 
						scope:activity = {
							num_phases > 3
						}
					}
					add_glory = massive_glory_gain
				}
				## Low glory.
				else_if = {
					limit = { 
						scope:activity = {
							num_phases > 2
						}
					}
					add_glory = major_glory_gain
				}
				## Otherwise... well otherwise I don't even know how this qualified as *grand*.
				else = { add_glory = medium_glory_gain }
			}
		}
		## Plus, some consolation glory for every participant.
		every_guest_subset = {
			name = qualified
			limit = {
				save_temporary_scope_as = new_list_member_temp
				NOT = {
					scope:activity = {
						any_guest_subset = {
							name = winner 
							this = scope:new_list_member_temp
						}
					}
				}
				exists = accolade
				accolade = { is_accolade_active = yes }
			}
			custom = tournament_accolade_qualified_tt
			accolade = { add_glory = minor_glory_gain }
		}
		# accolade bonus xp for the Contender
		every_attending_character = {
			limit = {
				is_acclaimed = yes
				accolade = {
					is_accolade_active = yes
					OR = {
						has_accolade_parameter = accolade_tournament_xp_gain_contender_only_low
						has_accolade_parameter = accolade_tournament_xp_gain_contender_only
						has_accolade_parameter = accolade_tournament_xp_gain_contender_only_high
					}
				}
			}
			save_scope_as = contender
			accolades_contender_tournament_xp_gain_effect = yes
		}
		# accolade trait xp for all knights who hang with a Contender
		every_attending_character = {
			limit = {
				# Does the knight have a comrade with this bonus?
				exists = liege
				is_knight = yes
				liege = {
					any_active_accolade = {
						OR = {
							has_accolade_parameter = accolade_tournament_xp_gain_all_knights
							has_accolade_parameter = accolade_tournament_xp_gain_all_knights_high
						}
					}
				}
				# Can the knight get it? Or get it the self-training one?
				NOT = {
					AND = {
						is_acclaimed = yes
						accolade = {
							has_accolade_type = contender_attribute
						}
					}
				}
			}
			custom = tournament_accolade_attendees_tt
			accolades_all_knights_liege_tournament_xp_gain_effect = yes
		}
	}

	# If character had the reduce stress intent, give them stress loss
	disburse_activity_stress_loss = yes
}

disburse_tour_activity_rewards = {
	# for the loc
	save_scope_as = root_scope

	# Rewards based on Magnficence level
	# Rewards based on Tour Type are handed out at the end of each stop
	
	# Success rewards (includes Magnificence points)
	# Max 50 points: 25 Magnificence levels + 25 from events
	#Level 5
	if = {
		limit = {
			var:tour_success_var >= 100
		}
		custom_tooltip = level_5_reward_tt
		scope:activity = {
			add_activity_log_entry = {
				key = level_5_reward_tt
				tags = { good major completed }
				show_in_conclusion = yes
				character = scope:root_scope
				
				# Effects
				root = {
					add_character_modifier = { #10 years
						modifier = mega_itinerant_liege_modifier
						years = 20
					}
					add_prestige = tour_level_5_prestige_reward
					if = {
						limit = {
							OR = {
								this.dynasty.dynast ?= this
								is_ai = no
							}
						}
						dynasty ?= { add_dynasty_prestige = major_dynasty_prestige_gain }
					}
					# Parochial Vassal Opinion
					every_vassal_or_below = {
						limit = {
							has_vassal_stance = parochial
							is_participant_in_activity = scope:activity
						}
						custom = every_participating_parochial_vassal
						add_opinion = {
							modifier = hosted_tour_opinion
							target = root
							opinion = 50
						}
					}
				}
				# Increase Vassal Opinion
				every_in_list = {
					variable = tour_visited_vassals
					custom = every_visited_vassal
					limit = {
						is_alive = yes
					}
					add_opinion = {
						modifier = tour_visited_vassal_opinion
						target = root 
						opinion = 30
					}
				}
			}
		}
		create_character_memory = {
			type = legendary_tour
		}
	}
	#Level 4
	else_if = {
		limit = {
			var:tour_success_var >= 80
		}
		custom_tooltip = level_4_reward_tt
		scope:activity = {
			add_activity_log_entry = {
				key = level_4_reward_tt
				tags = { good major completed }
				show_in_conclusion = yes
				character = scope:root_scope
				
				# Effects
				root = {
					add_character_modifier = { #10 years
						modifier = itinerant_liege_modifier
						years = 20
					}
					add_prestige = tour_level_4_prestige_reward
					if = {
						limit = {
							OR = {
								this.dynasty.dynast ?= this
								is_ai = no
							}
						}
						dynasty ?= { add_dynasty_prestige = major_dynasty_prestige_gain }
					}
					# Parochial Vassal Opinion
					every_vassal_or_below = {
						limit = {
							has_vassal_stance = parochial
							is_participant_in_activity = scope:activity
						}
						custom = every_participating_parochial_vassal
						add_opinion = {
							modifier = hosted_tour_opinion
							target = root
							opinion = 40
						}
					}
				}
		
				# Increase Vassal Opinion
				every_in_list = {
					variable = tour_visited_vassals
					custom = every_visited_vassal
					limit = {
						is_alive = yes
					}
					add_opinion = {
						modifier = tour_visited_vassal_opinion
						target = root 
						opinion = 25
					}
				}
			}
		}
		create_character_memory = {
			type = good_tour
		}
	}
	#Level 3
	else_if = {
		limit = {
			var:tour_success_var >= 60
		}
		custom_tooltip = level_3_reward_tt
		
		scope:activity = {
			add_activity_log_entry = {
				key = level_3_reward_tt
				tags = { good major completed }
				show_in_conclusion = yes
				character = scope:root_scope
				
				# Effects
				root = {
					add_prestige = tour_level_3_prestige_reward
					if = {
						limit = {
							OR = {
								this.dynasty.dynast ?= this
								is_ai = no
							}
						}
						dynasty ?= { add_dynasty_prestige = medium_dynasty_prestige_gain }
					}
					# Parochial Vassal Opinion
					every_vassal_or_below = {
						limit = {
							has_vassal_stance = parochial
							is_participant_in_activity = scope:activity
						}
						custom = every_participating_parochial_vassal
						add_opinion = {
							modifier = hosted_tour_opinion
							target = root
							opinion = 35
						}
					}
				}

				# Increase Vassal Opinion
				scope:activity = {
					every_in_list = {
						variable = tour_visited_vassals
						custom = every_visited_vassal
						limit = {
							is_alive = yes
						}
						add_opinion = {
							modifier = tour_visited_vassal_opinion
							target = root 
							opinion = 20
						}
					}
				}
			}
		}
		create_character_memory = {
			type = good_tour
		}
	}
	#Level 2
	else_if = {
		limit = {
			var:tour_success_var >= 40
		}
		custom_tooltip = level_2_reward_tt
		
		scope:activity = {
			add_activity_log_entry = {
				key = level_2_reward_tt
				tags = { good major completed }
				show_in_conclusion = yes
				character = scope:root_scope
				
				# Effects
				root = {
					add_prestige = tour_level_2_prestige_reward
					if = {
						limit = {
							OR = {
								this.dynasty.dynast ?= this
								is_ai = no
							}
						}
						dynasty ?= { add_dynasty_prestige = minor_dynasty_prestige_gain }
					}
					# Parochial Vassal Opinion
					every_vassal_or_below = {
						limit = {
							has_vassal_stance = parochial
							is_participant_in_activity = scope:activity
						}
						custom = every_participating_parochial_vassal
						add_opinion = {
							modifier = hosted_tour_opinion
							target = root
							opinion = 30
						}
					}
				}
			}
		}
		create_character_memory = {
			type = good_tour
		}
	}
	#Level 1
	else_if = {
		limit = {
			var:tour_success_var >= 20
		}
		custom_tooltip = level_1_reward_tt
		
		scope:activity = {
			add_activity_log_entry = {
				key = level_1_reward_tt
				tags = { good major completed }
				show_in_conclusion = yes
				character = scope:root_scope
				
				# Effects
				root = {
					add_prestige = tour_level_1_prestige_reward
				}
			}
		}
		create_character_memory = {
			type = underwhelming_tour
		}
	}
	
	# No reward - var < 20
	else = {
		custom_tooltip = failed_to_get_reward_tt
		
		scope:activity = {
			add_activity_log_entry = {
				key = failed_to_get_reward_tt
				tags = { good major completed }
				show_in_conclusion = yes
				character = scope:root_scope
				
				# Effects
				root = {
					add_prestige = 200 #pity prize
				}
			}
		}
		create_character_memory = {
			type = underwhelming_tour
		}
	}
	# If character had the reduce stress intent, give them stress loss
	disburse_activity_stress_loss = yes
	# Accolade - politicker attribute reward modifier
	add_character_modifier = {
		modifier = dutiful_realm_knights_modifier
		years = 10
	}

	# Glory management.
	## We want to toss out a little glory to knights who go socialize and make themselves known
	accolades_activity_complete_tour_glory_effect = yes
	# LEGITIMACY GAIN FOR GRAND ACTIVITY PARTICIPATION - TOUR
	grand_activity_participation_legitimacy_effect = yes
}

disburse_witch_ritual_host_rewards_effect = {
	scope:activity = {
		add_activity_log_entry = {
			key = host_witch_ritual
			tags = { completed }
			# this line below adds the entry to the Effects section of the conclusion UI
			show_in_conclusion = yes
			character = scope:host
			
			scope:host = {
				add_stress = major_stress_loss
			}
		}
	}
}

disburse_murder_wedding_host_rewards = {
	# for the loc
	save_scope_as = root_scope
	if = {
		limit = {
			has_variable = murder_feast_liege_var
		}
		add_prestige_level = -3
	}
	if = {
		limit = {
			has_variable = murder_feast_head_of_faith_var
		}
		add_piety_level = -3
	}
	if = {
		limit = {
			culture = { #if this is a cultural thing, people don't really love it
				has_cultural_tradition = tradition_wedding_ceremonies
			}
		}
		add_prestige = major_prestige_loss
	}
	if = {
		limit = {
			faith = { #if this is a religious thing, people don't really love it
				has_doctrine = tenet_ritual_celebrations
			}
		}
		add_piety = major_piety_loss
	}
	if = {
		limit = { has_variable = bloody_wedding_murder_family_var } #you've killed EVERYONE
		if = {
			limit = {
				faith = { #if you can get excommunicated by kinslaying we do so
					has_doctrine_parameter = excommunication_active
					NOR = {
						has_doctrine = doctrine_kinslaying_accepted
						has_doctrine = doctrine_kinslaying_shunned
					}
				}
			}
			add_trait_force_tooltip = excommunicated
			scope:activity = {
				add_activity_log_entry = {
					key = host_bloody_wedding_excommunication
					tags = { completed }
					show_in_conclusion = yes
					character = scope:host
					
					scope:host = {
						add_excommunication_actual_effect_5_years_version = yes
					}
				}
			}
		}
		else = {
			add_piety_level = -1
		}
		scope:activity = {
			add_activity_log_entry = {
				key = host_bloody_wedding_family_kill
				tags = { completed }
				# this line below adds the entry to the Effects section of the conclusion UI
				show_in_conclusion = yes
				character = scope:host
				
				scope:host = {
					add_dread = monumental_dread_gain
					add_legitimacy = major_legitimacy_loss
					add_character_modifier = {
						modifier = gwedding_hosted_murder_wedding_modifier
						years = 15
					}
					set_variable = just_widowed_var
				}
			}
		}
	}
	else = { #Rewards for a "normal" feast
		if = { #if you failed your attempt it doesn't look great
			limit = { has_variable = bloody_murder_fail }
			add_legitimacy = minor_legitimacy_loss
			add_prestige = minor_prestige_loss
			if = {
				limit = {
					scope:activity = {
						has_activity_option = {
							category = wedding_option_entertainment
							option = wedding_entertainment_good
						}
					}
				}
				custom_tooltip = host_wedding_entertainment_good
				scope:activity = {
					add_activity_log_entry = {
						key = host_wedding_entertainment_good
						tags = { completed }
						score = 100
						# this line below adds the entry to the Effects section of the conclusion UI
						show_in_conclusion = yes
						character = scope:host

						scope:host = {
							add_prestige = minor_prestige_gain
						}
						every_attending_character = {
							limit = {
								NOR = {
									this = scope:host
									this = scope:spouse_1
								}
							}
							custom = custom.every_activity_guest
							add_prestige = minor_prestige_gain
						}
					}
				}
			}
			else_if = {
				limit = {
					scope:activity = {
						has_activity_option = {
							category = wedding_option_entertainment
							option = wedding_entertainment_normal
						}
					}
				}
				custom_tooltip = host_wedding_entertainment_normal
				scope:activity = {
					add_activity_log_entry = {
						key = host_wedding_entertainment_normal
						tags = { completed }
						score = 100
						# this line below adds the entry to the Effects section of the conclusion UI
						show_in_conclusion = yes
						character = scope:root_scope

						scope:host = { add_prestige = miniscule_prestige_gain }
					}
				}
			}

			# Food
			if = {
				limit = {
					scope:activity = {
						has_activity_option = {
							category = wedding_option_food
							option = wedding_food_good
						}
					}
				}
				custom_tooltip = host_wedding_food_good
				scope:activity = {
					add_activity_log_entry = {
						key = host_wedding_food_good
						tags = { completed }
						score = 100
						# this line below adds the entry to the Effects section of the conclusion UI
						show_in_conclusion = yes
						character = scope:host

						every_attending_character = {
							limit = { NOT = { this = scope:host } }
							custom = custom.every_attending_character
							add_opinion = {
								target = scope:host
								modifier = impressed_opinion
								opinion = 10
							}
						}
						every_attending_character = {
							limit = {
								NOR = {
									this = scope:host
									this = scope:spouse_1
								}
							}
							custom = custom.every_activity_guest
							# Guest opinion from host and spouses
							if = {
								limit = {
									scope:host = { is_ai = yes }
								}
								custom_tooltip = came_to_my_wedding_opinion_host_high
								hidden_effect = {
									reverse_add_opinion = {
										target = scope:host
										modifier = came_to_my_wedding_opinion
										opinion = 5
									}
								}
							}
							if = {
								limit = {
									scope:spouse_1 = { is_ai = yes }
								}
								custom_tooltip = came_to_my_wedding_opinion_spouse_1_high
								hidden_effect = {
									reverse_add_opinion = {
										target = scope:spouse_1
										modifier = came_to_my_wedding_opinion
										opinion = 5
									}
								}
							}
						}
					}
				}
			}
			else_if = {
				limit = {
					scope:activity = {
						has_activity_option = {
							category = wedding_option_food
							option = wedding_food_normal
						}
					}
				}
				custom_tooltip = host_wedding_food_normal
				scope:activity = {
					add_activity_log_entry = {
						key = host_wedding_food_normal
						tags = { completed }
						score = 100
						# this line below adds the entry to the Effects section of the conclusion UI
						show_in_conclusion = yes
						character = scope:host

						every_attending_character = {
							limit = { NOT = { this = scope:host } }
							custom = custom.every_attending_character
							add_opinion = {
								target = scope:host
								modifier = impressed_opinion
								opinion = 5
							}
						}
					}
				}
			}

			# Decoration
			if = {
				limit = {
					scope:activity = {
						has_activity_option = {
							category = wedding_option_decoration
							option = wedding_decoration_good
						}
					}
				}
				custom_tooltip = host_wedding_decoration_good
				scope:activity = {
					add_activity_log_entry = {
						key = host_wedding_decoration_good
						tags = { completed }
						score = 100
						# this line below adds the entry to the Effects section of the conclusion UI
						show_in_conclusion = yes
						character = scope:host

						scope:host = {
							every_vassal_or_below = {
								limit = { has_vassal_stance = courtly }
								custom = every_courtly_vassal
								add_opinion = {
									modifier = hosted_wedding_opinion
									target = root
									opinion = 10
								}
							}
						}
					}
				}
			}
			else_if = {
				limit = {
					scope:activity = {
						has_activity_option = {
							category = wedding_option_decoration
							option = wedding_decoration_normal
						}
					}
				}
				custom_tooltip = host_wedding_decoration_normal
				scope:activity = {
					add_activity_log_entry = {
						key = host_wedding_decoration_normal
						tags = { completed }
						score = 100
						# this line below adds the entry to the Effects section of the conclusion UI
						show_in_conclusion = yes
						character = scope:host

						root = {
							every_vassal_or_below = {
								limit = { has_vassal_stance = courtly }
								custom = every_courtly_vassal
								add_opinion = {
									modifier = hosted_wedding_opinion
									target = root
									opinion = 5
								}
							}
						}
					}
				}
			}
		}
		else_if = { #if you've killed your target you get these
			limit = {
				NOT = { has_variable = bloody_murder_fail }
				NOT = { has_variable = bloody_wedding_murder_family_var }
			}
			scope:activity = {
				add_activity_log_entry = {
					key = host_bloody_wedding_solo_kill
					tags = { completed }
					# this line below adds the entry to the Effects section of the conclusion UI
					show_in_conclusion = yes
					character = scope:host
					
					scope:host = {
						add_dread = massive_dread_gain
						add_legitimacy = medium_legitimacy_loss
						add_character_modifier = {
							modifier = gwedding_hosted_murder_wedding_modifier
							years = 10
						}
						set_variable = just_widowed_var
					}
				}
			}
		}
		# Regular wedding hosting rewards - smaller 
		if = {
			limit = {
				scope:activity = {
					has_activity_option = {
						category = wedding_option_entertainment
						option = wedding_entertainment_good
					}
				}
			}
			custom_tooltip = host_wedding_entertainment_good
			scope:activity = {
				add_activity_log_entry = {
					key = host_wedding_entertainment_good
					tags = { completed }
					score = 100
					# this line below adds the entry to the Effects section of the conclusion UI
					show_in_conclusion = yes
					character = scope:host

					scope:host = { add_prestige = minor_prestige_gain }
					every_attending_character = {
						limit = {
							NOR = {
								this = scope:host
								this = scope:spouse_1
							}
						}
						custom = custom.every_activity_guest
						add_prestige = minor_prestige_gain
					}
				}
			}
		}
		else_if = {
			limit = {
				scope:activity = {
					has_activity_option = {
						category = wedding_option_entertainment
						option = wedding_entertainment_normal
					}
				}
			}
			custom_tooltip = host_wedding_entertainment_normal
			scope:activity = {
				add_activity_log_entry = {
					key = host_wedding_entertainment_normal
					tags = { completed }
					score = 100
					# this line below adds the entry to the Effects section of the conclusion UI
					show_in_conclusion = yes
					character = scope:root_scope

					scope:host = { add_prestige = miniscule_prestige_gain }
				}
			}
		}

		# Food
		if = {
			limit = {
				scope:activity = {
					has_activity_option = {
						category = wedding_option_food
						option = wedding_food_good
					}
				}
			}
			custom_tooltip = host_wedding_food_good
			scope:activity = {
				add_activity_log_entry = {
					key = host_wedding_food_good
					tags = { completed }
					score = 100
					# this line below adds the entry to the Effects section of the conclusion UI
					show_in_conclusion = yes
					character = scope:host

					every_attending_character = {
						limit = { NOT = { this = scope:host } }
						custom = custom.every_attending_character
						add_opinion = {
							target = scope:host
							modifier = impressed_opinion
							opinion = 10
						}
					}
					every_attending_character = {
						limit = {
							NOR = {
								this = scope:host
								this = scope:spouse_1
							}
						}
						custom = custom.every_activity_guest
						# Guest opinion from host and spouses
						if = {
							limit = {
								scope:host = { is_ai = yes }
							}
							custom_tooltip = came_to_my_wedding_opinion_host_high
							hidden_effect = {
								reverse_add_opinion = {
									target = scope:host
									modifier = came_to_my_wedding_opinion
									opinion = 5
								}
							}
						}
						if = {
							limit = {
								scope:spouse_1 = { is_ai = yes }
							}
							custom_tooltip = came_to_my_wedding_opinion_spouse_1_high
							hidden_effect = {
								reverse_add_opinion = {
									target = scope:spouse_1
									modifier = came_to_my_wedding_opinion
									opinion = 5
								}
							}
						}
					}
				}
			}
		}
		else_if = {
			limit = {
				scope:activity = {
					has_activity_option = {
						category = wedding_option_food
						option = wedding_food_normal
					}
				}
			}
			custom_tooltip = host_wedding_food_normal
			scope:activity = {
				add_activity_log_entry = {
					key = host_wedding_food_normal
					tags = { completed }
					score = 100
					# this line below adds the entry to the Effects section of the conclusion UI
					show_in_conclusion = yes
					character = scope:host

					every_attending_character = {
						limit = { NOT = { this = scope:host } }
						custom = custom.every_attending_character
						add_opinion = {
							target = scope:host
							modifier = impressed_opinion
							opinion = 5
						}
					}
				}
			}
		}

		# Decoration
		if = {
			limit = {
				scope:activity = {
					has_activity_option = {
						category = wedding_option_decoration
						option = wedding_decoration_good
					}
				}
			}
			custom_tooltip = host_wedding_decoration_good
			scope:activity = {
				add_activity_log_entry = {
					key = host_wedding_decoration_good
					tags = { completed }
					score = 100
					# this line below adds the entry to the Effects section of the conclusion UI
					show_in_conclusion = yes
					character = scope:host

					scope:host = {
						every_vassal_or_below = {
							limit = { has_vassal_stance = courtly }
							custom = every_courtly_vassal
							add_opinion = {
								modifier = hosted_wedding_opinion
								target = root
								opinion = 10
							}
						}
					}
				}
			}
		}
		else_if = {
			limit = {
				scope:activity = {
					has_activity_option = {
						category = wedding_option_decoration
						option = wedding_decoration_normal
					}
				}
			}
			custom_tooltip = host_wedding_decoration_normal
			scope:activity = {
				add_activity_log_entry = {
					key = host_wedding_decoration_normal
					tags = { completed }
					score = 100
					# this line below adds the entry to the Effects section of the conclusion UI
					show_in_conclusion = yes
					character = scope:host

					root = {
						every_vassal_or_below = {
							limit = { has_vassal_stance = courtly }
							custom = every_courtly_vassal
							add_opinion = {
								modifier = hosted_wedding_opinion
								target = root
								opinion = 5
							}
						}
					}
				}
			}
		}
	}
	# # Vassal Opinion
	every_vassal_or_below = {
		limit = {
			OR = {
				has_trait = torturer
				has_trait = sadistic
				has_trait = vengeful
				has_trait = callous
			}
		}
		custom = every_cruel_vassal
		add_opinion = {
			modifier = respect_opinion
			target = scope:host
			opinion = 20
		}
	}
	every_vassal_or_below = {
		limit = {
			NOR = {
				has_trait = torturer
				has_trait = sadistic
				has_trait = vengeful
				has_trait = callous
			}
		}
		custom = wedding_every_other_vassal
		add_opinion = {
			modifier = suspicion_opinion
			target = scope:host
			opinion = -25
		}
	}

	# Accolade glory gain
	accolades_activity_complete_wedding_glory_effect = yes
}

disburse_wedding_activity_rewards = {
	# for the loc
	save_scope_as = root_scope

	scope:activity = {	
		### Rewards based on Options
		# Entertainment
		if = {
			limit = {
				has_activity_option = {
					category = wedding_option_entertainment
					option = wedding_entertainment_good
				}
			}
			add_activity_log_entry = {
				key = host_wedding_entertainment_good
				tags = { completed }
				score = 100
				# this line below adds the entry to the Effects section of the conclusion UI
				show_in_conclusion = yes
				character = scope:root_scope

				root = { add_prestige = 900 }
				every_attending_character = {
					limit = {
						NOR = {
							this = scope:host
							this = scope:spouse_1
							this = scope:spouse_2
						}
					}
					custom = custom.every_activity_guest
				 	add_prestige = major_prestige_gain
				}
			}
		}
		else_if = {
			limit = {
				has_activity_option = {
					category = wedding_option_entertainment
					option = wedding_entertainment_normal
				}
			}
			add_activity_log_entry = {
				key = host_wedding_entertainment_normal
				tags = { completed }
				score = 100
				# this line below adds the entry to the Effects section of the conclusion UI
				show_in_conclusion = yes
				character = scope:root_scope

				root = { add_prestige = 600 }
				every_attending_character = {
					limit = {
						NOR = {
							this = scope:host
							this = scope:spouse_1
							this = scope:spouse_2
						}
					}
					custom = custom.every_activity_guest
				 	add_prestige = medium_prestige_gain
				}
			}
		}
		else_if = {
			limit = {
				has_activity_option = {
					category = wedding_option_entertainment
					option = wedding_entertainment_bad
				}
			}
			add_activity_log_entry = {
				key = host_wedding_entertainment_bad
				tags = { completed }
				score = 100
				# this line below adds the entry to the Effects section of the conclusion UI
				show_in_conclusion = yes
				character = scope:root_scope

				root = { add_prestige = 300 }
				every_attending_character = {
					limit = {
						NOR = {
							this = scope:host
							this = scope:spouse_1
							this = scope:spouse_2
						}
					}
					custom = custom.every_activity_guest
				 	add_prestige = minor_prestige_gain
				}
			}
		}

		# Food
		if = {
			limit = {
				has_activity_option = {
					category = wedding_option_food
					option = wedding_food_good
				}
			}
			add_activity_log_entry = {
				key = host_wedding_food_good
				tags = { completed }
				score = 100
				# this line below adds the entry to the Effects section of the conclusion UI
				show_in_conclusion = yes
				character = scope:root_scope

				every_attending_character = {
					limit = { NOT = { this = root } }
					custom = custom.every_activity_guest
					add_opinion = {
						target = root
						modifier = impressed_opinion
						opinion = 30
					}
				}
				every_attending_character = {
					limit = {
						NOR = {
							this = scope:host
							this = scope:spouse_1
							this = scope:spouse_2
						}
					}
					custom = custom.every_activity_guest
					# Guest opinion from host and spouses
					if = {
						limit = {
							scope:host = { is_ai = yes }
						}
						custom_tooltip = came_to_my_wedding_opinion_host_high
						hidden_effect = {
							reverse_add_opinion = {
								target = scope:host
								modifier = came_to_my_wedding_opinion
								opinion = 15
							}
						}
					}
					if = {
						limit = {
							scope:spouse_1 = { is_ai = yes }
						}
						custom_tooltip = came_to_my_wedding_opinion_spouse_1_high
						hidden_effect = {
							reverse_add_opinion = {
								target = scope:spouse_1
								modifier = came_to_my_wedding_opinion
								opinion = 15
							}
						}
					}
					if = {
						limit = {
							scope:spouse_2 = { is_ai = yes }
						}
						custom_tooltip = came_to_my_wedding_opinion_spouse_2_high
						hidden_effect = {
							reverse_add_opinion = {
								target = scope:spouse_2
								modifier = came_to_my_wedding_opinion
								opinion = 15
							}
						}
					}
				}
			}
		}
		else_if = {
			limit = {
				has_activity_option = {
					category = wedding_option_food
					option = wedding_food_normal
				}
			}
			add_activity_log_entry = {
				key = host_wedding_food_normal
				tags = { completed }
				score = 100
				# this line below adds the entry to the Effects section of the conclusion UI
				show_in_conclusion = yes
				character = scope:root_scope

				every_attending_character = {
					limit = { NOT = { this = root } }
					custom = custom.every_activity_guest
					add_opinion = {
						target = root
						modifier = impressed_opinion
						opinion = 20
					}
				}
				every_attending_character = {
					limit = {
						NOR = {
							this = scope:host
							this = scope:spouse_1
							this = scope:spouse_2
						}
					}
					custom = custom.every_activity_guest
					# Opinion from host and spouses
					if = {
						limit = {
							scope:host = { is_ai = yes }
						}
						custom_tooltip = came_to_my_wedding_opinion_host_medium
						hidden_effect = {
							reverse_add_opinion = {
								target = scope:host
								modifier = came_to_my_wedding_opinion
								opinion = 10
							}
						}
					}
					if = {
						limit = {
							scope:spouse_1 = { is_ai = yes }
						}
						custom_tooltip = came_to_my_wedding_opinion_spouse_1_medium
						hidden_effect = {
							reverse_add_opinion = {
								target = scope:spouse_1
								modifier = came_to_my_wedding_opinion
								opinion = 10
							}
						}
					}
					if = {
						limit = {
							scope:spouse_2 = { is_ai = yes }
						}
						custom_tooltip = came_to_my_wedding_opinion_spouse_2_medium
						hidden_effect = {
							reverse_add_opinion = {
								target = scope:spouse_2
								modifier = came_to_my_wedding_opinion
								opinion = 10
							}
						}
					}
				}
			}
		}
		else_if = {
			limit = {
				has_activity_option = {
					category = wedding_option_food
					option = wedding_food_bad
				}
			}
			add_activity_log_entry = {
				key = host_wedding_food_bad
				tags = { completed }
				score = 100
				# this line below adds the entry to the Effects section of the conclusion UI
				show_in_conclusion = yes
				character = scope:root_scope

				every_attending_character = {
					limit = { NOT = { this = root } }
					custom = custom.every_activity_guest
					add_opinion = {
						target = root
						modifier = impressed_opinion
						opinion = 5
					}
				}
				every_attending_character = {
					limit = {
						NOR = {
							this = scope:host
							this = scope:spouse_1
							this = scope:spouse_2
						}
					}
					custom = custom.every_activity_guest
					# Opinion from host and spouses
					if = {
						limit = {
							scope:host = { is_ai = yes }
						}
						custom_tooltip = came_to_my_wedding_opinion_host_low
						hidden_effect = {
							reverse_add_opinion = {
								target = scope:host
								modifier = came_to_my_wedding_opinion
								opinion = 5
							}
						}
					}
					if = {
						limit = {
							scope:spouse_1 = { is_ai = yes }
						}
						custom_tooltip = came_to_my_wedding_opinion_spouse_1_low
						hidden_effect = {
							reverse_add_opinion = {
								target = scope:spouse_1
								modifier = came_to_my_wedding_opinion
								opinion = 5
							}
						}
					}
					if = {
						limit = {
							scope:spouse_2 = { is_ai = yes }
						}
						custom_tooltip = came_to_my_wedding_opinion_spouse_2_low
						hidden_effect = {
							reverse_add_opinion = {
								target = scope:spouse_2
								modifier = came_to_my_wedding_opinion
								opinion = 5
							}
						}
					}
				}
			}
		}

		# Decoration
		if = {
			limit = {
				has_activity_option = {
					category = wedding_option_decoration
					option = wedding_decoration_good
				}
			}
			add_activity_log_entry = {
				key = host_wedding_decoration_good
				tags = { completed }
				score = 100
				# this line below adds the entry to the Effects section of the conclusion UI
				show_in_conclusion = yes
				character = scope:root_scope

				root = {
					add_character_modifier = {
						modifier = gwedding_magnificent_host_modifier
						years = 20
					}
					if = {
						limit = {
							any_vassal_or_below = {
								has_vassal_stance = courtly
							}
						}
						every_vassal_or_below = {
							limit = { has_vassal_stance = courtly }
							custom = every_courtly_vassal
							add_opinion = {
								modifier = hosted_wedding_opinion
								target = root
								opinion = 30
							}
						}
					}
				}
				every_attending_character = {
					limit = {
						NOR = {
							this = scope:host
							this = scope:spouse_1
							this = scope:spouse_2
						}
					}
					custom = custom.every_activity_guest
					add_character_modifier = {
						modifier = wedding_of_the_century_modifier
						years = 20
					}
					if = {
						limit = {
							has_trait = lifestyle_reveler
						}
						add_trait_xp = {
							trait = lifestyle_reveler
							value = 10
						}
					}
				}
			}
		}
		else_if = {
			limit = {
				has_activity_option = {
					category = wedding_option_decoration
					option = wedding_decoration_normal
				}
			}
			add_activity_log_entry = {
				key = host_wedding_decoration_normal
				tags = { completed }
				score = 100
				# this line below adds the entry to the Effects section of the conclusion UI
				show_in_conclusion = yes
				character = scope:root_scope

				root = {
					add_character_modifier = {
						modifier = gwedding_gracious_host_modifier
						years = 20
					}
					if = {
						limit = {
							any_vassal_or_below = {
								has_vassal_stance = courtly
							}
						}
						every_vassal_or_below = {
							limit = { has_vassal_stance = courtly }
							custom = every_courtly_vassal
							add_opinion = {
								modifier = hosted_wedding_opinion
								target = root
								opinion = 20
							}
						}
					}
				}
				every_attending_character = {
					limit = {
						NOR = {
							this = scope:host
							this = scope:spouse_1
							this = scope:spouse_2
						}
						has_trait = lifestyle_reveler
					}
					custom = custom.every_activity_guest
					add_trait_xp = {
						trait = lifestyle_reveler
						value = 5
					}
				}
			}
		}
		else_if = {
			limit = {
				has_activity_option = {
					category = wedding_option_decoration
					option = wedding_decoration_bad
				}
			}
			add_activity_log_entry = {
				key = host_wedding_decoration_bad
				tags = { completed }
				score = 100
				# this line below adds the entry to the Effects section of the conclusion UI
				show_in_conclusion = yes
				character = scope:root_scope

				root = {
					if = {
						limit = {
							has_trait = lifestyle_reveler
						}
						add_trait_xp = {
							trait = lifestyle_reveler
							value = 10
						}
					}
					else = {
						add_trait = lifestyle_reveler
					}
					if = {
						limit = {
							any_vassal_or_below = {
								has_vassal_stance = courtly
							}
						}
						every_vassal_or_below = {
							limit = { has_vassal_stance = courtly }
							custom = every_courtly_vassal
							add_opinion = {
								modifier = hosted_wedding_opinion
								target = root
								opinion = 5
							}
						}
					}
				}
				scope:activity = {
					every_attending_character = {
						limit = {
							NOR = {
								this = scope:host
								this = scope:spouse_1
								this = scope:spouse_2
							}
							has_trait = lifestyle_reveler
						}
						custom = custom.every_activity_guest
						add_trait_xp = {
							trait = lifestyle_reveler
							value = 3
						}
					}
				}
			}
		}
	}

	# Bonuses for location
	if = {
		limit = {
			scope:wedding_venue = {
				OR = {
					has_building_or_higher = royal_garden_01
					has_building_or_higher = leisure_palace_01
					has_building_or_higher = gallywix_pleasure_palace_01
					barony = { is_holy_site_of = scope:host.faith }
					barony = { is_holy_site_of = scope:spouse_1.faith }
					barony = { is_holy_site_of = scope:spouse_2.faith }
					this = scope:host.capital_province
				}
			}
		}
		scope:activity = {
			add_activity_log_entry = {
				key = host_wedding_venue
				tags = { completed }
				score = 100
				# this line below adds the entry to the Effects section of the conclusion UI
				show_in_conclusion = yes
				character = scope:root_scope
				
				if = {
					limit = {
						OR = {
							scope:wedding_venue = { has_building_or_higher = royal_garden_03 }
							scope:wedding_venue = { has_building_or_higher = leisure_palace_03 }
							scope:wedding_venue = { has_building_or_higher = gallywix_pleasure_palace_03 }
						}
					}
					root = {
						stress_impact = {
							base = massive_stress_impact_loss
						}
						dynasty ?= { add_dynasty_prestige = minor_dynasty_prestige_gain }
					}
				}
				else_if = {
					limit = {
						OR = {
							scope:wedding_venue = { has_building_or_higher = royal_garden_02 }
							scope:wedding_venue = { has_building_or_higher = leisure_palace_02 }
							scope:wedding_venue = { has_building_or_higher = gallywix_pleasure_palace_02 }
						}
					}
					root = {
						stress_impact = {
							base = major_stress_impact_loss
						}
						dynasty ?= { add_dynasty_prestige = miniscule_dynasty_prestige_gain }
					}
				}
				else_if = {
					limit = {
						OR = {
							scope:wedding_venue = { has_building_or_higher = royal_garden_01 }
							scope:wedding_venue = { has_building_or_higher = leisure_palace_01 }
							scope:wedding_venue = { has_building_or_higher = gallywix_pleasure_palace_01 }
						}
					}
					root = {
						stress_impact = {
							base = medium_stress_impact_loss
						}
						dynasty ?= { add_dynasty_prestige = 10 }
					}
				}
				if = {
					limit = {
						scope:wedding_venue = {
							barony = { is_holy_site_of = scope:host.faith }
						}
					}		
					root = {
						add_piety = major_piety_gain
					}
				}
				if = {
					limit = {
						scope:wedding_venue = {
							this = root.capital_province
						}
					}
					# Replace marriage_effect.2001
					root = {
						add_gold = minor_gold_value
					}
				}
				if = {
					limit = {
						scope:wedding_venue.barony = { is_holy_site_of = scope:spouse_1.faith }
					}
					scope:spouse_1 = { add_piety = massive_piety_gain }
				}
				if = {
					limit = {
						scope:wedding_venue.barony = { is_holy_site_of = scope:spouse_2.faith }
					}
					scope:spouse_2 = { add_piety = massive_piety_gain }
				}
			}
		}
	}

	# If character had the reduce stress intent, give them stress loss
	root = { disburse_activity_stress_loss = yes }
	scope:activity = {
		every_attending_character = {
			limit = {
				NOR = {
					this = scope:host
					this = scope:spouse_1
					this = scope:spouse_2
				}
			}
			custom = custom.every_activity_guest
			disburse_activity_stress_loss = yes
		}
	}

	# Accolade glory gain
	accolades_activity_complete_wedding_glory_effect = yes
}

disburse_wedding_spouse_activity_rewards = {
	# for the loc
	save_scope_as = root_scope
	if = {
		limit = {
			this = scope:spouse_1
		}
		scope:spouse_2 = { save_scope_as = other_spouse }
	}
	else_if = {
		limit = {
			this = scope:spouse_2
		}
		scope:spouse_1 = { save_scope_as = other_spouse }
	}

	scope:activity = {	
		### Rewards based on Options
		# Entertainment
		if = {
			limit = {
				has_activity_option = {
					category = wedding_option_entertainment
					option = wedding_entertainment_good
				}
			}
			add_activity_log_entry = {
				key = spouse_wedding_entertainment_good
				tags = { completed }
				score = 100
				# this line below adds the entry to the Effects section of the conclusion UI
				show_in_conclusion = yes
				character = scope:root_scope
				target = scope:other_spouse

				scope:root_scope = { add_prestige = 800 }
			}
		}
		else_if = {
			limit = {
				has_activity_option = {
					category = wedding_option_entertainment
					option = wedding_entertainment_normal
				}
			}
			add_activity_log_entry = {
				key = spouse_wedding_entertainment_normal
				tags = { completed }
				score = 100
				# this line below adds the entry to the Effects section of the conclusion UI
				show_in_conclusion = yes
				character = scope:root_scope
				target = scope:other_spouse

				scope:root_scope = { add_prestige = 600 }
			}
		}
		else_if = {
			limit = {
				has_activity_option = {
					category = wedding_option_entertainment
					option = wedding_entertainment_bad
				}
			}
			add_activity_log_entry = {
				key = spouse_wedding_entertainment_bad
				tags = { completed }
				score = 100
				# this line below adds the entry to the Effects section of the conclusion UI
				show_in_conclusion = yes
				character = scope:root_scope
				target = scope:other_spouse

				scope:root_scope = { add_prestige = 400 }
			}
		}

		# Food
		if = {
			limit = {
				has_activity_option = {
					category = wedding_option_food
					option = wedding_food_good
				}
			}
			add_activity_log_entry = {
				key = spouse_wedding_food_good
				tags = { completed }
				score = 100
				# this line below adds the entry to the Effects section of the conclusion UI
				show_in_conclusion = yes
				character = scope:root_scope
				target = scope:other_spouse

				scope:activity = {
					every_attending_character = {
						limit = {
							NOR = {
								this = scope:root_scope
								this = scope:host
								this = scope:other_spouse
							}
						}
						custom = custom.every_activity_guest
						add_opinion = {
							target = scope:root_scope
							modifier = impressed_opinion
							opinion = 25
						}
					}
				}
				scope:root_scope = {
					if = {
						limit = {
							has_trait = lifestyle_reveler
						}
						add_trait_xp = {
							trait = lifestyle_reveler
							value = 15
						}
					}
				}
			}
		}
		else_if = {
			limit = {
				has_activity_option = {
					category = wedding_option_food
					option = wedding_food_normal
				}
			}
			add_activity_log_entry = {
				key = spouse_wedding_food_normal
				tags = { completed }
				score = 100
				# this line below adds the entry to the Effects section of the conclusion UI
				show_in_conclusion = yes
				character = scope:root_scope
				target = scope:other_spouse

				scope:activity = {
					every_attending_character = {
						limit = {
							NOR = {
								this = scope:root_scope
								this = scope:host
								this = scope:other_spouse
							}
						}
						custom = custom.every_activity_guest
						add_opinion = {
							target = scope:root_scope
							modifier = impressed_opinion
							opinion = 15
						}
					}
				}
				scope:root_scope = {
					if = {
						limit = {
							has_trait = lifestyle_reveler
						}
						add_trait_xp = {
							trait = lifestyle_reveler
							value = 7
						}
					}
				}
			}
		}
		else_if = {
			limit = {
				has_activity_option = {
					category = wedding_option_food
					option = wedding_food_bad
				}
			}
			add_activity_log_entry = {
				key = spouse_wedding_food_bad
				tags = { completed }
				score = 100
				# this line below adds the entry to the Effects section of the conclusion UI
				show_in_conclusion = yes
				character = scope:root_scope
				target = scope:other_spouse

				scope:activity = {
					every_attending_character = {
						limit = {
							NOR = {
								this = scope:root_scope
								this = scope:host
								this = scope:other_spouse
							}
						}
						custom = custom.every_activity_guest
						add_opinion = {
							target = scope:root_scope
							modifier = impressed_opinion
							opinion = 5
						}
					}
				}
				scope:root_scope = {
					if = {
						limit = {
							has_trait = lifestyle_reveler
						}
						add_trait_xp = {
							trait = lifestyle_reveler
							value = 3
						}
					}
				}
			}
		}

		# Decoration
		if = {
			limit = {
				has_activity_option = {
					category = wedding_option_decoration
					option = wedding_decoration_good
				}
			}
			add_activity_log_entry = {
				key = spouse_wedding_decoration_good
				tags = { completed }
				score = 100
				# this line below adds the entry to the Effects section of the conclusion UI
				show_in_conclusion = yes
				character = scope:root_scope
				target = scope:other_spouse

				scope:root_scope = {
					add_character_modifier = {
						modifier = gwedding_magnificent_wedding_modifier
						years = 20
					}
					dynasty ?= {
						add_dynasty_prestige = medium_dynasty_prestige_gain
					}
				}
			}
		}
		else_if = {
			limit = {
				has_activity_option = {
					category = wedding_option_decoration
					option = wedding_decoration_normal
				}
			}
			add_activity_log_entry = {
				key = spouse_wedding_decoration_normal
				tags = { completed }
				score = 100
				# this line below adds the entry to the Effects section of the conclusion UI
				show_in_conclusion = yes
				character = scope:root_scope
				target = scope:other_spouse
				
				scope:root_scope = {
					add_character_modifier = {
						modifier = gwedding_grandiose_wedding_modifier
						years = 20
					}
					dynasty ?= {
						add_dynasty_prestige = minor_dynasty_prestige_gain
					}
				}
			}
		}
		else_if = {
			limit = {
				has_activity_option = {
					category = wedding_option_decoration
					option = wedding_decoration_bad
				}
			}
			add_activity_log_entry = {
				key = spouse_wedding_decoration_bad
				tags = { completed }
				score = 100
				# this line below adds the entry to the Effects section of the conclusion UI
				show_in_conclusion = yes
				character = scope:root_scope
				target = scope:other_spouse
				
				scope:root_scope = {
					add_character_modifier = {
						modifier = gwedding_grand_wedding_modifier
						years = 20
					}
					dynasty ?= {
						add_dynasty_prestige = miniscule_dynasty_prestige_gain
					}
				}
			}
		}
	}

	# If character had the reduce stress intent, give them stress loss
	disburse_activity_stress_loss = yes

	# LEGITIMACY GAIN FOR GRAND ACTIVITY PARTICIPATION - WEDDING
	grand_activity_participation_legitimacy_effect = yes
}

tooltip_disburse_wedding_host_activity_rewards = {
	scope:activity = {
		if = {
			limit = {
				has_activity_option = {
					category = wedding_option_entertainment
					option = wedding_entertainment_good
				}
			}
			root = { add_prestige = 1200 }
		}
		else_if = {
			limit = {
				has_activity_option = {
					category = wedding_option_entertainment
					option = wedding_entertainment_normal
				}
			}
			root = { add_prestige = 800 }
		}
		else_if = {
			limit = {
				has_activity_option = {
					category = wedding_option_entertainment
					option = wedding_entertainment_bad
				}
			}
			root = { add_prestige = 400 }
		}
		if = {
			limit = {
				has_activity_option = {
					category = wedding_option_food
					option = wedding_food_good
				}
			}
			every_attending_character = {
				limit = { NOT = { this = root } }
				custom = custom.every_activity_guest
				add_opinion = {
					target = root
					modifier = impressed_opinion
					opinion = 30
				}
			}
		}
		else_if = {
			limit = {
				has_activity_option = {
					category = wedding_option_food
					option = wedding_food_normal
				}
			}
			every_attending_character = {
				limit = { NOT = { this = root } }
				custom = custom.every_activity_guest
				add_opinion = {
					target = root
					modifier = impressed_opinion
					opinion = 20
				}
			}
		}
		else_if = {
			limit = {
				has_activity_option = {
					category = wedding_option_food
					option = wedding_food_bad
				}
			}
			every_attending_character = {
				limit = { NOT = { this = root } }
				custom = custom.every_activity_guest
				add_opinion = {
					target = root
					modifier = impressed_opinion
					opinion = 5
				}
			}
		}
		if = {
			limit = {
				has_activity_option = {
					category = wedding_option_decoration
					option = wedding_decoration_good
				}
			}
			root = {
				add_character_modifier = {
					modifier = gwedding_magnificent_host_modifier
					years = 20
				}
				if = {
					limit = {
						any_vassal_or_below = {
							has_vassal_stance = courtly
						}
					}
					every_vassal_or_below = {
						limit = { has_vassal_stance = courtly }
						custom = every_courtly_vassal
						add_opinion = {
							modifier = hosted_wedding_opinion
							target = root
							opinion = 30
						}
					}
				}
			}
		}
		else_if = {
			limit = {
				has_activity_option = {
					category = wedding_option_decoration
					option = wedding_decoration_normal
				}
			}
			root = {
				add_character_modifier = {
					modifier = gwedding_gracious_host_modifier
					years = 20
				}
				if = {
					limit = {
						any_vassal_or_below = {
							has_vassal_stance = courtly
						}
					}
					every_vassal_or_below = {
						limit = { has_vassal_stance = courtly }
						custom = every_courtly_vassal
						add_opinion = {
							modifier = hosted_wedding_opinion
							target = root
							opinion = 20
						}
					}
				}
			}
		}
		else_if = {
			limit = {
				has_activity_option = {
					category = wedding_option_decoration
					option = wedding_decoration_bad
				}
			}
			root = {
				if = {
					limit = {
						has_trait = lifestyle_reveler
					}
					add_trait_xp = {
						trait = lifestyle_reveler
						value = 10
					}
				}
				else = {
					add_trait = lifestyle_reveler
				}
				if = {
					limit = {
						any_vassal_or_below = {
							has_vassal_stance = courtly
						}
					}
					every_vassal_or_below = {
						limit = { has_vassal_stance = courtly }
						custom = every_courtly_vassal
						add_opinion = {
							modifier = hosted_wedding_opinion
							target = root
							opinion = 5
						}
					}
				}
			}
		}
		if = {
			limit = {
				OR = {
					scope:wedding_venue = { has_building_or_higher = royal_garden_03 }
					scope:wedding_venue = { has_building_or_higher = leisure_palace_03 }
					scope:wedding_venue = { has_building_or_higher = gallywix_pleasure_palace_03 }
				}
			}
			root = {
				stress_impact = {
					base = massive_stress_impact_loss
				}
				dynasty ?= { add_dynasty_prestige = minor_dynasty_prestige_gain }
			}
		}
		else_if = {
			limit = {
				OR = {
					scope:wedding_venue = { has_building_or_higher = royal_garden_02 }
					scope:wedding_venue = { has_building_or_higher = leisure_palace_02 }
					scope:wedding_venue = { has_building_or_higher = gallywix_pleasure_palace_02 }
				}
			}
			root = {
				stress_impact = {
					base = major_stress_impact_loss
				}
				dynasty ?= { add_dynasty_prestige = miniscule_dynasty_prestige_gain }
			}
		}
		else_if = {
			limit = {
				OR = {
					scope:wedding_venue = { has_building_or_higher = royal_garden_01 }
					scope:wedding_venue = { has_building_or_higher = leisure_palace_01 }
					scope:wedding_venue = { has_building_or_higher = gallywix_pleasure_palace_01 }
				}
			}
			root = {
				stress_impact = {
					base = medium_stress_impact_loss
				}
				dynasty ?= { add_dynasty_prestige = 10 }
			}
		}
		if = {
			limit = {
				scope:wedding_venue = {
					barony = { is_holy_site_of = scope:host.faith }
				}
			}		
			root = {
				add_piety = major_piety_gain
			}
		}
		if = {
			limit = {
				scope:wedding_venue = {
					this = root.capital_province
				}
			}
			# Replace marriage_effect.2001
			root = {
				add_gold = minor_gold_value
			}
		}
	}
	# If character had the reduce stress intent, give them stress loss
	root = { disburse_activity_stress_loss = yes }

	# Accolade glory gain
	accolades_activity_complete_wedding_glory_effect = yes

	# LEGITIMACY GAIN FOR GRAND ACTIVITY PARTICIPATION - WEDDING
	grand_activity_participation_legitimacy_effect = yes
}

tooltip_disburse_wedding_guest_activity_rewards = {
	scope:activity = {
		if = {
			limit = {
				has_activity_option = {
					category = wedding_option_entertainment
					option = wedding_entertainment_good
				}
			}
			root = { add_prestige = major_prestige_gain }
		}
		else_if = {
			limit = {
				has_activity_option = {
					category = wedding_option_entertainment
					option = wedding_entertainment_normal
				}
			}
			root = { add_prestige = medium_prestige_gain }
		}
		else_if = {
			limit = {
				has_activity_option = {
					category = wedding_option_entertainment
					option = wedding_entertainment_bad
				}
			}
			root = { add_prestige = minor_prestige_gain }
		}
		if = {
			limit = {
				has_activity_option = {
					category = wedding_option_food
					option = wedding_food_good
				}
			}
			if = {
				limit = {
					scope:host = { is_ai = yes }
				}
				custom_tooltip = came_to_my_wedding_opinion_host_high
			}
			if = {
				limit = {
					scope:spouse_1 = { is_ai = yes }
				}
				custom_tooltip = came_to_my_wedding_opinion_spouse_1_high
			}
			if = {
				limit = {
					scope:spouse_2 = { is_ai = yes }
				}
				custom_tooltip = came_to_my_wedding_opinion_spouse_2_high
			}
		}
		else_if = {
			limit = {
				has_activity_option = {
					category = wedding_option_food
					option = wedding_food_normal
				}
			}
			if = {
				limit = {
					scope:host = { is_ai = yes }
				}
				custom_tooltip = came_to_my_wedding_opinion_host_medium
			}
			if = {
				limit = {
					scope:spouse_1 = { is_ai = yes }
				}
				custom_tooltip = came_to_my_wedding_opinion_spouse_1_medium
			}
			if = {
				limit = {
					scope:spouse_2 = { is_ai = yes }
				}
				custom_tooltip = came_to_my_wedding_opinion_spouse_2_medium
			}
		}
		else_if = {
			limit = {
				has_activity_option = {
					category = wedding_option_food
					option = wedding_food_bad
				}
			}
			if = {
				limit = {
					scope:host = { is_ai = yes }
				}
				custom_tooltip = came_to_my_wedding_opinion_host_low
			}
			if = {
				limit = {
					scope:spouse_1 = { is_ai = yes }
				}
				custom_tooltip = came_to_my_wedding_opinion_spouse_1_low
			}
			if = {
				limit = {
					scope:spouse_2 = { is_ai = yes }
				}
				custom_tooltip = came_to_my_wedding_opinion_spouse_2_low
			}
		}
		if = {
			limit = {
				has_activity_option = {
					category = wedding_option_decoration
					option = wedding_decoration_good
				}
			}
			root = {
				add_character_modifier = {
					modifier = wedding_of_the_century_modifier
					years = 20
				}
				if = {
					limit = {
						has_trait = lifestyle_reveler
					}
					add_trait_xp = {
						trait = lifestyle_reveler
						value = 10
					}
				}
			}
		}
		else_if = {
			limit = {
				has_activity_option = {
					category = wedding_option_decoration
					option = wedding_decoration_normal
				}
			}
			root = {
				if = {
					limit = {
						has_trait = lifestyle_reveler
					}
					add_trait_xp = {
						trait = lifestyle_reveler
						value = 5
					}
				}
			}
		}
		else_if = {
			limit = {
				has_activity_option = {
					category = wedding_option_decoration
					option = wedding_decoration_bad
				}
			}
			root = {
				if = {
					limit = {
						has_trait = lifestyle_reveler
					}
					add_trait_xp = {
						trait = lifestyle_reveler
						value = 3
					}
				}
			}
		}
	}
	disburse_activity_stress_loss = yes

	# Accolade glory gain
	accolades_activity_complete_wedding_glory_effect = yes

	# LEGITIMACY GAIN FOR GRAND ACTIVITY PARTICIPATION - WEDDING
	grand_activity_participation_legitimacy_effect = yes
}

disburse_wedding_spouse_host_activity_rewards = {
	# for the loc
	save_scope_as = root_scope
	if = {
		limit = {
			root = scope:spouse_1
		}
		scope:spouse_2 = { save_scope_as = other_spouse }
	}
	else_if = {
		limit = {
			root = scope:spouse_2
		}
		scope:spouse_1 = { save_scope_as = other_spouse }
	}

	scope:activity = {
		if = {
			limit = {
				has_activity_option = {
					category = wedding_option_decoration
					option = wedding_decoration_good
				}
			}
			add_activity_log_entry = {
				key = host_wedding_decoration_good
				tags = { completed }
				score = 100
				# this line below adds the entry to the Effects section of the conclusion UI
				show_in_conclusion = yes
				character = scope:root_scope
				target = scope:other_spouse

				scope:root_scope = {
					add_character_modifier = {
						modifier = gwedding_magnificent_wedding_modifier
						years = 20
					}
				}
			}
		}
		else_if = {
			limit = {
				has_activity_option = {
					category = wedding_option_decoration
					option = wedding_decoration_normal
				}
			}
			custom_tooltip = host_wedding_decoration_normal
			add_activity_log_entry = {
				key = host_wedding_decoration_normal
				tags = { completed }
				score = 100
				# this line below adds the entry to the Effects section of the conclusion UI
				show_in_conclusion = yes
				character = scope:root_scope
				target = scope:other_spouse
				
				scope:root_scope = {
					add_character_modifier = {
						modifier = gwedding_grandiose_wedding_modifier
						years = 20
					}
				}
			}
		}
		else_if = {
			limit = {
				has_activity_option = {
					category = wedding_option_decoration
					option = wedding_decoration_bad
				}
			}
			custom_tooltip = host_wedding_decoration_bad
			add_activity_log_entry = {
				key = host_wedding_decoration_bad
				tags = { completed }
				score = 100
				# this line below adds the entry to the Effects section of the conclusion UI
				show_in_conclusion = yes
				character = scope:root_scope
				target = scope:other_spouse
				
				scope:root_scope = {
					add_character_modifier = {
						modifier = gwedding_grand_wedding_modifier
						years = 20
					}
				}
			}
		}
	}

	# LEGITIMACY GAIN FOR GRAND ACTIVITY PARTICIPATION - WEDDING
	grand_activity_participation_legitimacy_effect = yes
}

disburse_hunt_activity_rewards = {
	# for the loc
	save_scope_as = root_scope
	if = { # To show correct tooltips for guests
		limit = { has_trait = lifestyle_hunter }
		add_character_flag = {
			flag = host_existing_hunter
			weeks = 1
		}
	}
	hunt_individual_guest_awards_effect = yes
	# Rewards based on Magnficence level
	# Host Rewards
	# Adventurer Provisions
	if = {
		limit = {
			is_landless_adventurer = yes
		}
		domicile = {
			change_provisions = {
				value = hunt_provisions_reward_value
			}
		}
	}
	# Prestige/Piety Gain
	if = {
		limit = {
			culture = { has_cultural_parameter = sacred_hunts }
		}
		add_prestige = hunt_prestige_with_piety_reward_value
		add_piety = hunt_piety_reward_value
	}
	else = { add_prestige = hunt_prestige_reward_value }
	# Glory Hound Vassal Opinion
	set_variable = {
		name = attending_glory_hounds
		value = scope:root_scope.number_of_participating_glory_hound_vassals
	}
	every_vassal = {
		limit = {
			has_vassal_stance = glory_hound
			is_participant_in_activity = scope:activity
		}
		custom = every_participating_glory_hound_vassal
		add_opinion = {
			modifier = hosted_hunt_opinion
			target = scope:root_scope
			opinion = hunt_glory_hound_vassal_opinion_value
		}
	}
	remove_variable = attending_glory_hounds
	scope:activity = {
		hidden_effect = {
			if = {
				limit = {
					activity_host = { has_trait = lifestyle_hunter }
				}
				add_to_variable_list = {
					name = trait_rewards
					target = trait:lifestyle_hunter
				}
			}
		}
		# People happy when their nobles clear dangerous beasts
		if = {
			limit = {
				var:hunt_success ?= flag:yes
				NOT = { exists = var:animal_spared }
				hunt_animal_type_dangerous_trigger = { VAR = var:animal_type }
				activity_location.county.holder.top_liege ?= scope:host.top_liege # own nobles
			}
			activity_location.county = {
				add_county_modifier = {
					modifier = hunt_dangerous_beast_slain_modifier
					years = 10
				}
			}
		}
		show_as_tooltip = {
			every_attending_character = {
				limit = {
					NOR = {
						this = scope:host
						this = root
					}
					is_adult = yes
					trigger_if = {
						limit = {
							scope:activity = {
								NOT = {
									has_activity_option = { category = special_type option = hunt_type_falconry }
								}
							}
						}
						can_be_combatant_based_on_gender_trigger = { ARMY_OWNER = scope:root_scope }
					}
					trigger_if = {
						limit = { is_clergy = yes }
						faith = { has_doctrine_parameter = clergy_can_fight }
					}
				}
				custom = hunt_every_other_hunter_tt
				add_prestige = hunt_prestige_guest_gain_value
			}
		}
	}

	# Remove strife if relevant.
	remove_strife_per_invited_powerful_vassal_effect = yes
}

disburse_feast_activity_rewards = {
	# for the loc
	save_scope_as = root_scope

	# Rewards based on Activity Options
	
	# Number of courses
	if = {
		limit = {
			scope:activity = {
				has_activity_option = {
					category = feast_option_courses
					option = feast_courses_good
				}
			}
		}
		scope:activity = {
			add_activity_log_entry = {
				key = courses_good_reward_tt
				tags = { completed }
				character = scope:root_scope
				show_in_conclusion = yes
				score = 50
				
				# Effects
				root = {
					# Host Rewards
					

					#Max Food Option will make Courtly Vassals more happy than other guests.
					#Court Amenities can increase this further.
					
					every_vassal_or_below = {
						limit = {
							has_vassal_stance = courtly
							is_participant_in_activity = scope:activity
						}
						custom = every_courtly_vassal
<<<<<<< HEAD
						if = {
							limit = {
								scope:host = {
									has_royal_court = yes
									has_dlc_feature = royal_court
									amenity_level = { type = court_food_quality value >= 5 }
								}
							}
							add_opinion = {
								modifier = hosted_feast_opinion
								target = root
								opinion = 35 
							}
						}
						else_if = {
							limit = {
								activity_location.county = {
									has_county_modifier = wc_vernal_solstice_modifier
								}
							}
							add_opinion = {
								modifier = hosted_feast_opinion
								target = root
								opinion = 35 
							}
						}
						else = { #Baseline
							add_opinion = {
								modifier = hosted_feast_opinion
								target = root
								opinion = 25
							}
=======
						add_opinion = {
							modifier = hosted_feast_opinion
							target = root
							opinion = feast_opinion_max_food_value
>>>>>>> eb7ec20d
						}
					}
					# Vassal Opinion
					scope:activity = {
						every_attending_character = {
							limit = {
								NOT = { this = root }
								trigger_if = {
									limit = {
										is_vassal_of = root
									}
									NOT = { has_vassal_stance = courtly }
								}
							}
							custom = custom.every_attending_character_but_courtly
							add_opinion = {
								target = root
								modifier = impressed_opinion
								opinion = feast_opinion_max_food_value
							}
						}
					}
				}
			}
		}
	}
	else_if = {
		limit = {
			scope:activity = {
				has_activity_option = {
					category = feast_option_courses
					option = feast_courses_normal
				}
			}
		}
		#With Middle Food Option 
		scope:activity = {
			add_activity_log_entry = {
				key = courses_normal_reward_tt
				tags = { completed }
				character = scope:root_scope
				show_in_conclusion = yes
				score = 50
				
				# Effects
				root = {
					# Host Rewards
					
					#With Middle Food Option Courtly vassals have slightly higher opinion gain than others
					#Very High Court Amenities can increase it slightly.

					# Courtly Vassal Opinion
					every_vassal_or_below = {
						limit = {
							has_vassal_stance = courtly
							is_participant_in_activity = scope:activity
						}
						custom = every_courtly_vassal
<<<<<<< HEAD
						if = {
							limit = {
								scope:host = {
									has_royal_court = yes
									has_dlc_feature = royal_court
									amenity_level = { type = court_food_quality value >= 5 }
								}
							}
							add_opinion = {
								modifier = hosted_feast_opinion
								target = root
								opinion = 20
							}
						}
						else_if = {
							limit = {
								activity_location.county = {
									has_county_modifier = wc_vernal_solstice_modifier
								}
							}
							add_opinion = {
								modifier = hosted_feast_opinion
								target = root
								opinion = 25 
							}
						}
						else = {
							add_opinion = {
								modifier = hosted_feast_opinion
								target = root
								opinion = 15
							}
=======
						add_opinion = {
							modifier = hosted_feast_opinion
							target = root
							opinion = feast_opinion_medium_food_value
>>>>>>> eb7ec20d
						}
					}
					# Vassal Opinion
					scope:activity = {
						every_attending_character = {
							limit = {
								NOT = { this = root }
								trigger_if = {
									limit = {
										is_vassal_of = root
									}
									NOT = { has_vassal_stance = courtly }
								}
							}
							custom = custom.every_attending_character_but_courtly
							add_opinion = {
								target = root
								modifier = impressed_opinion
								opinion = feast_opinion_medium_food_value
							}
						}
					}
				}
			}
		}
	}
	else = {
		scope:activity = {
			add_activity_log_entry = {
				key = courses_bad_reward_tt
				tags = { completed }
				character = scope:root_scope
				show_in_conclusion = yes
				score = 50
				
				# Effects
				root = {
					# Host Rewards

					#With Low food option the opinion gain with Courtly vassals is always lower than for normal guests. Even if you have very high court amenities (though they do mitigate it a bit).
					every_vassal_or_below = {
						limit = {
							has_vassal_stance = courtly
							is_participant_in_activity = scope:activity
						}
						custom = every_courtly_vassal
						add_opinion = {
							modifier = hosted_mediocre_feast_opinion
							target = root
							opinion = feast_opinion_mediocre_food_value
						}
					}

					# Vassal Opinion
					scope:activity = {
						#Other guests
						every_attending_character = {
							limit = {
								NOT = { this = root }
								trigger_if = {
									limit = {
										is_vassal_of = root
									}
									NOT = { has_vassal_stance = courtly }
								}
							}
							custom = custom.every_attending_character_but_courtly
							add_opinion = {
								target = root
								modifier = impressed_opinion
								opinion = feast_opinion_mediocre_food_value
							}
						}
					}
				}
			}
		}
	}
	
	# If you have an Estate, with the relevant upgrade, you get additional opinion
	# This does create a duplicate opinion entry in the list of effects, but is easier for script maintenance
	if = {
		limit = {
			scope:host = {
				domicile ?= {
					has_domicile_parameter = estate_improved_feast_opinion
					domicile_location = scope:activity_location
				}
			}
		}
		scope:activity = {
			add_activity_log_entry = {
				key = feast_estate_reward_tt
				tags = { completed }
				character = scope:root_scope
				show_in_conclusion = yes
				score = 50
				
				root = {
					scope:activity = {
						every_attending_character = {
							limit = {
								NOT = { this = root }
							}
							custom = custom.every_attending_character
							add_opinion = {
								target = root
								modifier = impressed_opinion
								opinion = 5
							}
						}
					}
				}
			}
		}
	}
	
	# Dish complexity
	if = {
		limit = {
			scope:activity = {
				has_activity_option = {
					category = feast_option_food
					option = feast_food_good
				}
			}
		}
		scope:activity = {
			add_activity_log_entry = {
				key = food_good_reward_tt
				tags = { completed }
				character = scope:root_scope
				show_in_conclusion = yes
				score = 50
				
				# Effects
				root = {
					# Host Rewards
					add_prestige = {
						value = 225
						scope:host = {
							if = {
								limit = {
									has_royal_court = yes
									has_dlc_feature = royal_court
									amenity_level = { type = court_food_quality value >= 5 }
								}
								multiply = 1.5
							}
							multiply = court_brewmaster_multiplier
						}
						if = {
							limit = {
								culture = {
									has_cultural_parameter = refined_feasts
								}
							}
							add = major_prestige_gain
						}
						if = {
							limit = {
								activity_location.county = {
									has_county_modifier = wc_vernal_solstice_modifier
								}
							}
							multiply = 1.5
						}
						# Warcraft - disabled
						# if = {
						# 	limit = {
						# 		any_character_struggle = {
						# 			involvement = involved
						# 			has_struggle_phase_parameter = struggle_prestige_from_feast
						# 		}
						# 	}
						# 	add = medium_prestige_gain
						# }
					}
				}
			}
		}
	}
	else_if = {
		limit = {
			scope:activity = {
				has_activity_option = {
					category = feast_option_food
					option = feast_food_normal
				}
			}
		}
		scope:activity = {
			add_activity_log_entry = {
				key = food_normal_reward_tt
				tags = { completed }
				character = scope:root_scope
				show_in_conclusion = yes
				score = 50
				
				# Effects
				root = {
					# Host Rewards
					add_prestige = {
						value = 115
						scope:host = {
							if = {
								limit = {
									scope:host = {
										has_royal_court = yes
										has_dlc_feature = royal_court
										amenity_level = { type = court_food_quality value >= 5 }
									}
								}
								multiply = 2
							}
							else_if = {
								limit = {
									scope:host = {
										has_royal_court = yes
										has_dlc_feature = royal_court
										amenity_level = { type = court_food_quality value >= 3 }
									}
								}
								multiply = 1.5
							}
							multiply = court_brewmaster_multiplier
						}
						
						
						if = {
							limit = {
								culture = {
									has_cultural_parameter = refined_feasts
								}
							}
							add = major_prestige_gain
						}
						if = {
							limit = {
								activity_location.county = {
									has_county_modifier = wc_vernal_solstice_modifier
								}
							}
							multiply = 1.5
						}
						# Warcraft - disabled
						# if = {
						# 	limit = {
						# 		any_character_struggle = {
						# 			involvement = involved
						# 			has_struggle_phase_parameter = struggle_prestige_from_feast
						# 		}
						# 	}
						# 	add = medium_prestige_gain
						# }
					}
				}
			}
		}
	}
	else = {
		scope:activity = {
			add_activity_log_entry = {
				key = food_bad_reward_tt
				tags = { completed }
				character = scope:root_scope
				show_in_conclusion = yes
				score = 50
				
				# Effects
				root = {
					# Host Rewards
					add_prestige = {
						value = 35
						scope:host = {
							if = {
								limit = {
									scope:host = {
										has_royal_court = yes
										has_dlc_feature = royal_court
										amenity_level = { type = court_food_quality value >= 5 }
									}
								}
								multiply = 2
							}
							else_if = {
								limit = {
									scope:host = {
										has_royal_court = yes
										has_dlc_feature = royal_court
										amenity_level = { type = court_food_quality value >= 3 }
									}
								}
								multiply = 1.5
							}
							multiply = court_brewmaster_multiplier
						}
						
						if = {
							limit = {
								culture = {
									has_cultural_parameter = refined_feasts
								}
							}
							add = major_prestige_gain
						}
						if = {
							limit = {
								activity_location.county = {
									has_county_modifier = wc_vernal_solstice_modifier
								}
							}
							multiply = 1.5
						}
						# Warcraft - disabled
						# if = {
						# 	limit = {
						# 		any_character_struggle = {
						# 			involvement = involved
						# 			has_struggle_phase_parameter = struggle_prestige_from_feast
						# 		}
						# 	}
						# 	add = medium_prestige_gain
						# }
					}
				}
			}
		}
	}
	
	# Estate Unlock: Wine Selection
	if = {
		limit = {
			scope:activity = {
				has_activity_option = {
					category = feast_option_wine
					option = feast_wine_extensive
				}
			}
		}
		scope:activity = {
			add_activity_log_entry = {
				key = wine_extensive_reward_tt
				tags = { completed }
				character = scope:root_scope
				show_in_conclusion = yes
				score = 50
				
				# Effects
				root = {
					change_influence = {
						value = 15
						
						scope:activity = {
							every_attending_character = {
								limit = {
									NOR = {
										this = root
										is_courtier_of = root # Guest shouldn't originate from you own court
									}
								}
								add = 15
							}
						}
						scope:host = { multiply = court_brewmaster_multiplier }
						if = {
							limit = {
								domicile ?= { has_domicile_parameter = estate_improved_wine_cellar_3 }
							}
							multiply = {
								value = 1
								add = estate_improved_wine_cellar_3_value
							}
						}
						else_if = {
							limit = {
								domicile ?= { has_domicile_parameter = estate_improved_wine_cellar_2 }
							}
							multiply = {
								value = 1
								add = estate_improved_wine_cellar_2_value
							}
						}
						else_if = {
							limit = {
								domicile ?= { has_domicile_parameter = estate_improved_wine_cellar_1 }
							}
							multiply = {
								value = 1
								add = estate_improved_wine_cellar_1_value
							}
						}
					}
				}
			}
		}
	}
	else_if = {
		limit = {
			scope:activity = {
				has_activity_option = {
					category = feast_option_wine
					option = feast_wine_normal
				}
			}
		}
		scope:activity = {
			add_activity_log_entry = {
				key = wine_normal_reward_tt
				tags = { completed }
				character = scope:root_scope
				show_in_conclusion = yes
				score = 50
				
				# Effects
				root = {
					change_influence = {
						value = 10
						
						scope:activity = {
							every_attending_character = {
								limit = {
									NOR = {
										this = root
										is_courtier_of = root # Guest shouldn't originate from you own court
									}
								}
								add = 10
							}
						}
						scope:host = { multiply = court_brewmaster_multiplier }
						if = {
							limit = {
								domicile ?= { has_domicile_parameter = estate_improved_wine_cellar_3 }
							}
							multiply = {
								value = 1
								add = estate_improved_wine_cellar_3_value
							}
						}
						else_if = {
							limit = {
								domicile ?= { has_domicile_parameter = estate_improved_wine_cellar_2 }
							}
							multiply = {
								value = 1
								add = estate_improved_wine_cellar_2_value
							}
						}
						else_if = {
							limit = {
								domicile ?= { has_domicile_parameter = estate_improved_wine_cellar_1 }
							}
							multiply = {
								value = 1
								add = estate_improved_wine_cellar_1_value
							}
						}
					}
				}
			}
		}
	}
	else_if = {
		limit = {
			scope:activity = {
				has_activity_option = {
					category = feast_option_wine
					option = feast_wine_limited
				}
			}
		}
		scope:activity = {
			add_activity_log_entry = {
				key = wine_limited_reward_tt
				tags = { completed }
				character = scope:root_scope
				show_in_conclusion = yes
				score = 50
				
				# Effects
				root = {
					change_influence = {
						value = 5
						
						scope:activity = {
							every_attending_character = {
								limit = {
									NOR = {
										this = root
										is_courtier_of = root # Guest shouldn't originate from you own court
									}
								}
								add = 5
							}
						}
						scope:host = { multiply = court_brewmaster_multiplier }
						if = {
							limit = {
								domicile ?= { has_domicile_parameter = estate_improved_wine_cellar_3 }
							}
							multiply = {
								value = 1
								add = estate_improved_wine_cellar_3_value
							}
						}
						else_if = {
							limit = {
								domicile ?= { has_domicile_parameter = estate_improved_wine_cellar_2 }
							}
							multiply = {
								value = 1
								add = estate_improved_wine_cellar_2_value
							}
						}
						else_if = {
							limit = {
								domicile ?= { has_domicile_parameter = estate_improved_wine_cellar_1 }
							}
							multiply = {
								value = 1
								add = estate_improved_wine_cellar_1_value
							}
						}
					}
				}
			}
		}
	}
	
	# We give you the regular rewards
	hosted_successful_feast_new_effect = yes	
	# We give out the Reveler trait/xp
	disburse_feast_reveler_rewards = yes
	#Accolade glory gain
	accolades_activity_complete_feast_glory_effect = yes
	#Stress loss
	if = {
		limit = {
			OR = {
				has_trait = shy
				has_trait = reclusive
			}
		}
		custom_tooltip = host_feast_decision_desc_shy
	}
	else = {
		if = {
			limit = {
				has_royal_court = yes
				has_dlc_feature = royal_court
					amenity_level = { type = court_food_quality value >= 5 }
			}
			stress_impact = {
				base = exotic_feast_stress_loss_value
				gluttonous = feast_stress_loss_value
				gregarious = feast_stress_loss_value
				lifestyle_reveler = feast_stress_loss_value
				drunkard = feast_stress_loss_value
				comfort_eater = feast_stress_loss_value
				generous = feast_stress_loss_value
				greedy = activity_stress_gain_impact
			}
		}
		else_if = {
			limit = {
				has_royal_court = yes
				has_dlc_feature = royal_court
				amenity_level = { type = court_food_quality value >= 4 }
			}
			stress_impact = {
				base = lavish_feast_stress_loss_value
				gluttonous = feast_stress_loss_value
				gregarious = feast_stress_loss_value
				lifestyle_reveler = feast_stress_loss_value
				drunkard = feast_stress_loss_value
				comfort_eater = feast_stress_loss_value
				generous = feast_stress_loss_value
				greedy = activity_stress_gain_impact
			}
		}
	    else_if = {
			limit = {
				has_royal_court = yes
				has_dlc_feature = royal_court
				amenity_level = { type = court_food_quality value >= 3 }
			}
			stress_impact = {
				base = medium_feast_stress_loss_value
				gluttonous = feast_stress_loss_value
				gregarious = feast_stress_loss_value
				lifestyle_reveler = feast_stress_loss_value
				drunkard = feast_stress_loss_value
				comfort_eater = feast_stress_loss_value
				generous = feast_stress_loss_value
				greedy = activity_stress_gain_impact
			}
		}
		else_if = {
			limit = {
				has_royal_court = yes
				has_dlc_feature = royal_court
				amenity_level = { type = court_food_quality value <= 1 }
			}
			stress_impact = {
				base = meager_feast_stress_loss_value
				gluttonous = feast_stress_loss_value
				gregarious = feast_stress_loss_value
				lifestyle_reveler = feast_stress_loss_value
				drunkard = feast_stress_loss_value
				comfort_eater = feast_stress_loss_value
				generous = feast_stress_loss_value
				greedy = activity_stress_gain_impact
			}
		}
		else = {
			stress_impact = {
				base = feast_stress_loss_value
				gluttonous = activity_stress_loss_impact
				gregarious = activity_stress_loss_impact
				lifestyle_reveler = feast_stress_loss_value
				drunkard = activity_stress_loss_impact
				comfort_eater = activity_stress_loss_impact
				generous = activity_stress_loss_impact
				greedy = activity_stress_gain_impact
			}
		}
	}

	# Remove strife if relevant.
	remove_strife_per_invited_powerful_vassal_effect = yes
}

disburse_murder_feast_activity_rewards = {
	if = {
		limit = {
			has_variable = murder_feast_liege_var
		}
		scope:activity = {
			add_activity_log_entry = {
				key = murder_feast_liege_kill_tt
				tags = { completed }
				character = scope:root_scope
				show_in_conclusion = yes
				score = 50
				
				root = {
					add_prestige_level = -2
				}
			}
		}
	}
	if = {
		limit = {
			has_variable = murder_feast_head_of_faith_var
		}
		scope:activity = {
			add_activity_log_entry = {
				key = murder_feast_hof_kill_tt
				tags = { completed }
				character = scope:root_scope
				show_in_conclusion = yes
				score = 50
				
				root = {
					add_piety_level = -2
				}
			}
		}
	}
	if = {
		limit = {
			faith = { #if this is a religious thing, people don't really love it
				has_doctrine = tenet_ritual_celebrations
			}
		}
		add_piety = medium_piety_loss
	}
	if = {
		limit = { has_variable = murder_feast_entourage_murder_var } #you've killed EVERYONE
		scope:activity = {
			add_activity_log_entry = {
				key = murder_feast_entourage_kill_tt
				tags = { completed }
				character = scope:root_scope
				show_in_conclusion = yes
				score = 50
				
				root = {
					add_dread = 35
					add_legitimacy = major_legitimacy_loss
					add_character_modifier = {
						modifier = murder_feast_great_murderer_modifier
						years = 15
					}
				}
			}
			# # Guest Opinion
			every_attending_character = {
				limit = {
					NOR = {
						has_trait = torturer
						has_trait = sadistic
						has_trait = vengeful
						has_trait = callous
					}
				}
				custom = feast_every_guest
				add_opinion = {
					modifier = suspicion_opinion
					target = scope:host
					opinion = -10
				}
			}
		}
	}
	else = { #Rewards for a "normal" feast
		if = { #if you failed your attempt it doesn't look great
			limit = { has_variable = murder_feast_murder_failure_var }
			scope:activity = {
				add_activity_log_entry = {
					key = murder_feast_failed_tt
					tags = { completed }
					character = scope:root_scope
					show_in_conclusion = yes
					score = 50
					
					root = {
						add_prestige = minor_prestige_loss
						add_legitimacy = minor_legitimacy_loss
					}
				}
			}
		}
		else_if = { #if you've killed your target you get these
			limit = { NOT = { has_variable = murder_feast_murder_failure_var } }
			scope:activity = {
				add_activity_log_entry = {
					key = murder_feast_solo_kill_tt
					tags = { completed }
					character = scope:root_scope
					show_in_conclusion = yes
					score = 50
					
					root = {
						add_dread = 25
						add_legitimacy = medium_legitimacy_loss
						add_character_modifier = {
							modifier = murder_feast_murderer_modifier
							years = 10
						}
					}
				}
				# # Guest Opinion
				every_attending_character = {
					limit = {
						NOR = {
							has_trait = torturer
							has_trait = sadistic
							has_trait = vengeful
							has_trait = callous
						}
					}
					custom = feast_every_guest
					add_opinion = {
						modifier = suspicion_opinion
						target = scope:host
						opinion = -5
					}
				}
			}
		}
		# Rewards based on Activity Options
		# Smaller than regular feasts for reasons apparent
	
		# Number of courses
		if = {
			limit = {
				scope:activity = {
					has_activity_option = {
						category = feast_option_courses
						option = feast_courses_good
					}
				}
			}
			custom_tooltip = courses_good_reward_tt
			scope:activity = {
				add_activity_log_entry = {
					key = courses_good_reward_tt
					tags = { completed }
					character = scope:root_scope
					show_in_conclusion = yes
					score = 50
					
					# Effects
					root = {
						# Host Rewards
						
						# Courtly Vassal Opinion
						every_vassal_or_below = {
							limit = {
								has_vassal_stance = courtly
								is_participant_in_activity = scope:activity
							}
							custom = every_courtly_vassal
							add_opinion = {
								modifier = hosted_feast_opinion
								target = root
								opinion = 15
							}
						}
						# Vassal Opinion
						scope:activity = {
							every_attending_character = {
								limit = { NOT = { this = root } }
								custom = custom.every_attending_character
								add_opinion = {
									target = root
									modifier = impressed_opinion
									opinion = 10
								}
							}
						}
					}
				}
			}
		}
		else_if = {
			limit = {
				scope:activity = {
					has_activity_option = {
						category = feast_option_courses
						option = feast_courses_normal
					}
				}
			}
			custom_tooltip = courses_normal_reward_tt
			scope:activity = {
				add_activity_log_entry = {
					key = courses_normal_reward_tt
					tags = { completed }
					character = scope:root_scope
					show_in_conclusion = yes
					score = 50
					
					# Effects
					root = {
						# Host Rewards
						
						# Courtly Vassal Opinion
						every_vassal_or_below = {
							limit = {
								has_vassal_stance = courtly
								is_participant_in_activity = scope:activity
							}
							custom = every_courtly_vassal
							add_opinion = {
								modifier = hosted_feast_opinion
								target = root
								opinion = 5
							}
						}
						# Vassal Opinion
						scope:activity = {
							every_attending_character = {
								limit = { NOT = { this = root } }
								custom = custom.every_attending_character
								add_opinion = {
									target = root
									modifier = impressed_opinion
									opinion = 5
								}
							}
						}
					}
				}
			}
		}
		
		# Dish complexity
		if = {
			limit = {
				scope:activity = {
					has_activity_option = {
						category = feast_option_food
						option = feast_food_good
					}
				}
			}
			custom_tooltip = food_good_reward_tt
			scope:activity = {
				add_activity_log_entry = {
					key = food_good_reward_tt
					tags = { completed }
					character = scope:root_scope
					show_in_conclusion = yes
					score = 50
					
					# Effects
					root = {
						# Host Rewards
						add_prestige = 100
					}
				}
			}
		}
		else_if = {
			limit = {
				scope:activity = {
					has_activity_option = {
						category = feast_option_food
						option = feast_food_normal
					}
				}
			}
			custom_tooltip = food_normal_reward_tt
			scope:activity = {
				add_activity_log_entry = {
					key = food_normal_reward_tt
					tags = { completed }
					character = scope:root_scope
					show_in_conclusion = yes
					score = 50
					
					# Effects
					root = {
						# Host Rewards
						add_prestige = 50
					}
				}
			}
		}
	}
	# Stress loss according to traits in the ending event

	#Accolade glory gain
	accolades_activity_complete_feast_glory_effect = yes
}

disburse_activity_stress_loss = {
	stress_impact = {
		base = medium_stress_impact_loss
		shy = minor_stress_impact_gain
		reclusive = minor_stress_impact_gain
	}
}	

disburse_feast_reveler_rewards = {
	if = {
		limit = {
			has_trait = lifestyle_reveler
			scope:activity = {
				has_activity_option = {
					category = feast_option_courses
					option = feast_courses_good
				}
			}
			scope:activity = {
				has_activity_option = {
					category = feast_option_food
					option = feast_food_good
				}
			}
		}
		add_trait_xp = {
			trait = lifestyle_reveler
			value = 15
		}
	}
	else_if = {
		limit = {
			has_trait = lifestyle_reveler
			scope:activity = {
				has_activity_option = {
					category = feast_option_food
					option = feast_food_good
				}
			}
		}
		add_trait_xp = {
			trait = lifestyle_reveler
			value = 10
		}
	}
	else_if = {
		limit = {
			has_trait = lifestyle_reveler
			scope:activity = {
				has_activity_option = {
					category = feast_option_courses
					option = feast_courses_good
				}
			}
		}
		add_trait_xp = {
			trait = lifestyle_reveler
			value = 10
		}
	}
	else_if = {
		limit = { has_trait = lifestyle_reveler }
		add_trait_xp = {
			trait = lifestyle_reveler
			value = 5
		}
	}
	else = { #progress towards reveler
		custom_tooltip = {
			text = progress_towards_reveler_tt
			reveler_points_gain_effect = {
				CHANGE = 1
				RANDOM_CHANGE = 1
			}
		}
	}
	# LEGITIMACY GAIN FOR STANDARD ACTIVITY PARTICIPATION - FEAST
	standard_activity_participation_legitimacy_effect = yes
}


##########################
# ACTIVITY WAR HANDLING
# by Chad Uhl
##########################

# Called in the war_on_actions.txt file 
# Used to send out the correct events if a character becomes involved in a war while attending an activity 
activity_on_war_declared_events_effect = {
	trigger_event = religious_decision.0200 # Stop mediation in its tracks
	if = {
		limit = {
			this.involved_activity ?= {
				is_activity_complete = no
			}
		}
		this.involved_activity ?= {
			save_scope_as = target_activity
			activity_type = { save_scope_as = target_activity_type }
			activity_host = { save_scope_as = target_activity_host }
		}
		if = { # Send one event if you're the host
			limit = {
				exists = this.involved_activity
				this = this.involved_activity.activity_host
			}
			# This event fires follow-up events for the guests depending on the character's choice
			trigger_event = activity_system.0300
		}
		else_if = { # Send another if you're just a guest
			limit = { exists = this.involved_activity }
			trigger_event = activity_system.0310
		}
	}
}

#######################
# ACTIVITY SETUP
# by Filippa Gannholm Kirsten
#######################

#Set this in the on_start of your activity (note - NOT the PHASE on_start, but your ACTIVITY on_start)
activity_setup_special_type_progression_effect = {
	set_variable = {
		name = activity_special_type_progression
		value = 0
	}
}

#######################
# ACTIVITY SPECIAL TYPE PROGRESSION
# by Filippa Gannholm Kirsten
#######################

activity_special_type_progression_variable = {
	if = {
		limit = { exists = var:activity_special_type_progression }
		change_variable = {
			name = activity_special_type_progression
			add = $NUM$
		}
	}
}

# Warcraft
activity_special_type_progression_super_tiny = {
	if = {
		limit = { exists = var:activity_special_type_progression }
		change_variable = {
			name = activity_special_type_progression
			add = 1
		}
	}
}

# Warcraft
activity_special_type_progression_more_tiny = {
	if = {
		limit = { exists = var:activity_special_type_progression }
		change_variable = {
			name = activity_special_type_progression
			add = 2
		}
	}
}

activity_special_type_progression_tiny = {
	if = {
		limit = { exists = var:activity_special_type_progression }
		change_variable = {
			name = activity_special_type_progression
			add = 3
		}
	}
}

activity_special_type_progression_medium = {
	if = {
		limit = { exists = var:activity_special_type_progression }
		change_variable = {
			name = activity_special_type_progression
			add = 5
		}
	}
}

activity_special_type_progression_major = {
	if = {
		limit = { exists = var:activity_special_type_progression }
		change_variable = {
			name = activity_special_type_progression
			add = 10
		}
	}
}

activity_special_type_progression_huge = {
	if = {
		limit = { exists = var:activity_special_type_progression }
		change_variable = {
			name = activity_special_type_progression
			add = 20
		}
	}	
}

activity_special_type_progression_massive = {
	if = {
		limit = { exists = var:activity_special_type_progression }
		change_variable = {
			name = activity_special_type_progression
			add = 40
		}
	}
}

activity_special_type_progression_negative = {
	if = {
		limit = { exists = var:activity_special_type_progression }
		change_variable = {
			name = activity_special_type_progression
			add = -5
		}
	}
}

#######################
# ACTIVITY ADD CHARACTER TO EVERYTHING
# by Arkadiusz Majewski
#######################

add_to_court_and_entourage_effect = {
	root = {
		add_courtier = prev 
	}
	root.current_travel_plan = {
		add_companion = prev
	}
	if = {
		limit = { exists = scope:activity }
		add_to_activity = scope:activity
	}
}

add_to_court_and_entourage_only_effect = {
	root = {
		add_courtier = prev 
	}
	hidden_effect = {
		root.current_travel_plan = {
			add_companion = prev
		}
	}
}



#The following effects take the CHAR_TO_ADD and NEW_COURT_OWNER scopes, determining if the CHAR_TO_ADD is a pool character since the add_companion automatically adds pool characters as a courtier, whereas if CHAR_TO_ADD is not a pool character, it does not.
# "X joins your Court"
add_to_entourage_court_and_activity_effect = {
	#If the character is a pool character
	$NEW_COURT_OWNER$ = {
		if = {
			limit = {
				#Pool characters get automatically added as courtiers
				$CHAR_TO_ADD$ = { is_pool_character = yes }
			}
			show_as_tooltip = { add_courtier = $CHAR_TO_ADD$ } #This already happens with add_companion
			hidden_effect = { # This must go above activity effect, or they will try and make their own travel plan!
				if = {
					limit = { $CHAR_TO_ADD$ = { NOT = { exists = current_travel_plan } } }
					$NEW_COURT_OWNER$.current_travel_plan ?= { add_companion = $CHAR_TO_ADD$ }
				}
			}
			if = {
				limit = { exists = involved_activity }
				$CHAR_TO_ADD$ = { add_to_activity = $NEW_COURT_OWNER$.involved_activity }
			}
		}
		#If the character is NOT a pool character
		else = {
			if = {
				limit = {
					$CHAR_TO_ADD$ = { 
						NOT = { is_courtier_of = $NEW_COURT_OWNER$ }
					}
				}
				add_courtier = $CHAR_TO_ADD$
			}
			hidden_effect = { # This must go above activity effect, or they will try and make their own travel plan!
				if = {
					limit = { $CHAR_TO_ADD$ = { NOT = { exists = current_travel_plan } } }
					$NEW_COURT_OWNER$.current_travel_plan ?= { add_companion = $CHAR_TO_ADD$ }
				} 
			}
			if = {
				limit = {
					exists = involved_activity
					$CHAR_TO_ADD$ = { can_join_activity = $NEW_COURT_OWNER$.involved_activity }
				}
				$CHAR_TO_ADD$ = { add_to_activity = $NEW_COURT_OWNER$.involved_activity }
			}
		}
	}
}

# "You recruit X to your Court"
recruit_to_entourage_court_and_activity_effect = {
	#If the character is a pool character
	$NEW_COURT_OWNER$ = {
		if = {
			limit = {
				#Pool characters get automatically added as courtiers
				$CHAR_TO_ADD$ = { is_pool_character = yes }
			}
			show_as_tooltip = { add_courtier = $CHAR_TO_ADD$ } #This already happens with add_companion
			hidden_effect = { # This must go above activity effect, or they will try and make their own travel plan!
				if = {
					limit = { $CHAR_TO_ADD$ = { NOT = { exists = current_travel_plan } } }
					current_travel_plan ?= { add_companion = $CHAR_TO_ADD$ } 
				}
			}
			if = {
				limit = { exists = involved_activity }
				$CHAR_TO_ADD$ = { add_to_activity = $NEW_COURT_OWNER$.involved_activity }
			}
		}
		#If the character is NOT a pool character
		else = {
			if = {
				limit = {
					$CHAR_TO_ADD$ = { 
						NOT = { is_courtier_of = $NEW_COURT_OWNER$ }
					}
				}
				add_courtier = $CHAR_TO_ADD$
			}
			hidden_effect = { # This must go above activity effect, or they will try and make their own travel plan!
				if = {
					limit = { $CHAR_TO_ADD$ = { NOT = { exists = current_travel_plan } } } 
					current_travel_plan ?= { add_companion = $CHAR_TO_ADD$ }
				}
			}
			if = {
				limit = { exists = involved_activity }
				$CHAR_TO_ADD$ = { add_to_activity = $NEW_COURT_OWNER$.involved_activity }
			}
		}
	}
}

add_to_entourage_but_not_court_effect = {
	#If the character is a pool character
	$NEW_COURT_OWNER$ = {
		if = {
			limit = {
				exists = capital_province
				$CHAR_TO_ADD$ = { is_pool_character = yes }
			}
			current_travel_plan ?= { add_companion = $CHAR_TO_ADD$ }
			$CHAR_TO_ADD$ = {
				hidden_effect = { move_to_pool_at = $NEW_COURT_OWNER$.capital_province }
			}
		}
		#If the character is NOT a pool character
		else = {
			if = {
				limit = { $CHAR_TO_ADD$ = { NOT = { exists = current_travel_plan } } }
				current_travel_plan ?= { add_companion = $CHAR_TO_ADD$ }
			}
		}
	}
}

add_to_entourage_and_activity_but_not_court_effect = {
	#If the character is a pool character
	$NEW_COURT_OWNER$ = {
		if = {
			limit = {
				exists = capital_province
				$CHAR_TO_ADD$ = { is_pool_character = yes }
			}
			hidden_effect = { # This must go above activity effect, or they will try and make their own travel plan!
				if = {
					limit = { $CHAR_TO_ADD$ = { NOT = { exists = current_travel_plan } } }
					current_travel_plan ?= { add_companion = $CHAR_TO_ADD$ }
				}
			}
			$CHAR_TO_ADD$ = {
				hidden_effect = { move_to_pool_at = $NEW_COURT_OWNER$.capital_province }
				if = {
					limit = { exists = $NEW_COURT_OWNER$.involved_activity }
					add_to_activity = $NEW_COURT_OWNER$.involved_activity
				}
			}
			
		}
		#If the character is NOT a pool character
		else = {
			if = { # This must go above activity effect, or they will try and make their own travel plan!
				limit = { $CHAR_TO_ADD$ = { NOT = { exists = current_travel_plan } } }
				current_travel_plan ?= { add_companion = $CHAR_TO_ADD$ }
			}
			if = {
				limit = { exists = $NEW_COURT_OWNER$.involved_activity }
				$CHAR_TO_ADD$ = { add_to_activity = $NEW_COURT_OWNER$.involved_activity }
			}
		}
	}
}

host_has_taken_freebie_activity_effect = {
	if = {
		limit = {
			this = scope:host
			dynasty ?= { has_dynasty_perk = ep2_activities_legacy_5 }
			this = house.house_head
		}
		set_variable = {
			name = ep2_activities_legacy_5_had_freebie
			value = yes
		}
	}
}

invalidation_incapable_effect = {
	if = {
		limit = {
			scope:host = { is_incapable = yes }
			scope:activity = { NOT = { has_variable = invalidation_effect_set } }
		}
		scope:activity = {
			set_variable = { name = invalidation_effect_set }
			activity_type = { save_scope_as = activity_type }
		}
		scope:host = {
			trigger_event = activity_system.0330
		}
		every_attending_character = {
			limit = { NOT = { this = scope:host } }
			trigger_event = activity_system.0331
		}
	}
}

invalidation_unlanded_effect = {
	if = {
		limit = {
			scope:host = { is_landed = no }
			scope:activity = { NOT = { has_variable = invalidation_effect_set } }
		}
		scope:activity = {
			set_variable = { name = invalidation_effect_set }
			activity_type = { save_scope_as = activity_type }
		}
		every_attending_character = {
			trigger_event = activity_system.0320
		}
	}
}

invalidation_host_death_effect = {
	scope:activity = {
		set_variable = { name = invalidation_effect_set }
		activity_type = { save_scope_as = activity_type }
	}
	every_attending_character = {
		limit = { is_alive = yes }
		trigger_event = {
			id = activity_system.0500
			days = 1 # So you don't get spammed
		}
	}
}

invalidation_imprisoned_effect = {
	if = {
		limit = {
			scope:host = { is_imprisoned = yes }
			scope:activity = { NOT = { has_variable = invalidation_effect_set } }
		}
		scope:activity = {
			set_variable = { name = invalidation_effect_set }
			activity_type = { save_scope_as = activity_type }
		}
		scope:host = { trigger_event = activity_system.0550 }
		every_attending_character = { trigger_event = activity_system.0551 }
	}
}<|MERGE_RESOLUTION|>--- conflicted
+++ resolved
@@ -2866,7 +2866,6 @@
 							is_participant_in_activity = scope:activity
 						}
 						custom = every_courtly_vassal
-<<<<<<< HEAD
 						if = {
 							limit = {
 								scope:host = {
@@ -2878,7 +2877,7 @@
 							add_opinion = {
 								modifier = hosted_feast_opinion
 								target = root
-								opinion = 35 
+								opinion = feast_opinion_max_food_value 
 							}
 						}
 						else_if = {
@@ -2899,12 +2898,6 @@
 								target = root
 								opinion = 25
 							}
-=======
-						add_opinion = {
-							modifier = hosted_feast_opinion
-							target = root
-							opinion = feast_opinion_max_food_value
->>>>>>> eb7ec20d
 						}
 					}
 					# Vassal Opinion
@@ -2963,7 +2956,6 @@
 							is_participant_in_activity = scope:activity
 						}
 						custom = every_courtly_vassal
-<<<<<<< HEAD
 						if = {
 							limit = {
 								scope:host = {
@@ -2975,7 +2967,7 @@
 							add_opinion = {
 								modifier = hosted_feast_opinion
 								target = root
-								opinion = 20
+								opinion = feast_opinion_medium_food_value
 							}
 						}
 						else_if = {
@@ -2996,12 +2988,6 @@
 								target = root
 								opinion = 15
 							}
-=======
-						add_opinion = {
-							modifier = hosted_feast_opinion
-							target = root
-							opinion = feast_opinion_medium_food_value
->>>>>>> eb7ec20d
 						}
 					}
 					# Vassal Opinion
