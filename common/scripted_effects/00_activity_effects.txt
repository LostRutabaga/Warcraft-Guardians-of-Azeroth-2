﻿#######################
# ACTIVITY REWARDS 
# by Chad Uhl
#######################
disburse_tournament_activity_rewards = {
	# for the loc
	save_scope_as = root_scope

	# Rewards based on amount of Contests
	if = {
		limit = { 
			scope:activity = {
				num_phases > 5
			}
		}

		# Host Rewards
		# Prestige Gain
		if = {
			limit = {
				culture = { has_cultural_era_or_later = culture_era_high_medieval }
			}
			add_prestige = 1800
		}
		else = {
			add_prestige = 1500
		}
		dynasty = { add_dynasty_prestige = massive_dynasty_prestige_value }

		# Glory Hound Vassal Opinion
		every_vassal_or_below = {
			limit = {
				has_vassal_stance = glory_hound
				is_participant_in_activity = scope:activity
			}
			custom = every_participating_glory_hound_vassal
			add_opinion = {
				modifier = hosted_tournament_opinion
				target = root
				opinion = 30
			}
		}
	}
	else_if = {
		limit = { 
			scope:activity = {
				num_phases = 5
			}
		}
		# Host Rewards
		# Prestige Gain
		if = {
			limit = {
				culture = { has_cultural_era_or_later = culture_era_high_medieval }
			}
			add_prestige = 1500
		}
		else = {
			add_prestige = 1200
		}
		dynasty = { add_dynasty_prestige = major_dynasty_prestige_value }

		# Glory Hound Vassal Opinion
		every_vassal_or_below = {
			limit = {
				has_vassal_stance = glory_hound
				is_participant_in_activity = scope:activity
			}
			custom = every_participating_glory_hound_vassal
			add_opinion = {
				modifier = hosted_tournament_opinion
				target = root
				opinion = 25
			}
		}
	}
	else_if = {
		limit = { 
			scope:activity = {
				num_phases = 4
			}
		}
		dynasty = { add_dynasty_prestige = medium_dynasty_prestige_value }

		# Host Rewards
		# Prestige Gain
		if = {
			limit = {
				culture = { has_cultural_era_or_later = culture_era_high_medieval }
			}
			add_prestige = 1200
		}
		else = {
			add_prestige = 1000
		}

		# Glory Hound Vassal Opinion
		every_vassal_or_below = {
			limit = {
				has_vassal_stance = glory_hound
				is_participant_in_activity = scope:activity
			}
			custom = every_participating_glory_hound_vassal
			add_opinion = {
				modifier = hosted_tournament_opinion
				target = root
				opinion = 20
			}
		}
	}
	else_if = {
		limit = {
			scope:activity = {
				num_phases = 3
			}
		}

		# Host Rewards
		# Prestige Gain
		if = {
			limit = {
				culture = { has_cultural_era_or_later = culture_era_high_medieval }
			}
			add_prestige = 1000
		}
		else = {
			add_prestige = 800
		}

		# Glory Hound Vassal Opinion
		every_vassal_or_below = {
			limit = {
				has_vassal_stance = glory_hound
				is_participant_in_activity = scope:activity
			}
			custom = every_participating_glory_hound_vassal
			add_opinion = {
				modifier = hosted_tournament_opinion
				target = root
				opinion = 15
			}
		}
	}
	else_if = {
		limit = { 
			scope:activity = {
				num_phases = 2
				OR = {
					has_activity_option = {
						category = tournament_option_accommodations
						option = tournament_accommodations_good
					}
					has_activity_option = {
						category = tournament_option_accommodations
						option = tournament_accommodations_normal
					}
				}
			}
		}

		# Host Rewards
		# Prestige Gain
		if = {
			limit = {
				culture = { has_cultural_era_or_later = culture_era_high_medieval }
			}
			add_prestige = 800
		}
		else = {
			add_prestige = 600
		}

		# Glory Hound Vassal Opinion
		every_vassal_or_below = {
			limit = {
				has_vassal_stance = glory_hound
				is_participant_in_activity = scope:activity
			}
			custom = every_participating_glory_hound_vassal
			add_opinion = {
				modifier = hosted_tournament_opinion
				target = root
				opinion = 10
			}
		}
	}
	else = { # 2 phases, bad accommodation
		# Host Rewards
		# Prestige Gain
		if = {
			limit = {
				culture = { has_cultural_era_or_later = culture_era_high_medieval }
			}
			add_prestige = 600
		}
		else = {
			add_prestige = 400
		}
	}
	# Add some bonuses from accolades.
	accolades_development_growth_for_least_developed_county_effect = yes

	scope:activity = {
		if = {
			limit = { 
				scope:activity = {
					num_phases > 2
				}
			}
			activity_location = {
				add_province_modifier = {
					modifier = tournament_men_at_arms_reward_modifier
					years = 10
				}
			}
		}
		## Distribute glory to our _lucky winners_.
		every_guest_subset = {
			name = winner
			limit = {
				NOT = { scope:melee_winner ?= this }
				exists = accolade
				accolade = { is_accolade_active = yes }
			}
			custom = tournament_accolade_winner_tt
			accolade = {
				# For a bit of nuance, we want glory to be relative to how big the Tourney is. A less magnificent tourney is less glorious to win, after all.
				## Great stonking gads of glory.
				## High glory.
				if = {
					limit = { 
						scope:activity = {
							num_phases > 4
						}
					}
					add_glory = monumental_glory_gain
				}
				## Moderate glory.
				else_if = {
					limit = { 
						scope:activity = {
							num_phases > 3
						}
					}
					add_glory = massive_glory_gain
				}
				## Low glory.
				else_if = {
					limit = { 
						scope:activity = {
							num_phases > 2
						}
					}
					add_glory = major_glory_gain
				}
				## Otherwise... well otherwise I don't even know how this qualified as *grand*.
				else = { add_glory = medium_glory_gain }
			}
		}
		## Plus, some consolation glory for every participant.
		every_guest_subset = {
			name = qualified
			limit = {
				save_temporary_scope_as = new_list_member_temp
				NOT = {
					scope:activity = {
						any_guest_subset = {
							name = winner 
							this = scope:new_list_member_temp
						}
					}
				}
				exists = accolade
				accolade = { is_accolade_active = yes }
			}
			custom = tournament_accolade_qualified_tt
			accolade = { add_glory = minor_glory_gain }
		}
		# accolade bonus xp for the Contender
		every_attending_character = {
			limit = {
				is_acclaimed = yes
				accolade = {
					is_accolade_active = yes
					OR = {
						has_accolade_parameter = accolade_tournament_xp_gain_contender_only_low
						has_accolade_parameter = accolade_tournament_xp_gain_contender_only
						has_accolade_parameter = accolade_tournament_xp_gain_contender_only_high
					}
				}
			}
			save_scope_as = contender
			accolades_contender_tournament_xp_gain_effect = yes
		}
		# accolade trait xp for all knights who hang with a Contender
		every_attending_character = {
			limit = {
				# Does the knight have a comrade with this bonus?
				exists = liege
				is_knight = yes
				liege = {
					any_active_accolade = {
						OR = {
							has_accolade_parameter = accolade_tournament_xp_gain_all_knights
							has_accolade_parameter = accolade_tournament_xp_gain_all_knights_high
						}
					}
				}
				# Can the knight get it? Or get it the self-training one?
				NOT = {
					AND = {
						is_acclaimed = yes
						accolade = {
							has_accolade_type = contender_attribute
						}
					}
				}
			}
			custom = tournament_accolade_attendees_tt
			accolades_all_knights_liege_tournament_xp_gain_effect = yes
		}
	}

	# If character had the reduce stress intent, give them stress loss
	disburse_activity_stress_loss = yes
}

disburse_tour_activity_rewards = {
	# for the loc
	save_scope_as = root_scope

	# Rewards based on Magnficence level
	# Rewards based on Tour Type are handed out at the end of each stop
	
	# Success rewards (includes Magnificence points)
	# Max 50 points: 25 Magnificence levels + 25 from events
	#Level 5
	if = {
		limit = {
			var:tour_success_var >= 100
		}
		custom_tooltip = level_5_reward_tt
		scope:activity = {
			add_activity_log_entry = {
				key = level_5_reward_tt
				tags = { good major completed }
				show_in_conclusion = yes
				character = scope:root_scope
				
				# Effects
				root = {
					add_character_modifier = { #10 years
						modifier = mega_itinerant_liege_modifier
						years = 20
					}
					add_prestige = tour_level_5_prestige_reward
					if = {
						limit = {
							OR = {
								this.dynasty.dynast ?= this
								is_ai = no
							}
						}
						dynasty ?= { add_dynasty_prestige = major_dynasty_prestige_gain }
					}
					# Parochial Vassal Opinion
					every_vassal_or_below = {
						limit = {
							has_vassal_stance = parochial
							is_participant_in_activity = scope:activity
						}
						custom = every_participating_parochial_vassal
						add_opinion = {
							modifier = hosted_tour_opinion
							target = root
							opinion = 50
						}
					}
				}
				# Increase Vassal Opinion
				every_in_list = {
					variable = tour_visited_vassals
					custom = every_visited_vassal
					limit = {
						is_alive = yes
					}
					add_opinion = {
						modifier = tour_visited_vassal_opinion
						target = root 
						opinion = 30
					}
				}
			}
		}
		create_character_memory = {
			type = legendary_tour
		}
	}
	#Level 4
	else_if = {
		limit = {
			var:tour_success_var >= 80
		}
		custom_tooltip = level_4_reward_tt
		scope:activity = {
			add_activity_log_entry = {
				key = level_4_reward_tt
				tags = { good major completed }
				show_in_conclusion = yes
				character = scope:root_scope
				
				# Effects
				root = {
					add_character_modifier = { #10 years
						modifier = itinerant_liege_modifier
						years = 20
					}
					add_prestige = tour_level_4_prestige_reward
					if = {
						limit = {
							OR = {
								this.dynasty.dynast ?= this
								is_ai = no
							}
						}
						dynasty ?= { add_dynasty_prestige = major_dynasty_prestige_gain }
					}
					# Parochial Vassal Opinion
					every_vassal_or_below = {
						limit = {
							has_vassal_stance = parochial
							is_participant_in_activity = scope:activity
						}
						custom = every_participating_parochial_vassal
						add_opinion = {
							modifier = hosted_tour_opinion
							target = root
							opinion = 40
						}
					}
				}
		
				# Increase Vassal Opinion
				every_in_list = {
					variable = tour_visited_vassals
					custom = every_visited_vassal
					limit = {
						is_alive = yes
					}
					add_opinion = {
						modifier = tour_visited_vassal_opinion
						target = root 
						opinion = 25
					}
				}
			}
		}
		create_character_memory = {
			type = good_tour
		}
	}
	#Level 3
	else_if = {
		limit = {
			var:tour_success_var >= 60
		}
		custom_tooltip = level_3_reward_tt
		
		scope:activity = {
			add_activity_log_entry = {
				key = level_3_reward_tt
				tags = { good major completed }
				show_in_conclusion = yes
				character = scope:root_scope
				
				# Effects
				root = {
					add_prestige = tour_level_3_prestige_reward
					if = {
						limit = {
							OR = {
								this.dynasty.dynast ?= this
								is_ai = no
							}
						}
						dynasty ?= { add_dynasty_prestige = medium_dynasty_prestige_gain }
					}
					# Parochial Vassal Opinion
					every_vassal_or_below = {
						limit = {
							has_vassal_stance = parochial
							is_participant_in_activity = scope:activity
						}
						custom = every_participating_parochial_vassal
						add_opinion = {
							modifier = hosted_tour_opinion
							target = root
							opinion = 35
						}
					}
				}

				# Increase Vassal Opinion
				scope:activity = {
					every_in_list = {
						variable = tour_visited_vassals
						custom = every_visited_vassal
						limit = {
							is_alive = yes
						}
						add_opinion = {
							modifier = tour_visited_vassal_opinion
							target = root 
							opinion = 20
						}
					}
				}
			}
		}
		create_character_memory = {
			type = good_tour
		}
	}
	#Level 2
	else_if = {
		limit = {
			var:tour_success_var >= 40
		}
		custom_tooltip = level_2_reward_tt
		
		scope:activity = {
			add_activity_log_entry = {
				key = level_2_reward_tt
				tags = { good major completed }
				show_in_conclusion = yes
				character = scope:root_scope
				
				# Effects
				root = {
					add_prestige = tour_level_2_prestige_reward
					if = {
						limit = {
							OR = {
								this.dynasty.dynast ?= this
								is_ai = no
							}
						}
						dynasty ?= { add_dynasty_prestige = minor_dynasty_prestige_gain }
					}
					# Parochial Vassal Opinion
					every_vassal_or_below = {
						limit = {
							has_vassal_stance = parochial
							is_participant_in_activity = scope:activity
						}
						custom = every_participating_parochial_vassal
						add_opinion = {
							modifier = hosted_tour_opinion
							target = root
							opinion = 30
						}
					}
				}
			}
		}
		create_character_memory = {
			type = good_tour
		}
	}
	#Level 1
	else_if = {
		limit = {
			var:tour_success_var >= 20
		}
		custom_tooltip = level_1_reward_tt
		
		scope:activity = {
			add_activity_log_entry = {
				key = level_1_reward_tt
				tags = { good major completed }
				show_in_conclusion = yes
				character = scope:root_scope
				
				# Effects
				root = {
					add_prestige = tour_level_1_prestige_reward
				}
			}
		}
		create_character_memory = {
			type = underwhelming_tour
		}
	}
	
	# No reward - var < 20
	else = {
		custom_tooltip = failed_to_get_reward_tt
		
		scope:activity = {
			add_activity_log_entry = {
				key = failed_to_get_reward_tt
				tags = { good major completed }
				show_in_conclusion = yes
				character = scope:root_scope
				
				# Effects
				root = {
					add_prestige = 200 #pity prize
				}
			}
		}
		create_character_memory = {
			type = underwhelming_tour
		}
	}
	# If character had the reduce stress intent, give them stress loss
	disburse_activity_stress_loss = yes
	# Accolade - politicker attribute reward modifier
	add_character_modifier = {
		modifier = dutiful_realm_knights_modifier
		years = 10
	}

	# Glory management.
	## We want to toss out a little glory to knights who go socialize and make themselves known
	accolades_activity_complete_tour_glory_effect = yes
	# LEGITIMACY GAIN FOR GRAND ACTIVITY PARTICIPATION - TOUR
	grand_activity_participation_legitimacy_effect = yes
}

disburse_witch_ritual_host_rewards_effect = {
	scope:activity = {
		add_activity_log_entry = {
			key = host_witch_ritual
			tags = { completed }
			# this line below adds the entry to the Effects section of the conclusion UI
			show_in_conclusion = yes
			character = scope:host
			
			scope:host = {
				add_stress = major_stress_loss
			}
		}
	}
}

disburse_murder_wedding_host_rewards = {
	# for the loc
	save_scope_as = root_scope
	if = {
		limit = {
			has_variable = murder_feast_liege_var
		}
		add_prestige_level = -3
	}
	if = {
		limit = {
			has_variable = murder_feast_head_of_faith_var
		}
		add_piety_level = -3
	}
	if = {
		limit = {
			culture = { #if this is a cultural thing, people don't really love it
				has_cultural_tradition = tradition_wedding_ceremonies
			}
		}
		add_prestige = major_prestige_loss
	}
	if = {
		limit = {
			faith = { #if this is a religious thing, people don't really love it
				has_doctrine = tenet_ritual_celebrations
			}
		}
		add_piety = major_piety_loss
	}
	if = {
		limit = { has_variable = bloody_wedding_murder_family_var } #you've killed EVERYONE
		if = {
			limit = {
				faith = { #if you can get excommunicated by kinslaying we do so
					has_doctrine_parameter = excommunication_active
					NOR = {
						has_doctrine = doctrine_kinslaying_accepted
						has_doctrine = doctrine_kinslaying_shunned
					}
				}
			}
			add_trait_force_tooltip = excommunicated
			scope:activity = {
				add_activity_log_entry = {
					key = host_bloody_wedding_excommunication
					tags = { completed }
					show_in_conclusion = yes
					character = scope:host
					
					scope:host = {
						add_excommunication_actual_effect_5_years_version = yes
					}
				}
			}
		}
		else = {
			add_piety_level = -1
		}
		scope:activity = {
			add_activity_log_entry = {
				key = host_bloody_wedding_family_kill
				tags = { completed }
				# this line below adds the entry to the Effects section of the conclusion UI
				show_in_conclusion = yes
				character = scope:host
				
				scope:host = {
					add_dread = monumental_dread_gain
					add_legitimacy = major_legitimacy_loss
					add_character_modifier = {
						modifier = gwedding_hosted_murder_wedding_modifier
						years = 15
					}
					set_variable = just_widowed_var
				}
			}
		}
	}
	else = { #Rewards for a "normal" feast
		if = { #if you failed your attempt it doesn't look great
			limit = { has_variable = bloody_murder_fail }
			add_legitimacy = minor_legitimacy_loss
			add_prestige = minor_prestige_loss
			if = {
				limit = {
					scope:activity = {
						has_activity_option = {
							category = wedding_option_entertainment
							option = wedding_entertainment_good
						}
					}
				}
				custom_tooltip = host_wedding_entertainment_good
				scope:activity = {
					add_activity_log_entry = {
						key = host_wedding_entertainment_good
						tags = { completed }
						score = 100
						# this line below adds the entry to the Effects section of the conclusion UI
						show_in_conclusion = yes
						character = scope:host

						scope:host = {
							add_prestige = minor_prestige_gain
						}
						every_attending_character = {
							limit = {
								NOR = {
									this = scope:host
									this = scope:spouse_1
								}
							}
							custom = custom.every_activity_guest
							add_prestige = minor_prestige_gain
						}
					}
				}
			}
			else_if = {
				limit = {
					scope:activity = {
						has_activity_option = {
							category = wedding_option_entertainment
							option = wedding_entertainment_normal
						}
					}
				}
				custom_tooltip = host_wedding_entertainment_normal
				scope:activity = {
					add_activity_log_entry = {
						key = host_wedding_entertainment_normal
						tags = { completed }
						score = 100
						# this line below adds the entry to the Effects section of the conclusion UI
						show_in_conclusion = yes
						character = scope:root_scope

						scope:host = { add_prestige = miniscule_prestige_gain }
					}
				}
			}

			# Food
			if = {
				limit = {
					scope:activity = {
						has_activity_option = {
							category = wedding_option_food
							option = wedding_food_good
						}
					}
				}
				custom_tooltip = host_wedding_food_good
				scope:activity = {
					add_activity_log_entry = {
						key = host_wedding_food_good
						tags = { completed }
						score = 100
						# this line below adds the entry to the Effects section of the conclusion UI
						show_in_conclusion = yes
						character = scope:host

						every_attending_character = {
							limit = { NOT = { this = scope:host } }
							custom = custom.every_attending_character
							add_opinion = {
								target = scope:host
								modifier = impressed_opinion
								opinion = 10
							}
						}
						every_attending_character = {
							limit = {
								NOR = {
									this = scope:host
									this = scope:spouse_1
								}
							}
							custom = custom.every_activity_guest
							# Guest opinion from host and spouses
							if = {
								limit = {
									scope:host = { is_ai = yes }
								}
								custom_tooltip = came_to_my_wedding_opinion_host_high
								hidden_effect = {
									reverse_add_opinion = {
										target = scope:host
										modifier = came_to_my_wedding_opinion
										opinion = 5
									}
								}
							}
							if = {
								limit = {
									scope:spouse_1 = { is_ai = yes }
								}
								custom_tooltip = came_to_my_wedding_opinion_spouse_1_high
								hidden_effect = {
									reverse_add_opinion = {
										target = scope:spouse_1
										modifier = came_to_my_wedding_opinion
										opinion = 5
									}
								}
							}
						}
					}
				}
			}
			else_if = {
				limit = {
					scope:activity = {
						has_activity_option = {
							category = wedding_option_food
							option = wedding_food_normal
						}
					}
				}
				custom_tooltip = host_wedding_food_normal
				scope:activity = {
					add_activity_log_entry = {
						key = host_wedding_food_normal
						tags = { completed }
						score = 100
						# this line below adds the entry to the Effects section of the conclusion UI
						show_in_conclusion = yes
						character = scope:host

						every_attending_character = {
							limit = { NOT = { this = scope:host } }
							custom = custom.every_attending_character
							add_opinion = {
								target = scope:host
								modifier = impressed_opinion
								opinion = 5
							}
						}
					}
				}
			}

			# Decoration
			if = {
				limit = {
					scope:activity = {
						has_activity_option = {
							category = wedding_option_decoration
							option = wedding_decoration_good
						}
					}
				}
				custom_tooltip = host_wedding_decoration_good
				scope:activity = {
					add_activity_log_entry = {
						key = host_wedding_decoration_good
						tags = { completed }
						score = 100
						# this line below adds the entry to the Effects section of the conclusion UI
						show_in_conclusion = yes
						character = scope:host

						scope:host = {
							every_vassal_or_below = {
								limit = { has_vassal_stance = courtly }
								custom = every_courtly_vassal
								add_opinion = {
									modifier = hosted_wedding_opinion
									target = root
									opinion = 10
								}
							}
						}
					}
				}
			}
			else_if = {
				limit = {
					scope:activity = {
						has_activity_option = {
							category = wedding_option_decoration
							option = wedding_decoration_normal
						}
					}
				}
				custom_tooltip = host_wedding_decoration_normal
				scope:activity = {
					add_activity_log_entry = {
						key = host_wedding_decoration_normal
						tags = { completed }
						score = 100
						# this line below adds the entry to the Effects section of the conclusion UI
						show_in_conclusion = yes
						character = scope:host

						root = {
							every_vassal_or_below = {
								limit = { has_vassal_stance = courtly }
								custom = every_courtly_vassal
								add_opinion = {
									modifier = hosted_wedding_opinion
									target = root
									opinion = 5
								}
							}
						}
					}
				}
			}
		}
		else_if = { #if you've killed your target you get these
			limit = {
				NOT = { has_variable = bloody_murder_fail }
				NOT = { has_variable = bloody_wedding_murder_family_var }
			}
			scope:activity = {
				add_activity_log_entry = {
					key = host_bloody_wedding_solo_kill
					tags = { completed }
					# this line below adds the entry to the Effects section of the conclusion UI
					show_in_conclusion = yes
					character = scope:host
					
					scope:host = {
						add_dread = massive_dread_gain
						add_legitimacy = medium_legitimacy_loss
						add_character_modifier = {
							modifier = gwedding_hosted_murder_wedding_modifier
							years = 10
						}
						set_variable = just_widowed_var
					}
				}
			}
		}
		# Regular wedding hosting rewards - smaller 
		if = {
			limit = {
				scope:activity = {
					has_activity_option = {
						category = wedding_option_entertainment
						option = wedding_entertainment_good
					}
				}
			}
			custom_tooltip = host_wedding_entertainment_good
			scope:activity = {
				add_activity_log_entry = {
					key = host_wedding_entertainment_good
					tags = { completed }
					score = 100
					# this line below adds the entry to the Effects section of the conclusion UI
					show_in_conclusion = yes
					character = scope:host

					scope:host = { add_prestige = minor_prestige_gain }
					every_attending_character = {
						limit = {
							NOR = {
								this = scope:host
								this = scope:spouse_1
							}
						}
						custom = custom.every_activity_guest
						add_prestige = minor_prestige_gain
					}
				}
			}
		}
		else_if = {
			limit = {
				scope:activity = {
					has_activity_option = {
						category = wedding_option_entertainment
						option = wedding_entertainment_normal
					}
				}
			}
			custom_tooltip = host_wedding_entertainment_normal
			scope:activity = {
				add_activity_log_entry = {
					key = host_wedding_entertainment_normal
					tags = { completed }
					score = 100
					# this line below adds the entry to the Effects section of the conclusion UI
					show_in_conclusion = yes
					character = scope:root_scope

					scope:host = { add_prestige = miniscule_prestige_gain }
				}
			}
		}

		# Food
		if = {
			limit = {
				scope:activity = {
					has_activity_option = {
						category = wedding_option_food
						option = wedding_food_good
					}
				}
			}
			custom_tooltip = host_wedding_food_good
			scope:activity = {
				add_activity_log_entry = {
					key = host_wedding_food_good
					tags = { completed }
					score = 100
					# this line below adds the entry to the Effects section of the conclusion UI
					show_in_conclusion = yes
					character = scope:host

					every_attending_character = {
						limit = { NOT = { this = scope:host } }
						custom = custom.every_attending_character
						add_opinion = {
							target = scope:host
							modifier = impressed_opinion
							opinion = 10
						}
					}
					every_attending_character = {
						limit = {
							NOR = {
								this = scope:host
								this = scope:spouse_1
							}
						}
						custom = custom.every_activity_guest
						# Guest opinion from host and spouses
						if = {
							limit = {
								scope:host = { is_ai = yes }
							}
							custom_tooltip = came_to_my_wedding_opinion_host_high
							hidden_effect = {
								reverse_add_opinion = {
									target = scope:host
									modifier = came_to_my_wedding_opinion
									opinion = 5
								}
							}
						}
						if = {
							limit = {
								scope:spouse_1 = { is_ai = yes }
							}
							custom_tooltip = came_to_my_wedding_opinion_spouse_1_high
							hidden_effect = {
								reverse_add_opinion = {
									target = scope:spouse_1
									modifier = came_to_my_wedding_opinion
									opinion = 5
								}
							}
						}
					}
				}
			}
		}
		else_if = {
			limit = {
				scope:activity = {
					has_activity_option = {
						category = wedding_option_food
						option = wedding_food_normal
					}
				}
			}
			custom_tooltip = host_wedding_food_normal
			scope:activity = {
				add_activity_log_entry = {
					key = host_wedding_food_normal
					tags = { completed }
					score = 100
					# this line below adds the entry to the Effects section of the conclusion UI
					show_in_conclusion = yes
					character = scope:host

					every_attending_character = {
						limit = { NOT = { this = scope:host } }
						custom = custom.every_attending_character
						add_opinion = {
							target = scope:host
							modifier = impressed_opinion
							opinion = 5
						}
					}
				}
			}
		}

		# Decoration
		if = {
			limit = {
				scope:activity = {
					has_activity_option = {
						category = wedding_option_decoration
						option = wedding_decoration_good
					}
				}
			}
			custom_tooltip = host_wedding_decoration_good
			scope:activity = {
				add_activity_log_entry = {
					key = host_wedding_decoration_good
					tags = { completed }
					score = 100
					# this line below adds the entry to the Effects section of the conclusion UI
					show_in_conclusion = yes
					character = scope:host

					scope:host = {
						every_vassal_or_below = {
							limit = { has_vassal_stance = courtly }
							custom = every_courtly_vassal
							add_opinion = {
								modifier = hosted_wedding_opinion
								target = root
								opinion = 10
							}
						}
					}
				}
			}
		}
		else_if = {
			limit = {
				scope:activity = {
					has_activity_option = {
						category = wedding_option_decoration
						option = wedding_decoration_normal
					}
				}
			}
			custom_tooltip = host_wedding_decoration_normal
			scope:activity = {
				add_activity_log_entry = {
					key = host_wedding_decoration_normal
					tags = { completed }
					score = 100
					# this line below adds the entry to the Effects section of the conclusion UI
					show_in_conclusion = yes
					character = scope:host

					root = {
						every_vassal_or_below = {
							limit = { has_vassal_stance = courtly }
							custom = every_courtly_vassal
							add_opinion = {
								modifier = hosted_wedding_opinion
								target = root
								opinion = 5
							}
						}
					}
				}
			}
		}
	}
	# # Vassal Opinion
	every_vassal_or_below = {
		limit = {
			OR = {
				has_trait = torturer
				has_trait = sadistic
				has_trait = vengeful
				has_trait = callous
			}
		}
		custom = every_cruel_vassal
		add_opinion = {
			modifier = respect_opinion
			target = scope:host
			opinion = 20
		}
	}
	every_vassal_or_below = {
		limit = {
			NOR = {
				has_trait = torturer
				has_trait = sadistic
				has_trait = vengeful
				has_trait = callous
			}
		}
		custom = wedding_every_other_vassal
		add_opinion = {
			modifier = suspicion_opinion
			target = scope:host
			opinion = -25
		}
	}

	# Accolade glory gain
	accolades_activity_complete_wedding_glory_effect = yes
}

disburse_wedding_activity_rewards = {
	# for the loc
	save_scope_as = root_scope

	scope:activity = {	
		### Rewards based on Options
		# Entertainment
		if = {
			limit = {
				has_activity_option = {
					category = wedding_option_entertainment
					option = wedding_entertainment_good
				}
			}
			add_activity_log_entry = {
				key = host_wedding_entertainment_good
				tags = { completed }
				score = 100
				# this line below adds the entry to the Effects section of the conclusion UI
				show_in_conclusion = yes
				character = scope:root_scope

				root = { add_prestige = 900 }
				every_attending_character = {
					limit = {
						NOR = {
							this = scope:host
							this = scope:spouse_1
							this = scope:spouse_2
						}
					}
					custom = custom.every_activity_guest
				 	add_prestige = major_prestige_gain
				}
			}
		}
		else_if = {
			limit = {
				has_activity_option = {
					category = wedding_option_entertainment
					option = wedding_entertainment_normal
				}
			}
			add_activity_log_entry = {
				key = host_wedding_entertainment_normal
				tags = { completed }
				score = 100
				# this line below adds the entry to the Effects section of the conclusion UI
				show_in_conclusion = yes
				character = scope:root_scope

				root = { add_prestige = 600 }
				every_attending_character = {
					limit = {
						NOR = {
							this = scope:host
							this = scope:spouse_1
							this = scope:spouse_2
						}
					}
					custom = custom.every_activity_guest
				 	add_prestige = medium_prestige_gain
				}
			}
		}
		else_if = {
			limit = {
				has_activity_option = {
					category = wedding_option_entertainment
					option = wedding_entertainment_bad
				}
			}
			add_activity_log_entry = {
				key = host_wedding_entertainment_bad
				tags = { completed }
				score = 100
				# this line below adds the entry to the Effects section of the conclusion UI
				show_in_conclusion = yes
				character = scope:root_scope

				root = { add_prestige = 300 }
				every_attending_character = {
					limit = {
						NOR = {
							this = scope:host
							this = scope:spouse_1
							this = scope:spouse_2
						}
					}
					custom = custom.every_activity_guest
				 	add_prestige = minor_prestige_gain
				}
			}
		}

		# Food
		if = {
			limit = {
				has_activity_option = {
					category = wedding_option_food
					option = wedding_food_good
				}
			}
			add_activity_log_entry = {
				key = host_wedding_food_good
				tags = { completed }
				score = 100
				# this line below adds the entry to the Effects section of the conclusion UI
				show_in_conclusion = yes
				character = scope:root_scope

				every_attending_character = {
					limit = { NOT = { this = root } }
					custom = custom.every_activity_guest
					add_opinion = {
						target = root
						modifier = impressed_opinion
						opinion = 30
					}
				}
				every_attending_character = {
					limit = {
						NOR = {
							this = scope:host
							this = scope:spouse_1
							this = scope:spouse_2
						}
					}
					custom = custom.every_activity_guest
					# Guest opinion from host and spouses
					if = {
						limit = {
							scope:host = { is_ai = yes }
						}
						custom_tooltip = came_to_my_wedding_opinion_host_high
						hidden_effect = {
							reverse_add_opinion = {
								target = scope:host
								modifier = came_to_my_wedding_opinion
								opinion = 15
							}
						}
					}
					if = {
						limit = {
							scope:spouse_1 = { is_ai = yes }
						}
						custom_tooltip = came_to_my_wedding_opinion_spouse_1_high
						hidden_effect = {
							reverse_add_opinion = {
								target = scope:spouse_1
								modifier = came_to_my_wedding_opinion
								opinion = 15
							}
						}
					}
					if = {
						limit = {
							scope:spouse_2 = { is_ai = yes }
						}
						custom_tooltip = came_to_my_wedding_opinion_spouse_2_high
						hidden_effect = {
							reverse_add_opinion = {
								target = scope:spouse_2
								modifier = came_to_my_wedding_opinion
								opinion = 15
							}
						}
					}
				}
			}
		}
		else_if = {
			limit = {
				has_activity_option = {
					category = wedding_option_food
					option = wedding_food_normal
				}
			}
			add_activity_log_entry = {
				key = host_wedding_food_normal
				tags = { completed }
				score = 100
				# this line below adds the entry to the Effects section of the conclusion UI
				show_in_conclusion = yes
				character = scope:root_scope

				every_attending_character = {
					limit = { NOT = { this = root } }
					custom = custom.every_activity_guest
					add_opinion = {
						target = root
						modifier = impressed_opinion
						opinion = 20
					}
				}
				every_attending_character = {
					limit = {
						NOR = {
							this = scope:host
							this = scope:spouse_1
							this = scope:spouse_2
						}
					}
					custom = custom.every_activity_guest
					# Opinion from host and spouses
					if = {
						limit = {
							scope:host = { is_ai = yes }
						}
						custom_tooltip = came_to_my_wedding_opinion_host_medium
						hidden_effect = {
							reverse_add_opinion = {
								target = scope:host
								modifier = came_to_my_wedding_opinion
								opinion = 10
							}
						}
					}
					if = {
						limit = {
							scope:spouse_1 = { is_ai = yes }
						}
						custom_tooltip = came_to_my_wedding_opinion_spouse_1_medium
						hidden_effect = {
							reverse_add_opinion = {
								target = scope:spouse_1
								modifier = came_to_my_wedding_opinion
								opinion = 10
							}
						}
					}
					if = {
						limit = {
							scope:spouse_2 = { is_ai = yes }
						}
						custom_tooltip = came_to_my_wedding_opinion_spouse_2_medium
						hidden_effect = {
							reverse_add_opinion = {
								target = scope:spouse_2
								modifier = came_to_my_wedding_opinion
								opinion = 10
							}
						}
					}
				}
			}
		}
		else_if = {
			limit = {
				has_activity_option = {
					category = wedding_option_food
					option = wedding_food_bad
				}
			}
			add_activity_log_entry = {
				key = host_wedding_food_bad
				tags = { completed }
				score = 100
				# this line below adds the entry to the Effects section of the conclusion UI
				show_in_conclusion = yes
				character = scope:root_scope

				every_attending_character = {
					limit = { NOT = { this = root } }
					custom = custom.every_activity_guest
					add_opinion = {
						target = root
						modifier = impressed_opinion
						opinion = 5
					}
				}
				every_attending_character = {
					limit = {
						NOR = {
							this = scope:host
							this = scope:spouse_1
							this = scope:spouse_2
						}
					}
					custom = custom.every_activity_guest
					# Opinion from host and spouses
					if = {
						limit = {
							scope:host = { is_ai = yes }
						}
						custom_tooltip = came_to_my_wedding_opinion_host_low
						hidden_effect = {
							reverse_add_opinion = {
								target = scope:host
								modifier = came_to_my_wedding_opinion
								opinion = 5
							}
						}
					}
					if = {
						limit = {
							scope:spouse_1 = { is_ai = yes }
						}
						custom_tooltip = came_to_my_wedding_opinion_spouse_1_low
						hidden_effect = {
							reverse_add_opinion = {
								target = scope:spouse_1
								modifier = came_to_my_wedding_opinion
								opinion = 5
							}
						}
					}
					if = {
						limit = {
							scope:spouse_2 = { is_ai = yes }
						}
						custom_tooltip = came_to_my_wedding_opinion_spouse_2_low
						hidden_effect = {
							reverse_add_opinion = {
								target = scope:spouse_2
								modifier = came_to_my_wedding_opinion
								opinion = 5
							}
						}
					}
				}
			}
		}

		# Decoration
		if = {
			limit = {
				has_activity_option = {
					category = wedding_option_decoration
					option = wedding_decoration_good
				}
			}
			add_activity_log_entry = {
				key = host_wedding_decoration_good
				tags = { completed }
				score = 100
				# this line below adds the entry to the Effects section of the conclusion UI
				show_in_conclusion = yes
				character = scope:root_scope

				root = {
					add_character_modifier = {
						modifier = gwedding_magnificent_host_modifier
						years = 20
					}
					if = {
						limit = {
							any_vassal_or_below = {
								has_vassal_stance = courtly
							}
						}
						every_vassal_or_below = {
							limit = { has_vassal_stance = courtly }
							custom = every_courtly_vassal
							add_opinion = {
								modifier = hosted_wedding_opinion
								target = root
								opinion = 30
							}
						}
					}
				}
				every_attending_character = {
					limit = {
						NOR = {
							this = scope:host
							this = scope:spouse_1
							this = scope:spouse_2
						}
					}
					custom = custom.every_activity_guest
					add_character_modifier = {
						modifier = wedding_of_the_century_modifier
						years = 20
					}
					if = {
						limit = {
							has_trait = lifestyle_reveler
						}
						add_trait_xp = {
							trait = lifestyle_reveler
							value = 10
						}
					}
				}
			}
		}
		else_if = {
			limit = {
				has_activity_option = {
					category = wedding_option_decoration
					option = wedding_decoration_normal
				}
			}
			add_activity_log_entry = {
				key = host_wedding_decoration_normal
				tags = { completed }
				score = 100
				# this line below adds the entry to the Effects section of the conclusion UI
				show_in_conclusion = yes
				character = scope:root_scope

				root = {
					add_character_modifier = {
						modifier = gwedding_gracious_host_modifier
						years = 20
					}
					if = {
						limit = {
							any_vassal_or_below = {
								has_vassal_stance = courtly
							}
						}
						every_vassal_or_below = {
							limit = { has_vassal_stance = courtly }
							custom = every_courtly_vassal
							add_opinion = {
								modifier = hosted_wedding_opinion
								target = root
								opinion = 20
							}
						}
					}
				}
				every_attending_character = {
					limit = {
						NOR = {
							this = scope:host
							this = scope:spouse_1
							this = scope:spouse_2
						}
						has_trait = lifestyle_reveler
					}
					custom = custom.every_activity_guest
					add_trait_xp = {
						trait = lifestyle_reveler
						value = 5
					}
				}
			}
		}
		else_if = {
			limit = {
				has_activity_option = {
					category = wedding_option_decoration
					option = wedding_decoration_bad
				}
			}
			add_activity_log_entry = {
				key = host_wedding_decoration_bad
				tags = { completed }
				score = 100
				# this line below adds the entry to the Effects section of the conclusion UI
				show_in_conclusion = yes
				character = scope:root_scope

				root = {
					if = {
						limit = {
							has_trait = lifestyle_reveler
						}
						add_trait_xp = {
							trait = lifestyle_reveler
							value = 10
						}
					}
					else = {
						add_trait = lifestyle_reveler
					}
					if = {
						limit = {
							any_vassal_or_below = {
								has_vassal_stance = courtly
							}
						}
						every_vassal_or_below = {
							limit = { has_vassal_stance = courtly }
							custom = every_courtly_vassal
							add_opinion = {
								modifier = hosted_wedding_opinion
								target = root
								opinion = 5
							}
						}
					}
				}
				scope:activity = {
					every_attending_character = {
						limit = {
							NOR = {
								this = scope:host
								this = scope:spouse_1
								this = scope:spouse_2
							}
							has_trait = lifestyle_reveler
						}
						custom = custom.every_activity_guest
						add_trait_xp = {
							trait = lifestyle_reveler
							value = 3
						}
					}
				}
			}
		}
	}

	# Bonuses for location
	if = {
		limit = {
			scope:wedding_venue = {
				OR = {
					has_building_or_higher = royal_garden_01
					has_building_or_higher = leisure_palace_01
					has_building_or_higher = gallywix_pleasure_palace_01
					barony = { is_holy_site_of = scope:host.faith }
					barony = { is_holy_site_of = scope:spouse_1.faith }
					barony = { is_holy_site_of = scope:spouse_2.faith }
					this = scope:host.capital_province
				}
			}
		}
		scope:activity = {
			add_activity_log_entry = {
				key = host_wedding_venue
				tags = { completed }
				score = 100
				# this line below adds the entry to the Effects section of the conclusion UI
				show_in_conclusion = yes
				character = scope:root_scope
				
				if = {
					limit = {
						OR = {
							scope:wedding_venue = { has_building_or_higher = royal_garden_03 }
							scope:wedding_venue = { has_building_or_higher = leisure_palace_03 }
							scope:wedding_venue = { has_building_or_higher = gallywix_pleasure_palace_03 }
						}
					}
					root = {
						stress_impact = {
							base = massive_stress_impact_loss
						}
						dynasty ?= { add_dynasty_prestige = minor_dynasty_prestige_gain }
					}
				}
				else_if = {
					limit = {
						OR = {
							scope:wedding_venue = { has_building_or_higher = royal_garden_02 }
							scope:wedding_venue = { has_building_or_higher = leisure_palace_02 }
							scope:wedding_venue = { has_building_or_higher = gallywix_pleasure_palace_02 }
						}
					}
					root = {
						stress_impact = {
							base = major_stress_impact_loss
						}
						dynasty ?= { add_dynasty_prestige = miniscule_dynasty_prestige_gain }
					}
				}
				else_if = {
					limit = {
						OR = {
							scope:wedding_venue = { has_building_or_higher = royal_garden_01 }
							scope:wedding_venue = { has_building_or_higher = leisure_palace_01 }
							scope:wedding_venue = { has_building_or_higher = gallywix_pleasure_palace_01 }
						}
					}
					root = {
						stress_impact = {
							base = medium_stress_impact_loss
						}
						dynasty ?= { add_dynasty_prestige = 10 }
					}
				}
				if = {
					limit = {
						scope:wedding_venue = {
							barony = { is_holy_site_of = scope:host.faith }
						}
					}		
					root = {
						add_piety = major_piety_gain
					}
				}
				if = {
					limit = {
						scope:wedding_venue = {
							this = root.capital_province
						}
					}
					# Replace marriage_effect.2001
					root = {
						add_gold = minor_gold_value
					}
				}
				if = {
					limit = {
						scope:wedding_venue.barony = { is_holy_site_of = scope:spouse_1.faith }
					}
					scope:spouse_1 = { add_piety = massive_piety_gain }
				}
				if = {
					limit = {
						scope:wedding_venue.barony = { is_holy_site_of = scope:spouse_2.faith }
					}
					scope:spouse_2 = { add_piety = massive_piety_gain }
				}
			}
		}
	}

	# If character had the reduce stress intent, give them stress loss
	root = { disburse_activity_stress_loss = yes }
	scope:activity = {
		every_attending_character = {
			limit = {
				NOR = {
					this = scope:host
					this = scope:spouse_1
					this = scope:spouse_2
				}
			}
			custom = custom.every_activity_guest
			disburse_activity_stress_loss = yes
		}
	}

	# Accolade glory gain
	accolades_activity_complete_wedding_glory_effect = yes
}

disburse_wedding_spouse_activity_rewards = {
	# for the loc
	save_scope_as = root_scope
	if = {
		limit = {
			this = scope:spouse_1
		}
		scope:spouse_2 = { save_scope_as = other_spouse }
	}
	else_if = {
		limit = {
			this = scope:spouse_2
		}
		scope:spouse_1 = { save_scope_as = other_spouse }
	}

	scope:activity = {	
		### Rewards based on Options
		# Entertainment
		if = {
			limit = {
				has_activity_option = {
					category = wedding_option_entertainment
					option = wedding_entertainment_good
				}
			}
			add_activity_log_entry = {
				key = spouse_wedding_entertainment_good
				tags = { completed }
				score = 100
				# this line below adds the entry to the Effects section of the conclusion UI
				show_in_conclusion = yes
				character = scope:root_scope
				target = scope:other_spouse

				scope:root_scope = { add_prestige = 800 }
			}
		}
		else_if = {
			limit = {
				has_activity_option = {
					category = wedding_option_entertainment
					option = wedding_entertainment_normal
				}
			}
			add_activity_log_entry = {
				key = spouse_wedding_entertainment_normal
				tags = { completed }
				score = 100
				# this line below adds the entry to the Effects section of the conclusion UI
				show_in_conclusion = yes
				character = scope:root_scope
				target = scope:other_spouse

				scope:root_scope = { add_prestige = 600 }
			}
		}
		else_if = {
			limit = {
				has_activity_option = {
					category = wedding_option_entertainment
					option = wedding_entertainment_bad
				}
			}
			add_activity_log_entry = {
				key = spouse_wedding_entertainment_bad
				tags = { completed }
				score = 100
				# this line below adds the entry to the Effects section of the conclusion UI
				show_in_conclusion = yes
				character = scope:root_scope
				target = scope:other_spouse

				scope:root_scope = { add_prestige = 400 }
			}
		}

		# Food
		if = {
			limit = {
				has_activity_option = {
					category = wedding_option_food
					option = wedding_food_good
				}
			}
			add_activity_log_entry = {
				key = spouse_wedding_food_good
				tags = { completed }
				score = 100
				# this line below adds the entry to the Effects section of the conclusion UI
				show_in_conclusion = yes
				character = scope:root_scope
				target = scope:other_spouse

				scope:activity = {
					every_attending_character = {
						limit = {
							NOR = {
								this = scope:root_scope
								this = scope:host
								this = scope:other_spouse
							}
						}
						custom = custom.every_activity_guest
						add_opinion = {
							target = scope:root_scope
							modifier = impressed_opinion
							opinion = 25
						}
					}
				}
				scope:root_scope = {
					if = {
						limit = {
							has_trait = lifestyle_reveler
						}
						add_trait_xp = {
							trait = lifestyle_reveler
							value = 15
						}
					}
				}
			}
		}
		else_if = {
			limit = {
				has_activity_option = {
					category = wedding_option_food
					option = wedding_food_normal
				}
			}
			add_activity_log_entry = {
				key = spouse_wedding_food_normal
				tags = { completed }
				score = 100
				# this line below adds the entry to the Effects section of the conclusion UI
				show_in_conclusion = yes
				character = scope:root_scope
				target = scope:other_spouse

				scope:activity = {
					every_attending_character = {
						limit = {
							NOR = {
								this = scope:root_scope
								this = scope:host
								this = scope:other_spouse
							}
						}
						custom = custom.every_activity_guest
						add_opinion = {
							target = scope:root_scope
							modifier = impressed_opinion
							opinion = 15
						}
					}
				}
				scope:root_scope = {
					if = {
						limit = {
							has_trait = lifestyle_reveler
						}
						add_trait_xp = {
							trait = lifestyle_reveler
							value = 7
						}
					}
				}
			}
		}
		else_if = {
			limit = {
				has_activity_option = {
					category = wedding_option_food
					option = wedding_food_bad
				}
			}
			add_activity_log_entry = {
				key = spouse_wedding_food_bad
				tags = { completed }
				score = 100
				# this line below adds the entry to the Effects section of the conclusion UI
				show_in_conclusion = yes
				character = scope:root_scope
				target = scope:other_spouse

				scope:activity = {
					every_attending_character = {
						limit = {
							NOR = {
								this = scope:root_scope
								this = scope:host
								this = scope:other_spouse
							}
						}
						custom = custom.every_activity_guest
						add_opinion = {
							target = scope:root_scope
							modifier = impressed_opinion
							opinion = 5
						}
					}
				}
				scope:root_scope = {
					if = {
						limit = {
							has_trait = lifestyle_reveler
						}
						add_trait_xp = {
							trait = lifestyle_reveler
							value = 3
						}
					}
				}
			}
		}

		# Decoration
		if = {
			limit = {
				has_activity_option = {
					category = wedding_option_decoration
					option = wedding_decoration_good
				}
			}
			add_activity_log_entry = {
				key = spouse_wedding_decoration_good
				tags = { completed }
				score = 100
				# this line below adds the entry to the Effects section of the conclusion UI
				show_in_conclusion = yes
				character = scope:root_scope
				target = scope:other_spouse

				scope:root_scope = {
					add_character_modifier = {
						modifier = gwedding_magnificent_wedding_modifier
						years = 20
					}
					dynasty ?= {
						add_dynasty_prestige = medium_dynasty_prestige_gain
					}
				}
			}
		}
		else_if = {
			limit = {
				has_activity_option = {
					category = wedding_option_decoration
					option = wedding_decoration_normal
				}
			}
			add_activity_log_entry = {
				key = spouse_wedding_decoration_normal
				tags = { completed }
				score = 100
				# this line below adds the entry to the Effects section of the conclusion UI
				show_in_conclusion = yes
				character = scope:root_scope
				target = scope:other_spouse
				
				scope:root_scope = {
					add_character_modifier = {
						modifier = gwedding_grandiose_wedding_modifier
						years = 20
					}
					dynasty ?= {
						add_dynasty_prestige = minor_dynasty_prestige_gain
					}
				}
			}
		}
		else_if = {
			limit = {
				has_activity_option = {
					category = wedding_option_decoration
					option = wedding_decoration_bad
				}
			}
			add_activity_log_entry = {
				key = spouse_wedding_decoration_bad
				tags = { completed }
				score = 100
				# this line below adds the entry to the Effects section of the conclusion UI
				show_in_conclusion = yes
				character = scope:root_scope
				target = scope:other_spouse
				
				scope:root_scope = {
					add_character_modifier = {
						modifier = gwedding_grand_wedding_modifier
						years = 20
					}
					dynasty ?= {
						add_dynasty_prestige = miniscule_dynasty_prestige_gain
					}
				}
			}
		}
	}

	# If character had the reduce stress intent, give them stress loss
	disburse_activity_stress_loss = yes

	# LEGITIMACY GAIN FOR GRAND ACTIVITY PARTICIPATION - WEDDING
	grand_activity_participation_legitimacy_effect = yes
}

tooltip_disburse_wedding_host_activity_rewards = {
	scope:activity = {
		if = {
			limit = {
				has_activity_option = {
					category = wedding_option_entertainment
					option = wedding_entertainment_good
				}
			}
			root = { add_prestige = 1200 }
		}
		else_if = {
			limit = {
				has_activity_option = {
					category = wedding_option_entertainment
					option = wedding_entertainment_normal
				}
			}
			root = { add_prestige = 800 }
		}
		else_if = {
			limit = {
				has_activity_option = {
					category = wedding_option_entertainment
					option = wedding_entertainment_bad
				}
			}
			root = { add_prestige = 400 }
		}
		if = {
			limit = {
				has_activity_option = {
					category = wedding_option_food
					option = wedding_food_good
				}
			}
			every_attending_character = {
				limit = { NOT = { this = root } }
				custom = custom.every_activity_guest
				add_opinion = {
					target = root
					modifier = impressed_opinion
					opinion = 30
				}
			}
		}
		else_if = {
			limit = {
				has_activity_option = {
					category = wedding_option_food
					option = wedding_food_normal
				}
			}
			every_attending_character = {
				limit = { NOT = { this = root } }
				custom = custom.every_activity_guest
				add_opinion = {
					target = root
					modifier = impressed_opinion
					opinion = 20
				}
			}
		}
		else_if = {
			limit = {
				has_activity_option = {
					category = wedding_option_food
					option = wedding_food_bad
				}
			}
			every_attending_character = {
				limit = { NOT = { this = root } }
				custom = custom.every_activity_guest
				add_opinion = {
					target = root
					modifier = impressed_opinion
					opinion = 5
				}
			}
		}
		if = {
			limit = {
				has_activity_option = {
					category = wedding_option_decoration
					option = wedding_decoration_good
				}
			}
			root = {
				add_character_modifier = {
					modifier = gwedding_magnificent_host_modifier
					years = 20
				}
				if = {
					limit = {
						any_vassal_or_below = {
							has_vassal_stance = courtly
						}
					}
					every_vassal_or_below = {
						limit = { has_vassal_stance = courtly }
						custom = every_courtly_vassal
						add_opinion = {
							modifier = hosted_wedding_opinion
							target = root
							opinion = 30
						}
					}
				}
			}
		}
		else_if = {
			limit = {
				has_activity_option = {
					category = wedding_option_decoration
					option = wedding_decoration_normal
				}
			}
			root = {
				add_character_modifier = {
					modifier = gwedding_gracious_host_modifier
					years = 20
				}
				if = {
					limit = {
						any_vassal_or_below = {
							has_vassal_stance = courtly
						}
					}
					every_vassal_or_below = {
						limit = { has_vassal_stance = courtly }
						custom = every_courtly_vassal
						add_opinion = {
							modifier = hosted_wedding_opinion
							target = root
							opinion = 20
						}
					}
				}
			}
		}
		else_if = {
			limit = {
				has_activity_option = {
					category = wedding_option_decoration
					option = wedding_decoration_bad
				}
			}
			root = {
				if = {
					limit = {
						has_trait = lifestyle_reveler
					}
					add_trait_xp = {
						trait = lifestyle_reveler
						value = 10
					}
				}
				else = {
					add_trait = lifestyle_reveler
				}
				if = {
					limit = {
						any_vassal_or_below = {
							has_vassal_stance = courtly
						}
					}
					every_vassal_or_below = {
						limit = { has_vassal_stance = courtly }
						custom = every_courtly_vassal
						add_opinion = {
							modifier = hosted_wedding_opinion
							target = root
							opinion = 5
						}
					}
				}
			}
		}
		if = {
			limit = {
				OR = {
					scope:wedding_venue = { has_building_or_higher = royal_garden_03 }
					scope:wedding_venue = { has_building_or_higher = leisure_palace_03 }
					scope:wedding_venue = { has_building_or_higher = gallywix_pleasure_palace_03 }
				}
			}
			root = {
				stress_impact = {
					base = massive_stress_impact_loss
				}
				dynasty ?= { add_dynasty_prestige = minor_dynasty_prestige_gain }
			}
		}
		else_if = {
			limit = {
				OR = {
					scope:wedding_venue = { has_building_or_higher = royal_garden_02 }
					scope:wedding_venue = { has_building_or_higher = leisure_palace_02 }
					scope:wedding_venue = { has_building_or_higher = gallywix_pleasure_palace_02 }
				}
			}
			root = {
				stress_impact = {
					base = major_stress_impact_loss
				}
				dynasty ?= { add_dynasty_prestige = miniscule_dynasty_prestige_gain }
			}
		}
		else_if = {
			limit = {
				OR = {
					scope:wedding_venue = { has_building_or_higher = royal_garden_01 }
					scope:wedding_venue = { has_building_or_higher = leisure_palace_01 }
					scope:wedding_venue = { has_building_or_higher = gallywix_pleasure_palace_01 }
				}
			}
			root = {
				stress_impact = {
					base = medium_stress_impact_loss
				}
				dynasty ?= { add_dynasty_prestige = 10 }
			}
		}
		if = {
			limit = {
				scope:wedding_venue = {
					barony = { is_holy_site_of = scope:host.faith }
				}
			}		
			root = {
				add_piety = major_piety_gain
			}
		}
		if = {
			limit = {
				scope:wedding_venue = {
					this = root.capital_province
				}
			}
			# Replace marriage_effect.2001
			root = {
				add_gold = minor_gold_value
			}
		}
	}
	# If character had the reduce stress intent, give them stress loss
	root = { disburse_activity_stress_loss = yes }

	# Accolade glory gain
	accolades_activity_complete_wedding_glory_effect = yes

	# LEGITIMACY GAIN FOR GRAND ACTIVITY PARTICIPATION - WEDDING
	grand_activity_participation_legitimacy_effect = yes
}

tooltip_disburse_wedding_guest_activity_rewards = {
	scope:activity = {
		if = {
			limit = {
				has_activity_option = {
					category = wedding_option_entertainment
					option = wedding_entertainment_good
				}
			}
			root = { add_prestige = major_prestige_gain }
		}
		else_if = {
			limit = {
				has_activity_option = {
					category = wedding_option_entertainment
					option = wedding_entertainment_normal
				}
			}
			root = { add_prestige = medium_prestige_gain }
		}
		else_if = {
			limit = {
				has_activity_option = {
					category = wedding_option_entertainment
					option = wedding_entertainment_bad
				}
			}
			root = { add_prestige = minor_prestige_gain }
		}
		if = {
			limit = {
				has_activity_option = {
					category = wedding_option_food
					option = wedding_food_good
				}
			}
			if = {
				limit = {
					scope:host = { is_ai = yes }
				}
				custom_tooltip = came_to_my_wedding_opinion_host_high
			}
			if = {
				limit = {
					scope:spouse_1 = { is_ai = yes }
				}
				custom_tooltip = came_to_my_wedding_opinion_spouse_1_high
			}
			if = {
				limit = {
					scope:spouse_2 = { is_ai = yes }
				}
				custom_tooltip = came_to_my_wedding_opinion_spouse_2_high
			}
		}
		else_if = {
			limit = {
				has_activity_option = {
					category = wedding_option_food
					option = wedding_food_normal
				}
			}
			if = {
				limit = {
					scope:host = { is_ai = yes }
				}
				custom_tooltip = came_to_my_wedding_opinion_host_medium
			}
			if = {
				limit = {
					scope:spouse_1 = { is_ai = yes }
				}
				custom_tooltip = came_to_my_wedding_opinion_spouse_1_medium
			}
			if = {
				limit = {
					scope:spouse_2 = { is_ai = yes }
				}
				custom_tooltip = came_to_my_wedding_opinion_spouse_2_medium
			}
		}
		else_if = {
			limit = {
				has_activity_option = {
					category = wedding_option_food
					option = wedding_food_bad
				}
			}
			if = {
				limit = {
					scope:host = { is_ai = yes }
				}
				custom_tooltip = came_to_my_wedding_opinion_host_low
			}
			if = {
				limit = {
					scope:spouse_1 = { is_ai = yes }
				}
				custom_tooltip = came_to_my_wedding_opinion_spouse_1_low
			}
			if = {
				limit = {
					scope:spouse_2 = { is_ai = yes }
				}
				custom_tooltip = came_to_my_wedding_opinion_spouse_2_low
			}
		}
		if = {
			limit = {
				has_activity_option = {
					category = wedding_option_decoration
					option = wedding_decoration_good
				}
			}
			root = {
				add_character_modifier = {
					modifier = wedding_of_the_century_modifier
					years = 20
				}
				if = {
					limit = {
						has_trait = lifestyle_reveler
					}
					add_trait_xp = {
						trait = lifestyle_reveler
						value = 10
					}
				}
			}
		}
		else_if = {
			limit = {
				has_activity_option = {
					category = wedding_option_decoration
					option = wedding_decoration_normal
				}
			}
			root = {
				if = {
					limit = {
						has_trait = lifestyle_reveler
					}
					add_trait_xp = {
						trait = lifestyle_reveler
						value = 5
					}
				}
			}
		}
		else_if = {
			limit = {
				has_activity_option = {
					category = wedding_option_decoration
					option = wedding_decoration_bad
				}
			}
			root = {
				if = {
					limit = {
						has_trait = lifestyle_reveler
					}
					add_trait_xp = {
						trait = lifestyle_reveler
						value = 3
					}
				}
			}
		}
	}
	disburse_activity_stress_loss = yes

	# Accolade glory gain
	accolades_activity_complete_wedding_glory_effect = yes

	# LEGITIMACY GAIN FOR GRAND ACTIVITY PARTICIPATION - WEDDING
	grand_activity_participation_legitimacy_effect = yes
}

disburse_wedding_spouse_host_activity_rewards = {
	# for the loc
	save_scope_as = root_scope
	if = {
		limit = {
			root = scope:spouse_1
		}
		scope:spouse_2 = { save_scope_as = other_spouse }
	}
	else_if = {
		limit = {
			root = scope:spouse_2
		}
		scope:spouse_1 = { save_scope_as = other_spouse }
	}

	scope:activity = {
		if = {
			limit = {
				has_activity_option = {
					category = wedding_option_decoration
					option = wedding_decoration_good
				}
			}
			add_activity_log_entry = {
				key = host_wedding_decoration_good
				tags = { completed }
				score = 100
				# this line below adds the entry to the Effects section of the conclusion UI
				show_in_conclusion = yes
				character = scope:root_scope
				target = scope:other_spouse

				scope:root_scope = {
					add_character_modifier = {
						modifier = gwedding_magnificent_wedding_modifier
						years = 20
					}
				}
			}
		}
		else_if = {
			limit = {
				has_activity_option = {
					category = wedding_option_decoration
					option = wedding_decoration_normal
				}
			}
			custom_tooltip = host_wedding_decoration_normal
			add_activity_log_entry = {
				key = host_wedding_decoration_normal
				tags = { completed }
				score = 100
				# this line below adds the entry to the Effects section of the conclusion UI
				show_in_conclusion = yes
				character = scope:root_scope
				target = scope:other_spouse
				
				scope:root_scope = {
					add_character_modifier = {
						modifier = gwedding_grandiose_wedding_modifier
						years = 20
					}
				}
			}
		}
		else_if = {
			limit = {
				has_activity_option = {
					category = wedding_option_decoration
					option = wedding_decoration_bad
				}
			}
			custom_tooltip = host_wedding_decoration_bad
			add_activity_log_entry = {
				key = host_wedding_decoration_bad
				tags = { completed }
				score = 100
				# this line below adds the entry to the Effects section of the conclusion UI
				show_in_conclusion = yes
				character = scope:root_scope
				target = scope:other_spouse
				
				scope:root_scope = {
					add_character_modifier = {
						modifier = gwedding_grand_wedding_modifier
						years = 20
					}
				}
			}
		}
	}

	# LEGITIMACY GAIN FOR GRAND ACTIVITY PARTICIPATION - WEDDING
	grand_activity_participation_legitimacy_effect = yes
}

disburse_hunt_activity_rewards = {
	# for the loc
	save_scope_as = root_scope
	if = { # To show correct tooltips for guests
		limit = { has_trait = lifestyle_hunter }
		add_character_flag = {
			flag = host_existing_hunter
			weeks = 1
		}
	}
	hunt_individual_guest_awards_effect = yes
	# Rewards based on Magnficence level
	# Host Rewards
	# Adventurer Provisions
	if = {
		limit = {
			is_landless_adventurer = yes
		}
		domicile = {
			change_provisions = {
				value = hunt_provisions_reward_value
			}
		}
	}
	# Prestige/Piety Gain
	if = {
		limit = {
			culture = { has_cultural_parameter = sacred_hunts }
		}
		add_prestige = hunt_prestige_with_piety_reward_value
		add_piety = hunt_piety_reward_value
	}
	else = { add_prestige = hunt_prestige_reward_value }
	# Glory Hound Vassal Opinion
	set_variable = {
		name = attending_glory_hounds
		value = scope:root_scope.number_of_participating_glory_hound_vassals
	}
	every_vassal = {
		limit = {
			has_vassal_stance = glory_hound
			is_participant_in_activity = scope:activity
		}
		custom = every_participating_glory_hound_vassal
		add_opinion = {
			modifier = hosted_hunt_opinion
			target = scope:root_scope
			opinion = hunt_glory_hound_vassal_opinion_value
		}
	}
	remove_variable = attending_glory_hounds
	scope:activity = {
		hidden_effect = {
			if = {
				limit = {
					activity_host = { has_trait = lifestyle_hunter }
				}
				add_to_variable_list = {
					name = trait_rewards
					target = trait:lifestyle_hunter
				}
			}
		}
		# People happy when their nobles clear dangerous beasts
		if = {
			limit = {
				var:hunt_success ?= flag:yes
				NOT = { exists = var:animal_spared }
				hunt_animal_type_dangerous_trigger = { VAR = var:animal_type }
				activity_location.county.holder.top_liege ?= scope:host.top_liege # own nobles
			}
			activity_location.county = {
				add_county_modifier = {
					modifier = hunt_dangerous_beast_slain_modifier
					years = 10
				}
			}
		}
		show_as_tooltip = {
			every_attending_character = {
				limit = {
					NOR = {
						this = scope:host
						this = root
					}
					is_adult = yes
					trigger_if = {
						limit = {
							scope:activity = {
								NOT = {
									has_activity_option = { category = special_type option = hunt_type_falconry }
								}
							}
						}
						can_be_combatant_based_on_gender_trigger = { ARMY_OWNER = scope:root_scope }
					}
					trigger_if = {
						limit = { is_clergy = yes }
						faith = { has_doctrine_parameter = clergy_can_fight }
					}
				}
				custom = hunt_every_other_hunter_tt
				add_prestige = hunt_prestige_guest_gain_value
			}
		}
	}

	# Remove strife if relevant.
	remove_strife_per_invited_powerful_vassal_effect = yes
}

disburse_feast_activity_rewards = {
	# for the loc
	save_scope_as = root_scope

	# Rewards based on Activity Options
	
	# Number of courses
	if = {
		limit = {
			scope:activity = {
				has_activity_option = {
					category = feast_option_courses
					option = feast_courses_good
				}
			}
		}
		scope:activity = {
			add_activity_log_entry = {
				key = courses_good_reward_tt
				tags = { completed }
				character = scope:root_scope
				show_in_conclusion = yes
				score = 50
				
				# Effects
				root = {
					# Host Rewards
					

					#Max Food Option will make Courtly Vassals more happy than other guests.
					#Court Amenities can increase this further.
					
					every_vassal_or_below = {
						limit = {
							has_vassal_stance = courtly
							is_participant_in_activity = scope:activity
						}
						custom = every_courtly_vassal
						if = {
							limit = {
								scope:host = {
									has_royal_court = yes
									has_dlc_feature = royal_court
									amenity_level = { type = court_food_quality value >= 5 }
								}
							}
							add_opinion = {
								modifier = hosted_feast_opinion
								target = root
								opinion = 35 
							}
						}
						else_if = {
							limit = {
								activity_location.county = {
									has_county_modifier = wc_vernal_solstice_modifier
								}
							}
							add_opinion = {
								modifier = hosted_feast_opinion
								target = root
								opinion = 35 
							}
						}
						else = { #Baseline
							add_opinion = {
								modifier = hosted_feast_opinion
								target = root
								opinion = 25
							}
						}
					}
					# Vassal Opinion
					scope:activity = {
						every_attending_character = {
							limit = {
								NOT = { this = root }
								trigger_if = {
									limit = {
										is_vassal_of = root
									}
									NOT = { has_vassal_stance = courtly }
								}
							}
							custom = custom.every_attending_character_but_courtly
							if = {
								limit = {
									scope:host = {
										has_royal_court = yes
										has_dlc_feature = royal_court
										amenity_level = { type = court_food_quality value >= 5 }
									}
								}
								add_opinion = {
									target = root
									modifier = impressed_opinion
									opinion = 25
								}
							}
							else = { #Baseline
								add_opinion = {
									target = root
									modifier = impressed_opinion
									opinion = 15
								}
							}
						}
					}
				}
			}
		}
	}
	else_if = {
		limit = {
			scope:activity = {
				has_activity_option = {
					category = feast_option_courses
					option = feast_courses_normal
				}
			}
		}
		#With Middle Food Option 
		scope:activity = {
			add_activity_log_entry = {
				key = courses_normal_reward_tt
				tags = { completed }
				character = scope:root_scope
				show_in_conclusion = yes
				score = 50
				
				# Effects
				root = {
					# Host Rewards
					
					#With Middle Food Option Courtly vassals have slightly higher opinion gain than others
					#Very High Court Amenities can increase it slightly.

					# Courtly Vassal Opinion
					every_vassal_or_below = {
						limit = {
							has_vassal_stance = courtly
							is_participant_in_activity = scope:activity
						}
						custom = every_courtly_vassal
						if = {
							limit = {
								scope:host = {
									has_royal_court = yes
									has_dlc_feature = royal_court
									amenity_level = { type = court_food_quality value >= 5 }
								}
							}
							add_opinion = {
								modifier = hosted_feast_opinion
								target = root
								opinion = 20
							}
						}
						else_if = {
							limit = {
								activity_location.county = {
									has_county_modifier = wc_vernal_solstice_modifier
								}
							}
							add_opinion = {
								modifier = hosted_feast_opinion
								target = root
								opinion = 25 
							}
						}
						else = {
							add_opinion = {
								modifier = hosted_feast_opinion
								target = root
								opinion = 15
							}
						}
					}
					# Vassal Opinion
					scope:activity = {
						if = { #Higher Food Quality
							limit = {
								scope:host = {
									has_royal_court = yes
									has_dlc_feature = royal_court
									amenity_level = { type = court_food_quality value >= 5 }
								}
							}
							every_attending_character = {
								limit = {
									NOT = { this = root }
									trigger_if = {
										limit = {
											is_vassal_of = root
										}
										NOT = { has_vassal_stance = courtly }
									}
								}
								custom = custom.every_attending_character_but_courtly
								add_opinion = {
									target = root
									modifier = impressed_opinion
									opinion = 15
								}
							}
						}
						else = { #Baseline
							every_attending_character = {
								limit = {
									NOT = { this = root }
									trigger_if = {
										limit = {
											is_vassal_of = root
										}
										NOT = { has_vassal_stance = courtly }
									}
								}
								custom = custom.every_attending_character_but_courtly
								add_opinion = {
									target = root
									modifier = impressed_opinion
									opinion = 10
								}
							}

						}
					}
				}
			}
		}
	}
	else = {
		scope:activity = {
			add_activity_log_entry = {
				key = courses_bad_reward_tt
				tags = { completed }
				character = scope:root_scope
				show_in_conclusion = yes
				score = 50
				
				# Effects
				root = {
					# Host Rewards

					#With Low food option the opinion gain with Courtly vassals is always lower than for normal guests. Even if you have very high court amenities (though they do mitigate it a bit).
					every_vassal_or_below = {
						limit = {
							has_vassal_stance = courtly
							is_participant_in_activity = scope:activity
						}
						custom = every_courtly_vassal
						if = {
							limit = {
								scope:host = {
									has_royal_court = yes
									has_dlc_feature = royal_court
									amenity_level = { type = court_food_quality value >= 5 }
								}
							}
							add_opinion = {
								modifier = hosted_mediocre_feast_opinion
								target = root
								opinion = 7
							}
						}
						else_if = {
							limit = {
								scope:host = {
									has_royal_court = yes
									has_dlc_feature = royal_court
									amenity_level = { type = court_food_quality value >= 3 }
								}
							}
							add_opinion = {
								modifier = hosted_mediocre_feast_opinion
								target = root
								opinion = 5
							}
						}
						else = {
							add_opinion = {
								modifier = hosted_mediocre_feast_opinion
								target = root
								opinion = 2
							}
						}
					}

					# Vassal Opinion
					scope:activity = {
						#Other guests
						if = {
							limit = {
								scope:host = {
									has_royal_court = yes
									has_dlc_feature = royal_court
									amenity_level = { type = court_food_quality value >= 5 }
								}
							}
							every_attending_character = {
								limit = {
									NOT = { this = root }
									trigger_if = {
										limit = {
											is_vassal_of = root
										}
										NOT = { has_vassal_stance = courtly }
									}
								}
								custom = custom.every_attending_character_but_courtly
								add_opinion = {
									target = root
									modifier = impressed_opinion
									opinion = 10
								}
							}
						}
						else_if = {
							limit = {
								scope:host = {
									has_royal_court = yes
									has_dlc_feature = royal_court
									amenity_level = { type = court_food_quality value >= 3 }
								}
							}
							every_attending_character = {
								limit = {
									NOT = { this = root }
									trigger_if = {
										limit = {
											is_vassal_of = root
										}
										NOT = { has_vassal_stance = courtly }
									}
								}
								custom = custom.every_attending_character_but_courtly
								add_opinion = {
									target = root
									modifier = impressed_opinion
									opinion = 7
								}
							}
						}
						else = { #Baseline
							every_attending_character = {
								limit = {
									NOT = { this = root }
									trigger_if = {
										limit = {
											is_vassal_of = root
										}
										NOT = { has_vassal_stance = courtly }
									}
								}
								custom = custom.every_attending_character_but_courtly
								add_opinion = {
									target = root
									modifier = impressed_opinion
									opinion = 5
								}
							}

						}
					}
				}
			}
		}
	}
	
	# If you have an Estate, with the relevant upgrade, you get additional opinion
	# This does create a duplicate opinion entry in the list of effects, but is easier for script maintenance
	if = {
		limit = {
			scope:host = {
				domicile ?= {
					has_domicile_parameter = estate_improved_feast_opinion
					domicile_location = scope:activity_location
				}
			}
		}
		scope:activity = {
			add_activity_log_entry = {
				key = feast_estate_reward_tt
				tags = { completed }
				character = scope:root_scope
				show_in_conclusion = yes
				score = 50
				
				root = {
					scope:activity = {
						every_attending_character = {
							limit = {
								NOT = { this = root }
							}
							custom = custom.every_attending_character
							add_opinion = {
								target = root
								modifier = impressed_opinion
								opinion = 5
							}
						}
					}
				}
			}
		}
	}
	
	# Dish complexity
	if = {
		limit = {
			scope:activity = {
				has_activity_option = {
					category = feast_option_food
					option = feast_food_good
				}
			}
		}
		scope:activity = {
			add_activity_log_entry = {
				key = food_good_reward_tt
				tags = { completed }
				character = scope:root_scope
				show_in_conclusion = yes
				score = 50
				
				# Effects
				root = {
					# Host Rewards
					add_prestige = {
						value = 225
						if = {
							limit = {
								scope:host = {
									has_royal_court = yes
									has_dlc_feature = royal_court
									amenity_level = { type = court_food_quality value >= 5 }
								}
							}
							multiply = 1.5
						}
						if = {
							limit = {
								culture = {
									has_cultural_parameter = refined_feasts
								}
							}
							add = major_prestige_gain
						}
						if = {
							limit = {
								activity_location.county = {
									has_county_modifier = wc_vernal_solstice_modifier
								}
							}
							multiply = 1.5
						}
						# Warcraft - disabled
						# if = {
						# 	limit = {
						# 		any_character_struggle = {
						# 			involvement = involved
						# 			has_struggle_phase_parameter = struggle_prestige_from_feast
						# 		}
						# 	}
						# 	add = medium_prestige_gain
						# }
					}
				}
			}
		}
	}
	else_if = {
		limit = {
			scope:activity = {
				has_activity_option = {
					category = feast_option_food
					option = feast_food_normal
				}
			}
		}
		scope:activity = {
			add_activity_log_entry = {
				key = food_normal_reward_tt
				tags = { completed }
				character = scope:root_scope
				show_in_conclusion = yes
				score = 50
				
				# Effects
				root = {
					# Host Rewards
					add_prestige = {
						value = 115
						if = {
							limit = {
								scope:host = {
									has_royal_court = yes
									amenity_level = { type = court_food_quality value >= 5 }
								}
							}
							multiply = 2
						}
						else_if = {
							limit = {
								scope:host = {
									has_royal_court = yes
									amenity_level = { type = court_food_quality value >= 3 }
								}
							}
							multiply = 1.5
						}
						
						if = {
							limit = {
								culture = {
									has_cultural_parameter = refined_feasts
								}
							}
							add = major_prestige_gain
						}
						if = {
							limit = {
								activity_location.county = {
									has_county_modifier = wc_vernal_solstice_modifier
								}
							}
							multiply = 1.5
						}
						# Warcraft - disabled
						# if = {
						# 	limit = {
						# 		any_character_struggle = {
						# 			involvement = involved
						# 			has_struggle_phase_parameter = struggle_prestige_from_feast
						# 		}
						# 	}
						# 	add = medium_prestige_gain
						# }
					}
				}
			}
		}
	}
	else = {
		scope:activity = {
			add_activity_log_entry = {
				key = food_bad_reward_tt
				tags = { completed }
				character = scope:root_scope
				show_in_conclusion = yes
				score = 50
				
				# Effects
				root = {
					# Host Rewards
					add_prestige = {
						value = 35
						if = {
							limit = {
								scope:host = {
									has_royal_court = yes
									amenity_level = { type = court_food_quality value >= 5 }
								}
							}
							multiply = 2
						}
						else_if = {
							limit = {
								scope:host = {
									has_royal_court = yes
									has_dlc_feature = royal_court
									amenity_level = { type = court_food_quality value >= 3 }
								}
							}
							multiply = 1.5
						}
						if = {
							limit = {
								culture = {
									has_cultural_parameter = refined_feasts
								}
							}
							add = major_prestige_gain
						}
<<<<<<< HEAD
						if = {
							limit = {
								activity_location.county = {
									has_county_modifier = wc_vernal_solstice_modifier
								}
							}
							multiply = 1.5
						}
						# Warcraft - disabled
=======
						#Warcraft
>>>>>>> b98bde84
						# if = {
						# 	limit = {
						# 		any_character_struggle = {
						# 			involvement = involved
						# 			has_struggle_phase_parameter = struggle_prestige_from_feast
						# 		}
						# 	}
						# 	add = medium_prestige_gain
						# }
					}
				}
			}
		}
	}
	
	# Estate Unlock: Wine Selection
	if = {
		limit = {
			scope:activity = {
				has_activity_option = {
					category = feast_option_wine
					option = feast_wine_extensive
				}
			}
		}
		scope:activity = {
			add_activity_log_entry = {
				key = wine_extensive_reward_tt
				tags = { completed }
				character = scope:root_scope
				show_in_conclusion = yes
				score = 50
				
				# Effects
				root = {
					change_influence = {
						value = 15
						
						scope:activity = {
							every_attending_character = {
								limit = {
									NOR = {
										this = root
										is_courtier_of = root # Guest shouldn't originate from you own court
									}
								}
								add = 15
							}
						}
						if = {
							limit = {
								domicile ?= { has_domicile_parameter = estate_improved_wine_cellar_3 }
							}
							multiply = {
								value = 1
								add = estate_improved_wine_cellar_3_value
							}
						}
						else_if = {
							limit = {
								domicile ?= { has_domicile_parameter = estate_improved_wine_cellar_2 }
							}
							multiply = {
								value = 1
								add = estate_improved_wine_cellar_2_value
							}
						}
						else_if = {
							limit = {
								domicile ?= { has_domicile_parameter = estate_improved_wine_cellar_1 }
							}
							multiply = {
								value = 1
								add = estate_improved_wine_cellar_1_value
							}
						}
					}
				}
			}
		}
	}
	else_if = {
		limit = {
			scope:activity = {
				has_activity_option = {
					category = feast_option_wine
					option = feast_wine_normal
				}
			}
		}
		scope:activity = {
			add_activity_log_entry = {
				key = wine_normal_reward_tt
				tags = { completed }
				character = scope:root_scope
				show_in_conclusion = yes
				score = 50
				
				# Effects
				root = {
					change_influence = {
						value = 10
						
						scope:activity = {
							every_attending_character = {
								limit = {
									NOR = {
										this = root
										is_courtier_of = root # Guest shouldn't originate from you own court
									}
								}
								add = 10
							}
						}
						if = {
							limit = {
								domicile ?= { has_domicile_parameter = estate_improved_wine_cellar_3 }
							}
							multiply = {
								value = 1
								add = estate_improved_wine_cellar_3_value
							}
						}
						else_if = {
							limit = {
								domicile ?= { has_domicile_parameter = estate_improved_wine_cellar_2 }
							}
							multiply = {
								value = 1
								add = estate_improved_wine_cellar_2_value
							}
						}
						else_if = {
							limit = {
								domicile ?= { has_domicile_parameter = estate_improved_wine_cellar_1 }
							}
							multiply = {
								value = 1
								add = estate_improved_wine_cellar_1_value
							}
						}
					}
				}
			}
		}
	}
	else_if = {
		limit = {
			scope:activity = {
				has_activity_option = {
					category = feast_option_wine
					option = feast_wine_limited
				}
			}
		}
		scope:activity = {
			add_activity_log_entry = {
				key = wine_limited_reward_tt
				tags = { completed }
				character = scope:root_scope
				show_in_conclusion = yes
				score = 50
				
				# Effects
				root = {
					change_influence = {
						value = 5
						
						scope:activity = {
							every_attending_character = {
								limit = {
									NOR = {
										this = root
										is_courtier_of = root # Guest shouldn't originate from you own court
									}
								}
								add = 5
							}
						}
						if = {
							limit = {
								domicile ?= { has_domicile_parameter = estate_improved_wine_cellar_3 }
							}
							multiply = {
								value = 1
								add = estate_improved_wine_cellar_3_value
							}
						}
						else_if = {
							limit = {
								domicile ?= { has_domicile_parameter = estate_improved_wine_cellar_2 }
							}
							multiply = {
								value = 1
								add = estate_improved_wine_cellar_2_value
							}
						}
						else_if = {
							limit = {
								domicile ?= { has_domicile_parameter = estate_improved_wine_cellar_1 }
							}
							multiply = {
								value = 1
								add = estate_improved_wine_cellar_1_value
							}
						}
					}
				}
			}
		}
	}
	
	# We give you the regular rewards
	hosted_successful_feast_new_effect = yes	
	# We give out the Reveler trait/xp
	disburse_feast_reveler_rewards = yes
	#Accolade glory gain
	accolades_activity_complete_feast_glory_effect = yes
	#Stress loss
	if = {
		limit = {
			OR = {
				has_trait = shy
				has_trait = reclusive
			}
		}
		custom_tooltip = host_feast_decision_desc_shy
	}
	else = {
		if = {
			limit = {
				has_royal_court = yes
				has_dlc_feature = royal_court
					amenity_level = { type = court_food_quality value >= 5 }
			}
			stress_impact = {
				base = exotic_feast_stress_loss_value
				gluttonous = feast_stress_loss_value
				gregarious = feast_stress_loss_value
				lifestyle_reveler = feast_stress_loss_value
				drunkard = feast_stress_loss_value
				comfort_eater = feast_stress_loss_value
				generous = feast_stress_loss_value
				greedy = activity_stress_gain_impact
			}
		}
		else_if = {
			limit = {
				has_royal_court = yes
				has_dlc_feature = royal_court
				amenity_level = { type = court_food_quality value >= 4 }
			}
			stress_impact = {
				base = lavish_feast_stress_loss_value
				gluttonous = feast_stress_loss_value
				gregarious = feast_stress_loss_value
				lifestyle_reveler = feast_stress_loss_value
				drunkard = feast_stress_loss_value
				comfort_eater = feast_stress_loss_value
				generous = feast_stress_loss_value
				greedy = activity_stress_gain_impact
			}
		}
	    else_if = {
			limit = {
				has_royal_court = yes
				has_dlc_feature = royal_court
				amenity_level = { type = court_food_quality value >= 3 }
			}
			stress_impact = {
				base = medium_feast_stress_loss_value
				gluttonous = feast_stress_loss_value
				gregarious = feast_stress_loss_value
				lifestyle_reveler = feast_stress_loss_value
				drunkard = feast_stress_loss_value
				comfort_eater = feast_stress_loss_value
				generous = feast_stress_loss_value
				greedy = activity_stress_gain_impact
			}
		}
		else_if = {
			limit = {
				has_royal_court = yes
				has_dlc_feature = royal_court
				amenity_level = { type = court_food_quality value <= 1 }
			}
			stress_impact = {
				base = meager_feast_stress_loss_value
				gluttonous = feast_stress_loss_value
				gregarious = feast_stress_loss_value
				lifestyle_reveler = feast_stress_loss_value
				drunkard = feast_stress_loss_value
				comfort_eater = feast_stress_loss_value
				generous = feast_stress_loss_value
				greedy = activity_stress_gain_impact
			}
		}
		else = {
			stress_impact = {
				base = feast_stress_loss_value
				gluttonous = activity_stress_loss_impact
				gregarious = activity_stress_loss_impact
				lifestyle_reveler = feast_stress_loss_value
				drunkard = activity_stress_loss_impact
				comfort_eater = activity_stress_loss_impact
				generous = activity_stress_loss_impact
				greedy = activity_stress_gain_impact
			}
		}
	}

	# Remove strife if relevant.
	remove_strife_per_invited_powerful_vassal_effect = yes
}

disburse_murder_feast_activity_rewards = {
	if = {
		limit = {
			has_variable = murder_feast_liege_var
		}
		scope:activity = {
			add_activity_log_entry = {
				key = murder_feast_liege_kill_tt
				tags = { completed }
				character = scope:root_scope
				show_in_conclusion = yes
				score = 50
				
				root = {
					add_prestige_level = -2
				}
			}
		}
	}
	if = {
		limit = {
			has_variable = murder_feast_head_of_faith_var
		}
		scope:activity = {
			add_activity_log_entry = {
				key = murder_feast_hof_kill_tt
				tags = { completed }
				character = scope:root_scope
				show_in_conclusion = yes
				score = 50
				
				root = {
					add_piety_level = -2
				}
			}
		}
	}
	if = {
		limit = {
			faith = { #if this is a religious thing, people don't really love it
				has_doctrine = tenet_ritual_celebrations
			}
		}
		add_piety = medium_piety_loss
	}
	if = {
		limit = { has_variable = murder_feast_entourage_murder_var } #you've killed EVERYONE
		scope:activity = {
			add_activity_log_entry = {
				key = murder_feast_entourage_kill_tt
				tags = { completed }
				character = scope:root_scope
				show_in_conclusion = yes
				score = 50
				
				root = {
					add_dread = 35
					add_legitimacy = major_legitimacy_loss
					add_character_modifier = {
						modifier = murder_feast_great_murderer_modifier
						years = 15
					}
				}
			}
			# # Guest Opinion
			every_attending_character = {
				limit = {
					NOR = {
						has_trait = torturer
						has_trait = sadistic
						has_trait = vengeful
						has_trait = callous
					}
				}
				custom = feast_every_guest
				add_opinion = {
					modifier = suspicion_opinion
					target = scope:host
					opinion = -10
				}
			}
		}
	}
	else = { #Rewards for a "normal" feast
		if = { #if you failed your attempt it doesn't look great
			limit = { has_variable = murder_feast_murder_failure_var }
			scope:activity = {
				add_activity_log_entry = {
					key = murder_feast_failed_tt
					tags = { completed }
					character = scope:root_scope
					show_in_conclusion = yes
					score = 50
					
					root = {
						add_prestige = minor_prestige_loss
						add_legitimacy = minor_legitimacy_loss
					}
				}
			}
		}
		else_if = { #if you've killed your target you get these
			limit = { NOT = { has_variable = murder_feast_murder_failure_var } }
			scope:activity = {
				add_activity_log_entry = {
					key = murder_feast_solo_kill_tt
					tags = { completed }
					character = scope:root_scope
					show_in_conclusion = yes
					score = 50
					
					root = {
						add_dread = 25
						add_legitimacy = medium_legitimacy_loss
						add_character_modifier = {
							modifier = murder_feast_murderer_modifier
							years = 10
						}
					}
				}
				# # Guest Opinion
				every_attending_character = {
					limit = {
						NOR = {
							has_trait = torturer
							has_trait = sadistic
							has_trait = vengeful
							has_trait = callous
						}
					}
					custom = feast_every_guest
					add_opinion = {
						modifier = suspicion_opinion
						target = scope:host
						opinion = -5
					}
				}
			}
		}
		# Rewards based on Activity Options
		# Smaller than regular feasts for reasons apparent
	
		# Number of courses
		if = {
			limit = {
				scope:activity = {
					has_activity_option = {
						category = feast_option_courses
						option = feast_courses_good
					}
				}
			}
			custom_tooltip = courses_good_reward_tt
			scope:activity = {
				add_activity_log_entry = {
					key = courses_good_reward_tt
					tags = { completed }
					character = scope:root_scope
					show_in_conclusion = yes
					score = 50
					
					# Effects
					root = {
						# Host Rewards
						
						# Courtly Vassal Opinion
						every_vassal_or_below = {
							limit = {
								has_vassal_stance = courtly
								is_participant_in_activity = scope:activity
							}
							custom = every_courtly_vassal
							add_opinion = {
								modifier = hosted_feast_opinion
								target = root
								opinion = 15
							}
						}
						# Vassal Opinion
						scope:activity = {
							every_attending_character = {
								limit = { NOT = { this = root } }
								custom = custom.every_attending_character
								add_opinion = {
									target = root
									modifier = impressed_opinion
									opinion = 10
								}
							}
						}
					}
				}
			}
		}
		else_if = {
			limit = {
				scope:activity = {
					has_activity_option = {
						category = feast_option_courses
						option = feast_courses_normal
					}
				}
			}
			custom_tooltip = courses_normal_reward_tt
			scope:activity = {
				add_activity_log_entry = {
					key = courses_normal_reward_tt
					tags = { completed }
					character = scope:root_scope
					show_in_conclusion = yes
					score = 50
					
					# Effects
					root = {
						# Host Rewards
						
						# Courtly Vassal Opinion
						every_vassal_or_below = {
							limit = {
								has_vassal_stance = courtly
								is_participant_in_activity = scope:activity
							}
							custom = every_courtly_vassal
							add_opinion = {
								modifier = hosted_feast_opinion
								target = root
								opinion = 5
							}
						}
						# Vassal Opinion
						scope:activity = {
							every_attending_character = {
								limit = { NOT = { this = root } }
								custom = custom.every_attending_character
								add_opinion = {
									target = root
									modifier = impressed_opinion
									opinion = 5
								}
							}
						}
					}
				}
			}
		}
		
		# Dish complexity
		if = {
			limit = {
				scope:activity = {
					has_activity_option = {
						category = feast_option_food
						option = feast_food_good
					}
				}
			}
			custom_tooltip = food_good_reward_tt
			scope:activity = {
				add_activity_log_entry = {
					key = food_good_reward_tt
					tags = { completed }
					character = scope:root_scope
					show_in_conclusion = yes
					score = 50
					
					# Effects
					root = {
						# Host Rewards
						add_prestige = 100
					}
				}
			}
		}
		else_if = {
			limit = {
				scope:activity = {
					has_activity_option = {
						category = feast_option_food
						option = feast_food_normal
					}
				}
			}
			custom_tooltip = food_normal_reward_tt
			scope:activity = {
				add_activity_log_entry = {
					key = food_normal_reward_tt
					tags = { completed }
					character = scope:root_scope
					show_in_conclusion = yes
					score = 50
					
					# Effects
					root = {
						# Host Rewards
						add_prestige = 50
					}
				}
			}
		}
	}
	# Stress loss according to traits in the ending event

	#Accolade glory gain
	accolades_activity_complete_feast_glory_effect = yes
}

disburse_activity_stress_loss = {
	stress_impact = {
		base = medium_stress_impact_loss
		shy = minor_stress_impact_gain
		reclusive = minor_stress_impact_gain
	}
}	

disburse_feast_reveler_rewards = {
	if = {
		limit = {
			has_trait = lifestyle_reveler
			scope:activity = {
				has_activity_option = {
					category = feast_option_courses
					option = feast_courses_good
				}
			}
			scope:activity = {
				has_activity_option = {
					category = feast_option_food
					option = feast_food_good
				}
			}
		}
		add_trait_xp = {
			trait = lifestyle_reveler
			value = 15
		}
	}
	else_if = {
		limit = {
			has_trait = lifestyle_reveler
			scope:activity = {
				has_activity_option = {
					category = feast_option_food
					option = feast_food_good
				}
			}
		}
		add_trait_xp = {
			trait = lifestyle_reveler
			value = 10
		}
	}
	else_if = {
		limit = {
			has_trait = lifestyle_reveler
			scope:activity = {
				has_activity_option = {
					category = feast_option_courses
					option = feast_courses_good
				}
			}
		}
		add_trait_xp = {
			trait = lifestyle_reveler
			value = 10
		}
	}
	else_if = {
		limit = { has_trait = lifestyle_reveler }
		add_trait_xp = {
			trait = lifestyle_reveler
			value = 5
		}
	}
	else = { #progress towards reveler
		custom_tooltip = {
			text = progress_towards_reveler_tt
			reveler_points_gain_effect = {
				CHANGE = 1
				RANDOM_CHANGE = 1
			}
		}
	}
	# LEGITIMACY GAIN FOR STANDARD ACTIVITY PARTICIPATION - FEAST
	standard_activity_participation_legitimacy_effect = yes
}


##########################
# ACTIVITY WAR HANDLING
# by Chad Uhl
##########################

# Called in the war_on_actions.txt file 
# Used to send out the correct events if a character becomes involved in a war while attending an activity 
activity_on_war_declared_events_effect = {
	trigger_event = religious_decision.0200 # Stop mediation in its tracks
	if = {
		limit = {
			this.involved_activity ?= {
				is_activity_complete = no
			}
		}
		this.involved_activity ?= {
			save_scope_as = target_activity
			activity_type = { save_scope_as = target_activity_type }
			activity_host = { save_scope_as = target_activity_host }
		}
		if = { # Send one event if you're the host
			limit = {
				exists = this.involved_activity
				this = this.involved_activity.activity_host
			}
			# This event fires follow-up events for the guests depending on the character's choice
			trigger_event = activity_system.0300
		}
		else_if = { # Send another if you're just a guest
			limit = { exists = this.involved_activity }
			trigger_event = activity_system.0310
		}
	}
}

#######################
# ACTIVITY SETUP
# by Filippa Gannholm Kirsten
#######################

#Set this in the on_start of your activity (note - NOT the PHASE on_start, but your ACTIVITY on_start)
activity_setup_special_type_progression_effect = {
	set_variable = {
		name = activity_special_type_progression
		value = 0
	}
}

#######################
# ACTIVITY SPECIAL TYPE PROGRESSION
# by Filippa Gannholm Kirsten
#######################

activity_special_type_progression_variable = {
	if = {
		limit = { exists = var:activity_special_type_progression }
		change_variable = {
			name = activity_special_type_progression
			add = $NUM$
		}
	}
}

# Warcraft
activity_special_type_progression_super_tiny = {
	if = {
		limit = { exists = var:activity_special_type_progression }
		change_variable = {
			name = activity_special_type_progression
			add = 1
		}
	}
}

# Warcraft
activity_special_type_progression_more_tiny = {
	if = {
		limit = { exists = var:activity_special_type_progression }
		change_variable = {
			name = activity_special_type_progression
			add = 2
		}
	}
}

activity_special_type_progression_tiny = {
	if = {
		limit = { exists = var:activity_special_type_progression }
		change_variable = {
			name = activity_special_type_progression
			add = 3
		}
	}
}

activity_special_type_progression_medium = {
	if = {
		limit = { exists = var:activity_special_type_progression }
		change_variable = {
			name = activity_special_type_progression
			add = 5
		}
	}
}

activity_special_type_progression_major = {
	if = {
		limit = { exists = var:activity_special_type_progression }
		change_variable = {
			name = activity_special_type_progression
			add = 10
		}
	}
}

activity_special_type_progression_massive = {
	if = {
		limit = { exists = var:activity_special_type_progression }
		change_variable = {
			name = activity_special_type_progression
			add = 40
		}
	}
}

activity_special_type_progression_negative = {
	if = {
		limit = { exists = var:activity_special_type_progression }
		change_variable = {
			name = activity_special_type_progression
			add = -5
		}
	}
}

#######################
# ACTIVITY ADD CHARACTER TO EVERYTHING
# by Arkadiusz Majewski
#######################

add_to_court_and_entourage_effect = {
	root = {
		add_courtier = prev 
	}
	root.current_travel_plan = {
		add_companion = prev
	}
	if = {
		limit = { exists = scope:activity }
		add_to_activity = scope:activity
	}
}

add_to_court_and_entourage_only_effect = {
	root = {
		add_courtier = prev 
	}
	hidden_effect = {
		root.current_travel_plan = {
			add_companion = prev
		}
	}
}



#The following effects take the CHAR_TO_ADD and NEW_COURT_OWNER scopes, determining if the CHAR_TO_ADD is a pool character since the add_companion automatically adds pool characters as a courtier, whereas if CHAR_TO_ADD is not a pool character, it does not.
# "X joins your Court"
add_to_entourage_court_and_activity_effect = {
	#If the character is a pool character
	$NEW_COURT_OWNER$ = {
		if = {
			limit = {
				#Pool characters get automatically added as courtiers
				$CHAR_TO_ADD$ = { is_pool_character = yes }
			}
			show_as_tooltip = { add_courtier = $CHAR_TO_ADD$ } #This already happens with add_companion
			hidden_effect = { # This must go above activity effect, or they will try and make their own travel plan!
				if = {
					limit = { $CHAR_TO_ADD$ = { NOT = { exists = current_travel_plan } } }
					$NEW_COURT_OWNER$.current_travel_plan ?= { add_companion = $CHAR_TO_ADD$ }
				}
			}
			if = {
				limit = { exists = involved_activity }
				$CHAR_TO_ADD$ = { add_to_activity = $NEW_COURT_OWNER$.involved_activity }
			}
		}
		#If the character is NOT a pool character
		else = {
			if = {
				limit = {
					$CHAR_TO_ADD$ = { 
						NOT = { is_courtier_of = $NEW_COURT_OWNER$ }
					}
				}
				add_courtier = $CHAR_TO_ADD$
			}
			hidden_effect = { # This must go above activity effect, or they will try and make their own travel plan!
				if = {
					limit = { $CHAR_TO_ADD$ = { NOT = { exists = current_travel_plan } } }
					$NEW_COURT_OWNER$.current_travel_plan ?= { add_companion = $CHAR_TO_ADD$ }
				} 
			}
			if = {
				limit = {
					exists = involved_activity
					$CHAR_TO_ADD$ = { can_join_activity = $NEW_COURT_OWNER$.involved_activity }
				}
				$CHAR_TO_ADD$ = { add_to_activity = $NEW_COURT_OWNER$.involved_activity }
			}
		}
	}
}

# "You recruit X to your Court"
recruit_to_entourage_court_and_activity_effect = {
	#If the character is a pool character
	$NEW_COURT_OWNER$ = {
		if = {
			limit = {
				#Pool characters get automatically added as courtiers
				$CHAR_TO_ADD$ = { is_pool_character = yes }
			}
			show_as_tooltip = { add_courtier = $CHAR_TO_ADD$ } #This already happens with add_companion
			hidden_effect = { # This must go above activity effect, or they will try and make their own travel plan!
				if = {
					limit = { $CHAR_TO_ADD$ = { NOT = { exists = current_travel_plan } } }
					current_travel_plan ?= { add_companion = $CHAR_TO_ADD$ } 
				}
			}
			if = {
				limit = { exists = involved_activity }
				$CHAR_TO_ADD$ = { add_to_activity = $NEW_COURT_OWNER$.involved_activity }
			}
		}
		#If the character is NOT a pool character
		else = {
			if = {
				limit = {
					$CHAR_TO_ADD$ = { 
						NOT = { is_courtier_of = $NEW_COURT_OWNER$ }
					}
				}
				add_courtier = $CHAR_TO_ADD$
			}
			hidden_effect = { # This must go above activity effect, or they will try and make their own travel plan!
				if = {
					limit = { $CHAR_TO_ADD$ = { NOT = { exists = current_travel_plan } } } 
					current_travel_plan ?= { add_companion = $CHAR_TO_ADD$ }
				}
			}
			if = {
				limit = { exists = involved_activity }
				$CHAR_TO_ADD$ = { add_to_activity = $NEW_COURT_OWNER$.involved_activity }
			}
		}
	}
}

add_to_entourage_but_not_court_effect = {
	#If the character is a pool character
	$NEW_COURT_OWNER$ = {
		if = {
			limit = {
				exists = capital_province
				$CHAR_TO_ADD$ = { is_pool_character = yes }
			}
			current_travel_plan ?= { add_companion = $CHAR_TO_ADD$ }
			$CHAR_TO_ADD$ = {
				hidden_effect = { move_to_pool_at = $NEW_COURT_OWNER$.capital_province }
			}
		}
		#If the character is NOT a pool character
		else = {
			if = {
				limit = { $CHAR_TO_ADD$ = { NOT = { exists = current_travel_plan } } }
				current_travel_plan ?= { add_companion = $CHAR_TO_ADD$ }
			}
		}
	}
}

add_to_entourage_and_activity_but_not_court_effect = {
	#If the character is a pool character
	$NEW_COURT_OWNER$ = {
		if = {
			limit = {
				exists = capital_province
				$CHAR_TO_ADD$ = { is_pool_character = yes }
			}
			hidden_effect = { # This must go above activity effect, or they will try and make their own travel plan!
				if = {
					limit = { $CHAR_TO_ADD$ = { NOT = { exists = current_travel_plan } } }
					current_travel_plan ?= { add_companion = $CHAR_TO_ADD$ }
				}
			}
			$CHAR_TO_ADD$ = {
				hidden_effect = { move_to_pool_at = $NEW_COURT_OWNER$.capital_province }
				if = {
					limit = { exists = $NEW_COURT_OWNER$.involved_activity }
					add_to_activity = $NEW_COURT_OWNER$.involved_activity
				}
			}
			
		}
		#If the character is NOT a pool character
		else = {
			if = { # This must go above activity effect, or they will try and make their own travel plan!
				limit = { $CHAR_TO_ADD$ = { NOT = { exists = current_travel_plan } } }
				current_travel_plan ?= { add_companion = $CHAR_TO_ADD$ }
			}
			if = {
				limit = { exists = $NEW_COURT_OWNER$.involved_activity }
				$CHAR_TO_ADD$ = { add_to_activity = $NEW_COURT_OWNER$.involved_activity }
			}
		}
	}
}

host_has_taken_freebie_activity_effect = {
	if = {
		limit = {
			this = scope:host
			dynasty ?= { has_dynasty_perk = ep2_activities_legacy_5 }
			this = house.house_head
		}
		set_variable = {
			name = ep2_activities_legacy_5_had_freebie
			value = yes
		}
	}
}
<|MERGE_RESOLUTION|>--- conflicted
+++ resolved
@@ -3412,7 +3412,6 @@
 							}
 							add = major_prestige_gain
 						}
-<<<<<<< HEAD
 						if = {
 							limit = {
 								activity_location.county = {
@@ -3422,9 +3421,6 @@
 							multiply = 1.5
 						}
 						# Warcraft - disabled
-=======
-						#Warcraft
->>>>>>> b98bde84
 						# if = {
 						# 	limit = {
 						# 		any_character_struggle = {
