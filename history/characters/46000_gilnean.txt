--- conflicted
+++ resolved
@@ -122,16 +122,12 @@
 	disallow_random_traits=yes
 	558.2.20={ birth=yes trait=creature_human }
 	578.2.20={
-<<<<<<< HEAD
-		effect={ set_variable = { name = wc_hunter_lifestyle_additional_perks_variable value = wc_perks_needed_for_level_2_magic_trait_value } }
-=======
 		effect={
 			set_variable = { name = wc_endurance_physical_lifestyle_additional_perks_variable value = wc_perks_needed_for_level_2_physical_trait_value }
 			set_variable = { name = wc_dexterity_physical_lifestyle_additional_perks_variable value = wc_perks_needed_for_level_2_physical_trait_value }
 		}
 		# trait=physical_lifestyle_endurance_2
 		# trait=physical_lifestyle_dexterity_2
->>>>>>> 13bdda14
 	}
 	630.3.2={ death=yes }
 }
