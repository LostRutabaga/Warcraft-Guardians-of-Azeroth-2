--- conflicted
+++ resolved
@@ -249,150 +249,6 @@
 	}
 }
 
-<<<<<<< HEAD
-### Orcs ###
-
-e_horde = {
-	pattern = "pattern_solid.dds"
-	color1 = "red"
-	colored_emblem = {
-		texture = "ce_horde_symbol.dds"
-		color1 = "black"
-		instance = { position = { 0.5 @single_charge_position } }
-	}
-}
-
-### Majors Clans
-
-k_orc_blackrock = {
-	pattern = "pattern_solid.dds"
-	color1 = "red"
-	colored_emblem = {
-		texture = "ce_blackrock_orc.dds"
-		color1 = "black"
-		color2 = "yellow"
-		instance = { position = { 0.5 @single_charge_position } }
-	}
-}
-
-k_shadow_council = {
-	pattern = "pattern_solid.dds"
-	color1 = rgb { 100 43 106 }
-	colored_emblem = {
-		texture = "ce_Shadowcouncil.dds"
-		color1 = rgb { 40 21 53 }
-		color2 = rgb { 40 21 53 }
-		instance = { position = { 0.5 @single_charge_position } }
-	}
-}
-
-d_bleeding_hollow = {
-	pattern = "pattern_solid.dds"
-	color1 = "green"
-	colored_emblem = {
-		texture = "ce_bleeding_hollow.dds"
-		color1 = "black"
-		color2 = "yellow"
-		color3 = "red"
-		instance = { position = { 0.5 @single_charge_position } }
-	}
-}
-
-d_frostwolf = {
-	pattern = "pattern_solid.dds"
-	color1 = "blue"
-	colored_emblem = {
-		texture = "ce_frostwolf.dds"
-		color1 = "white"
-		instance = { position = { 0.5 @single_charge_position } }
-	}
-}
-
-d_twilights_hammer = {
-	pattern = "pattern_solid.dds"
-	color1 = "purple"
-	colored_emblem = {
-		texture = "ce_twilights_hammer.dds"
-		color1 = "grey_gilneas"
-		color2 = "white"
-		color3 = "grey"
-		instance = { position = { 0.5 @single_charge_position } }
-	}
-}
-
-d_dragonmaw = {
-	pattern = "pattern_solid.dds"
-	color1 = "black"
-	colored_emblem = {
-		texture = "ce_dragonmaw.dds"
-		color1 = "red"
-		color2 = "red"
-		instance = { position = { 0.5 @single_charge_position } }
-	}
-}
-
-d_burning_blade = {
-	pattern = "pattern_solid.dds"
-	color1 = "grey_gilneas"
-	colored_emblem = {
-		texture = "ce_burning_blade.dds"
-		color1 = "red"
-		color2 = "orange"
-		instance = { position = { 0.5 @single_charge_position } }
-	}
-}
-
-d_warsong = {
-	pattern = "pattern_solid.dds"
-	color1 = "brown_warsong"
-	colored_emblem = {
-		texture = "ce_warsong.dds"
-		color1 = "white"
-	}
-}
-
-d_shattered_hand = {
-	pattern = "pattern_solid.dds"
-	color1 = "white"
-	colored_emblem = {
-		texture = "ce_shattered_hand.dds"
-		color1 = "red"
-	}
-}
-
-d_laughing_skull = {
-	pattern = "pattern_solid.dds"
-	color1 = "green"
-	colored_emblem = {
-		texture = "ce_laughing_skull.dds"
-		color1 = "white"
-	}
-}
-
-d_blacktoothgrin = {
-	pattern = "pattern_solid.dds"
-	color1 = "black"
-	colored_emblem = {
-		texture = "ce_blacktoothgrin.dds"
-		color1 = "white"
-		color2 = "white"
-	}
-}
-
-d_stormreaver = {
-	pattern = "pattern_Stormreaver.dds"
-	color1 = rgb { 64 88 136 }
-	color2 = rgb { 23 33 58 }
-	colored_emblem = {
-		texture = "ce_Stormreaver.dds"
-		color1 = rgb { 84 140 175 }
-		color2 = rgb { 132 193 186 }
-		color3 = rgb { 225 225 225 }
-		instance = { position = { 0.5 @single_charge_position } }
-	}
-}
-=======
->>>>>>> ee359899
 ### Dwarfs
 e_khaz_modan = {
 	pattern = "pattern_solid.dds"
