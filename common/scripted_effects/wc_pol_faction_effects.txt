--- conflicted
+++ resolved
@@ -57,13 +57,8 @@
 		ordered_in_global_list = {
 			variable = $faction$_members
 			limit = {
-<<<<<<< HEAD
 				NOT = { this = scope:former_leader }
 				can_lead_faction_trigger = { faction = $faction$ landless = no }
-=======
-				NOT = { this = global_var:$faction$_leader }
-				can_lead_faction_trigger = { faction = $faction$ }
->>>>>>> a04ab72c
 			}
 			order_by = pol_faction_leader_values
 			max = 1
