--- conflicted
+++ resolved
@@ -341,16 +341,7 @@
  wc_vengeance_aura_modifier_desc:0 "This character has been infused with the power of vengeance, and will use holy magic to incapacitate their enemies.\n\nWhen targeted with a #N hostile#! [wc_spell|E], the attacker will gain [GetModifier('wc_vengeance_aura_modifier_negative').GetNameWithTooltip] for 6 months."
 
  wc_vengeance_aura_modifier_negative:0 "Purge the Wicked"
-<<<<<<< HEAD
  wc_vengeance_aura_modifier_negative_desc:0 "This character attacked a holy magic wielder with a hostile spell, and is now suffering the consequences.\nGeneral [wc_magic_resistance|E]: #N -1#!\n[wc_spell|E] Cast Time: @wc_spell_icon!#N +10%#!"
-
- wc_void_leader_modifier: "Void Leader"
- wc_void_leader_modifier_desc: "This characters is a summoned powerful being of the void.\n[wc_spell|E] Cast Time: @wc_spell_icon!#P -25%#!"
-
- wc_voidborne_modifier: "Voidborne"
- wc_voidborne_modifier_desc: "This character has harnessed powers of the void, benefiting from its power using a mortal sacrifice.\n[wc_spell_school_shadow|E] [wc_spells|E] Cast Time: @wc_spell_icon!#P -25%#!\n[wc_spell_school_shadow|E] [wc_spells|E] Duration: @wc_spell_icon!#P +25%#!\n[wc_spell_school_shadow|E] [wc_spells|E] Cooldown: @wc_spell_icon!#P -25%#!"
-=======
- wc_vengeance_aura_modifier_negative_desc:0 "This character attacked a holy magic wielder with a hostile spell, and is now suffering the consequences.\nGeneral [wc_magic_resistance|E]: #N -1#!\n[wc_spell|E] Cast Time: @wc_spell_icon!#N -10%#!"
 
  wc_fleshcrafting_modifier:0 "Fleshcrafted"
 
@@ -384,4 +375,9 @@
  wc_crimson_binding_modifier:0 "Crimson Binding"
 
  wc_death_grip_modifier:0 "Death Grip"
->>>>>>> 0b0bab23
+
+ wc_void_leader_modifier: "Void Leader"
+ wc_void_leader_modifier_desc: "This characters is a summoned powerful being of the void.\n[wc_spell|E] Cast Time: @wc_spell_icon!#P -25%#!"
+
+ wc_voidborne_modifier: "Voidborne"
+ wc_voidborne_modifier_desc: "This character has harnessed powers of the void, benefiting from its power using a mortal sacrifice.\n[wc_spell_school_shadow|E] [wc_spells|E] Cast Time: @wc_spell_icon!#P -25%#!\n[wc_spell_school_shadow|E] [wc_spells|E] Duration: @wc_spell_icon!#P +25%#!\n[wc_spell_school_shadow|E] [wc_spells|E] Cooldown: @wc_spell_icon!#P -25%#!"