﻿###HEALTH TRIGGER LIST

can_get_non_epidemic_disease_trigger = { #Diseases shouldn't stack. Don't add a non-epidemic disease if you have another, unless that disease is lover's pox
	NOR = {
		has_trait = consumption
		has_trait = cancer
		has_trait = great_pox
		has_trait = gout_ridden
		has_trait = ill
		has_trait = pneumonic
		has_trait = typhus
		has_trait = smallpox
		has_trait = bubonic_plague
		has_trait = leper
	}
}

#Takes argument disease
can_contract_disease_trigger = {
	# Warcraft
	NOT = { has_trait_with_flag = can_not_get_sick }
	
	save_temporary_scope_as = sick_character_check

	# Is not immune to disease
	NOT = { has_character_flag = immune_to_disease }

	#Doesn't already have the trait
	NOT = { has_trait = $DISEASE$ }

	save_temporary_scope_value_as = {
		name = disease_type_for_trigger
		value = flag:$DISEASE$
	}

	trigger_if = { #Lover's pox can only be contracted if you are sexually active
		limit = {
			scope:disease_type_for_trigger = flag:lovers_pox
			is_imprisoned = yes
		}
		imprisoner = {
			OR = {
				AND = {
					scope:sick_character_check = { is_in_prison_type = dungeon }
					any_prisoner = {
						OR = {
							has_relation_lover = scope:sick_character_check
							any_consort = {
								this = scope:sick_character_check
							}
						}
					}
				}
				AND = {
					scope:sick_character_check = { is_in_prison_type = house_arrest }
					OR = {
						any_prisoner = {
							OR = {
								has_relation_lover = scope:sick_character_check
								any_consort = {
									this = scope:sick_character_check
								}
							}
						}
						any_courtier = {
							OR = {
								has_relation_lover = scope:sick_character_check
								any_consort = {
									this = scope:sick_character_check
								}
							}
						}
					}
				}
			}
		}
	}

	#Secondary requirements (mutually exclusive diseases or immunity)
	OR = {
		NOR = { #No secondary requirement
			scope:disease_type_for_trigger = flag:ill
			scope:disease_type_for_trigger = flag:smallpox
			scope:disease_type_for_trigger = flag:bubonic_plague
		}
		AND = {
			scope:disease_type_for_trigger = flag:ill
			NOT = { has_trait = pneumonic }
		}
		AND = {
			scope:disease_type_for_trigger = flag:smallpox
			NOT = { has_character_flag = disease_immunity_smallpox }
		}
		AND = {
			scope:disease_type_for_trigger = flag:bubonic_plague
			NOT = { has_character_flag = disease_immunity_bubonic_plague }
		}
	}

	#No disease stacking
	OR = {
		can_get_non_epidemic_disease_trigger = yes
		OR = {
			scope:disease_type_for_trigger = flag:bubonic_plague
			scope:disease_type_for_trigger = flag:smallpox
		}
		AND = {
			scope:disease_type_for_trigger = flag:pneumonic
			has_trait = ill
		}	
	}

	#Cooldown is over
	NOR = {
		has_character_flag = contraction_cooldown_general #Haven't had a disease for 2 years
		#No specific cooldowns:
		#Ill, you can get it often
		#Smallpox and bubonic plague, after one time you are immune
		#Lover's pox and leper because you never recover
		AND = {
			has_character_flag = contraction_cooldown_pneumonic
			scope:disease_type_for_trigger = flag:pneumonic
		}
		AND = {
			has_character_flag = contraction_cooldown_gout_ridden
			scope:disease_type_for_trigger = flag:gout_ridden
		}
		AND = {
			has_character_flag = contraction_cooldown_typhus
			scope:disease_type_for_trigger = flag:typhus
		}
		AND = {
			has_character_flag = contraction_cooldown_consumption
			scope:disease_type_for_trigger = flag:consumption
		}
		AND = {
			has_character_flag = contraction_cooldown_cancer
			scope:disease_type_for_trigger = flag:cancer
		}
		AND = {
			has_character_flag = contraction_cooldown_great_pox
			scope:disease_type_for_trigger = flag:great_pox
		}
	}
}




has_std_trigger = {
 	OR = {
 		has_trait = lovers_pox
 		has_trait = great_pox
 		has_trait = early_great_pox
 	}
}

has_epidemic_disease_trigger = {
	OR = {
		has_trait = bubonic_plague
		has_trait = smallpox
	}
}

has_contagious_disease_trigger = {  #Only diseases handled by the disease_outbreak_pulse and the disease_recovery_pulse
	OR = {
		has_std_trigger = yes
		has_epidemic_disease_trigger = yes
	}
}

has_yearly_recovery_disease_trigger = {
	OR = {
		has_trait = consumption
		has_trait = cancer
		has_trait = great_pox
		has_trait = gout_ridden
	}
}

has_quarterly_recovery_disease_trigger = {
	OR = {
		
		has_trait = ill
		has_trait = pneumonic
		has_trait = typhus
		has_trait = smallpox
		has_trait = bubonic_plague
	}
}

has_short_disease_trigger = {
	OR = {
		has_trait = ill
		has_trait = pneumonic
		has_trait = typhus
		has_trait = smallpox
		has_trait = bubonic_plague
	}
}

has_serious_disease_trigger = {
	has_trait = bubonic_plague
}
has_insect_carried_disease_trigger = {
	OR = {
		has_trait = bubonic_plague
		has_trait = typhus
	}
}
has_new_contagious_disease_outbreak_story_trigger = {
	any_owned_story = {
		story_type = story_contagious_disease_outbreak
		variable_list_size = {
			name = breakout_victims
			value = 1
		}
	}
}

############################
# COURT PHYSICIAN TRIGGERS #
############################

court_physician_available_trigger = {
	exists = court_owner
	court_owner = {
		employs_court_position = court_physician_court_position
		any_court_position_holder = {
			type = court_physician_court_position
			is_physically_able = yes
		}
	}
}

can_be_court_physician_of = {
	is_courtier_of = $EMPLOYER$
	is_adult = yes
	basic_is_available_ai = yes
	NOT = { is_incapable_trigger = yes }
}

can_punish_court_physician = {
	save_temporary_scope_as = court_physician_punisher
	$PHYSICIAN$ = {
		is_alive = yes
		target_is_liege_or_above = scope:court_physician_punisher
	}
}


######################
# TREATMENT TRIGGERS #
######################


has_treatable_disease_trigger = {
	OR = {
		has_trait = consumption
		has_trait = cancer
		has_trait = great_pox
		has_trait = gout_ridden
		has_trait = ill
		has_trait = pneumonic
		has_trait = typhus
		has_trait = smallpox
		has_trait = bubonic_plague
		has_trait = leper
	}
}

has_wounds_trigger = {
	OR = {
		has_trait_rank = {
			trait = wounded
			rank >= 2
		}
		has_character_modifier = infected_wound_modifier
		has_character_modifier = gangrene_modifier
	}
}

has_good_disease_treatment_trigger = {
	OR = {
		has_character_modifier = safe_disease_treatment_success_high_modifier
		has_character_modifier = safe_disease_treatment_success_low_modifier
		has_character_modifier = risky_disease_treatment_success_high_modifier
		has_character_modifier = risky_disease_treatment_success_low_modifier
	}
}

has_recent_treatment_trigger = {
	OR = {
		has_character_modifier = safe_disease_treatment_success_high_modifier
		has_character_modifier = safe_disease_treatment_success_low_modifier
		has_character_modifier = safe_disease_treatment_failure_modifier
		has_character_modifier = risky_disease_treatment_success_high_modifier
		has_character_modifier = risky_disease_treatment_success_low_modifier
		has_character_modifier = risky_disease_treatment_failure_modifier
	}
}

has_recent_wound_treatment_trigger = {
	OR = {
		has_character_modifier = safe_wound_treatment_success_high_modifier
		has_character_modifier = safe_wound_treatment_success_low_modifier
		has_character_modifier = safe_wound_treatment_failure_modifier
		has_character_modifier = risky_wound_treatment_success_modifier
		has_character_modifier = risky_wound_treatment_failure_modifier
	}
}


has_amputation_type_disease_trigger = {
	exists = scope:disease_type
	OR = {
		scope:disease_type = flag:gout_ridden
		scope:disease_type = flag:leper
		scope:disease_type = flag:cancer
	}
}

has_disfigurement_type_disease_trigger = {
	exists = scope:disease_type
	OR = {
		scope:disease_type = flag:bubonic_plague
		scope:disease_type = flag:smallpox
		scope:disease_type = flag:leper
		scope:disease_type = flag:cancer
	}
}


has_short_disease_type_trigger = {
	OR = {
		scope:disease_type = flag:ill 				
		scope:disease_type = flag:pneumonic #3
		scope:disease_type = flag:typhus #3.5
		scope:disease_type = flag:smallpox #3.5
		scope:disease_type = flag:bubonic_plague #6.5
	}
}

has_slow_disease_type_trigger = {
	OR = {
		scope:disease_type = flag:consumption #2
		scope:disease_type = flag:cancer #3
		scope:disease_type = flag:great_pox #1		
		scope:disease_type = flag:gout_ridden #1.5 	
		scope:disease_type = flag:leper #1.5	  						
	}
}

has_high_health_penalty_disease_type_trigger = { #3.5 to 6.5
	scope:disease_type = flag:typhus #3.5
	scope:disease_type = flag:smallpox #3.5
	scope:disease_type = flag:bubonic_plague #6.5
}

has_low_health_penalty_disease_type_trigger = { #3 and lower
	scope:disease_type = flag:ill #1
	scope:disease_type = flag:great_pox #1
	scope:disease_type = flag:gout_ridden #1.5 	
	scope:disease_type = flag:leper #1.5	
	scope:disease_type = flag:consumption #2  	
	scope:disease_type = flag:cancer #3
	scope:disease_type = flag:pneumonic #3
}

minor_disease_flag_for_notification_trigger = {
	OR = {
		scope:disease_type = flag:ill
		scope:disease_type = flag:gout_ridden
		scope:disease_type = flag:lovers_pox
		scope:disease_type = flag:early_great_pox
	}
}

sick_enough_for_relative_to_care_trigger = {
	#For this list of diseases, you need to be dying
	trigger_if = {
		limit = {
			exists = scope:disease_type
			minor_disease_flag_for_notification_trigger = yes
		}
		health < death_chance_dying_health
	}
	#For all others we always notify
	trigger_else = {
		always = yes
	}
}

liege_is_responsible_for_treatment_trigger = {
	is_ruler = no
	exists = liege
	OR = {
		is_child_of = liege
		trigger_if = {
			limit = { exists = liege.primary_spouse }
			this = liege.primary_spouse
		}
		trigger_if = {
			limit = { exists = liege.player_heir }
			this = liege.player_heir
		}
	}
}

liege_picks_treatment_trigger = {
	save_temporary_scope_as = pick_treatment_check
	exists = liege
	liege_is_responsible_for_treatment_trigger = yes
	trigger_if = {
		limit = { exists = scope:disease_type }
		sick_enough_for_relative_to_care_trigger = yes
	}
}

root_picks_treatment_for_sick_character_trigger = {
	scope:sick_character = { liege_picks_treatment_trigger = yes }
	scope:sick_character = { liege = { this = root } }
}

has_infected_or_gangrenous_wound_trigger = {
	OR = {
		has_character_modifier = gangrene_modifier
		has_character_modifier = infected_wound_modifier
	}
}

inform_about_relative_recovery_trigger = {
	is_ruler = yes
	OR = {
		scope:disease_type = flag:lovers_pox #Because it has an effect (removes rejected from bed modifier)
		scope:disease_type = flag:early_great_pox #Because it has an effect (removes rejected from bed modifier)
		scope:disease_type = flag:great_pox #Because it has an effect (removes rejected from bed modifier)
		AND = {
			is_ai = no
			OR = {
				NOT = { minor_disease_flag_for_notification_trigger = yes } #I.e. it's an important disease
				scope:sick_character = {
					is_target_in_variable_list = { #The character got an event when sick character got sick and needs to be updated
						name = recovery_event_receivers
						target = prev
					}
				}
			}
		}
	}
}

has_health_court_owner_trigger = { #Should match save_health_court_owner_effect
	trigger_if = {
		limit = {
			exists = imprisoner
		}
		always = yes
		imprisoner = { save_temporary_scope_as = trigger_health_court_owner }
	}
	trigger_else_if = {
		limit = { exists = host }
		always = yes
		host = { save_temporary_scope_as = trigger_health_court_owner }
	}
	trigger_else = {
		always = no
	}
}

court_physician_can_fail_on_purpose_trigger = {
	scope:physician = {
		dread_modified_ai_boldness = {
			dreaded_character = scope:sick_character
			value > 0
		}
	}
	OR = {
	 	reverse_opinion = {
	 		target = scope:physician
	 		value < 0
	 	}
		has_relation_rival = scope:physician
		has_relation_potential_rival = scope:physician
	}
	NOT = { scope:physician = scope:sick_character }
}

has_traits_that_negate_athletic_trigger = { #Are we already athletic or does any of our traits contradict athletic?
	OR = {
		has_trait = athletic
		has_trait = lazy
		has_trait = infirm
		has_trait = incapable
	}
}

#Did this character's culture or area have any evidence of practicing trepanning?
native_trepanning_trigger = {
<<<<<<< HEAD
	OR = {
		root.culture = {
			OR = {
				has_cultural_pillar = heritage_east_african
				has_cultural_pillar = heritage_west_slavic
				has_cultural_pillar = heritage_central_germanic
				has_cultural_pillar = heritage_west_germanic
				has_cultural_pillar = heritage_dravidian
				has_cultural_pillar = heritage_indo_aryan
			}
		}
		root.faith = faith:armenian_apostolic
		root.culture = culture:armenian
		has_title = title:k_hungary
		has_title = title:k_cuman
		root.capital_province = {
			OR = {
				geographical_region = ghw_region_mediterranean
				geographical_region = ghw_region_anatolia
				geographical_region = world_europe_west_germania
				geographical_region = world_europe_west
				geographical_region = world_africa_north_east
				geographical_region = custom_slavia
				geographical_region = world_india
			}	
		}
	}
=======
	# Warcraft
	always = no
>>>>>>> ea69a75e
}<|MERGE_RESOLUTION|>--- conflicted
+++ resolved
@@ -497,36 +497,6 @@
 
 #Did this character's culture or area have any evidence of practicing trepanning?
 native_trepanning_trigger = {
-<<<<<<< HEAD
-	OR = {
-		root.culture = {
-			OR = {
-				has_cultural_pillar = heritage_east_african
-				has_cultural_pillar = heritage_west_slavic
-				has_cultural_pillar = heritage_central_germanic
-				has_cultural_pillar = heritage_west_germanic
-				has_cultural_pillar = heritage_dravidian
-				has_cultural_pillar = heritage_indo_aryan
-			}
-		}
-		root.faith = faith:armenian_apostolic
-		root.culture = culture:armenian
-		has_title = title:k_hungary
-		has_title = title:k_cuman
-		root.capital_province = {
-			OR = {
-				geographical_region = ghw_region_mediterranean
-				geographical_region = ghw_region_anatolia
-				geographical_region = world_europe_west_germania
-				geographical_region = world_europe_west
-				geographical_region = world_africa_north_east
-				geographical_region = custom_slavia
-				geographical_region = world_india
-			}	
-		}
-	}
-=======
 	# Warcraft
 	always = no
->>>>>>> ea69a75e
 }