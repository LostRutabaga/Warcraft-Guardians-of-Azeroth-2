--- conflicted
+++ resolved
@@ -2,7 +2,6 @@
 	on_setup = {
 		story_owner = {
 			trigger_event = WCCSC.3
-<<<<<<< HEAD
 		}
 		
 		# Timeline setup
@@ -50,32 +49,6 @@
 			character:60011 = { trigger_event_plague_outcome_2001_effect = { OWNER = scope:owner TARGET = scope:target PLAGUE_CENTER = scope:plague_center } }
 			# Pharamond
 			character:60022 = { trigger_event_plague_outcome_2001_effect = { OWNER = scope:owner TARGET = scope:target PLAGUE_CENTER = scope:plague_center } }
-=======
-		}
-		
-		# Timeline setup
-		# Set happend events for bookmarks
-		if = {
-			limit = { game_start_date > 591.11.1 }
-			set_variable = {
-				name = timer
-				value = {
-					value = current_year
-					subtract = 591
-				}
-			}
-		}
-		else = {
-			set_variable = { name = timer value = 0 }
-		}
-		# Legion's puppet before 603
-		if = {
-			limit = { game_start_date < 603.10.12 }
-			set_variable = { name = legions_puppet value = yes }
-			faith:death_god = {
-				add_doctrine = special_doctrine_legions_puppet
-			}
->>>>>>> c416d2bb
 		}
 	}
 
@@ -241,10 +214,7 @@
 		days = 180
 
 		trigger = {
-<<<<<<< HEAD
-=======
 			exists = var:legions_puppet
->>>>>>> c416d2bb
 			any_scourge_jailor_is_avaliable_trigger = no
 		}
 
