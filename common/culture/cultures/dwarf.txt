--- conflicted
+++ resolved
@@ -154,246 +154,238 @@
 		mother_name_chance = 5
 		
 		ethnicities = {
-<<<<<<< HEAD
+			1 = wildhammer_ethnicity
+		}
+
+		mercenary_names = {
+			{ name = "mercenary_company_lawgochs_followers" }
+			{ name = "mercenary_company_band_of_horned_welshmen" }
+		}
+	}
+
+	dark_iron = {
+		graphical_cultures = {
+			western_coa_gfx
+		}
+		color = rgb { 120 38 38 }
+
+		cadet_dynasty_names = {
+			"dynn_Elwynn"
+		}
+
+		dynasty_names = {
+			"dynn_Wrynn"
+		}
+
+		male_names = {	
+			Amnur Armdur Armmand Baldrom Balhunn Baluamund Bangarn Banianik Bankuhm Banni Banohrgron Bantharn Bargurn Barmor Belgarn 
+            Beliumar Belkahm Belmus Belnu Belohrdus Bengagram Bengiggs Bhalahm Bhalman Bhalomar Bharyth Bheldohr Bhelgorn Bhelihrmus 
+            Bhelmek Bhelron Bramgos Bramhunn Bramiakam Bramrigg Bramukam Brandram Bromahrgas Bromnam Bromohdur Bromorim Bromthrum 
+            Brumahrgarn Brumdur Brumimand Brummur Brumron Bundrum Dalahrrum Dalhan Dariagus Darmur Dolarim Doligrom Dolnam Doluhron 
+            Dramrim Dramuakohm Dromdonore Drumdor Drumiakahm Drumoudahr Drumthran Drumuthurn Dulhunn Dulomar Dulthorn Emgrom Emkuhm 
+            Ermrim Ermthrun Galmar Galuathrun Garorig Garthus Gerduhr Geruadrom Geruagarn Gimgarn Gimthran Giragurn Girahyth Girmund 
+            Girrim Golrus Gorthorm Gouldm Gralgorn Gralmond Gramihrthurn Grammus Gramnar Gramtharn Granahnom Granotharn Granuadan Granuam 
+            Gremdohr Gremdor Gremdrum Gremgrun Gremmin Gremmur Gremrig Gremthrom Grengram Greniuhun Grenthurm Grenudram Grilohrdram 
+            Grilrum Grimihrrigg Grimm Grimmiir Grimorus Grimthorn Grimunus Gromahg Gromdur Gromgarn Gromhun Gromiunu Gromryl Grulg 
+            Gruliunur Grulkam Grumdar Grumihrmur Grummond Grumohhunn Grumrum Grundar Grungran Grunmor Gruntharm Grunyth Grygron Grygus 
+            Gryuthorm Gulmyr Harhann Hjalahmur Hjalkum Hjalmin Hjolhun Hjolkohm Hjolnom Hjolram Hjulgrom Hjuliamand Hjulnar Hjulohdrom 
+            Hjulrigg Hjulrom Hjulrus Horhunn Hornus Horomund Hulfdar Hulfdus Hulfgos Hulfrom Hurgorn Hurhann Hurman Hurmund Hurnar 
+            Iromgurn Iromhann Iromm Iromohthrom Ironuman Jarbrek Jardus Jargos Jaridrom Jarrig Joraruuk Jordir Jorgos Jorgron Jormyl 
+            Jorni Jorohrkom Jorukuhm Karmin Karryl Khardor Kharryl Khartharm Kharuadur Kramg Kramnyl Kromamin Kromiumand Kromnom Kromohmus 
+            Kromuaren Krumgos Krumiakuhm Krumodur Krumrum Magahrig Maghann Magianur Magihrdar Magmur Magthurn Maguhmin Malmond 
+            Malram Maltharn Maluhthrom Melahrkahm Melgrun Melmund Melohrdan Meluakom Meluamar Muiredon Muirhan Muirounar Muiruhruuk 
+            Muirunir Muirutharn Oldahr Oldren Olnom Olugram Orimnir Orimruuk Orimyth Ormadonore Ormhan Ormithorm Ormmek Ormram Raggarn 
+            Ragohm Ragruuk Ragthrun Regahmus Rotgrom Rotgrun Rothun Rotnyl Sheloudram Shelrus Shelthrom Sogdrus Sognar Sogngron Sognog 
+            Sognukom Sugiuhunn Sugnrigg Sugnrum Sugnthurn Sugohron Thalahgrum Thalihrthrom Thalnus Tharomin Thelahrgram Theldrus Theluhni 
+            Theruthorn Thoahrdonore Thoiamir Thordram Thorgrun Thorhunn Thormund Thornur Thorogos Thoromond Thorryl Thorthorm Thoryl 
+            Thuliggs Thulihrmor Thulkuhm Thulmiir Thulohkum Thuluhdonore Thurgran Thuroumyl Thurren Thurruuk Thygron Thyn Toredon Torukohm 
+            Tyoutharm Umdahr Umuamyl Urmihann Urmmond Urmotharn
+		}
+		female_names = {
+			Angahtyn Angamrip Anginnis Angrirnar Angunmera Belahres Beliarip Belimryn Belleadora Belltin Belros Belumras Boneogiel 
+			Boneowhin Boneowhyn Bonimva Bonnoumora Braenarleen Braenordyl Braenuanyss Branahnora Brananmora Brannura Branova Brenalynn 
+            Brenortin Bretmyl Bretnora Bretnyss Brettanan Brettarwhin Brettthel Brillirtyn Brillorleil Brolnis Bronorris Bruleomura 
+            Brulglia Brullanlyl Brullimri Brullinlynn Brylorlinn Brylri Bryluawhyn Bryntyn Brynuawhin Brytearia Brytiria Brytnora 
+            Brytres Brytualyl Byllandiel Byloniss Dearamniss Deariori Dearouwin Dimioros Edartyn Edohtin Edordora Einartyn Eineothiel 
+            Einialyl Einianora Eynimglian Eynorin Gimiolyl Gimumnan Gwanouniss Gwenohri Gwenva Gwinorip Gwynarwyn Gwynouras Ingrouglia 
+            Ingrwhaen Jeneoniss Jenimura Jennamwaen Jennwyn Jingiel Jinnoglian Jinuanar Jynnanlen Jynniolin Jynnornyl Jynorras Jynumlyn 
+            Jynunmera Kaitinres Kaitorla Karinlynn Karumwhaen Katiorip Ketalyl Ketanleil Ketiari Lasarnan Lasonyl Lasornia Lassorwaen 
+            Lesiadora Lesianora Lessohthel Lesswin Lysahgiel Lysounia Lyssimri Lysumwyn Maeveonip Misteolynn Mistunglian Misuamura 
+            Misunlinn Myranres Myrnys Myrumlin Myrumlynn Myseotyn Mysorwaen Myssamura Myssioniss Myssunnyl Nalirnia Nalumri Nalwhyn 
+            Nasorglian Nasounora Nesnura Nessinwyn Nessohris Neswhin Nisares Nissanros Nisslyl Nissniss Nissthiel Nissumnia 
+            Nisswaen Nysinwhyn Nyssohva Nyssros Ongawaen Ongiorin Ovunwaen Raenanura Raeneomera Raeniatin Raennura Raniarin Ranwynn 
+            Redeoleil Redionora Reynirmyl Reynonar Runahnera Runuaras Rynohdiel Sarahryn Saroudora Sarwyn Tiseonar Tisouleen Tyshaleen 
+            Tyshioryn Ungores Ungreores Unguaryn
+		}
+		
+		dynasty_of_location_prefix = ""
+
+		# Chance of male children being named after their paternal or maternal grandfather, or their father. Sum must not exceed 100.
+		pat_grf_name_chance = 30
+		mat_grf_name_chance = 10
+		father_name_chance = 25
+		
+		# Chance of female children being named after their paternal or maternal grandmother, or their mother. Sum must not exceed 100.
+		pat_grm_name_chance = 20
+		pat_grm_name_chance = 40
+		mother_name_chance = 5
+		
+		ethnicities = {
+			1 = dark_iron_ethnicity
+		}
+
+		mercenary_names = {
+			{ name = "mercenary_company_lawgochs_followers" }
+			{ name = "mercenary_company_band_of_horned_welshmen" }
+		}
+	}
+
+	frostborn = {
+		graphical_cultures = {
+			western_coa_gfx
+		}
+		color = rgb { 189 215 238 }
+
+		cadet_dynasty_names = {
+			"dynn_Elwynn"
+		}
+
+		dynasty_names = {
+			"dynn_Wrynn"
+		}
+
+		male_names = {	
+			Amnur Armdur Armmand Baldrom Balhunn Baluamund Bangarn Banianik Bankuhm Banni Banohrgron Bantharn Bargurn Barmor Belgarn 
+            Beliumar Belkahm Belmus Belnu Belohrdus Bengagram Bengiggs Bhalahm Bhalman Bhalomar Bharyth Bheldohr Bhelgorn Bhelihrmus 
+            Bhelmek Bhelron Bramgos Bramhunn Bramiakam Bramrigg Bramukam Brandram Bromahrgas Bromnam Bromohdur Bromorim Bromthrum 
+            Brumahrgarn Brumdur Brumimand Brummur Brumron Bundrum Dalahrrum Dalhan Dariagus Darmur Dolarim Doligrom Dolnam Doluhron 
+            Dramrim Dramuakohm Dromdonore Drumdor Drumiakahm Drumoudahr Drumthran Drumuthurn Dulhunn Dulomar Dulthorn Emgrom Emkuhm 
+            Ermrim Ermthrun Galmar Galuathrun Garorig Garthus Gerduhr Geruadrom Geruagarn Gimgarn Gimthran Giragurn Girahyth Girmund 
+            Girrim Golrus Gorthorm Gouldm Gralgorn Gralmond Gramihrthurn Grammus Gramnar Gramtharn Granahnom Granotharn Granuadan Granuam 
+            Gremdohr Gremdor Gremdrum Gremgrun Gremmin Gremmur Gremrig Gremthrom Grengram Greniuhun Grenthurm Grenudram Grilohrdram 
+            Grilrum Grimihrrigg Grimm Grimmiir Grimorus Grimthorn Grimunus Gromahg Gromdur Gromgarn Gromhun Gromiunu Gromryl Grulg 
+            Gruliunur Grulkam Grumdar Grumihrmur Grummond Grumohhunn Grumrum Grundar Grungran Grunmor Gruntharm Grunyth Grygron Grygus 
+            Gryuthorm Gulmyr Harhann Hjalahmur Hjalkum Hjalmin Hjolhun Hjolkohm Hjolnom Hjolram Hjulgrom Hjuliamand Hjulnar Hjulohdrom 
+            Hjulrigg Hjulrom Hjulrus Horhunn Hornus Horomund Hulfdar Hulfdus Hulfgos Hulfrom Hurgorn Hurhann Hurman Hurmund Hurnar 
+            Iromgurn Iromhann Iromm Iromohthrom Ironuman Jarbrek Jardus Jargos Jaridrom Jarrig Joraruuk Jordir Jorgos Jorgron Jormyl 
+            Jorni Jorohrkom Jorukuhm Karmin Karryl Khardor Kharryl Khartharm Kharuadur Kramg Kramnyl Kromamin Kromiumand Kromnom Kromohmus 
+            Kromuaren Krumgos Krumiakuhm Krumodur Krumrum Magahrig Maghann Magianur Magihrdar Magmur Magthurn Maguhmin Malmond 
+            Malram Maltharn Maluhthrom Melahrkahm Melgrun Melmund Melohrdan Meluakom Meluamar Muiredon Muirhan Muirounar Muiruhruuk 
+            Muirunir Muirutharn Oldahr Oldren Olnom Olugram Orimnir Orimruuk Orimyth Ormadonore Ormhan Ormithorm Ormmek Ormram Raggarn 
+            Ragohm Ragruuk Ragthrun Regahmus Rotgrom Rotgrun Rothun Rotnyl Sheloudram Shelrus Shelthrom Sogdrus Sognar Sogngron Sognog 
+            Sognukom Sugiuhunn Sugnrigg Sugnrum Sugnthurn Sugohron Thalahgrum Thalihrthrom Thalnus Tharomin Thelahrgram Theldrus Theluhni 
+            Theruthorn Thoahrdonore Thoiamir Thordram Thorgrun Thorhunn Thormund Thornur Thorogos Thoromond Thorryl Thorthorm Thoryl 
+            Thuliggs Thulihrmor Thulkuhm Thulmiir Thulohkum Thuluhdonore Thurgran Thuroumyl Thurren Thurruuk Thygron Thyn Toredon Torukohm 
+            Tyoutharm Umdahr Umuamyl Urmihann Urmmond Urmotharn
+		}
+		female_names = {
+			Angahtyn Angamrip Anginnis Angrirnar Angunmera Belahres Beliarip Belimryn Belleadora Belltin Belros Belumras Boneogiel 
+			Boneowhin Boneowhyn Bonimva Bonnoumora Braenarleen Braenordyl Braenuanyss Branahnora Brananmora Brannura Branova Brenalynn 
+            Brenortin Bretmyl Bretnora Bretnyss Brettanan Brettarwhin Brettthel Brillirtyn Brillorleil Brolnis Bronorris Bruleomura 
+            Brulglia Brullanlyl Brullimri Brullinlynn Brylorlinn Brylri Bryluawhyn Bryntyn Brynuawhin Brytearia Brytiria Brytnora 
+            Brytres Brytualyl Byllandiel Byloniss Dearamniss Deariori Dearouwin Dimioros Edartyn Edohtin Edordora Einartyn Eineothiel 
+            Einialyl Einianora Eynimglian Eynorin Gimiolyl Gimumnan Gwanouniss Gwenohri Gwenva Gwinorip Gwynarwyn Gwynouras Ingrouglia 
+            Ingrwhaen Jeneoniss Jenimura Jennamwaen Jennwyn Jingiel Jinnoglian Jinuanar Jynnanlen Jynniolin Jynnornyl Jynorras Jynumlyn 
+            Jynunmera Kaitinres Kaitorla Karinlynn Karumwhaen Katiorip Ketalyl Ketanleil Ketiari Lasarnan Lasonyl Lasornia Lassorwaen 
+            Lesiadora Lesianora Lessohthel Lesswin Lysahgiel Lysounia Lyssimri Lysumwyn Maeveonip Misteolynn Mistunglian Misuamura 
+            Misunlinn Myranres Myrnys Myrumlin Myrumlynn Myseotyn Mysorwaen Myssamura Myssioniss Myssunnyl Nalirnia Nalumri Nalwhyn 
+            Nasorglian Nasounora Nesnura Nessinwyn Nessohris Neswhin Nisares Nissanros Nisslyl Nissniss Nissthiel Nissumnia 
+            Nisswaen Nysinwhyn Nyssohva Nyssros Ongawaen Ongiorin Ovunwaen Raenanura Raeneomera Raeniatin Raennura Raniarin Ranwynn 
+            Redeoleil Redionora Reynirmyl Reynonar Runahnera Runuaras Rynohdiel Sarahryn Saroudora Sarwyn Tiseonar Tisouleen Tyshaleen 
+            Tyshioryn Ungores Ungreores Unguaryn
+		}
+		
+		dynasty_of_location_prefix = ""
+
+		# Chance of male children being named after their paternal or maternal grandfather, or their father. Sum must not exceed 100.
+		pat_grf_name_chance = 30
+		mat_grf_name_chance = 10
+		father_name_chance = 25
+		
+		# Chance of female children being named after their paternal or maternal grandmother, or their mother. Sum must not exceed 100.
+		pat_grm_name_chance = 20
+		pat_grm_name_chance = 40
+		mother_name_chance = 5
+		
+		ethnicities = {
+			1 = frostborn_ethnicity
+		}
+
+		mercenary_names = {
+			{ name = "mercenary_company_lawgochs_followers" }
+			{ name = "mercenary_company_band_of_horned_welshmen" }
+		}
+	}
+
+	old_dwarven = {
+		graphical_cultures = {
+			western_coa_gfx
+		}
+		color = rgb { 184 120 79 }
+
+		cadet_dynasty_names = {
+			"dynn_Elwynn"
+		}
+
+		dynasty_names = {
+			"dynn_Wrynn"
+		}
+
+		male_names = {	
+			Amnur Armdur Armmand Baldrom Balhunn Baluamund Bangarn Banianik Bankuhm Banni Banohrgron Bantharn Bargurn Barmor Belgarn 
+            Beliumar Belkahm Belmus Belnu Belohrdus Bengagram Bengiggs Bhalahm Bhalman Bhalomar Bharyth Bheldohr Bhelgorn Bhelihrmus 
+            Bhelmek Bhelron Bramgos Bramhunn Bramiakam Bramrigg Bramukam Brandram Bromahrgas Bromnam Bromohdur Bromorim Bromthrum 
+            Brumahrgarn Brumdur Brumimand Brummur Brumron Bundrum Dalahrrum Dalhan Dariagus Darmur Dolarim Doligrom Dolnam Doluhron 
+            Dramrim Dramuakohm Dromdonore Drumdor Drumiakahm Drumoudahr Drumthran Drumuthurn Dulhunn Dulomar Dulthorn Emgrom Emkuhm 
+            Ermrim Ermthrun Galmar Galuathrun Garorig Garthus Gerduhr Geruadrom Geruagarn Gimgarn Gimthran Giragurn Girahyth Girmund 
+            Girrim Golrus Gorthorm Gouldm Gralgorn Gralmond Gramihrthurn Grammus Gramnar Gramtharn Granahnom Granotharn Granuadan Granuam 
+            Gremdohr Gremdor Gremdrum Gremgrun Gremmin Gremmur Gremrig Gremthrom Grengram Greniuhun Grenthurm Grenudram Grilohrdram 
+            Grilrum Grimihrrigg Grimm Grimmiir Grimorus Grimthorn Grimunus Gromahg Gromdur Gromgarn Gromhun Gromiunu Gromryl Grulg 
+            Gruliunur Grulkam Grumdar Grumihrmur Grummond Grumohhunn Grumrum Grundar Grungran Grunmor Gruntharm Grunyth Grygron Grygus 
+            Gryuthorm Gulmyr Harhann Hjalahmur Hjalkum Hjalmin Hjolhun Hjolkohm Hjolnom Hjolram Hjulgrom Hjuliamand Hjulnar Hjulohdrom 
+            Hjulrigg Hjulrom Hjulrus Horhunn Hornus Horomund Hulfdar Hulfdus Hulfgos Hulfrom Hurgorn Hurhann Hurman Hurmund Hurnar 
+            Iromgurn Iromhann Iromm Iromohthrom Ironuman Jarbrek Jardus Jargos Jaridrom Jarrig Joraruuk Jordir Jorgos Jorgron Jormyl 
+            Jorni Jorohrkom Jorukuhm Karmin Karryl Khardor Kharryl Khartharm Kharuadur Kramg Kramnyl Kromamin Kromiumand Kromnom Kromohmus 
+            Kromuaren Krumgos Krumiakuhm Krumodur Krumrum Magahrig Maghann Magianur Magihrdar Magmur Magthurn Maguhmin Malmond 
+            Malram Maltharn Maluhthrom Melahrkahm Melgrun Melmund Melohrdan Meluakom Meluamar Muiredon Muirhan Muirounar Muiruhruuk 
+            Muirunir Muirutharn Oldahr Oldren Olnom Olugram Orimnir Orimruuk Orimyth Ormadonore Ormhan Ormithorm Ormmek Ormram Raggarn 
+            Ragohm Ragruuk Ragthrun Regahmus Rotgrom Rotgrun Rothun Rotnyl Sheloudram Shelrus Shelthrom Sogdrus Sognar Sogngron Sognog 
+            Sognukom Sugiuhunn Sugnrigg Sugnrum Sugnthurn Sugohron Thalahgrum Thalihrthrom Thalnus Tharomin Thelahrgram Theldrus Theluhni 
+            Theruthorn Thoahrdonore Thoiamir Thordram Thorgrun Thorhunn Thormund Thornur Thorogos Thoromond Thorryl Thorthorm Thoryl 
+            Thuliggs Thulihrmor Thulkuhm Thulmiir Thulohkum Thuluhdonore Thurgran Thuroumyl Thurren Thurruuk Thygron Thyn Toredon Torukohm 
+            Tyoutharm Umdahr Umuamyl Urmihann Urmmond Urmotharn
+		}
+		female_names = {
+			Angahtyn Angamrip Anginnis Angrirnar Angunmera Belahres Beliarip Belimryn Belleadora Belltin Belros Belumras Boneogiel 
+			Boneowhin Boneowhyn Bonimva Bonnoumora Braenarleen Braenordyl Braenuanyss Branahnora Brananmora Brannura Branova Brenalynn 
+            Brenortin Bretmyl Bretnora Bretnyss Brettanan Brettarwhin Brettthel Brillirtyn Brillorleil Brolnis Bronorris Bruleomura 
+            Brulglia Brullanlyl Brullimri Brullinlynn Brylorlinn Brylri Bryluawhyn Bryntyn Brynuawhin Brytearia Brytiria Brytnora 
+            Brytres Brytualyl Byllandiel Byloniss Dearamniss Deariori Dearouwin Dimioros Edartyn Edohtin Edordora Einartyn Eineothiel 
+            Einialyl Einianora Eynimglian Eynorin Gimiolyl Gimumnan Gwanouniss Gwenohri Gwenva Gwinorip Gwynarwyn Gwynouras Ingrouglia 
+            Ingrwhaen Jeneoniss Jenimura Jennamwaen Jennwyn Jingiel Jinnoglian Jinuanar Jynnanlen Jynniolin Jynnornyl Jynorras Jynumlyn 
+            Jynunmera Kaitinres Kaitorla Karinlynn Karumwhaen Katiorip Ketalyl Ketanleil Ketiari Lasarnan Lasonyl Lasornia Lassorwaen 
+            Lesiadora Lesianora Lessohthel Lesswin Lysahgiel Lysounia Lyssimri Lysumwyn Maeveonip Misteolynn Mistunglian Misuamura 
+            Misunlinn Myranres Myrnys Myrumlin Myrumlynn Myseotyn Mysorwaen Myssamura Myssioniss Myssunnyl Nalirnia Nalumri Nalwhyn 
+            Nasorglian Nasounora Nesnura Nessinwyn Nessohris Neswhin Nisares Nissanros Nisslyl Nissniss Nissthiel Nissumnia 
+            Nisswaen Nysinwhyn Nyssohva Nyssros Ongawaen Ongiorin Ovunwaen Raenanura Raeneomera Raeniatin Raennura Raniarin Ranwynn 
+            Redeoleil Redionora Reynirmyl Reynonar Runahnera Runuaras Rynohdiel Sarahryn Saroudora Sarwyn Tiseonar Tisouleen Tyshaleen 
+            Tyshioryn Ungores Ungreores Unguaryn
+		}
+		
+		dynasty_of_location_prefix = ""
+
+		# Chance of male children being named after their paternal or maternal grandfather, or their father. Sum must not exceed 100.
+		pat_grf_name_chance = 30
+		mat_grf_name_chance = 10
+		father_name_chance = 25
+		
+		# Chance of female children being named after their paternal or maternal grandmother, or their mother. Sum must not exceed 100.
+		pat_grm_name_chance = 20
+		pat_grm_name_chance = 40
+		mother_name_chance = 5
+		
+		ethnicities = {
 			1 = dwarven_ethnicity
-=======
-			1 = wildhammer_ethnicity
->>>>>>> 36a8cb52
-		}
-
-		mercenary_names = {
-			{ name = "mercenary_company_lawgochs_followers" }
-			{ name = "mercenary_company_band_of_horned_welshmen" }
-		}
-	}
-
-	dark_iron = {
-		graphical_cultures = {
-			western_coa_gfx
-		}
-		color = rgb { 120 38 38 }
-
-		cadet_dynasty_names = {
-			"dynn_Elwynn"
-		}
-
-		dynasty_names = {
-			"dynn_Wrynn"
-		}
-
-		male_names = {	
-			Amnur Armdur Armmand Baldrom Balhunn Baluamund Bangarn Banianik Bankuhm Banni Banohrgron Bantharn Bargurn Barmor Belgarn 
-            Beliumar Belkahm Belmus Belnu Belohrdus Bengagram Bengiggs Bhalahm Bhalman Bhalomar Bharyth Bheldohr Bhelgorn Bhelihrmus 
-            Bhelmek Bhelron Bramgos Bramhunn Bramiakam Bramrigg Bramukam Brandram Bromahrgas Bromnam Bromohdur Bromorim Bromthrum 
-            Brumahrgarn Brumdur Brumimand Brummur Brumron Bundrum Dalahrrum Dalhan Dariagus Darmur Dolarim Doligrom Dolnam Doluhron 
-            Dramrim Dramuakohm Dromdonore Drumdor Drumiakahm Drumoudahr Drumthran Drumuthurn Dulhunn Dulomar Dulthorn Emgrom Emkuhm 
-            Ermrim Ermthrun Galmar Galuathrun Garorig Garthus Gerduhr Geruadrom Geruagarn Gimgarn Gimthran Giragurn Girahyth Girmund 
-            Girrim Golrus Gorthorm Gouldm Gralgorn Gralmond Gramihrthurn Grammus Gramnar Gramtharn Granahnom Granotharn Granuadan Granuam 
-            Gremdohr Gremdor Gremdrum Gremgrun Gremmin Gremmur Gremrig Gremthrom Grengram Greniuhun Grenthurm Grenudram Grilohrdram 
-            Grilrum Grimihrrigg Grimm Grimmiir Grimorus Grimthorn Grimunus Gromahg Gromdur Gromgarn Gromhun Gromiunu Gromryl Grulg 
-            Gruliunur Grulkam Grumdar Grumihrmur Grummond Grumohhunn Grumrum Grundar Grungran Grunmor Gruntharm Grunyth Grygron Grygus 
-            Gryuthorm Gulmyr Harhann Hjalahmur Hjalkum Hjalmin Hjolhun Hjolkohm Hjolnom Hjolram Hjulgrom Hjuliamand Hjulnar Hjulohdrom 
-            Hjulrigg Hjulrom Hjulrus Horhunn Hornus Horomund Hulfdar Hulfdus Hulfgos Hulfrom Hurgorn Hurhann Hurman Hurmund Hurnar 
-            Iromgurn Iromhann Iromm Iromohthrom Ironuman Jarbrek Jardus Jargos Jaridrom Jarrig Joraruuk Jordir Jorgos Jorgron Jormyl 
-            Jorni Jorohrkom Jorukuhm Karmin Karryl Khardor Kharryl Khartharm Kharuadur Kramg Kramnyl Kromamin Kromiumand Kromnom Kromohmus 
-            Kromuaren Krumgos Krumiakuhm Krumodur Krumrum Magahrig Maghann Magianur Magihrdar Magmur Magthurn Maguhmin Malmond 
-            Malram Maltharn Maluhthrom Melahrkahm Melgrun Melmund Melohrdan Meluakom Meluamar Muiredon Muirhan Muirounar Muiruhruuk 
-            Muirunir Muirutharn Oldahr Oldren Olnom Olugram Orimnir Orimruuk Orimyth Ormadonore Ormhan Ormithorm Ormmek Ormram Raggarn 
-            Ragohm Ragruuk Ragthrun Regahmus Rotgrom Rotgrun Rothun Rotnyl Sheloudram Shelrus Shelthrom Sogdrus Sognar Sogngron Sognog 
-            Sognukom Sugiuhunn Sugnrigg Sugnrum Sugnthurn Sugohron Thalahgrum Thalihrthrom Thalnus Tharomin Thelahrgram Theldrus Theluhni 
-            Theruthorn Thoahrdonore Thoiamir Thordram Thorgrun Thorhunn Thormund Thornur Thorogos Thoromond Thorryl Thorthorm Thoryl 
-            Thuliggs Thulihrmor Thulkuhm Thulmiir Thulohkum Thuluhdonore Thurgran Thuroumyl Thurren Thurruuk Thygron Thyn Toredon Torukohm 
-            Tyoutharm Umdahr Umuamyl Urmihann Urmmond Urmotharn
-		}
-		female_names = {
-			Angahtyn Angamrip Anginnis Angrirnar Angunmera Belahres Beliarip Belimryn Belleadora Belltin Belros Belumras Boneogiel 
-			Boneowhin Boneowhyn Bonimva Bonnoumora Braenarleen Braenordyl Braenuanyss Branahnora Brananmora Brannura Branova Brenalynn 
-            Brenortin Bretmyl Bretnora Bretnyss Brettanan Brettarwhin Brettthel Brillirtyn Brillorleil Brolnis Bronorris Bruleomura 
-            Brulglia Brullanlyl Brullimri Brullinlynn Brylorlinn Brylri Bryluawhyn Bryntyn Brynuawhin Brytearia Brytiria Brytnora 
-            Brytres Brytualyl Byllandiel Byloniss Dearamniss Deariori Dearouwin Dimioros Edartyn Edohtin Edordora Einartyn Eineothiel 
-            Einialyl Einianora Eynimglian Eynorin Gimiolyl Gimumnan Gwanouniss Gwenohri Gwenva Gwinorip Gwynarwyn Gwynouras Ingrouglia 
-            Ingrwhaen Jeneoniss Jenimura Jennamwaen Jennwyn Jingiel Jinnoglian Jinuanar Jynnanlen Jynniolin Jynnornyl Jynorras Jynumlyn 
-            Jynunmera Kaitinres Kaitorla Karinlynn Karumwhaen Katiorip Ketalyl Ketanleil Ketiari Lasarnan Lasonyl Lasornia Lassorwaen 
-            Lesiadora Lesianora Lessohthel Lesswin Lysahgiel Lysounia Lyssimri Lysumwyn Maeveonip Misteolynn Mistunglian Misuamura 
-            Misunlinn Myranres Myrnys Myrumlin Myrumlynn Myseotyn Mysorwaen Myssamura Myssioniss Myssunnyl Nalirnia Nalumri Nalwhyn 
-            Nasorglian Nasounora Nesnura Nessinwyn Nessohris Neswhin Nisares Nissanros Nisslyl Nissniss Nissthiel Nissumnia 
-            Nisswaen Nysinwhyn Nyssohva Nyssros Ongawaen Ongiorin Ovunwaen Raenanura Raeneomera Raeniatin Raennura Raniarin Ranwynn 
-            Redeoleil Redionora Reynirmyl Reynonar Runahnera Runuaras Rynohdiel Sarahryn Saroudora Sarwyn Tiseonar Tisouleen Tyshaleen 
-            Tyshioryn Ungores Ungreores Unguaryn
-		}
-		
-		dynasty_of_location_prefix = ""
-
-		# Chance of male children being named after their paternal or maternal grandfather, or their father. Sum must not exceed 100.
-		pat_grf_name_chance = 30
-		mat_grf_name_chance = 10
-		father_name_chance = 25
-		
-		# Chance of female children being named after their paternal or maternal grandmother, or their mother. Sum must not exceed 100.
-		pat_grm_name_chance = 20
-		pat_grm_name_chance = 40
-		mother_name_chance = 5
-		
-		ethnicities = {
-			1 = dark_iron_ethnicity
-		}
-
-		mercenary_names = {
-			{ name = "mercenary_company_lawgochs_followers" }
-			{ name = "mercenary_company_band_of_horned_welshmen" }
-		}
-	}
-
-	frostborn = {
-		graphical_cultures = {
-			western_coa_gfx
-		}
-		color = rgb { 189 215 238 }
-
-		cadet_dynasty_names = {
-			"dynn_Elwynn"
-		}
-
-		dynasty_names = {
-			"dynn_Wrynn"
-		}
-
-		male_names = {	
-			Amnur Armdur Armmand Baldrom Balhunn Baluamund Bangarn Banianik Bankuhm Banni Banohrgron Bantharn Bargurn Barmor Belgarn 
-            Beliumar Belkahm Belmus Belnu Belohrdus Bengagram Bengiggs Bhalahm Bhalman Bhalomar Bharyth Bheldohr Bhelgorn Bhelihrmus 
-            Bhelmek Bhelron Bramgos Bramhunn Bramiakam Bramrigg Bramukam Brandram Bromahrgas Bromnam Bromohdur Bromorim Bromthrum 
-            Brumahrgarn Brumdur Brumimand Brummur Brumron Bundrum Dalahrrum Dalhan Dariagus Darmur Dolarim Doligrom Dolnam Doluhron 
-            Dramrim Dramuakohm Dromdonore Drumdor Drumiakahm Drumoudahr Drumthran Drumuthurn Dulhunn Dulomar Dulthorn Emgrom Emkuhm 
-            Ermrim Ermthrun Galmar Galuathrun Garorig Garthus Gerduhr Geruadrom Geruagarn Gimgarn Gimthran Giragurn Girahyth Girmund 
-            Girrim Golrus Gorthorm Gouldm Gralgorn Gralmond Gramihrthurn Grammus Gramnar Gramtharn Granahnom Granotharn Granuadan Granuam 
-            Gremdohr Gremdor Gremdrum Gremgrun Gremmin Gremmur Gremrig Gremthrom Grengram Greniuhun Grenthurm Grenudram Grilohrdram 
-            Grilrum Grimihrrigg Grimm Grimmiir Grimorus Grimthorn Grimunus Gromahg Gromdur Gromgarn Gromhun Gromiunu Gromryl Grulg 
-            Gruliunur Grulkam Grumdar Grumihrmur Grummond Grumohhunn Grumrum Grundar Grungran Grunmor Gruntharm Grunyth Grygron Grygus 
-            Gryuthorm Gulmyr Harhann Hjalahmur Hjalkum Hjalmin Hjolhun Hjolkohm Hjolnom Hjolram Hjulgrom Hjuliamand Hjulnar Hjulohdrom 
-            Hjulrigg Hjulrom Hjulrus Horhunn Hornus Horomund Hulfdar Hulfdus Hulfgos Hulfrom Hurgorn Hurhann Hurman Hurmund Hurnar 
-            Iromgurn Iromhann Iromm Iromohthrom Ironuman Jarbrek Jardus Jargos Jaridrom Jarrig Joraruuk Jordir Jorgos Jorgron Jormyl 
-            Jorni Jorohrkom Jorukuhm Karmin Karryl Khardor Kharryl Khartharm Kharuadur Kramg Kramnyl Kromamin Kromiumand Kromnom Kromohmus 
-            Kromuaren Krumgos Krumiakuhm Krumodur Krumrum Magahrig Maghann Magianur Magihrdar Magmur Magthurn Maguhmin Malmond 
-            Malram Maltharn Maluhthrom Melahrkahm Melgrun Melmund Melohrdan Meluakom Meluamar Muiredon Muirhan Muirounar Muiruhruuk 
-            Muirunir Muirutharn Oldahr Oldren Olnom Olugram Orimnir Orimruuk Orimyth Ormadonore Ormhan Ormithorm Ormmek Ormram Raggarn 
-            Ragohm Ragruuk Ragthrun Regahmus Rotgrom Rotgrun Rothun Rotnyl Sheloudram Shelrus Shelthrom Sogdrus Sognar Sogngron Sognog 
-            Sognukom Sugiuhunn Sugnrigg Sugnrum Sugnthurn Sugohron Thalahgrum Thalihrthrom Thalnus Tharomin Thelahrgram Theldrus Theluhni 
-            Theruthorn Thoahrdonore Thoiamir Thordram Thorgrun Thorhunn Thormund Thornur Thorogos Thoromond Thorryl Thorthorm Thoryl 
-            Thuliggs Thulihrmor Thulkuhm Thulmiir Thulohkum Thuluhdonore Thurgran Thuroumyl Thurren Thurruuk Thygron Thyn Toredon Torukohm 
-            Tyoutharm Umdahr Umuamyl Urmihann Urmmond Urmotharn
-		}
-		female_names = {
-			Angahtyn Angamrip Anginnis Angrirnar Angunmera Belahres Beliarip Belimryn Belleadora Belltin Belros Belumras Boneogiel 
-			Boneowhin Boneowhyn Bonimva Bonnoumora Braenarleen Braenordyl Braenuanyss Branahnora Brananmora Brannura Branova Brenalynn 
-            Brenortin Bretmyl Bretnora Bretnyss Brettanan Brettarwhin Brettthel Brillirtyn Brillorleil Brolnis Bronorris Bruleomura 
-            Brulglia Brullanlyl Brullimri Brullinlynn Brylorlinn Brylri Bryluawhyn Bryntyn Brynuawhin Brytearia Brytiria Brytnora 
-            Brytres Brytualyl Byllandiel Byloniss Dearamniss Deariori Dearouwin Dimioros Edartyn Edohtin Edordora Einartyn Eineothiel 
-            Einialyl Einianora Eynimglian Eynorin Gimiolyl Gimumnan Gwanouniss Gwenohri Gwenva Gwinorip Gwynarwyn Gwynouras Ingrouglia 
-            Ingrwhaen Jeneoniss Jenimura Jennamwaen Jennwyn Jingiel Jinnoglian Jinuanar Jynnanlen Jynniolin Jynnornyl Jynorras Jynumlyn 
-            Jynunmera Kaitinres Kaitorla Karinlynn Karumwhaen Katiorip Ketalyl Ketanleil Ketiari Lasarnan Lasonyl Lasornia Lassorwaen 
-            Lesiadora Lesianora Lessohthel Lesswin Lysahgiel Lysounia Lyssimri Lysumwyn Maeveonip Misteolynn Mistunglian Misuamura 
-            Misunlinn Myranres Myrnys Myrumlin Myrumlynn Myseotyn Mysorwaen Myssamura Myssioniss Myssunnyl Nalirnia Nalumri Nalwhyn 
-            Nasorglian Nasounora Nesnura Nessinwyn Nessohris Neswhin Nisares Nissanros Nisslyl Nissniss Nissthiel Nissumnia 
-            Nisswaen Nysinwhyn Nyssohva Nyssros Ongawaen Ongiorin Ovunwaen Raenanura Raeneomera Raeniatin Raennura Raniarin Ranwynn 
-            Redeoleil Redionora Reynirmyl Reynonar Runahnera Runuaras Rynohdiel Sarahryn Saroudora Sarwyn Tiseonar Tisouleen Tyshaleen 
-            Tyshioryn Ungores Ungreores Unguaryn
-		}
-		
-		dynasty_of_location_prefix = ""
-
-		# Chance of male children being named after their paternal or maternal grandfather, or their father. Sum must not exceed 100.
-		pat_grf_name_chance = 30
-		mat_grf_name_chance = 10
-		father_name_chance = 25
-		
-		# Chance of female children being named after their paternal or maternal grandmother, or their mother. Sum must not exceed 100.
-		pat_grm_name_chance = 20
-		pat_grm_name_chance = 40
-		mother_name_chance = 5
-		
-		ethnicities = {
-<<<<<<< HEAD
-			1 = dwarven_ethnicity
-=======
-			1 = frostborn_ethnicity
->>>>>>> 36a8cb52
-		}
-
-		mercenary_names = {
-			{ name = "mercenary_company_lawgochs_followers" }
-			{ name = "mercenary_company_band_of_horned_welshmen" }
-		}
-	}
-
-	old_dwarven = {
-		graphical_cultures = {
-			western_coa_gfx
-		}
-		color = rgb { 184 120 79 }
-
-		cadet_dynasty_names = {
-			"dynn_Elwynn"
-		}
-
-		dynasty_names = {
-			"dynn_Wrynn"
-		}
-
-		male_names = {	
-			Amnur Armdur Armmand Baldrom Balhunn Baluamund Bangarn Banianik Bankuhm Banni Banohrgron Bantharn Bargurn Barmor Belgarn 
-            Beliumar Belkahm Belmus Belnu Belohrdus Bengagram Bengiggs Bhalahm Bhalman Bhalomar Bharyth Bheldohr Bhelgorn Bhelihrmus 
-            Bhelmek Bhelron Bramgos Bramhunn Bramiakam Bramrigg Bramukam Brandram Bromahrgas Bromnam Bromohdur Bromorim Bromthrum 
-            Brumahrgarn Brumdur Brumimand Brummur Brumron Bundrum Dalahrrum Dalhan Dariagus Darmur Dolarim Doligrom Dolnam Doluhron 
-            Dramrim Dramuakohm Dromdonore Drumdor Drumiakahm Drumoudahr Drumthran Drumuthurn Dulhunn Dulomar Dulthorn Emgrom Emkuhm 
-            Ermrim Ermthrun Galmar Galuathrun Garorig Garthus Gerduhr Geruadrom Geruagarn Gimgarn Gimthran Giragurn Girahyth Girmund 
-            Girrim Golrus Gorthorm Gouldm Gralgorn Gralmond Gramihrthurn Grammus Gramnar Gramtharn Granahnom Granotharn Granuadan Granuam 
-            Gremdohr Gremdor Gremdrum Gremgrun Gremmin Gremmur Gremrig Gremthrom Grengram Greniuhun Grenthurm Grenudram Grilohrdram 
-            Grilrum Grimihrrigg Grimm Grimmiir Grimorus Grimthorn Grimunus Gromahg Gromdur Gromgarn Gromhun Gromiunu Gromryl Grulg 
-            Gruliunur Grulkam Grumdar Grumihrmur Grummond Grumohhunn Grumrum Grundar Grungran Grunmor Gruntharm Grunyth Grygron Grygus 
-            Gryuthorm Gulmyr Harhann Hjalahmur Hjalkum Hjalmin Hjolhun Hjolkohm Hjolnom Hjolram Hjulgrom Hjuliamand Hjulnar Hjulohdrom 
-            Hjulrigg Hjulrom Hjulrus Horhunn Hornus Horomund Hulfdar Hulfdus Hulfgos Hulfrom Hurgorn Hurhann Hurman Hurmund Hurnar 
-            Iromgurn Iromhann Iromm Iromohthrom Ironuman Jarbrek Jardus Jargos Jaridrom Jarrig Joraruuk Jordir Jorgos Jorgron Jormyl 
-            Jorni Jorohrkom Jorukuhm Karmin Karryl Khardor Kharryl Khartharm Kharuadur Kramg Kramnyl Kromamin Kromiumand Kromnom Kromohmus 
-            Kromuaren Krumgos Krumiakuhm Krumodur Krumrum Magahrig Maghann Magianur Magihrdar Magmur Magthurn Maguhmin Malmond 
-            Malram Maltharn Maluhthrom Melahrkahm Melgrun Melmund Melohrdan Meluakom Meluamar Muiredon Muirhan Muirounar Muiruhruuk 
-            Muirunir Muirutharn Oldahr Oldren Olnom Olugram Orimnir Orimruuk Orimyth Ormadonore Ormhan Ormithorm Ormmek Ormram Raggarn 
-            Ragohm Ragruuk Ragthrun Regahmus Rotgrom Rotgrun Rothun Rotnyl Sheloudram Shelrus Shelthrom Sogdrus Sognar Sogngron Sognog 
-            Sognukom Sugiuhunn Sugnrigg Sugnrum Sugnthurn Sugohron Thalahgrum Thalihrthrom Thalnus Tharomin Thelahrgram Theldrus Theluhni 
-            Theruthorn Thoahrdonore Thoiamir Thordram Thorgrun Thorhunn Thormund Thornur Thorogos Thoromond Thorryl Thorthorm Thoryl 
-            Thuliggs Thulihrmor Thulkuhm Thulmiir Thulohkum Thuluhdonore Thurgran Thuroumyl Thurren Thurruuk Thygron Thyn Toredon Torukohm 
-            Tyoutharm Umdahr Umuamyl Urmihann Urmmond Urmotharn
-		}
-		female_names = {
-			Angahtyn Angamrip Anginnis Angrirnar Angunmera Belahres Beliarip Belimryn Belleadora Belltin Belros Belumras Boneogiel 
-			Boneowhin Boneowhyn Bonimva Bonnoumora Braenarleen Braenordyl Braenuanyss Branahnora Brananmora Brannura Branova Brenalynn 
-            Brenortin Bretmyl Bretnora Bretnyss Brettanan Brettarwhin Brettthel Brillirtyn Brillorleil Brolnis Bronorris Bruleomura 
-            Brulglia Brullanlyl Brullimri Brullinlynn Brylorlinn Brylri Bryluawhyn Bryntyn Brynuawhin Brytearia Brytiria Brytnora 
-            Brytres Brytualyl Byllandiel Byloniss Dearamniss Deariori Dearouwin Dimioros Edartyn Edohtin Edordora Einartyn Eineothiel 
-            Einialyl Einianora Eynimglian Eynorin Gimiolyl Gimumnan Gwanouniss Gwenohri Gwenva Gwinorip Gwynarwyn Gwynouras Ingrouglia 
-            Ingrwhaen Jeneoniss Jenimura Jennamwaen Jennwyn Jingiel Jinnoglian Jinuanar Jynnanlen Jynniolin Jynnornyl Jynorras Jynumlyn 
-            Jynunmera Kaitinres Kaitorla Karinlynn Karumwhaen Katiorip Ketalyl Ketanleil Ketiari Lasarnan Lasonyl Lasornia Lassorwaen 
-            Lesiadora Lesianora Lessohthel Lesswin Lysahgiel Lysounia Lyssimri Lysumwyn Maeveonip Misteolynn Mistunglian Misuamura 
-            Misunlinn Myranres Myrnys Myrumlin Myrumlynn Myseotyn Mysorwaen Myssamura Myssioniss Myssunnyl Nalirnia Nalumri Nalwhyn 
-            Nasorglian Nasounora Nesnura Nessinwyn Nessohris Neswhin Nisares Nissanros Nisslyl Nissniss Nissthiel Nissumnia 
-            Nisswaen Nysinwhyn Nyssohva Nyssros Ongawaen Ongiorin Ovunwaen Raenanura Raeneomera Raeniatin Raennura Raniarin Ranwynn 
-            Redeoleil Redionora Reynirmyl Reynonar Runahnera Runuaras Rynohdiel Sarahryn Saroudora Sarwyn Tiseonar Tisouleen Tyshaleen 
-            Tyshioryn Ungores Ungreores Unguaryn
-		}
-		
-		dynasty_of_location_prefix = ""
-
-		# Chance of male children being named after their paternal or maternal grandfather, or their father. Sum must not exceed 100.
-		pat_grf_name_chance = 30
-		mat_grf_name_chance = 10
-		father_name_chance = 25
-		
-		# Chance of female children being named after their paternal or maternal grandmother, or their mother. Sum must not exceed 100.
-		pat_grm_name_chance = 20
-		pat_grm_name_chance = 40
-		mother_name_chance = 5
-		
-		ethnicities = {
-			1 = dwarven_ethnicity
 		}
 
 		mercenary_names = {
