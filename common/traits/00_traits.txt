﻿# Standard Values
@pos_compat_high = 30
@pos_compat_medium = 15
@pos_compat_low = 5

@neg_compat_high = -30
@neg_compat_medium = -15
@neg_compat_low = -5

# INTRIGUE OUTCOMES
education_intrigue_1 = {
	index = 1
	minimum_age = 16
	intrigue = 2
	education = yes
	monthly_intrigue_lifestyle_xp_gain_mult = 0.1
	
	ruler_designer_cost = 0
	
	desc = {
		first_valid = {
			triggered_desc = {
				trigger = {
					NOT = { exists = this }
				}
				desc = trait_education_intrigue_1_desc
			}
			desc = trait_education_intrigue_1_character_desc
		}
	}

	group = education_intrigue
	level = 1
}
education_intrigue_2 = {
	index = 2
	minimum_age = 16
	intrigue = 4
	education = yes
	monthly_intrigue_lifestyle_xp_gain_mult = 0.2
	
	ruler_designer_cost = 20
	
	desc = {
		first_valid = {
			triggered_desc = {
				trigger = {
					NOT = { exists = this }
				}
				desc = trait_education_intrigue_2_desc
			}
			desc = trait_education_intrigue_2_character_desc
		}
	}

	group = education_intrigue
	level = 2
}
education_intrigue_3 = {
	index = 3
	minimum_age = 16
	intrigue = 6
	education = yes
	monthly_intrigue_lifestyle_xp_gain_mult = 0.3
	
	ruler_designer_cost = 40
	
	desc = {
		first_valid = {
			triggered_desc = {
				trigger = {
					NOT = { exists = this }
				}
				desc = trait_education_intrigue_3_desc
			}
			desc = trait_education_intrigue_3_character_desc
		}
	}

	group = education_intrigue
	level = 3
}
education_intrigue_4 = {
	index = 4
	minimum_age = 16
	intrigue = 8
	education = yes
	monthly_intrigue_lifestyle_xp_gain_mult = 0.4
	
	ruler_designer_cost = 80
	
	desc = {
		first_valid = {
			triggered_desc = {
				trigger = {
					NOT = { exists = this }
				}
				desc = trait_education_intrigue_4_desc
			}
			desc = trait_education_intrigue_4_character_desc
		}
	}

	group = education_intrigue
	level = 4
}

# DIPLOMACY OUTCOMES
education_diplomacy_1 = {
	index = 5
	minimum_age = 16
	diplomacy = 2
	education = yes
	monthly_diplomacy_lifestyle_xp_gain_mult = 0.1
	
	ruler_designer_cost = 0
	
	desc = {
		first_valid = {
			triggered_desc = {
				trigger = {
					NOT = { exists = this }
				}
				desc = trait_education_diplomacy_1_desc
			}
			desc = trait_education_diplomacy_1_character_desc
		}
	}

	group = education_diplomacy
	level = 1
}
education_diplomacy_2 = {
	index = 6
	minimum_age = 16
	diplomacy = 4
	education = yes
	monthly_diplomacy_lifestyle_xp_gain_mult = 0.2
	
	ruler_designer_cost = 20

	desc = {
		first_valid = {
			triggered_desc = {
				trigger = {
					NOT = { exists = this }
				}
				desc = trait_education_diplomacy_2_desc
			}
			desc = trait_education_diplomacy_2_character_desc
		}
	}

	group = education_diplomacy
	level = 2
}
education_diplomacy_3 = {
	index = 7
	minimum_age = 16
	diplomacy = 6
	education = yes
	monthly_diplomacy_lifestyle_xp_gain_mult = 0.3
	
	ruler_designer_cost = 40
	
	desc = {
		first_valid = {
			triggered_desc = {
				trigger = {
					NOT = { exists = this }
				}
				desc = trait_education_diplomacy_3_desc
			}
			desc = trait_education_diplomacy_3_character_desc
		}
	}

	group = education_diplomacy
	level = 3
}
education_diplomacy_4 = {
	index = 8
	minimum_age = 16
	diplomacy = 8
	education = yes
	monthly_diplomacy_lifestyle_xp_gain_mult = 0.4
	
	ruler_designer_cost = 80

	desc = {
		first_valid = {
			triggered_desc = {
				trigger = {
					NOT = { exists = this }
				}
				desc = trait_education_diplomacy_4_desc
			}
			desc = trait_education_diplomacy_4_character_desc
		}
	}

	group = education_diplomacy
	level = 4
}

# STEWARDSHIP OUTCOMES
education_stewardship_1 = { #Indulgent wastrel
	index = 9
	minimum_age = 16
	stewardship = 2
	education = yes
	monthly_stewardship_lifestyle_xp_gain_mult = 0.1
	
	ruler_designer_cost = 0
	
	desc = {
		first_valid = {
			triggered_desc = {
				trigger = {
					NOT = { exists = this }
				}
				desc = trait_education_stewardship_1_desc
			}
			desc = trait_education_stewardship_1_character_desc
		}
	}

	group = education_stewardship
	level = 1
}
education_stewardship_2 = { #Thrifty clerk
	index = 10
	minimum_age = 16
	stewardship = 4
	education = yes
	monthly_stewardship_lifestyle_xp_gain_mult = 0.2
	
	ruler_designer_cost = 20
	
	desc = {
		first_valid = {
			triggered_desc = {
				trigger = {
					NOT = { exists = this }
				}
				desc = trait_education_stewardship_2_desc
			}
			desc = trait_education_stewardship_2_character_desc
		}
	}

	group = education_stewardship
	level = 2
}
education_stewardship_3 = {	#Fortune builder
	index = 11
	minimum_age = 16
	stewardship = 6
	education = yes
	monthly_stewardship_lifestyle_xp_gain_mult = 0.3
	
	ruler_designer_cost = 40
	
	desc = {
		first_valid = {
			triggered_desc = {
				trigger = {
					NOT = { exists = this }
				}
				desc = trait_education_stewardship_3_desc
			}
			desc = trait_education_stewardship_3_character_desc
		}
	}

	group = education_stewardship
	level = 3
}
education_stewardship_4 = {
	index = 12
	minimum_age = 16
	stewardship = 8
	education = yes
	monthly_stewardship_lifestyle_xp_gain_mult = 0.4
	
	ruler_designer_cost = 80
	
	desc = {
		first_valid = {
			triggered_desc = {
				trigger = {
					NOT = { exists = this }
				}
				desc = trait_education_stewardship_4_desc
			}
			desc = trait_education_stewardship_4_character_desc
		}
	}

	group = education_stewardship
	level = 4
}

# MARTIAL OUTCOMES
education_martial_1 = {
	index = 13
	minimum_age = 16
	martial = 2
	education = yes
	monthly_martial_lifestyle_xp_gain_mult = 0.1
	
	ruler_designer_cost = 0
	
	desc = {
		first_valid = {
			triggered_desc = {
				trigger = {
					NOT = { exists = this }
				}
				desc = trait_education_martial_1_desc
			}
			desc = trait_education_martial_1_character_desc
		}
	}

	group = education_martial
	level = 1
	
	add_commander_trait = yes
}
education_martial_2 = { #Tough soldier
	index = 14
	minimum_age = 16
	martial = 4
	education = yes
	monthly_martial_lifestyle_xp_gain_mult = 0.2
	
	ruler_designer_cost = 20
	
	desc = {
		first_valid = {
			triggered_desc = {
				trigger = {
					NOT = { exists = this }
				}
				desc = trait_education_martial_2_desc
			}
			desc = trait_education_martial_2_character_desc
		}
	}

	group = education_martial
	level = 2
	add_commander_trait = yes
}
education_martial_3 = { #Skilled tactician
	index = 15
	minimum_age = 16
	martial = 6
	education = yes
	monthly_martial_lifestyle_xp_gain_mult = 0.3
	
	ruler_designer_cost = 40
	
	desc = {
		first_valid = {
			triggered_desc = {
				trigger = {
					NOT = { exists = this }
				}
				desc = trait_education_martial_3_desc
			}
			desc = trait_education_martial_3_character_desc
		}
	}

	group = education_martial
	level = 3
	add_commander_trait = yes
}
education_martial_4 = { #Brilliant strategist
	index = 16
	minimum_age = 16
	martial = 8
	education = yes
	monthly_martial_lifestyle_xp_gain_mult = 0.4
	
	ruler_designer_cost = 80
	
	desc = {
		first_valid = {
			triggered_desc = {
				trigger = {
					NOT = { exists = this }
				}
				desc = trait_education_martial_4_desc
			}
			desc = trait_education_martial_4_character_desc
		}
	}

	group = education_martial
	level = 4
	add_commander_trait = yes
}

# LEARNING OUTCOMES
education_learning_1 = {
	index = 17
	minimum_age = 16
	learning = 2
	education = yes
	monthly_learning_lifestyle_xp_gain_mult = 0.1
	
	ruler_designer_cost = 0
	
	desc = {
		first_valid = {
			triggered_desc = {
				trigger = {
					NOT = { exists = this }
				}
				desc = trait_education_learning_1_desc
			}
			desc = trait_education_learning_1_character_desc
		}
	}

	group = education_learning
	level = 1
}
education_learning_2 = {
	index = 18
	minimum_age = 16
	learning = 4
	education = yes
	monthly_learning_lifestyle_xp_gain_mult = 0.2
	
	ruler_designer_cost = 20
	
	desc = {
		first_valid = {
			triggered_desc = {
				trigger = {
					NOT = { exists = this }
				}
				desc = trait_education_learning_2_desc
			}
			desc = trait_education_learning_2_character_desc
		}
	}

	group = education_learning
	level = 2
}
education_learning_3 = {
	index = 19
	minimum_age = 16
	learning = 6
	education = yes
	monthly_learning_lifestyle_xp_gain_mult = 0.3
	
	ruler_designer_cost = 40
	
	desc = {
		first_valid = {
			triggered_desc = {
				trigger = {
					NOT = { exists = this }
				}
				desc = trait_education_learning_3_desc
			}
			desc = trait_education_learning_3_character_desc
		}
	}

	group = education_learning
	level = 3
}
education_learning_4 = {
	index = 20
	minimum_age = 16
	learning = 8
	education = yes
	monthly_learning_lifestyle_xp_gain_mult = 0.4
	
	ruler_designer_cost = 80
	
	desc = {
		first_valid = {
			triggered_desc = {
				trigger = {
					NOT = { exists = this }
				}
				desc = trait_education_learning_4_desc
			}
			desc = trait_education_learning_4_character_desc
		}
	}
	
	group = education_learning
	level = 4
}

################### LIFESTYLE ##################
diplomat = {
	index = 21
	lifestyle = yes

	diplomacy = 3
	personal_scheme_power_mult = 0.25
	independent_ruler_opinion = 20
	
	ruler_designer_cost = 50

	desc = {
		first_valid = {
			triggered_desc = {
				trigger = {
					NOT = { exists = this }
				}
				desc = trait_diplomat_desc
			}
			desc = trait_diplomat_character_desc
		}
	}

	#AI Values
	ai_energy = 20
	ai_sociability = low_positive_ai_value

	compatibility = {
		diplomat = @pos_compat_medium
		family_first = @pos_compat_medium
		august = @pos_compat_medium
		gregarious = @pos_compat_low
		shy = @neg_compat_low
	}
}

family_first = {
	index = 22
	lifestyle = yes

	fertility = 0.2
	dynasty_house_opinion = 10
	close_relative_opinion = 15
	stress_loss_mult = 0.2
	
	ruler_designer_cost = 50

	name = {
		first_valid = {
			triggered_desc = {
				trigger = { NOT = { exists = this } }
				desc = trait_family_first_neutral
			}
			triggered_desc = {
				trigger = { is_female = yes }
				desc = trait_family_first_female
			}
			desc = trait_family_first_male
		}
	}

	desc = {
		first_valid = {
			triggered_desc = {
				trigger = {
					NOT = { exists = this }
				}
				desc = trait_family_first_desc
			}
			desc = trait_family_first_character_desc
		}
	}

	#AI Values
	ai_energy = 20
	ai_sociability = low_positive_ai_value
	
	compatibility = {
		diplomat = @pos_compat_medium
		family_first = @pos_compat_medium
		august = @pos_compat_medium
		gregarious = @pos_compat_low
		shy = @neg_compat_low
	}
}

august = {
	index = 23
	lifestyle = yes
	
	diplomacy = 2
	martial = 1
	monthly_prestige = 1
	
	ruler_designer_cost = 50

	desc = {
		first_valid = {
			triggered_desc = {
				trigger = {
					NOT = { exists = this }
				}
				desc = trait_august_desc
			}
			desc = trait_august_character_desc
		}
	}

	#AI Values
	ai_energy = 20
	
	compatibility = {
		diplomat = @pos_compat_medium
		family_first = @pos_compat_medium
		august = @pos_compat_medium
		gregarious = @pos_compat_low
		shy = @neg_compat_low
	}
}

reveler_1 = {
	index = 24
	lifestyle = yes
	diplomacy = 2
	intrigue = 1
	
	group = lifestyle_reveler
	level = 1
	opposite_opinion = -5
	same_opinion = 10
	
	ruler_designer_cost = 25
	
	# AI Values
	ai_greed = 25
	ai_sociability = medium_positive_ai_value
	
	desc = {
		first_valid = {
			triggered_desc = {
				trigger = {
					NOT = { exists = this }
				}
				desc = trait_reveler_1_desc
			}
			desc = trait_reveler_1_character_desc
		}
	}

	compatibility = {
		reveler_1 = @pos_compat_medium
		reveler_2 = @pos_compat_medium
		reveler_3 = @pos_compat_medium
		gregarious = @pos_compat_low
		shy = @neg_compat_low
		lustful = @pos_compat_low
		chaste = @neg_compat_low
		drunkard = @pos_compat_low
		temperate = @neg_compat_low
		gluttonous = @pos_compat_low
	}
}
reveler_2 = {
	index = 25
	lifestyle = yes
	diplomacy = 3
	intrigue = 2
	
	group = lifestyle_reveler
	level = 2
	opposite_opinion = -10
	same_opinion = 15
	
	ruler_designer_cost = 50
	
	# AI Values
	ai_greed = 25
	ai_sociability = medium_positive_ai_value
	
	desc = {
		first_valid = {
			triggered_desc = {
				trigger = {
					NOT = { exists = this }
				}
				desc = trait_reveler_2_desc
			}
			desc = trait_reveler_2_character_desc
		}
	}

	compatibility = {
		reveler_1 = @pos_compat_medium
		reveler_2 = @pos_compat_medium
		reveler_3 = @pos_compat_medium
		gregarious = @pos_compat_low
		shy = @neg_compat_low
		lustful = @pos_compat_low
		chaste = @neg_compat_low
		drunkard = @pos_compat_low
		temperate = @neg_compat_low
		gluttonous = @pos_compat_low
	}
}
reveler_3 = {
	index = 26
	lifestyle = yes
	diplomacy = 4
	intrigue = 3
	
	group = lifestyle_reveler
	level = 3
	opposite_opinion = -15
	same_opinion = 20
	
	ruler_designer_cost = 75
	
	# AI Values
	ai_greed = 25
	
	desc = {
		first_valid = {
			triggered_desc = {
				trigger = {
					NOT = { exists = this }
				}
				desc = trait_reveler_3_desc
			}
			desc = trait_reveler_3_character_desc
		}
	}


	ai_sociability = medium_positive_ai_value

	compatibility = {
		reveler_1 = @pos_compat_medium
		reveler_2 = @pos_compat_medium
		reveler_3 = @pos_compat_medium
		gregarious = @pos_compat_low
		shy = @neg_compat_low
		lustful = @pos_compat_low
		chaste = @neg_compat_low
		drunkard = @pos_compat_low
		temperate = @neg_compat_low
		gluttonous = @pos_compat_low
	}
}

blademaster_1 = {
	index = 27
	lifestyle = yes
	negate_health_penalty_add = 0.25
	prowess = 3

	group = lifestyle_blademaster
	level = 1
	
	ruler_designer_cost = 20
	
	desc = {
		first_valid = {
			triggered_desc = {
				trigger = {
					NOT = { exists = this }
				}
				desc = trait_blademaster_1_desc
			}
			desc = trait_blademaster_1_character_desc
		}
	}

	compatibility = {
		blademaster_1 = @pos_compat_medium
		blademaster_2 = @pos_compat_medium
		blademaster_3 = @pos_compat_medium
		brave = @pos_compat_low
		craven = @neg_compat_low
	}
}
blademaster_2 = {
	index = 28
	lifestyle = yes
	negate_health_penalty_add = 0.5
	prowess = 6

	group = lifestyle_blademaster
	level = 2
	
	ruler_designer_cost = 40

	desc = {
		first_valid = {
			triggered_desc = {
				trigger = {
					NOT = { exists = this }
				}
				desc = trait_blademaster_2_desc
			}
			desc = trait_blademaster_2_character_desc
		}
	}
	

	compatibility = {
		blademaster_1 = @pos_compat_medium
		blademaster_2 = @pos_compat_medium
		blademaster_3 = @pos_compat_medium
		brave = @pos_compat_low
		craven = @neg_compat_low
	}
}
blademaster_3 = {
	index = 29
	lifestyle = yes
	negate_health_penalty_add = 1
	prowess = 12

	group = lifestyle_blademaster
	level = 3
	
	ruler_designer_cost = 60
	
	desc = {
		first_valid = {
			triggered_desc = {
				trigger = {
					NOT = { exists = this }
				}
				desc = trait_blademaster_3_desc
			}
			desc = trait_blademaster_3_character_desc
		}
	}

	compatibility = {
		blademaster_1 = @pos_compat_medium
		blademaster_2 = @pos_compat_medium
		blademaster_3 = @pos_compat_medium
		brave = @pos_compat_low
		craven = @neg_compat_low
	}
}

hunter_1 = {
	index = 30
	lifestyle = yes
	prowess = 2
	
	stress_loss_mult = 0.1
	
	group = lifestyle_hunter
	level = 1
	
	ruler_designer_cost = 20

	desc = {
		first_valid = {
			triggered_desc = {
				trigger = {
					NOT = { exists = this }
				}
				desc = trait_hunter_1_desc
			}
			desc = trait_hunter_1_character_desc
		}
	}

	compatibility = {
		hunter_1 = @pos_compat_medium
		hunter_2 = @pos_compat_medium
		hunter_3 = @pos_compat_medium
		brave = @pos_compat_low
		craven = @neg_compat_low
		lazy = @neg_compat_low
	}
}
hunter_2 = {
	index = 31
	lifestyle = yes
	prowess = 4
	
	stress_loss_mult = 0.15

	group = lifestyle_hunter
	level = 2
	
	ruler_designer_cost = 40

	desc = {
		first_valid = {
			triggered_desc = {
				trigger = {
					NOT = { exists = this }
				}
				desc = trait_hunter_2_desc
			}
			desc = trait_hunter_2_character_desc
		}
	}

	compatibility = {
		hunter_1 = @pos_compat_medium
		hunter_2 = @pos_compat_medium
		hunter_3 = @pos_compat_medium
		brave = @pos_compat_low
		craven = @neg_compat_low
		lazy = @neg_compat_low
	}
}

hunter_3 = {
	index = 32
	lifestyle = yes
	prowess = 6
	
	stress_loss_mult = 0.2
	
	group = lifestyle_hunter
	level = 3
	
	ruler_designer_cost = 60
	
	desc = {
		first_valid = {
			triggered_desc = {
				trigger = {
					NOT = { exists = this }
				}
				desc = trait_hunter_3_desc
			}
			desc = trait_hunter_3_character_desc
		}
	}

	compatibility = {
		hunter_1 = @pos_compat_medium
		hunter_2 = @pos_compat_medium
		hunter_3 = @pos_compat_medium
		brave = @pos_compat_low
		craven = @neg_compat_low
		lazy = @neg_compat_low
	}
}

strategist = {
	index = 33
	lifestyle = yes

	martial = 3
	diplomacy = 1
	enemy_hard_casualty_modifier = 0.25
	no_water_crossing_penalty = yes
	
	ruler_designer_cost = 50

	ai_rationality = 30

	desc = {
		first_valid = {
			triggered_desc = {
				trigger = {
					NOT = { exists = this }
				}
				desc = trait_strategist_desc
			}
			desc = trait_strategist_character_desc
		}
	}

	compatibility = {
		strategist = @pos_compat_medium
		overseer = @pos_compat_medium
		gallant = @pos_compat_medium
		brave = @pos_compat_low
		craven = @neg_compat_low
	}
}

overseer = {
	index = 34
	lifestyle = yes

	stewardship = 2
	martial = 2
	monthly_county_control_change_factor = 0.5
	
	ruler_designer_cost = 50

	ai_rationality = 20

	compatibility = {
		strategist = @pos_compat_medium
		overseer = @pos_compat_medium
		gallant = @pos_compat_medium
		brave = @pos_compat_low
		craven = @neg_compat_low
	}
}

gallant = {
	index = 35
	lifestyle = yes
	
	martial = 2
	prowess = 4
	attraction_opinion = 20
	monthly_prestige_gain_mult = 0.2
	
	ruler_designer_cost = 50

	ai_boldness = medium_positive_ai_value
	ai_honor = low_positive_ai_value
	ai_sociability = low_positive_ai_value

	compatibility = {
		strategist = @pos_compat_medium
		overseer = @pos_compat_medium
		gallant = @pos_compat_medium
		brave = @pos_compat_low
		craven = @neg_compat_low
	}
}

architect = {
	index = 36
	lifestyle = yes

	stewardship = 2
	build_speed = -0.15
	holding_build_speed = -0.15
	build_gold_cost = -0.1
	holding_build_gold_cost = -0.1
	
	ruler_designer_cost = 50
	
	ai_rationality = 10
	ai_energy = 5

	compatibility = {
		architect = @pos_compat_medium
		administrator = @pos_compat_medium
		avaricious = @pos_compat_medium
		diligent = @pos_compat_low
		lazy = @neg_compat_low
	}
}

administrator = {
	index = 37
	lifestyle = yes

	stewardship = 3
	diplomacy = 1
	vassal_opinion = 5
	
	ruler_designer_cost = 50

	desc = {
		first_valid = {
			triggered_desc = {
				trigger = {
					NOT = { exists = this }
				}
				desc = trait_administrator_desc
			}
			desc = trait_administrator_character_desc
		}
	}

	ai_rationality = 20
	ai_energy = 10

	compatibility = {
		architect = @pos_compat_medium
		administrator = @pos_compat_medium
		avaricious = @pos_compat_medium
		diligent = @pos_compat_low
		lazy = @neg_compat_low
	}
}

avaricious = {
	index = 38
	lifestyle = yes

	stewardship = 2
	tax_mult = 0.15
	
	ruler_designer_cost = 50

	ai_rationality = -20
	ai_greed = 30
	ai_honor = -20
	ai_compassion = -30
	ai_energy = 20
	
	compatibility = {
		architect = @pos_compat_medium
		administrator = @pos_compat_medium
		avaricious = @pos_compat_medium
		diligent = @pos_compat_low
		lazy = @neg_compat_low
	}
}

schemer = {
	index = 39
	lifestyle = yes
	
	intrigue = 5
	hostile_scheme_power_mult = 0.25
	
	ruler_designer_cost = 50

	ai_honor = -20

	desc = {
		first_valid = {
			triggered_desc = {
				trigger = {
					NOT = { exists = this }
				}
				desc = trait_schemer_desc
			}
			desc = trait_schemer_character_desc
		}
	}
	
	compatibility = {
		schemer = @pos_compat_medium
		seducer = @pos_compat_medium
		torturer = @pos_compat_medium
		deceitful = @pos_compat_low
		honest = @neg_compat_low
	}
}

seducer = {
	index = 40
	lifestyle = yes

	intrigue = 3
	attraction_opinion = 40
	fertility = 0.2
	
	ruler_designer_cost = 50

	name = {
		first_valid = {
			triggered_desc = {
				trigger = {
					exists = this
					is_female = yes
				}
				desc = trait_seducer_female
			}
			desc = trait_seducer
		}
	}

	ai_honor = -10
	ai_sociability = low_positive_ai_value
	
	compatibility = {
		schemer = @pos_compat_medium
		seducer = @pos_compat_medium
		torturer = @pos_compat_medium
		deceitful = @pos_compat_low
		honest = @neg_compat_low
	}
}

torturer = {
	index = 41
	lifestyle = yes

	dread_gain_mult = 0.5
	prowess = 4
	levy_size = 0.1
	hostile_scheme_resistance_mult = 0.25
	
	ruler_designer_cost = 50

	ai_honor = -30
	ai_vengefulness = 20
	ai_boldness = 20
	
	compatibility = {
		schemer = @pos_compat_medium
		seducer = @pos_compat_medium
		torturer = @pos_compat_medium
		deceitful = @pos_compat_low
		honest = @neg_compat_low
	}
}

whole_of_body = {
	index = 45
	lifestyle = yes

	health = 0.5
	fertility = 0.2
	stress_gain_mult = -0.2
	
	ruler_designer_cost = 75

	ai_energy = 20

	compatibility = {
		whole_of_body = @pos_compat_medium
		scholar = @pos_compat_medium
		theologian = @pos_compat_medium
		intellect_good_1 = @pos_compat_low
		intellect_good_2 = @pos_compat_low
		intellect_good_3 = @pos_compat_low
		pensive = @pos_compat_low
		shrewd = @pos_compat_low
		diligent = @pos_compat_low
		lazy = @neg_compat_low
		intellect_bad_1 = @neg_compat_low
		intellect_bad_2 = @neg_compat_low
		intellect_bad_3 = @neg_compat_low
	}
}

scholar = {
	index = 46
	lifestyle = yes

	learning = 5
	owned_personal_scheme_success_chance_add = 10
	owned_hostile_scheme_success_chance_add = 10
	development_growth_factor = 0.15
	
	ruler_designer_cost = 50
	
	ai_rationality = 30

	compatibility = {
		whole_of_body = @pos_compat_medium
		scholar = @pos_compat_medium
		theologian = @pos_compat_medium
		intellect_good_1 = @pos_compat_low
		intellect_good_2 = @pos_compat_low
		intellect_good_3 = @pos_compat_low
		pensive = @pos_compat_low
		shrewd = @pos_compat_low
		diligent = @pos_compat_low
		lazy = @neg_compat_low
		intellect_bad_1 = @neg_compat_low
		intellect_bad_2 = @neg_compat_low
		intellect_bad_3 = @neg_compat_low
	}
}

theologian = {
	index = 47
	lifestyle = yes
	
	learning = 3
	monthly_piety_gain_mult = 0.2
	
	ruler_designer_cost = 50

	ai_rationality = 10
	ai_zeal = 20

	compatibility = {
		whole_of_body = @pos_compat_medium
		scholar = @pos_compat_medium
		theologian = @pos_compat_medium
		intellect_good_1 = @pos_compat_low
		intellect_good_2 = @pos_compat_low
		intellect_good_3 = @pos_compat_low
		pensive = @pos_compat_low
		shrewd = @pos_compat_low
		diligent = @pos_compat_low
		lazy = @neg_compat_low
		intellect_bad_1 = @neg_compat_low
		intellect_bad_2 = @neg_compat_low
		intellect_bad_3 = @neg_compat_low
	}
}

mystic_1 = {
	index = 220
	lifestyle = yes
	learning = 1
	
	group = lifestyle_mystic
	level = 1
	
	ruler_designer_cost = 20

	name = {
		first_valid = {
			triggered_desc = {
				trigger = { NOT = { exists = this } }
				desc = trait_mystic_male_1
			}
			triggered_desc = {
				trigger = { is_female = yes }
				desc = trait_mystic_female_1
			}
			desc = trait_mystic_male_1
		}
	}

	desc = {
		first_valid = {
			triggered_desc = {
				trigger = {
					NOT = { exists = this }
				}
				desc = trait_mystic_1_desc
			}
			desc = trait_mystic_1_character_desc
		}
	}

	ai_rationality = -10

	compatibility = {
		mystic_1 = @pos_compat_medium
		mystic_2 = @pos_compat_medium
		mystic_3 = @pos_compat_medium
	}
}
mystic_2 = {
	index = 221
	lifestyle = yes
	learning = 2
	
	group = lifestyle_mystic
	level = 2
	
	ruler_designer_cost = 40

	desc = {
		first_valid = {
			triggered_desc = {
				trigger = {
					NOT = { exists = this }
				}
				desc = trait_mystic_2_desc
			}
			desc = trait_mystic_2_character_desc
		}
	}

	ai_rationality = -10
	ai_zeal = -10

	compatibility = {
		mystic_1 = @pos_compat_medium
		mystic_2 = @pos_compat_medium
		mystic_3 = @pos_compat_medium
	}
}
mystic_3 = {
	index = 222
	lifestyle = yes
	learning = 4
	
	group = lifestyle_mystic
	level = 3
	
	ruler_designer_cost = 60

	desc = {
		first_valid = {
			triggered_desc = {
				trigger = {
					NOT = { exists = this }
				}
				desc = trait_mystic_3_desc
			}
			desc = trait_mystic_3_character_desc
		}
	}

	ai_rationality = -10
	ai_zeal = -20

	compatibility = {
		mystic_1 = @pos_compat_medium
		mystic_2 = @pos_compat_medium
		mystic_3 = @pos_compat_medium
	}
}

physician_1 = {
	index = 223
	lifestyle = yes
	learning = 1
	negate_health_penalty_add = 0.25
	
	group = lifestyle_physician
	level = 1
	
	ruler_designer_cost = 20
	
	desc = {
		first_valid = {
			triggered_desc = {
				trigger = {
					NOT = { exists = this }
				}
				desc = trait_physician_1_desc
			}
			desc = trait_physician_1_character_desc
		}
	}

	ai_rationality = 10

	compatibility = {
		physician_1 = @pos_compat_medium
		physician_2 = @pos_compat_medium
		physician_3 = @pos_compat_medium
		whole_of_body = @pos_compat_low
		scholar = @pos_compat_low
		theologian = @pos_compat_low
	}
}
physician_2 = {
	index = 224
	lifestyle = yes
	learning = 2
	negate_health_penalty_add = 0.5
	
	group = lifestyle_physician
	level = 2
	
	ruler_designer_cost = 40
	
	desc = {
		first_valid = {
			triggered_desc = {
				trigger = {
					NOT = { exists = this }
				}
				desc = trait_physician_2_desc
			}
			desc = trait_physician_2_character_desc
		}
	}

	ai_rationality = 20

	compatibility = {
		physician_1 = @pos_compat_medium
		physician_2 = @pos_compat_medium
		physician_3 = @pos_compat_medium
		whole_of_body = @pos_compat_low
		scholar = @pos_compat_low
		theologian = @pos_compat_low
	}
}
physician_3 = {
	index = 225
	lifestyle = yes
	learning = 4
	negate_health_penalty_add = 1
	
	group = lifestyle_physician
	level = 3
	
	ruler_designer_cost = 60
	
	desc = {
		first_valid = {
			triggered_desc = {
				trigger = {
					NOT = { exists = this }
				}
				desc = trait_physician_3_desc
			}
			desc = trait_physician_3_character_desc
		}
	}

	ai_rationality = 30

	compatibility = {
		physician_1 = @pos_compat_medium
		physician_2 = @pos_compat_medium
		physician_3 = @pos_compat_medium
		whole_of_body = @pos_compat_low
		scholar = @pos_compat_low
		theologian = @pos_compat_low
	}
}

#Herbalist has been made into a 1 tiered lifestyle trait because no lvl up system exists in the game
lifestyle_herbalist = {
	index  = 256
	lifestyle = yes

	learning = 2
	intrigue = 2
	negate_health_penalty_add = 0.5
	
	ruler_designer_cost = 50

	desc = {
		first_valid = {
			triggered_desc = {
				trigger = {
					NOT = { exists = this }
				}
				desc = lifestyle_herbalist_desc
			}
			desc = lifestyle_herbalist_character_desc
		}
	}

	ai_rationality = 10

	compatibility = {
		mystic_1 = @pos_compat_medium
		mystic_2 = @pos_compat_medium
		mystic_3 = @pos_compat_medium
		whole_of_body = @pos_compat_low
		scholar = @pos_compat_low
		theologian = @pos_compat_low
		zealous = @neg_compat_low
	}
}

################ PERSONALITY ###############
lustful = {
	index = 57
	personality = yes
	opposites = {
		chaste
	}
	#Asexual characters may still have the lustful trait. This is intended to represent asexuals who, whilst not generally experiencing attraction to other people, might still have a high libido.
	fertility = 0.25
	intrigue = 2
	seduce_scheme_power_add = 10

	same_opinion = 10
	opposite_opinion = -10
	
	ruler_designer_cost = 25
	
	desc = {
		first_valid = {
			triggered_desc = {
				trigger = {
					NOT = { exists = this }
				}
				desc = trait_lustful_desc
			}
			desc = trait_lustful_character_desc
		}
	}
	
	ai_honor = very_low_negative_ai_value
	ai_greed = low_positive_ai_value
	ai_energy = very_low_positive_ai_value
	ai_zeal = very_low_negative_ai_value
	ai_sociability = medium_positive_ai_value

	compatibility = {
		lustful = @pos_compat_high
		gregarious = @pos_compat_low
		reveler_1 = @pos_compat_low
		reveler_2 = @pos_compat_low
		reveler_3 = @pos_compat_low
		seducer = @pos_compat_low
		chaste = @neg_compat_high
		celibate = @neg_compat_high
		shy = @neg_compat_low
	}
}

chaste = {
	index = 58
	personality = yes
	opposites = {
		lustful
	}
	fertility = -0.25
	learning = 2
	
	same_opinion = 10
	opposite_opinion = -10
	
	ruler_designer_cost = 20

	desc = {
		first_valid = {
			triggered_desc = {
				trigger = {
					NOT = { exists = this }
				}
				desc = trait_chaste_desc
			}
			desc = trait_chaste_character_desc
		}
	}
	
	ai_honor = low_positive_ai_value
	ai_greed = low_negative_ai_value
	ai_energy = very_low_positive_ai_value
	ai_zeal = very_low_positive_ai_value
	ai_sociability = low_negative_ai_value

	compatibility = {
		chaste = @pos_compat_medium
		celibate = @pos_compat_medium
		temperate = @pos_compat_low
		calm = @pos_compat_low
		lustful = @neg_compat_high
		deviant = @neg_compat_high
		lovers_pox = @neg_compat_low
		early_great_pox = @neg_compat_low
		great_pox = @neg_compat_low
		reveler_1 = @neg_compat_low
		reveler_2 = @neg_compat_low
		reveler_3 = @neg_compat_low
		seducer = @neg_compat_low
	}
}

gluttonous = {
	index = 59
	personality = yes
	opposites = {
		temperate
	}

	stewardship = -2
	stress_loss_mult = 0.1
	
	attraction_opinion = -5
	same_opinion = 10
	opposite_opinion = -10
	
	ruler_designer_cost = 20

	desc = {
		first_valid = {
			triggered_desc = {
				trigger = {
					NOT = { exists = this }
				}
				desc = trait_gluttonous_desc
			}
			desc = trait_gluttonous_character_desc
		}
	}

	ai_greed = medium_positive_ai_value
	ai_energy = very_low_negative_ai_value
	
	compatibility = {
		gluttonous = @pos_compat_medium
		drunkard = @pos_compat_low
		greedy = @pos_compat_low
		ambitious = @pos_compat_low
		reveler_1 = @pos_compat_medium
		reveler_2 = @pos_compat_medium
		reveler_3 = @pos_compat_medium
		temperate = @neg_compat_medium
	}
}

temperate = {
	index = 60
	personality = yes
	opposites = {
		gluttonous
	}
	stewardship = 2
	health = 0.25
	
	same_opinion = 10
	opposite_opinion = -10
	
	ruler_designer_cost = 40

	desc = {
		first_valid = {
			triggered_desc = {
				trigger = {
					NOT = { exists = this }
				}
				desc = trait_temperate_desc
			}
			desc = trait_temperate_character_desc
		}
	}
	
	ai_greed = medium_negative_ai_value
	ai_energy = very_low_positive_ai_value
	ai_vengefulness = very_low_negative_ai_value

	compatibility = {
		temperate = @pos_compat_medium
		calm = @pos_compat_low
		content = @pos_compat_low
		chaste = @pos_compat_low
		gluttonous = @neg_compat_medium
		drunkard = @neg_compat_low
		greedy = @neg_compat_low
		lustful = @neg_compat_low
		reveler_1 = @neg_compat_medium
		reveler_2 = @neg_compat_medium
		reveler_3 = @neg_compat_medium
	}
}

greedy = {
	index = 61
	personality = yes
	opposites = {
		generous
	}
	diplomacy = -2

	monthly_income_mult = 0.15
	
	ai_war_chance = 0.5
	
	ruler_designer_cost = 30

	desc = {
		first_valid = {
			triggered_desc = {
				trigger = {
					NOT = { exists = this }
				}
				desc = trait_greedy_desc
			}
			desc = trait_greedy_character_desc
		}
	}

	ai_honor = very_low_negative_ai_value
	ai_greed = dominant_positive_ai_value
	ai_compassion = low_negative_ai_value
	
	#portrait_pose = {
	#	name = "test_pose_greedy"
	#	score = 10
	#}

	compatibility = {
		greedy = @pos_compat_low
		ambitious = @pos_compat_low
		generous = @neg_compat_high
		content = @neg_compat_medium
		compassionate = @neg_compat_medium	
	}
}

generous = {
	index = 62
	personality = yes
	opposites = {
		greedy
	}

	diplomacy = 3
	monthly_income_mult = -0.1
	
	opposite_opinion = -15
	
	ruler_designer_cost = 20

	desc = {
		first_valid = {
			triggered_desc = {
				trigger = {
					NOT = { exists = this }
				}
				desc = trait_generous_desc
			}
			desc = trait_generous_character_desc
		}
	}

	ai_honor = low_positive_ai_value
	ai_greed = dominant_negative_ai_value
	ai_compassion = medium_positive_ai_value
	ai_sociability = very_low_positive_ai_value

	compatibility = {
		generous = @pos_compat_high
		compassionate = @pos_compat_medium	
		content = @pos_compat_low
		forgiving = @pos_compat_low
		greedy = @neg_compat_high
		ambitious = @neg_compat_low
	}
}

lazy = {
	index = 63
	personality = yes
	opposites = {
		diligent
	}
	diplomacy = -1
	intrigue = -1
	stewardship = -1
	martial = -1
	learning = -1
	
	stress_loss_mult = 0.15
	
	ruler_designer_cost = -10

	desc = {
		first_valid = {
			triggered_desc = {
				trigger = {
					NOT = { exists = this }
				}
				desc = trait_lazy_desc
			}
			desc = trait_lazy_character_desc
		}
	}
	
	ai_vengefulness = very_low_negative_ai_value
	ai_greed = very_low_positive_ai_value
	ai_energy = high_negative_ai_value
	ai_boldness = low_negative_ai_value
	ai_compassion = very_low_negative_ai_value
	ai_sociability = very_low_negative_ai_value

	compatibility = {
		lazy = @pos_compat_medium
		content = @pos_compat_low
		calm = @pos_compat_low
		gluttonous = @pos_compat_low
		diligent = @neg_compat_medium
		ambitious = @neg_compat_low
	}
}

diligent = {
	index = 64
	personality = yes
	opposites = {
		lazy
	}
	diplomacy = 1
	intrigue = 1
	stewardship = 1
	martial = 1
	learning = 1
	
	stress_gain_mult = 0.2
	
	same_opinion = 10
	opposite_opinion = -10
	
	ruler_designer_cost = 40
	
	desc = {
		first_valid = {
			triggered_desc = {
				trigger = {
					NOT = { exists = this }
				}
				desc = trait_diligent_desc
			}
			desc = trait_diligent_character_desc
		}
	}

	ai_vengefulness = very_low_positive_ai_value
	ai_rationality = low_positive_ai_value
	ai_energy = very_high_positive_ai_value
	ai_boldness = medium_positive_ai_value

	compatibility = {
		diligent = @pos_compat_medium
		ambitious = @pos_compat_low
		patient = @pos_compat_low
		whole_of_body = @pos_compat_low
		scholar = @pos_compat_low
		theologian = @pos_compat_low
		pensive = @pos_compat_low
		architect = @pos_compat_low
		administrator = @pos_compat_low
		avaricious = @pos_compat_low
		lazy = @neg_compat_medium
		content = @neg_compat_low
	}
}

wrathful = {
	index = 65
	personality = yes
	opposites = {
		calm
	}
	diplomacy = -1
	martial = 3
	intrigue = -1
	
	dread_baseline_add = 20
	
	ai_war_chance = 0.25
	
	ruler_designer_cost = 30
	
	desc = {
		first_valid = {
			triggered_desc = {
				trigger = {
					NOT = { exists = this }
				}
				desc = trait_wrathful_desc
			}
			desc = trait_wrathful_character_desc
		}
	}

	ai_rationality = medium_negative_ai_value
	ai_energy = very_low_positive_ai_value
	ai_boldness = medium_positive_ai_value
	ai_compassion = low_negative_ai_value
	ai_vengefulness = low_positive_ai_value

	compatibility = {
		wrathful = @pos_compat_low
		stubborn = @pos_compat_low
		honest = @pos_compat_low
		vengeful = @pos_compat_low
		calm = @neg_compat_medium
		patient = @neg_compat_medium
		forgiving = @neg_compat_low
		compassionate = @neg_compat_low
	}
}

calm = {
	index = 66
	personality = yes
	opposites = {
		wrathful
	}
	diplomacy = 1
	intrigue = 1
	scheme_discovery_chance_mult = 0.1
	
	opposite_opinion = -10
	same_opinion = 10
	
	stress_loss_mult = 0.1
	dread_decay_mult = 0.5
	
	ai_war_chance = -0.25
	
	ruler_designer_cost = 25
	
	desc = {
		first_valid = {
			triggered_desc = {
				trigger = {
					NOT = { exists = this }
				}
				desc = trait_calm_desc
			}
			desc = trait_calm_character_desc
		}
	}

	ai_rationality = very_high_positive_ai_value
	ai_energy = very_low_negative_ai_value
	ai_boldness = low_negative_ai_value
	ai_vengefulness = very_low_negative_ai_value

	compatibility = {
		calm = @pos_compat_medium
		patient = @pos_compat_medium
		chaste = @pos_compat_low
		temperate = @pos_compat_low
		lazy = @pos_compat_low
		wrathful = @neg_compat_high
		impatient = @neg_compat_medium
	}
}

patient = {
	index = 67
	personality = yes
	opposites = {
		impatient
	}

	learning = 2
	hostile_scheme_resistance_add = 10
	vassal_opinion = 5
	liege_opinion = 5
	
	opposite_opinion = -15
	
	ai_war_cooldown = 0.5
	
	ruler_designer_cost = 30

	desc = {
		first_valid = {
			triggered_desc = {
				trigger = {
					NOT = { exists = this }
				}
				desc = trait_patient_desc
			}
			desc = trait_patient_character_desc
		}
	}

	ai_rationality = medium_positive_ai_value
	ai_energy = very_low_negative_ai_value
	ai_boldness = low_negative_ai_value
	ai_vengefulness = very_low_positive_ai_value

	compatibility = {
		patient = @pos_compat_medium
		calm = @pos_compat_medium
		stubborn = @pos_compat_low
		temperate = @pos_compat_low
		impatient = @neg_compat_high
		wrathful = @neg_compat_low
		fickle = @neg_compat_low
	}
}

impatient = {
	index = 68
	personality = yes
	opposites = {
		patient
	}
	learning = -2
	monthly_prestige_gain_mult = 0.2
	hostile_scheme_power_mult = 0.15
	
	vassal_opinion = -5
	opinion_of_liege = -5
	opposite_opinion = -15
	
	ai_war_cooldown = -0.5
	
	ruler_designer_cost = 25
	
	desc = {
		first_valid = {
			triggered_desc = {
				trigger = {
					NOT = { exists = this }
				}
				desc = trait_impatient_desc
			}
			desc = trait_impatient_character_desc
		}
	}

	ai_rationality = medium_negative_ai_value
	ai_energy = very_low_positive_ai_value
	ai_boldness = low_positive_ai_value
	ai_vengefulness = very_low_negative_ai_value

	compatibility = {
		impatient = @pos_compat_low
		wrathful = @pos_compat_low
		brave = @pos_compat_low
		patient = @neg_compat_medium
		calm = @neg_compat_low
		temperate = @neg_compat_low
	}
}

arrogant = {
	index = 69
	personality = yes
	opposites = {
		humble
	}
	
	monthly_prestige = 1
	
	owned_scheme_secrecy_add = -10
	
	opinion_of_liege = -5
	opinion_of_vassal = -5
	opposite_opinion = -15
	
	ruler_designer_cost = 20

	desc = {
		first_valid = {
			triggered_desc = {
				trigger = {
					NOT = { exists = this }
				}
				desc = trait_arrogant_desc
			}
			desc = trait_arrogant_character_desc
		}
	}

	ai_honor = low_negative_ai_value
	ai_greed = low_positive_ai_value
	ai_rationality = low_negative_ai_value
	ai_boldness = medium_positive_ai_value
	ai_energy = very_low_positive_ai_value
	ai_compassion = low_negative_ai_value
	ai_sociability = low_positive_ai_value

	compatibility = {
		arrogant = @pos_compat_low
		greedy = @pos_compat_medium
		ambitious = @pos_compat_medium
		beauty_good_1 = @pos_compat_low
		beauty_good_2 = @pos_compat_low
		
		# Warcraft
		beauty_good_lore = @pos_compat_low
		
		beauty_good_3 = @pos_compat_low
		humble = @neg_compat_medium
		content = @neg_compat_medium
		generous = @neg_compat_low
		beauty_bad_1 = @neg_compat_low
		beauty_bad_2 = @neg_compat_low
		beauty_bad_3 = @neg_compat_low
	}
}

humble = {
	index = 70
	personality = yes
	opposites = {
		arrogant
	}
	
	monthly_piety = 0.5

	clergy_opinion = 10
	opinion_of_liege = 10
	opinion_of_vassal = 10
	opposite_opinion = -15
	
	ruler_designer_cost = 20

	desc = {
		first_valid = {
			triggered_desc = {
				trigger = {
					NOT = { exists = this }
				}
				desc = trait_humble_desc
			}
			desc = trait_humble_character_desc
		}
	}

	ai_honor = low_positive_ai_value
	ai_greed = high_negative_ai_value
	ai_energy = very_low_negative_ai_value
	ai_compassion = low_positive_ai_value

	compatibility = {
		humble = @pos_compat_high
		content = @pos_compat_low
		generous = @pos_compat_low
		compassionate = @pos_compat_low
		just = @pos_compat_low
		arrogant = @neg_compat_high
		greedy = @neg_compat_medium
		ambitious = @neg_compat_medium
	}
}

deceitful = {
	index = 71
	personality = yes
	opposites = {
		honest
	}
	diplomacy = -2
	intrigue = 4
	
	opposite_opinion = -10
	
	ruler_designer_cost = 30
	
	desc = {
		first_valid = {
			triggered_desc = {
				trigger = {
					NOT = { exists = this }
				}
				desc = trait_deceitful_desc
			}
			desc = trait_deceitful_character_desc
		}
	}

	ai_honor = high_negative_ai_value
	ai_compassion = very_low_negative_ai_value
	ai_rationality = very_low_positive_ai_value
	ai_boldness = very_low_negative_ai_value

	compatibility = {
		deceitful = @pos_compat_medium
		charming = @pos_compat_medium
		ambitious = @pos_compat_low
		honest = @neg_compat_medium
		just = @neg_compat_medium
		trusting = @neg_compat_medium #"Why are they so gullible?!"
		paranoid = @neg_compat_low #"Why are they so hard to fool?!"
		compassionate = @neg_compat_low
	}
}

honest = {
	index = 72
	personality = yes
	opposites = {
		deceitful
	}
	diplomacy = 2
	intrigue = -4
	
	opposite_opinion = -10
	same_opinion = 10
	
	ruler_designer_cost = 20

	desc = {
		first_valid = {
			triggered_desc = {
				trigger = {
					NOT = { exists = this }
				}
				desc = trait_honest_desc
			}
			desc = trait_honest_character_desc
		}
	}

	ai_honor = high_positive_ai_value
	ai_boldness = very_low_positive_ai_value
	ai_compassion = very_low_positive_ai_value
	ai_sociability = low_positive_ai_value

	compatibility = {
		honest = @pos_compat_high
		just = @pos_compat_medium
		trusting = @pos_compat_medium
		compassionate = @pos_compat_low
		deceitful = @neg_compat_high
		charming = @neg_compat_medium
		paranoid = @neg_compat_medium
	}
}

craven = {
	index = 73
	personality = yes
	opposites = {
		brave
	}
	martial = -2
	prowess = -3
	
	attraction_opinion = -10
	vassal_opinion = -5
	same_opinion = 20
	
	owned_scheme_secrecy_add = 10
	
	ruler_designer_cost = -10
	
	flag = lower_chance_of_dying_in_combat

	desc = {
		first_valid = {
			triggered_desc = {
				trigger = {
					NOT = { exists = this }
				}
				desc = trait_craven_desc
			}
			desc = trait_craven_character_desc
		}
	}

	ai_energy = low_negative_ai_value
	ai_boldness = dominant_negative_ai_value
	ai_rationality = very_low_positive_ai_value
	ai_sociability = low_negative_ai_value

	compatibility = {
		craven = @pos_compat_low
		patient = @pos_compat_low
		calm = @pos_compat_low
		content = @pos_compat_low
		brave = @neg_compat_medium
		wrathful = @neg_compat_high
		sadistic = @neg_compat_high
		callous = @neg_compat_medium
		impatient = @neg_compat_low
		ambitious = @neg_compat_low
		deceitful = @neg_compat_low
	}
}

brave = {
	index = 74
	personality = yes
	opposites = {
		craven
	}
	martial = 2
	prowess = 3
	
	attraction_opinion = 10
	vassal_opinion = 5
	opposite_opinion = -10
	same_opinion = 10
	
	ruler_designer_cost = 40
	
	flag = higher_chance_of_dying_in_battle
	
	desc = {
		first_valid = {
			triggered_desc = {
				trigger = {
					NOT = { exists = this }
				}
				desc = trait_brave_desc
			}
			desc = trait_brave_character_desc
		}
	}

	ai_energy = low_positive_ai_value
	ai_boldness = dominant_positive_ai_value
	ai_rationality = low_negative_ai_value
	ai_sociability = low_positive_ai_value
	
	#portrait_pose = {
	#	name = "test_pose_brave"
	#	score = 10
	#}
	compatibility = {
		brave = @pos_compat_high
		ambitious = @pos_compat_medium
		rowdy = @pos_compat_medium
		gallant = @pos_compat_low
		blademaster_1 = @pos_compat_low
		blademaster_2 = @pos_compat_low
		blademaster_3 = @pos_compat_low
		strategist = @pos_compat_low
		overseer = @pos_compat_low
		gallant = @pos_compat_low
		craven = @neg_compat_high
		lazy = @neg_compat_medium
		calm = @neg_compat_low
		content = @neg_compat_low
	}
}

shy = {
	index = 75
	personality = yes
	opposites = {
		gregarious
	}
	diplomacy = -2
	learning = 1
	hostile_scheme_resistance_mult = 0.15
	personal_scheme_power_mult = -0.15
	
	attraction_opinion = -5
	same_opinion = 10
	
	ruler_designer_cost = -10

	desc = {
		first_valid = {
			triggered_desc = {
				trigger = {
					NOT = { exists = this }
				}
				desc = trait_shy_desc
			}
			desc = trait_shy_character_desc
		}
	}

	ai_boldness = low_negative_ai_value
	ai_zeal = very_low_negative_ai_value
	ai_vengefulness = very_low_negative_ai_value
	ai_sociability = dominant_negative_ai_value

	compatibility = {
		shy = @pos_compat_medium
		content = @pos_compat_low
		calm = @pos_compat_low
		craven = @pos_compat_low
		chaste = @pos_compat_low
		celibate = @pos_compat_low
		gregarious = @neg_compat_high
		curious = @neg_compat_medium
		wrathful = @neg_compat_medium
		ambitious = @neg_compat_low
		lustful = @neg_compat_low
	}
}

gregarious = {
	index = 76
	personality = yes
	opposites = {
		shy
	}
	diplomacy = 2
	personal_scheme_power_mult = 0.15
	
	attraction_opinion = 5
	same_opinion = 10
	
	ruler_designer_cost = 30

	desc = {
		first_valid = {
			triggered_desc = {
				trigger = {
					NOT = { exists = this }
				}
				desc = trait_gregarious_desc
			}
			desc = trait_gregarious_character_desc
		}
	}

	ai_boldness = low_positive_ai_value
	ai_compassion = medium_positive_ai_value
	ai_sociability = dominant_positive_ai_value

	compatibility = {
		gregarious = @pos_compat_high
		curious = @pos_compat_medium
		charming = @pos_compat_high
		compassionate = @pos_compat_medium
		honest = @pos_compat_medium
		trusting = @pos_compat_low
		lustful = @pos_compat_medium
		reveler_1 = @pos_compat_medium
		reveler_2 = @pos_compat_medium
		reveler_3 = @pos_compat_medium
		diplomat = @pos_compat_medium
		family_first = @pos_compat_medium
		august = @pos_compat_medium
		gallant = @pos_compat_medium
		shy = @neg_compat_medium
		callous = @neg_compat_medium
		sadistic = @neg_compat_medium
		chaste = @neg_compat_low
		celibate = @neg_compat_low
		craven = @neg_compat_low
	}
}

ambitious = {
	index = 77
	personality = yes
	opposites = {
		content
	}
	intrigue = 1
	stewardship = 1
	diplomacy = 1
	martial = 1
	learning = 1
	prowess = 1
	
	opinion_of_liege = -15
	same_opinion = -15
	
	stress_gain_mult = 0.25
	
	ai_war_cooldown = -0.25
	ai_war_chance = 1
	
	ruler_designer_cost = 40
	
	desc = {
		first_valid = {
			triggered_desc = {
				trigger = {
					NOT = { exists = this }
				}
				desc = trait_ambitious_desc
			}
			desc = trait_ambitious_character_desc
		}
	}

	ai_honor = low_negative_ai_value
	ai_greed = very_high_positive_ai_value
	ai_energy = very_high_positive_ai_value
	ai_boldness = high_positive_ai_value
	ai_zeal = very_low_positive_ai_value
	ai_sociability = low_positive_ai_value

	compatibility = {
		ambitious = @pos_compat_low
		diligent = @pos_compat_low
		greedy = @pos_compat_low
		brave = @pos_compat_low
		rowdy = @pos_compat_low
		content = @neg_compat_medium
		lazy = @neg_compat_medium
		craven = @neg_compat_medium
		generous = @neg_compat_low
		trusting = @neg_compat_low
	}
}

content = {
	index = 78
	personality = yes
	opposites = {
		ambitious
	}
	intrigue = -1
	learning = 2
	
	opinion_of_liege = 20
	opinion_of_vassal = 10
	same_opinion = 20
	
	stress_loss_mult = 0.1
	
	ai_war_chance = -0.25
	
	ruler_designer_cost = 20

	desc = {
		first_valid = {
			triggered_desc = {
				trigger = {
					NOT = { exists = this }
				}
				desc = trait_content_desc
			}
			desc = trait_content_character_desc
		}
	}

	ai_honor = very_low_positive_ai_value
	ai_greed = high_negative_ai_value
	ai_energy = medium_negative_ai_value
	ai_boldness = medium_negative_ai_value
	ai_zeal = very_low_negative_ai_value
	ai_vengefulness = very_low_negative_ai_value
	ai_sociability = very_low_negative_ai_value

	compatibility = {
		content = @pos_compat_medium
		lazy = @pos_compat_low
		calm = @pos_compat_low
		generous = @pos_compat_low
		forgiving = @pos_compat_low
		ambitious = @neg_compat_medium
		diligent = @neg_compat_low
		greedy = @neg_compat_low
		brave = @neg_compat_low
		vengeful = @neg_compat_low
	}
}

arbitrary = {
	index = 79
	personality = yes
	opposites = {
		just
	}
	stewardship = -2
	learning = -1
	intrigue = 3
	
	stress_gain_mult = -0.5
	
	dread_baseline_add = 15
	
	vassal_opinion = -5
	
	ruler_designer_cost = 30

	desc = {
		first_valid = {
			triggered_desc = {
				trigger = {
					NOT = { exists = this }
				}
				desc = trait_arbitrary_desc
			}
			desc = trait_arbitrary_character_desc
		}
	}

	ai_honor = dominant_negative_ai_value
	ai_rationality = low_negative_ai_value
	ai_zeal = very_low_negative_ai_value
	ai_compassion = very_low_negative_ai_value
	ai_boldness = very_low_positive_ai_value

	compatibility = {
		arbitrary = @pos_compat_low
		fickle = @pos_compat_low
		just = @neg_compat_medium
		zealous = @neg_compat_low
		stubborn = @neg_compat_low
		honest = @neg_compat_low
	}
}

just = {
	index = 80
	personality = yes
	opposites = {
		arbitrary
	}
	stewardship = 2
	learning = 1
	intrigue = -3
	
	vassal_opinion = 5
	opposite_opinion = -10
	same_opinion = 10
	
	ruler_designer_cost = 40

	desc = {
		first_valid = {
			triggered_desc = {
				trigger = {
					NOT = { exists = this }
				}
				desc = trait_just_desc
			}
			desc = trait_just_character_desc
		}
	}

	ai_honor = dominant_positive_ai_value
	ai_zeal = very_low_positive_ai_value
	ai_vengefulness = very_low_positive_ai_value
	ai_rationality = low_positive_ai_value

	compatibility = {
		just = @pos_compat_high
		zealous = @pos_compat_medium
		honest = @pos_compat_medium
		compassionate = @pos_compat_medium
		gallant = @pos_compat_medium
		trusting = @pos_compat_low
		brave = @pos_compat_low
		arbitrary = @neg_compat_high
		deceitful = @neg_compat_medium
		sadistic = @neg_compat_medium
		callous = @neg_compat_medium
		fickle = @neg_compat_low
		greedy = @neg_compat_low
	}
}

cynical = {
	index = 81
	personality = yes
	opposites = {
		zealous
	}
	intrigue = 2
	learning = 2
	
	monthly_piety_gain_mult = -0.2
	faith_conversion_piety_cost_mult = -0.2

	opposite_opinion = -10
	same_opinion = 10
	
	ruler_designer_cost = 30

	desc = {
		first_valid = {
			triggered_desc = {
				trigger = {
					NOT = { exists = this }
				}
				desc = trait_cynical_desc
			}
			desc = trait_cynical_character_desc
		}
	}

	ai_rationality = medium_positive_ai_value
	ai_energy = low_negative_ai_value
	ai_zeal = dominant_negative_ai_value
	ai_compassion = very_low_negative_ai_value

	compatibility = {
		cynical = @pos_compat_high
		whole_of_body = @pos_compat_medium
		scholar = @pos_compat_medium
		theologian = @pos_compat_medium
		honest = @pos_compat_low
		intellect_good_1 = @pos_compat_low
		intellect_good_2 = @pos_compat_low
		intellect_good_3 = @pos_compat_low
		shrewd = @pos_compat_low
		zealous = @neg_compat_high
		intellect_bad_1 = @neg_compat_medium
		intellect_bad_2 = @neg_compat_medium
		intellect_bad_3 = @neg_compat_medium
		trusting = @neg_compat_low
	}
}

zealous = {
	index = 82
	personality = yes
	opposites = {
		cynical
	}
	martial = 2
	
	monthly_piety_gain_mult = 0.2
	faith_conversion_piety_cost_mult = 0.2
	
	opposite_opinion = -10
	same_opinion_if_same_faith = 15
	opinion_of_different_faith = -35
	
	ruler_designer_cost = 30

	desc = {
		first_valid = {
			triggered_desc = {
				trigger = {
					NOT = { exists = this }
				}
				desc = trait_zealous_desc
			}
			desc = trait_zealous_character_desc
		}
	}

	ai_rationality = low_negative_ai_value
	ai_energy = low_positive_ai_value
	ai_zeal = dominant_positive_ai_value

	compatibility = {
		zealous = @pos_compat_high
		just = @pos_compat_medium
		devoted = @pos_compat_medium
		ambitious = @pos_compat_low
		trusting = @pos_compat_low
		whole_of_body = @pos_compat_low
		scholar = @pos_compat_low
		theologian = @pos_compat_low
		cynical = @neg_compat_high
		craven = @neg_compat_medium
		content = @neg_compat_low
		paranoid = @neg_compat_low
		drunkard = @neg_compat_low
		lifestyle_herbalist = @neg_compat_low
		mystic_1 = @neg_compat_low
		mystic_2 = @neg_compat_low
		mystic_3 = @neg_compat_low
	}
}

paranoid = {
	index = 83
	personality = yes
	opposites = {
		trusting
	}
	diplomacy = -1
	intrigue = 3
	
	stress_gain_mult = 1
	dread_gain_mult = 0.25
	
	scheme_discovery_chance_mult = 0.1
	enemy_personal_scheme_success_chance_add = -25
	
	opinion_of_vassal = -10
	
	ruler_designer_cost = -10
	
	desc = {
		first_valid = {
			triggered_desc = {
				trigger = {
					NOT = { exists = this }
				}
				desc = trait_paranoid_desc
			}
			desc = trait_paranoid_character_desc
		}
	}

	ai_honor = low_negative_ai_value
	ai_rationality = low_negative_ai_value
	ai_vengefulness = low_positive_ai_value
	ai_compassion = very_low_negative_ai_value
	ai_sociability = medium_negative_ai_value

	compatibility = {
		paranoid = @pos_compat_low
		cynical = @pos_compat_low
		honest = @pos_compat_low
		trusting = @neg_compat_high
		forgiving = @neg_compat_medium
		deceitful = @neg_compat_high
		sadistic = @neg_compat_high
		callous = @neg_compat_high
		vengeful = @neg_compat_high
		gregarious = @neg_compat_medium
		lustful = @neg_compat_medium
		greedy = @neg_compat_medium
		ambitious = @neg_compat_medium
	}
}

trusting = {
	index = 84
	personality = yes
	opposites = {
		paranoid
	}
	diplomacy = 2
	intrigue = -2
	
	enemy_hostile_scheme_success_chance_add = 15
	
	opinion_of_liege = 15
	opinion_of_vassal = 15
	
	ruler_designer_cost = 10
	
	desc = {
		first_valid = {
			triggered_desc = {
				trigger = {
					NOT = { exists = this }
				}
				desc = trait_trusting_desc
			}
			desc = trait_trusting_character_desc
		}
	}

	ai_honor = medium_positive_ai_value
	ai_rationality = low_negative_ai_value
	ai_vengefulness = low_negative_ai_value
	ai_compassion = low_positive_ai_value
	ai_sociability = medium_positive_ai_value

	compatibility = {
		trusting = @pos_compat_medium
		honest = @pos_compat_medium
		compassionate = @pos_compat_low
		paranoid = @neg_compat_medium
		deceitful = @neg_compat_medium
		callous = @neg_compat_low
		sadistic = @neg_compat_low
		vengeful = @neg_compat_low
	}
}

compassionate = {
	index = 85
	personality = yes
	opposites = {
		callous
		sadistic
	}
	diplomacy = 2
	intrigue = -2
	
	dread_decay_mult = 1
	dread_baseline_add = -15
	
	opposite_opinion = -15
	attraction_opinion = 5
	
	ruler_designer_cost = 10
	
	desc = {
		first_valid = {
			triggered_desc = {
				trigger = {
					NOT = { exists = this }
				}
				desc = trait_compassionate_desc
			}
			desc = trait_compassionate_character_desc
		}
	}

	ai_honor = medium_positive_ai_value
	ai_greed = low_negative_ai_value
	ai_compassion = dominant_positive_ai_value
	ai_sociability = medium_positive_ai_value

	compatibility = {
		compassionate = @pos_compat_high
		generous = @pos_compat_high
		honest = @pos_compat_medium
		just = @pos_compat_medium
		forgiving = @pos_compat_medium
		trusting = @pos_compat_low
		gregarious = @pos_compat_low
		curious = @pos_compat_medium
		calm = @pos_compat_low
		patient = @pos_compat_low
		callous = @neg_compat_high
		sadistic = @neg_compat_high
		deceitful = @neg_compat_medium
		arbitrary = @neg_compat_medium
		vengeful = @neg_compat_medium
		greedy = @neg_compat_low
		paranoid = @neg_compat_low
		wrathful = @neg_compat_low
		torturer = @neg_compat_low
	}
}

callous = {
	index = 86
	personality = yes
	opposites = {
		compassionate
		sadistic
	}
	diplomacy = -2
	intrigue = 2
	
	tyranny_gain_mult = -0.2
	dread_gain_mult = 0.25
	dread_decay_mult = -0.25
	
	attraction_opinion = -5
	close_relative_opinion = -5
	
	ruler_designer_cost = 40

	desc = {
		first_valid = {
			triggered_desc = {
				trigger = {
					NOT = { exists = this }
				}
				desc = trait_callous_desc
			}
			desc = trait_callous_character_desc
		}
	}

	ai_honor = medium_negative_ai_value
	ai_rationality = very_low_positive_ai_value
	ai_compassion = dominant_negative_ai_value
	ai_sociability = very_low_negative_ai_value

	compatibility = {
		callous = @pos_compat_low
		arbitrary = @pos_compat_low
		compassionate = @neg_compat_high
		curious = @neg_compat_low
		generous = @neg_compat_high
		just = @neg_compat_medium
		forgiving = @neg_compat_medium
		trusting = @neg_compat_low
	}
}

sadistic = {
	index = 87
	personality = yes
	opposites = {
		compassionate
		callous
	}
	intrigue = 2
	prowess = 4
	
	dread_baseline_add = 35
	
	general_opinion = -10
	
	ruler_designer_cost = 40
	
	flag = can_murder_own_children
	
	desc = {
		first_valid = {
			triggered_desc = {
				trigger = {
					NOT = { exists = this }
				}
				desc = trait_sadistic_desc
			}
			desc = trait_sadistic_character_desc
		}
	}

	ai_honor = very_high_negative_ai_value
	ai_compassion = dominant_negative_ai_value
	
	compatibility = {
		sadistic = @pos_compat_medium
		torturer = @pos_compat_low
		callous = @pos_compat_low
		arbitrary = @pos_compat_low
		compassionate = @neg_compat_high
		generous = @neg_compat_high
		just = @neg_compat_medium
		forgiving = @neg_compat_medium
		trusting = @neg_compat_low
		curious = @neg_compat_low
	}
}

stubborn = {
	index = 88
	personality = yes
	opposites = {
		fickle
	}
	stewardship = 3
	negate_health_penalty_add = 0.25
	
	liege_opinion = -5
	vassal_opinion = -5
	
	ruler_designer_cost = 30
	
	desc = {
		first_valid = {
			triggered_desc = {
				trigger = {
					NOT = { exists = this }
				}
				desc = trait_stubborn_desc
			}
			desc = trait_stubborn_character_desc
		}
	}

	ai_honor = medium_positive_ai_value
	ai_rationality = very_low_negative_ai_value
	ai_vengefulness = medium_positive_ai_value

	compatibility = {
		patient = @pos_compat_low
		forgiving = @neg_compat_low
		fickle = @neg_compat_low
	}
}

fickle = {
	index = 89
	personality = yes
	opposites = {
		stubborn
	}
	diplomacy = 1
	stewardship = -2
	
	hostile_scheme_resistance_mult = 0.2
	
	ruler_designer_cost = 25
	
	desc = {
		first_valid = {
			triggered_desc = {
				trigger = {
					NOT = { exists = this }
				}
				desc = trait_fickle_desc
			}
			desc = trait_fickle_character_desc
		}
	}

	ai_honor = low_negative_ai_value
	ai_rationality = low_negative_ai_value
	ai_boldness = low_positive_ai_value
	ai_vengefulness = low_negative_ai_value

	compatibility = {
		fickle = @pos_compat_low
		forgiving = @pos_compat_low
		stubborn = @neg_compat_medium
	}
}

vengeful = {
	index = 90
	personality = yes
	opposites = {
		forgiving
	}
	diplomacy = -2
	intrigue = 2
	prowess = 2
	dread_gain_mult = 0.15
	
	ruler_designer_cost = 30
	
	flag = extra_scheme_power_vs_rivals
	
	desc = {
		first_valid = {
			triggered_desc = {
				trigger = {
					NOT = { exists = this }
				}
				desc = trait_vengeful_desc
			}
			desc = trait_vengeful_character_desc
		}
	}

	ai_honor = very_low_negative_ai_value
	ai_rationality = very_low_negative_ai_value
	ai_energy = very_low_positive_ai_value
	ai_vengefulness = dominant_positive_ai_value
	ai_compassion = low_negative_ai_value

	compatibility = {
		forgiving = @neg_compat_high
		content = @neg_compat_medium
		compassionate = @neg_compat_low
	}
}

forgiving = {
	index = 91
	personality = yes
	opposites = {
		vengeful
	}
	diplomacy = 2
	intrigue = -2
	learning = 1
	
	prisoner_opinion = 15
	opposite_opinion = -10
	same_opinion = 10
	
	ruler_designer_cost = 25

	desc = {
		first_valid = {
			triggered_desc = {
				trigger = {
					NOT = { exists = this }
				}
				desc = trait_forgiving_desc
			}
			desc = trait_forgiving_character_desc
		}
	}

	ai_honor = low_positive_ai_value
	ai_rationality = very_low_positive_ai_value
	ai_energy = very_low_negative_ai_value
	ai_vengefulness = dominant_negative_ai_value
	ai_compassion = medium_positive_ai_value

	compatibility = {
		forgiving = @pos_compat_high
		compassionate = @pos_compat_medium
		honest = @pos_compat_medium
		generous = @pos_compat_low
		just = @pos_compat_low
		trusting = @pos_compat_low
		gregarious = @pos_compat_low
		calm = @pos_compat_low
		patient = @pos_compat_low
		vengeful = @neg_compat_high
		callous = @neg_compat_medium
		sadistic = @neg_compat_medium
		deceitful = @neg_compat_medium
		arbitrary = @neg_compat_low
		paranoid = @neg_compat_low
		wrathful = @neg_compat_low
	}
}

############### Child Personality ##############
rowdy = {
	index = 92
	
	childhood = yes
	minimum_age = 3
	maximum_age = 15
	martial = 1
	intrigue = 1
	
	ruler_designer_cost = 5

	desc = {
		first_valid = {
			triggered_desc = {
				trigger = {
					NOT = { exists = this }
				}
				desc = trait_rowdy_desc
			}
			desc = trait_rowdy_character_desc
		}
	}

	ai_energy = 25
	ai_boldness = 25
	ai_rationality = -15
	ai_compassion = -15
	ai_vengefulness = 15
	ai_honor = -15
	ai_sociability = 15

	compatibility = {
		rowdy = @pos_compat_high
		brave = @pos_compat_high
		ambitious = @pos_compat_high
		bossy = @pos_compat_low
		curious = @pos_compat_low
		pensive = @neg_compat_low
		craven = @neg_compat_low
		calm = @neg_compat_low
	}
}

charming = {
	index = 93
	
	childhood = yes
	minimum_age = 3
	maximum_age = 15
	intrigue = 1
	diplomacy = 1
	
	ruler_designer_cost = 5

	desc = {
		first_valid = {
			triggered_desc = {
				trigger = {
					NOT = { exists = this }
				}
				desc = trait_charming_desc
			}
			desc = trait_charming_character_desc
		}
	}

	ai_vengefulness = 15
	ai_greed = 25
	ai_honor = -15
	ai_rationality = 15
	ai_compassion = 15
	ai_sociability = 25

	compatibility = {
		charming = @pos_compat_low
		gregarious = @pos_compat_medium
		deceitful = @pos_compat_low
		ambitious = @pos_compat_low
		bossy = @pos_compat_low
		curious = @neg_compat_medium
		honest = @neg_compat_medium
		content = @neg_compat_medium
		just = @neg_compat_medium
		shy = @neg_compat_high
	}
}

curious = {
	index = 94
	
	childhood = yes
	minimum_age = 3
	maximum_age = 15
	diplomacy = 1
	learning = 1
	
	ruler_designer_cost = 5

	desc = {
		first_valid = {
			triggered_desc = {
				trigger = {
					NOT = { exists = this }
				}
				desc = trait_curious_desc
			}
			desc = trait_curious_character_desc
		}
	}

	ai_compassion = 25
	ai_honor = 15
	ai_vengefulness = -15
	ai_boldness = 25
	ai_energy = 15
	ai_sociability = 15

	compatibility = {
		curious = @pos_compat_high
		gregarious = @pos_compat_medium
		compassionate = @pos_compat_medium
		rowdy = @pos_compat_medium
		charming = @pos_compat_low
		shy = @neg_compat_high
		callous = @neg_compat_medium
		sadistic = @neg_compat_medium
		deceitful = @neg_compat_low
	}
}

pensive = {
	index = 95
	
	childhood = yes
	minimum_age = 3
	maximum_age = 15
	learning = 1
	stewardship = 1
	
	ruler_designer_cost = 5

	desc = {
		first_valid = {
			triggered_desc = {
				trigger = {
					NOT = { exists = this }
				}
				desc = trait_pensive_desc
			}
			desc = trait_pensive_character_desc
		}
	}

	ai_rationality = 25
	ai_greed = -15
	ai_energy = 15
	ai_boldness = -15
	ai_honor = 15
	ai_sociability = -25

	compatibility = {
		pensive = @pos_compat_high
		whole_of_body = @pos_compat_high
		scholar = @pos_compat_high
		theologian = @pos_compat_high
		diligent = @pos_compat_low
		intellect_good_1 = @pos_compat_low
		intellect_good_2 = @pos_compat_low
		intellect_good_3 = @pos_compat_low
		shrewd = @pos_compat_low
		rowdy = @neg_compat_medium
		bossy = @neg_compat_low
		lazy = @neg_compat_low
	}
}

bossy = {
	index = 96
	
	childhood = yes
	minimum_age = 3
	maximum_age = 15
	stewardship = 1
	martial = 1
	
	ruler_designer_cost = 5

	desc = {
		first_valid = {
			triggered_desc = {
				trigger = {
					NOT = { exists = this }
				}
				desc = trait_bossy_desc
			}
			desc = trait_bossy_character_desc
		}
	}

	ai_boldness = 25
	ai_greed = 25
	ai_vengefulness = 15
	ai_honor = 15
	ai_rationality = 15

	compatibility = {
		bossy = @pos_compat_low
		ambitious = @pos_compat_low
		greedy = @pos_compat_low
		rowdy = @pos_compat_low
		content = @neg_compat_low
		pensive = @neg_compat_low
	}
}

############### Stress Traits ##############

drunkard = { # Substance Abuse (Alcohol)
	index = 114
	fame = yes
	stewardship = -2
	prowess = -2
	health = -0.15
	stress_loss_mult = 0.2

	same_opinion = 10
	
	ruler_designer_cost = -10

	desc = {
		first_valid = {
			triggered_desc = {
				trigger = {
					NOT = { exists = this }
				}
				desc = trait_drunkard_desc
			}
			desc = trait_drunkard_character_desc
		}
	}

	ai_rationality = -10
	ai_energy = -15

	compatibility = {
		temperate = @neg_compat_low
	}
}

hashishiyah = { # Substance Abuse (Hashish)
	index = 258
	fame = yes
	stewardship = -2
	learning = -2
	stress_loss_mult = 0.2

	same_opinion = 10
	
	ruler_designer_cost = 5

	desc = {
		first_valid = {
			triggered_desc = {
				trigger = {
					NOT = { exists = this }
				}
				desc = trait_hashishiyah_desc
			}
			desc = trait_hashishiyah_character_desc
		}
	}

	ai_energy = -15
	ai_vengefulness = -10

	compatibility = {
		temperate = @neg_compat_low
	}

}

rakish = { # Brothel-frequenter.
	index = 261
	fame = yes
	intrigue = 1
	diplomacy = -1
	stress_loss_mult = 0.2

	same_opinion = 5
	attraction_opinion = -5
	
	ruler_designer_cost = 0

	desc = {
		first_valid = {
			triggered_desc = {
				trigger = {
					NOT = { exists = this }
				}
				desc = trait_rakish_desc
			}
			desc = trait_rakish_character_desc
		}
	}

	ai_honor = -10
	ai_greed = 10
	ai_energy = -10
	ai_zeal = -10
	ai_sociability = low_positive_ai_value

	compatibility = {
		chaste = @neg_compat_low
	}	
}

reclusive = { # Hides away from relationships and responsibilities.
	index = 262
	fame = yes
	diplomacy = -2
	stewardship = -1
	stress_loss_mult = 0.2
	
	ruler_designer_cost = -5

	desc = {
		first_valid = {
			triggered_desc = {
				trigger = {
					NOT = { exists = this }
				}
				desc = trait_reclusive_desc
			}
			desc = trait_reclusive_character_desc
		}
	}

	ai_energy = -10
	ai_boldness = -10
	ai_sociability = medium_negative_ai_value

	compatibility = {
		gregarious = @neg_compat_low
	}	
}

irritable = { # Prone to outbursts and tantrums.
	index = 263
	fame = yes
	diplomacy = -2
	martial = -1
	prowess = 2
	dread_gain_mult = 0.1
	stress_loss_mult = 0.2

	ai_war_chance = 0.25
	ai_war_cooldown = -0.25
	
	ruler_designer_cost = 0

	desc = {
		first_valid = {
			triggered_desc = {
				trigger = {
					NOT = { exists = this }
				}
				desc = trait_irritable_desc
			}
			desc = trait_irritable_character_desc
		}
	}

	attraction_opinion = -5

	ai_rationality = -20
	ai_energy = 10
	ai_boldness = 10
	ai_vengefulness = 10
	ai_compassion = -10

	compatibility = {
		compassionate = @neg_compat_low
		gregarious = @neg_compat_low
		calm = @neg_compat_low
	}
}

flagellant = { # Habitually self-harms; whipping is the 'primary' one but cutting, burning, etc. could also be options.
	index = 264
	fame = yes
	prowess = -2
	health = -0.5
	stress_loss_mult = 0.2
	
	ruler_designer_cost = -10

	desc = {
		first_valid = {
			triggered_desc = {
				trigger = {
					NOT = { exists = this }
				}
				desc = trait_flagellant_desc
			}
			desc = trait_flagellant_character_desc
		}
	}

	ai_honor = 10
	ai_zeal = 25
	ai_boldness = 5

	compatibility = {
		cynical = @neg_compat_low
	}		
}

profligate = { # Subject to compulsive spending. Maybe also gambling?
	index = 265
	fame = yes
	opposites = {
		improvident
	}

	monthly_prestige = 0.5
	monthly_income_mult = -0.10
	stress_loss_mult = 0.2
	
	ruler_designer_cost = 10

	desc = {
		first_valid = {
			triggered_desc = {
				trigger = {
					NOT = { exists = this }
				}
				desc = trait_profligate_desc
			}
			desc = trait_profligate_character_desc
		}
	}

	ai_greed = 10
	ai_compassion = -10

	compatibility = {
		generous = @neg_compat_low
	}
}

improvident = { # Habitually gives money to charity.
	index = 266
	fame = yes
	opposites = {
		profligate
	}

	monthly_income_mult = -0.10
	diplomacy = 1
	stress_loss_mult = 0.2
	
	ruler_designer_cost = -5

	desc = {
		first_valid = {
			triggered_desc = {
				trigger = {
					NOT = { exists = this }
				}
				desc = trait_improvident_desc
			}
			desc = trait_improvident_character_desc
		}
	}

	ai_greed = -10
	ai_compassion = 10

	compatibility = {
		greedy = @neg_compat_low
	}	

	monthly_income_mult = -0.15
}

contrite = { # Compulsively reveals own/other's Secrets. If no known Secrets, may reveal 'minor secrets', e.g., things which aren't true Secrets but may harm other's Opinions of the character.
	index = 267
	fame = yes
	intrigue = -2
	stress_loss_mult = 0.2
	
	ruler_designer_cost = -5

	desc = {
		first_valid = {
			triggered_desc = {
				trigger = {
					NOT = { exists = this }
				}
				desc = trait_contrite_desc
			}
			desc = trait_contrite_character_desc
		}
	}

	ai_honor = 10
	ai_zeal = 10
	ai_vengefulness = -10
	ai_compassion = 10

	compatibility = {
		gregarious = @neg_compat_low
		deceitful = @neg_compat_low
	}	
}

comfort_eater = { # Eats food to relieve stress.
	index = 268
	fame = yes
	opposites = {
		inappetetic
	}

	stewardship = -1
	stress_loss_mult = 0.2
	
	ruler_designer_cost = -5

	desc = {
		first_valid = {
			triggered_desc = {
				trigger = {
					NOT = { exists = this }
				}
				desc = trait_comfort_eater_desc
			}
			desc = trait_comfort_eater_character_desc
		}
	}

	ai_greed = 5
	ai_energy = -5

	compatibility = {
		temperate = @neg_compat_low
	}
}

inappetetic = { # Avoids eating food when stressed
	index = 269
	fame = yes
	opposites = {
		comfort_eater
	}

	diplomacy = -1
	prowess = -3
	stress_loss_mult = 0.2
	
	ruler_designer_cost = -5

	desc = {
		first_valid = {
			triggered_desc = {
				trigger = {
					NOT = { exists = this }
				}
				desc = trait_inappetetic_desc
			}
			desc = trait_inappetetic_character_desc
		}
	}

	ai_greed = -5
	ai_energy = -10

	compatibility = {
		gluttonous = @neg_compat_low
	}
}

journaller = { # Writes down thoughts to relieve stress (Healthy)
	index = 270
	fame = yes
	learning = 1
	stress_loss_mult = 0.2
	
	ruler_designer_cost = 15

	desc = {
		first_valid = {
			triggered_desc = {
				trigger = {
					NOT = { exists = this }
				}
				desc = trait_journaller_desc
			}
			desc = trait_journaller_character_desc
		}
	}

	ai_rationality = 10
}

confider = { # Has a close friend to relieve stress (Healthy)
	index = 271
	diplomacy = 1
	stress_loss_mult = 0.2
	
	ruler_designer_cost = 15

	desc = {
		first_valid = {
			triggered_desc = {
				trigger = {
					NOT = { exists = this }
				}
				desc = trait_confider_desc
			}
			desc = trait_confider_character_desc
		}
	}

	ai_compassion = 10
	ai_sociability = low_positive_ai_value
}

athletic = { # Exercises to relieve stress (Healthy)
	index = 272
	fame = yes
	prowess = 1
	health = 0.25
	stress_loss_mult = 0.2
	
	ruler_designer_cost = 40
	
	desc = {
		first_valid = {
			triggered_desc = {
				trigger = {
					NOT = { exists = this }
				}
				desc = trait_athletic_desc
			}
			desc = trait_athletic_character_desc
		}
	}

	ai_energy = 25
	ai_boldness = 5
}

############### Health ##############
pregnant = {
	index = 97
	health_trait = yes
	prowess = -2

	flag = no_message
	
	shown_in_ruler_designer = no

	desc = {
		first_valid = {
			triggered_desc = {
				trigger = {
					NOT = { exists = this }
				}
				desc = trait_pregnant_desc
			}
			desc = trait_pregnant_character_desc
		}
	}

	ai_energy = -15
}

depressed_1 = {
	index = 98
	health_trait = yes
	group_equivalence = depressed
	level = 1
	
	diplomacy = -1
	stewardship = -1
	martial = -1
	intrigue = -1
	health = -0.5
	
	fertility = -0.1
	
	shown_in_ruler_designer = no

	desc = {
		first_valid = {
			triggered_desc = {
				trigger = {
					NOT = { exists = this }
				}
				desc = trait_depressed_1_desc
			}
			desc = trait_depressed_1_character_desc
		}
	}

	ai_energy = -15
	ai_sociability = medium_negative_ai_value
}

depressed_genetic = {
	index = 50
	birth = 0.5
	random_creation = 0.5
	genetic = yes
	health_trait = yes
	group_equivalence = depressed
	level = 2
	
	diplomacy = -1
	stewardship = -1
	martial = -1
	intrigue = -1
	health = -0.5
	
	fertility = -0.1

	shown_in_encyclopedia = no
	
	ruler_designer_cost = -20

	desc = {
		first_valid = {
			triggered_desc = {
				trigger = {
					NOT = { exists = this }
				}
				desc = trait_depressed_genetic_desc
			}
			desc = trait_depressed_genetic_character_desc
		}
	}

	ai_energy = -15
	#ai_sociability = medium_negative_ai_value
}

lunatic_1 = { # Highly event driven, Schizophrenia
	index = 99

	group_equivalence = lunatic
	level = 1
	
	vassal_opinion = -10
	attraction_opinion = -10
	same_opinion = 10
	hostile_scheme_resistance_mult = 0.1
	health = -0.25
	health_trait = yes
	
	shown_in_ruler_designer = no

	desc = {
		first_valid = {
			triggered_desc = {
				trigger = {
					NOT = { exists = this }
				}
				desc = trait_lunatic_1_desc
			}
			desc = trait_lunatic_1_character_desc
		}
	}

	ai_honor = -10
	ai_rationality = -200
	ai_boldness = 50
}

lunatic_genetic = { # Highly event driven, Schizophrenia
	index = 51
	birth = 0.5
	random_creation = 0.5
	genetic = yes
	health_trait = yes

	group_equivalence = lunatic
	level = 2
	health = -0.25
	
	vassal_opinion = -10
	attraction_opinion = -10
	hostile_scheme_resistance_mult = 0.1
	same_opinion = 10

	shown_in_encyclopedia = no
	
	ruler_designer_cost = -15

	desc = {
		first_valid = {
			triggered_desc = {
				trigger = {
					NOT = { exists = this }
				}
				desc = trait_lunatic_genetic_desc
			}
			desc = trait_lunatic_genetic_character_desc
		}
	}

	ai_honor = -10
	ai_rationality = -200
	ai_boldness = 50
}

possessed_1 = { # Highly event driven, Temporal lobe epilepsy
	index = 100

	group_equivalence = possessed
	level = 1

	health_trait = yes

	monthly_learning_lifestyle_xp_gain_mult = 0.1
	health = -0.5

	attraction_opinion = -10
	same_opinion = 15
	
	shown_in_ruler_designer = no

	desc = {
		first_valid = {
			triggered_desc = {
				trigger = {
					NOT = { exists = this }
				}
				desc = trait_possessed_1_desc
			}
			desc = trait_possessed_1_character_desc
		}
	}

	ai_rationality = -30
	ai_boldness = 25
	ai_vengefulness = 25
}

possessed_genetic = { # Highly event driven, Temporal lobe epilepsy
	index = 52
	birth = 0.5
	random_creation = 0.5
	genetic = yes
	health_trait = yes

	group_equivalence = possessed
	level = 2
	
	monthly_learning_lifestyle_xp_gain_mult = 0.1
	health = -0.5

	attraction_opinion = -10
	same_opinion = 15

	shown_in_encyclopedia = no
	
	ruler_designer_cost = -20

	desc = {
		first_valid = {
			triggered_desc = {
				trigger = {
					NOT = { exists = this }
				}
				desc = trait_possessed_genetic_desc
			}
			desc = trait_possessed_genetic_character_desc
		}
	}

	ai_rationality = -30
	ai_boldness = 25
	ai_vengefulness = 25
}

ill = {
	index = 101
	opposites = {
		pneumonic
	}
	
	health = -1
	prowess = -4
	fertility = -0.2

	health_trait = yes

	dread_baseline_add = -10
	dread_loss_mult = 1
	
	ruler_designer_cost = 0

	desc = {
		first_valid = {
			triggered_desc = {
				trigger = {
					NOT = { exists = this }
				}
				desc = trait_ill_desc
			}
			desc = trait_ill_character_desc
		}
	}

	ai_energy = -25
}

pneumonic = {
	index = 102
	opposites = {
		ill
	}
	
	diplomacy = -2
	stewardship = -2
	martial = -2
	intrigue = -2
	learning = -2
	health = -3
	prowess = -8
	fertility = -0.5

	health_trait = yes

	dread_baseline_add = -10
	dread_loss_mult = 1
	
	ruler_designer_cost = 0

	desc = {
		first_valid = {
			triggered_desc = {
				trigger = {
					NOT = { exists = this }
				}
				desc = trait_pneumonic_desc
			}
			desc = trait_pneumonic_character_desc
		}
	}

	ai_energy = -50
}

great_pox = { #Syphilis
	index = 103
	inherit_chance = 10
	
	diplomacy = -1
	stewardship = -1
	martial = -1
	intrigue = -1
	learning = -1
	health = -1
	fertility = -0.2

	health_trait = yes
	
	dread_baseline_add = -20
	dread_loss_mult = 1

	attraction_opinion = -10
	
	ruler_designer_cost = -10

	desc = {
		first_valid = {
			triggered_desc = {
				trigger = {
					NOT = { exists = this }
				}
				desc = trait_great_pox_desc
			}
			desc = trait_great_pox_character_desc
		}
	}

	ai_energy = -15
}

early_great_pox = { #Great pox, but looks like lover's pox
	index = 219

	dread_baseline_add = -5	#Mimic's Lover's Pox loss at this stage.

	attraction_opinion = -20
	health_trait = yes
	
	shown_in_ruler_designer = no

	desc = {
		first_valid = {
			triggered_desc = {
				trigger = {
					NOT = { exists = this }
				}
				desc = trait_early_great_pox_desc
			}
			desc = trait_early_great_pox_character_desc
		}
	}
}

lovers_pox = {
	index = 104
	inherit_chance = 10
	
	dread_baseline_add = -5

	attraction_opinion = -20
	health_trait = yes
	
	ruler_designer_cost = 0

	desc = {
		first_valid = {
			triggered_desc = {
				trigger = {
					NOT = { exists = this }
				}
				desc = trait_lovers_pox_desc
			}
			desc = trait_lovers_pox_character_desc
		}
	}
}

leper = {
	index = 105
	health = -1.5
	prowess = -8
	fertility = -0.95
	health_trait = yes

	dread_baseline_add = -20
	dread_loss_mult = 1

	attraction_opinion = -35
	general_opinion = -10
	
	ruler_designer_cost = -30

	desc = {
		first_valid = {
			triggered_desc = {
				trigger = {
					NOT = { exists = this }
				}
				desc = trait_leper_desc
			}
			desc = trait_leper_character_desc
		}
	}

	ai_energy = -15
}

# 'Wounded'
wounded_1 = {
	index = 106
	martial = -1
	intrigue = -1
	health = -1
	prowess = -2
	health_trait = yes

	dread_baseline_add = -10
	dread_loss_mult = 1

	disables_combat_leadership = yes
	
	shown_in_ruler_designer = no

	flag = no_message

	desc = {
		first_valid = {
			triggered_desc = {
				trigger = {
					NOT = { exists = this }
				}
				desc = trait_wounded_1_desc
			}
			desc = trait_wounded_1_character_desc
		}
	}

	ai_energy = -20

	group = wounded
	level = 1
}

# 'Severly Injured'
wounded_2 = {
	index = 214
	martial = -2
	intrigue = -2
	health = -2
	prowess = -4
	fertility = -0.25
	health_trait = yes

	dread_baseline_add = -15
	dread_loss_mult = 1
	
	attraction_opinion = -10

	disables_combat_leadership = yes
	
	shown_in_ruler_designer = no

	flag = no_message

	desc = {
		first_valid = {
			triggered_desc = {
				trigger = {
					NOT = { exists = this }
				}
				desc = trait_wounded_2_desc
			}
			desc = trait_wounded_2_character_desc
		}
	}

	ai_energy = -30
	
	group = wounded
	level = 2
}

# 'Near Death'
wounded_3 = {
	index = 215
	martial = -4
	intrigue = -4
	health = -4
	prowess = -8
	fertility = -0.75
	health_trait = yes

	dread_baseline_add = -20
	dread_loss_mult = 1

	attraction_opinion = -20
	
	disables_combat_leadership = yes
	
	shown_in_ruler_designer = no

	flag = no_message

	desc = {
		first_valid = {
			triggered_desc = {
				trigger = {
					NOT = { exists = this }
				}
				desc = trait_wounded_3_desc
			}
			desc = trait_wounded_3_character_desc
		}
	}

	ai_energy = -40
	
	group = wounded
	level = 3
}

maimed = {
	index = 107
	
	diplomacy = -2
	martial = -2
	stewardship = -2
	intrigue = -2
	learning = -2
	prowess = -4
	health = -3
	fertility = -0.5

	health_trait = yes

	dread_baseline_add = -15
	dread_loss_mult = 1
	
	attraction_opinion = -10
	
	same_opinion = 5
	
	shown_in_ruler_designer = no

	desc = {
		first_valid = {
			triggered_desc = {
				trigger = {
					NOT = { exists = this }
				}
				desc = trait_maimed_desc
			}
			desc = trait_maimed_character_desc
		}
	}
}

one_eyed = {
	index = 108
	health_trait = yes
	learning = 1
	prowess = -2
	
	dread_baseline_add = 10

	attraction_opinion = -5
	
	ruler_designer_cost = 10
	
	desc = {
		first_valid = {
			triggered_desc = {
				trigger = {
					NOT = { exists = this }
				}
				desc = trait_one_eyed_desc
			}
			desc = trait_one_eyed_character_desc
		}
	}

	ai_energy = -10
}

one_legged = {
	index = 109
	health_trait = yes
	learning = 1
	prowess = -4
	
	dread_baseline_add = -10

	attraction_opinion = -10
	
	ruler_designer_cost = -5

	desc = {
		first_valid = {
			triggered_desc = {
				trigger = {
					NOT = { exists = this }
				}
				desc = trait_one_legged_desc
			}
			desc = trait_one_legged_character_desc
		}
	}

	ai_energy = -10
}

disfigured = {
	index = 110
	health_trait = yes
	diplomacy = -4
	fertility = -0.2
	
	#No dread loss: you're not actually worse for wear physically or mentally.

	attraction_opinion = -20
	
	ruler_designer_cost = -10

	desc = {
		first_valid = {
			triggered_desc = {
				trigger = {
					NOT = { exists = this }
				}
				desc = trait_disfigured_desc
			}
			desc = trait_disfigured_character_desc
		}
	}

	ai_sociability = low_negative_ai_value
}

infirm = {
	index = 112
	diplomacy = -3
	martial = -3
	stewardship = -3
	intrigue = -3
	learning = -3
	prowess = -6
	health = -1
	fertility = -0.3

	dread_baseline_add = -15
	dread_loss_mult = 1

	health_trait = yes

	disables_combat_leadership = yes
	
	ruler_designer_cost = -20
	
	desc = {
		first_valid = {
			triggered_desc = {
				trigger = {
					NOT = { exists = this }
				}
				desc = trait_infirm_desc
			}
			desc = trait_infirm_character_desc
		}
	}

	ai_energy = -30
}

incapable = {
	index = 113
	diplomacy = -6
	intrigue = -6
	stewardship = -6
	martial = -6
	learning = -6
	prowess = -12
	health = -3
	fertility = -0.3
	
	dread_baseline_add = -25
	dread_loss_mult = 1
	health_trait = yes

	incapacitating = yes
	
	can_have_children = no

	disables_combat_leadership = yes
	
	shown_in_ruler_designer = no
	
	desc = {
		first_valid = {
			triggered_desc = {
				trigger = {
					NOT = { exists = this }
				}
				desc = trait_incapable_desc
			}
			desc = trait_incapable_character_desc
		}
	}

	ai_energy = -100
}

gout_ridden = {
	index = 115
	diplomacy = -2
	martial = -1
	prowess = -2
	health = -1
	
	dread_baseline_add = -5
	health_trait = yes
	attraction_opinion = -15
	
	ruler_designer_cost = -5

	desc = {
		first_valid = {
			triggered_desc = {
				trigger = {
					NOT = { exists = this }
				}
				desc = trait_gout_ridden_desc
			}
			desc = trait_gout_ridden_character_desc
		}
	}

	ai_energy = -15
}

consumption = { # Tuberculosis
	index = 116
	diplomacy = -2
	stewardship = -1
	intrigue = -2
	prowess = -2
	health = -2
	health_trait = yes

	dread_baseline_add = -10
	dread_loss_mult = 1

	attraction_opinion = -10
	
	ruler_designer_cost = 0

	desc = {
		first_valid = {
			triggered_desc = {
				trigger = {
					NOT = { exists = this }
				}
				desc = trait_consumption_desc
			}
			desc = trait_consumption_character_desc
		}
	}

	ai_energy = -50
}

cancer = {
	index = 117
	health = -3
	fertility = -0.20
	health_trait = yes

	dread_baseline_add = -15
	dread_loss_mult = 1
	
	ruler_designer_cost = -10

	desc = {
		first_valid = {
			triggered_desc = {
				trigger = {
					NOT = { exists = this }
				}
				desc = trait_cancer_desc
			}
			desc = trait_cancer_character_desc
		}
	}

	ai_energy = -25
}

typhus = {
	index = 118
	diplomacy = -1
	stewardship = -2
	intrigue = -1
	learning = -2
	prowess = -4
	health = -3.5
	fertility = -0.2

	health_trait = yes

	dread_baseline_add = -15
	dread_loss_mult = 1

	attraction_opinion = -10
	
	ruler_designer_cost = 0

	desc = {
		first_valid = {
			triggered_desc = {
				trigger = {
					NOT = { exists = this }
				}
				desc = trait_typhus_desc
			}
			desc = trait_typhus_character_desc
		}
	}

	ai_energy = -50
}

bubonic_plague = {
	index = 119
	diplomacy = -2
	martial = -3
	stewardship = -2
	intrigue = -3
	learning = -2
	prowess = -10
	health = -6.5
	fertility = -0.50

	health_trait = yes
	
	dread_baseline_add = -30
	dread_loss_mult = 1

	attraction_opinion = -30
	
	shown_in_ruler_designer = no

	desc = {
		first_valid = {
			triggered_desc = {
				trigger = {
					NOT = { exists = this }
				}
				desc = trait_bubonic_plague_desc
			}
			desc = trait_bubonic_plague_character_desc
		}
	}

	ai_energy = -75
}

smallpox = {
	index = 121
	diplomacy = -2
	stewardship = -1
	learning = -2
	prowess = -10
	health = -3.5
	fertility = -0.25

	health_trait = yes
	
	dread_baseline_add = -15
	dread_loss_mult = 1

	attraction_opinion = -10
	
	ruler_designer_cost = 0

	desc = {
		first_valid = {
			triggered_desc = {
				trigger = {
					NOT = { exists = this }
				}
				desc = trait_smallpox_desc
			}
			desc = trait_smallpox_character_desc
		}
	}

	ai_energy = -75
}

# Young children only
sickly = {
	index = 122
	maximum_age = 6
	health = -2.5

	health_trait = yes

	dread_baseline_add = -20
	dread_loss_mult = 1
	
	shown_in_ruler_designer = no

	desc = {
		first_valid = {
			triggered_desc = {
				trigger = {
					NOT = { exists = this }
				}
				desc = trait_sickly_desc
			}
			desc = trait_sickly_character_desc
		}
	}

	ai_energy = -30
}

# The character is visibly scarred from an old wound
scarred = {
	index = 123
	monthly_prestige = 0.1
	
	attraction_opinion = 5
	health_trait = yes
	
	ruler_designer_cost = 10
	
	desc = {
		first_valid = {
			triggered_desc = {
				trigger = {
					NOT = { exists = this }
				}
				desc = trait_scarred_desc
			}
			desc = trait_scarred_character_desc
		}
	}
}

eunuch = {
	index = 124
	health_trait = yes
	attraction_opinion = -20

	flag = can_not_marry
	can_inherit = no
	blocks_from_claim_inheritance = yes
	can_have_children = no
	
	shown_in_ruler_designer = no

	desc = {
		first_valid = {
			triggered_desc = {
				trigger = {
					NOT = { exists = this }
				}
				desc = trait_eunuch_desc
			}
			desc = trait_eunuch_character_desc
		}
	}

	ai_energy = -20
}

blind = {
	index = 125
	health_trait = yes
	martial = -6
	stewardship = -2
	intrigue = -2
	prowess = -10
	health = -0.25
	
	dread_baseline_add = -10

	attraction_opinion = -10
	
	ruler_designer_cost = -10

	desc = {
		first_valid = {
			triggered_desc = {
				trigger = {
					NOT = { exists = this }
				}
				desc = trait_blind_desc
			}
			desc = trait_blind_character_desc
		}
	}
}

############### Physical ##############
# Beauty (-1) - Homely
beauty_bad_1 = {
	index = 126
	opposites = {
		beauty_good

		# Warcraft
		beauty_good_lore

		beauty_bad_2
		beauty_bad_3
	}
	
	diplomacy = -1
	fertility = -0.1
	
	birth = 0.5
	random_creation = 0.5
	
	attraction_opinion = -10

	group = beauty_bad
	level = 1
	
	genetic = yes
	physical = yes
	portrait_extremity_shift = 0.1
	ugliness_portrait_extremity_shift = 0.4
	
	ruler_designer_cost = -10

	desc = {
		first_valid = {
			triggered_desc = {
				trigger = {
					NOT = { exists = this }
				}
				desc = trait_beauty_bad_1_desc
			}
			desc = trait_beauty_bad_1_character_desc
		}
	}
}

# Beauty (-2) - Ugly
beauty_bad_2 = {
	index = 127
	opposites = {
		beauty_good
		
		# Warcraft
		beauty_good_lore

		beauty_bad_3
		beauty_bad_1
	}
	
	diplomacy = -2
	fertility = -0.2
	
	birth = 0.25
	random_creation = 0.25
	
	attraction_opinion = -20

	group = beauty_bad
	level = 2
	
	genetic = yes
	physical = yes
	portrait_extremity_shift = 0.18
	ugliness_portrait_extremity_shift = 0.6
	
	ruler_designer_cost = -20

	desc = {
		first_valid = {
			triggered_desc = {
				trigger = {
					NOT = { exists = this }
				}
				desc = trait_beauty_bad_2_desc
			}
			desc = trait_beauty_bad_2_character_desc
		}
	}
}

# Beauty (-3) - Hideous
beauty_bad_3 = {
	index = 128
	opposites = {
		beauty_good

		# Warcraft
		beauty_good_lore

		beauty_bad_2
		beauty_bad_1
	}
	
	birth = 0.15
	random_creation = 0.15
	
	diplomacy = -3
	fertility = -0.3
	
	attraction_opinion = -30
	
	group = beauty_bad
	level = 3
	
	genetic = yes
	physical = yes
	portrait_extremity_shift = 0.27
	ugliness_portrait_extremity_shift = 0.8
	
	ruler_designer_cost = -30

	desc = {
		first_valid = {
			triggered_desc = {
				trigger = {
					NOT = { exists = this }
				}
				desc = trait_beauty_bad_3_desc
			}
			desc = trait_beauty_bad_3_character_desc
		}
	}
}

# Beauty (+1) - Comely
beauty_good_1 = {
	index = 129
	opposites = {
		beauty_bad
		beauty_good_2
		
		# Warcraft
		beauty_good_lore
		
		beauty_good_3
	}
	
	diplomacy = 1
	fertility = 0.1
	
	birth = 0.5
	random_creation = 0.5
	
	attraction_opinion = 10

	group = beauty_good
	level = 1
	
	genetic = yes
	physical = yes
	good = yes
	
	genetic_constraint_all = beauty_1
	genetic_constraint_men = male_beauty_1
	genetic_constraint_women = female_beauty_1
	forced_portrait_age_index = 1 # old_beauty_1
	
	ruler_designer_cost = 40

	desc = {
		first_valid = {
			triggered_desc = {
				trigger = {
					NOT = { exists = this }
				}
				desc = trait_beauty_good_1_desc
			}
			desc = trait_beauty_good_1_character_desc
		}
	}
}

# Beauty (+2) - Pretty (f) / Handsome (m)
beauty_good_2 = {
	index = 130
	opposites = {
		beauty_bad
		beauty_good_1
		
		# Warcraft
		beauty_good_lore
		
		beauty_good_3
	}
	
	diplomacy = 2
	fertility = 0.2
	
	birth = 0.25
	random_creation = 0.25
	
	attraction_opinion = 20

	# pretty if female
	# handsome if male

	group = beauty_good
	level = 2
	
	ruler_designer_cost = 80

	name = {
		first_valid = {
			triggered_desc = {
				trigger = { NOT = { exists = this } }
				desc = trait_beauty_good_male_2
			}
			triggered_desc = {
				trigger = { is_female = yes }
				desc = trait_beauty_good_female_2
			}
			desc = trait_beauty_good_male_2
		}
	}

	desc = {
		first_valid = {
			triggered_desc = {
				trigger = { NOT = { exists = this } }
				desc = trait_beauty_good_2_desc
			}
			desc = trait_beauty_good_2_character_desc
		}
	}
	
	genetic = yes
	physical = yes
	good = yes
	
	genetic_constraint_all = beauty_2
	genetic_constraint_men = male_beauty_2
	genetic_constraint_women = female_beauty_2
	forced_portrait_age_index = 1 # old_beauty_1
}

# Beauty (+3) - Beautiful
beauty_good_3 = {
	index = 131
	opposites = {
		beauty_bad
		beauty_good_2
		
		# Warcraft
		beauty_good_lore
		
		beauty_good_1
	}
	
	birth = 0.15
	random_creation = 0.15
	
	diplomacy = 3
	fertility = 0.3
	
	attraction_opinion = 30

	group = beauty_good
	level = 3
	
	genetic = yes
	physical = yes
	good = yes
	
	genetic_constraint_all = beauty_3
	genetic_constraint_men = male_beauty_3
	genetic_constraint_women = female_beauty_3
	forced_portrait_age_index = 1 # old_beauty_1
	
	ruler_designer_cost = 120

	desc = {
		first_valid = {
			triggered_desc = {
				trigger = {
					NOT = { exists = this }
				}
				desc = trait_beauty_good_3_desc
			}
			desc = trait_beauty_good_3_character_desc
		}
	}
}

# Intellect (-1) - Slow
intellect_bad_1 = {
	index = 132
	opposites = {
		shrewd
		intellect_good
		intellect_bad_2 #To prevent multiple tiers of the same congenital trait
		intellect_bad_3
	}
	
	diplomacy = -2
	martial = -2
	stewardship = -2
	intrigue = -2	
	learning = -2
	
	monthly_lifestyle_xp_gain_mult = -0.1
	
	birth = 0.5
	random_creation = 0.5
	
	group = intellect_bad
	level = 1	

	ai_rationality = high_negative_ai_value
	
	genetic = yes
	physical = yes
	
	ruler_designer_cost = -15

	compatibility = {
		intellect_bad_1 = @pos_compat_medium
		intellect_bad_2 = @pos_compat_medium
		intellect_bad_3 = @pos_compat_medium
		dull = @pos_compat_medium
		intellect_good_1 = @neg_compat_medium
		intellect_good_2 = @neg_compat_medium
		intellect_good_3 = @neg_compat_medium
		shrewd = @neg_compat_medium
	}

	desc = {
		first_valid = {
			triggered_desc = {
				trigger = {
					NOT = { exists = this }
				}
				desc = trait_intellect_bad_1_desc
			}
			desc = trait_intellect_bad_1_character_desc
		}
	}
}

# Intellect (-2) - Stupid
intellect_bad_2 = {
	index = 133
	opposites = {
		shrewd
		intellect_good
		intellect_bad_3 #To prevent multiple tiers of the same congenital trait
		intellect_bad_1
	}
	
	diplomacy = -4
	martial = -4
	stewardship = -4
	intrigue = -4	
	learning = -4
	
	monthly_lifestyle_xp_gain_mult = -0.2
	
	birth = 0.25
	random_creation = 0.25

	group = intellect_bad
	level = 2

	ai_rationality = very_high_negative_ai_value
	
	genetic = yes
	physical = yes
	
	ruler_designer_cost = -30

	compatibility = {
		intellect_bad_1 = @pos_compat_medium
		intellect_bad_2 = @pos_compat_medium
		intellect_bad_3 = @pos_compat_medium
		dull = @pos_compat_medium
		intellect_good_1 = @neg_compat_medium
		intellect_good_2 = @neg_compat_medium
		intellect_good_3 = @neg_compat_medium
		shrewd = @neg_compat_medium
	}

	desc = {
		first_valid = {
			triggered_desc = {
				trigger = {
					NOT = { exists = this }
				}
				desc = trait_intellect_bad_2_desc
			}
			desc = trait_intellect_bad_2_character_desc
		}
	}
}
# Intellect (-3) - Imbecile
intellect_bad_3 = {
	index = 134
	opposites = {
		shrewd
		intellect_good
		intellect_bad_2 #To prevent multiple tiers of the same congenital trait
		intellect_bad_1
	}
	
	birth = 0.05
	random_creation = 0.05
	
	diplomacy = -8
	martial = -8
	stewardship = -8
	intrigue = -8	
	learning = -8
	
	monthly_lifestyle_xp_gain_mult = -0.3

	group = intellect_bad
	level = 3

	ai_rationality = dominant_negative_ai_value
	
	genetic = yes
	physical = yes
	
	ruler_designer_cost = -45

	compatibility = {
		intellect_bad_1 = @pos_compat_medium
		intellect_bad_2 = @pos_compat_medium
		intellect_bad_3 = @pos_compat_medium
		dull = @pos_compat_medium
		intellect_good_1 = @neg_compat_medium
		intellect_good_2 = @neg_compat_medium
		intellect_good_3 = @neg_compat_medium
		shrewd = @neg_compat_medium
	}

	desc = {
		first_valid = {
			triggered_desc = {
				trigger = {
					NOT = { exists = this }
				}
				desc = trait_intellect_bad_3_desc
			}
			desc = trait_intellect_bad_3_character_desc
		}
	}
}

# Intellect (+1) - Quick
intellect_good_1 = {
	index = 135
	opposites = {
		dull
		intellect_bad
		intellect_good_2 #To prevent multiple tiers of the same congenital trait
		intellect_good_3
	}
	
	diplomacy = 1
	martial = 1
	stewardship = 1
	intrigue = 1
	learning = 1
	
	monthly_lifestyle_xp_gain_mult = 0.1
	
	birth = 0.5
	random_creation = 0.5

	group = intellect_good
	level = 1

	ai_rationality = high_positive_ai_value
	
	genetic = yes
	good = yes
	physical = yes
	
	ruler_designer_cost = 80
	
	compatibility = {
		intellect_good_1 = @pos_compat_medium
		intellect_good_2 = @pos_compat_medium
		intellect_good_3 = @pos_compat_medium
		shrewd = @pos_compat_medium
		intellect_bad_1 = @neg_compat_medium
		intellect_bad_2 = @neg_compat_medium
		intellect_bad_3 = @neg_compat_medium
		dull = @neg_compat_medium
	}

	desc = {
		first_valid = {
			triggered_desc = {
				trigger = {
					NOT = { exists = this }
				}
				desc = trait_intellect_good_1_desc
			}
			desc = trait_intellect_good_1_character_desc
		}
	}
}

# Intellect (+2) - Intelligent
intellect_good_2 = {
	index = 136
	opposites = {
		dull
		intellect_bad
		intellect_good_3 #To prevent multiple tiers of the same congenital trait
		intellect_good_1
	}
	
	diplomacy = 3
	martial = 3
	stewardship = 3
	intrigue = 3
	learning = 3
	
	monthly_lifestyle_xp_gain_mult = 0.2
	
	birth = 0.25
	random_creation = 0.25

	group = intellect_good
	level = 2

	ai_rationality = very_high_positive_ai_value
	
	genetic = yes
	good = yes
	physical = yes
	
	ruler_designer_cost = 160
	
	compatibility = {
		intellect_good_1 = @pos_compat_medium
		intellect_good_2 = @pos_compat_medium
		intellect_good_3 = @pos_compat_medium
		shrewd = @pos_compat_medium
		intellect_bad_1 = @neg_compat_medium
		intellect_bad_2 = @neg_compat_medium
		intellect_bad_3 = @neg_compat_medium
		dull = @neg_compat_medium
	}

	desc = {
		first_valid = {
			triggered_desc = {
				trigger = {
					NOT = { exists = this }
				}
				desc = trait_intellect_good_2_desc
			}
			desc = trait_intellect_good_2_character_desc
		}
	}
}

# Intellect (+3) - Genius
intellect_good_3 = {
	index = 137
	opposites = {
		dull
		intellect_bad
		intellect_good_2 #To prevent multiple tiers of the same congenital trait
		intellect_good_1
	}
	
	birth = 0.05
	random_creation = 0.05
	
	diplomacy = 5
	martial = 5
	stewardship = 5
	intrigue = 5
	learning = 5
	
	monthly_lifestyle_xp_gain_mult = 0.3

	group = intellect_good
	level = 3
	
	ai_rationality = dominant_positive_ai_value
	
	genetic = yes
	good = yes
	physical = yes
	
	ruler_designer_cost = 240
	
	compatibility = {
		intellect_good_1 = @pos_compat_medium
		intellect_good_2 = @pos_compat_medium
		intellect_good_3 = @pos_compat_medium
		shrewd = @pos_compat_medium
		intellect_bad_1 = @neg_compat_medium
		intellect_bad_2 = @neg_compat_medium
		intellect_bad_3 = @neg_compat_medium
		dull = @neg_compat_medium
	}

	desc = {
		first_valid = {
			triggered_desc = {
				trigger = {
					NOT = { exists = this }
				}
				desc = trait_intellect_good_3_desc
			}
			desc = trait_intellect_good_3_character_desc
		}
	}
}

# Physique (-1) - Delicate
physique_bad_1 = {
	index = 138
	opposites = {
		strong
		physique_good
		physique_bad_2
		physique_bad_3
	}
	
	prowess = -2
	health = -0.25
	
	birth = 0.5
	random_creation = 0.5

	group = physique_bad
	level = 1
	
	ruler_designer_cost = -15
	
	desc = {
		first_valid = {
			triggered_desc = {
				trigger = {
					NOT = { exists = this }
				}
				desc = trait_physique_bad_1_desc
			}
			desc = trait_physique_bad_1_character_desc
		}
	}

	ai_energy = -10
	
	genetic = yes
	physical = yes
}

# Physique (-2) - Frail
physique_bad_2 = {
	index = 139
	opposites = {
		strong
		physique_good
		physique_bad_3
		physique_bad_1
	}
	
	prowess = -4
	health = -0.5
	
	birth = 0.25
	random_creation = 0.25
	
	attraction_opinion = -5

	group = physique_bad
	level = 2
	
	ruler_designer_cost = -30
	
	desc = {
		first_valid = {
			triggered_desc = {
				trigger = {
					NOT = { exists = this }
				}
				desc = trait_physique_bad_2_desc
			}
			desc = trait_physique_bad_2_character_desc
		}
	}

	ai_energy = -20
	
	genetic = yes
	physical = yes
}

# Physique (-3) - Feeble
physique_bad_3 = {
	index = 140
	opposites = {
		strong
		physique_good
		physique_bad_2
		physique_bad_1
	}
	
	birth = 0.15
	random_creation = 0.15
	
	prowess = -6
	health = -1
	
	attraction_opinion = -10

	group = physique_bad
	level = 3
	
	ruler_designer_cost = -45
	
	desc = {
		first_valid = {
			triggered_desc = {
				trigger = {
					NOT = { exists = this }
				}
				desc = trait_physique_bad_3_desc
			}
			desc = trait_physique_bad_3_character_desc
		}
	}

	ai_energy = -30
	
	genetic = yes
	physical = yes
}

# Physique (+1) - Hale
physique_good_1 = {
	index = 141
	opposites = {
		weak
		spindly
		physique_bad
		physique_good_2
		physique_good_3
	}
	
	prowess = 2
	health = 0.25
	
	birth = 0.5
	random_creation = 0.5
	
	attraction_opinion = 5

	group = physique_good
	level = 1
	
	ruler_designer_cost = 60
	
	desc = {
		first_valid = {
			triggered_desc = {
				trigger = {
					NOT = { exists = this }
				}
				desc = trait_physique_good_1_desc
			}
			desc = trait_physique_good_1_character_desc
		}
	}

	ai_energy = 10
	
	genetic = yes
	physical = yes
	good = yes
}

# Physique (+2) - Robust
physique_good_2 = {
	index = 142
	opposites = {
		weak
		spindly
		physique_bad
		physique_good_1
		physique_good_3
	}
	
	physical = yes
	
	prowess = 4
	health = 0.5
	
	birth = 0.25
	random_creation = 0.25
	
	attraction_opinion = 10

	group = physique_good
	level = 2
	
	ruler_designer_cost = 120
	
	desc = {
		first_valid = {
			triggered_desc = {
				trigger = {
					NOT = { exists = this }
				}
				desc = trait_physique_good_2_desc
			}
			desc = trait_physique_good_2_character_desc
		}
	}

	ai_energy = 20
	
	genetic = yes
	good = yes
}

# Physique (+3) - Amazonian (f) / Herculean (m)
physique_good_3 = {
	index = 143
	opposites = {
		weak
		spindly
		physique_bad
		physique_good_1
		physique_good_2
	}
	
	birth = 0.15
	random_creation = 0.15
	
	prowess = 8
	health = 1
	
	attraction_opinion = 15

	# amazonian if female
	# herculean if male
	
	ruler_designer_cost = 180

	name = {
		first_valid = {
			triggered_desc = {
				trigger = { NOT = { exists = this } }
				desc = trait_physique_good_male_3
			}
			triggered_desc = {
				trigger = { is_female = yes }
				desc = trait_physique_good_female_3
			}
			desc = trait_physique_good_male_3
		}
	}

	desc = {
		first_valid = {
			triggered_desc = {
				trigger = {
					NOT = { exists = this }
				}
				desc = trait_physique_good_3_desc
			}
			desc = trait_physique_good_3_character_desc
		}
	}

	group = physique_good
	level = 3
	
	ai_energy = 20
	
	genetic = yes
	physical = yes
	good = yes
}

################# PHYSICAL (GOOD) ################
pure_blooded = {
	index = 144
	physical = yes
	fertility = 0.1
	health = 0.25
	inbreeding_chance = -0.5
	
	inherit_chance = 15
	both_parent_has_trait_inherit_chance = 75
	good = yes
	
	ruler_designer_cost = 50

	desc = {
		first_valid = {
			triggered_desc = {
				trigger = {
					NOT = { exists = this }
				}
				desc = trait_pure_blooded_desc
			}
			desc = trait_pure_blooded_character_desc
		}
	}
}

fecund = {
	index = 145
	opposites = {
		infertile
	}
	
	fertility = 0.5
	life_expectancy = 5
	
	#inherit_chance = 15
	physical = yes
	genetic = yes
	good = yes
	
	ruler_designer_cost = 50

	desc = {
		first_valid = {
			triggered_desc = {
				trigger = {
					NOT = { exists = this }
				}
				desc = trait_fecund_desc
			}
			desc = trait_fecund_character_desc
		}
	}
}

strong = {
	index = 146
	opposites = {
		weak
		physique_bad
	}
	prowess = 4
	health = 0.5
	physical = yes
	
	ruler_designer_cost = 50
	
	desc = {
		first_valid = {
			triggered_desc = {
				trigger = {
					NOT = { exists = this }
				}
				desc = trait_strong_desc
			}
			desc = trait_strong_character_desc
		}
	}

	ai_energy = 20
}

shrewd = {
	index = 147
	opposites = {
		intellect_bad
		dull
	}
	diplomacy = 2
	martial = 2
	stewardship = 2
	intrigue = 2	
	learning = 2

	physical = yes
	
	ruler_designer_cost = 50
	
	desc = {
		first_valid = {
			triggered_desc = {
				trigger = {
					NOT = { exists = this }
				}
				desc = trait_shrewd_desc
			}
			desc = trait_shrewd_character_desc
		}
	}

	ai_rationality = high_positive_ai_value

	compatibility = {
		intellect_good_1 = @pos_compat_medium
		intellect_good_2 = @pos_compat_medium
		intellect_good_3 = @pos_compat_medium
		shrewd = @pos_compat_medium
		intellect_bad_1 = @neg_compat_medium
		intellect_bad_2 = @neg_compat_medium
		intellect_bad_3 = @neg_compat_medium
		dull = @neg_compat_medium
	}
}

################# PHYSICAL (BAD) ################
clubfooted = {
	index = 148
	prowess = -2
	
	#inherit_chance = 15
	genetic = yes
	enables_inbred = yes
	birth = 0.5
	random_creation = 0.5
	
	attraction_opinion = -10
	same_opinion = 10
	physical = yes
	
	ruler_designer_cost = 0

	desc = {
		first_valid = {
			triggered_desc = {
				trigger = {
					NOT = { exists = this }
				}
				desc = trait_clubfooted_desc
			}
			desc = trait_clubfooted_character_desc
		}
	}
}

hunchbacked = {
	index = 149
	prowess = -2

	#inherit_chance = 15
	genetic = yes
	physical = yes
	enables_inbred = yes
	birth = 0.5
	random_creation = 0.5
	
	attraction_opinion = -30
	same_opinion = 10
	vassal_opinion = -10
	
	ruler_designer_cost = -10

	desc = {
		first_valid = {
			triggered_desc = {
				trigger = {
					NOT = { exists = this }
				}
				desc = trait_hunchbacked_desc
			}
			desc = trait_hunchbacked_character_desc
		}
	}
}

lisping = {
	index = 150
	diplomacy = -2
	
	#inherit_chance = 15
	genetic = yes
	physical = yes

	birth = 0.5
	random_creation = 0.5
	
	attraction_opinion = -5
	same_opinion = 10
	
	ruler_designer_cost = -5
	
	desc = {
		first_valid = {
			triggered_desc = {
				trigger = {
					NOT = { exists = this }
				}
				desc = trait_lisping_desc
			}
			desc = trait_lisping_character_desc
		}
	}

	ai_sociability = low_negative_ai_value
}

stuttering = {
	index = 151
	diplomacy = -2

	#inherit_chance = 15
	genetic = yes
	physical = yes

	birth = 0.5
	random_creation = 0.5
	
	same_opinion = 10
	
	ruler_designer_cost = -5
	
	desc = {
		first_valid = {
			triggered_desc = {
				trigger = {
					NOT = { exists = this }
				}
				desc = trait_stuttering_desc
			}
			desc = trait_stuttering_character_desc
		}
	}

	ai_sociability = low_negative_ai_value
}

dwarf = {
	index = 152
	prowess = -4
	opposites = {
		giant
	}	

	#inherit_chance = 25
	#both_parent_has_trait_inherit_chance = 100
	genetic = yes
	physical = yes

	enables_inbred = yes
	birth = 0.5
	random_creation = 0.5
	
	attraction_opinion = -20
	same_opinion = 20
	
	ruler_designer_cost = 0

	desc = {
		first_valid = {
			triggered_desc = {
				trigger = {
					NOT = { exists = this }
				}
				desc = trait_dwarf_desc
			}
			desc = trait_dwarf_character_desc
		}
	}
}

giant = {
	opposites = {
		dwarf
	}

	index = 216
	prowess = 6
	health = -0.25

	#inherit_chance = 25
	#both_parent_has_trait_inherit_chance = 50
	genetic = yes
	physical = yes

	enables_inbred = yes
	birth = 0.5
	random_creation = 0.5
	
	attraction_opinion = -5
	tribal_government_opinion = 10
	vassal_opinion = 5
	same_opinion = 20
	
	ruler_designer_cost = 20

	desc = {
		first_valid = {
			triggered_desc = {
				trigger = {
					NOT = { exists = this }
				}
				desc = trait_giant_desc
			}
			desc = trait_giant_character_desc
		}
	}
}

inbred = {
	index = 153
	physical = yes
	diplomacy = -5
	martial = -5
	stewardship = -5
	intrigue = -5
	learning = -5
	prowess = -2
	fertility = -0.5
	health = -1.5
	
	inherit_chance = 15
	
	attraction_opinion = -30
	vassal_opinion = -10
	
	ruler_designer_cost = -30
	
	desc = {
		first_valid = {
			triggered_desc = {
				trigger = {
					NOT = { exists = this }
				}
				desc = trait_inbred_desc
			}
			desc = trait_inbred_character_desc
		}
	}

	ai_rationality = -50
	ai_energy = -75
}

weak = {
	index = 154
	opposites = {
		strong
		physique_good
	}
	prowess = -2
	health = -0.5

	physical = yes

	attraction_opinion = -10
	vassal_opinion = -10
	
	ruler_designer_cost = -10
	
	desc = {
		first_valid = {
			triggered_desc = {
				trigger = {
					NOT = { exists = this }
				}
				desc = trait_weak_desc
			}
			desc = trait_weak_character_desc
		}
	}

	ai_energy = -20
}

dull = {
	index = 155
	opposites = {
		intellect_good
		shrewd
	}
	diplomacy = -2
	martial = -2
	stewardship = -2
	intrigue = -2
	learning = -2

	physical = yes
	
	ruler_designer_cost = -20

	desc = {
		first_valid = {
			triggered_desc = {
				trigger = {
					NOT = { exists = this }
				}
				desc = trait_dull_desc
			}
			desc = trait_dull_character_desc
		}
	}

	ai_rationality = high_negative_ai_value

	compatibility = {
		intellect_bad_1 = @pos_compat_medium
		intellect_bad_2 = @pos_compat_medium
		intellect_bad_3 = @pos_compat_medium
		dull = @pos_compat_medium
		intellect_good_1 = @neg_compat_medium
		intellect_good_2 = @neg_compat_medium
		intellect_good_3 = @neg_compat_medium
		shrewd = @neg_compat_medium
	}
}

# Non-genetic impotency
impotent = {
	index = 279
	
	fertility = -0.5
	ai_energy = -10
	physical = yes
	
	shown_in_ruler_designer = no
	
	desc = {
		first_valid = {
			triggered_desc = {
				trigger = {
					NOT = { exists = this }
				}
				desc = trait_impotent_desc
			}
			desc = trait_impotent_character_desc
		}
	}
}

spindly = { #Marfan's Syndrome
	index = 156
	opposites = {
		physique_good
	}
	prowess = -1
	health = -0.25
	
	#inherit_chance = 100 # dominant
	genetic = yes
	physical = yes
	enables_inbred = yes

	birth = 0.5
	random_creation = 0.5
	
	attraction_opinion = -10
	
	ruler_designer_cost = -10
	
	desc = {
		first_valid = {
			triggered_desc = {
				trigger = {
					NOT = { exists = this }
				}
				desc = trait_spindly_desc
			}
			desc = trait_spindly_character_desc
		}
	}

	ai_energy = -20
}

scaly = {
	index = 157
	fertility = -0.2
	
	#inherit_chance = 100 # dominant
	genetic = yes
	physical = yes
	enables_inbred = yes

	birth = 0.5
	random_creation = 0.5
	
	attraction_opinion = -30
	vassal_opinion = -10
	same_opinion = 10
	
	dread_baseline_add = 10
	
	ruler_designer_cost = 0

	desc = {
		first_valid = {
			triggered_desc = {
				trigger = {
					NOT = { exists = this }
				}
				desc = trait_scaly_desc
			}
			desc = trait_scaly_character_desc
		}
	}

}

albino = {
	index = 158
	
	#inherit_chance = 100 # recessive
	genetic = yes
	physical = yes

	birth = 0.5
	random_creation = 0.5
	
	general_opinion = -10
	same_opinion = 10
	
	dread_baseline_add = 15
	
	ruler_designer_cost = 0

	desc = {
		first_valid = {
			triggered_desc = {
				trigger = {
					NOT = { exists = this }
				}
				desc = trait_albino_desc
			}
			desc = trait_albino_character_desc
		}
	}

}

wheezing = { #asthma
	index = 159
	physical = yes
	health = -0.15
	
	#inherit_chance = 100 # recessive
	genetic = yes
	enables_inbred = yes
	birth = 0.5
	random_creation = 0.5
	
	vassal_opinion = -10
	
	ruler_designer_cost = -10
	
	desc = {
		first_valid = {
			triggered_desc = {
				trigger = {
					NOT = { exists = this }
				}
				desc = trait_wheezing_desc
			}
			desc = trait_wheezing_character_desc
		}
	}

	ai_energy = -15
}

bleeder = { #Haemophilia
	index = 160
	physical = yes
	health = -1.5
	
	#inherit_chance = 50 # 100 for male, 50 for female, recessive
	genetic = yes
	enables_inbred = yes
	birth = 0.5
	random_creation = 0.5
	
	vassal_opinion = -10
	
	ruler_designer_cost = -20
	
	desc = {
		first_valid = {
			triggered_desc = {
				trigger = {
					NOT = { exists = this }
				}
				desc = trait_bleeder_desc
			}
			desc = trait_bleeder_character_desc
		}
	}

	ai_energy = -15
}

# Barren (f) / Sterile (m)
infertile = {
	index = 162
	physical = yes
	fertility = -0.5
	opposites = {
		fecund
	}
	
	ruler_designer_cost = 0

	name = {
		first_valid = {
			triggered_desc = {
				trigger = { NOT = { exists = this } }
				desc = trait_infertile_male
			}
			triggered_desc = {
				trigger = { is_female = yes }
				desc = trait_infertile_female
			}
			desc = trait_infertile_male
		}
	}

	desc = {
		first_valid = {
			triggered_desc = {
				trigger = { NOT = { exists = this } }
				desc = trait_infertile_desc
			}
			triggered_desc = {
				trigger = { is_female = yes }
				desc = trait_infertile_female_desc
			}
			desc = trait_infertile_male_desc
		}
	}
	
	#inherit_chance = 50
	genetic = yes
	enables_inbred = yes
	birth = 0.5
	random_creation = 0.5
}

############# RELIGION ############
celibate = {
	index = 163
	fame = yes
	opposites = {
		lifestyle_reveler
		seducer
	}
	can_have_children = no
	monthly_piety = 1
	
	clergy_opinion = 10
	opposite_opinion = -10
	
	shown_in_ruler_designer = no
	
	desc = {
		first_valid = {
			triggered_desc = {
				trigger = {
					NOT = { exists = this }
				}
				desc = trait_celibate_desc
			}
			desc = trait_celibate_character_desc
		}
	}

	ai_zeal = 30
	ai_sociability = medium_negative_ai_value

	compatibility = {
		chaste = @pos_compat_low
		celibate = @pos_compat_low
		temperate = @pos_compat_low
		calm = @pos_compat_low
		lustful = @neg_compat_low
		deviant = @neg_compat_low
		lovers_pox = @neg_compat_low
		early_great_pox = @neg_compat_low
		great_pox = @neg_compat_low
		reveler_1 = @neg_compat_low
		reveler_2 = @neg_compat_low
		reveler_3 = @neg_compat_low
		seducer = @neg_compat_low
	}
}

pilgrim = {
	index = 164
	fame = yes
	monthly_piety_gain_mult = 0.1
	same_faith_opinion = 5
	
	ruler_designer_cost = 30

	name = {
		first_valid = {
			triggered_desc = {
				trigger = { NOT = { exists = this } }
				desc = trait_pilgrim
			}
			triggered_desc = {
				trigger = {
					is_male = yes
					can_perform_the_hajj_trigger = yes
				}
				desc = trait_hajji
			}
			triggered_desc = {
				trigger = {
					is_female = yes
					can_perform_the_hajj_trigger = yes
				}
				desc = trait_hajjah
			}
			desc = trait_pilgrim
		}
	}

	icon = {
		first_valid = {
			triggered_desc = {
				trigger = { NOT = { exists = this } }
				desc = pilgrim.dds
			}
			triggered_desc = {
				trigger = { can_perform_the_hajj_trigger = yes }
				desc = hajjaj.dds
			}
			desc = pilgrim.dds
		}
	}

	desc = {
		first_valid = {
			triggered_desc = {
				trigger = { NOT = { exists = this } }
				desc = trait_pilgrim_desc
			}
			triggered_desc = {
				trigger = { can_perform_the_hajj_trigger = yes }
				desc = trait_hajjaj_desc
			}
			desc = trait_pilgrim_character_desc
		}
	}

	ai_zeal = 10
}

excommunicated = {
	index = 166
	fame = yes
	monthly_piety_gain_mult = -0.5
	
	shown_in_ruler_designer = no

	triggered_opinion = {
		parameter = excommunication_active
		opinion_modifier = tenet_excommunicated_crime
		same_faith = yes
	}

	desc = {
		first_valid = {
			triggered_desc = {
				trigger = {
					NOT = { exists = this }
				}
				desc = trait_excommunicated_desc
			}
			desc = trait_excommunicated_character_desc
		}
	}
}

# Monk for christian male, Nun for christian female. Devoted for others.
devoted = {
	index = 167
	fame = yes
	# potential = {
		# is_ruler = no
	# }
	monthly_piety = 0.3
	
	same_faith_opinion = 5
	
	flag = can_not_marry
	can_inherit = no
	
	shown_in_ruler_designer = no

	ai_sociability = very_low_negative_ai_value

	name = {
		first_valid = {
			triggered_desc = {
				trigger = { NOT = { exists = this } }
				desc = trait_devoted_male
			}
			triggered_desc = {
				trigger = {
					is_adult = no
				}
				desc = trait_devoted_child
			}
<<<<<<< HEAD
			triggered_desc = {
				trigger = {
					exists = faith.religion
					
					# Warcraft
					faith = { like_buddhism_religion_trigger = yes }
					
					is_female = no
				}
				desc = trait_devoted_buddhism_male
			}
			triggered_desc = {
				trigger = {
					exists = faith.religion
					
					# Warcraft
					faith = { like_buddhism_religion_trigger = yes }
					
					is_female = yes
				}
				desc = trait_devoted_buddhism_female
			}
			triggered_desc = {
				trigger = {
					exists = faith.religion
					
					# Warcraft
					faith = { like_hinduism_religion_trigger = yes }
					
					is_female = no
				}
				desc = trait_devoted_hinduism_male
			}
			triggered_desc = {
				trigger = {
					exists = faith.religion
					
					# Warcraft
					faith = { like_hinduism_religion_trigger = yes }
					
					is_female = yes
				}
				desc = trait_devoted_hinduism_female
			}
			triggered_desc = {
				trigger = {
					exists = faith.religion
					
					# Warcraft
					faith = { like_jainism_religion_trigger = yes }
					
					is_female = no
				}
				desc = trait_devoted_jainism_male
			}
			triggered_desc = {
				trigger = {
					exists = faith.religion
					
					# Warcraft
					faith = { like_jainism_religion_trigger = yes }
					
					is_female = yes
				}
				desc = trait_devoted_jainism_female
			}
=======

			# Warcraft

>>>>>>> fe2c755f
			triggered_desc = {
				trigger = { is_female = yes }
				desc = trait_devoted_female
			}
			desc = trait_devoted_male
		}
	}

	desc = {
		first_valid = {
			triggered_desc = {
				trigger = { NOT = { exists = this } }
				desc = trait_devoted_desc
			}
			triggered_desc = {
				trigger = { is_adult = no }
				desc = trait_devoted_child_desc
			}
			desc = trait_devoted_character_desc
		}
	}

}

# Muslim version of the Blood of the Prophet-trait. Muslim agnatically descended from Muhammed. Female version is localized 'Sayyida'
sayyid = {
	index = 170
	fame = yes
	
	same_faith_opinion = 5
	
	ruler_designer_cost = 25
	
	name = {
		first_valid = {
			triggered_desc = {
				trigger = { NOT = { exists = this } }
				desc = trait_sayyid
			}
			triggered_desc = {
				trigger = { is_female = yes }
				desc = trait_sayyida
			}
			desc = trait_sayyid
		}
	}

	desc = {
		first_valid = {
			triggered_desc = {
				trigger = { NOT = { exists = this } }
				desc = trait_sayyid_desc
			}
			desc = trait_sayyid_character_desc
		}
	}

	inherit_chance = 100
	parent_inheritance_sex = male
	inherit_from_real_father = no
}

# Zoroastrian version of the Savior-trait.
saoshyant = {
	index = 172
	fame = yes
	opposites = {
		saoshyant_descendant
	}
	diplomacy = 1
	learning = 2
	prowess = 2

	same_faith_opinion = 5
	
	shown_in_ruler_designer = no
	
	desc = {
		first_valid = {
			triggered_desc = {
				trigger = {
					NOT = { exists = this }
				}
				desc = trait_saoshyant_desc
			}
			desc = trait_saoshyant_character_desc
		}
	}

	ai_zeal = 100
}

# Zoroastrian version of the Divine Blood-trait.
saoshyant_descendant = {
	index = 173
	fame = yes
	opposites = {
		saoshyant
	}
	learning = 1

	same_faith_opinion = 5
	
	shown_in_ruler_designer = no
	
	desc = {
		first_valid = {
			triggered_desc = {
				trigger = {
					NOT = { exists = this }
				}
				desc = trait_saoshyant_descendant_desc
			}
			desc = trait_saoshyant_descendant_character_desc
		}
	}

}

# Generic version of Saoshyant, Mahdi, Messiah, etc.
savior = {
	index = 174
	fame = yes
	opposites = {
		divine_blood
	}
	
	same_faith_opinion = 10
	
	shown_in_ruler_designer = no
	
	desc = {
		first_valid = {
			triggered_desc = {
				trigger = {
					NOT = { exists = this }
				}
				desc = trait_savior_desc
			}
			desc = trait_savior_character_desc
		}
	}

	ai_zeal = 100
}

# Generic version of Descendant of Saoshyant, Mahdi, Messiah, etc. This is automatically granted to all members of a dynasty with "Divine Blood".
divine_blood = {
	index = 175
	fame = yes
	opposites = {
		savior
	}
	
	same_faith_opinion = 5
	
	shown_in_ruler_designer = no

	desc = {
		first_valid = {
			triggered_desc = {
				trigger = {
					NOT = { exists = this }
				}
				desc = trait_divine_blood_desc
			}
			desc = trait_divine_blood_character_desc
		}
	}

}

# Generic version of Sayyid. Dynasties can now be marked with "Prophetic Blood", which will automatically grant this trait to all members.
blood_of_prophet = {
	index = 176
	fame = yes
	same_faith_opinion = 5
	
	shown_in_ruler_designer = no
	
	desc = {
		first_valid = {
			triggered_desc = {
				trigger = {
					NOT = { exists = this }
				}
				desc = trait_blood_of_prophet_desc
			}
			desc = trait_blood_of_prophet_character_desc
		}
	}

	# Sayyid has different effects
}

# Generic version of Crusader and Mujahid
faith_warrior = {
	index = 178
	fame = yes
	martial = 2
	prowess = 3
	
	clergy_opinion = 15
	same_faith_opinion = 5
	
	ruler_designer_cost = 50

<<<<<<< HEAD
	icon = {
		first_valid = {
			triggered_desc = {
				trigger = { NOT = { exists = this } }
				desc = faith_warrior.dds
			}
			triggered_desc = {
				# Warcraft
				trigger = { faith = { like_christianity_religion_trigger = yes } }
				
				desc = crusader.dds
			}
			triggered_desc = {
				# Warcraft
				trigger = { faith = { like_islam_religion_trigger = yes } }
				
				desc = mujahid.dds
			}
			desc = faith_warrior.dds
		}
	}
=======
	# Warcraft
>>>>>>> fe2c755f

	name = {
		first_valid = {
			triggered_desc = {
				trigger = { NOT = { exists = this } }
				desc = trait_faith_warrior
			}
			triggered_desc = {
				# Warcraft
				trigger = { faith = { like_christianity_religion_trigger = yes } }
				
				desc = trait_crusader
			}
			triggered_desc = {
				# Warcraft
				trigger = { faith = { like_islam_religion_trigger = yes } }
<<<<<<< HEAD
				
				desc = trait_mujahid
			}
			triggered_desc = {
				# Warcraft
				trigger = { faith = { like_bon_religion_trigger = yes } }
				
				desc = trait_crusader_bon
			}
			triggered_desc = {
				# Warcraft
				trigger = { faith = { like_buddhism_religion_trigger = yes } }
				
				desc = trait_crusader_buddhism
			}
			triggered_desc = {
				trigger = { faith = { like_dualism_religion_trigger = yes } }
				desc = trait_crusader_dualism
			}
			triggered_desc = {
				trigger = { faith = { like_germanic_religion_trigger = yes } }
				desc = trait_crusader_germanic
			}
			triggered_desc = {
				trigger = { faith = { like_hellenism_religion_trigger = yes } }
				desc = trait_crusader_hellenism
			}
			triggered_desc = {
				trigger = { faith = { like_hinduism_religion_trigger = yes } }
				desc = trait_crusader_hinduism
			}
			triggered_desc = {
				trigger = { faith = { like_jainism_religion_trigger = yes } }
				desc = trait_crusader_jainism
			}
			triggered_desc = {
				trigger = { faith = { like_judaism_religion_trigger = yes } }
				desc = trait_crusader_judaism
			}
			triggered_desc = {
				trigger = { faith = { like_magyar_religion_trigger = yes } }
				desc = trait_crusader_magyar
			}
			triggered_desc = {
				trigger = { faith = { like_baltic_religion_trigger = yes } }
				desc = trait_crusader_baltic
			}
			triggered_desc = {
				trigger = { faith = { like_slavic_religion_trigger = yes } }
				desc = trait_crusader_slavic
			}
			triggered_desc = {
				trigger = { faith = { like_finno_ugric_religion_trigger = yes } }
				desc = trait_crusader_finno_ugric
			}
			triggered_desc = {
				trigger = { faith = { like_siberian_religion_trigger = yes } }
				desc = trait_crusader_siberian
			}
			triggered_desc = {
				trigger = { faith = { like_tengrism_religion_trigger = yes } }
				desc = trait_crusader_tengrism
			}
			
			# Warcraft
			
			triggered_desc = {
				trigger = { faith = { like_west_african_bori_religion_trigger = yes } }
				desc = trait_crusader_west_african_bori
			}
			
			# Warcraft
			
			triggered_desc = {
				trigger = { faith = { like_zoroastrianism_religion_trigger = yes } }
				desc = trait_crusader_zoroastrianism
			}
			triggered_desc = {
				trigger = { faith = { like_zunism_religion_trigger = yes } }
				desc = trait_crusader_zunism
			}
=======

				desc = trait_mujahid
			}

			# Warcraft
>>>>>>> fe2c755f

			desc = trait_faith_warrior
		}
	}

<<<<<<< HEAD
	desc = {
		first_valid = {
			triggered_desc = {
				trigger = { NOT = { exists = this } }
				desc = trait_faith_warrior_desc
			}
			triggered_desc = {
				trigger = { faith = { like_islam_religion_trigger = yes } }
				desc = trait_mujahid_character_desc
			}
			triggered_desc = {
				trigger = { faith = { like_christianity_religion_trigger = yes } }
				desc = trait_crusader_character_desc
			}
			desc = trait_faith_warrior_character_desc
		}
	}
	
=======
	# Warcraft

>>>>>>> fe2c755f
	ai_zeal = 10
}

saint = {
	index = 179
	fame = yes
	monthly_piety = 2
	
	shown_in_ruler_designer = no
	
	desc = {
		first_valid = {
			triggered_desc = {
				trigger = {
					NOT = { exists = this }
				}
				desc = trait_saint_desc
			}
			desc = trait_saint_character_desc
		}
	}

	ai_zeal = 50
}

order_member = {
	index = 238
	fame = yes
	flag = can_not_marry
	can_inherit = no

	martial = 1
	prowess = 4

	same_opinion_if_same_faith = 15
	
	shown_in_ruler_designer = no
	
	desc = {
		first_valid = {
			triggered_desc = {
				trigger = {
					NOT = { exists = this }
				}
				desc = trait_order_member_desc
			}
			desc = trait_order_member_character_desc
		}
	}

	ai_zeal = 10
	ai_honor = 5
	ai_greed = -10
}

########### FAME ##########
berserker = {
	index = 180
	#potential = {
		#OR = {
			#religion = norse_pagan
			#religion = norse_pagan_reformed
		#}
	#}
	
	fame = yes
	diplomacy = -2
	martial = 2
	prowess = 5
	
	same_opinion = 10
	
	ruler_designer_cost = 40
	
	desc = {
		first_valid = {
			triggered_desc = {
				trigger = {
					NOT = { exists = this }
				}
				desc = trait_berserker_desc
			}
			desc = trait_berserker_character_desc
		}
	}

	ai_rationality = medium_negative_ai_value
	ai_energy = 20
	ai_boldness = medium_positive_ai_value
}

varangian = {
	index = 181
	fame = yes
	diplomacy = 1
	martial = 2
	prowess = 2

	same_opinion = 10
	
	ruler_designer_cost = 40
	
	desc = {
		first_valid = {
			triggered_desc = {
				trigger = {
					NOT = { exists = this }
				}
				desc = trait_varangian_desc
			}
			desc = trait_varangian_character_desc
		}
	}

	ai_energy = 10
	ai_boldness = 10
}

bastard = {
	index = 182
	opposites = {
		legitimized_bastard
		child_of_concubine
		wild_oat
		disputed_heritage
	}
	diplomacy = -1

	same_opinion = 5

	dynasty_opinion = -15

	can_inherit = no
	blocks_from_claim_inheritance = yes

	fame = yes
	illegitimate_bastard = yes
	
	ruler_designer_cost = 0
	
	desc = {
		first_valid = {
			triggered_desc = {
				trigger = {
					NOT = { exists = this }
				}
				desc = trait_bastard_desc
			}
			desc = trait_bastard_character_desc
		}
	}

	ai_honor = -10
	ai_energy = 15
}

legitimized_bastard = {
	index = 183
	opposites = {
		bastard
		child_of_concubine
		wild_oat
		disputed_heritage
	}
	diplomacy = -1
	legitimate_bastard = yes

	dynasty_opinion = -10
	fame = yes
	
	ruler_designer_cost = 0
	
	desc = {
		first_valid = {
			triggered_desc = {
				trigger = {
					NOT = { exists = this }
				}
				desc = trait_legitimized_bastard_desc
			}
			desc = trait_legitimized_bastard_character_desc
		}
	}

	ai_honor = -5
	ai_energy = 15
}

disputed_heritage = {
	index = 278
	fame = yes
	opposites = {
		bastard
		wild_oat
		legitimized_bastard
	}

	diplomacy = -1

	dynasty_house_opinion = -10
	
	shown_in_ruler_designer = no
	
	desc = {
		first_valid = {
			triggered_desc = {
				trigger = {
					NOT = { exists = this }
				}
				desc = trait_disputed_heritage_desc
			}
			desc = trait_disputed_heritage_character_desc
		}
	}

	ai_energy = 10
}

# Male version is called 'Child of Consort'
child_of_concubine_female = {
	index = 184
	fame = yes
	group = child_of_concubine
	level = 1
	opposites = {
		bastard
		legitimized_bastard
		wild_oat
	}
	diplomacy = -1
	
	shown_in_ruler_designer = no
	
	name = trait_child_of_concubine
	desc = {
		first_valid = {
			triggered_desc = {
				trigger = {
					NOT = { exists = this }
				}
				desc = trait_child_of_concubine_desc
			}
			desc = trait_child_of_consort_character_desc
		}
	}
	icon = child_of_concubine.dds

	ai_energy = 15
}

child_of_concubine_male = {
	index = 280
	fame = yes
	group = child_of_concubine
	level = 2
	opposites = {
		bastard
		legitimized_bastard
		wild_oat
	}
	diplomacy = -1
	
	shown_in_ruler_designer = no
	
	name = trait_child_of_consort
	desc = {
		first_valid = {
			triggered_desc = {
				trigger = {
					NOT = { exists = this }
				}
				desc = trait_child_of_concubine_desc
			}
			desc = trait_child_of_consort_character_desc
		}
	}
	icon = child_of_concubine.dds

	ai_energy = 15
}

#Children born out of wedlock in religions without bastardy
wild_oat = {
	index = 235
	fame = yes
	opposites = {
		bastard
		legitimized_bastard
		child_of_concubine
	}
	
	diplomacy = -1
	
	ruler_designer_cost = 0

	desc = {
		first_valid = {
			triggered_desc = {
				trigger = {
					NOT = { exists = this }
				}
				desc = trait_wild_oat_desc
			}
			desc = trait_wild_oat_character_desc
		}
	}

}

bastard_founder = {
	index = 273

	opposites = {
		bastard
		legitimized_bastard
		child_of_concubine
		wild_oat
	}

	can_inherit = no
	blocks_from_claim_inheritance = yes
	fame = yes
	diplomacy = -1
	
	shown_in_ruler_designer = no
	
	desc = {
		first_valid = {
			triggered_desc = {
				trigger = {
					NOT = { exists = this }
				}
				desc = trait_bastard_founder_desc
			}
			desc = trait_bastard_founder_character_desc
		}
	}

	ai_energy = 15
}

twin = {
	index = 185
	fame = yes
	twin_opinion = 15
	
	shown_in_ruler_designer = no

	desc = {
		first_valid = {
			triggered_desc = {
				trigger = {
					NOT = { exists = this }
				}
				desc = trait_twin_desc
			}
			desc = trait_twin_character_desc
		}
	}

}

kinslayer_1 = {
	index = 217

	dynasty_opinion = -5
	fame = yes
	group = kinslayer
	level = 1
	
	shown_in_ruler_designer = no
	
	# Criminal for dynasty
	triggered_opinion = {
		parameter = kinslaying_close_kin_crime
		opinion_modifier = kinslayer_crime_dynasty
		same_dynasty = yes
	}
	triggered_opinion = {
		parameter = kinslaying_extended_family_crime
		opinion_modifier = kinslayer_crime_dynasty
		same_dynasty = yes
	}
	triggered_opinion = {
		parameter = kinslaying_any_dynasty_member_crime
		opinion_modifier = kinslayer_crime_dynasty
		same_dynasty = yes
	}

	# Opinion hit for everyone
	triggered_opinion = {
		parameter = kinslaying_close_kin_crime
		opinion_modifier = kinslayer_intolerant
	}
	triggered_opinion = {
		parameter = kinslaying_extended_family_crime
		opinion_modifier = kinslayer_intolerant
	}
	triggered_opinion = {
		parameter = kinslaying_any_dynasty_member_crime
		opinion_modifier = kinslayer_intolerant
	}
	triggered_opinion = {
		parameter = kinslaying_shunned
		opinion_modifier = kinslayer_intolerant
	}

	desc = {
		first_valid = {
			triggered_desc = {
				trigger = {
					NOT = { exists = this }
				}
				desc = trait_kinslayer_1_desc
			}
			desc = trait_kinslayer_1_character_desc
		}
	}
}
kinslayer_2 = {
	index = 218

	dynasty_opinion = -5
	close_relative_opinion = -5
	fame = yes
	group = kinslayer
	level = 2
	
	shown_in_ruler_designer = no
	
	# Criminal for extended family
	triggered_opinion = {
		parameter = kinslaying_close_kin_crime
		opinion_modifier = kinslayer_crime_dynasty
		same_dynasty = yes
	}
	triggered_opinion = {
		parameter = kinslaying_extended_family_crime
		opinion_modifier = kinslayer_crime_dynasty
		same_dynasty = yes
	}

	# Opinion hit for everyone
	triggered_opinion = {
		parameter = kinslaying_close_kin_crime
		opinion_modifier = kinslayer_intolerant
	}
	triggered_opinion = {
		parameter = kinslaying_extended_family_crime
		opinion_modifier = kinslayer_intolerant
	}
	triggered_opinion = {
		parameter = kinslaying_any_dynasty_member_crime
		opinion_modifier = kinslayer_intolerant
	}
	triggered_opinion = {
		parameter = kinslaying_shunned
		opinion_modifier = kinslayer_intolerant
	}

	desc = {
		first_valid = {
			triggered_desc = {
				trigger = {
					NOT = { exists = this }
				}
				desc = trait_kinslayer_2_desc
			}
			desc = trait_kinslayer_2_character_desc
		}
	}
}
kinslayer_3 = {
	index = 186

	dynasty_opinion = -5
	close_relative_opinion = -10
	fame = yes
	group = kinslayer
	level = 3
	
	shown_in_ruler_designer = no
	
	# Criminal for close family
	triggered_opinion = {
		parameter = kinslaying_close_kin_crime
		opinion_modifier = kinslayer_crime_dynasty
		same_dynasty = yes
	}

	# Opinion hit for everyone
	triggered_opinion = {
		parameter = kinslaying_close_kin_crime
		opinion_modifier = kinslayer_intolerant
	}
	triggered_opinion = {
		parameter = kinslaying_extended_family_crime
		opinion_modifier = kinslayer_intolerant
	}
	triggered_opinion = {
		parameter = kinslaying_any_dynasty_member_crime
		opinion_modifier = kinslayer_intolerant
	}
	triggered_opinion = {
		parameter = kinslaying_shunned
		opinion_modifier = kinslayer_intolerant
	}

	desc = {
		first_valid = {
			triggered_desc = {
				trigger = {
					NOT = { exists = this }
				}
				desc = trait_kinslayer_3_desc
			}
			desc = trait_kinslayer_3_character_desc
		}
	}
}

deviant = {
	index = 188
	fame = yes
	stress_loss_mult = 0.25
	same_opinion = 35
	
	ruler_designer_cost = -5
	
	desc = {
		first_valid = {
			triggered_desc = {
				trigger = {
					NOT = { exists = this }
				}
				desc = trait_deviant_desc
			}
			desc = trait_deviant_character_desc
		}
	}

	ai_zeal = -25
	
	triggered_opinion = {
		parameter = deviancy_illegal
		opinion_modifier = deviant_crime
		ignore_opinion_value_if_same_trait = yes
	}
	triggered_opinion = {
		parameter = deviancy_shunned
		opinion_modifier = deviant_intolerant
		ignore_opinion_value_if_same_trait = yes
	}

	compatibility = {
		deviant = @pos_compat_high
		lustful = @pos_compat_medium
		chaste = @neg_compat_medium
		celibate = @neg_compat_medium
	}
}

cannibal = {
	index = 189
	fame = yes
	prowess = 2
	
	same_opinion = 35
	
	stress_loss_mult = 0.15
	
	dread_baseline_add = 20
	
	ruler_designer_cost = 40
	
	desc = {
		first_valid = {
			triggered_desc = {
				trigger = {
					NOT = { exists = this }
				}
				desc = trait_cannibal_desc
			}
			desc = trait_cannibal_character_desc
		}
	}

	ai_rationality = -20
	ai_honor = -10
	ai_compassion = -10
	
	triggered_opinion = {
		parameter = cannibalism_legal
		opinion_modifier = cannibal_crime
		check_missing = yes
		ignore_opinion_value_if_same_trait = yes
	}
}

sodomite = {
	index = 234
	fame = yes

	same_opinion = 10
	
	shown_in_ruler_designer = no
	
	triggered_opinion = {
		parameter = homosexuality_illegal
		opinion_modifier = sodomite_crime
		ignore_opinion_value_if_same_trait = yes
	}
	triggered_opinion = {
		parameter = homosexuality_shunned
		opinion_modifier = sodomite_intolerant
		ignore_opinion_value_if_same_trait = yes
	}

	desc = {
		first_valid = {
			triggered_desc = {
				trigger = {
					NOT = { exists = this }
				}
				desc = trait_sodomite_desc
			}
			desc = trait_sodomite_character_desc
		}
	}
}

incestuous = {
	index = 230
	fame = yes

	same_opinion = 20
	
	ruler_designer_cost = 0
	
	triggered_opinion = {
		parameter = allows_unrestricted_marriage
		opinion_modifier = incest_intolerant
		check_missing = yes
		ignore_opinion_value_if_same_trait = yes
	}

	desc = {
		first_valid = {
			triggered_desc = {
				trigger = {
					NOT = { exists = this }
				}
				desc = trait_incestuous_desc
			}
			desc = trait_incestuous_character_desc
		}
	}
}

adulterer = {
	index = 240

	same_opinion = 10
	fame = yes
	
	ruler_designer_cost = -5

	triggered_opinion = {
		parameter = adultery_male_crime
		male_only = yes
		opinion_modifier = adulterer_crime
		ignore_opinion_value_if_same_trait = yes
	}
	triggered_opinion = {
		parameter = adultery_male_shunned
		male_only = yes
		opinion_modifier = adulterer_intolerant
		ignore_opinion_value_if_same_trait = yes
	}
	triggered_opinion = {
		parameter = adultery_female_crime
		female_only = yes
		opinion_modifier = adulterer_crime
		ignore_opinion_value_if_same_trait = yes
	}
	triggered_opinion = {
		parameter = adultery_female_shunned
		female_only = yes
		opinion_modifier = adulterer_intolerant
		ignore_opinion_value_if_same_trait = yes
	}

	desc = {
		first_valid = {
			triggered_desc = {
				trigger = {
					NOT = { exists = this }
				}
				desc = trait_adulterer_desc
			}
			desc = trait_adulterer_character_desc
		}
	}
}

fornicator = {
	index = 241
	fame = yes

	same_opinion = 10
	
	ruler_designer_cost = -5

	triggered_opinion = {
		parameter = adultery_male_crime
		male_only = yes
		opinion_modifier = fornicator_crime
		ignore_opinion_value_if_same_trait = yes
	}
	triggered_opinion = {
		parameter = adultery_male_shunned
		male_only = yes
		opinion_modifier = fornicator_intolerant
		ignore_opinion_value_if_same_trait = yes
	}
	triggered_opinion = {
		parameter = adultery_female_crime
		female_only = yes
		opinion_modifier = fornicator_crime
		ignore_opinion_value_if_same_trait = yes
	}
	triggered_opinion = {
		parameter = adultery_female_shunned
		female_only = yes
		opinion_modifier = fornicator_intolerant
		ignore_opinion_value_if_same_trait = yes
	}

	desc = {
		first_valid = {
			triggered_desc = {
				trigger = {
					NOT = { exists = this }
				}
				desc = trait_fornicator_desc
			}
			desc = trait_fornicator_character_desc
		}
	}
}

murderer = {
	index = 245

	general_opinion = -15
	fame = yes
	
	ruler_designer_cost = -10

	desc = {
		first_valid = {
			triggered_desc = {
				trigger = {
					NOT = { exists = this }
				}
				desc = trait_murderer_desc
			}
			desc = trait_murderer_character_desc
		}
	}
}

born_in_the_purple = {
	index = 190
	monthly_prestige = 0.5	

	vassal_opinion = 5
	fame = yes
	
	ruler_designer_cost = 40
	
	desc = {
		first_valid = {
			triggered_desc = {
				trigger = {
					NOT = { exists = this }
				}
				desc = trait_born_in_the_purple_desc
			}
			desc = trait_born_in_the_purple_character_desc
		}
	}
}

augustus = {
	index = 236
	
	vassal_opinion = 10
	fame = yes
	monthly_prestige = 0.5
	
	shown_in_ruler_designer = no

	desc = {
		first_valid = {
			triggered_desc = {
				trigger = {
					NOT = { exists = this }
				}
				desc = trait_augustus_desc
			}
			desc = trait_augustus_character_desc
		}
	}
}

viking = {
	index = 191
	fame = yes

	martial = 2
	prowess = 3
	monthly_prestige = 0.3
	
	#same_faith_opinion = 10
	same_opinion = 5
	
	ruler_designer_cost = 25

	name = {
		first_valid = {
			triggered_desc = {
				trigger = {
					exists = this
					culture = { has_innovation = innovation_longboats }
				}
				desc = trait_viking_has_longships
			}
			desc = trait_viking_fallback
		}
	}
	
	desc = {
		first_valid = {
			triggered_desc = {
				trigger = {
					NOT = { exists = this }
				}
				desc = trait_viking_desc
			}
			desc = trait_viking_character_desc
		}
	}

	ai_energy = 10
	ai_boldness = 10
}

# Character is seen as a reincarnation of another character.
reincarnation = {
	index = 192
	fame = yes

	same_faith_opinion = 5
	monthly_piety = 1
	
	shown_in_ruler_designer = no

	desc = {
		first_valid = {
			triggered_desc = {
				trigger = {
					NOT = { exists = this }
				}
				desc = trait_reincarnation_desc
			}
			desc = trait_reincarnation_desc_ancestor
		}
	}
}

adventurer = {
	index = 193
	fame = yes

	diplomacy = -1
	martial = 1
	prowess = 1

	same_opinion = 10
	
	ai_war_chance = 1
	
	ruler_designer_cost = 20
	
	desc = {
		first_valid = {
			triggered_desc = {
				trigger = {
					NOT = { exists = this }
				}
				desc = trait_adventurer_desc
			}
			desc = trait_adventurer_character_desc
		}
	}

	ai_energy = 10
	ai_boldness = 10
}

heresiarch = {
	index = 237
	fame = yes
	martial = 2
	learning = 2
	prowess = 2

	same_faith_opinion = 10
	
	advantage_against_coreligionists = 5
	
	ai_war_chance = 1
	
	ruler_designer_cost = 50
	
	desc = {
		first_valid = {
			triggered_desc = {
				trigger = {
					NOT = { exists = this }
				}
				desc = trait_heresiarch_desc
			}
			desc = trait_heresiarch_character_desc
		}
	}

	ai_zeal = 20
}

peasant_leader = {
	index = 195
	fame = yes

	same_opinion = 25
	general_opinion = -10
	county_opinion_add = 10
	army_maintenance_mult = -0.5
	
	ruler_designer_cost = 100

	desc = {
		first_valid = {
			triggered_desc = {
				trigger = {
					NOT = { exists = this }
				}
				desc = trait_peasant_leader_desc
			}
			desc = trait_peasant_leader_character_desc
		}
	}
}

witch = {
	index = 226
	fame = yes

	diplomacy = -1
	intrigue = 1
	learning = 1

	same_opinion = 20
	
	ruler_designer_cost = 10
	
	desc = {
		first_valid = {
			triggered_desc = {
				trigger = {
					NOT = { exists = this }
				}
				desc = trait_witch_desc
			}
			desc = trait_witch_character_desc
		}
	}

	ai_compassion = very_low_negative_ai_value
	ai_boldness = very_low_positive_ai_value
	ai_rationality = very_low_positive_ai_value
	
	triggered_opinion = {
		parameter = witchcraft_illegal
		opinion_modifier = witchcraft_crime
		ignore_opinion_value_if_same_trait = yes
	}
	triggered_opinion = {
		parameter = witchcraft_shunned
		opinion_modifier = witchcraft_intolerant
		ignore_opinion_value_if_same_trait = yes
	}
}

disinherited = {
	index = 231
	fame = yes

	can_inherit_from_dynasty = no
	blocks_from_claim_inheritance_from_dynasty = yes
	
	dynasty_opinion = -5
	
	shown_in_ruler_designer = no
	
	desc = {
		first_valid = {
			triggered_desc = {
				trigger = {
					NOT = { exists = this }
				}
				desc = trait_disinherited_desc
			}
			desc = trait_disinherited_character_desc
		}
	}
}

denounced = {
	index = 232
	fame = yes

	potential = {
		exists = dynasty.dynast
		faith = dynasty.dynast.faith
	}
	
	diplomacy = -1
	monthly_prestige = -1
	
	shown_in_ruler_designer = no
	
	triggered_opinion = {
		opinion_modifier = denounced_trait_crime
		same_faith = yes
		same_dynasty = yes
	}

	desc = {
		first_valid = {
			triggered_desc = {
				trigger = {
					NOT = { exists = this }
				}
				desc = trait_denounced_desc
			}
			desc = trait_denounced_character_desc
		}
	}
}

############### COMBAT ##############
logistician = {
	index = 200
	
	commander = yes
	
	supply_duration = 1
	
	ruler_designer_cost = 25

	desc = {
		first_valid = {
			triggered_desc = {
				trigger = {
					NOT = { exists = this }
				}
				desc = trait_logistician_desc
			}
			desc = trait_logistician_character_desc
		}
	}
}

military_engineer = {
	index = 201
	
	commander = yes
	
	siege_phase_time = -0.3
	
	ruler_designer_cost = 25

	desc = {
		first_valid = {
			triggered_desc = {
				trigger = {
					NOT = { exists = this }
				}
				desc = trait_military_engineer_desc
			}
			desc = trait_military_engineer_character_desc
		}
	}
}

aggressive_attacker = {
	index = 202
	
	commander = yes
	
	#attacker_advantage = 10
	enemy_hard_casualty_modifier = 0.25
	
	ruler_designer_cost = 25

	desc = {
		first_valid = {
			triggered_desc = {
				trigger = {
					NOT = { exists = this }
				}
				desc = trait_aggressive_attacker_desc
			}
			desc = trait_aggressive_attacker_character_desc
		}
	}
}

unyielding_defender = {
	index = 203
	
	commander = yes
	
	#defender_advantage = 10
	hard_casualty_modifier = -0.25
	
	ruler_designer_cost = 25

	desc = {
		first_valid = {
			triggered_desc = {
				trigger = {
					NOT = { exists = this }
				}
				desc = trait_unyielding_defender_desc
			}
			desc = trait_unyielding_defender_character_desc
		}
	}
}

forder = {
	index = 204
	
	commander = yes
	
	no_water_crossing_penalty = yes
	
	ruler_designer_cost = 25

	desc = {
		first_valid = {
			triggered_desc = {
				trigger = {
					NOT = { exists = this }
				}
				desc = trait_forder_desc
			}
			desc = trait_forder_character_desc
		}
	}
}

flexible_leader = {
	index = 205
	
	commander = yes
	
	enemy_terrain_advantage = -0.5
	
	ruler_designer_cost = 25

	desc = {
		first_valid = {
			triggered_desc = {
				trigger = {
					NOT = { exists = this }
				}
				desc = trait_flexible_leader_desc
			}
			desc = trait_flexible_leader_character_desc
		}
	}
}

desert_warrior = {
	index = 206
	
	commander = yes
	
	drylands_advantage = 5
	desert_advantage = 5
	desert_mountains_advantage = 5
	oasis_advantage = 5
	
	desert_cancel_negative_supply = yes
	#desert_mountains_cancel_negative_supply = yes
	#oasis_cancel_negative_supply = yes
	
	#desert_attrition_mult = -0.5
	#desert_mountains_attrition_mult = -0.5
	#oasis_attrition_mult = -0.5
	
	#desert_min_combat_roll = 1
	#desert_max_combat_roll = 5
	
	ruler_designer_cost = 25

	trait_exclusive_if_realm_contains = {
		drylands
		desert
		desert_mountains
		oasis
	}

	desc = {
		first_valid = {
			triggered_desc = {
				trigger = {
					NOT = { exists = this }
				}
				desc = trait_desert_warrior_desc
			}
			desc = trait_desert_warrior_character_desc
		}
	}
}

jungle_stalker = {
	index = 207
	
	commander = yes
	
	jungle_advantage = 6
	jungle_cancel_negative_supply = yes
	jungle_attrition_mult = -0.5
	
	ruler_designer_cost = 25

	trait_exclusive_if_realm_contains = {
		jungle
	}

	desc = {
		first_valid = {
			triggered_desc = {
				trigger = {
					NOT = { exists = this }
				}
				desc = trait_jungle_stalker_desc
			}
			desc = trait_jungle_stalker_character_desc
		}
	}
}

reaver = {
	index = 209
	
	commander = yes
	
	raid_speed = 1.0
	hostile_county_attrition = -0.75
	
	ruler_designer_cost = 25

	desc = {
		first_valid = {
			triggered_desc = {
				trigger = {
					NOT = { exists = this }
				}
				desc = trait_reaver_desc
			}
			desc = trait_reaver_character_desc
		}
	}
}

reckless = {
	index = 211
	
	commander = yes
	
	min_combat_roll = -4
	max_combat_roll = 6
	
	ruler_designer_cost = 25
	
	desc = {
		first_valid = {
			triggered_desc = {
				trigger = {
					NOT = { exists = this }
				}
				desc = trait_reckless_desc
			}
			desc = trait_reckless_character_desc
		}
	}
}

holy_warrior = {
	index = 212
	
	commander = yes
	
	tolerance_advantage_mod = 10
	
	ruler_designer_cost = 25

	desc = {
		first_valid = {
			triggered_desc = {
				trigger = {
					NOT = { exists = this }
				}
				desc = trait_holy_warrior_desc
			}
			desc = trait_holy_warrior_character_desc
		}
	}
}

open_terrain_expert = {
	index = 250
	
	commander = yes
	
	farmlands_advantage = 4
	plains_advantage = 4
	steppe_advantage = 4
	
	ruler_designer_cost = 25

	trait_exclusive_if_realm_contains = {
		farmlands
		plains
		steppe
	}

	desc = {
		first_valid = {
			triggered_desc = {
				trigger = {
					NOT = { exists = this }
				}
				desc = trait_open_terrain_expert_desc
			}
			desc = trait_open_terrain_expert_character_desc
		}
	}
}

rough_terrain_expert = {
	index = 251
	
	commander = yes
	
	hills_advantage = 4
	mountains_advantage = 4
	wetlands_advantage = 4
	
	ruler_designer_cost = 25

	trait_exclusive_if_realm_contains = {
		hills
		mountains
		wetlands
	}

	desc = {
		first_valid = {
			triggered_desc = {
				trigger = {
					NOT = { exists = this }
				}
				desc = trait_rough_terrain_expert_desc
			}
			desc = trait_rough_terrain_expert_character_desc
		}
	}
}

forest_fighter = {
	index = 252
	
	commander = yes
	
	forest_advantage = 5
	taiga_advantage = 5
	
	ruler_designer_cost = 25

	trait_exclusive_if_realm_contains = {
		forest
		taiga
	}

	desc = {
		first_valid = {
			triggered_desc = {
				trigger = {
					NOT = { exists = this }
				}
				desc = trait_forest_fighter_desc
			}
			desc = trait_forest_fighter_character_desc
		}
	}
}

cautious_leader = {
	index = 253
	
	commander = yes
	
	min_combat_roll = 4
	max_combat_roll = -2
	
	ruler_designer_cost = 25

	desc = {
		first_valid = {
			triggered_desc = {
				trigger = {
					NOT = { exists = this }
				}
				desc = trait_cautious_leader_desc
			}
			desc = trait_cautious_leader_character_desc
		}
	}
}

organizer = {
	index = 254
	
	commander = yes
	
	movement_speed = 0.25
	retreat_losses = -0.2
	
	ruler_designer_cost = 25

	desc = {
		first_valid = {
			triggered_desc = {
				trigger = {
					NOT = { exists = this }
				}
				desc = trait_organizer_desc
			}
			desc = trait_organizer_character_desc
		}
	}
}

#Based on cultural Traditions

crusader_king = {
	index = 233
	fame = yes

	martial = 3
	prowess = 2
	
	same_opinion_if_same_faith = 10
	same_faith_opinion = 15
	ignore_negative_culture_opinion = yes
	monthly_county_control_change_factor = 0.5
	
	tolerance_advantage_mod = 5
	hard_casualty_modifier = -0.15
	retreat_losses = -0.2
	
	county_opinion_add = 35
	
	ruler_designer_cost = 120

	desc = {
		first_valid = {
			triggered_desc = {
				trigger = { NOT = { exists = this } }
				desc = trait_crusader_king_fallback_desc
			}
			triggered_desc = {
				trigger = { is_female = yes }
				desc = trait_crusader_king_female_desc
			}
			desc = trait_crusader_king_male_desc
		}
	}

	name = {
		first_valid = {
			triggered_desc = {
				trigger = { NOT = { exists = this } }
				desc = trait_crusader_king_fallback_dead
			}
			triggered_desc = {
				trigger = {
					faith = { like_christianity_religion_trigger = yes }
					is_female = yes
				}
				desc = trait_crusader_king_female
			}
			triggered_desc = {
				trigger = { faith = { like_christianity_religion_trigger = yes } }
				desc = trait_crusader_king
			}
			triggered_desc = {
				trigger = { faith = { like_islam_religion_trigger = yes } }
				desc = trait_crusader_king_islam
			}
			triggered_desc = {
				trigger = {
					faith = { like_bon_religion_trigger = yes }
					is_female = yes
				}
				desc = trait_crusader_king_bon_female
			}
			triggered_desc = {
				trigger = { faith = { like_bon_religion_trigger = yes } }
				desc = trait_crusader_king_bon_male
			}
			triggered_desc = {
				trigger = { faith = { like_buddhism_religion_trigger = yes } }
				desc = trait_crusader_king_buddhism
			}
			triggered_desc = {
				trigger = { faith = { like_dualism_religion_trigger = yes } }
				desc = trait_crusader_king_dualism
			}
			triggered_desc = {
				trigger = { faith = { like_germanic_religion_trigger = yes } }
				desc = trait_crusader_king_germanic
			}
			triggered_desc = {
				trigger = {
					faith = { like_hellenism_religion_trigger = yes }
					is_female = yes
				}
				desc = trait_crusader_king_hellenism_female
			}
			triggered_desc = {
				trigger = { faith = { like_hellenism_religion_trigger = yes } }
				desc = trait_crusader_king_hellenism_male
			}
			triggered_desc = {
				trigger = { faith = { like_hinduism_religion_trigger = yes } }
				desc = trait_crusader_king_hinduism
			}
			triggered_desc = {
				trigger = { faith = { like_jainism_religion_trigger = yes } }
				desc = trait_crusader_king_jainism
			}
			triggered_desc = {
				trigger = { faith = { like_judaism_religion_trigger = yes } }
				desc = trait_crusader_king_judaism
			}
			triggered_desc = {
				trigger = { faith = { like_magyar_religion_trigger = yes } }
				desc = trait_crusader_king_magyar
			}
			triggered_desc = {
				trigger = { faith = { like_baltic_religion_trigger = yes } }
				desc = trait_crusader_king_baltic
			}
			triggered_desc = {
				trigger = { faith = { like_slavic_religion_trigger = yes } }
				desc = trait_crusader_king_slavic
			}
			triggered_desc = {
				trigger = {
					faith = { like_finno_ugric_religion_trigger = yes }
					is_female = yes
				}
				desc = trait_crusader_king_finno_ugric_female
			}
			triggered_desc = {
				trigger = { faith = { like_finno_ugric_religion_trigger = yes } }
				desc = trait_crusader_king_finno_ugric_male
			}
			triggered_desc = {
				trigger = { faith = { like_siberian_religion_trigger = yes } }
				desc = trait_crusader_king_siberian
			}
			triggered_desc = {
				trigger = {
					faith = { like_tengrism_religion_trigger = yes }
					is_female = yes
				}
				desc = trait_crusader_king_tengrism_female
			}
			triggered_desc = {
				trigger = { faith = { like_tengrism_religion_trigger = yes } }
				desc = trait_crusader_king_tengrism_male
			}
			
			# Warcraft
			
			triggered_desc = {
				trigger = { faith = { like_west_african_bori_religion_trigger = yes } }
				desc = trait_crusader_king_west_african_bori
			}
			
			# Warcraft
			
			triggered_desc = {
				trigger = { faith = { like_zoroastrianism_religion_trigger = yes } }
				desc = trait_crusader_king_zoroastrianism
			}
			triggered_desc = {
				trigger = {
					faith = { like_zunism_religion_trigger = yes }
					is_female = yes
				}
				desc = trait_crusader_king_zunism_female
			}
			triggered_desc = {
				trigger = { faith = { like_zunism_religion_trigger = yes } }
				desc = trait_crusader_king_zunism_male
			}

			triggered_desc = {
				trigger = { is_female = yes }
				desc = trait_crusader_king_fallback_female
			}
			desc = trait_crusader_king_fallback_male
		}
	}

	ai_zeal = 25
}

chakravarti = {
	index = 246
	fame = yes

	diplomacy = 2
	learning = 2
	martial = 1

	same_faith_opinion = 20
	
	shown_in_ruler_designer = no
	
	desc = {
		first_valid = {
			triggered_desc = {
				trigger = {
					NOT = { exists = this }
				}
				desc = trait_chakravarti_desc
			}
			desc = trait_chakravarti_character_desc
		}
	}

	ai_honor = 40
	ai_zeal = 50
	ai_energy = 20
	ai_boldness = 20
}

greatest_of_khans = {
	index = 247
	fame = yes

	diplomacy = 2
	martial = 2
	stewardship = 1
	prowess = 2

	same_culture_opinion = 10
	vassal_limit = 20
	dread_baseline_add = 50
	dread_decay_mult = -0.25
	hostile_scheme_resistance_mult = 0.25
	enemy_hostile_scheme_success_chance_add = -20
	
	shown_in_ruler_designer = no
	
	desc = {
		first_valid = {
			triggered_desc = {
				trigger = {
					NOT = { exists = this }
				}
				desc = trait_greatest_of_khans_desc
			}
			desc = trait_greatest_of_khans_character_desc
		}
	}

	ai_honor = 20
	ai_energy = 40
	ai_boldness = 20
}

paragon = {
	index = 248
	fame = yes

	religious_vassal_opinion = 20
	
	shown_in_ruler_designer = no
	
	desc = {
		first_valid = {
			triggered_desc = {
				trigger = {
					NOT = { exists = this }
				}
				desc = trait_paragon_desc
			}
			desc = trait_paragon_character_desc
		}
	}

	ai_zeal = 20
}

consecrated_blood = {
	index = 249
	fame = yes

	religious_vassal_opinion = 10
	
	shown_in_ruler_designer = no
	
	desc = {
		first_valid = {
			triggered_desc = {
				trigger = {
					NOT = { exists = this }
				}
				desc = trait_consecrated_blood_desc
			}
			desc = trait_consecrated_blood_character_desc
		}
	}

	ai_zeal = 10
}

education_martial_prowess_1 = {
	index = 274
	#education = yes
	minimum_age = 16
	prowess = 1

	group = education_martial_prowess
	level = 1
	
	shown_in_ruler_designer = no

	desc = {
		first_valid = {
			triggered_desc = {
				trigger = {
					NOT = { exists = this }
				}
				desc = trait_education_martial_prowess_1_desc
			}
			desc = trait_education_martial_prowess_1_character_desc
		}
	}
}

education_martial_prowess_2 = {
	index = 275
	#education = yes
	minimum_age = 16
	prowess = 2

	group = education_martial_prowess
	level = 2
	
	shown_in_ruler_designer = no

	desc = {
		first_valid = {
			triggered_desc = {
				trigger = {
					NOT = { exists = this }
				}
				desc = trait_education_martial_prowess_2_desc
			}
			desc = trait_education_martial_prowess_2_character_desc
		}
	}
}

education_martial_prowess_3 = {
	index = 276
	#education = yes
	minimum_age = 16
	prowess = 3

	group = education_martial_prowess
	level = 3
	
	shown_in_ruler_designer = no

	desc = {
		first_valid = {
			triggered_desc = {
				trigger = {
					NOT = { exists = this }
				}
				desc = trait_education_martial_prowess_3_desc
			}
			desc = trait_education_martial_prowess_3_character_desc
		}
	}
}

education_martial_prowess_4 = {
	index = 277
	#education = yes
	minimum_age = 16
	prowess = 4

	group = education_martial_prowess
	level = 4
	
	shown_in_ruler_designer = no
	
	desc = {
		first_valid = {
			triggered_desc = {
				trigger = {
					NOT = { exists = this }
				}
				desc = trait_education_martial_prowess_4_desc
			}
			desc = trait_education_martial_prowess_4_character_desc
		}
	}
}<|MERGE_RESOLUTION|>--- conflicted
+++ resolved
@@ -6592,78 +6592,9 @@
 				}
 				desc = trait_devoted_child
 			}
-<<<<<<< HEAD
-			triggered_desc = {
-				trigger = {
-					exists = faith.religion
-					
-					# Warcraft
-					faith = { like_buddhism_religion_trigger = yes }
-					
-					is_female = no
-				}
-				desc = trait_devoted_buddhism_male
-			}
-			triggered_desc = {
-				trigger = {
-					exists = faith.religion
-					
-					# Warcraft
-					faith = { like_buddhism_religion_trigger = yes }
-					
-					is_female = yes
-				}
-				desc = trait_devoted_buddhism_female
-			}
-			triggered_desc = {
-				trigger = {
-					exists = faith.religion
-					
-					# Warcraft
-					faith = { like_hinduism_religion_trigger = yes }
-					
-					is_female = no
-				}
-				desc = trait_devoted_hinduism_male
-			}
-			triggered_desc = {
-				trigger = {
-					exists = faith.religion
-					
-					# Warcraft
-					faith = { like_hinduism_religion_trigger = yes }
-					
-					is_female = yes
-				}
-				desc = trait_devoted_hinduism_female
-			}
-			triggered_desc = {
-				trigger = {
-					exists = faith.religion
-					
-					# Warcraft
-					faith = { like_jainism_religion_trigger = yes }
-					
-					is_female = no
-				}
-				desc = trait_devoted_jainism_male
-			}
-			triggered_desc = {
-				trigger = {
-					exists = faith.religion
-					
-					# Warcraft
-					faith = { like_jainism_religion_trigger = yes }
-					
-					is_female = yes
-				}
-				desc = trait_devoted_jainism_female
-			}
-=======
 
 			# Warcraft
 
->>>>>>> fe2c755f
 			triggered_desc = {
 				trigger = { is_female = yes }
 				desc = trait_devoted_female
@@ -6871,31 +6802,7 @@
 	
 	ruler_designer_cost = 50
 
-<<<<<<< HEAD
-	icon = {
-		first_valid = {
-			triggered_desc = {
-				trigger = { NOT = { exists = this } }
-				desc = faith_warrior.dds
-			}
-			triggered_desc = {
-				# Warcraft
-				trigger = { faith = { like_christianity_religion_trigger = yes } }
-				
-				desc = crusader.dds
-			}
-			triggered_desc = {
-				# Warcraft
-				trigger = { faith = { like_islam_religion_trigger = yes } }
-				
-				desc = mujahid.dds
-			}
-			desc = faith_warrior.dds
-		}
-	}
-=======
 	# Warcraft
->>>>>>> fe2c755f
 
 	name = {
 		first_valid = {
@@ -6912,123 +6819,18 @@
 			triggered_desc = {
 				# Warcraft
 				trigger = { faith = { like_islam_religion_trigger = yes } }
-<<<<<<< HEAD
-				
+
 				desc = trait_mujahid
 			}
-			triggered_desc = {
-				# Warcraft
-				trigger = { faith = { like_bon_religion_trigger = yes } }
-				
-				desc = trait_crusader_bon
-			}
-			triggered_desc = {
-				# Warcraft
-				trigger = { faith = { like_buddhism_religion_trigger = yes } }
-				
-				desc = trait_crusader_buddhism
-			}
-			triggered_desc = {
-				trigger = { faith = { like_dualism_religion_trigger = yes } }
-				desc = trait_crusader_dualism
-			}
-			triggered_desc = {
-				trigger = { faith = { like_germanic_religion_trigger = yes } }
-				desc = trait_crusader_germanic
-			}
-			triggered_desc = {
-				trigger = { faith = { like_hellenism_religion_trigger = yes } }
-				desc = trait_crusader_hellenism
-			}
-			triggered_desc = {
-				trigger = { faith = { like_hinduism_religion_trigger = yes } }
-				desc = trait_crusader_hinduism
-			}
-			triggered_desc = {
-				trigger = { faith = { like_jainism_religion_trigger = yes } }
-				desc = trait_crusader_jainism
-			}
-			triggered_desc = {
-				trigger = { faith = { like_judaism_religion_trigger = yes } }
-				desc = trait_crusader_judaism
-			}
-			triggered_desc = {
-				trigger = { faith = { like_magyar_religion_trigger = yes } }
-				desc = trait_crusader_magyar
-			}
-			triggered_desc = {
-				trigger = { faith = { like_baltic_religion_trigger = yes } }
-				desc = trait_crusader_baltic
-			}
-			triggered_desc = {
-				trigger = { faith = { like_slavic_religion_trigger = yes } }
-				desc = trait_crusader_slavic
-			}
-			triggered_desc = {
-				trigger = { faith = { like_finno_ugric_religion_trigger = yes } }
-				desc = trait_crusader_finno_ugric
-			}
-			triggered_desc = {
-				trigger = { faith = { like_siberian_religion_trigger = yes } }
-				desc = trait_crusader_siberian
-			}
-			triggered_desc = {
-				trigger = { faith = { like_tengrism_religion_trigger = yes } }
-				desc = trait_crusader_tengrism
-			}
-			
+
 			# Warcraft
-			
-			triggered_desc = {
-				trigger = { faith = { like_west_african_bori_religion_trigger = yes } }
-				desc = trait_crusader_west_african_bori
-			}
-			
-			# Warcraft
-			
-			triggered_desc = {
-				trigger = { faith = { like_zoroastrianism_religion_trigger = yes } }
-				desc = trait_crusader_zoroastrianism
-			}
-			triggered_desc = {
-				trigger = { faith = { like_zunism_religion_trigger = yes } }
-				desc = trait_crusader_zunism
-			}
-=======
-
-				desc = trait_mujahid
-			}
-
-			# Warcraft
->>>>>>> fe2c755f
 
 			desc = trait_faith_warrior
 		}
 	}
 
-<<<<<<< HEAD
-	desc = {
-		first_valid = {
-			triggered_desc = {
-				trigger = { NOT = { exists = this } }
-				desc = trait_faith_warrior_desc
-			}
-			triggered_desc = {
-				trigger = { faith = { like_islam_religion_trigger = yes } }
-				desc = trait_mujahid_character_desc
-			}
-			triggered_desc = {
-				trigger = { faith = { like_christianity_religion_trigger = yes } }
-				desc = trait_crusader_character_desc
-			}
-			desc = trait_faith_warrior_character_desc
-		}
-	}
-	
-=======
 	# Warcraft
 
->>>>>>> fe2c755f
 	ai_zeal = 10
 }
 
