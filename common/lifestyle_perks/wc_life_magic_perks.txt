--- conflicted
+++ resolved
@@ -31,15 +31,11 @@
 	}
 
 	effect = {
-<<<<<<< HEAD
-		wc_MAGIC_magic_lifestyle_other_rank_up_check_effect = { MAGIC = life }
-=======
-		# Maintenance effects
-		hidden_effect = {
-			wc_start_mana_regeneration_loop_effect = yes
-			wc_fill_mana_on_day_one_from_perks_crutch_effect = yes
-		}
->>>>>>> 3f38c6c1
+		# Maintenance effects
+		hidden_effect = {
+			wc_start_mana_regeneration_loop_effect = yes
+			wc_fill_mana_on_day_one_from_perks_crutch_effect = yes
+		}
 	}
 }
 life_magic_tree_1_perk_2 = {
@@ -75,15 +71,11 @@
 	}
 
 	effect = {
-<<<<<<< HEAD
-		wc_MAGIC_magic_lifestyle_other_rank_up_check_effect = { MAGIC = life }
-=======
-		# Maintenance effects
-		hidden_effect = {
-			wc_start_mana_regeneration_loop_effect = yes
-			wc_fill_mana_on_day_one_from_perks_crutch_effect = yes
-		}
->>>>>>> 3f38c6c1
+		# Maintenance effects
+		hidden_effect = {
+			wc_start_mana_regeneration_loop_effect = yes
+			wc_fill_mana_on_day_one_from_perks_crutch_effect = yes
+		}
 	}
 }
 life_magic_tree_1_perk_3 = {
@@ -96,14 +88,10 @@
 	parent = life_magic_tree_1_perk_2
 
 	effect = {
-<<<<<<< HEAD
-		wc_MAGIC_magic_lifestyle_other_rank_up_check_effect = { MAGIC = life }
-=======
-		# Maintenance effects
-		hidden_effect = {
-			wc_fill_mana_on_day_one_from_perks_crutch_effect = yes
-		}
->>>>>>> 3f38c6c1
+		# Maintenance effects
+		hidden_effect = {
+			wc_fill_mana_on_day_one_from_perks_crutch_effect = yes
+		}
 	}
 }
 life_magic_tree_1_perk_4 = {
@@ -116,14 +104,10 @@
 	parent = life_magic_tree_1_perk_3
 
 	effect = {
-<<<<<<< HEAD
-		wc_MAGIC_magic_lifestyle_other_rank_up_check_effect = { MAGIC = life }
-=======
-		# Maintenance effects
-		hidden_effect = {
-			wc_fill_mana_on_day_one_from_perks_crutch_effect = yes
-		}
->>>>>>> 3f38c6c1
+		# Maintenance effects
+		hidden_effect = {
+			wc_fill_mana_on_day_one_from_perks_crutch_effect = yes
+		}
 	}
 }
 life_magic_tree_1_perk_5 = {
@@ -136,14 +120,10 @@
 	parent = life_magic_tree_1_perk_3
 
 	effect = {
-<<<<<<< HEAD
-		wc_MAGIC_magic_lifestyle_other_rank_up_check_effect = { MAGIC = life }
-=======
-		# Maintenance effects
-		hidden_effect = {
-			wc_fill_mana_on_day_one_from_perks_crutch_effect = yes
-		}
->>>>>>> 3f38c6c1
+		# Maintenance effects
+		hidden_effect = {
+			wc_fill_mana_on_day_one_from_perks_crutch_effect = yes
+		}
 	}
 }
 life_magic_tree_1_perk_6 = {
@@ -155,14 +135,10 @@
 	parent = life_magic_tree_1_perk_4
 
 	effect = {
-<<<<<<< HEAD
-		wc_MAGIC_magic_lifestyle_other_rank_up_check_effect = { MAGIC = life }
-=======
-		# Maintenance effects
-		hidden_effect = {
-			wc_fill_mana_on_day_one_from_perks_crutch_effect = yes
-		}
->>>>>>> 3f38c6c1
+		# Maintenance effects
+		hidden_effect = {
+			wc_fill_mana_on_day_one_from_perks_crutch_effect = yes
+		}
 	}
 }
 life_magic_tree_1_perk_7 = {
@@ -174,14 +150,10 @@
 	parent = life_magic_tree_1_perk_5
 
 	effect = {
-<<<<<<< HEAD
-		wc_MAGIC_magic_lifestyle_other_rank_up_check_effect = { MAGIC = life }
-=======
-		# Maintenance effects
-		hidden_effect = {
-			wc_fill_mana_on_day_one_from_perks_crutch_effect = yes
-		}
->>>>>>> 3f38c6c1
+		# Maintenance effects
+		hidden_effect = {
+			wc_fill_mana_on_day_one_from_perks_crutch_effect = yes
+		}
 	}
 }
 life_magic_tree_1_perk_8 = {
@@ -195,14 +167,10 @@
 	parent = life_magic_tree_1_perk_5
 
 	effect = {
-<<<<<<< HEAD
-		wc_MAGIC_magic_lifestyle_other_rank_up_check_effect = { MAGIC = life }
-=======
-		# Maintenance effects
-		hidden_effect = {
-			wc_fill_mana_on_day_one_from_perks_crutch_effect = yes
-		}
->>>>>>> 3f38c6c1
+		# Maintenance effects
+		hidden_effect = {
+			wc_fill_mana_on_day_one_from_perks_crutch_effect = yes
+		}
 	}
 }
 life_magic_tree_1_perk_9 = {
@@ -216,14 +184,10 @@
 	parent = life_magic_tree_1_perk_8
 
 	effect = {
-<<<<<<< HEAD
-		wc_MAGIC_magic_lifestyle_other_rank_up_check_effect = { MAGIC = life }
-=======
-		# Maintenance effects
-		hidden_effect = {
-			wc_fill_mana_on_day_one_from_perks_crutch_effect = yes
-		}
->>>>>>> 3f38c6c1
+		# Maintenance effects
+		hidden_effect = {
+			wc_fill_mana_on_day_one_from_perks_crutch_effect = yes
+		}
 	}
 }
 
@@ -266,15 +230,11 @@
 	}
 
 	effect = {
-<<<<<<< HEAD
-		wc_MAGIC_magic_lifestyle_other_rank_up_check_effect = { MAGIC = life }
-=======
-		# Maintenance effects
-		hidden_effect = {
-			wc_start_mana_regeneration_loop_effect = yes
-			wc_fill_mana_on_day_one_from_perks_crutch_effect = yes
-		}
->>>>>>> 3f38c6c1
+		# Maintenance effects
+		hidden_effect = {
+			wc_start_mana_regeneration_loop_effect = yes
+			wc_fill_mana_on_day_one_from_perks_crutch_effect = yes
+		}
 	}
 }
 life_magic_tree_2_perk_2 = {
@@ -316,15 +276,11 @@
 	}
 
 	effect = {
-<<<<<<< HEAD
-		wc_MAGIC_magic_lifestyle_other_rank_up_check_effect = { MAGIC = life }
-=======
-		# Maintenance effects
-		hidden_effect = {
-			wc_start_mana_regeneration_loop_effect = yes
-			wc_fill_mana_on_day_one_from_perks_crutch_effect = yes
-		}
->>>>>>> 3f38c6c1
+		# Maintenance effects
+		hidden_effect = {
+			wc_start_mana_regeneration_loop_effect = yes
+			wc_fill_mana_on_day_one_from_perks_crutch_effect = yes
+		}
 	}
 }
 life_magic_tree_2_perk_3 = {
@@ -366,15 +322,11 @@
 	}
 
 	effect = {
-<<<<<<< HEAD
-		wc_MAGIC_magic_lifestyle_other_rank_up_check_effect = { MAGIC = life }
-=======
-		# Maintenance effects
-		hidden_effect = {
-			wc_start_mana_regeneration_loop_effect = yes
-			wc_fill_mana_on_day_one_from_perks_crutch_effect = yes
-		}
->>>>>>> 3f38c6c1
+		# Maintenance effects
+		hidden_effect = {
+			wc_start_mana_regeneration_loop_effect = yes
+			wc_fill_mana_on_day_one_from_perks_crutch_effect = yes
+		}
 	}
 }
 life_magic_tree_2_perk_4 = {
@@ -416,15 +368,11 @@
 	}
 
 	effect = {
-<<<<<<< HEAD
-		wc_MAGIC_magic_lifestyle_other_rank_up_check_effect = { MAGIC = life }
-=======
-		# Maintenance effects
-		hidden_effect = {
-			wc_start_mana_regeneration_loop_effect = yes
-			wc_fill_mana_on_day_one_from_perks_crutch_effect = yes
-		}
->>>>>>> 3f38c6c1
+		# Maintenance effects
+		hidden_effect = {
+			wc_start_mana_regeneration_loop_effect = yes
+			wc_fill_mana_on_day_one_from_perks_crutch_effect = yes
+		}
 	}
 }
 life_magic_tree_2_perk_5 = {
@@ -466,15 +414,11 @@
 	}
 
 	effect = {
-<<<<<<< HEAD
-		wc_MAGIC_magic_lifestyle_other_rank_up_check_effect = { MAGIC = life }
-=======
-		# Maintenance effects
-		hidden_effect = {
-			wc_start_mana_regeneration_loop_effect = yes
-			wc_fill_mana_on_day_one_from_perks_crutch_effect = yes
-		}
->>>>>>> 3f38c6c1
+		# Maintenance effects
+		hidden_effect = {
+			wc_start_mana_regeneration_loop_effect = yes
+			wc_fill_mana_on_day_one_from_perks_crutch_effect = yes
+		}
 	}
 }
 life_magic_tree_2_perk_6 = {
@@ -488,14 +432,10 @@
 	parent = life_magic_tree_2_perk_4
 
 	effect = {
-<<<<<<< HEAD
-		wc_MAGIC_magic_lifestyle_other_rank_up_check_effect = { MAGIC = life }
-=======
-		# Maintenance effects
-		hidden_effect = {
-			wc_fill_mana_on_day_one_from_perks_crutch_effect = yes
-		}
->>>>>>> 3f38c6c1
+		# Maintenance effects
+		hidden_effect = {
+			wc_fill_mana_on_day_one_from_perks_crutch_effect = yes
+		}
 	}
 }
 life_magic_tree_2_perk_7 = {
@@ -509,14 +449,10 @@
 	parent = life_magic_tree_2_perk_5
 
 	effect = {
-<<<<<<< HEAD
-		wc_MAGIC_magic_lifestyle_other_rank_up_check_effect = { MAGIC = life }
-=======
-		# Maintenance effects
-		hidden_effect = {
-			wc_fill_mana_on_day_one_from_perks_crutch_effect = yes
-		}
->>>>>>> 3f38c6c1
+		# Maintenance effects
+		hidden_effect = {
+			wc_fill_mana_on_day_one_from_perks_crutch_effect = yes
+		}
 	}
 }
 life_magic_tree_2_perk_8 = {
@@ -529,14 +465,10 @@
 	parent = life_magic_tree_2_perk_7
 
 	effect = {
-<<<<<<< HEAD
-		wc_MAGIC_magic_lifestyle_other_rank_up_check_effect = { MAGIC = life }
-=======
-		# Maintenance effects
-		hidden_effect = {
-			wc_fill_mana_on_day_one_from_perks_crutch_effect = yes
-		}
->>>>>>> 3f38c6c1
+		# Maintenance effects
+		hidden_effect = {
+			wc_fill_mana_on_day_one_from_perks_crutch_effect = yes
+		}
 	}
 }
 life_magic_tree_2_perk_9 = {
@@ -548,14 +480,10 @@
 	parent = life_magic_tree_2_perk_8
 
 	effect = {
-<<<<<<< HEAD
-		wc_MAGIC_magic_lifestyle_other_rank_up_check_effect = { MAGIC = life }
-=======
-		# Maintenance effects
-		hidden_effect = {
-			wc_fill_mana_on_day_one_from_perks_crutch_effect = yes
-		}
->>>>>>> 3f38c6c1
+		# Maintenance effects
+		hidden_effect = {
+			wc_fill_mana_on_day_one_from_perks_crutch_effect = yes
+		}
 	}
 }
 
@@ -596,15 +524,11 @@
 	}
 
 	effect = {
-<<<<<<< HEAD
-		wc_MAGIC_magic_lifestyle_other_rank_up_check_effect = { MAGIC = life }
-=======
-		# Maintenance effects
-		hidden_effect = {
-			wc_start_mana_regeneration_loop_effect = yes
-			wc_fill_mana_on_day_one_from_perks_crutch_effect = yes
-		}
->>>>>>> 3f38c6c1
+		# Maintenance effects
+		hidden_effect = {
+			wc_start_mana_regeneration_loop_effect = yes
+			wc_fill_mana_on_day_one_from_perks_crutch_effect = yes
+		}
 	}
 }
 life_magic_tree_3_perk_2 = {
@@ -644,15 +568,11 @@
 	}
 
 	effect = {
-<<<<<<< HEAD
-		wc_MAGIC_magic_lifestyle_other_rank_up_check_effect = { MAGIC = life }
-=======
-		# Maintenance effects
-		hidden_effect = {
-			wc_start_mana_regeneration_loop_effect = yes
-			wc_fill_mana_on_day_one_from_perks_crutch_effect = yes
-		}
->>>>>>> 3f38c6c1
+		# Maintenance effects
+		hidden_effect = {
+			wc_start_mana_regeneration_loop_effect = yes
+			wc_fill_mana_on_day_one_from_perks_crutch_effect = yes
+		}
 	}
 }
 life_magic_tree_3_perk_3 = {
@@ -692,15 +612,11 @@
 	}
 
 	effect = {
-<<<<<<< HEAD
-		wc_MAGIC_magic_lifestyle_other_rank_up_check_effect = { MAGIC = life }
-=======
-		# Maintenance effects
-		hidden_effect = {
-			wc_start_mana_regeneration_loop_effect = yes
-			wc_fill_mana_on_day_one_from_perks_crutch_effect = yes
-		}
->>>>>>> 3f38c6c1
+		# Maintenance effects
+		hidden_effect = {
+			wc_start_mana_regeneration_loop_effect = yes
+			wc_fill_mana_on_day_one_from_perks_crutch_effect = yes
+		}
 	}
 }
 life_magic_tree_3_perk_4 = {
@@ -713,14 +629,10 @@
 	parent = life_magic_tree_3_perk_2
 
 	effect = {
-<<<<<<< HEAD
-		wc_MAGIC_magic_lifestyle_other_rank_up_check_effect = { MAGIC = life }
-=======
-		# Maintenance effects
-		hidden_effect = {
-			wc_fill_mana_on_day_one_from_perks_crutch_effect = yes
-		}
->>>>>>> 3f38c6c1
+		# Maintenance effects
+		hidden_effect = {
+			wc_fill_mana_on_day_one_from_perks_crutch_effect = yes
+		}
 	}
 }
 life_magic_tree_3_perk_5 = {
@@ -733,14 +645,10 @@
 	parent = life_magic_tree_3_perk_3
 
 	effect = {
-<<<<<<< HEAD
-		wc_MAGIC_magic_lifestyle_other_rank_up_check_effect = { MAGIC = life }
-=======
-		# Maintenance effects
-		hidden_effect = {
-			wc_fill_mana_on_day_one_from_perks_crutch_effect = yes
-		}
->>>>>>> 3f38c6c1
+		# Maintenance effects
+		hidden_effect = {
+			wc_fill_mana_on_day_one_from_perks_crutch_effect = yes
+		}
 	}
 }
 life_magic_tree_3_perk_6 = {
@@ -752,14 +660,10 @@
 	parent = life_magic_tree_3_perk_2
 
 	effect = {
-<<<<<<< HEAD
-		wc_MAGIC_magic_lifestyle_other_rank_up_check_effect = { MAGIC = life }
-=======
-		# Maintenance effects
-		hidden_effect = {
-			wc_fill_mana_on_day_one_from_perks_crutch_effect = yes
-		}
->>>>>>> 3f38c6c1
+		# Maintenance effects
+		hidden_effect = {
+			wc_fill_mana_on_day_one_from_perks_crutch_effect = yes
+		}
 	}
 }
 life_magic_tree_3_perk_7 = {
@@ -771,14 +675,10 @@
 	parent = life_magic_tree_3_perk_3
 
 	effect = {
-<<<<<<< HEAD
-		wc_MAGIC_magic_lifestyle_other_rank_up_check_effect = { MAGIC = life }
-=======
-		# Maintenance effects
-		hidden_effect = {
-			wc_fill_mana_on_day_one_from_perks_crutch_effect = yes
-		}
->>>>>>> 3f38c6c1
+		# Maintenance effects
+		hidden_effect = {
+			wc_fill_mana_on_day_one_from_perks_crutch_effect = yes
+		}
 	}
 }
 life_magic_tree_3_perk_8 = {
@@ -793,14 +693,10 @@
 	parent = life_magic_tree_3_perk_7
 
 	effect = {
-<<<<<<< HEAD
-		wc_MAGIC_magic_lifestyle_other_rank_up_check_effect = { MAGIC = life }
-=======
-		# Maintenance effects
-		hidden_effect = {
-			wc_fill_mana_on_day_one_from_perks_crutch_effect = yes
-		}
->>>>>>> 3f38c6c1
+		# Maintenance effects
+		hidden_effect = {
+			wc_fill_mana_on_day_one_from_perks_crutch_effect = yes
+		}
 	}
 }
 life_magic_tree_3_perk_9 = {
@@ -812,13 +708,9 @@
 	parent = life_magic_tree_3_perk_8
 
 	effect = {
-<<<<<<< HEAD
-		wc_MAGIC_magic_lifestyle_other_rank_up_check_effect = { MAGIC = life }
-=======
-		# Maintenance effects
-		hidden_effect = {
-			wc_fill_mana_on_day_one_from_perks_crutch_effect = yes
-		}
->>>>>>> 3f38c6c1
+		# Maintenance effects
+		hidden_effect = {
+			wc_fill_mana_on_day_one_from_perks_crutch_effect = yes
+		}
 	}
 }