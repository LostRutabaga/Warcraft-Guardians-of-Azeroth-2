--- conflicted
+++ resolved
@@ -1,11 +1,6 @@
 ﻿l_english:
  found_alliance_political_faction:1 "Forge the $CV_ALLIANCE$"
-<<<<<<< HEAD
- found_alliance_political_faction_desc:0 "We're in danger. If we are to weather the storm, we must found new, strong alliances with our neighbours."
-
-=======
  found_alliance_political_faction_desc:1 "We are in danger. If we are to weather this storm, we must form new, strong alliances with our neighbours."
->>>>>>> 3b1db4d5
  found_alliance_political_faction_tooltip:0 "Call on neighboring [rulers|E] to create a [union|E]"
  found_alliance_political_faction_confirm:0 "Send messengers"
  
