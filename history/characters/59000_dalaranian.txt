--- conflicted
+++ resolved
@@ -290,12 +290,8 @@
 	dna = catelyn_runeweaver_dna
 	female=yes
 	dynasty=36001
-<<<<<<< HEAD
-	culture=dalaranian religion=kirin_torian
-=======
-	culture=dalaranian religion=kirin_tor
+	culture=dalaranian religion=kirin_torian
 	sexuality = bisexual
->>>>>>> 92c42a5e
 	martial=7 diplomacy=5 stewardship=6 intrigue=6 learning=5
 	trait=education_intrigue_3
 	trait=beauty_good_lore trait=brave trait=gregarious trait=ambitious trait=temperate
@@ -637,15 +633,9 @@
 	name=Conjurus
 	dynasty=rex
 	culture=dalaranian
-<<<<<<< HEAD
-	religion=kirin_torian
-	martial=7 diplomacy=8 stewardship=7 intrigue=7 learning=8
-	trait=education_intrigue_3 trait=intellect_good_1 trait=gregarious trait=trusting trait=generous trait=scholarly_court_1
-=======
-	religion=kirin_tor
+	religion=kirin_torian
 	martial=8 diplomacy=6 stewardship=7 intrigue=8 learning=8
 	trait=education_intrigue_3 trait=intellect_good_1 trait=shy trait=trusting trait=generous trait=scholarly_court_1
->>>>>>> 92c42a5e
 	532.12.4={ birth=yes trait=creature_human }
 	552.1.1={
 		effect={
@@ -689,11 +679,7 @@
 	name=Invar
 	dynasty=one_arm
 	culture=dalaranian
-<<<<<<< HEAD
-	religion=kirin_torian
-=======
-	religion=kirin_tor
->>>>>>> 92c42a5e
+	religion=kirin_torian
 	trait=education_intrigue_4 trait=intrigue_court_1
 	trait=deceitful trait=stubborn trait=cynical #trait=one_handed #why isn't this a trait in CK3?
 	562.12.4={ birth=yes trait=creature_human }
@@ -706,11 +692,7 @@
 		# trait=physical_lifestyle_strength_2
 	}
 	605.9.9={
-<<<<<<< HEAD
 		religion=scarlet
-=======
-		religion=scarlet_light
->>>>>>> 92c42a5e
 	}
 	633.11.1={
 		death = {
@@ -723,11 +705,7 @@
 	female=yes
 	dynasty=bloodspear
 	culture=dalaranian
-<<<<<<< HEAD
-	religion=kirin_torian
-=======
-	religion=kirin_tor
->>>>>>> 92c42a5e
+	religion=kirin_torian
 	trait=education_intrigue_3
 	trait=deceitful trait=gregarious trait=lustful
 	562.12.4={ birth=yes trait=creature_human }
@@ -740,25 +718,19 @@
 		# trait=physical_lifestyle_strength_2
 	}
 	605.9.9={
-<<<<<<< HEAD
 		religion=scarlet
-=======
-		religion=scarlet_light
->>>>>>> 92c42a5e
 	}
 	633.11.1={
 		death = {
 			death_reason = death_battle
 		}
 	}
-<<<<<<< HEAD
-=======
 }
 
 jailor_kassan={
 	name=Kassan
 	culture=dalaranian
-	religion=kirin_tor
+	religion=kirin_torian
 	martial=8 diplomacy=5 stewardship=5 intrigue=6 learning=4
 	trait=education_martial_3 trait=education_martial_prowess_3
 	trait=honest trait=stubborn trait=just trait=physique_good_1
@@ -791,7 +763,7 @@
 karlain={ #member of the Council of Six, the ruling body of Dalaran
 	name=Karlain
 	culture=dalaranian
-	religion=kirin_tor
+	religion=kirin_torian
 	martial=7 diplomacy=8 stewardship=7 intrigue=7 learning=8
 	trait=education_learning_3 trait=intellect_good_1 trait=scholarly_court_1 trait=magic_good_2 #trait=profession_alchemist
 	trait=temperate trait=patient trait=calm
@@ -811,7 +783,7 @@
 	name=Aredhel
 	female=yes
 	culture=dalaranian
-	religion=kirin_tor
+	religion=kirin_torian
 	martial=7 diplomacy=8 stewardship=7 intrigue=7 learning=8
 	542.12.4={ birth=yes trait=creature_human }
 	552.1.1={
@@ -832,7 +804,7 @@
 mardigan={
 	name=Mardigan
 	culture=dalaranian
-	religion=kirin_tor
+	religion=kirin_torian
 	father=karlain
 	mother=aredhel
 	martial=7 diplomacy=8 stewardship=7 intrigue=7 learning=8
@@ -852,7 +824,7 @@
 	name=Dalar
 	dynasty=dawnweaver
 	culture=dalaranian
-	religion=kirin_tor
+	religion=kirin_torian
 	martial=7 diplomacy=6 stewardship=7 intrigue=8 learning=8
 	trait=education_learning_3 trait=magic_good_1
 	trait=vengeful trait=callous
@@ -885,7 +857,7 @@
 relios_the_relic_keeper={
 	name=Relios
 	culture=dalaranian
-	religion=kirin_tor
+	religion=kirin_torian
 	martial=7 diplomacy=8 stewardship=7 intrigue=7 learning=8
 	trait=education_learning_3 trait=magic_good_1 trait=scholarly_court_1
 	trait=shy
@@ -909,7 +881,7 @@
 	name=Ulrik
 	dynasty=von_stromhearth
 	culture=dalaranian
-	religion=kirin_tor
+	religion=kirin_torian
 	martial=7 diplomacy=8 stewardship=7 intrigue=7 learning=8
 	trait=education_learning_2 trait=magic_good_1
 	552.12.4={ birth=yes trait=creature_human }
@@ -922,5 +894,4 @@
 		employer = 59000	# Antonidas
 	}
 	745.3.14 = { death=yes }
->>>>>>> 92c42a5e
 }