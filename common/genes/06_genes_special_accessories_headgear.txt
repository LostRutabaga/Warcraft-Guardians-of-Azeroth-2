﻿
special_genes = {

	accessory_genes = {

		#####################################
		#									#
		# 			  HEADGEAR 				#
		#									#
		#####################################


		headgear = {

			no_headgear = {
				index = 0
				male = {
					1 = empty
				}
				female = male
				boy = male
				girl = male
			}

			all_headgear = {
				index = 1
				male = {
					1 = m_headgear_sec_ep3_byzantine_era1_nob_01
					1 = male_headgear_secular_western_common_01
					1 = male_headgear_secular_western_common_02
					1 = male_headgear_secular_dde_hre_common_02
					1 = male_headgear_secular_dde_hre_high_nobility_02
					1 = male_headgear_secular_western_high_nobility_01
					1 = male_headgear_secular_western_royalty_01
					1 = male_headgear_secular_western_royalty_02
					1 = male_headgear_secular_dde_hre_imperial_01
					1 = m_headgear_sec_western_war_nob_01
					1 = male_headgear_secular_mena_royalty_01
					1 = male_headgear_secular_mena_common_01
					1 = male_headgear_secular_mena_nobility_01
					1 = male_headgear_secular_mena_high_nobility_01
					1 = male_headgear_religious_dde_muslim_head_01
					1 = male_headgear_secular_mena_imperial_01
					1 = m_headgear_sec_mena_war_nob_01_lo
					1 = m_headgear_sec_crusades_mena_war_nob_01_lo
					1 = m_headgear_sec_crusades_mena_war_nob_01_lo
					1 = male_headgear_religious_catholic_high_01
					1 = male_headgear_religious_dde_catholic_high_01
					1 = male_headgear_religious_catholic_head_01
					1 = male_headgear_secular_dde_hre_royalty_02
					1 = male_headgear_secular_dde_abbasid_high_nobility_01
					1 = male_headgear_secular_dde_abbasid_common_01
					1 = male_headgear_secular_dde_abbasid_common_02
					1 = male_headgear_secular_dde_abbasid_imperial_01
					1 = m_headgear_sec_dde_abbasid_war_nob_01_lo
					1 = m_headgear_sec_dde_abbasid_war_nob_01_hi
					1 = male_headgear_secular_dde_abbasid_royalty_01
					1 = m_headgear_sec_northern_war_nob_01_lo
					1 = m_headgear_sec_northern_war_nob_01_hi
					1 = male_headgear_secular_northern_common_01
					1 = male_headgear_secular_byzantine_high_nobility_01
					1 = male_headgear_secular_byzantine_nobility_01
					1 = male_headgear_secular_byzantine_imperial_01
					1 = m_headgear_sec_byzantine_war_nob_01_lo
					1 = m_headgear_sec_byzantine_war_nob_01_hi
					1 = male_headgear_secular_byzantine_royalty_01
					1 = male_headgear_secular_steppe_nobility_01
					1 = male_headgear_secular_steppe_common_01
					1 = male_headgear_secular_steppe_royalty_01
					1 = m_headgear_sec_steppe_war_nob_01_lo
					1 = m_headgear_sec_steppe_war_nob_01_hi
					1 = male_headgear_secular_sub_saharan_high_nobility_01
					1 = male_headgear_secular_sub_saharan_common_01
					1 = male_headgear_secular_sub_saharan_royalty_01
					1 = male_headgear_secular_sub_saharan_imperial_01
					1 = male_headgear_secular_indian_high_nobility_01
					1 = male_headgear_secular_indian_royalty_01
					1 = male_headgear_secular_indian_imperial_01
					1 = m_headgear_sec_indian_war_nob_01_lo
					1 = m_headgear_sec_indian_war_nob_01_hi
					1 = m_headgear_sec_crusades_western_war_nob_01_lo
					1 = m_headgear_sec_crusades_western_war_nob_01_hi
					# RELIGIOUS #
					1 = male_headgear_religious_zorastrian_high_01
					1 = male_headgear_religious_jewish_head_01
					1 = male_headgear_religious_muslim_high_01
					1 = male_headgear_religious_dde_muslim_head_01
					1 = male_headgear_religious_african_high_01
					1 = male_headgear_religious_steppe_high_01
					1 = male_headgear_religious_northern_high_01
					# FP1 #
					1 = male_headgear_secular_fp1_common_01
					1 = male_headgear_secular_fp1_common_02
					1 = male_headgear_secular_fp1_nobility_01
					1 = male_headgear_secular_fp1_war_nobility_01
					1 = male_headgear_secular_fp1_war_nobility_02
					1 = male_headgear_secular_fp1_royalty_01
					1 = male_headgear_secular_fp1_imperial_01
					1 = male_headgear_secular_rtt_nobility_01_low
					# EP1 #
					1 = male_headgear_secular_ep1_western_royalty_01
					1 = male_headgear_secular_ep1_mena_royalty_01
					1 = male_headgear_secular_ep1_indian_royalty_01
					1 = male_headgear_secular_ep1_jester_01
					1 = male_headgear_secular_ep1_crown_of_justinian
					1 = male_headgear_secular_ep1_crown_of_lombardy
					1 = male_headgear_secular_ep1_sassanid_crown
					1 = male_headgear_secular_ep1_diamond_crown
					1 = male_headgear_secular_ep1_sub_saharan_royalty_01
					1 = male_headgear_secular_ep1_mena_royalty_02
					1 = male_headgear_secular_ep1_diamond_crown
					1 = male_headgear_secular_ep1_crown_of_justinian
					1 = male_headgear_secular_ep1_crown_of_lombardy
					# FP2 #
					# Christian #
					3 = male_headgear_secular_fp2_iberian_christian_common_01
					3 = male_headgear_secular_fp2_iberian_christian_nobility_01_low
					3 = male_headgear_secular_fp2_iberian_christian_nobility_01_high
					3 = male_headgear_secular_fp2_iberian_christian_high_nobility_01_low
					3 = male_headgear_secular_fp2_iberian_christian_high_nobility_01_high
					3 = male_headgear_secular_fp2_iberian_christian_royalty_01
					3 = m_headgear_sec_fp2_iberian_christian_war_nob_01_lo
					3 = m_headgear_sec_fp2_iberian_christian_war_nob_01_hi
					# Muslim #
					3 = male_headgear_secular_fp2_iberian_muslim_common_01_low
					3 = male_headgear_secular_fp2_iberian_muslim_common_01_high
					3 = male_headgear_secular_fp2_iberian_muslim_nobility_01
					3 = male_headgear_secular_fp2_iberian_muslim_high_nobility_01
					3 = male_headgear_secular_fp2_iberian_muslim_royalty_01
					3 = m_headgear_sec_fp2_iberian_muslim_war_nob_01_lo
					3 = m_headgear_sec_fp2_iberian_muslim_war_nob_01_hi
					# EP2 #
					1 = m_headgear_sec_ep2_western_era1_war_nob_01
					1 = m_headgear_sec_ep2_western_era2_war_nob_01
					1 = m_headgear_sec_ep2_western_era1_nob_01
					1 = m_headgear_sec_ep2_western_era1_nob_02
					1 = m_headgear_sec_ep2_western_era4_war_nob_01
					1 = m_headgear_sec_ep2_western_era4_war_nob_02
					1 = m_headgear_sec_ep2_western_era4_war_nob_02_01
					1 = m_headgear_sec_ep2_mena_war_nob_01
					1 = m_headgear_sec_ep2_steppe_war_nob_01
					1 = m_headgear_sec_ep2_byzantine_war_nob_01
					1 = m_headgear_sec_ep2_indian_war_nob_01
					1 = m_headgear_sec_ep2_western_era1_com_01
					1 = m_headgear_sec_ep2_western_era1_roy_01
					1 = m_headgear_sec_ep2_western_era1_imp_01
					# FP3 #
					3 = m_headgear_sec_fp3_iranian_imp_01
					3 = m_headgear_sec_fp3_iranian_roy_01
					3 = m_headgear_sec_fp3_iranian_war_nob_01
					3 = m_headgear_sec_fp3_iranian_nob_01
					3 = m_headgear_sec_fp3_iranian_nob_02
					# AFR #
					1 = m_headgear_sec_afr_common_01
					1 = m_headgear_sec_afr_common_02
					1 = m_headgear_sec_afr_low_nob_01
					1 = m_headgear_sec_afr_low_nob_02
					1 = m_headgear_sec_afr_high_nob_01
					1 = m_headgear_sec_afr_royalty_01
					1 = m_headgear_sec_afr_imperial_01
					1 = m_headgear_sec_afr_war_nob_01
					# EP3 #
					1 = m_headgear_sec_ep3_byzantine_era1_imp_01
					1 = m_headgear_sec_ep3_byzantine_era1_roy_01
					1 = m_headgear_sec_ep3_byzantine_era1_war_nob_01
					1 = m_headgear_sec_ep3_byzantine_era2_war_nob_01
					1 = m_headgear_sec_ep3_byzantine_era2_hi_nob_01
					1 = m_headgear_sec_ep3_byzantine_era2_imp_01
					1 = m_headgear_sec_ep3_byzantine_era2_roy_01
					1 = m_headgear_sec_ep3_byzantine_era2_nob_01
					1 = m_headgear_sec_ep3_byzantine_era2_nob_02
					1 = m_headgear_sec_ep3_byzantine_era1_com_01
					
					#POL
					1 = m_headgear_sec_pol_common_01
					1 = m_headgear_sec_pol_common_02
					1 = m_headgear_sec_pol_low_nob_01
					1 = m_headgear_sec_pol_high_nob_01
					1 = m_headgear_sec_pol_royalty_01
					1 = m_headgear_sec_pol_imperial_01
					1 = m_headgear_sec_pol_era1_war_nob_01
					1 = m_headgear_sec_pol_era3_war_nob_01
					1 = m_headgear_sec_pol_era4_war_nob_01
					
				}

				female = {
					1 = female_headgear_secular_western_nobility_01
					1 = female_headgear_secular_western_nobility_01_2
					1 = female_headgear_secular_western_nobility_02
					1 = female_headgear_secular_western_nobility_03
					1 = female_headgear_secular_dde_hre_common_02
					1 = female_headgear_secular_dde_hre_high_nobility_01
					1 = female_headgear_secular_western_high_nobility_01
					1 = female_headgear_secular_western_royalty_01
					1 = female_headgear_secular_western_royalty_02
					1 = f_headgear_sec_ep2_western_war_nob_01_com
					1 = f_headgear_sec_ep2_western_war_nob_01_lo
					1 = f_headgear_sec_ep2_western_war_nob_01_hi
					1 = female_headgear_secular_mena_royalty_01
					1 = female_headgear_secular_mena_common_01
					1 = female_headgear_secular_mena_common_02
					1 = female_headgear_secular_mena_nobility_01
					1 = female_headgear_secular_dde_abbasid_common_01
					1 = female_headgear_secular_mena_royalty_01
					1 = f_headgear_sec_mena_war_nob_01_lo
					1 = f_headgear_sec_mena_war_nob_01_hi
					1 = female_headgear_religious_catholic_devoted_01
					1 = female_headgear_secular_dde_hre_royalty_01
					1 = female_headgear_secular_dde_abbasid_high_nobility_01
					1 = female_headgear_secular_dde_abbasid_common_02
					1 = f_headgear_sec_dde_abbasid_war_nob_01_lo
					1 = f_headgear_sec_dde_abbasid_war_nob_01_hi
					1 = female_headgear_secular_dde_abbasid_royalty_01
					1 = f_headgear_sec_northern_war_nob_01_lo
					1 = f_headgear_sec_northern_war_nob_01_hi
					1 = female_headgear_secular_northern_common_01
					1 = female_headgear_secular_byzantine_high_nobility_01
					1 = female_headgear_secular_byzantine_nobility_01
					5 = female_headgear_secular_byzantine_common_01
					1 = female_headgear_secular_byzantine_imperial_01
					1 = f_headgear_sec_byzantine_war_nob_01_lo
					1 = f_headgear_sec_byzantine_war_nob_01_hi
					1 = female_headgear_secular_byzantine_royalty_01
					1 = female_headgear_secular_steppe_high_nobility_01
					1 = female_headgear_secular_steppe_common_01
					1 = f_headgear_sec_steppe_war_nob_01_lo
					1 = f_headgear_sec_steppe_war_nob_01_hi
					1 = female_headgear_secular_mena_nobility_01
					1 = female_headgear_secular_sub_saharan_common_01
					1 = female_headgear_secular_mena_royalty_01
					1 = female_headgear_secular_indian_nobility_02
					1 = female_headgear_secular_indian_common_01
					1 = female_headgear_secular_indian_royalty_01
					1 = female_headgear_secular_indian_royalty_01
					1 = f_headgear_sec_indian_war_nob_01_lo
					1 = f_headgear_sec_indian_war_nob_01_hi
					1 = f_headgear_sec_crusades_western_war_nob_01_lo
					1 = f_headgear_sec_crusades_western_war_nob_01_hi
					1 = f_headgear_sec_crusades_mena_war_nob_01_lo
					1 = f_headgear_sec_crusades_mena_war_nob_01_hi
					1 = female_headgear_religious_muslim_high_01
					1 = female_headgear_religious_african_high_01
					1 = female_headgear_religious_steppe_high_01
					1 = female_headgear_religious_northern_high_01
					1 = female_headgear_secular_fp1_common_01
					1 = female_headgear_secular_fp1_common_02
					1 = female_headgear_secular_fp1_nobility_01
					1 = female_headgear_secular_fp1_nobility_02
					1 = female_headgear_secular_fp1_nobility_03
					1 = female_headgear_secular_fp1_war_nobility_01
					1 = female_headgear_secular_fp1_war_nobility_02
					1 = female_headgear_secular_fp1_royalty_01
					1 = female_headgear_secular_fp1_imperial_01
					1 = female_headgear_secular_rtt_nobility_01_low
					# EP1 #
					1 = female_headgear_secular_ep1_western_royalty_01
					1 = female_headgear_secular_ep1_western_royalty_01
					1 = female_headgear_secular_ep1_mena_royalty_01
					1 = female_headgear_secular_ep1_indian_royalty_01
					1 = female_headgear_secular_ep1_jester_01
					1 = female_headgear_secular_ep1_crown_of_justinian
					1 = female_headgear_secular_ep1_crown_of_lombardy
					1 = female_headgear_secular_ep1_sassanid_crown
					1 = female_headgear_secular_ep1_diamond_crown
					1 = female_headgear_secular_ep1_sub_saharan_royalty_01
					1 = female_headgear_secular_ep1_mena_royalty_02
					1 = female_headgear_secular_ep1_diamond_crown
					1 = female_headgear_secular_ep1_crown_of_justinian
					1 = female_headgear_secular_ep1_crown_of_lombardy
					# FP2 #
					# Christian #
					3 = female_headgear_secular_fp2_iberian_christian_common_01
					3 = female_headgear_secular_fp2_iberian_christian_nobility_01_low
					3 = female_headgear_secular_fp2_iberian_christian_nobility_01_high
					3 = female_headgear_secular_fp2_iberian_christian_high_nobility_01
					3 = female_headgear_secular_fp2_iberian_christian_royalty_01
					3 = f_headgear_sec_fp2_iberian_christian_war_nob_01_lo
					3 = f_headgear_sec_fp2_iberian_christian_war_nob_01_hi
					# Muslim #
					3 = female_headgear_secular_fp2_iberian_muslim_common_01
					3 = female_headgear_secular_fp2_iberian_muslim_nobility_01
					3 = female_headgear_secular_fp2_iberian_muslim_high_nobility_01_low
					3 = female_headgear_secular_fp2_iberian_muslim_high_nobility_01_high
					3 = female_headgear_secular_fp2_iberian_muslim_royalty_01
					3 = f_headgear_sec_fp2_iberian_muslim_war_nob_01_lo
					3 = f_headgear_sec_fp2_iberian_muslim_war_nob_01_hi

					# EP2 #
					1 = f_headgear_sec_ep2_western_era1_com_01
					1 = f_headgear_sec_ep2_western_era1_com_02
					1 = f_headgear_sec_ep2_western_era1_nob_01
					1 = f_headgear_sec_ep2_western_era1_nob_02
					1 = f_headgear_sec_ep2_western_era1_hi_nob_01
					1 = f_headgear_sec_ep2_western_era1_roy_01
					1 = f_headgear_sec_ep2_western_era1_war_nob_01
					1 = f_headgear_sec_ep2_western_era2_war_nob_01
					1 = f_headgear_sec_ep2_western_era4_war_nob_01
					1 = f_headgear_sec_ep2_western_era4_war_nob_02
					1 = f_headgear_sec_ep2_western_era4_war_nob_02_01
					1 = f_headgear_sec_ep2_steppe_war_nob_01
					1 = f_headgear_sec_ep2_mena_war_nob_01
					1 = f_headgear_sec_ep2_byzantine_war_nob_01
					1 = f_headgear_sec_ep2_indian_war_nob_01
					# FP3 #
					3 = f_headgear_sec_fp3_iranian_imp_01
					3 = f_headgear_sec_fp3_iranian_roy_01
					3 = f_headgear_sec_fp3_iranian_war_nob_01
					3 = f_headgear_sec_fp3_iranian_nob_01
					3 = f_headgear_sec_fp3_iranian_nob_02
					# AFR #
					1 = f_headgear_sec_afr_common_01
					1 = f_headgear_sec_afr_common_02
					1 = f_headgear_sec_afr_low_nob_01
					1 = f_headgear_sec_afr_low_nob_02
					1 = f_headgear_sec_afr_high_nob_01
					1 = f_headgear_sec_afr_royalty_01
					1 = f_headgear_sec_afr_imperial_01
					1 = f_headgear_sec_afr_war_nob_01
					# EP3 #
					1 = f_headgear_sec_ep3_byzantine_era1_imp_01
					1 = f_headgear_sec_ep3_byzantine_era1_roy_01
					1 = f_headgear_sec_ep3_byzantine_era1_war_nob_01
					1 = f_headgear_sec_ep3_byzantine_era2_roy_01
					1 = f_headgear_sec_ep3_byzantine_era2_imp_01
					1 = f_headgear_sec_ep3_byzantine_era2_war_nob_01
					1 = f_headgear_sec_ep3_byzantine_era2_nob_01
					1 = f_headgear_sec_ep3_byzantine_era2_hi_nob_01
					1 = f_headgear_sec_ep3_byzantine_era1_com_01
					
					# POL
					1 = f_headgear_sec_pol_common_01
					1 = f_headgear_sec_pol_common_02
					1 = f_headgear_sec_pol_low_nob_01
					1 = f_headgear_sec_pol_high_nob_01
					1 = f_headgear_sec_pol_royalty_01
					1 = f_headgear_sec_pol_imperial_01
					1 = f_headgear_sec_pol_era1_war_nob_01
					1 = f_headgear_sec_pol_era3_war_nob_01
					1 = f_headgear_sec_pol_era4_war_nob_01

				}

				boy = male
				girl = female
			}

			western_nobility = {
				index = 2
				male = {
					20 = empty
					10 = male_headgear_secular_western_common_01
					10 = male_headgear_secular_western_common_02
					# 0 = male_headgear_secular_western_nobility_01
					# 0 = male_headgear_secular_western_nobility_02
				}
				female = {
					30 = empty
					10 = female_headgear_secular_western_nobility_01
					10 = female_headgear_secular_western_nobility_01_2
					10 = female_headgear_secular_western_nobility_02
					10 = female_headgear_secular_western_nobility_03
				}
				boy = male
				girl = female
			}

			western_high_nobility = {
				index = 3
				male = {
					1 = male_headgear_secular_western_high_nobility_01
				}
				female = {
					1 = female_headgear_secular_western_high_nobility_01
				}
				boy = male
				girl = female
			}

			western_royalty = {
				index = 4
				male = {
					1 = male_headgear_secular_western_royalty_01
					1 = male_headgear_secular_western_royalty_02
				}
				female = {
					1 = female_headgear_secular_western_royalty_01
					1 = female_headgear_secular_western_royalty_02
				}
				boy = male
				girl = female
			}

			western_common = {
				index = 5
				male = {
					1 = male_headgear_secular_western_common_01
					1 = male_headgear_secular_western_common_02
				}
				female = {
					35 = empty
					5 = female_headgear_secular_western_nobility_01
					5 = female_headgear_secular_western_nobility_01_2
					5 = female_headgear_secular_western_nobility_02
					5 = female_headgear_secular_western_nobility_03
				}
				boy = male
				girl = female
			}

			western_imperial = {
				index = 6
				male = {
					1 = male_headgear_secular_dde_hre_imperial_01

				}
				female = {
					1 = female_headgear_secular_western_royalty_01
					1 = female_headgear_secular_western_royalty_02
				}
				boy = male
				girl = female
			}

			western_war = {
				index = 7
				male = {
					1 = m_headgear_sec_western_war_nob_01

				}
				female = {
					1 = f_headgear_sec_western_war_nob_01

				}
				boy = male
				girl = female
			}

			western_stealth = {
				index = 8
				male = {
					1 = male_clothes_situational_western_stealth_hood_01

				}
				female = {
					1 = female_clothes_situational_western_stealth_hood_01

				}
				boy = male
				girl = female
			}

			mena_royalty = {
				index = 9
				male = {
					1 = male_headgear_secular_mena_royalty_01
				}
				female = {
					1 = female_headgear_secular_mena_royalty_01
				}
				boy = male
				girl = female
			}


			mena_low_nobility = {
				index = 10
				male = {
					5 = empty
					10 = male_headgear_secular_mena_common_01
					10 = male_headgear_secular_mena_nobility_01

				}
				female = {
					15 = empty
					5 = female_headgear_secular_mena_common_01
					5 = female_headgear_secular_mena_common_02
					5 = female_headgear_secular_mena_nobility_01
				}
				boy = male
				girl = female
			}

			mena_high_nobility = {
				index = 11
				male = {
					0 = empty
					5 = male_headgear_secular_mena_high_nobility_01
					5 = male_headgear_religious_dde_muslim_head_01

				}
				female = {
					0 = empty
					5 = female_headgear_secular_mena_nobility_01
				}
				boy = male
				girl = female
			}

			mena_common = {
				index = 12
				male = {
					5 = empty
					10 = male_headgear_secular_mena_common_01
					10 = male_headgear_secular_dde_abbasid_common_02

				}
				female = {
					10 = empty
					5 = female_headgear_secular_mena_common_01
					5 = female_headgear_secular_mena_common_02
					5 = female_headgear_secular_dde_abbasid_common_01

				}
				boy = male
				girl = female
			}

			mena_imperial = {
				index = 13
				male = {
					1 = male_headgear_secular_mena_imperial_01

				}
				female = {
					1 = female_headgear_secular_mena_royalty_01

				}
				boy = male
				girl = female
			}

			mena_war = {
				index = 14
				male = {
					1 = m_headgear_sec_mena_war_nob_01_lo
					1 = m_headgear_sec_crusades_mena_war_nob_01_lo
					1 = m_headgear_sec_mena_war_nob_01_hi
					1 = m_headgear_sec_crusades_mena_war_nob_01_hi

				}
				female = {
					1 = f_headgear_sec_mena_war_nob_01_lo
					1 = f_headgear_sec_crusades_mena_war_nob_01_lo
					1 = f_headgear_sec_mena_war_nob_01_hi
					1 = f_headgear_sec_crusades_mena_war_nob_01_hi
				}
				boy = male
				girl = female
			}

			mena_royalty = {
				index = 15
				male = {
					1 = male_headgear_secular_mena_royalty_01

				}
				female = {
					1 = female_headgear_secular_mena_royalty_01

				}
				boy = male
				girl = female
			}

			mena_stealth = {
				index = 16
				male = {
					1 = male_clothes_situational_mena_stealth_hood_01

				}
				female = {
					1 = female_clothes_situational_mena_stealth_hood_01

				}
				boy = male
				girl = female
			}

			monarchs_journey_low = {
				index = 17
				male = {
					1 = male_headgear_secular_rtt_nobility_01_low
					#1 = male_headgear_secular_rtt_jester_01_low
				}
				female = {
					1 = female_headgear_secular_rtt_nobility_01_low
					#1 = female_headgear_secular_ep1_jester_01
				}
				boy = male
				girl = female
			}

			monarchs_journey_high = {
				index = 18
				male = {
					1 = male_headgear_secular_rtt_nobility_01_high
					#1 = male_headgear_secular_rtt_jester_01_low
				}
				female = {
					1 = female_headgear_secular_rtt_nobility_01_low
				}
				boy = male
				girl = female
			}

			catholic_high = { # Duplicate weights to make seed different from religious_catholic_high_clothes clothes gene
				index = 19
				male = {
					2 = male_headgear_religious_catholic_high_01
					1 = male_headgear_religious_dde_catholic_high_01
					1 = male_headgear_religious_dde_catholic_high_01
				}
				female = {
					1 = female_headgear_religious_catholic_devoted_01
				}
				boy = male
				girl = female
			}

			catholic_head = {
				index = 20
				male = {
					1 = male_headgear_religious_catholic_head_01
				}
				female = {
					1 = female_headgear_religious_catholic_devoted_01
				}
				boy = male
				girl = female
			}

			dde_hre_high_nobility = {
				index = 21
				male = {
					# 1 = male_headgear_secular_dde_hre_high_nobility_01
					1 = male_headgear_secular_dde_hre_high_nobility_02
				}
				female = {
					1 = female_headgear_secular_dde_hre_high_nobility_01
				}
				boy = male
				girl = female
			}

			dde_hre_nobility = {
				index = 22
				male = {
					10 = male_headgear_secular_dde_hre_common_02
				}
				female = {
					10 = female_headgear_secular_dde_hre_common_02
				}
				boy = male
				girl = female
			}

			dde_hre_common = {
				index = 23
				male = {
					1 = male_headgear_secular_dde_hre_common_01
					# 1 = male_headgear_secular_dde_hre_common_02
				}
				female = {
					1 = female_headgear_secular_dde_hre_common_01
					# 1 = female_headgear_secular_dde_hre_common_02
				}
				boy = male
				girl = female
			}

			dde_hre_imperial = {
				index = 24
				male = {
					1 = male_headgear_secular_western_imperial_01

				}
				female = {
					1 = f_headgear_western_imp_01

				}
				boy = male
				girl = female
			}

			dde_hre_war = {
				index = 25
				male = {
					1 = m_headgear_sec_dde_hre_war_nob_01_lo
					1 = m_headgear_sec_dde_hre_war_nob_01_hi
					1 = m_headgear_sec_dde_hre_war_nob_01_roy

				}
				female = {
					1 = f_headgear_sec_dde_hre_war_nob_01_lo
					1 = f_headgear_sec_dde_hre_war_nob_01_hi
					1 = f_headgear_sec_dde_hre_war_nob_01_roy

				}
				boy = male
				girl = female
			}

			dde_hre_royalty = {
				index = 26
				male = {
					# 1 = male_headgear_secular_dde_hre_royalty_01
					1 = male_headgear_secular_dde_hre_royalty_02

				}
				female = {
					1 = female_headgear_secular_dde_hre_royalty_01

				}
				boy = male
				girl = female
			}

			dde_abbasid_high_nobility = {
				index = 27
				male = {
					1 = male_headgear_secular_dde_abbasid_high_nobility_01
					# 1 = male_headgear_secular_dde_abbasid_common_01_high
				}
				female = {
					1 = female_headgear_secular_mena_nobility_01
					1 = female_headgear_secular_dde_abbasid_high_nobility_01
					# 1 = female_headgear_secular_dde_abbasid_high_nobility_02
				}
				boy = male
				girl = female
			}

			dde_abbasid_common = {
				index = 28
				male = {
					1 = male_headgear_secular_dde_abbasid_common_01
					# 1 = male_headgear_secular_dde_abbasid_common_02
				}
				female = {
					# 1 = female_headgear_secular_dde_abbasid_common_01
					1 = female_headgear_secular_dde_abbasid_common_02
				}
				boy = male
				girl = female
			}

			dde_abbasid_imperial = {
				index = 29
				male = {
					1 = male_headgear_secular_dde_abbasid_imperial_01

				}
				female = {
					#	1 = female_headgear_secular_dde_abbasid_nobility_01
				}
				boy = male
				girl = female
			}

			dde_abbasid_war = {
				index = 30
				male = {
					1 = m_headgear_sec_dde_abbasid_war_nob_01_lo
					1 = m_headgear_sec_dde_abbasid_war_nob_01_hi

				}
				female = {
					1 = f_headgear_sec_dde_abbasid_war_nob_01_lo
					1 = f_headgear_sec_dde_abbasid_war_nob_01_hi

				}
				boy = male
				girl = female
			}

			dde_abbasid_royalty = {
				index = 31
				male = {
					1 = male_headgear_secular_dde_abbasid_royalty_01


				}
				female = {
					1 = female_headgear_secular_dde_abbasid_royalty_01

				}
				boy = male
				girl = female
			}


			northern_war = {
				index = 32
				male = {
					1 = m_headgear_sec_northern_war_nob_01_lo
					1 = m_headgear_sec_northern_war_nob_01_hi

				}
				female = {
					1 = f_headgear_sec_northern_war_nob_01_lo
					1 = f_headgear_sec_northern_war_nob_01_hi

				}
				boy = male
				girl = female
			}

			northern_common = {
				index = 33
				male = {
					1 = empty
					1 = male_headgear_secular_northern_common_01

				}
				female = {
					10 = empty
					2 = female_headgear_secular_northern_common_01

				}
				boy = male
				girl = female
			}

			northern_high_nobility = {
				index = 34
				male = {
					1 = male_headgear_religious_northern_high_01
				}
				female = {
					1 = female_headgear_religious_northern_high_01
				}
				boy = male
				girl = female
			}

			northern_royalty = {
				index = 35
				male = {
					1 = male_headgear_secular_western_royalty_01
					1 = male_headgear_secular_western_royalty_02
				}
				female = {
					1 = female_headgear_secular_western_royalty_01
					1 = female_headgear_secular_western_royalty_02
				}
				boy = male
				girl = female
			}


			byzantine_high_nobility = {
				index = 36
				male = {
					5 = male_headgear_secular_byzantine_high_nobility_01

				}
				female = {
					5 = female_headgear_secular_byzantine_high_nobility_01
				}
				boy = male
				girl = female
			}

			byzantine_nobility = {
				index = 37
				male = {
					5 = empty
					5 = male_headgear_secular_byzantine_nobility_01
				}
				female = {
					5 = empty
					5 = female_headgear_secular_byzantine_nobility_01
				}
				boy = male
				girl = female
			}

			byzantine_common = {
				index = 38
				male = {
					10 = empty
					5 = male_headgear_secular_byzantine_common_01
				}
				female = {
					10 = empty
					5 = female_headgear_secular_byzantine_common_01
				}
				boy = male
				girl = female
			}

			byzantine_imperial = {
				index = 39
				male = {
					1 = male_headgear_secular_byzantine_imperial_01

				}
				female = {
					1 = female_headgear_secular_byzantine_imperial_01
				}
				boy = male
				girl = female
			}

			byzantine_war = {
				index = 40
				male = {
					1 = m_headgear_sec_byzantine_war_nob_01_lo
					1 = m_headgear_sec_byzantine_war_nob_01_hi
					1 = m_headgear_sec_byzantine_war_nob_01_roy

				}
				female = {
					1 = f_headgear_sec_byzantine_war_nob_01_lo
					1 = f_headgear_sec_byzantine_war_nob_01_hi
					1 = f_headgear_sec_byzantine_war_nob_01_roy

				}
				boy = male
				girl = female
			}

			byzantine_royalty = {
				index = 41
				male = {
					1 = male_headgear_secular_byzantine_royalty_01

				}
				female = {
					5 = female_headgear_secular_byzantine_royalty_01

				}
				boy = male
				girl = female
			}

			steppe_high_nobility = {
				index = 42
				male = {
					5 = male_headgear_secular_steppe_nobility_01

				}
				female = {
					5 = female_headgear_secular_steppe_high_nobility_01
				}
				boy = male
				girl = female
			}

			steppe_nobility = {
				index = 43
				male = {
					5 = empty
					5 = male_headgear_secular_steppe_common_01
				}
				female = {
					5 = empty
					5 = female_headgear_secular_steppe_common_01
				}
				boy = male
				girl = female
			}

			steppe_common = {
				index = 44
				male = {
					5 = empty
					5 = male_headgear_secular_steppe_common_01

				}
				female = {
					5 = empty
					5 = female_headgear_secular_steppe_common_01
				}
				boy = male
				girl = female
			}

			steppe_royalty = {
				index = 45
				male = {
					5 = male_headgear_secular_steppe_royalty_01

				}
				female = {
					5 = female_headgear_secular_steppe_high_nobility_01

				}
				boy = male
				girl = female
			}

			steppe_war = {
				index = 46
				male = {
					1 = m_headgear_sec_steppe_war_nob_01_lo
					1 = m_headgear_sec_steppe_war_nob_01_hi

				}
				female = {
					1 = f_headgear_sec_steppe_war_nob_01_lo
					1 = f_headgear_sec_steppe_war_nob_01_hi

				}
				boy = male
				girl = female
			}

			sub_saharan_high_nobility = {
				index = 47
				male = {
					1 = male_headgear_secular_sub_saharan_high_nobility_01
				}
				female = {
					1 = female_headgear_secular_mena_nobility_01
				}
				boy = male
				girl = female
			}

			sub_saharan_common = {
				index = 48
				male = {
					5 = empty
					5 = male_headgear_secular_sub_saharan_common_01

				}
				female = {
					5 = empty
					5 = female_headgear_secular_sub_saharan_common_01


				}
				boy = male
				girl = female
			}

			sub_saharan_royalty = {
				index = 49
				male = {
					1 = male_headgear_secular_sub_saharan_royalty_01

				}
				female = {
					1 = female_headgear_secular_mena_royalty_01

				}
				boy = male
				girl = female
			}

			sub_saharan_imperial = {
				index = 50
				male = {
					1 = male_headgear_secular_sub_saharan_imperial_01

				}
				female = {
					1 = female_headgear_secular_mena_royalty_01

				}
				boy = male
				girl = female
			}

			indian_high_nobility = {
				index = 51
				male = {
					5 = male_headgear_secular_indian_high_nobility_01
				}
				female = {
					5 = female_headgear_secular_indian_nobility_02

				}
				boy = male
				girl = female
			}

			indian_nobility = {
				index = 52
				male = {
					5 = empty
					5 = male_headgear_secular_mena_common_01
				}
				female = {
					10 = empty
					5 = female_headgear_secular_indian_common_01
					5 = female_headgear_secular_indian_nobility_02
				}
				boy = male
				girl = female
			}

			indian_common = {
				index = 53
				male = {
					5 = empty
					5 = male_headgear_secular_mena_common_01

				}
				female = {
					5 = empty
					5 = female_headgear_secular_indian_common_01


				}
				boy = male
				girl = female
			}

			indian_royalty = {
				index = 54
				male = {
					5 = male_headgear_secular_indian_royalty_01

				}
				female = {
					5 = female_headgear_secular_indian_royalty_01

				}
				boy = male
				girl = female
			}

			indian_imperial = {
				index = 55
				male = {
					5 = male_headgear_secular_indian_imperial_01

				}
				female = {
					5 = female_headgear_secular_indian_royalty_01

				}
				boy = male
				girl = female
			}

			indian_war = {
				index = 56
				male = {
					5 = m_headgear_sec_indian_war_nob_01_lo
					5 = m_headgear_sec_indian_war_nob_01_hi
					5 = m_headgear_sec_indian_war_nob_01_roy

				}
				female = {
					5 = f_headgear_sec_indian_war_nob_01_lo
					5 = f_headgear_sec_indian_war_nob_01_hi
					5 = f_headgear_sec_indian_war_nob_01_roy

				}
				boy = male
				girl = female
			}

			crusades_western_war = {
				index = 57
				male = {
					1 = m_headgear_sec_crusades_western_war_nob_01_lo
					1 = m_headgear_sec_crusades_western_war_nob_01_hi

				}
				female = {
					1 = f_headgear_sec_crusades_western_war_nob_01_lo
					1 = f_headgear_sec_crusades_western_war_nob_01_hi

				}
				boy = male
				girl = female
			}

			crusades_mena_war = {
				index = 58
				male = {
					1 = m_headgear_sec_crusades_mena_war_nob_01_lo
					1 = m_headgear_sec_crusades_mena_war_nob_01_hi

				}
				female = {
					1 = f_headgear_sec_crusades_mena_war_nob_01_lo
					1 = f_headgear_sec_crusades_mena_war_nob_01_hi

				}
				boy = male
				girl = female
			}


			#religious_dde_catholic = {
			#	index = 57
			#	male = {
			#		1 = male_headgear_religious_dde_catholic_high_01
			#
			#	}
			#	female = {
			#	#	1 = female_headgear_religious_dde_catholic_high_01
			#
			#	}
			#	boy = male
			#    girl = female
			#}

			religious_catholic_devoted = {
				index = 59
				male = {
					1 = empty

				}
				female = {
					1 = female_headgear_religious_catholic_devoted_01

				}
				boy = male
				girl = female
			}

			religious_orthodox_high = {
				index = 60
				male = {
					1 = male_headgear_religious_orthodox_high_01

				}
				female = {
					1 = female_headgear_religious_catholic_devoted_01

				}
				boy = male
				girl = female
			}

			religious_orthodox_head = {
				index = 61
				male = {
					1 = male_headgear_religious_orthodox_head_01

				}
				female = {
					1 = female_headgear_religious_catholic_devoted_01

				}
				boy = male
				girl = female
			}

			religious_zoroastrian_high = {
				index = 62
				male = {
					1 = male_headgear_religious_zorastrian_high_01

				}
				female = {
					# 1 = female_headgear_religious_zoroastrian_high_01

				}
				boy = male
				girl = female
			}

			religious_jewish_high = {
				index = 63
				male = {
					1 = male_headgear_religious_zorastrian_high_01

				}
				female = {
					#	1 = female_headgear_religious_jewish_high_01

				}
				boy = male
				girl = female
			}

			religious_jewish_head = {
				index = 64
				male = {
					1 = male_headgear_religious_jewish_head_01

				}
				female = {
					#	1 = female_headgear_religious_jewish_head_01

				}
				boy = male
				girl = female
			}

			religious_muslim_high = {
				index = 65
				male = {
					1 = male_headgear_religious_muslim_high_01

				}
				female = {
					1 = female_headgear_religious_muslim_high_01

				}
				boy = male
				girl = female
			}

			religious_muslim_head = {
				index = 66
				male = {
					1 = male_headgear_religious_dde_muslim_head_01

				}
				female = {
					1 = female_headgear_religious_muslim_high_01

				}
				boy = male
				girl = female
			}

			#religious_dde_muslim_high = {
			#	index = 66
			#	male = {
			#		1 = male_headgear_religious_dde_muslim_high_01
			#
			#	}
			#	female = {
			#		1 = female_headgear_secular_mena_royalty_01
			#
			#	}
			#	boy = male
			#    girl = female
			#}

			religious_african_high = {
				index = 67
				male = {
					1 = male_headgear_religious_african_high_01

				}
				female = {
					1 = female_headgear_religious_african_high_01

				}
				boy = male
				girl = female
			}

			religious_steppe_high = {
				index = 68
				male = {
					1 = male_headgear_religious_steppe_high_01

				}
				female = {
					1 = female_headgear_religious_steppe_high_01

				}
				boy = male
				girl = female
			}

			religious_northern_high = {
				index = 69
				male = {
					1 = male_headgear_religious_northern_high_01

				}
				female = {
					1 = female_headgear_religious_northern_high_01

				}
				boy = male
				girl = female
			}

			## FP1 - Fury of the Northmen ##

			fp1_common = {
				index = 70
				male = {
					1 = male_headgear_secular_fp1_common_01
					1 = male_headgear_secular_fp1_common_02

				}
				female = {
					1 = female_headgear_secular_fp1_common_01
					1 = female_headgear_secular_fp1_common_02

				}
				boy = male
				girl = female
			}

			fp1_low_nobility = {
				index = 71
				male = {
					2 = male_headgear_secular_fp1_nobility_01
					1 = male_headgear_secular_fp1_common_01
					1 = male_headgear_secular_fp1_common_02

				}
				female = {
					1 = female_headgear_secular_fp1_common_01
					1 = female_headgear_secular_fp1_common_02

				}
				boy = male
				girl = female
			}

			fp1_nobility = {
				index = 72
				male = {
					1 = male_headgear_religious_northern_high_01

				}
				female = {
					1 = female_headgear_secular_fp1_nobility_01
					1 = female_headgear_secular_fp1_nobility_02
					1 = female_headgear_secular_fp1_nobility_03

				}
				boy = male
				girl = female
			}

			fp1_war = {
				index = 73
				male = {
					1 = male_headgear_secular_fp1_war_nobility_01
					1 = male_headgear_secular_fp1_war_nobility_02

				}
				female = {
					1 = female_headgear_secular_fp1_war_nobility_01
					1 = female_headgear_secular_fp1_war_nobility_02

				}
				boy = male
				girl = female
			}

			fp1_war_common = { # For commoners to use, non-gilded version only
				index = 74
				male = {
					1 = male_headgear_secular_fp1_war_nobility_02

				}
				female = {
					1 = female_headgear_secular_fp1_war_nobility_02

				}
				boy = male
				girl = female
			}

			fp1_royalty = {
				index = 75
				male = {
					1 = male_headgear_secular_fp1_royalty_01

				}
				female = {
					1 = female_headgear_secular_fp1_royalty_01

				}
				boy = male
				girl = female
			}

			fp1_imperial = {
				index = 76
				male = {
					1 = male_headgear_secular_fp1_imperial_01

				}
				female = {
					1 = female_headgear_secular_fp1_imperial_01

				}
				boy = male
				girl = female
			}

			monarchs_journey_unleashed = {
				index = 77
				male = {
					1 = male_headgear_secular_rtt_nobility_01_low
				}
				female = {
					1 = female_headgear_secular_rtt_nobility_01_low
				}
				boy = male
				girl = female
			}

			## EP1 - ROCCO ##

			ep1_western_royalty = {
				index = 78
				male = {
					1 = male_headgear_secular_ep1_western_royalty_01
				}
				female = {
					1 = female_headgear_secular_ep1_western_royalty_01
				}
				boy = male
				girl = female
			}

			ep1_steppe_royalty = {
				index = 79
				male = {
					1 = male_headgear_secular_ep1_mena_royalty_01
				}
				female = {
					1 = female_headgear_secular_ep1_mena_royalty_01
				}
				boy = male
				girl = female
			}

			ep1_indian_royalty = {
				index = 80
				male = {
					1 = male_headgear_secular_ep1_indian_royalty_01
				}
				female = {
					1 = female_headgear_secular_ep1_indian_royalty_01
				}
				boy = male
				girl = female
			}

			ep1_jester = {
				index = 81
				male = {
					50 = male_headgear_secular_ep1_jester_01
				}
				female = {
					50 = female_headgear_secular_ep1_jester_01
				}
				boy = male
				girl = female
			}

			ep1_crown_of_justinian = {
				index = 82
				male = {
					50 = male_headgear_secular_ep1_crown_of_justinian
				}
				female = {
					50 = female_headgear_secular_ep1_crown_of_justinian
				}
				boy = male
				girl = female
			}

			ep1_crown_of_lombardy = {
				index = 83
				male = {
					50 = male_headgear_secular_ep1_crown_of_lombardy
				}
				female = {
					50 = female_headgear_secular_ep1_crown_of_lombardy
				}
				boy = male
				girl = female
			}

			ep1_sassanid_crown = {
				index = 84
				male = {
					50 = male_headgear_secular_ep1_sassanid_crown
				}
				female = {
					50 = female_headgear_secular_ep1_sassanid_crown
				}
				boy = male
				girl = female
			}

			ep1_diamond_crown = {
				index = 85
				male = {
					50 = male_headgear_secular_ep1_diamond_crown
				}
				female = {
					50 = female_headgear_secular_ep1_diamond_crown
				}
				boy = male
				girl = female
			}

			ep1_sub_saharan_royalty = {
				index = 86
				male = {
					1 = male_headgear_secular_ep1_sub_saharan_royalty_01
				}
				female = {
					1 = female_headgear_secular_ep1_sub_saharan_royalty_01
				}
				boy = male
				girl = female
			}

			ep1_mena_royalty = {
				index = 87
				male = {
					1 = male_headgear_secular_ep1_mena_royalty_02
				}
				female = {
					1 = female_headgear_secular_ep1_mena_royalty_02
				}
				boy = male
				girl = female
			}

			ep1_indian_imperial = {
				index = 88
				male = {
					1 = male_headgear_secular_ep1_diamond_crown
				}
				female = {
					1 = female_headgear_secular_ep1_diamond_crown
				}
				boy = male
				girl = female
			}

			ep1_byzantine_imperial = {
				index = 89
				male = {
					1 = male_headgear_secular_ep1_crown_of_justinian
				}
				female = {
					1 = female_headgear_secular_ep1_crown_of_justinian
				}
				boy = male
				girl = female
			}

			ep1_italian_royalty = {
				index = 90
				male = {
					1 = male_headgear_secular_ep1_crown_of_lombardy
				}
				female = {
					1 = female_headgear_secular_ep1_crown_of_lombardy
				}
				boy = male
				girl = female
			}

			ep1_persian_imperial = {
				index = 91
				male = {
					1 = male_headgear_secular_ep1_sassanid_crown
				}
				female = {
					1 = female_headgear_secular_ep1_sassanid_crown
				}
				boy = male
				girl = female
			}

			## FP2 - Fate of Iberia ##

			fp2_christian_common = {
				index = 92
				male = {
					10 = empty
					20 = male_headgear_secular_fp2_iberian_christian_common_01
				}
				female = {
					10 = empty
					10 = female_headgear_secular_fp2_iberian_christian_common_01
				}
				boy = male
				girl = female
			}

			fp2_christian_low_nobility = {
				index = 93
				male = {
					1 = male_headgear_secular_fp2_iberian_christian_nobility_01_low
					1 = male_headgear_secular_fp2_iberian_christian_high_nobility_01_low
				}
				female = {
					1 = female_headgear_secular_fp2_iberian_christian_nobility_01_low
					1 = female_headgear_secular_fp2_iberian_christian_high_nobility_01
				}
				boy = male
				girl = female
			}

			fp2_christian_high_nobility = {
				index = 94
				male = {

					1 = male_headgear_secular_fp2_iberian_christian_nobility_01_high
					1 = male_headgear_secular_fp2_iberian_christian_high_nobility_01_high
				}
				female = {
					1 = female_headgear_secular_fp2_iberian_christian_high_nobility_01
					1 = female_headgear_secular_fp2_iberian_christian_nobility_01_high
				}
				boy = male
				girl = female
			}

			fp2_christian_royalty = {
				index = 95
				male = {
					1 = male_headgear_secular_fp2_iberian_christian_royalty_01
				}
				female = {
					1 = female_headgear_secular_fp2_iberian_christian_royalty_01
				}
				boy = male
				girl = female
			}

			fp2_christian_war_nobility = {
				index = 96
				male = {
					1 = m_headgear_sec_fp2_iberian_christian_war_nob_01_lo
					1 = m_headgear_sec_fp2_iberian_christian_war_nob_01_hi
				}

				female = {
					1 = f_headgear_sec_fp2_iberian_christian_war_nob_01_lo
					1 = f_headgear_sec_fp2_iberian_christian_war_nob_01_hi

				}
				boy = male
				girl = female
			}

			fp2_muslim_common = {
				index = 97
				male = {
					1 = male_headgear_secular_fp2_iberian_muslim_common_01_low
				}
				female = {
					1 = female_headgear_secular_fp2_iberian_muslim_common_01
				}
				boy = male
				girl = female
			}

			fp2_muslim_low_nobility = {
				index = 98
				male = {
					1 = male_headgear_secular_fp2_iberian_muslim_nobility_01
					1 = male_headgear_secular_fp2_iberian_muslim_common_01_high
				}
				female = {
					1 = female_headgear_secular_fp2_iberian_muslim_high_nobility_01_low
					1 = female_headgear_secular_fp2_iberian_muslim_nobility_01
				}
				boy = male
				girl = female
			}

			fp2_muslim_high_nobility = {
				index = 99
				male = {
					1 = male_headgear_secular_fp2_iberian_muslim_high_nobility_01
				}
				female = {

					1 = female_headgear_secular_fp2_iberian_muslim_high_nobility_01_high
				}
				boy = male
				girl = female
			}

			fp2_muslim_royalty = {
				index = 100
				male = {
					1 = male_headgear_secular_fp2_iberian_muslim_royalty_01
				}
				female = {
					1 = female_headgear_secular_fp2_iberian_muslim_royalty_01
				}
				boy = male
				girl = female
			}

			fp2_muslim_war_nobility = {
				index = 101
				male = {
					1 = m_headgear_sec_fp2_iberian_muslim_war_nob_01_lo
					1 = m_headgear_sec_fp2_iberian_muslim_war_nob_01_hi

				}

				female = {
					1 = f_headgear_sec_fp2_iberian_muslim_war_nob_01_lo
					1 = f_headgear_sec_fp2_iberian_muslim_war_nob_01_hi
				}
				boy = male
				girl = female
			}

			fp2_scripted_headgear_01 = {
				index = 102
				male = {
					1 = empty
					1 = male_headgear_secular_fp2_iberian_muslim_common_01_low
					1 = male_headgear_secular_fp2_iberian_muslim_high_nobility_01
				}
				boy = male
				girl = male
				female = male
			}

			## EP2 - Tours and Tournaments ##

			ep2_western_era1_war_nobility = {
				index = 103
				male = {
					20 = m_headgear_sec_ep2_western_era1_war_nob_01
				}

				female = {
					10 = f_headgear_sec_ep2_western_era1_war_nob_01
				}

				boy = male
				girl = female
			}

			ep2_western_era2_war_nobility = {
				index = 104
				male = {
					20 = m_headgear_sec_ep2_western_era2_war_nob_01
				}

				female = {
					10 = f_headgear_sec_ep2_western_era2_war_nob_01
				}

				boy = male
				girl = female
			}

			ep2_western_era3_war_nobility = {
				index = 105
				male = {
					20 = m_headgear_sec_ep2_western_war_nob_01_com
					20 = m_headgear_sec_ep2_western_war_nob_01_lo
					20 = m_headgear_sec_ep2_western_war_nob_01_hi
				}

				female = {
					20 = f_headgear_sec_ep2_western_war_nob_01_com
					20 = f_headgear_sec_ep2_western_war_nob_01_lo
					20 = f_headgear_sec_ep2_western_war_nob_01_hi
				}

				boy = male
				girl = female
			}

			ep2_western_era4_war_nobility = {
				index = 106
				male = {
					20 = m_headgear_sec_ep2_western_era4_war_nob_01
					10 = m_headgear_sec_ep2_western_era4_war_nob_02
					10 = m_headgear_sec_ep2_western_era4_war_nob_02_01
				}

				female = {
					10 = f_headgear_sec_ep2_western_era4_war_nob_01
					10 = f_headgear_sec_ep2_western_era4_war_nob_02
					10 = f_headgear_sec_ep2_western_era4_war_nob_02_01
				}

				boy = male
				girl = female
			}

			ep2_western_era1_common = {
				index = 107
				male = {
					20 = empty
					20 = m_headgear_sec_ep2_western_era1_com_01
				}
				female = {
					20 = empty
					10 = f_headgear_sec_ep2_western_era1_com_01
					10 = f_headgear_sec_ep2_western_era1_com_02
				}
				boy = male
				girl = female
			}

			ep2_western_era1_nobility = {
				index = 108
				male = {
					10 = empty
					10 = m_headgear_sec_ep2_western_era1_nob_01
					10 = m_headgear_sec_ep2_western_era1_nob_02
				}

				female = {
					20 = empty
					10 = f_headgear_sec_ep2_western_era1_nob_01
					10 = f_headgear_sec_ep2_western_era1_nob_02
				}

				boy = male
				girl = female
			}

			ep2_western_era1_high_nobility = {
				index = 109
				male = {
					10 = m_headgear_sec_ep2_western_era1_nob_01
					10 = m_headgear_sec_ep2_western_era1_nob_02
				}

				female = {
					10 = f_headgear_sec_ep2_western_era1_hi_nob_01
				}

				boy = male
				girl = female
			}

			ep2_western_era1_royalty = {
				index = 110
				male = {
					20 = m_headgear_sec_ep2_western_era1_roy_01
				}
				female = {
					10 = f_headgear_sec_ep2_western_era1_roy_01
				}
				boy = male
				girl = female
			}

			ep2_western_era1_imperial = {
				index = 111
				male = {
					20 = m_headgear_sec_ep2_western_era1_imp_01
				}
				female = {
					10 = f_headgear_sec_ep2_western_era1_roy_01
				}
				boy = male
				girl = female
			}

			ep2_western_era3_common = {
				index = 112
				male = {
					20 = empty
					10 = male_headgear_secular_western_common_01
					10 = male_headgear_secular_western_common_02
					20 = male_headgear_secular_dde_hre_common_01
					20 = male_headgear_secular_dde_hre_common_02
				}
				female = {
					15 = empty
					5 = female_headgear_secular_western_nobility_01
					5 = female_headgear_secular_western_nobility_02
					10 = female_headgear_secular_dde_hre_common_01
					10 = female_headgear_secular_dde_hre_common_02
				}
				boy = male
				girl = female
			}

			ep2_western_era3_nobility = {
				index = 113
				male = {
					20 = empty
					10 = male_headgear_secular_western_common_01
					10 = male_headgear_secular_western_common_02
					20 = male_headgear_secular_dde_hre_common_01
					20 = male_headgear_secular_dde_hre_common_02
				}

				female = {
					5 = female_headgear_secular_western_nobility_01
					5 = female_headgear_secular_western_nobility_01_2
					5 = female_headgear_secular_western_nobility_02
					5 = female_headgear_secular_western_nobility_03
					10 = female_headgear_secular_dde_hre_common_01
					10 = female_headgear_secular_dde_hre_common_02
				}

				boy = male
				girl = female
			}

			western_era3_royalty = {
				index = 114
				male = {
					1 = male_headgear_secular_western_royalty_01
					1 = male_headgear_secular_western_royalty_02
					1 = male_headgear_secular_dde_hre_royalty_02
				}
				female = {
					1 = female_headgear_secular_western_royalty_01
					1 = female_headgear_secular_western_royalty_02
					1 = female_headgear_secular_dde_hre_royalty_01
				}
				boy = male
				girl = female
			}

			ep2_mena_war_nobility = {
				index = 115
				male = {
					20 = m_headgear_sec_ep2_mena_war_nob_01
				}

				female = {
					10 = f_headgear_sec_ep2_mena_war_nob_01
				}

				boy = male
				girl = female
			}

			ep2_steppe_war_nobility = {
				index = 116
				male = {
					20 = m_headgear_sec_ep2_steppe_war_nob_01
				}

				female = {
					10 = f_headgear_sec_ep2_steppe_war_nob_01
				}

				boy = male
				girl = female
			}

			ep2_byzantine_war_nobility = {
				index = 117
				male = {
					20 = m_headgear_sec_ep2_byzantine_war_nob_01
				}
				female = {
					10 = f_headgear_sec_ep2_byzantine_war_nob_01
				}

				boy = male
				girl = female
			}

			ep2_indian_war_nobility = {
				index = 118
				male = {
					20 = m_headgear_sec_ep2_indian_war_nob_01
				}

				female = {
					10 = f_headgear_sec_ep2_indian_war_nob_01
				}

				boy = male
				girl = female

			}


		## SP2 - Elegance of the Empire ##

			sp2_western_imperial = {
				index = 119
				male = {
					1 = m_headgear_sec_sp2_western_imp_01
				}
				female = {
					1 = f_headgear_sec_sp2_western_imp_01
				}
				boy = male
				girl = female
			}

			sp2_western_high_nobility = {
				index = 120
				male = {
					1 = m_headgear_sec_sp2_western_hi_nob_01
				}
				female = {
					1 = f_headgear_sec_sp2_western_hi_nob_01
				}
				boy = male
				girl = female
			}

			reward_western_royalty = {
				index = 121
				male = {
					1 = male_headgear_secular_western_royalty_03
				}
				female = {
					1 = female_headgear_secular_western_royalty_03
				}
				boy = male
				girl = male
			}

			## EP2 - Weddings ##

			western_wedding = {
				index = 122
				male = {
					1 = m_headgear_spec_ep2_western_wedding
				}
				female = {
					1 = f_headgear_spec_ep2_western_wedding
				}
				boy = male
				girl = female
			}

			mena_wedding = {
				index = 123
				male = {
					#1 = m_headgear_spec_ep2_mena_wedding
				}
				female = {
					1 = f_headgear_spec_ep2_mena_wedding
				}
				boy = male
				girl = female
			}

			byzantine_wedding = {
				index = 124
				male = {
					1 = m_headgear_spec_ep2_byzantine_wedding
				}
				female = {
					1 = f_headgear_spec_ep2_byzantine_wedding
				}
				boy = male
				girl = female
			}

			# Warcraft
			high_elven_crowns = {
				index = 125
				male = {
					1 = male_headgear_secular_western_high_nobility_01
					1 = male_headgear_religious_northern_high_01
					
				}
				female = {
					1 = female_headgear_secular_western_high_nobility_01
					1 = female_headgear_religious_northern_high_01
				}
				boy = male
				girl = female
			}
			
			# Warcraft
			goblin_top_hats = {
				index = 126
				male = {
					1 = male_headgear_secular_goblin_gallywix_hat_01
				}
				female = {
					1 = female_headgear_secular_goblin_gallywix_hat_01
				}
				boy = male
				girl = female
			}
			
			# Warcraft
			zandalari_imperial = {
				index = 127
				male = {
					1 = male_headgear_secular_zandalari_rastakhan
				}
				female = {
					1 = female_headgear_religious_african_high_01
				}
				boy = male
				girl = female
			}
			
			scourge_cultist_headgears = {
				index = 128
				male = {
					1 = male_clothes_situational_scourge_stealth_hood_01_common
					1 = male_headgear_secular_scourge_common_02
				}
				female = {
					1 = female_clothes_situational_scourge_stealth_hood_01_common
					1 = female_headgear_secular_scourge_common_01
				}
				boy = male
				girl = female
			}
			
			scourge_high_cultist_headgears = {
				index = 129
				male = {
					1 = male_headgears_secular_scourge_skull_hood_01
				}
				female = {
					1 = female_headgears_secular_scourge_skull_hood_01
				}
				boy = male
				girl = female
			}
			
			# Warcraft
			troll_voodoo_mask = {
				index = 130
				male = {
					1 = male_headgear_secular_troll_voodoo_mask
				}
				female = {
					1 = female_headgear_secular_troll_voodoo_mask
				}
				boy = male
				girl = female
			}
			rexxar_mask = {
				index = 131
				male = {
					1 = male_headgear_secular_orc_rexxar_mask
				}
				female = {
					1 = female_headgear_secular_orc_rexxar_mask
				}
				boy = male
				girl = female
			}

			gnome_goggles = {
				index = 132
				male = {
					1 = male_headgear_secular_gnome_goggles
				}
				female = {
					1 = female_headgear_secular_gnome_goggles
				}
				boy = male
				girl = female
			}
			
			high_elven_war = {
				index = 133
				male = {
					1 = male_headgears_secular_high_elven_heritage
				}
				female = {
					1 = female_headgears_secular_high_elven_heritage
				}
				boy = male
				girl = female
			}
			
			terenas_crown = {
				index = 134
				male = {
					1 = male_headgears_secular_human_terenas_crown
				}
				female = {
					1 = female_headgears_secular_human_terenas_crown
				}
				boy = male
				girl = female
			}

			pygmy_common = {
				index = 135
				male = {
					15 = empty
					5 = male_headgear_religious_zorastrian_high_01
					10 = male_headgear_secular_mena_common_01
				}
				female = {
					15 = empty
					5 = female_headgear_secular_mena_common_01
					5 = female_headgear_secular_mena_common_02
				}
				boy = male
				girl = female
			}

			pygmy_nobility = {
				index = 136
				male = {
					5 = male_headgear_secular_mena_common_01
					5 = male_headgear_secular_mena_nobility_01
				}
				female = {
					5 = female_headgear_secular_mena_common_01
					5 = female_headgear_secular_mena_common_02
				}
				boy = male
				girl = female
			}

			pygmy_high_nobility = {
				index = 137
				male = {
					5 = male_headgear_secular_mena_high_nobility_01
				}
				female = {
					5 = female_headgear_secular_mena_nobility_01
				}
				boy = male
				girl = female
			}	

			pygmy_war = {
				index = 138
				male = {
					5 = male_headgear_secular_mena_common_01
					5 = m_headgear_sec_mena_war_nob_01_lo
					5 = male_headgear_religious_zorastrian_high_01
				}
				female = {
					5 = f_headgear_sec_mena_war_nob_01_lo
				}
				boy = male
				girl = female
			}

			# unused
			#pygmy_imperial = {
			#	index = 139
			#	male = {
			#		5 = male_headgear_secular_mena_imperial_01
			#	}
			#	female = {
			#		5 = female_headgear_secular_mena_royalty_01
			#	}
			#	boy = male
			#	girl = female
			#}

			## FP3 - Legacy of Persia ##

			fp3_iranian_royalty = {
				index = 140
				male = {
					1 = m_headgear_sec_fp3_iranian_roy_01
				}
				female = {
					1 = f_headgear_sec_fp3_iranian_roy_01
				}
				boy = male
				girl = female
			}

			fp3_iranian_low_nobility = {
				index = 141
				male = {
					1 = m_headgear_sec_fp3_iranian_nob_01
				}
				female = {
					1 = f_headgear_sec_fp3_iranian_nob_01
				}
				boy = male
				girl = female
			}

			fp3_iranian_nobility = {
				index = 142
				male = {
					1 = m_headgear_sec_fp3_iranian_nob_02
				}
				female = {
					1 = f_headgear_sec_fp3_iranian_nob_02
				}
				boy = male
				girl = female
			}

			fp3_iranian_war = {
				index = 143
				male = {
					1 = m_headgear_sec_fp3_iranian_war_nob_01
				}
				female = {
					1 = f_headgear_sec_fp3_iranian_war_nob_01
				}
				boy = male
				girl = female
			}

			fp3_iranian_imperial = {
				index = 144
				male = {
					1 = m_headgear_sec_fp3_iranian_imp_01
				}
				female = {
					1 = f_headgear_sec_fp3_iranian_imp_01
				}
				boy = male
				girl = female
			}

			## FP3 - Turkic ##

			fp3_turkic_low_nobility = {
				index = 145
				male = {
					1 = m_headgear_sec_fp3_turkic_nob_01
				}
				female = {
					5 = empty
					5 = female_headgear_secular_steppe_common_01
				}
				boy = male
				girl = female
			}

			fp3_turkic_nobility = {
				index = 146
				male = {
					1 = m_headgear_sec_fp3_turkic_nob_02
				}
				female = {
					5 = empty
					5 = female_headgear_secular_steppe_high_nobility_01
				}
				boy = male
				girl = female
			}
			
		
			## Warcraft
			draenei_symbols = {
				index = 148
				male = {
					1 = male_headgear_secular_draenei_symbols_01
					1 = male_headgear_secular_draenei_symbols_02
					1 = male_headgear_secular_draenei_symbols_03
					1 = male_headgear_secular_draenei_symbols_04
					1 = male_headgear_secular_draenei_symbols_05
					1 = male_headgear_secular_draenei_symbols_06
					1 = male_headgear_secular_draenei_symbols_07
				}
				female = {
					1 = female_headgear_secular_draenei_symbols_01
					1 = female_headgear_secular_draenei_symbols_02
					1 = female_headgear_secular_draenei_symbols_03
					1 = female_headgear_secular_draenei_symbols_04
					1 = female_headgear_secular_draenei_symbols_05
					1 = female_headgear_secular_draenei_symbols_06
					1 = female_headgear_secular_draenei_symbols_07
				}
				boy = male
				girl = female
			}
		
			## AFR ##
		
			afr_common = {
				index = 149
				male = {
					1 = m_headgear_sec_afr_common_01
					1 = m_headgear_sec_afr_common_02
				}
				female = {
					1 = f_headgear_sec_afr_common_01
					1 = f_headgear_sec_afr_common_02
				}
				boy = male
				girl = female
			}

			afr_low_nobility = {
				index = 150
				male = {
					1 = m_headgear_sec_afr_low_nob_01
					1 = m_headgear_sec_afr_low_nob_02
				}
				female = {
					1 = f_headgear_sec_afr_low_nob_01
					1 = f_headgear_sec_afr_low_nob_02
				}
				boy = male
				girl = female
			}

			afr_high_nobility = {
				index = 151
				male = {
					1 = m_headgear_sec_afr_high_nob_01
				}
				female = {
					1 = f_headgear_sec_afr_high_nob_01
				}
				boy = male
				girl = female
			}

			afr_royalty = {
				index = 152
				male = {
					1 = m_headgear_sec_afr_royalty_01
				}
				female = {
					1 = f_headgear_sec_afr_royalty_01
				}
				boy = male
				girl = female
			}

			afr_imperial = {
				index = 153
				male = {
					1 = m_headgear_sec_afr_imperial_01
				}
				female = {
					1 = f_headgear_sec_afr_imperial_01
				}
				boy = male
				girl = female
			}

			afr_war = {
				index = 154
				male = {
					1 = m_headgear_sec_afr_war_nob_01
				}
				female = {
					1 = f_headgear_sec_afr_war_nob_01
				}
				boy = male
				girl = female
			}


			## SP3 -  ##

			sp3_western_high_nobility = { 
				index = 155
				male = {
					1 = m_headgear_sec_sp3_western_hi_nob_01 # Vair fur brimmed hat
				}
				female = {
					# 1 = f_headgear_sec_sp3_western_hi_nob_01
				}
				boy = male
				girl = female
			}

			sp3_western_nobility = { 
				index = 156
				male = {
					# 1 = m_headgear_sec_sp3_western_hi_nob_01
				}
				female = {
					1 = f_headgear_sec_sp3_western_hi_nob_01 # Torque and Barbette
				}
				boy = male
				girl = female
			}
			
			sp3_western_royalty = {
				index = 157
				male = {
					1 = m_headgear_sec_sp3_western_roy_01
				}
				female = {
					1 = f_headgear_sec_sp3_western_roy_01
				}
				boy = male
				girl = female
			}

			#Warcraft

			whitemane_hat = {
			
				index = 158
				female = {
					1 = female_headgear_secular_human_whitemane
				}
				boy = male
				girl = female
			}
			
			alliance_helm = {

				index = 160
				male = {
					1 = male_headgears_secular_human_stormwind_helmet
					1 = male_headgears_secular_human_stormgarde_helmet
					1 = male_headgears_secular_human_gilneas_helmet
					1 = male_headgears_secular_human_dalaran_helmet
					1 = male_headgears_secular_human_kultiras_helmet
					1 = male_headgears_secular_human_lordaeron_helmet
					1 = male_headgears_secular_human_alterac_helmet
				}
				female = {
					1 = female_headgears_secular_human_stormwind_helmet
					1 = female_headgears_secular_human_stormgarde_helmet
					1 = female_headgears_secular_human_gilneas_helmet
					1 = female_headgears_secular_human_dalaran_helmet
					1 = female_headgears_secular_human_kultiras_helmet
					1 = female_headgears_secular_human_lordaeron_helmet
					1 = female_headgears_secular_human_alterac_helmet
				}
				boy = male
				girl = female
			}
			
			helm_of_dom = {
				
				index = 161
				male = {
					1 = male_headgears_secular_helm_of_dom
				}
				female = {
					1 = female_headgears_secular_helm_of_dom
				}
				boy = male
				girl = female
			}
			
			dwarf_crown_duke = {

				index = 162
				male = {
					1 = male_headgears_secular_dwarf_crown_duke
				}
				female = {
					1 = female_headgears_secular_dwarf_crown_duke
				}
				boy = male
				girl = female
			}
			
			dwarf_crown_count = {

				index = 163
				male = {
					1 = male_headgears_secular_dwarf_crown_count
				}
				female = {
					1 = female_headgears_secular_dwarf_crown_count
				}
				boy = male
				girl = female
			}
			
			dwarf_highcrown = {

				index = 164
				male = {
					1 = male_headgears_secular_dwarf_highcrown
				}
				female = {
					1 = female_headgears_secular_dwarf_highcrown
				}
				boy = male
				girl = female
			}
			
			dwarf_helmet_01 = {

				index = 165
				male = {
					1 = male_headgear_secular_dwarf_helmet_01
				}
				female = {
					1 = female_headgear_secular_dwarf_helmet_01
				}
				boy = male
				girl = female
			}
			
			darkdwarf_highcrown = {

				index = 166
				male = {
					1 = male_headgears_secular_dwarf_darkcrown
				}
				female = {
					1 = female_headgears_secular_dwarf_darkcrown
				}
				boy = male
				girl = female
			}

			## CE1 - Legends of the Dead ##
			
			fp4_western_common = {
				index = 167
				male = {
					1 = empty
					1 = m_headgear_sec_fp4_western_nob_01_com
					1 = m_headgear_sec_fp4_western_nob_02_com
				}
				female = {
					1 = f_headgear_sec_fp4_western_nob_01_com
				}
				boy = male
				girl = female
			}

			fp4_western_low_nobility = {
				index = 168
				male = {
					1 = m_headgear_sec_fp4_western_nob_01_lo
					1 = m_headgear_sec_fp4_western_nob_02_lo
				}
				female = {
					1 = f_headgear_sec_fp4_western_nob_01_lo
				}
				boy = male
				girl = female
			}
			
			fp4_western_royalty = {
				index = 169
				male = {
					1 = m_headgear_sec_fp4_western_roy_01
				}
				female = {
					1 = f_headgear_sec_fp4_western_roy_01
				}
				boy = male
				girl = female
			}

			fp4_western_cloak_hoods = {
				index = 170
				male = {
					1 = m_headgear_sec_fp4_western_era3_nob_03 # Hood specifically made to fit with the CE1 western era3 cloak, this one is pulled up on the head
					# 1 = m_headgear_sec_fp4_western_era3_nob_04 # Same but pulled back, not covering the head
				}
				female = {
					1 = f_headgear_sec_fp4_western_era3_nob_03
					# 1 = f_headgear_sec_fp4_western_era3_nob_04
				}
				boy = male
				girl = female
			}

			fp4_western_era3_common = {
				index = 171
				male = {
					2 = empty
					1 = m_headgear_sec_fp4_western_nob_01_com
					1 = m_headgear_sec_fp4_western_nob_02_com
					1 = m_headgear_sec_fp4_western_era3_com_01
					1 = m_headgear_sec_fp4_western_era3_com_02
				}
				female = {
					2 = empty
					2 = f_headgear_sec_fp4_western_nob_01_com
					1 = f_headgear_sec_fp4_western_era3_com_01
					1 = f_headgear_sec_fp4_western_era3_com_02
				}
				boy = male
				girl = female
			}

			### Warcraft

			orc_war_nobility_headgear = {
				index = 172
				male = {
					1 = male_headgear_secular_orc_war_nobility
					1 = empty
				}
				female = {
					1 = female_headgear_secular_orc_war_nobility
					1 = empty
				}
				boy = male
				girl = female
			}

			## EP3 - Byzantine ##

			ep3_byzantine_era1_commoner = {
				index = 173
				male = {
				    1 = m_headgear_sec_ep3_byzantine_era1_com_01
				}
				female = {
					1 = f_headgear_sec_ep3_byzantine_era1_com_01
				}
				boy = male
				girl = female
			}

			ep3_byzantine_era1_low_nobility = {
				index = 174
				male = {
					1 = m_headgear_sec_ep3_byzantine_era1_nob_01
				}
				female = {
					1 = f_headgear_sec_ep3_byzantine_era1_lo_nob_01
				}
				boy = male
				girl = female
			}

			ep3_byzantine_era1_high_nobility = {
				index = 175
				male = {
				    1 = m_headgear_sec_ep3_byzantine_era1_hi_nob_01
				}
				female = {
					1 = f_headgear_sec_ep3_byzantine_era1_hi_nob_01
				}
				boy = male
				girl = female
			}

			ep3_byzantine_era1_royalty = {
				index = 176
				male = {
					20 = m_headgear_sec_ep3_byzantine_era1_roy_01
				}
				female = {
					10 = f_headgear_sec_ep3_byzantine_era1_roy_01
				}
				boy = male
				girl = female
			}

			ep3_byzantine_era1_imperial = {
				index = 177
				male = {
					20 = m_headgear_sec_ep3_byzantine_era1_imp_01
				}
				female = {
					10 = f_headgear_sec_ep3_byzantine_era1_imp_01
				}
				boy = male
				girl = female
			}

			ep3_byzantine_era1_war_nobility = {
				index = 178
				male = {
				    1 = m_headgear_sec_ep3_byzantine_era1_war_nob_01
				}
				female = {
					1 = f_headgear_sec_ep3_byzantine_era1_war_nob_01
				}
				boy = male
				girl = female
				
			}	

			ep3_byzantine_era2_low_nobility = {
				index = 179
				male = {
				    1 = m_headgear_sec_ep3_byzantine_era2_nob_01
					1 = m_headgear_sec_ep3_byzantine_era2_nob_02
				}
				female = {
					1 = f_headgear_sec_ep3_byzantine_era2_nob_01
				}
				boy = male
				girl = female
			}

			ep3_byzantine_era2_high_nobility = {
				index = 180
				male = {
					20 = m_headgear_sec_ep3_byzantine_era2_hi_nob_01
				}
				female = {
					10 = f_headgear_sec_ep3_byzantine_era2_hi_nob_01
				}
				boy = male
				girl = female
			}

			ep3_byzantine_era2_war_nobility = {
				index = 181
				male = {
				    1 = m_headgear_sec_ep3_byzantine_era2_war_nob_01
				}
				female = {
					1 = f_headgear_sec_ep3_byzantine_era2_war_nob_01
				}
				boy = male
				girl = female
			}

			ep3_byzantine_era2_imperial = {
				index = 182
				male = {
				    1 = m_headgear_sec_ep3_byzantine_era2_imp_01
				}
				female = {
					1 = f_headgear_sec_ep3_byzantine_era2_imp_01
				}
				boy = male
				girl = female
			}	

			ep3_byzantine_era2_royalty = {
				index = 183
				male = {
				    1 = m_headgear_sec_ep3_byzantine_era2_roy_01
				}
				female = {
					1 = f_headgear_sec_ep3_byzantine_era2_roy_01
				}
				boy = male
				girl = female

			}

<<<<<<< HEAD
			# Warcraft

			elisande_hat = {
				index = 184
				female = {
					1 = wc_female_headgear_secular_nightborne_elisande
=======
			## POL ##

			pol_common = {
				index = 184
				male = {
					1 = m_headgear_sec_pol_common_01
					1 = m_headgear_sec_pol_common_02
				}
				female = {
					1 = f_headgear_sec_pol_common_01
					1 = f_headgear_sec_pol_common_02
				}
				boy = male
				girl = female
			}

			pol_low_nobility = {
				index = 185
				male = {
					1 = m_headgear_sec_pol_low_nob_01
				}
				female = {
					1 = f_headgear_sec_pol_low_nob_01
				}
				boy = male
				girl = female
			}

			pol_high_nobility = {
				index = 186
				male = {
					1 = m_headgear_sec_pol_high_nob_01
				}
				female = {
					1 = f_headgear_sec_pol_high_nob_01
				}
				boy = male
				girl = female
			}

			pol_royalty = {
				index = 187
				male = {
					1 = m_headgear_sec_pol_royalty_01
				}
				female = {
					1 = f_headgear_sec_pol_royalty_01
				}
				boy = male
				girl = female
			}

			pol_imperial = {
				index = 188
				male = {
					1 = m_headgear_sec_pol_imperial_01
				}
				female = {
					1 = f_headgear_sec_pol_imperial_01
>>>>>>> 90f0269c
				}
				boy = male
				girl = female
			}
<<<<<<< HEAD
=======

			pol_war = {
				index = 189
				male = {
					1 = m_headgear_sec_pol_era1_war_nob_01
					1 = m_headgear_sec_pol_era3_war_nob_01
					1 = m_headgear_sec_pol_era4_war_nob_01
				}
				female = {
					1 = f_headgear_sec_pol_era1_war_nob_01
					1 = f_headgear_sec_pol_era3_war_nob_01
					1 = f_headgear_sec_pol_era4_war_nob_01
				}
				boy = male
				girl = female
			}


>>>>>>> 90f0269c
		}

#--------------------------------------------------------------------------------------------------------
		secondary_headgears = {

				no_headgear = {
				index = 0
				male = {
					1 = empty
				}
				female = male
				boy = male
				girl = male
			}

			western_wedding = {
				index = 1
				male = {
					1 = m_headgear_spec_ep2_western_wedding
				}
				female = {
					1 = f_headgear_spec_ep2_western_wedding
				}
				boy = male
				girl = female
			}

			mena_wedding = {
				index = 2
				male = {
					# 1 = m_headgear_spec_ep2_mena_wedding
				}
				female = {
					1 = f_headgear_spec_ep2_mena_wedding
				}
				boy = male
				girl = female
			}

			byzantine_wedding = {
				index = 3
				male = {
					1 = m_headgear_spec_ep2_byzantine_wedding
				}
				female = {
					1 = f_headgear_spec_ep2_byzantine_wedding
				}
				boy = male
				girl = female
			}

			coa_crest = {
				index = 4
				male = {
					1 = m_headgear_sec_ep2_western_war_nob_crest_01
				}
				female = {
					1 = f_headgear_sec_ep2_western_war_nob_crest_01
				}
				boy = male
				girl = female

			}
		
		}


		# Additive headgear are used in combination with other headgear. Usually crowns worn over veils, or crowns on helmets

		additive_headgear = {

			no_additive = {
				index = 0
				male = {
				}
				female = {
				}
				boy = male
				girl = female
			}

			western_veils = {
				index = 1
				male = {
				}
				female = {
					20 = empty
					10 = female_headgear_secular_western_nobility_01
					10 = female_headgear_secular_western_nobility_01_2
					10 = female_headgear_secular_western_nobility_02
					10 = female_headgear_secular_western_nobility_03
				}
				boy = male
				girl = female
			}

			ep2_western_era1_veils = {
				index = 2
				male = {
				}
				female = {
					20 = empty
					10 = f_headgear_sec_ep2_western_era1_com_01
					10 = f_headgear_sec_ep2_western_era1_com_02
					10 = f_headgear_sec_ep2_western_era1_nob_01
					10 = f_headgear_sec_ep2_western_era1_nob_02
				}
				boy = male
				girl = female				
			}

			ep2_western_era2_veils = {
				index = 3
				male = {
				}
				female = {
					30 = empty
					10 = female_headgear_secular_western_nobility_01
					10 = female_headgear_secular_western_nobility_01_2
					10 = female_headgear_secular_western_nobility_02
					10 = female_headgear_secular_western_nobility_03
				}
				boy = male
				girl = female				
			}

			ep2_western_era3_veils = {
				index = 4
				male = {
				}
				female = {
					30 = empty
					10 = female_headgear_secular_western_nobility_01
					10 = female_headgear_secular_western_nobility_01_2
					10 = female_headgear_secular_western_nobility_02
					10 = female_headgear_secular_western_nobility_03
					10 = female_headgear_secular_dde_hre_common_01
					10 = female_headgear_secular_dde_hre_common_02
					30 = f_headgear_sec_sp3_western_hi_nob_01
				}
				boy = male
				girl = female				
			}

			sp3_western_royalty_headdress = {	
			    index = 5
				male = {
				}
				female = {
					10 = empty
					10 = f_headgear_sec_sp3_western_hi_nob_01
				}
			}

			fp4_western_era2_veils = {
				index = 6
				male = {

				}
				female = {
					20 = empty
					10 = f_headgear_sec_fp4_western_nob_01_com
					10 = f_headgear_sec_fp4_western_nob_01_lo
				}
			
				girl = female				
			}	
			
		}

		cloak_hoods = { # Special gene used for cloaks that need to be combined with a separate hood

			no_cloak_hood = {
				index = 0
			}

			fp4_western_cloak_hoods = {
				index = 1
				male = {
					# 1 = m_headgear_sec_fp4_western_era3_nob_03 # Hood specifically made to fit with the CE1 western era3 cloak, this one is pulled up on the head
					1 = m_headgear_sec_fp4_western_era3_nob_04 # Same but pulled back, not covering the head
				}
				female = {
					# 1 = f_headgear_sec_fp4_western_era3_nob_03
					1 = f_headgear_sec_fp4_western_era3_nob_04
				}
				boy = male
				girl = female
			}

		}
	}
}
<|MERGE_RESOLUTION|>--- conflicted
+++ resolved
@@ -2915,14 +2915,17 @@
 
 			}
 
-<<<<<<< HEAD
 			# Warcraft
 
 			elisande_hat = {
 				index = 184
 				female = {
 					1 = wc_female_headgear_secular_nightborne_elisande
-=======
+				}
+				boy = male
+				girl = female
+			}
+
 			## POL ##
 
 			pol_common = {
@@ -2982,13 +2985,10 @@
 				}
 				female = {
 					1 = f_headgear_sec_pol_imperial_01
->>>>>>> 90f0269c
-				}
-				boy = male
-				girl = female
-			}
-<<<<<<< HEAD
-=======
+				}
+				boy = male
+				girl = female
+			}
 
 			pol_war = {
 				index = 189
@@ -3006,8 +3006,17 @@
 				girl = female
 			}
 
-
->>>>>>> 90f0269c
+			# Warcraft
+
+			elisande_hat = {
+				index = 190
+				female = {
+					1 = wc_female_headgear_secular_nightborne_elisande
+				}
+				boy = male
+				girl = female
+			}
+
 		}
 
 #--------------------------------------------------------------------------------------------------------
