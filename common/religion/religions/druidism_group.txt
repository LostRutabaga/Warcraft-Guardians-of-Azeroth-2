--- conflicted
+++ resolved
@@ -167,13 +167,13 @@
 			DEATH_NAME
 			OMEN_NAME
 		}
-		
+
 		HouseOfWorship = TEMPLE_NAME
 		HouseOfWorshipPlural = TEMPLE_PLURAL
-		
+
 		ReligiousSymbol = MOON_NAME
 		ReligiousText = STORIES_NAME
-		
+
 		ReligiousHeadName = HIGH_PRIEST_NAME
 		ReligiousHeadTitleName = HIGH_PRIESTHOOD_NAME
 		
@@ -248,18 +248,13 @@
 				HighGodHerHis = CHARACTER_HERHIS_HIS
 				HighGodNameAlternate = GOLDRINN_NAME
 				HighGodNameAlternatePossessive = GOLDRINN_POSSESSIVE
-			}
+		}
 		}
 
 		ursine = {
 			#Main Group
-<<<<<<< HEAD
-			color = hsv { 1.0 1.0 0.86 }
+			color = rgb { 155 110 85 }
 			icon = cc_ursine
-=======
-			color = rgb { 155 110 85 }
-			icon = custom_faith_1
->>>>>>> 04703f8f
 
 			doctrine = tenet_communion
 			doctrine = tenet_armed_pilgrimages
@@ -274,17 +269,13 @@
 				HighGodHerHis = CHARACTER_HERHIS_HIS
 				HighGodNameAlternate = URSOC_NAME
 				HighGodNameAlternatePossessive = URSOC_POSSESSIVE
-			}
+		}
 		}
 
 		kaldorei_religion = {
 			#Main Group
-<<<<<<< HEAD
-			color = hsv { 1.0 1.0 0.86 }
+			color = rgb { 205 220 225 }
 			icon = cc_kaldorei_religion
-=======
-			color = rgb { 205 220 225 }
-			icon = custom_faith_1
 
 			doctrine = tenet_communion
 			doctrine = tenet_armed_pilgrimages
@@ -294,8 +285,7 @@
 		agamaggan_worship = {
 			#Main Group
 			color = rgb { 210 165 145 }
-			icon = custom_faith_1
->>>>>>> 04703f8f
+			icon = cc_agamaggan_worship
 
 			doctrine = tenet_communion
 			doctrine = tenet_armed_pilgrimages
@@ -310,7 +300,7 @@
 				HighGodHerHis = CHARACTER_HERHIS_HIS
 				HighGodNameAlternate = AGAMAGGAN_NAME
 				HighGodNameAlternatePossessive = AGAMAGGAN_POSSESSIVE
-			}
+	}
 		}
 		# #Harpy religion
 		# aviana_worship = {
