--- conflicted
+++ resolved
@@ -16,19 +16,19 @@
 				}
 			}
 			AND = {
-<<<<<<< HEAD
+				government_has_flag = government_is_clan
+				is_in_same_clan_as_trigger = { CHARACTER = scope:target }
+				house = {
+					has_house_unity_parameter = unity_unlock_fabricate_hooks	
+				}
+			}
+			AND = {
 				any_character_struggle = {
 					involvement = involved
 					has_struggle_phase_parameter = unlocks_fabricate_hooks_for_all
 					is_secondary_character_involvement_either_trigger = {
 						CHAR = scope:target
 					}
-=======
-				government_has_flag = government_is_clan
-				is_in_same_clan_as_trigger = { CHARACTER = scope:target }
-				house = {
-					has_house_unity_parameter = unity_unlock_fabricate_hooks	
->>>>>>> 71af8cd9
 				}
 			}
 		}
