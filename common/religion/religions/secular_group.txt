﻿secular_group = {
	family = rf_order
	doctrine_background_icon = core_tenet_banner_christian.dds
	
	doctrine = order_hostility_doctrine

	#Main Group
	doctrine = doctrine_no_head
	doctrine = doctrine_gender_equal
	doctrine = doctrine_pluralism_pluralistic
	doctrine = doctrine_theocracy_lay_clergy

	#Marriage
	doctrine = doctrine_monogamy
	doctrine = doctrine_divorce_allowed
	doctrine = doctrine_bastardry_legitimization
	doctrine = doctrine_consanguinity_cousins

	#Crimes
	doctrine = doctrine_homosexuality_shunned
	doctrine = doctrine_adultery_men_shunned
	doctrine = doctrine_adultery_women_shunned
	doctrine = doctrine_kinslaying_close_kin_crime
	doctrine = doctrine_deviancy_shunned
	doctrine = doctrine_witchcraft_crime

	#Clerical Functions
	doctrine = doctrine_clerical_function_taxation
	doctrine = doctrine_clerical_gender_either
	doctrine = doctrine_clerical_marriage_allowed
	doctrine = doctrine_clerical_succession_temporal_appointment

	# Placeholder
	traits = {
		virtues = { diligent brave calm }
		sins = { lazy craven wrathful }
	}

	# Placeholder
	reserved_male_names = {
	}
	reserved_female_names = {
	}

	custom_faith_icons = {
		custom_faith_1 custom_faith_2 custom_faith_3 custom_faith_4 custom_faith_5 custom_faith_6 custom_faith_7 custom_faith_8 custom_faith_9 custom_faith_10 dualism_custom_1 zoroastrian_custom_1 zoroastrian_custom_2 buddhism_custom_1 buddhism_custom_2 buddhism_custom_3 buddhism_custom_4 taoism_custom_1 yazidi_custom_1 sunni_custom_2 sunni_custom_3 sunni_custom_4 ibadi_custom muhakkima_1 muhakkima_2 muhakkima_4 muhakkima_5 muhakkima_6 judaism_custom_1
	}

	holy_order_names = {
		{ name = "holy_order_secular" coat_of_arms = "ho_secular" }
	}

	holy_order_maa = { teutonic_knights }

	localization = {
		#HighGod
		HighGodName = ANCESTORS_NAME
		HighGodNamePossessive = ANCESTORS_POSSESSIVE
		HighGodNameSheHe = CHARACTER_SHEHE_THEY
		HighGodHerselfHimself = CHARACTER_THEMSELVES
		HighGodHerHis = CHARACTER_HERHIS_THEIR
		HighGodNameAlternate = ANCESTORS_NAME
		HighGodNameAlternatePossessive = ANCESTORS_POSSESSIVE

		#Creator
		CreatorName = ANCESTORS_NAME
		CreatorNamePossessive = ANCESTORS_POSSESSIVE
		CreatorSheHe = CHARACTER_SHEHE_THEY
		CreatorHerHis = CHARACTER_HERHIS_THEIR
		CreatorHerHim = CHARACTER_HERHIM_THEM

		#HealthGod
		HealthGodName = ANCESTORS_NAME
		HealthGodNamePossessive = ANCESTORS_POSSESSIVE
		HealthGodSheHe = CHARACTER_SHEHE_THEY
		HealthGodHerHis = CHARACTER_HERHIS_THEIR
		HealthGodHerHim = CHARACTER_HERHIM_THEM
		
		#FertilityGod
		FertilityGodName = ANCESTORS_NAME
		FertilityGodNamePossessive = ANCESTORS_POSSESSIVE
		FertilityGodSheHe = CHARACTER_SHEHE_THEY
		FertilityGodHerHis = CHARACTER_HERHIS_THEIR
		FertilityGodHerHim = CHARACTER_HERHIM_THEM

		#WealthGod
		WealthGodName = ANCESTORS_NAME
		WealthGodNamePossessive = ANCESTORS_POSSESSIVE
		WealthGodSheHe = CHARACTER_SHEHE_THEY
		WealthGodHerHis = CHARACTER_HERHIS_THEIR
		WealthGodHerHim = CHARACTER_HERHIM_THEM

		#HouseholdGod
		HouseholdGodName = ANCESTORS_NAME
		HouseholdGodNamePossessive = ANCESTORS_POSSESSIVE
		HouseholdGodSheHe = CHARACTER_SHEHE_THEY
		HouseholdGodHerHis = CHARACTER_HERHIS_THEIR
		HouseholdGodHerHim = CHARACTER_HERHIM_THEM

		#FateGod
		FateGodName = ANCESTORS_NAME
		FateGodNamePossessive = ANCESTORS_POSSESSIVE
		FateGodSheHe = CHARACTER_SHEHE_THEY
		FateGodHerHis = CHARACTER_HERHIS_THEIR
		FateGodHerHim = CHARACTER_HERHIM_THEM

		#KnowledgeGod
		KnowledgeGodName = ANCESTORS_NAME
		KnowledgeGodNamePossessive = ANCESTORS_POSSESSIVE
		KnowledgeGodSheHe = CHARACTER_SHEHE_THEY
		KnowledgeGodHerHis = CHARACTER_HERHIS_THEIR
		KnowledgeGodHerHim = CHARACTER_HERHIM_THEM

		#WarGod
		WarGodName = ANCESTORS_NAME
		WarGodNamePossessive = ANCESTORS_POSSESSIVE
		WarGodSheHe = CHARACTER_SHEHE_THEY
		WarGodHerHis = CHARACTER_HERHIS_THEIR
		WarGodHerHim = CHARACTER_HERHIM_THEM

		#TricksterGod
		TricksterGodName = FORTUNA_NAME
		TricksterGodNamePossessive = FORTUNA_POSSESSIVE
		TricksterGodSheHe = CHARACTER_SHEHE_HE
		TricksterGodHerHis = CHARACTER_HERHIS_HIS
		TricksterGodHerHim = CHARACTER_HERHIM_HIM

		#NightGod
		NightGodName = ANCESTORS_NAME
		NightGodNamePossessive = ANCESTORS_POSSESSIVE
		NightGodSheHe = CHARACTER_SHEHE_THEY
		NightGodHerHis = CHARACTER_HERHIS_THEIR
		NightGodHerHim = CHARACTER_HERHIM_THEM

		#WaterGod
		WaterGodName = ANCESTORS_NAME
		WaterGodNamePossessive = ANCESTORS_POSSESSIVE
		WaterGodSheHe = CHARACTER_SHEHE_THEY
		WaterGodHerHis = CHARACTER_HERHIS_THEIR
		WaterGodHerHim = CHARACTER_HERHIM_THEM

		PantheonTerm = ANCESTORS_NAME
		PantheonTermHasHave = pantheon_term_have
		GoodGodNames = {
			ANCESTORS_NAME
		}
		
		DevilName = SARGERAS_NAME
		DevilNamePossessive = SARGERAS_POSSESSIVE
		DevilSheHe = CHARACTER_SHEHE_HE
		DevilHerHis = CHARACTER_HERHIS_HIS
		DevilHerselfHimself = CHARACTER_HIMSELF
		EvilGodNames = {
			#Disorder
			SARGERAS_NAME
			DISORDER_NAME
			
			#Void
			VOID_NAME
			OLD_GODS_NAME
		}
		
		HouseOfWorship = TEMPLE_NAME
		HouseOfWorshipPlural = TEMPLE_PLURAL
		
		ReligiousSymbol = GEAR_NAME
		ReligiousText = SCRIPTURES_NAME
		
		ReligiousHeadName = HIGH_TINKER_MALE_NAME
		ReligiousHeadNameFemale = HIGH_TINKER_FEMALE_NAME
		ReligiousHeadTitleName = HIGH_TINKERHOOD
		
		DevoteeMale = TINKER_MALE_NAME
		DevoteeMalePlural = TINKER_MALE_PLURAL
		DevoteeFemale = TINKER_FEMALE_NAME
		DevoteeFemalePlural = TINKER_FEMALE_PLURAL
		DevoteeNeuter = TINKER_MALE_NAME
		DevoteeNeuterPlural = TINKER_MALE_PLURAL
		
		PriestMale = TINKER_MALE_NAME
		PriestMalePlural = TINKER_MALE_PLURAL
		PriestFemale = TINKER_FEMALE_NAME
		PriestFemalePlural = TINKER_FEMALE_PLURAL
		PriestNeuter = TINKER_MALE_NAME
		PriestNeuterPlural = TINKER_MALE_PLURAL
		AltPriestTermPlural = TINKER_MALE_NAME
		
		BishopMale = TINKER_MALE_NAME
		BishopMalePlural = TINKER_MALE_PLURAL
		BishopFemale = TINKER_FEMALE_NAME
		BishopFemalePlural = TINKER_FEMALE_PLURAL
		BishopNeuter = TINKER_MALE_NAME
		BishopNeuterPlural = TINKER_MALE_PLURAL
		
		DivineRealm = GREAT_BRIGHT_BEYOND_NAME
		PositiveAfterLife = GREAT_BRIGHT_BEYOND_NAME
		NegativeAfterLife = MAW_NAME
		
		DeathDeityName = DEATH_NAME
		DeathDeityNamePossessive = DEATH_POSSESSIVE
		DeathDeitySheHe = CHARACTER_SHEHE_IT
		DeathDeityHerHis = CHARACTER_HERHIS_ITS
		
		WitchGodName = UNSEEN_GUESTS_NAME
		WitchGodHerHis = CHARACTER_HERHIS_THEIR
		WitchGodSheHe = CHARACTER_SHEHE_THEY
		WitchGodHerHim = CHARACTER_HERHIM_THEM
		WitchGodMistressMaster = master
		WitchGodMotherFather = father

		GHWName = ghw_great_holy_war
		GHWNamePlural = ghw_great_holy_wars
	}

	faiths = {
		rationalism = {
			#Main Group
			color = rgb { 125 100 80 }
<<<<<<< HEAD
			icon = wcmw_rationalism
=======
			icon = custom_faith_1
			
			holy_site = gnomeregan
			holy_site = ulduar
			holy_site = red_desert
			holy_site = ironforge
			holy_site = grim_batol
>>>>>>> badcd220

			doctrine = tenet_eastern_kingdoms_syncretism
			doctrine = tenet_progressivism
			doctrine = tenet_alexandrian_catechism
		}

		cult_of_wealth = {
			#Main Group
			color = rgb { 255 215 20 }
<<<<<<< HEAD
			icon = wcbbmw_cult_of_wealth
=======
			icon = custom_faith_1
			
			holy_site = mount_kajaro
			holy_site = wild_cape
			holy_site = bogpaddle
			holy_site = edj
			holy_site = gadgetzan
>>>>>>> badcd220

			doctrine = tenet_hedonistic
			doctrine = tenet_consumerism
			doctrine = tenet_legalism
			
			localization = {
				#HighGod
				HighGodName = FORTUNA_NAME
				HighGodNamePossessive = FORTUNA_POSSESSIVE
				HighGodNameSheHe = CHARACTER_SHEHE_SHE
				HighGodHerselfHimself = CHARACTER_HERHIM_HERSELF
				HighGodHerHis = CHARACTER_HERHIS_HER
				HighGodNameAlternate = FORTUNA_NAME
				HighGodNameAlternatePossessive = FORTUNA_POSSESSIVE

				PantheonTerm = FORTUNA_NAME
				PantheonTermHasHave = pantheon_term_has
				GoodGodNames = {
					ANCESTORS_NAME
					FORTUNA_NAME
				}
			}
		}
	}
}<|MERGE_RESOLUTION|>--- conflicted
+++ resolved
@@ -216,17 +216,13 @@
 		rationalism = {
 			#Main Group
 			color = rgb { 125 100 80 }
-<<<<<<< HEAD
 			icon = wcmw_rationalism
-=======
-			icon = custom_faith_1
-			
+
 			holy_site = gnomeregan
 			holy_site = ulduar
 			holy_site = red_desert
 			holy_site = ironforge
 			holy_site = grim_batol
->>>>>>> badcd220
 
 			doctrine = tenet_eastern_kingdoms_syncretism
 			doctrine = tenet_progressivism
@@ -236,17 +232,13 @@
 		cult_of_wealth = {
 			#Main Group
 			color = rgb { 255 215 20 }
-<<<<<<< HEAD
 			icon = wcbbmw_cult_of_wealth
-=======
-			icon = custom_faith_1
-			
+
 			holy_site = mount_kajaro
 			holy_site = wild_cape
 			holy_site = bogpaddle
 			holy_site = edj
 			holy_site = gadgetzan
->>>>>>> badcd220
 
 			doctrine = tenet_hedonistic
 			doctrine = tenet_consumerism
