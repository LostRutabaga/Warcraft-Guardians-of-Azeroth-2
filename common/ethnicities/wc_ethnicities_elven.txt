﻿@beauty1min = 0.35
@beauty1max = 0.65

@beauty2min = 0.4
@beauty2max = 0.6

@beauty3min = 0.45
@beauty3max = 0.55

# Warcraft
###Skin colors
@human_skin_color_x_min = 0.15
@human_skin_color_x_max = 0.2

###Hair colors
@blonde_color_x_min = 0.2
@blonde_color_x_max = 0.25
@blonde_color_y_min = 0.15
@blonde_color_y_max = 0.62

@brown_color_x_min = 0.08
@brown_color_x_max = 0.2
@brown_color_y_min = 0.86
@brown_color_y_max = 0.95

@red_color_x_min = 0.05
@red_color_x_max = @brown_color_x_min
@red_color_y_min = 0.53
@red_color_y_max = 0.65

@white_color_y_min = 0.05
@white_color_y_max = 0.05

###Eye colors
@gold_color_x_min = 0.25
@gold_color_x_max = 0.31
@gold_color_y_min = 0.34
@gold_color_y_max = 0.62

@blue_eye_color_x_min = 0.6
@blue_eye_color_x_max = 0.7

@arcane_color_y_min = 0.34
@arcane_color_y_max = 0.53

@green_color_x_min = 0.33

@elven_red_color_x_max = 1

@blue_color_x_min = @blue_eye_color_x_min
@blue_color_x_max = 0.83

high_elven = {
	template = "caucasian"
	hair_color = {
		# Blonde
		40 = { @blonde_color_x_min @blonde_color_y_min @blonde_color_x_max @blonde_color_y_max }
		# Brown
		5 = { @brown_color_x_min @brown_color_y_min @brown_color_x_max @brown_color_y_max }
		# Red
		20 = { @red_color_x_min @red_color_y_min @red_color_x_max @red_color_y_max }
		# White
		30 = { @brown_color_x_min @white_color_y_min @brown_color_x_max @white_color_y_max }
	}
	skin_color = {
		10 = { @human_skin_color_x_min 0.1 @human_skin_color_x_max 0.15 }
	}
	eye_color = {
        # Blue
<<<<<<< HEAD
        75 = { @blue_color_x_min 0.34 @blue_color_x_max 0.53 }
=======
        75 = { @blue_eye_color_x_min @arcane_color_y_min @blue_eye_color_x_max @arcane_color_y_max }
>>>>>>> 36a8cb52
		# Purple
        25 = { 0.85 0.15 0.95 0.43 }
		# Gold
		1 = { @gold_color_x_min @gold_color_y_min @gold_color_x_max @gold_color_y_max }
	}
	# To make them stop aging
	# gene_age = {
        # 10 = { name = no_aging      range = { 1 1 } }
    # }
	
	### These values are from vanilla beauty selection
	gene_chin_forward = {
        1 = { name = chin_forward_neg    range = { @beauty1min @beauty1max } }
        5 = { name = chin_forward_neg    range = { @beauty2min @beauty2max } }
        1 = { name = chin_forward_neg    range = { @beauty3min @beauty3max } }
    }

    gene_eye_angle = {
        1 = { name = eye_angle_neg    range = { @beauty1min @beauty1max } }
        5 = { name = eye_angle_neg    range = { @beauty2min @beauty2max } }
        1 = { name = eye_angle_neg    range = { @beauty3min @beauty3max } }
    }

    gene_eye_depth = {
        1 = { name = eye_depth_neg    range = { @beauty1min @beauty1max } }
        5 = { name = eye_depth_neg    range = { @beauty2min @beauty2max } }
        1 = { name = eye_depth_neg    range = { @beauty3min @beauty3max } }
    }

    gene_eye_height = {
        1 = { name = eye_height_neg    range = { @beauty1min @beauty1max } }
        5 = { name = eye_height_neg    range = { @beauty2min @beauty2max } }
        1 = { name = eye_height_neg    range = { @beauty3min @beauty3max } }
    }

    gene_eye_distance = {
        1 = { name = eye_distance_neg    range = { @beauty1min @beauty1max } }
        5 = { name = eye_distance_neg    range = { @beauty2min @beauty2max } }
        1 = { name = eye_distance_neg    range = { @beauty3min @beauty3max } }
    }

    gene_eye_shut = {
        1 = { name = eye_shut_neg    range = { @beauty1min @beauty1max } }
        5 = { name = eye_shut_neg    range = { @beauty2min @beauty2max } }
        1 = { name = eye_shut_neg    range = { @beauty3min @beauty3max } }
    }

    gene_forehead_angle = {
        1 = { name = forehead_angle_neg    range = { @beauty1min @beauty1max } }
        5 = { name = forehead_angle_neg    range = { @beauty2min @beauty2max } }
        1 = { name = forehead_angle_neg    range = { @beauty3min @beauty3max } }
    }

    gene_forehead_brow_height = {
        1 = { name = forehead_brow_height_neg    range = { @beauty1min @beauty1max } }
        5 = { name = forehead_brow_height_neg    range = { @beauty2min @beauty2max } }
        1 = { name = forehead_brow_height_neg    range = { @beauty3min @beauty3max } }
    }
	
    gene_forehead_roundness = {
        1 = { name = forehead_roundness_neg    range = { @beauty1min @beauty1max } }
        5 = { name = forehead_roundness_neg    range = { @beauty2min @beauty2max } }
        1 = { name = forehead_roundness_neg    range = { @beauty3min @beauty3max } }
    }

    gene_forehead_width = {
        1 = { name = forehead_width_neg    range = { @beauty1min @beauty1max } }
        5 = { name = forehead_width_neg    range = { @beauty2min @beauty2max } }
        1 = { name = forehead_width_neg    range = { @beauty3min @beauty3max } }
    }

    gene_forehead_height = {
        1 = { name = forehead_height_neg    range = { @beauty1min @beauty1max } }
        5 = { name = forehead_height_neg    range = { @beauty2min @beauty2max } }
        1 = { name = forehead_height_neg    range = { @beauty3min @beauty3max } }
    }

    gene_head_width = {
        1 = { name = head_width_neg    range = { @beauty1min @beauty1max } }
        5 = { name = head_width_neg    range = { @beauty2min @beauty2max } }
        1 = { name = head_width_neg    range = { @beauty3min @beauty3max } }
    }

    gene_head_profile = {
        1 = { name = head_profile_neg    range = { @beauty1min @beauty1max } }
        5 = { name = head_profile_neg    range = { @beauty2min @beauty2max } }
        1 = { name = head_profile_neg    range = { @beauty3min @beauty3max } }
    }

    gene_head_top_height = {
        1 = { name = head_top_height_neg    range = { @beauty1min @beauty1max } }
        5 = { name = head_top_height_neg    range = { @beauty2min @beauty2max } }
        1 = { name = head_top_height_neg    range = { @beauty3min @beauty3max } }
    }

    gene_head_top_width = {
        1 = { name = head_top_width_neg    range = { @beauty1min @beauty1max } }
        5 = { name = head_top_width_neg    range = { @beauty2min @beauty2max } }
        1 = { name = head_top_width_neg    range = { @beauty3min @beauty3max } }
    }

    gene_jaw_angle = {
        1 = { name = jaw_angle_neg    range = { @beauty1min @beauty1max } }
        5 = { name = jaw_angle_neg    range = { @beauty2min @beauty2max } }
        1 = { name = jaw_angle_neg    range = { @beauty3min @beauty3max } }
    }

    gene_jaw_forward = {
        1 = { name = jaw_forward_neg    range = { @beauty1min @beauty1max } }
        5 = { name = jaw_forward_neg    range = { @beauty2min @beauty2max } }
        1 = { name = jaw_forward_neg    range = { @beauty3min @beauty3max } }
    }

    gene_jaw_height = {
        1 = { name = jaw_height_neg    range = { @beauty1min @beauty1max } }
        5 = { name = jaw_height_neg    range = { @beauty2min @beauty2max } }
        1 = { name = jaw_height_neg    range = { @beauty3min @beauty3max } }
    }

    gene_mouth_corner_depth = {
        1 = { name = mouth_corner_depth_neg    range = { @beauty1min @beauty1max } }
        5 = { name = mouth_corner_depth_neg    range = { @beauty2min @beauty2max } }
        1 = { name = mouth_corner_depth_neg    range = { @beauty3min @beauty3max } }
    }

    gene_mouth_corner_height = {
        1 = { name = mouth_corner_height_neg    range = { @beauty1min @beauty1max } }
        5 = { name = mouth_corner_height_neg    range = { @beauty2min @beauty2max } }
        1 = { name = mouth_corner_height_neg    range = { @beauty3min @beauty3max } }
    }

    gene_mouth_forward = {
        1 = { name = mouth_forward_neg    range = { @beauty1min @beauty1max } }
        5 = { name = mouth_forward_neg    range = { @beauty2min @beauty2max } }
        1 = { name = mouth_forward_neg    range = { @beauty3min @beauty3max } }
    }

    gene_mouth_height = {
        1 = { name = mouth_height_neg    range = { @beauty1min @beauty1max } }
        5 = { name = mouth_height_neg    range = { @beauty2min @beauty2max } }
        1 = { name = mouth_height_neg    range = { @beauty3min @beauty3max } }
    }

    gene_mouth_width = {
        1 = { name = mouth_width_neg    range = { @beauty1min @beauty1max } }
        5 = { name = mouth_width_neg    range = { @beauty2min @beauty2max } }
        1 = { name = mouth_width_neg    range = { @beauty3min @beauty3max } }
    }

    gene_mouth_upper_lip_size = {
        1 = { name = mouth_upper_lip_size_neg    range = { @beauty1min @beauty1max } }
        5 = { name = mouth_upper_lip_size_neg    range = { @beauty2min @beauty2max } }
        1 = { name = mouth_upper_lip_size_neg    range = { @beauty3min @beauty3max } }
    }

    gene_mouth_lower_lip_size = {
        1 = { name = mouth_lower_lip_size_neg    range = { @beauty1min @beauty1max } }
        5 = { name = mouth_lower_lip_size_neg    range = { @beauty2min @beauty2max } }
        1 = { name = mouth_lower_lip_size_neg    range = { @beauty3min @beauty3max } }
    }

    gene_neck_length = {
        1 = { name = neck_length_neg    range = { @beauty1min @beauty1max } }
        5 = { name = neck_length_neg    range = { @beauty2min @beauty2max } }
        1 = { name = neck_length_neg    range = { @beauty3min @beauty3max } }
    }

	### Other values to make elves look beautiful
	#Necks
	gene_neck_width = {
        5 = { name = neck_width_neg    range = { 0 0.25 } }
    }
	#Complexion
	complexion = {
		10 = {	name = complexion_1				range = { 0.75 1.0 }		}
        10 = {  name = complexion_2             range = { 0.75 1.0 }     }
        10 = {  name = complexion_3             range = { 0.75 1.0 }     }
        10 = {  name = complexion_4             range = { 0.75 1.0 }     }
        10 = {  name = complexion_5             range = { 0.75 1.0 }     }
	}
	#Noses
	gene_bs_nose_height = {
        1 = { name = nose_height_neg    range = { 0 0.5 }    }
    }
	gene_bs_nose_nostril_height = {
        1 = { name = nose_nostril_height_neg    range = { 0.25 0.75 } }
    }
	gene_bs_nose_nostril_width = {
        1 = { name = nose_nostril_width_neg    range = { 0 0.5 }    }
    }
	gene_bs_nose_profile = {
        1 = { name = nose_profile_neg    range = { 0.25 0.75   }    }
    }
	gene_bs_nose_tip_angle = {
		1 = { name = nose_tip_angle_neg   range = { 0 0.2 } }
        1 = { name = nose_tip_angle_pos   range = { 0 0.3 } }
    }
	gene_bs_nose_length = {
        1 = { name = nose_length_neg    range = { 0.5 1 }    }
    }
	#Ear
	gene_bs_ear_lenght = {
        10 = { name = erect_ear_lenght    range = { 0.75 1 } }
    }
	#Beards
	beards = {
	    10 = { name = high_elven_beards          range = { 0 1 } }
	}
	#Hairstyles
	hairstyles = {
	    10 = { name = high_elven_hairstyles          range = { 0 1 } }
	}
	#Cheeks
	face_detail_cheek_def = {
        10 = {  name = cheek_def_01             range = { 0.5 0.75 }     }
        10 = {  name = cheek_def_02             range = { 0.5 0.75 }     }
    }
	face_detail_cheek_fat = {
        5 = {  name = cheek_fat_01_pos             range = { 0 0.25 }     }

        5 = {  name = cheek_fat_03_pos             range = { 0 0.25 }     }

        5 = {  name = cheek_fat_04_pos             range = { 0 0.25 }     }

        10 = {  name = cheek_fat_01_neg             range = { 0.5 0.75 }     }
    }
	# Eyebrows
	gene_eyebrows_shape = {
        1 = {  name = no_eyebrows             range = { 0 1 }     }
    }
    gene_eyebrows_fullness = {
        1 = {  name = no_eyebrows             range = { 0 1 }     }
    }
	special_eyebrows = {
        1 = {  name = high_elven_eyebrows             range = { 0 1 }     }
    }
	#Eyes
	special_eyes = {
        10 = { name = magic_eyes      value = 1 }
    }
	#Body hair
	gene_body_hair = {
        10 = {  name = body_hair_sparse             range = { 0 0.25 } }
    }
	#Mouth
	gene_mouth_open = {
        1 = { name = mouth_open_neg    range = { 0 0.5 } }
    }
	#Jaw
	gene_jaw_width = {
        1 = { name = jaw_width_pos    range = { 0.25 0.5 } }
    }
	gene_bs_jaw_def = {
		1 = { name = jaw_def_neg    range = { 0 0.25 }    }
        1 = { name = jaw_def_pos    range = { 0 0.25 }    }
    }
	#Chin
	gene_chin_width = {
        1 = { name = chin_width_neg    range = { 0 0.25 }    }
    }
	gene_chin_height = {
        1 = { name = chin_height_pos    range = { 0.5 0.75 } }
    }
	#Head
	gene_head_height = {
        1 = { name = head_height_neg    range = { 0.5 0.75 }    }
    }
}
night_elven = {
	template = "high_elven"
	hair_color = {
		### From Green to Red
		10 = { 0.35 @white_color_y_min @elven_red_color_x_max 1 }
	}
	skin_color = {
		10 = { 0.85 0.24 0.95 0.34 }
	}
	eye_color = {
        # Bright blue
<<<<<<< HEAD
        75 = { @blue_color_x_min 0.34 @blue_color_x_max 0.43 }
=======
        75 = { @blue_eye_color_x_min 0.34 @blue_eye_color_x_max 0.43 }
>>>>>>> 36a8cb52
		# Gold
		1 = { @gold_color_x_min @gold_color_y_min @gold_color_x_max @gold_color_y_max }
	}
	
	#Beards
	beards = {
	    10 = { name = night_elven_beards          range = { 0 1 } }
	}
	#Height
	gene_height = {
        1 = { name = normal_height  range = { 0.6 0.7 }      }
    }
	#Eyebrows
	special_eyebrows = {
        1 = {  name = night_elven_eyebrows             range = { 0 1 }     }
    }
	#Ear
	gene_bs_ear_lenght = {
        10 = { name = ear_lenght_pos    range = { 0.75 1 } }
    }
}
highborne_ethnos = {
	template = "high_elven"
	hair_color = {
		# White
		75 = { @blue_color_x_min @white_color_y_min @blue_color_x_max @white_color_y_max }
		#From Blue to Redish Blue
<<<<<<< HEAD
		20 = { @elven_blue_color_x_min 0.1 @elven_blue_color_x_max 1 }
		#Dark Green
		3 = { @green_color_x_min 0.91 @elven_blue_color_x_min 1 }
		#Dark Red
		3 = { @elven_blue_color_x_max 0.81 @elven_red_color_x_max 1 }
=======
		20 = { @blue_color_x_min 0.1 @blue_color_x_max 1 }
		#Dark Green
		3 = { @green_color_x_min 0.91 @blue_color_x_min 1 }
		#Dark Red
		3 = { @blue_color_x_max 0.81 @elven_red_color_x_max 1 }
>>>>>>> 36a8cb52
	}
	skin_color = {
		#Fair blue
		75 = { 0.75 0.15 0.85 0.24 }
		#Dark blue
		25 = { 0.75 0.24 0.85 0.34 }
	}
	
	#Height
	gene_height = {
        1 = { name = normal_height  range = { 0.6 0.7 }      }
    }
	#Ear
	gene_bs_ear_lenght = {
        10 = { name = ear_lenght_pos    range = { 0.75 1 } }
    }
}<|MERGE_RESOLUTION|>--- conflicted
+++ resolved
@@ -67,11 +67,7 @@
 	}
 	eye_color = {
         # Blue
-<<<<<<< HEAD
-        75 = { @blue_color_x_min 0.34 @blue_color_x_max 0.53 }
-=======
         75 = { @blue_eye_color_x_min @arcane_color_y_min @blue_eye_color_x_max @arcane_color_y_max }
->>>>>>> 36a8cb52
 		# Purple
         25 = { 0.85 0.15 0.95 0.43 }
 		# Gold
@@ -351,11 +347,7 @@
 	}
 	eye_color = {
         # Bright blue
-<<<<<<< HEAD
-        75 = { @blue_color_x_min 0.34 @blue_color_x_max 0.43 }
-=======
         75 = { @blue_eye_color_x_min 0.34 @blue_eye_color_x_max 0.43 }
->>>>>>> 36a8cb52
 		# Gold
 		1 = { @gold_color_x_min @gold_color_y_min @gold_color_x_max @gold_color_y_max }
 	}
@@ -383,19 +375,11 @@
 		# White
 		75 = { @blue_color_x_min @white_color_y_min @blue_color_x_max @white_color_y_max }
 		#From Blue to Redish Blue
-<<<<<<< HEAD
-		20 = { @elven_blue_color_x_min 0.1 @elven_blue_color_x_max 1 }
-		#Dark Green
-		3 = { @green_color_x_min 0.91 @elven_blue_color_x_min 1 }
-		#Dark Red
-		3 = { @elven_blue_color_x_max 0.81 @elven_red_color_x_max 1 }
-=======
 		20 = { @blue_color_x_min 0.1 @blue_color_x_max 1 }
 		#Dark Green
 		3 = { @green_color_x_min 0.91 @blue_color_x_min 1 }
 		#Dark Red
 		3 = { @blue_color_x_max 0.81 @elven_red_color_x_max 1 }
->>>>>>> 36a8cb52
 	}
 	skin_color = {
 		#Fair blue
