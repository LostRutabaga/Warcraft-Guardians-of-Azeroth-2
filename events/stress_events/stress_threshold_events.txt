﻿namespace = stress_threshold

###############
# Hidden Stress Framework Events
#	stress_threshold.0001 — Fired when character crosses a stress threshold. Checks if a Mental Break event can be fired and, if yes, does so.
#	stress_threshold.0002 — As above, but for characters in prison (they get events from a different pool, for obvious reasons).
#	stress_threshold.0005 — Fired 5 (or 8, with a perk) years from the last Mental Break a character received. Re-fires either 0001 or 0002, as appropriate.
#	stress_threshold.0010 — Sends a toast to players when they gain a Stress Level.
#	stress_threshold.0400 — Fired when a character reaches 400 Stress. Resets the normal 5-year cooldown for Mental Breaks and immediately fires ones.
#
# Level 1 Mental Breaks
#	stress_threshold.1001 — Dark Thoughts: Suffering from overwhelming feelings of guilt.
#	stress_threshold.1011 — Wanton Desires: Distracted by lavacious fantasies.
#	stress_threshold.1501 —	Nothing Matters: Depression-like disinterest in everything.
#	stress_threshold.1502 — Resentment: Increasingly frustrated and irritated with everyone.
#	stress_threshold.1503 —	Emptiness Inside: Ennui
#	stress_threshold.1504 —	Endless Toil: Suffering from burnout.
#	stress_threshold.1601 — Spinning Thoughts [Generic]: Overwhelmed by the number of things to keep track of.
#	stress_threshold.1602 —	Swirling Emotions [Generic]: Struggling to keep emotions in-check.
#	stress_threshold.1701 — Prior Error: your personality has caused friction elsewhere.
#	stress_threshold.1711 — Too Busy: everything just seems to pile up on you these days.
#	stress_threshold.1721 — Impostor Syndrome: clearly you just aren't good enough for your rank!
#	stress_threshold.1731 — No Time for Myself: your limited time to yourself is intruded on.
#
# Level 2 Mental Breaks
#	stress_threshold.2001 —	Ingratitude [Generic]: Annoyed with lack of appreciation.
#	stress_threshold.2101 —	Unwelcome [Generic]: Feels like a stranger in their own castle.
#	stress_threshold.2201 — Boiling Anger [Generic]: Lashes out at powerful vassal.
#	stress_threshold.2202 — Boiling Anger [Response Event]: Vassal react to liege's outburst.
#	stress_threshold.2301 —	Growing Need: you just want to drop everything and reengage with an old passion.
#	stress_threshold.2311 —	Haunted by the Past: you find yourself dwelling on the mistakes of yesteryear.
#	stress_threshold.2321 — Befuddled by Court: it feels like everything you do, others take advantage of.
#	stress_threshold.2331 —	Estranged Authority: your brevity and certainty is mistaken for ruthlessness.
#	stress_threshold.2341 —	Shirked Duty: you half-arse your noble duties, and it shows.
#	stress_threshold.2351 —	Improprietous Remarks: increasingly frayed, you respond to a petitioner brashly.
#
# Level 3 Mental Breaks
#	stress_threshold.3001 —	The Voices [Generic]: Begin hearing voices that aren't real.
#	stress_threshold.3101 —	Wrongdoing [Generic]: Weak grasp on reality leads to paranoia-like mania.
#	stress_threshold.3201 —	Overload [Generic]: Shuts down from overload, vassal may offer to help.
#	stress_threshold.3301 —	Heart Ache [Generic]: Dies from heart attack.
#	stress_threshold.3401 —	Shooting the Messenger: you dramatically punish someone for giving you bad news.
#	stress_threshold.3411 —	I am Unworthy: your impostor syndrome has become a full-blown complex.
#	stress_threshold.3421 —	Domain of Debauchery: your holdings burn, but you're too ensconsed in hiding from your stress to care.

#############################
# Stress Threshold Manager	#
# by Sean Hughes			#
# 0001-0005					#
#############################

# For free characters, finds and runs an appropriate 'stress_threshold' event based on a character's traits and stress levels.
stress_threshold.0001 = {
	hidden = yes

	trigger = {
		is_imprisoned = no
	}


	immediate = {
		if = {
			limit = {
				stress_level >= 3
				NOT = { has_character_flag = stress_threshold_event_3_cooldown }
			}
			if = {
				limit = { exists = var:mental_break_deceased_character } # If the mental break was due to the death of a loved one, send special event.
				trigger_event = { id = stress_threshold_special.1001 days = 0 }
			}
			else_if = {
				limit = { # Cognitive dissonance for Rakish characters who have become Celibate
					has_trait = rakish
					has_trait = celibate
				} 
				trigger_event = { id = stress_threshold_special.2001 days = 0 }
			}
			else = {
				trigger_event = { on_action = stress_threshold_level_3_event days = 0 } # Otherwise, send normal event.
			}
		}
		else_if = {
			limit = {
				stress_level >= 2
				NOR = {
					has_character_flag = stress_threshold_event_3_cooldown
					has_character_flag = stress_threshold_event_2_cooldown
				}
			}
			if = {
				limit = { exists = var:mental_break_deceased_character } # If the mental break was due to the death of a loved one, send special event.
				trigger_event = { id = stress_threshold_special.1001 days = 0 }
			}
			else_if = {
				limit = { # Cognitive dissonance for Rakish characters who have become Celibate
					has_trait = rakish
					has_trait = celibate
				} 
				trigger_event = { id = stress_threshold_special.2001 days = 0 }
			}
			else = {
				trigger_event = { on_action = stress_threshold_level_2_event days = 0 }
			}
		}
		else_if = {
			limit = {
				stress_level >= 1
				NOR = {
					has_character_flag = stress_threshold_event_3_cooldown
					has_character_flag = stress_threshold_event_2_cooldown
					has_character_flag = stress_threshold_event_1_cooldown
				}
			}
			if = {
				limit = { exists = var:mental_break_deceased_character } # If the mental break was due to the death of a loved one, send special event.
				trigger_event = { id = stress_threshold_special.1001 days = 0 }
			}
			else_if = {
				limit = { # Cognitive dissonance for Rakish characters who have become Celibate
					has_trait = rakish
					has_trait = celibate
				} 
				trigger_event = { id = stress_threshold_special.2001 days = 0 }
			}
			else = {
				trigger_event = { on_action = stress_threshold_level_1_event days = 0 }
			}
		}
		else = {
		}
	}
}

# If a character is imprisoned, we instead run this event to find an appropriate event.
stress_threshold.0002 = {
	hidden = yes

	trigger = {
		is_imprisoned = yes
	}

	immediate = {
		if = {
			limit = {
				stress_level >= 3
				NOT = { has_character_flag = stress_threshold_event_3_cooldown }
			}
			trigger_event = { on_action = stress_threshold_level_3_event_prison days = 0 }
		}
		else_if = {
			limit = {
				stress_level >= 2
				NOR = {
					has_character_flag = stress_threshold_event_3_cooldown
					has_character_flag = stress_threshold_event_2_cooldown
				}
			}
			trigger_event = { on_action = stress_threshold_level_2_event_prison days = 0 }
		}
		else_if = {
			limit = {
				stress_level >= 1
				NOR = {
					has_character_flag = stress_threshold_event_3_cooldown
					has_character_flag = stress_threshold_event_2_cooldown
					has_character_flag = stress_threshold_event_1_cooldown
				}
			}
			trigger_event = { on_action = stress_threshold_level_1_event_prison days = 0 }
		}
	}
}

# Cycling 5-year event for when a character is still above 100 stress, but has stabilized between stress levels ( so they still get events when not triggering new threshold events ).
stress_threshold.0005 = {
	hidden = yes

	trigger = {
		NOR = {
			has_character_flag = stress_threshold_event_1_cooldown
			has_character_flag = stress_threshold_event_2_cooldown
			has_character_flag = stress_threshold_event_3_cooldown
		}
	}

	immediate = {
		if = {
			limit = {
				has_perk = mental_resilience_perk
			}
			if = {
				limit = {
					has_character_flag = mental_resilience_added_during_1_cooldown
				}
				add_character_flag = {
					flag = stress_threshold_event_1_cooldown
					days = 1094
				}
				remove_character_flag = mental_resilience_added_during_1_cooldown
				trigger_event = {
					id = stress_threshold.0005
					years = 3
				}
			}
			else_if = {
				limit = {
					has_character_flag = mental_resilience_added_during_2_cooldown
				}
				add_character_flag = {
					flag = stress_threshold_event_2_cooldown
					days = 1094
				}
				remove_character_flag = mental_resilience_added_during_2_cooldown
				trigger_event = {
					id = stress_threshold.0005
					years = 3
				}
			}
			else_if = {
				limit = {
					has_character_flag = mental_resilience_added_during_3_cooldown
				}
				add_character_flag = {
					flag = stress_threshold_event_3_cooldown
					days = 1094
				}
				remove_character_flag = mental_resilience_added_during_3_cooldown
				trigger_event = {
					id = stress_threshold.0005
					years = 3
				}
			}
			#Regular firing:
			else_if = { #Should be identical to the below
				limit = {
					is_imprisoned = yes
				}
				trigger_event = {
					id = stress_threshold.0002
					days = 0
				}
			}
			else = {
				trigger_event = {
					id = stress_threshold.0001
					days = 0
				}
			}
		}
		#Regular firing:
		else_if = { #Should be identical to the above
			limit = {
				is_imprisoned = yes
			}
			trigger_event = {
				id = stress_threshold.0002
				days = 0
			}
		}
		else = {
			trigger_event = {
				id = stress_threshold.0001
				days = 0
			}
		}
	}	
}

# Sends a toast when the player gains a stress level.
stress_threshold.0010 = {
	hidden = yes

	immediate = {
		# Used to stop multiple stress threshold events from queuing up ontop of each other.
		add_character_flag = {
			flag = recently_hit_stress_threshold
			days = 1 # Once a single day passes we remove this. This way a player's choices in a Mental Break event can still trigger another Mental Break.
		}
		send_interface_toast = {
			type = msg_gained_stress_level
			desc = stress_threshold.0010.text
			left_icon = root
		}
	}
}

# Triggers when the player hits 400 stress and resets to 300.
stress_threshold.0400 = {
	hidden = yes

	immediate = {
		# Stop this event from firing multiple times on the same day.
		add_character_flag = {
			flag = recently_hit_stress_threshold
			days = 1
		}

		send_interface_toast = {
			type = msg_gained_stress_level
			desc = stress_threshold.0400.toast
			left_icon = root
		}

		remove_character_flag = stress_threshold_event_3_cooldown
		if = {
			limit = {
				is_imprisoned = no
			}
			trigger_event = {
				id = stress_threshold.0001
				days = {2 3}
			}
		}
		else = {
			trigger_event = {
				id = stress_threshold.0002
				days = {2 3}
			}
		}
		
	}
}

# Normal Stress Events
#	Stress Threshold events designed for when a character is free to pursue their own agendas. Most of them are heavily influenced based on personality traits.
#	Lv1 1001-1999; Lv2 2001-2999; Lv3 3001-3999

##################################################################################################################################################################
# ~~~~~~~~~~~~~~~~~~~~~~~~~~~~~~~~~~~~~~~~~~~~~~~~~~~~~~~~~~~~~~~~~~~~ TIER 1 STRESS EVENTS ~~~~~~~~~~~~~~~~~~~~~~~~~~~~~~~~~~~~~~~~~~~~~~~~~~~~~~~~~~~~~~~~~~~~ #
##################################################################################################################################################################

#############################
# Overwhelming Guilt		#
# by Sean Hughes			#
# 1001						#
#############################

stress_threshold.1001 = {
	type = character_event
	title = stress_threshold.1001.t
	desc = stress_threshold.1001.desc
	
	theme = mental_break
	left_portrait = {
		character = root
		animation = shame
	}
	
	trigger = {
		# Character must meet the criteria for at least two event options to qualify for this event (don't want to fire the event if the player has no choices!).
		calc_true_if = {
			amount >= 2

			can_be_contrite = yes
			has_trait = contrite
			can_be_flagellant = yes
			has_trait = flagellant
			can_be_improvident = yes
			has_trait = improvident
			can_be_journaller = yes
			has_trait = journaller
			OR = { # While picking either of these is fine, we don't want to have the player chose between only these two.
				can_be_drunkard = yes
				has_trait = drunkard
				can_be_hashishiyah = yes
				has_trait = hashishiyah
			}
		}
	}

	weight_multiplier = {
		base = 1

		modifier = { # Much more likely to occur if the character has a Criminal Secret they can confess.
			AND = {
				can_be_contrite = yes
				any_secret = {
					is_criminal_for = root
				}
			}
			add = 50
		}
		modifier = { # Somewhat more likely to occur if the character can become Flagellant.
			can_be_flagellant = yes
			add = 10
		}
		modifier = { # Somewhat more likely to occur if the character can become Improvident.
			can_be_improvident = yes
			add = 10
		}
		modifier = {
			can_be_journaller = yes
			add = 5
		}
	}

	widget = {
		gui = "event_window_widget_stress"
		container = "custom_widgets_container"
	}
	immediate = {
		root = { save_scope_as = stress_character } # For stress widget

		# Event option set-up to determine which event options we want to offer to the player.
		if = { # Contrite (Compelled to reveal own secrets.)
			limit = {
				has_two_stress_threshold_options = no
				OR = {
					has_trait = contrite
					can_be_contrite = yes
				}	
			}
			# Set the flag for enabling this event option.
			add_character_flag = stress_threshold_option_contrite
			contrite_get_secret_scopes_effect = yes
		}
		if = { # Flagellant (Impulsively self-harms.)
			limit = {
				has_two_stress_threshold_options = no
				OR = {
					has_trait = flagellant
					can_be_flagellant = yes
				}
			}
			add_character_flag = stress_threshold_option_flagellant
		}
		if = { # Improvident (Habitually over-donates to charity.)
			limit = {
				has_two_stress_threshold_options = no
				OR = {
					has_trait = improvident
					can_be_improvident = yes
				}
			}
			add_character_flag = stress_threshold_option_improvident
		}
		if = { # Journaller (Writes down thoughts in a journal as a healthy stress relief.)
			limit = {
				has_two_stress_threshold_options = no
				OR = {
					has_trait = journaller
					can_be_journaller = yes
				}

			}
			add_character_flag = stress_threshold_option_journaller
		}
		if = { # Substance Abuse (Alcohol or Cannabis, depending on Faith/Region.)
			limit = {
				has_two_stress_threshold_options = no
				OR = {
					can_be_drunkard = yes
					can_be_hashishiyah = yes
					has_trait = drunkard
					has_trait = hashishiyah
				}
			}
			hidden_effect = {
				random_list = { # Which option the player gets is somewhat dependent on where they are and what their faith is.
					50 = {
						trigger = {
							OR = {
								can_be_drunkard = yes
								has_trait = drunkard
							}
						}
						add_character_flag = stress_threshold_option_drunkard
					}
					50 = {
						trigger = {
							OR = {
								can_be_hashishiyah = yes
								has_trait = hashishiyah
							}
						}
						add_character_flag = stress_threshold_option_hashishiyah
					}
				}
			}
		}
		stress_threshold_event_post_immediate = yes
	}

	# Option A: Reveal one or more secrets, major stress loss.
	option = {
		trigger = {
			has_character_flag = stress_threshold_option_contrite
		}
		name = {
			trigger = { can_be_contrite = yes }
			text = stress_threshold.1001.contrite.gain
		}
		name = {
			trigger = { has_trait = contrite }
			text = stress_threshold.1001.contrite.effect
		}
		ai_chance = {
			base = 1
			modifier = {
				add = -15
				has_trait = paranoid
			}
			modifier = {
				add = 15
				has_trait = trusting
			}
		}

		add_trait = contrite
		trait = contrite

		contrite_get_secret_scopes_effect = yes # Get secrets before trying to reveal
		contrite_reveal_secrets_effect = yes # Includes stress loss based on what secrets were revealed
	}

	# Option B: Wound self, medium stress loss.
	option = {
		trigger = {
			has_character_flag = stress_threshold_option_flagellant
		}
		name = {
			trigger = { can_be_flagellant = yes }
			text = stress_threshold.1001.flagellant.gain
		}
		name = {
			trigger = { has_trait = flagellant }
			text = stress_threshold.1001.flagellant.effect
		}
		ai_chance = {
			base = 1
			modifier = {
				add = -5
				has_trait = forgiving
			}
			modifier = {
				add = 15
				has_trait = zealous
			}
		}

		add_trait = flagellant
		trait = flagellant

		increase_wounds_effect = {REASON = whipping}
		add_stress = medium_stress_impact_loss
	}

	# Option C: Donate buckets of money to charity, medium stress loss.
	option = {
		trigger = {
			has_character_flag = stress_threshold_option_improvident
			OR = {
				is_ai = no
				short_term_gold >= major_gold_value
			}
		}
		name = {
			trigger = { can_be_improvident = yes }
			text = stress_threshold.1001.improvident.gain
		}
		name = {
			trigger = { has_trait = improvident }
			text = stress_threshold.1001.improvident.effect
		}
		ai_chance = {
			base = 1
			modifier = {
				add = -15
				has_trait = greedy
			}
			modifier = {
				add = 15
				has_trait = generous
			}
		}

		add_trait = improvident
		trait = improvident

		remove_short_term_gold = major_gold_value
		add_stress = medium_stress_impact_loss
	}
	
	# Option D: Become drunkard, minor stress loss.
	option = {
		trigger = {
			has_character_flag = stress_threshold_option_drunkard
		}
		name = {
			trigger = { can_be_drunkard = yes }
			text = stress_threshold.1001.drunkard.gain
		}
		name = {
			trigger = { has_trait = drunkard }
			text = stress_threshold.1001.drunkard.effect
		}
		ai_chance = {
			base = 1
			modifier = {
				add = 5
				has_trait = gluttonous
			}
			modifier = {
				add = 15
				OR = {
					has_trait = reveler_1
					has_trait = reveler_2
					has_trait = reveler_3
				}
			}
		}

		trait = drunkard

		if = {
			limit = {
				has_trait = drunkard
			}
			add_character_modifier = {
				modifier = stress_drinking_binge
				years = 3
			}
		}	
		else = {
			add_trait = drunkard
		}
		
		add_stress = medium_stress_impact_loss
	}

	# Option E: Become hashishiyah, minor stress loss.
	option = {
		trigger = {
			has_character_flag = stress_threshold_option_hashishiyah
		}
		name = {
			trigger = { can_be_hashishiyah = yes }
			text = stress_threshold.1001.hashishiyah.gain
		}
		name = {
			trigger = { has_trait = hashishiyah }
			text = stress_threshold.1001.hashishiyah.effect
		}
		ai_chance = {
			base = 1
			modifier = {
				add = 5
				has_trait = gluttonous
			}
			modifier = {
				add = 15
				OR = {
					has_trait = reveler_1
					has_trait = reveler_2
					has_trait = reveler_3
				}
			}
		}

		trait = hashishiyah

		if = {
			limit = {
				has_trait = hashishiyah
			}
			add_character_modifier = {
				modifier = stress_hashish_stupor
				years = 3
			}
		}	
		else = {
			add_trait = hashishiyah
		}

		add_stress = medium_stress_impact_loss
	}

	# Option F: Become journaller, medium stress loss.
	option = {
		trigger = {
			has_character_flag = stress_threshold_option_journaller
		}
		name = {
			trigger = { can_be_journaller = yes }
			text = stress_threshold.1001.journaller.gain
		}
		name = {
			trigger = { has_trait = journaller }
			text = stress_threshold.1001.journaller.effect
		}
		ai_chance = {
			base = 5
			modifier = {
				add = -15
				has_trait = paranoid #A journal might be used as evidence against them!
			}
			modifier = {
				add = 5
				has_trait = calm
			}
			modifier = {
				add = 5
				has_trait = shy
			}
		}

		trait = scholar
		trait = theologian
		
		add_trait = journaller
		trait = journaller

		add_stress = minor_stress_impact_loss
	}

	# Option G (Always the 3rd option): Do not gain any coping traits, but major stress gain!
	option = {
		name = stress_threshold.1001.endure
		add_stress = mental_break_opt_out_stress_gain

		ai_chance = {
			base = 1
			modifier = {
				add = 15
				has_trait = stubborn
			}
		}
	}

	after = {
		stress_threshold_event_aftereffects = yes # Perform stress threshold event clean-up and preparation for future stress threshold events.
	}
}

#############################
# Desires of the Flesh		#
# by Sean Hughes			#
# 1011						#
#############################

stress_threshold.1011 = {
	type = character_event
	title = stress_threshold.1011.t
	desc = stress_threshold.1011.desc
	
	theme = mental_break
	left_portrait = {
		character = root
		animation = stress
	}
	
	trigger = {
		# Character must meet the criteria for at least two event options to qualify for this event (don't want to fire the event if the player has no choices!).
		calc_true_if = {
			amount >= 2

			can_be_rakish = yes
			has_trait = rakish
			can_be_reclusive = yes
			has_trait = reclusive
			can_do_lustful_stress_conversion = yes
			can_be_athletic = yes
			has_trait = athletic
		}
		is_adult = yes
		NOR = {
			has_trait = chaste
			has_trait = celibate
		}
	}

	weight_multiplier = {
		base = 1

		modifier = { # Much more likely if the character is Lustful
			has_trait = lustful
			add = 10
		}
		modifier = {
			can_be_rakish = yes
			add = 10
		}
		modifier = { # Somewhat more likely to occur if the character can become Reclusive.
			can_be_reclusive = yes
			add = 10
		}
		modifier = { # Somewhat more likely to occur if the character can convert to a new religion.
			can_do_lustful_stress_conversion = yes
			add = 10
		}
		modifier = {
			can_be_athletic = yes
			add = 5
		}
	}

	widget = {
		gui = "event_window_widget_stress"
		container = "custom_widgets_container"
	}
	immediate = {
		root = { save_scope_as = stress_character } # For stress widget

		# Event option set-up to determine which event options we want to offer to the player.
		if = { # Rakish ( Prone to extremely wonton behavior, with the associated consequences.)
			limit = {
				has_two_stress_threshold_options = no
				OR = {
					can_be_rakish = yes
					has_trait = rakish
				}
			}
			add_character_flag = stress_threshold_option_rakish
		}
		if = { # Reclusive ( Frequently withdrawn, risking damage to relationships.)
			limit = {
				has_two_stress_threshold_options = no
				OR = {
					can_be_reclusive = yes
					has_trait = reclusive
				}
			}

			add_character_flag = stress_threshold_option_reclusive
			# Taking this option will also likely damage a relationship that the character has with someone.
			reclusive_get_relationships_effect = yes

		}
		if = { # Religious Conversion ( No long-term consequences other than the conversion itself; that will probably be a severe enough penalty, though.)
			limit = {
				has_two_stress_threshold_options = no
				can_do_lustful_stress_conversion = yes
			}

			add_character_flag = stress_threshold_option_conversion
			# Only faiths where Lustful is a sin qualify for this conversion (which is brought on by lustful thoughts).
			hidden_effect = {
				# Warcraft
				faith = { save_temporary_scope_as = old_faith }
				religion = {
					random_faith = {
						limit = {
							NOT = { this = scope:old_faith }
							trait_is_sin = lustful
						}
						save_scope_as = new_faith
					}
				}
			}
		}
		if = {
			limit = {
				has_two_stress_threshold_options = no
				OR = {
					can_be_athletic = yes
					has_trait = athletic
				}
			}
			add_character_flag = stress_threshold_option_athletic
		}
		stress_threshold_event_post_immediate = yes
	}

	# Option A: Take a trip to the brothel, major stress loss.
	option = {
		trigger = {
			has_character_flag = stress_threshold_option_rakish
		}
		name = {
			trigger = { can_be_rakish = yes }
			text = stress_threshold.1011.rakish.gain
		}
		name = {
			trigger = { has_trait = rakish }
			text = stress_threshold.1011.rakish.effect
		}
		ai_chance = {
			base = 1
			modifier = {
				add = -5
				has_trait = shy 
			}
			modifier = {
				add = -5
				has_trait = chaste 
			}
			modifier = {
				add = -15
				has_trait = celibate 
			}
			modifier = {
				add = 15
				has_trait = lustful
			}
		}

		trait = rakish
		add_trait = rakish

		rakish_brothel_night_effect = yes # Stress reduction is included in this effect.
	}

	option = { # Option B: Sequester yourself away and damage relationships, major stress loss.
		trigger = {
			has_character_flag = stress_threshold_option_reclusive
		}
		name = {
			trigger = { can_be_reclusive = yes }
			text = stress_threshold.1011.reclusive.gain
		}
		name = {
			trigger = { has_trait = reclusive }
			text = stress_threshold.1011.reclusive.effect
		}
		ai_chance = {
			base = 1
			modifier = {
				add = 15
				has_trait = shy 
			}
			modifier = {
				add = 5
				has_trait = callous
			}
			modifier = {
				add = -15
				has_trait = gregarious 
			}
			modifier = {
				add = -15
				has_trait = trusting
			}
		}

		trait = reclusive
		add_trait = reclusive
		reclusive_damage_relationships_effect = yes # Stress reduction is included in this effect.
	}

	option = { # Option C-1: Convert to another Faith (same Religion), medium stress loss.
		trigger = {
			has_character_flag = stress_threshold_option_conversion
			faith.religion = scope:new_faith.religion
		}
		name = stress_threshold.1011.conversion.interfaith
		ai_chance = {
			base = 1
			modifier = {
				add = 5
				has_trait = arbitrary 
			}
			modifier = {
				add = 15
				has_trait = fickle
			}
			modifier = {
				add = -15
				has_trait = cynical 
			}
			modifier = {
				add = -15
				has_trait = zealous
			}
		}
		# Converting to a different Faith of your religion is less penalizing but also reduces less stress.
		set_character_faith = scope:new_faith
		add_piety = medium_piety_loss
		add_stress = medium_stress_impact_loss
	}

	option = { # Option C-2: Convert to another Faith (different Religion), massive stress loss.
		trigger = {
			has_character_flag = stress_threshold_option_conversion
			NOT = { faith.religion = scope:new_faith.religion}
		}
		
		# Warcraft
<<<<<<< HEAD
		
		name = { # Fallback event option when converting from a non-Abrahamic faith to an Abrahamic one.
			trigger = {
				# Warcraft
				always = yes
			}
			text = stress_threshold.1011.conversion.intrafaith
		}
=======
		name = stress_threshold.1011.conversion.interfaith

>>>>>>> fe2c755f
		ai_chance = {
			base = 1
			modifier = {
				add = 5
				has_trait = arbitrary 
			}
			modifier = {
				add = 15
				has_trait = fickle
			}
			modifier = {
				add = -15
				has_trait = cynical 
			}
			modifier = {
				add = -15
				has_trait = zealous
			}
		}

		# Converting to a different Religion altogether is much more penalizing but also reduces stress by a lot more.
		set_character_faith = scope:new_faith
		add_piety = major_piety_loss
		add_piety_level = -1
		add_stress = major_stress_impact_loss
	}

	option = { # Option D: Exercise to burn off the desire, medium stress loss.
		trigger = {
			has_character_flag = stress_threshold_option_athletic
		}
		name = {
			trigger = { can_be_athletic = yes }
			text = stress_threshold.1011.exercise.gain
		}
		name = {
			trigger = { has_trait = athletic }
			text = stress_threshold.1001.exercise.effect
		}
		ai_chance = {
			base = 1
			modifier = {
				add = 5
				has_trait = whole_of_body  
			}
			modifier = {
				add = 15
				has_trait = diligent
			}
			modifier = {
				add = -15
				has_trait = lazy 
			}
			modifier = {
				add = -5
				current_weight > overweight_threshold
			}
		}

		trait = athletic
		add_trait = athletic
		add_stress = medium_stress_impact_loss
	}

	option = { # Option E: Endure, major stress gain.
		name = stress_threshold.1011.endure
		add_stress = mental_break_opt_out_stress_gain

		ai_chance = {
			base = 1
			modifier = {
				add = 5
				has_trait = stubborn  
			}
		}
	}

	after = {
		stress_threshold_event_aftereffects = yes # Perform stress threshold event clean-up and preparation for future stress threshold events.
	}
}

#############################
# Nothing Matters			#
# by Flavio Verna			#
# 1501						#
#############################
#Base event
stress_threshold.1501 = {
	type = character_event
	title = stress_threshold.1501.t
	desc = {
		desc = stress_threshold.1501.intro.desc
		first_valid = {
			#Concerned helper.
			triggered_desc = {
				desc = stress_threshold.1501.helper.desc
				trigger = { exists = scope:scoped_helper }
			}
			desc = stress_threshold.1501.nohelper.desc
		}
		first_valid = { #Outro.
			#Religious concerns.
			triggered_desc = {
				desc = stress_threshold.1501.faith.desc
				trigger = { exists = scope:new_faith }
			}
			desc = stress_threshold.1501.fallback.desc
		}
	}
	theme = mental_break
	left_portrait = {
		character = scope:scoped_ruler
		animation = stress
	}
	lower_right_portrait = scope:scoped_helper

	trigger = {
		# Character must meet the criteria for at least two event options to qualify for this event.
		calc_true_if = {
			amount >= 2
			can_be_reclusive = yes
			can_be_inappetetic = yes
			has_trait = reclusive
			has_trait = inappetetic
			AND = {
				has_trait = cynical
				faith = {
					fervor <= medium_fervor_value
				}
				faith.religion = {
					any_faith = {
						NOT = {
							this = root.faith
						}
					}
				}
			}
		}
	}

	weight_multiplier = {
		base = 1
		modifier = {
			add = 10
			has_trait = gregarious
		}
		modifier = {
			add = 10
			has_trait = zealous
		}
		modifier = {
			add = -10
			has_trait = shy
		}
		modifier = {
			add = -10
			has_trait = temperate
		}
		modifier = {
			add = -5
			has_trait = cynical
		}
	}

	widget = {
		gui = "event_window_widget_stress"
		container = "custom_widgets_container"
	}
	immediate = {		
		root = { save_scope_as = stress_character } # For stress widget

		save_scope_as = scoped_ruler
		faith = {
			save_scope_as = scoped_faith
		}
		# Event option set-up to determine which event options we want to offer to the player.
		if = { #
			limit = {
				has_two_stress_threshold_options = no
				can_be_reclusive = yes
			}
			add_character_flag = stress_threshold_option_reclusive
		}
		if = { #
			limit = {
				has_two_stress_threshold_options = no
				can_be_inappetetic = yes
			}
			add_character_flag = stress_threshold_option_inappetetic
		}
		if = { #
			limit = {
				has_trait = cynical
				faith = {
					fervor <= medium_fervor_value
				}
				faith.religion = {
					any_faith = {
						NOT = {
							this = root.faith
						}
					}
				}
			}
			add_character_flag = stress_threshold_option_conversion
		}

		if = { #Pick random friend/lover/spouse/courtier.
			limit = {
				any_relation = { type = lover always = yes }
			}
			random_relation = { type = lover
				save_scope_as = scoped_helper
			}
		}
		else_if = { #Pick random friend/lover/spouse/courtier.
			limit = {
				any_relation = { type = friend always = yes }
			}
			random_relation = { type = friend
				save_scope_as = scoped_helper
			}
		}
		else_if = { #Pick random friend/lover/spouse/courtier.
			limit = {
				is_married = yes
			}
			random_spouse = {
				save_scope_as = scoped_helper
			}
		}
		else = {
			random_courtier = {
				limit = {
					is_child_of = root
					is_available_ai_adult = yes
				}
				alternative_limit = {
					exists = dynasty
					dynasty = root.dynasty
					is_available_ai_adult = yes
				}
				alternative_limit = {
					is_available_ai_adult = yes
				}
				save_scope_as = scoped_helper
			}
		}
		if = { #Pick random heresy in the event of special option being available.
			limit = {
				has_trait = cynical
				faith = {
					fervor <= medium_fervor_value
				}
				faith.religion = {
					any_faith = {
						NOT = {
							this = root.faith
						}
					}
				}
			}
			faith.religion = {
				random_faith = {
					limit = {
						fervor > medium_fervor_value
						OR = {
							# Warcraft
							has_doctrine_tenet_human_sacrifice_trigger = yes

							has_doctrine = tenet_exaltation_of_pain
							has_doctrine = tenet_sacred_shadows
						}
						NOT = {
							this = root.faith
						}
					}
					alternative_limit = {
						fervor > medium_fervor_value
						NOT = {
							this = root.faith
						}
					}
					alternative_limit = {
						NOT = {
							this = root.faith
						}
					}
					save_scope_as = new_faith
				}
			}
		}
		stress_threshold_event_post_immediate = yes
	}

	#Option A: Effect from coping trait
	#Option B: Gain Reclusive // Inappetetic
	#Option C: Take stress
	#Option D (Cynical/Faith Fervor low): Convert to other Faith.

	option = { #Has Reclusive
		name = stress_threshold.1501.a
		trigger = { has_trait = reclusive }
		trait = reclusive
		if = {
			limit = {
				exists = scope:scoped_helper
				scope:scoped_helper = { is_alive = yes }
			}
			scope:scoped_helper = {
				add_opinion = {
					modifier = ignored_concerns
					target = root
				}
			}
		}
		add_stress = minor_stress_loss
		ai_chance = {
			base = 20
			modifier = {
				add = 15
				has_trait = shy
			}
			modifier = {
				add = 15
				has_trait = lazy
			}
			modifier = {
				add = 15
				has_trait = paranoid
			}
			modifier = {
				add = 15
				has_trait = just
			}
			modifier = {
				add = 15
				has_trait = craven
			}
		}
	}
	option = { #Has Inappetetic
		name = stress_threshold.1501.b
		trigger = { has_trait = inappetetic }
		trait = inappetetic
		add_stress = minor_stress_loss
		ai_chance = {
			base = 20
			modifier = {
				add = 15
				has_trait = temperate
			}
			modifier = {
				add = 15
				has_trait = arbitrary
			}
			modifier = {
				add = 15
				has_trait = content
			}
		}
	}
	option = { #Gains Reclusive
		name = stress_threshold.1501.c
		trigger = {
			NOT = { has_trait = reclusive }
			has_character_flag = stress_threshold_option_reclusive
		}
		add_trait = reclusive
		add_stress = medium_stress_loss
		ai_chance = {
			base = 20
			modifier = {
				add = 15
				has_trait = shy
			}
			modifier = {
				add = 15
				has_trait = lazy
			}
			modifier = {
				add = 15
				has_trait = paranoid
			}
			modifier = {
				add = 15
				has_trait = just
			}
			modifier = {
				add = 15
				has_trait = craven
			}
		}
	}
	option = { #Gains Inappetetic
		name = stress_threshold.1501.d
		trigger = {
			NOT = { has_trait = inappetetic }
			has_character_flag = stress_threshold_option_inappetetic
		}
		add_trait = inappetetic
		add_stress = medium_stress_loss
		ai_chance = {
			base = 20
			modifier = {
				add = 15
				has_trait = temperate
			}
			modifier = {
				add = 15
				has_trait = arbitrary
			}
			modifier = {
				add = 15
				has_trait = content
			}
		}
	}
	option = { #Special option: change to heresy.
		name = stress_threshold.1501.f
		trigger = {
			has_character_flag = stress_threshold_option_conversion
			exists = scope:new_faith
		}
		trait = cynical
		add_piety = medium_piety_loss
		set_character_faith_with_conversion = scope:new_faith
		add_stress = medium_stress_loss
		ai_chance = {
			base = 10
			ai_value_modifier = {
				ai_zeal = 0.2
			}
		}
	}
	option = { #Endure: Take Stress
		name = stress_threshold.1501.e
		 add_stress = major_stress_gain
		ai_chance = {
			base = 10
		}
	}

	after = {
		stress_threshold_event_aftereffects = yes # Perform stress threshold event clean-up and preparation for future stress threshold events.
	}
}

#############################
# Insolent Fools			#
# by Flavio Verna			#
# 1502						#
#############################
#Base event
stress_threshold.1502 = {
	type = character_event
	title = stress_threshold.1502.t
	desc = {
		desc = stress_threshold.1502.intro.desc
		first_valid = {
			#Annoying courtier
			triggered_desc = {
				desc = stress_threshold.1502.courtier.desc
				trigger = { exists = scope:scoped_courtier }
			}
			desc = stress_threshold.1502.nocourtier.desc
		}
	}
	
	theme = mental_break
	override_background = {
		event_background = throne_room
	}
	left_portrait = {
		character = scope:scoped_ruler
		animation = anger
	}
	right_portrait = {
		character = scope:scoped_courtier
		animation = flirtation_left
	}

	trigger = {
		# Character must meet the criteria for at least two event options to qualify for this event.
		calc_true_if = {
			amount >= 2
			can_be_irritable = yes
			can_be_journaller = yes
			can_be_drunkard = yes
			any_prisoner = { is_ai = yes }
			AND = {
				has_trait = irritable
				any_courtier = { is_available_ai_adult = yes }
			}
		}
	}

	weight_multiplier = {
		base = 1
		modifier = {
			add = 10
			has_trait = sadistic
		}
		modifier = {
			add = 10
			has_trait = wrathful
		}
		modifier = {
			add = 5
			has_trait = callous
		}
		modifier = {
			add = -10
			has_trait = compassionate
		}
		modifier = {
			add = -10
			has_trait = patient
		}
		modifier = {
			add = -5
			has_trait = generous
		}
	}

	widget = {
		gui = "event_window_widget_stress"
		container = "custom_widgets_container"
	}
	immediate = {
		root = { save_scope_as = stress_character } # For stress widget

		# Event option set-up to determine which event options we want to offer to the player.
		if = { #
			limit = {
				has_two_stress_threshold_options = no
				can_be_irritable = yes
			}
			add_character_flag = stress_threshold_option_irritable
		}
		if = { #
			limit = {
				has_two_stress_threshold_options = no
				can_be_journaller = yes
			}
			add_character_flag = stress_threshold_option_journaller
		}
		if = { #
			limit = {
				has_two_stress_threshold_options = no
				can_be_drunkard = yes
			}
			add_character_flag = stress_threshold_option_drunkard
		}
		save_scope_as = scoped_ruler
		random_prisoner = { #Pick random prisoner.
			limit = {
				has_relation_rival = root
				is_ai = yes
			}
			alternative_limit = {
				reverse_opinion = {
					target = root
					value < low_negative_opinion
				}
				is_ai = yes
			}
			alternative_limit = {
				reverse_opinion = {
					target = root
					value < 0
				}
				is_ai = yes
			}
			alternative_limit = {
				is_ai = yes
			}
			save_scope_as = scoped_prisoner
		}
		#Pick random courtier that you might not like.
		if = {
			limit = { has_trait = irritable }
			random_courtier = {
				limit = {
					OR = {
						has_trait = wrathful
						has_trait = gregarious
						has_trait = intellect_bad
					}
					is_available_ai_adult = yes
					trigger_if = {
						limit = { exists = scope:scoped_prisoner }
						NOT = { this = scope:scoped_prisoner }
					}
				}
				alternative_limit = {
					reverse_opinion = {
						target = root
						value < low_negative_opinion
					}
					is_available_ai_adult = yes
					trigger_if = {
						limit = { exists = scope:scoped_prisoner }
						NOT = { this = scope:scoped_prisoner }
					}
				}
				alternative_limit = {
					reverse_opinion = {
						target = root
						value < 0
					}
					is_available_ai_adult = yes
					trigger_if = {
						limit = { exists = scope:scoped_prisoner }
						NOT = { this = scope:scoped_prisoner }
					}
				}
				alternative_limit = {
					is_available_ai_adult = yes
					trigger_if = {
						limit = { exists = scope:scoped_prisoner }
						NOT = { this = scope:scoped_prisoner }
					}
				}
				save_scope_as = scoped_courtier
			}
		}
		stress_threshold_event_post_immediate = yes
	}

	#Option D (High Learning/Shy): Gain journaller.
	#Option A: Effect from coping trait
	#Option B: Gain Irritable // Torturer // Drunkard
	#Option C: Take stress

	option = { #Special option: Gain journaller.
		name = stress_threshold.1502.f
		trigger = {
			NOT = { has_trait = journaller }
			has_character_flag = stress_threshold_option_journaller
		}
		trait = shy
		add_trait = journaller
		add_stress = minor_stress_loss
		ai_chance = {
			base = 10
			modifier = {
				add = 15
				has_trait = patient
			}
			modifier = {
				add = 15
				has_trait = calm
			}
			modifier = {
				add = 15
				has_learning_lifestyle_trait_trigger = yes
			}
		}
	}
	option = { #Has Irritable
		name = stress_threshold.1502.a
		trigger = {
			has_trait = irritable
			exists = scope:scoped_courtier
		}
		trait = irritable
		scope:scoped_courtier = {
			add_opinion = {
				modifier = insult_opinion
				opinion = medium_negative_opinion
				target = root
			}
		}
		add_stress = minor_stress_loss
		ai_chance = {
			base = 30
			modifier = {
				add = 15
				has_trait = wrathful
			}
			modifier = {
				add = 15
				has_trait = impatient
			}
			modifier = {
				add = 15
				has_trait = arrogant
			}
			modifier = {
				add = 15
				has_trait = stubborn
			}
			modifier = {
				add = 15
				has_trait = vengeful
			}
		}
	}

	option = { #Has Torturer
		name = stress_threshold.1502.b
		trigger = {
			has_trait = torturer
			exists = scope:scoped_prisoner
		}
		trait = torturer
		scope:scoped_prisoner = {
			increase_wounds_effect = {
				REASON = torture
			}
		}
		add_stress = minor_stress_loss
		ai_chance = {
			base = 20
			modifier = {
				add = 15
				has_trait = sadistic
			}
			modifier = {
				add = 15
				has_trait = vengeful
			}
			modifier = {
				add = 15
				has_trait = lifestyle_hunter
			}
			modifier = {
				add = 15
				has_trait = lifestyle_blademaster
			}
		}
	}
	option = { #Gains Irritable
		name = stress_threshold.1502.c
		trigger = {
			NOT = { has_trait = irritable }
			has_character_flag = stress_threshold_option_irritable
		}
		add_trait = irritable
		add_stress = medium_stress_loss
		ai_chance = {
			base = 30
			modifier = {
				add = 15
				has_trait = wrathful
			}
			modifier = {
				add = 15
				has_trait = impatient
			}
			modifier = {
				add = 15
				has_trait = arrogant
			}
			modifier = {
				add = 15
				has_trait = stubborn
			}
			modifier = {
				add = 15
				has_trait = vengeful
			}
		}
	}
	option = { #Gains Drunkard
		name = stress_threshold.1502.g
		trigger = {
			NOT = { has_trait = drunkard }
			has_character_flag = stress_threshold_option_drunkard
		}
		add_trait = drunkard
		add_stress = medium_stress_loss
		ai_chance = {
			base = 30
			modifier = {
				add = 15
				has_trait = wrathful
			}
			modifier = {
				add = 15
				has_trait = impatient
			}
			modifier = {
				add = 15
				has_trait = arrogant
			}
			modifier = {
				add = 15
				has_trait = stubborn
			}
			modifier = {
				add = 15
				has_trait = vengeful
			}
		}
	}

	option = { #Endure: Take Stress
		name = stress_threshold.1502.e
		add_stress = major_stress_gain
		ai_chance = {
			base = 10
		}
	}

	after = {
		stress_threshold_event_aftereffects = yes # Perform stress threshold event clean-up and preparation for future stress threshold events.
	}
}


#############################
# Emptiness Inside			#
# by Flavio Verna			#
# 1503						#
#############################
stress_threshold.1503 = {
	type = character_event
	title = stress_threshold.1503.t
	desc = stress_threshold.1503.desc
	
	theme = mental_break
	left_portrait = {
		character = scope:scoped_ruler
		animation = boredom
	}

	trigger = {
		# Character must meet the criteria for at least two event options to qualify for this event.
		calc_true_if = {
			amount >= 2
			has_trait = profligate
			has_trait = comfort_eater
			can_be_comfort_eater = yes
			can_be_profligate = yes
		}
	}

	weight_multiplier = {
		base = 1
		modifier = {
			add = 10
			has_trait = generous
		}
		modifier = {
			add = 10
			has_trait = gluttonous
		}
		modifier = {
			add = -10
			has_trait = greedy
		}
		modifier = {
			add = -10
			has_trait = temperate
		}
		modifier = {
			add = -5
			has_trait = content
		}
	}

	widget = {
		gui = "event_window_widget_stress"
		container = "custom_widgets_container"
	}
	immediate = {
		root = { save_scope_as = stress_character } # For stress widget

		save_scope_as = scoped_ruler
		# Event option set-up to determine which event options we want to offer to the player.
		if = { #
			limit = {
				has_two_stress_threshold_options = no
				can_be_profligate = yes
			}
			add_character_flag = stress_threshold_option_profligate
		}
		if = { #
			limit = {
				has_two_stress_threshold_options = no
				can_be_comfort_eater = yes
			}
			add_character_flag = stress_threshold_option_comfort_eater
		}

		stress_threshold_event_post_immediate = yes
	}

	#Option A: Effect from coping trait
	#Option B: Gain Profligate // Comfort Eater
	#Option C: Take stress

	option = { #Has Profligate
		name = stress_threshold.1503.a.a
		name = stress_threshold.1503.a.b
		name = stress_threshold.1503.a.c
		name = stress_threshold.1503.a.d
		name = stress_threshold.1503.a.e
		name = stress_threshold.1503.a.f
		trigger = { has_trait = profligate }
		trait = profligate
		 remove_short_term_gold = major_gold_value_check
		add_stress = minor_stress_loss
		ai_chance = {
			base = 20
			modifier = {
				add = 15
				has_trait = greedy
			}
			modifier = {
				add = 15
				has_trait = ambitious
			}
			modifier = {
				add = 15
				has_trait = arbitrary
			}
			modifier = {
				add = 15
				has_trait = gregarious
			}
		}
	}
	option = { #Has Comfort Eater
		name = stress_threshold.1503.b
		trigger = { has_trait = comfort_eater }
		trait = comfort_eater
		 remove_short_term_gold = minor_gold_value
		add_stress = minor_stress_loss
		ai_chance = {
			base = 20
			modifier = {
				add = 15
				has_trait = gluttonous
			}
			modifier = {
				add = 15
				has_trait = fickle
			}
			modifier = {
				add = 15
				has_trait = arbitrary
			}
		}
	}
	option = { #Gains Profligate
		name = stress_threshold.1503.a.a
		name = stress_threshold.1503.a.b
		name = stress_threshold.1503.a.c
		name = stress_threshold.1503.a.d
		name = stress_threshold.1503.a.e
		name = stress_threshold.1503.a.f
		trigger = {
			NOT = { has_trait = profligate }
			has_character_flag = stress_threshold_option_profligate
		}
		add_trait = profligate
		remove_short_term_gold = medium_gold_value
		add_stress = medium_stress_loss
		ai_chance = {
			base = 20
			modifier = {
				add = 15
				has_trait = greedy
			}
			modifier = {
				add = 15
				has_trait = ambitious
			}
			modifier = {
				add = 15
				has_trait = arbitrary
			}
			modifier = {
				add = 15
				has_trait = gregarious
			}
		}
	}
	option = { #Gains Comfort Eater
		name = stress_threshold.1503.b
		trigger = {
			NOT = { has_trait = comfort_eater }
			has_character_flag = stress_threshold_option_comfort_eater
		}
		add_trait = comfort_eater
		add_stress = medium_stress_loss
		ai_chance = {
			base = 20
			modifier = {
				add = 15
				has_trait = gluttonous
			}
			modifier = {
				add = 15
				has_trait = fickle
			}
			modifier = {
				add = 15
				has_trait = arbitrary
			}
		}
	}
	option = { #Endure: Take Stress
		name = stress_threshold.1503.e
		add_stress = major_stress_gain
		ai_chance = {
			base = 10
		}
	}

	after = {
		stress_threshold_event_aftereffects = yes # Perform stress threshold event clean-up and preparation for future stress threshold events.
	}
}

#############################
# Endless Toil 				#
# by Flavio Verna			#
# 1504						#
#############################
stress_threshold.1504 = {
	type = character_event
	title = stress_threshold.1504.t
	desc = stress_threshold.1504.desc
	
	theme = mental_break
	left_portrait = {
		character = scope:scoped_ruler
		animation = stress
	}

	trigger = {
		# Character must meet the criteria for at least two event options to qualify for this event.
		calc_true_if = {
			amount >= 2
			has_trait = reclusive
			can_be_reclusive = yes
			OR = {
				has_trait = hashishiyah
				has_trait = drunkard
				can_be_hashishiyah = yes
				can_be_drunkard = yes
			}
			can_be_irritable = yes
			can_be_journaller = yes
			can_be_athletic = yes
		}
	}

	weight_multiplier = {
		base = 1
		modifier = {
			add = 10
			has_trait = shy
		}
		modifier = {
			add = 10
			OR = {
				has_trait = drunkard
				has_trait = hashishiyah
			}
		}
		modifier = {
			add = 10
			has_trait = lifestyle_reveler
		}
		modifier = {
			add = -10
			has_trait = gregarious
		}
		modifier = {
			add = -10
			has_trait = temperate
		}
		modifier = {
			add = -5
			has_trait = wrathful
		}
	}

	widget = {
		gui = "event_window_widget_stress"
		container = "custom_widgets_container"
	}
	immediate = {
		root = { save_scope_as = stress_character } # For stress widget

		save_scope_as = scoped_ruler
		if = { #
			limit = {
				has_two_stress_threshold_options = no
				can_be_reclusive = yes
			}
			add_character_flag = stress_threshold_option_reclusive
		}
		if = { #
			limit = {
				has_two_stress_threshold_options = no
				can_be_hashishiyah = yes
			}
			add_character_flag = stress_threshold_option_hashishiyah
		}
		if = { #
			limit = {
				has_two_stress_threshold_options = no
				can_be_drunkard = yes
			}
			add_character_flag = stress_threshold_option_drunkard
		}
		if = { #
			limit = {
				has_two_stress_threshold_options = no
				can_be_irritable = yes
			}
			add_character_flag = stress_threshold_option_irritable
		}
		if = { #
			limit = {
				has_two_stress_threshold_options = no
				can_be_journaller = yes
			}
			add_character_flag = stress_threshold_option_journaller
		}
		if = { #
			limit = {
				has_two_stress_threshold_options = no
				can_be_athletic = yes
			}
			add_character_flag = stress_threshold_option_athletic
		}
		stress_threshold_event_post_immediate = yes
	}

	#Lose prestige from reclusive.
	#Lose learning from drug use.
	#Gain Reclusive
	#Gain hashishiyah
	#Gain Stress
	#(Wrathful/Temperate): Gain Irritable
	#(Learning/Diligent): Gain Journaller
	#(Prowess/Martial Ed): Gain Athletic


	option = { #Has Reclusive
		name = stress_threshold.1504.a
		trigger = { has_trait = reclusive }
		trait = reclusive
		add_prestige = medium_prestige_loss
		add_stress = minor_stress_loss
		ai_chance = {
			base = 20
			modifier = {
				add = 15
				has_trait = shy
			}
			modifier = {
				add = 15
				has_trait = lazy
			}
			modifier = {
				add = 15
				has_trait = paranoid
			}
			modifier = {
				add = 15
				has_trait = just
			}
			modifier = {
				add = 15
				has_trait = craven
			}
		}
	}
	option = { #Has hashishiyah or Drunkard
		name = stress_threshold.1504.b
		trigger = {
			OR = {
				has_trait = hashishiyah
				has_trait = drunkard
			}
		}
		trait = hashishiyah
		trait = drunkard
		random_list = {
			80 = {
			}
			20 = {
				add_learning_skill = -1
			}
		}
		add_stress = minor_stress_loss
		ai_chance = {
			base = 20
			modifier = {
				add = 15
				has_trait = impatient
			}
			modifier = {
				add = 15
				has_trait = fickle
			}
			modifier = {
				add = 15
				has_trait = diligent
			}
			modifier = {
				add = 15
				has_trait = lifestyle_reveler
			}
		}
	}
	option = { #Gains Reclusive
		name = stress_threshold.1504.a
		trigger = {
			NOT = { has_trait = reclusive }
			has_character_flag = stress_threshold_option_reclusive
		}
		add_trait = reclusive
		add_stress = medium_stress_loss
		ai_chance = {
			base = 20
			modifier = {
				add = 15
				has_trait = shy
			}
			modifier = {
				add = 15
				has_trait = lazy
			}
			modifier = {
				add = 15
				has_trait = paranoid
			}
			modifier = {
				add = 15
				has_trait = just
			}
			modifier = {
				add = 15
				has_trait = craven
			}
		}
	}
	option = { #Gains hashishiyah
		name = stress_threshold.1504.b
		trigger = {
			NOR = {
				has_trait = hashishiyah
				has_trait = drunkard
			}
			OR = {
				has_character_flag = stress_threshold_option_hashishiyah
				has_character_flag = stress_threshold_option_drunkard
			}
			
		}
		if = {
			limit = {
				can_be_hashishiyah = yes
			}
			add_trait = hashishiyah
		}
		else = {
			add_trait = drunkard
		}
		add_stress = medium_stress_loss
		ai_chance = {
			base = 20
			modifier = {
				add = 15
				has_trait = impatient
			}
			modifier = {
				add = 15
				has_trait = fickle
			}
			modifier = {
				add = 15
				has_trait = diligent
			}
			modifier = {
				add = 15
				has_trait = lifestyle_reveler
			}
		}
	}
	option = { #Gains Irritable
		name = stress_threshold.1504.f
		trigger = {
			has_two_stress_coping_traits_trigger = no
			NOT = { has_trait = irritable }
			has_character_flag = stress_threshold_option_irritable
		}
		add_trait = irritable
		add_stress = medium_stress_loss
		ai_chance = {
			base = 30
			modifier = {
				add = 15
				has_trait = wrathful
			}
			modifier = {
				add = 15
				has_trait = impatient
			}
			modifier = {
				add = 15
				has_trait = arrogant
			}
			modifier = {
				add = 15
				has_trait = stubborn
			}
			modifier = {
				add = 15
				has_trait = vengeful
			}
		}
	}
	option = { #Gains Journaller
		name = stress_threshold.1504.g
		trigger = {
			has_two_stress_coping_traits_trigger = no
			NOT = { has_trait = journaller }
			has_character_flag = stress_threshold_option_journaller
		}
		add_trait = journaller
		add_stress = minor_stress_loss
		ai_chance = {
			base = 10
			modifier = {
				add = 15
				has_trait = patient
			}
			modifier = {
				add = 15
				has_trait = calm
			}
			modifier = {
				add = 15
				has_learning_lifestyle_trait_trigger = yes
			}
		}
	}
	option = { #Gains Athletic
		name = stress_threshold.1504.h
		trigger = {
			NOT = { has_trait = athletic }
			has_character_flag = stress_threshold_option_athletic
		}
		add_trait = athletic
		add_stress = minor_stress_loss
		ai_chance = {
			base = 10
			modifier = {
				add = 15
				has_trait = brave
			}
			modifier = {
				add = 15
				has_trait = diligent
			}
		}
	}
	option = { #Endure: Take Stress
		name = stress_threshold.1504.e
		add_stress = major_stress_gain
		ai_chance = {
			base = 10
		}
	}

	after = {
		stress_threshold_event_aftereffects = yes # Perform stress threshold event clean-up and preparation for future stress threshold events.
	}
}


#########################################
# Spinning Thoughts (fallback event)	#
# by Linnéa Thimrén						#
# 1601									#
#########################################

#Scripted effect so that the same script can be used for all fallback events
scripted_effect stress_threshold_fallback_event_select_options_effect = {
	#Event option set-up to determine which event options we want to offer to the player. First: let's see what possibilities we have!
	if = { #Athletic (Exercises as a stress outlet)
		limit = { can_be_athletic = yes }
		#Set the flag for enabling this event option to be chosen in the coming random list
		add_character_flag = stress_threshold_athletic
	}
	if = { #Inappetetic (Lack of appetite)
		limit = { can_be_inappetetic = yes }
		add_character_flag = stress_threshold_inappetetic
	}
	if = { #Comfort Eater (Eats as a stress release)
		limit = { can_be_comfort_eater = yes }
		add_character_flag = stress_threshold_comfort_eater
	}
	if = { #Profligate (Compulsively spends money)
		limit = { can_be_profligate = yes }
		add_character_flag = stress_threshold_profligate
	}
	if = { #Rakish (Prone to extremely wonton behavior, with the associated consequences.)
		limit = { can_be_rakish = yes }
		add_character_flag = stress_threshold_rakish
	}
	if = { #Reclusive (Secludes themselves away)
		limit = { can_be_reclusive = yes }
		add_character_flag = stress_threshold_reclusive
	}
	if = { #Irritable (Easily gets irritated)
		limit = { can_be_irritable = yes }
		add_character_flag = stress_threshold_irritable
	}
	if = { # Contrite (Compelled to reveal own secrets)
		limit = { can_be_contrite = yes }
		add_character_flag = stress_threshold_contrite
	}
	if = { #Flagellant (Impulsively self-harms)
		limit = { can_be_flagellant = yes }
		add_character_flag = stress_threshold_flagellant
	}
	if = { #Improvident (Habitually over-donates to charity)
		limit = { can_be_improvident = yes }
		add_character_flag = stress_threshold_improvident
	}
	if = { #Journaller (Writes down thoughts in a journal as a stress relief)
		limit = { can_be_journaller = yes }
		add_character_flag = stress_threshold_journaller
	}
	if = { #Confider (Has a close confidant)
		limit = { can_be_confider = yes }
		add_character_flag = stress_threshold_confider
	}
	if = { #Substance Abuse (Alcohol or Cannabis, depending on Faith/Region)
		limit = {
			OR = {
				can_be_drunkard = yes
				can_be_hashishiyah = yes
			}
		}
		hidden_effect = {
			random_list = { #Which option the player gets is somewhat dependent on where they are and what their faith is.
				50 = {
					trigger = { can_be_drunkard = yes }
					add_character_flag = stress_threshold_drunkard
				}
				50 = {
					trigger = { can_be_hashishiyah = yes }
					add_character_flag = stress_threshold_hashishiyah
				}
			}
		}
	}


	#To add possible extra options based on existent traits
	if = {
		limit = {
			has_two_stress_threshold_options = no
		}
		if = {
			limit = { has_trait = athletic }
			add_to_variable_list = {
				name = extra_stress_threshold_event_option
				target = flag:athletic
			}
		}
		if = {
			limit = { has_trait = inappetetic }
			add_to_variable_list = {
				name = extra_stress_threshold_event_option
				target = flag:inappetetic
			}
		}
		if = {
			limit = { has_trait = comfort_eater }
			add_to_variable_list = {
				name = extra_stress_threshold_event_option
				target = flag:comfort_eater
			}
		}
		if = {
			limit = { has_trait = profligate }
			add_to_variable_list = {
				name = extra_stress_threshold_event_option
				target = flag:profligate
			}
		}
		if = {
			limit = { has_trait = rakish }
			add_to_variable_list = {
				name = extra_stress_threshold_event_option
				target = flag:rakish
			}
		}
		if = {
			limit = { has_trait = reclusive }
			add_to_variable_list = {
				name = extra_stress_threshold_event_option
				target = flag:reclusive
			}
		}
		if = {
			limit = { has_trait = irritable }
			add_to_variable_list = {
				name = extra_stress_threshold_event_option
				target = flag:irritable
			}
		}
		if = {
			limit = { has_trait = contrite }
			add_to_variable_list = {
				name = extra_stress_threshold_event_option
				target = flag:contrite
			}
		}
		if = {
			limit = { has_trait = flagellant }
			add_to_variable_list = {
				name = extra_stress_threshold_event_option
				target = flag:flagellant
			}
		}
		if = {
			limit = { has_trait = improvident }
			add_to_variable_list = {
				name = extra_stress_threshold_event_option
				target = flag:improvident
			}
		}
		if = {
			limit = { has_trait = journaller }
			add_to_variable_list = {
				name = extra_stress_threshold_event_option
				target = flag:journaller
			}
		}
		if = {
			limit = {
				has_trait = confider
				any_relation = {
					type = friend
				}
			}
			add_to_variable_list = {
				name = extra_stress_threshold_event_option
				target = flag:confider
			}
		}
		if = {
			limit = { has_trait = drunkard }
			add_to_variable_list = {
				name = extra_stress_threshold_event_option
				target = flag:drunkard
			}
		}
		if = {
			limit = { has_trait = hashishiyah }
			add_to_variable_list = {
				name = extra_stress_threshold_event_option
				target = flag:hashishiyah
			}
		}
	}

	#To actually choose the options shown
	hidden_effect = {
		while = {
			limit = { #Run until two options have been found (if two options exists)
				has_two_stress_threshold_options = no
				OR = {
					has_character_flag = stress_threshold_athletic
					has_character_flag = stress_threshold_inappetetic
					has_character_flag = stress_threshold_comfort_eater
					has_character_flag = stress_threshold_profligate
					has_character_flag = stress_threshold_rakish
					has_character_flag = stress_threshold_reclusive
					has_character_flag = stress_threshold_irritable
					has_character_flag = stress_threshold_contrite
					has_character_flag = stress_threshold_flagellant
					has_character_flag = stress_threshold_improvident
					has_character_flag = stress_threshold_journaller
					has_character_flag = stress_threshold_confider
					has_character_flag = stress_threshold_drunkard
					has_character_flag = stress_threshold_hashishiyah
				}
			}
			random_list = {
				10 = {
					trigger = { has_character_flag = stress_threshold_athletic }
					add_character_flag = stress_threshold_option_athletic
					remove_character_flag = stress_threshold_athletic
				}
				10 = {
					trigger = { has_character_flag = stress_threshold_inappetetic }
					add_character_flag = stress_threshold_option_inappetetic
					remove_character_flag = stress_threshold_inappetetic
				}
				10 = {
					trigger = { has_character_flag = stress_threshold_comfort_eater }
					add_character_flag = stress_threshold_option_comfort_eater
					remove_character_flag = stress_threshold_comfort_eater
				}
				10 = {
					trigger = { has_character_flag = stress_threshold_profligate }
					add_character_flag = stress_threshold_option_profligate
					remove_character_flag = stress_threshold_profligate
				}
				10 = {
					trigger = { has_character_flag = stress_threshold_rakish }
					add_character_flag = stress_threshold_option_rakish
					remove_character_flag = stress_threshold_rakish
				}
				10 = {
					trigger = { has_character_flag = stress_threshold_reclusive }
					add_character_flag = stress_threshold_option_reclusive
					remove_character_flag = stress_threshold_reclusive
				}
				10 = {
					trigger = { has_character_flag = stress_threshold_irritable }
					add_character_flag = stress_threshold_option_irritable
					remove_character_flag = stress_threshold_irritable
				}
				10 = {
					trigger = { has_character_flag = stress_threshold_contrite }
					add_character_flag = stress_threshold_option_contrite
					remove_character_flag = stress_threshold_contrite
					contrite_get_secret_scopes_effect = yes
				}
				10 = {
					trigger = { has_character_flag = stress_threshold_flagellant }
					add_character_flag = stress_threshold_option_flagellant
					remove_character_flag = stress_threshold_flagellant
				}
				10 = {
					trigger = { has_character_flag = stress_threshold_improvident }
					add_character_flag = stress_threshold_option_improvident
					remove_character_flag = stress_threshold_improvident
				}
				10 = {
					trigger = { has_character_flag = stress_threshold_journaller }
					add_character_flag = stress_threshold_option_journaller
					remove_character_flag = stress_threshold_journaller
				}
				10 = {
					trigger = { has_character_flag = stress_threshold_confider }
					add_character_flag = stress_threshold_option_confider
					remove_character_flag = stress_threshold_confider
					if = { #To save the confidant!
						limit = {
							any_relation = {
								type = friend
								has_relation_flag = {
									target = root
									relation = friend
									flag = has_been_confided_in
								}
							}
						}
						random_relation = {
							type = friend
							limit = {
								has_relation_flag = {
									target = root
									relation = friend
									flag = has_been_confided_in
								}
							}
							save_scope_as = friend
						}
					}
					else_if = {
						limit = {
							any_relation = {
								type = best_friend
								has_relation_flag = {
									target = root
									relation = best_friend
									flag = has_been_confided_in
								}
							}
						}
						random_relation = {
							type = best_friend
							limit = {
								has_relation_flag = {
									target = root
									relation = best_friend
									flag = has_been_confided_in
								}
							}
							save_scope_as = friend
						}
					}
					else = {
						random_relation = {
							type = friend
							save_scope_as = friend
						}
					}
				}
				10 = {
					trigger = { has_character_flag = stress_threshold_drunkard }
					add_character_flag = stress_threshold_option_drunkard
					remove_character_flag = stress_threshold_drunkard
				}
				10 = {
					trigger = { has_character_flag = stress_threshold_hashishiyah }
					add_character_flag = stress_threshold_option_hashishiyah
					remove_character_flag = stress_threshold_hashishiyah
				}
			}
		}
		#To clean out the flags that weren't chosen
		remove_character_flag = stress_threshold_athletic
		remove_character_flag = stress_threshold_inappetetic
		remove_character_flag = stress_threshold_comfort_eater
		remove_character_flag = stress_threshold_profligate
		remove_character_flag = stress_threshold_rakish
		remove_character_flag = stress_threshold_reclusive
		remove_character_flag = stress_threshold_irritable
		remove_character_flag = stress_threshold_contrite
		remove_character_flag = stress_threshold_flagellant
		remove_character_flag = stress_threshold_improvident
		remove_character_flag = stress_threshold_journaller
		remove_character_flag = stress_threshold_confider
		remove_character_flag = stress_threshold_drunkard
		remove_character_flag = stress_threshold_hashishiyah
	}

	#To choose the extra, trait specific, options if two fun options haven't been found in the previous step
	if = {
		limit = {
			has_two_stress_threshold_options = no
			any_in_list = {
				variable = extra_stress_threshold_event_option
				exists = this
			}
			variable_list_size = {
				name = extra_stress_threshold_event_option
				value > 0
			}
		}
		while = {
			limit = {
				has_two_stress_threshold_options = no
				variable_list_size = {
					name = extra_stress_threshold_event_option
					value > 0
				}
			}
			hidden_effect = {
				random_list = {
					10 = {
						trigger = {
							NOT = { has_character_flag = stress_threshold_athletic }
							is_target_in_variable_list = {
								name = extra_stress_threshold_event_option
								target = flag:athletic
							}
						}
						add_character_flag = stress_threshold_option_athletic
						remove_list_variable = {
							name = extra_stress_threshold_event_option
							target = flag:athletic
						}
					}
					10 = {
						trigger = {
							NOT = { has_character_flag = stress_threshold_inappetetic }
							is_target_in_variable_list = {
								name = extra_stress_threshold_event_option
								target = flag:inappetetic
							}
						}
						add_character_flag = stress_threshold_option_inappetetic
						remove_list_variable = {
							name = extra_stress_threshold_event_option
							target = flag:inappetetic
						}
					}
					10 = {
						trigger = {
							NOT = { has_character_flag = stress_threshold_comfort_eater }
							is_target_in_variable_list = {
								name = extra_stress_threshold_event_option
								target = flag:comfort_eater
							}
						}
						add_character_flag = stress_threshold_option_comfort_eater
						remove_list_variable = {
							name = extra_stress_threshold_event_option
							target = flag:comfort_eater
						}
					}
					10 = {
						trigger = {
							NOT = { has_character_flag = stress_threshold_profligate }
							is_target_in_variable_list = {
								name = extra_stress_threshold_event_option
								target = flag:profligate
							}
						}
						add_character_flag = stress_threshold_option_profligate
						remove_list_variable = {
							name = extra_stress_threshold_event_option
							target = flag:profligate
						}
					}
					10 = {
						trigger = {
							NOT = { has_character_flag = stress_threshold_rakish }
							is_target_in_variable_list = {
								name = extra_stress_threshold_event_option
								target = flag:rakish
							}
						}
						add_character_flag = stress_threshold_option_rakish
						remove_list_variable = {
							name = extra_stress_threshold_event_option
							target = flag:rakish
						}
					}
					10 = {
						trigger = {
							NOT = { has_character_flag = stress_threshold_reclusive }
							is_target_in_variable_list = {
								name = extra_stress_threshold_event_option
								target = flag:reclusive
							}
						}
						add_character_flag = stress_threshold_option_reclusive
						remove_list_variable = {
							name = extra_stress_threshold_event_option
							target = flag:reclusive
						}
					}
					10 = {
						trigger = {
							NOT = { has_character_flag = stress_threshold_irritable }
							is_target_in_variable_list = {
								name = extra_stress_threshold_event_option
								target = flag:irritable
							}
						}
						add_character_flag = stress_threshold_option_irritable
						remove_list_variable = {
							name = extra_stress_threshold_event_option
							target = flag:irritable
						}
					}
					10 = {
						trigger = {
							NOT = { has_character_flag = stress_threshold_contrite }
							is_target_in_variable_list = {
								name = extra_stress_threshold_event_option
								target = flag:contrite
							}
						}
						add_character_flag = stress_threshold_option_contrite
						remove_list_variable = {
							name = extra_stress_threshold_event_option
							target = flag:contrite
						}
						contrite_get_secret_scopes_effect = yes
					}
					10 = {
						trigger = {
							NOT = { has_character_flag = stress_threshold_flagellant }
							is_target_in_variable_list = {
								name = extra_stress_threshold_event_option
								target = flag:flagellant
							}
						}
						add_character_flag = stress_threshold_option_flagellant
						remove_list_variable = {
							name = extra_stress_threshold_event_option
							target = flag:flagellant
						}
					}
					10 = {
						trigger = {
							NOT = { has_character_flag = stress_threshold_improvident }
							is_target_in_variable_list = {
								name = extra_stress_threshold_event_option
								target = flag:improvident
							}
						}
						add_character_flag = stress_threshold_option_improvident
						remove_list_variable = {
							name = extra_stress_threshold_event_option
							target = flag:improvident
						}
					}
					10 = {
						trigger = {
							NOT = { has_character_flag = stress_threshold_journaller }
							is_target_in_variable_list = {
								name = extra_stress_threshold_event_option
								target = flag:journaller
							}
						}
						add_character_flag = stress_threshold_option_journaller
						remove_list_variable = {
							name = extra_stress_threshold_event_option
							target = flag:journaller
						}
					}
					10 = {
						trigger = {
							NOT = { has_character_flag = stress_threshold_confider }
							is_target_in_variable_list = {
								name = extra_stress_threshold_event_option
								target = flag:confider
							}
						}
						add_character_flag = stress_threshold_option_confider
						remove_list_variable = {
							name = extra_stress_threshold_event_option
							target = flag:confider
						}
						if = { #To save the confidant!
							limit = {
								any_relation = {
									type = friend
									has_relation_flag = {
										target = root
										relation = friend
										flag = has_been_confided_in
									}
								}
							}
							random_relation = {
								type = friend
								limit = {
									has_relation_flag = {
										target = root
										relation = friend
										flag = has_been_confided_in
									}
								}
								save_scope_as = friend
							}
						}
						else_if = {
							limit = {
								any_relation = {
									type = best_friend
									has_relation_flag = {
										target = root
										relation = best_friend
										flag = has_been_confided_in
									}
								}
							}
							random_relation = {
								type = best_friend
								limit = {
									has_relation_flag = {
										target = root
										relation = best_friend
										flag = has_been_confided_in
									}
								}
								save_scope_as = friend
							}
						}
						else = {
							random_relation = {
								type = friend
								save_scope_as = friend
							}
						}
					}
					10 = {
						trigger = {
							NOT = { has_character_flag = stress_threshold_drunkard }
							is_target_in_variable_list = {
								name = extra_stress_threshold_event_option
								target = flag:drunkard
							}
						}
						add_character_flag = stress_threshold_option_drunkard
						remove_list_variable = {
							name = extra_stress_threshold_event_option
							target = flag:drunkard
						}
					}
					10 = {
						trigger = {
							NOT = { has_character_flag = stress_threshold_hashishiyah }
							is_target_in_variable_list = {
								name = extra_stress_threshold_event_option
								target = flag:hashishiyah
							}
						}
						add_character_flag = stress_threshold_option_hashishiyah
						remove_list_variable = {
							name = extra_stress_threshold_event_option
							target = flag:hashishiyah
						}
					}
				}
			}
		}
	}

	#If you still have too few options (e.g. a kid with no personality), add one of these as fallback
	if = {
		limit = {
			has_two_stress_threshold_options = no
		}
		hidden_effect = {
			random_list = {
				10 = {
					trigger = {
						NOT = { has_character_flag = stress_threshold_option_profligate }	
					}
					add_character_flag = stress_threshold_option_profligate
				}
				10 = {
					trigger = {
						NOT = { has_character_flag = stress_threshold_option_irritable }	
					}
					add_character_flag = stress_threshold_option_irritable
				}
				10 = {
					trigger = {
						NOT = { has_character_flag = stress_threshold_option_reclusive }	
					}
					add_character_flag = stress_threshold_option_reclusive
				}
			}
		}
	}
 }


stress_threshold.1601 = {
	type = character_event
	title = stress_threshold.1601.t
	desc = stress_threshold.1601.desc
	
	theme = mental_break
	left_portrait = {
		character = root
		animation = stress
	}
	lower_right_portrait = scope:friend

	widget = {
		gui = "event_window_widget_stress"
		container = "custom_widgets_container"
	}

	immediate = {
		save_scope_as = stress_character #For stress widget

		stress_threshold_fallback_event_select_options_effect = yes

		stress_threshold_event_post_immediate = yes
	}

	option = { #Gains Profligate
		trigger = {
			has_character_flag = stress_threshold_option_profligate
		}
		name = {
			trigger = { can_be_profligate = yes }
			text = stress_threshold.1601.profligate.gain
		}
		name = {
			trigger = { has_trait = profligate }
			text = stress_threshold.1601.profligate.effect
		}
		add_trait = profligate
		trait = profligate
		remove_short_term_gold = medium_gold_value
		add_stress = medium_stress_loss

		ai_chance = {
			base = 100
			modifier = {
				add = 75
				calc_true_if = {
					amount >= 2
					has_trait = greedy
					has_trait = ambitious
					has_trait = arbitrary
					has_trait = gregarious
					has_trait = cynical
				}
			}
		}
	}

	option = { #Gains Inappetetic
		trigger = {
			has_character_flag = stress_threshold_option_inappetetic
		}
		name = {
			trigger = { can_be_inappetetic = yes }
			text = stress_threshold.1601.inappetetic.gain
		}
		name = {
			trigger = { has_trait = inappetetic }
			text = stress_threshold.1601.inappetetic.effect
		}
		trait = inappetetic
		if = {
			limit = {
				has_trait = inappetetic
			}
			inappetetic_advance_starvation_effect = yes
		}
		add_trait = inappetetic
		add_stress = medium_stress_impact_loss

		ai_chance = {
			base = 100
			modifier = {
				add = 75
				calc_true_if = {
					amount >= 2
					has_trait = temperate
					has_trait = content
					has_trait = arbitrary
					has_trait = patient
					has_trait = diligent
				}
			}
		}
	}

	option = { #Gains Comfort Eater
		trigger = {
			has_character_flag = stress_threshold_option_comfort_eater
		}
		name = {
			trigger = { can_be_comfort_eater = yes }
			text = stress_threshold.1601.comfort_eater.gain
		}
		name = {
			trigger = { has_trait = comfort_eater }
			text = stress_threshold.1601.comfort_eater.effect
		}
		add_trait = comfort_eater
		trait = comfort_eater
		add_stress = medium_stress_loss

		ai_chance = {
			base = 100
			modifier = {
				add = 75
				calc_true_if = {
					amount >= 2
					has_trait = gluttonous
					has_trait = fickle
					has_trait = arbitrary
					has_trait = impatient
					has_trait = calm
				}
			}
		}
	}

	option = { #Gains Rakish
		trigger = {
			has_character_flag = stress_threshold_option_rakish
		}
		name = {
			trigger = { can_be_rakish = yes }
			text = stress_threshold.1601.rakish.gain
		}
		name = {
			trigger = { has_trait = rakish }
			text = stress_threshold.1601.rakish.effect
		}

		add_trait = rakish
		trait = rakish

		rakish_brothel_night_effect = yes # Stress reduction is included in this effect.

		ai_chance = {
			base = 100
			modifier = {
				add = 75
				calc_true_if = {
					amount >= 2
					has_trait = lustful
					has_trait = arrogant
					has_trait = deceitful
					has_trait = gallant
					has_trait = seducer
				}
			}
		}
	}

	option = { #Gains Reclusive
		trigger = {
			has_character_flag = stress_threshold_option_reclusive
		}
		name = {
			trigger = { can_be_reclusive = yes }
			text = stress_threshold.1601.reclusive.gain
		}
		name = {
			trigger = { has_trait = reclusive }
			text = stress_threshold.1601.reclusive.effect
		}
		add_trait = reclusive
		trait = reclusive
		add_stress = medium_stress_loss

		ai_chance = {
			base = 100
			modifier = {
				add = 75
				calc_true_if = {
					amount >= 2
					has_trait = shy
					has_trait = lazy
					has_trait = paranoid
					has_trait = craven
					has_trait = cynical
					has_trait = just
				}
			}
		}
	}

	option = { #Gains Irritable
		trigger = {
			has_character_flag = stress_threshold_option_irritable
		}
		name = {
			trigger = { can_be_irritable = yes }
			text = stress_threshold.1601.irritable.gain
		}
		name = {
			trigger = { has_trait = irritable }
			text = stress_threshold.1601.irritable.effect
		}
		add_trait = irritable
		trait = irritable
		add_stress = medium_stress_loss

		ai_chance = {
			base = 100
			modifier = {
				add = 75
				calc_true_if = {
					amount >= 2
					has_trait = wrathful
					has_trait = impatient
					has_trait = arrogant
					has_trait = stubborn
					has_trait = vengeful
					has_trait = callous
				}
			}
		}
	}

	option = { #Gains Confider
		trigger = {
			has_character_flag = stress_threshold_option_confider
		}
		name = {
			trigger = { can_be_confider = yes }
			text = stress_threshold.1601.confider.gain
		}
		name = {
			trigger = { has_trait = confider }
			text = stress_threshold.1601.confider.effect
		}
		add_trait = confider
		trait = confider

		if = {
			limit = {
				any_relation = {
					type = friend
					this = scope:friend
					NOT = {
						has_relation_flag = {
							target = root
							relation = friend
							flag = has_been_confided_in
						}
					}
				}
			}
			random_relation = {
				type = friend
				limit = {
					this = scope:friend
					NOT = {
						has_relation_flag = {
							target = root
							relation = friend
							flag = has_been_confided_in
						}
					}
				}
				if = {
					limit = {
						has_relation_best_friend = root
					}
					add_relation_flag = {
						target = root
						relation = best_friend
						flag = has_been_confided_in
					}
				}
				else = {
					add_relation_flag = {
						target = root
						relation = friend
						flag = has_been_confided_in
					}
				}
			}
		}
		else = {
			reverse_add_opinion = {
				target = scope:friend
				modifier = friendliness_opinion
				opinion = 20
			}
		}

		add_stress = medium_stress_loss

		ai_chance = {
			base = 200
			ai_value_modifier = {
				ai_compassion = 0.5
			}
		}
	}

	option = { #Gains Athletic
		trigger = {
			has_character_flag = stress_threshold_option_athletic
		}
		name = {
			trigger = { can_be_athletic = yes }
			text = stress_threshold.1601.athletic.gain
		}
		name = {
			trigger = { has_trait = athletic }
			text = stress_threshold.1601.athletic.effect
		}
		add_trait = athletic
		trait = athletic

		add_stress = medium_stress_loss

		ai_chance = {
			base = 100
			modifier = {
				add = 75
				has_trait = brave
				has_trait = diligent
			}
		}
	}

	option = { #Gains Contrite
		trigger = {
			has_character_flag = stress_threshold_option_contrite
		}
		name = {
			trigger = { can_be_contrite = yes }
			text = stress_threshold.1601.contrite.gain
		}
		name = {
			trigger = { has_trait = contrite }
			text = stress_threshold.1601.contrite.effect
		}

		add_trait = contrite
		trait = contrite

		contrite_reveal_secrets_effect = yes # Includes stress loss based on what secrets were revealed
		ai_chance = {
			base = 175
			modifier = {
				add = 75
				num_sinful_traits >= 1
				any_secret = {
					exists = this
					can_be_exposed_by = root
				}
			}
		}
	}

	option = { #Gains Flagellant
		trigger = {
			has_character_flag = stress_threshold_option_flagellant
		}
		name = {
			trigger = { can_be_flagellant = yes }
			text = stress_threshold.1601.flagellant.gain
		}
		name = {
			trigger = { has_trait = flagellant }
			text = stress_threshold.1601.flagellant.effect
		}

		add_trait = flagellant
		trait = flagellant

		increase_wounds_effect = {REASON = whipping}
		add_stress = medium_stress_impact_loss

		ai_chance = {
			base = 100
			modifier = {
				add = 75
				calc_true_if = {
					amount >= 2
					has_trait = zealous
					has_trait = chaste
					has_trait = temperate
					has_trait = humble
					has_trait_rank = {
						trait = lifestyle_mystic
						rank > 0
					}
				}
			}
		}
	}

	option = { #Gains Improvident
		trigger = {
			has_character_flag = stress_threshold_option_improvident
			OR = {
				is_ai = no
				short_term_gold >= major_gold_value
			}
		}
		name = {
			trigger = { can_be_improvident = yes }
			text = stress_threshold.1601.improvident.gain
		}
		name = {
			trigger = { has_trait = improvident }
			text = stress_threshold.1601.improvident.effect
		}

		add_trait = improvident
		trait = improvident

		remove_short_term_gold = major_gold_value
		add_stress = medium_stress_impact_loss

		ai_chance = {
			base = 100
			modifier = {
				add = 75
				calc_true_if = {
					amount >= 2
					has_trait = generous
					has_trait = forgiving
					has_trait = compassionate
					has_trait = just
					has_trait = content
				}
			}
		}
	}

	option = { #Gains Journaller
		trigger = {
			has_character_flag = stress_threshold_option_journaller
		}
		name = {
			trigger = { can_be_journaller = yes }
			text = stress_threshold.1601.journaller.gain
		}
		name = {
			trigger = { has_trait = journaller }
			text = stress_threshold.1601.journaller.effect
		}
		trait = scholar
		trait = theologian
		
		add_trait = journaller
		trait = journaller

		add_stress = minor_stress_impact_loss

		ai_chance = {
			base = 100
			modifier = {
				add = 75
				has_trait = scholar
				has_trait = theologian
			}
		}
	}
	
	option = { #Gains Drunkard
		trigger = {
			has_character_flag = stress_threshold_option_drunkard
		}
		name = {
			trigger = { can_be_drunkard = yes }
			text = stress_threshold.1601.drunkard.gain
		}
		name = {
			trigger = { has_trait = drunkard }
			text = stress_threshold.1601.drunkard.effect
		}

		trait = drunkard

		if = {
			limit = {
				has_trait = drunkard
			}
			add_character_modifier = {
				modifier = stress_drinking_binge
				years = 3
			}
		}	
		else = {
			add_trait = drunkard
		}
		
		add_stress = medium_stress_impact_loss

		ai_chance = {
			base = 100
		}
	}

	option = { #Gains Hashishiyah
		trigger = {
			has_character_flag = stress_threshold_option_hashishiyah
		}
		name = {
			trigger = { can_be_hashishiyah = yes }
			text = stress_threshold.1601.hashishiyah.gain
		}
		name = {
			trigger = { has_trait = hashishiyah }
			text = stress_threshold.1601.hashishiyah.effect
		}

		trait = hashishiyah

		if = {
			limit = {
				has_trait = hashishiyah
			}
			add_character_modifier = {
				modifier = stress_hashish_stupor
				years = 3
			}
		}	
		else = {
			add_trait = hashishiyah
		}

		add_stress = medium_stress_impact_loss

		ai_chance = {
			base = 100
		}
	}

	# Endure: major stress gain!
	option = {
		name = {
			trigger = { has_two_stress_threshold_options = yes }
			text = stress_threshold.1001.endure
		}
		name = {
			trigger = { has_two_stress_threshold_options = no }
			text = stress_threshold.1601.endure_no_option
		}
		add_stress = mental_break_opt_out_stress_gain

		ai_chance = {
			base = 0
		}
	}

	after = {
		stress_threshold_event_aftereffects = yes # Perform stress threshold event clean-up and preparation for future stress threshold events.
	}
}


#########################################
# Swirling Emotions (fallback event)	#
# by Linnéa Thimrén						#
# 1602									#
#########################################

stress_threshold.1602 = {
	type = character_event
	title = stress_threshold.1602.t
	desc = stress_threshold.1602.desc
	
	theme = mental_break
	left_portrait = {
		character = root
		animation = worry
	}
	lower_right_portrait scope:friend

	widget = {
		gui = "event_window_widget_stress"
		container = "custom_widgets_container"
	}

	immediate = {
		save_scope_as = stress_character #For stress widget

		stress_threshold_fallback_event_select_options_effect = yes

		stress_threshold_event_post_immediate = yes
	}

	option = { #Gains Profligate
		trigger = {
			has_character_flag = stress_threshold_option_profligate
		}
		name = {
			trigger = { can_be_profligate = yes }
			text = stress_threshold.1602.profligate.gain
		}
		name = {
			trigger = { has_trait = profligate }
			text = stress_threshold.1602.profligate.effect
		}
		add_trait = profligate
		trait = profligate
		remove_short_term_gold = medium_gold_value
		add_stress = medium_stress_loss

		ai_chance = {
			base = 100
			modifier = {
				add = 75
				calc_true_if = {
					amount >= 2
					has_trait = greedy
					has_trait = ambitious
					has_trait = arbitrary
					has_trait = gregarious
					has_trait = cynical
				}
			}
		}
	}

	option = { #Gains Inappetetic
		trigger = {
			has_character_flag = stress_threshold_option_inappetetic
		}
		name = {
			trigger = { can_be_inappetetic = yes }
			text = stress_threshold.1602.inappetetic.gain
		}
		name = {
			trigger = { has_trait = inappetetic }
			text = stress_threshold.1602.inappetetic.effect
		}
		trait = inappetetic
		if = {
			limit = {
				has_trait = inappetetic
			}
			inappetetic_advance_starvation_effect = yes
		}
		add_trait = inappetetic
		add_stress = medium_stress_impact_loss

		ai_chance = {
			base = 100
			modifier = {
				add = 75
				calc_true_if = {
					amount >= 2
					has_trait = temperate
					has_trait = content
					has_trait = arbitrary
					has_trait = patient
					has_trait = diligent
				}
			}
		}
	}

	option = { #Gains Comfort Eater
		trigger = {
			has_character_flag = stress_threshold_option_comfort_eater
		}
		name = {
			trigger = { can_be_comfort_eater = yes }
			text = stress_threshold.1602.comfort_eater.gain
		}
		name = {
			trigger = { has_trait = comfort_eater }
			text = stress_threshold.1602.comfort_eater.effect
		}
		add_trait = comfort_eater
		trait = comfort_eater
		add_stress = medium_stress_loss

		ai_chance = {
			base = 100
			modifier = {
				add = 75
				calc_true_if = {
					amount >= 2
					has_trait = gluttonous
					has_trait = fickle
					has_trait = arbitrary
					has_trait = impatient
					has_trait = calm
				}
			}
		}
	}

	option = { #Gains Rakish
		trigger = {
			has_character_flag = stress_threshold_option_rakish
		}
		name = {
			trigger = { can_be_rakish = yes }
			text = stress_threshold.1602.rakish.gain
		}
		name = {
			trigger = { has_trait = rakish }
			text = stress_threshold.1602.rakish.effect
		}

		add_trait = rakish
		trait = rakish

		rakish_brothel_night_effect = yes # Stress reduction is included in this effect.

		ai_chance = {
			base = 100
			modifier = {
				add = 75
				calc_true_if = {
					amount >= 2
					has_trait = lustful
					has_trait = arrogant
					has_trait = deceitful
					has_trait = gallant
					has_trait = seducer
				}
			}
		}
	}

	option = { #Gains Reclusive
		trigger = {
			has_character_flag = stress_threshold_option_reclusive
		}
		name = {
			trigger = { can_be_reclusive = yes }
			text = stress_threshold.1602.reclusive.gain
		}
		name = {
			trigger = { has_trait = reclusive }
			text = stress_threshold.1602.reclusive.effect
		}
		add_trait = reclusive
		trait = reclusive
		add_stress = medium_stress_loss

		ai_chance = {
			base = 100
			modifier = {
				add = 75
				calc_true_if = {
					amount >= 2
					has_trait = shy
					has_trait = lazy
					has_trait = paranoid
					has_trait = craven
					has_trait = cynical
					has_trait = just
				}
			}
		}
	}

	option = { #Gains Irritable
		trigger = {
			has_character_flag = stress_threshold_option_irritable
		}
		name = {
			trigger = { can_be_irritable = yes }
			text = stress_threshold.1602.irritable.gain
		}
		name = {
			trigger = { has_trait = irritable }
			text = stress_threshold.1602.irritable.effect
		}
		add_trait = irritable
		trait = irritable
		add_stress = medium_stress_loss

		ai_chance = {
			base = 100
			modifier = {
				add = 75
				calc_true_if = {
					amount >= 2
					has_trait = wrathful
					has_trait = impatient
					has_trait = arrogant
					has_trait = stubborn
					has_trait = vengeful
					has_trait = callous
				}
			}
		}
	}

	option = { #Gains Confider
		trigger = {
			has_character_flag = stress_threshold_option_confider
			exists = scope:friend
		}
		name = {
			trigger = { can_be_confider = yes }
			text = stress_threshold.1602.confider.gain
		}
		name = {
			trigger = { has_trait = confider }
			text = stress_threshold.1602.confider.effect
		}
		add_trait = confider
		trait = confider

		if = {
			limit = {
				has_relation_friend = scope:friend
				scope:friend = {
					NOT = {
						has_relation_flag = {
							target = root
							relation = friend
							flag = has_been_confided_in
						}
					}
				}
			}
			scope:friend = {
				if = {
					limit = {
						has_relation_best_friend = root
					}
					add_relation_flag = {
						target = root
						relation = best_friend
						flag = has_been_confided_in
					}
				}
				else = {
					add_relation_flag = {
						target = root
						relation = friend
						flag = has_been_confided_in
					}
				}
			}
		}
		else_if = {
			limit = { 
				has_relation_friend = scope:friend 
				scope:friend = {
					has_relation_flag = {
						target = root
						relation = friend
						flag = has_been_confided_in
			
					}
				}
			}
			reverse_add_opinion = {
				target = scope:friend
				modifier = friendliness_opinion
				opinion = 20
			}
		}

		add_stress = medium_stress_loss

		ai_chance = {
			base = 200
			ai_value_modifier = {
				ai_compassion = 0.5
			}
		}
	}

	option = { #Gains Athletic
		trigger = {
			has_character_flag = stress_threshold_option_athletic
		}
		name = {
			trigger = { can_be_athletic = yes }
			text = stress_threshold.1602.athletic.gain
		}
		name = {
			trigger = { has_trait = athletic }
			text = stress_threshold.1602.athletic.effect
		}
		add_trait = athletic
		trait = athletic

		add_stress = medium_stress_loss

		ai_chance = {
			base = 100
			modifier = {
				add = 75
				has_trait = brave
				has_trait = diligent
			}
		}
	}

	option = { #Gains Contrite
		trigger = {
			has_character_flag = stress_threshold_option_contrite
		}
		name = {
			trigger = { can_be_contrite = yes }
			text = stress_threshold.1602.contrite.gain
		}
		name = {
			trigger = { has_trait = contrite }
			text = stress_threshold.1602.contrite.effect
		}

		add_trait = contrite
		trait = contrite

		contrite_reveal_secrets_effect = yes # Includes stress loss based on what secrets were revealed
		ai_chance = {
			base = 175
			modifier = {
				add = 75
				num_sinful_traits >= 1
				any_secret = {
					exists = this
					can_be_exposed_by = root
				}
			}
		}
	}

	option = { #Gains Flagellant
		trigger = {
			has_character_flag = stress_threshold_option_flagellant
		}
		name = {
			trigger = { can_be_flagellant = yes }
			text = stress_threshold.1602.flagellant.gain
		}
		name = {
			trigger = { has_trait = flagellant }
			text = stress_threshold.1602.flagellant.effect
		}

		add_trait = flagellant
		trait = flagellant

		increase_wounds_effect = {REASON = whipping}
		add_stress = medium_stress_impact_loss

		ai_chance = {
			base = 100
			modifier = {
				add = 75
				calc_true_if = {
					amount >= 2
					has_trait = zealous
					has_trait = chaste
					has_trait = temperate
					has_trait = humble
					has_trait_rank = {
						trait = lifestyle_mystic
						rank > 0
					}
				}
			}
		}
	}

	option = { #Gains Improvident
		trigger = {
			has_character_flag = stress_threshold_option_improvident
			OR = {
				is_ai = no
				short_term_gold >= major_gold_value
			}
		}
		name = {
			trigger = { can_be_improvident = yes }
			text = stress_threshold.1602.improvident.gain
		}
		name = {
			trigger = { has_trait = improvident }
			text = stress_threshold.1602.improvident.effect
		}

		add_trait = improvident
		trait = improvident

		remove_short_term_gold = major_gold_value
		add_stress = medium_stress_impact_loss

		ai_chance = {
			base = 100
			modifier = {
				add = 75
				calc_true_if = {
					amount >= 2
					has_trait = generous
					has_trait = forgiving
					has_trait = compassionate
					has_trait = just
					has_trait = content
				}
			}
		}
	}

	option = { #Gains Journaller
		trigger = {
			has_character_flag = stress_threshold_option_journaller
		}
		name = {
			trigger = { can_be_journaller = yes }
			text = stress_threshold.1602.journaller.gain
		}
		name = {
			trigger = { has_trait = journaller }
			text = stress_threshold.1602.journaller.effect
		}
		trait = scholar
		trait = theologian
		
		add_trait = journaller
		trait = journaller

		add_stress = minor_stress_impact_loss

		ai_chance = {
			base = 100
			modifier = {
				add = 75
				has_trait = scholar
				has_trait = theologian
			}
		}
	}
	
	option = { #Gains Drunkard
		trigger = {
			has_character_flag = stress_threshold_option_drunkard
		}
		name = {
			trigger = { can_be_drunkard = yes }
			text = stress_threshold.1602.drunkard.gain
		}
		name = {
			trigger = { has_trait = drunkard }
			text = stress_threshold.1602.drunkard.effect
		}

		trait = drunkard

		if = {
			limit = {
				has_trait = drunkard
			}
			add_character_modifier = {
				modifier = stress_drinking_binge
				years = 3
			}
		}	
		else = {
			add_trait = drunkard
		}
		
		add_stress = medium_stress_impact_loss

		ai_chance = {
			base = 100
		}
	}

	option = { #Gains Hashishiyah
		trigger = {
			has_character_flag = stress_threshold_option_hashishiyah
		}
		name = {
			trigger = { can_be_hashishiyah = yes }
			text = stress_threshold.1602.hashishiyah.gain
		}
		name = {
			trigger = { has_trait = hashishiyah }
			text = stress_threshold.1602.hashishiyah.effect
		}

		trait = hashishiyah

		if = {
			limit = {
				has_trait = hashishiyah
			}
			add_character_modifier = {
				modifier = stress_hashish_stupor
				years = 3
			}
		}	
		else = {
			add_trait = hashishiyah
		}

		add_stress = medium_stress_impact_loss

		ai_chance = {
			base = 100
		}
	}

	# Endure: major stress gain!
	option = {
		name = {
			trigger = { has_two_stress_threshold_options = yes }
			text = stress_threshold.1001.endure
		}
		name = {
			trigger = { has_two_stress_threshold_options = no }
			text = stress_threshold.1601.endure_no_option
		}
		add_stress = mental_break_opt_out_stress_gain

		ai_chance = {
			base = 0
		}
	}

	after = {
		stress_threshold_event_aftereffects = yes # Perform stress threshold event clean-up and preparation for future stress threshold events.
	}
}

scripted_effect jealousy_at_court_effect = {
	every_courtier_or_guest = {
		limit = {
			NOT = { this = scope:friend }
		}
		custom = jealousy_at_court_effect.confider.list
		if = {	#Players get a slap on the wrist, because they have no control.
			limit = {
				scope:friend = { is_ai = no }
			}
			add_opinion = {
				modifier = stress_sycophant_opinion
				opinion = -10
				target = scope:friend
			}
		}
		else = {	#NPCs, meanwhilst, become murder-bait.
			add_opinion = {
				modifier = stress_sycophant_opinion
				opinion = $SYC_OPINION$
				target = scope:friend
			}
			#Just for fun, put the confidant in danger with political or angry types.
			hidden_effect = {
				if = {
					limit = {	#Skip straight to rivalry if appropriate.
						calc_true_if = {
							amount >= $TRUE_RIVAL_NUM$
							has_trait = vengeful
							has_trait = wrathful
							has_trait = sadistic
							has_trait = ambitious
						}
						NOR = {	#Vetoing people for whom the instant-hatred shouldn't make sense.
							has_relation_rival = scope:friend
							has_relation_friend = scope:friend
							has_relation_lover = scope:friend
							any_consort = { this = scope:friend }
						}
					}
					set_relation_rival = scope:friend
				}
				else_if = {
					limit = {	#Otherwise, increment.
						calc_true_if = {
							amount >= $POTENTIAL_RIVAL_NUM$
							has_trait = vengeful
							has_trait = wrathful
							has_trait = sadistic
							has_trait = ambitious
						}
						NOR = {	#Continuing to veto as appropriate.
							has_relation_rival = scope:friend
							has_relation_friend = scope:friend
							has_relation_lover = scope:friend
							any_consort = { this = scope:friend }
						}
					}
					progress_towards_rival_effect = {
						CHARACTER = scope:friend
						OPINION = no
					}
				}
			}
		}
	}
}

##################################################
# Prior Error
# by Ewan Cowhig Croft
# #1701
##################################################

#	Your personality has caused friction elsewhere.
#		by Ewan Cowhig Croft
stress_threshold.1701 = {
	type = character_event
	title = stress_threshold.1701.t
	desc = {
		desc = stress_threshold.1701.desc.intro
		first_valid = {
			triggered_desc = {
				trigger = {
					has_trait = lazy
					NOT = { has_character_flag = had_stress_threshold_1701_desc_lazy }
				}
				desc = stress_threshold.1701.desc.lazy
			}
			triggered_desc = {
				trigger = {
					has_trait = wrathful
					NOT = { has_character_flag = had_stress_threshold_1701_desc_wrathful }
				}
				desc = stress_threshold.1701.desc.wrathful
			}
			triggered_desc = {
				trigger = {
					has_trait = impatient
					NOT = { has_character_flag = had_stress_threshold_1701_desc_impatient }
				}
				desc = stress_threshold.1701.desc.impatient
			}
			triggered_desc = {
				trigger = {
					has_trait = arrogant
					NOT = { has_character_flag = had_stress_threshold_1701_desc_arrogant }
				}
				desc = stress_threshold.1701.desc.arrogant
			}
			triggered_desc = {
				trigger = {
					has_trait = arbitrary
					NOT = { has_character_flag = had_stress_threshold_1701_desc_arbitrary }
				}
				desc = stress_threshold.1701.desc.arbitrary
			}
			triggered_desc = {
				trigger = {
					has_trait = trusting
					NOT = { has_character_flag = had_stress_threshold_1701_desc_trusting }
				}
				desc = stress_threshold.1701.desc.trusting
			}
			triggered_desc = {
				trigger = {
					has_trait = stubborn
					NOT = { has_character_flag = had_stress_threshold_1701_desc_stubborn }
				}
				desc = stress_threshold.1701.desc.stubborn
			}
			desc = stress_threshold.1701.desc.fallback
		}
		desc = stress_threshold.1701.desc.rump
	}
	theme = mental_break
	left_portrait = {
		character = root
		animation = shame
	}

	trigger = {
		#Landless characters & barons don't need fancy events.
		is_landed = yes
		primary_title.tier >= tier_county
		#Must match at least one appropriate personality trait.
		OR = {
			has_trait = lazy
			has_trait = wrathful
			has_trait = impatient
			has_trait = arrogant
			has_trait = arbitrary
			has_trait = trusting
			has_trait = stubborn
		}
		#Characters must meet the criteria for at least two event options to qualify for this event (we don't want to fire the event if the player has no choices!).
		calc_true_if = {
			amount >= 2
			
			can_be_rakish = yes
			has_trait = rakish
			can_be_irritable = yes
			has_trait = irritable
			can_be_flagellant = yes
			has_trait = flagellant
			can_be_profligate = yes
			has_trait = profligate
			can_be_comfort_eater = yes
			has_trait = comfort_eater
			can_be_inappetetic = yes
			has_trait = inappetetic
			can_be_journaller = yes
			has_trait = journaller
			can_be_confider = yes
			has_trait = confider
			OR = { #While picking either of these is fine, we don't want to have the player chose between only these two.
				can_be_drunkard = yes
				has_trait = drunkard
				can_be_hashishiyah = yes
				has_trait = hashishiyah
			}
		}
	}

	weight_multiplier = {
		base = 1
		#Weight up if the character has any relevant coping method from the event.
		modifier = {
			add = 10
			has_trait = rakish
		}
		modifier = {
			add = 10
			has_trait = irritable
		}
		modifier = {
			add = 10
			has_trait = flagellant
		}
		modifier = {
			add = 10
			has_trait = profligate
		}
		modifier = {
			add = 10
			has_trait = comfort_eater
		}
		modifier = {
			add = 10
			has_trait = inappetetic
		}
		modifier = {
			add = 10
			has_trait = journaller
		}
		modifier = {
			add = 10
			has_trait = confider
		}
		modifier = {
			add = 10
			OR = {
				has_trait = drunkard
				has_trait = hashishiyah
			}
		}
	}
	
	widget = {
		gui = "event_window_widget_stress"
		container = "custom_widgets_container"
	}

	immediate = {
		root = { save_scope_as = stress_character } #For stress widget.
		root.capital_province = { save_scope_as = capital_province } #For loc.

		#Event option set-up to determine which event options we want to offer to the player.

		#Check for existing coping mechanisms first.
		if = { #Rakish (prone to extremely wonton behavior, with the associated consequences)
			limit = {
				has_two_stress_threshold_options = no
				has_trait = rakish	
			}
			# Set the flag for enabling this event option.
			add_character_flag = stress_threshold_option_rakish
		}
		if = { #Irritable (tends to lash out at random)
			limit = {
				has_two_stress_threshold_options = no
				has_trait = irritable	
			}
			# Set the flag for enabling this event option.
			add_character_flag = stress_threshold_option_irritable
		}
		if = { #Flagellant (impulsively self-harms)
			limit = {
				has_two_stress_threshold_options = no
				has_trait = flagellant	
			}
			# Set the flag for enabling this event option.
			add_character_flag = stress_threshold_option_flagellant
		}
		if = { #Profligate (compulsively spends money)
			limit = {
				has_two_stress_threshold_options = no
				has_trait = profligate	
			}
			# Set the flag for enabling this event option.
			add_character_flag = stress_threshold_option_profligate
		}
		if = { #Journaller (writes down thoughts in a journal as a healthy stress relief)
			limit = {
				has_two_stress_threshold_options = no
				has_trait = journaller	
			}
			# Set the flag for enabling this event option.
			add_character_flag = stress_threshold_option_journaller
		}
		if = { #Confider (has a close confidant)
			limit = {
				has_two_stress_threshold_options = no
				has_trait = confider	
			}
			# Set the flag for enabling this event option.
			add_character_flag = stress_threshold_option_confider
			random_relation = {
				type = friend
				limit = {
					has_relation_flag = {
						target = root
						relation = friend
						flag = has_been_confided_in
					}
					is_available_ai_adult = yes
				}
				alternative_limit = { exists = this }
				save_scope_as = friend
			}
		}
		if = { #Substance Abuse (alcohol or cannabis, depending on faith/region)
			limit = {
				has_two_stress_threshold_options = no
				OR = {
					has_trait = drunkard
					has_trait = hashishiyah
				}
			}
			hidden_effect = {
					random_list = { #Which option the player gets is somewhat dependent on wherethey are and what their faith is.
					50 = {
						trigger = { has_trait = drunkard }
						add_character_flag = stress_threshold_option_drunkard
					}
					50 = {
						trigger = { has_trait = hashishiyah }
						add_character_flag = stress_threshold_option_hashishiyah
					}
				}
			}
		}

		#Then potential ones.
		if = { #Rakish (prone to extremely wonton behavior, with the associated consequences)
			limit = {
				has_two_stress_threshold_options = no
				can_be_rakish = yes	
			}
			# Set the flag for enabling this event option.
			add_character_flag = stress_threshold_option_rakish
		}
		if = { #Irritable (tends to lash out at random)
			limit = {
				has_two_stress_threshold_options = no
				can_be_irritable = yes	
			}
			# Set the flag for enabling this event option.
			add_character_flag = stress_threshold_option_irritable
		}
		if = { #Flagellant (impulsively self-harms)
			limit = {
				has_two_stress_threshold_options = no
				can_be_flagellant = yes	
			}
			# Set the flag for enabling this event option.
			add_character_flag = stress_threshold_option_flagellant
		}
		if = { #Profligate (compulsively spends money)
			limit = {
				has_two_stress_threshold_options = no
				can_be_profligate = yes	
			}
			# Set the flag for enabling this event option.
			add_character_flag = stress_threshold_option_profligate
		}
		if = { #Journaller (writes down thoughts in a journal as a healthy stress relief)
			limit = {
				has_two_stress_threshold_options = no
				can_be_journaller = yes	
			}
			# Set the flag for enabling this event option.
			add_character_flag = stress_threshold_option_journaller
		}
		if = { #Confider (has a close confidant)
			limit = {
				has_two_stress_threshold_options = no
				can_be_confider = yes	
			}
			# Set the flag for enabling this event option.
			add_character_flag = stress_threshold_option_confider
			random_relation = {
				type = friend
				limit = {
					has_relation_flag = {
						target = root
						relation = friend
						flag = has_been_confided_in
					}
					is_available_ai_adult = yes
				}
				alternative_limit = { exists = this }
				save_scope_as = friend
			}
		}
		if = { #Substance Abuse (alcohol or cannabis, depending on faith/region)
			limit = {
				has_two_stress_threshold_options = no
				OR = {
					can_be_drunkard = yes
					can_be_hashishiyah = yes
				}
			}
			hidden_effect = {
					random_list = { #Which option the player gets is somewhat dependent on wherethey are and what their faith is.
					50 = {
						trigger = { can_be_drunkard = yes }
						add_character_flag = stress_threshold_option_drunkard
					}
					50 = {
						trigger = { can_be_hashishiyah = yes }
						add_character_flag = stress_threshold_option_hashishiyah
					}
				}
			}
		}
		stress_threshold_event_post_immediate = yes
	}

	#Rakish: medium stress loss
	option = {
		trigger = {
			has_character_flag = stress_threshold_option_rakish
		}
		name = {
			trigger = { can_be_rakish = yes }
			text = stress_threshold.1701.a.rakish.gain
		}
		name = {
			trigger = { has_trait = rakish }
			text = stress_threshold.1701.a.rakish.effect
		}

		add_trait = rakish
		trait = rakish

		rakish_brothel_night_effect = yes # Stress reduction is included in this effect.

		ai_chance = {
			base = 25
			ai_value_modifier = {
				ai_sociability = 0.5
				ai_energy = 0.25
			}
			modifier = {	#Pick this option if you have the relevant coping mechanism.
				add = 200
				has_trait = rakish
			}
		}
	}

	#Irritable: medium stress loss
	option = {
		trigger = {
			has_character_flag = stress_threshold_option_irritable
		}
		name = {
			trigger = { can_be_irritable = yes }
			text = stress_threshold.1701.b.irritable.gain
		}
		name = {
			trigger = { has_trait = irritable }
			text = stress_threshold.1701.b.irritable.effect
		}
		
		add_trait = irritable
		trait = irritable

		#Account for stress.
		add_stress = medium_stress_impact_loss

		ai_chance = {
			base = 25
			ai_value_modifier = {
				ai_vengefulness = 0.5
				ai_compassion = -0.5
			}
			modifier = {	#Pick this option if you have the relevant coping mechanism.
				add = 200
				has_trait = irritable
			}
		}
	}

	#Flagellant: medium stress loss
	option = {
		trigger = {
			has_character_flag = stress_threshold_option_flagellant
		}
		name = {
			trigger = { can_be_flagellant = yes }
			text = stress_threshold.1701.c.flagellant.gain
		}
		name = {
			trigger = { has_trait = flagellant }
			text = stress_threshold.1701.c.flagellant.effect
		}
		
		add_trait = flagellant
		trait = flagellant

		#Account for stress.
		add_stress = medium_stress_impact_loss
		increase_wounds_effect = { REASON = whipping }
		if = {
			limit = {
				faith = { has_doctrine_parameter = self_mutilation_active }
			}
			add_piety = minor_piety_value
		}

		ai_chance = {
			base = 25
			ai_value_modifier = {
				ai_zeal = 0.5
				ai_energy = 0.25
			}
			modifier = {	#Pick this option if you have the relevant coping mechanism.
				add = 200
				has_trait = flagellant
			}
		}
	}

	#Profligate: minor stress loss
	option = {
		trigger = {
			has_character_flag = stress_threshold_option_profligate
		}
		name = {
			trigger = { can_be_profligate = yes }
			text = stress_threshold.1701.d.profligate.gain
		}
		name = {
			trigger = { has_trait = profligate }
			text = stress_threshold.1701.d.profligate.effect
		}
		
		add_trait = profligate
		trait = profligate

		#Account for stress.
		add_stress = minor_stress_impact_loss
		remove_short_term_gold = major_gold_value

		ai_chance = {
			base = 25
			ai_value_modifier = {
				ai_greed = 0.5
				ai_sociability = 0.5
			}
			modifier = {	#Pick this option if you have the relevant coping mechanism.
				add = 200
				has_trait = profligate
			}
		}
	}

	#Journaller: minor stress loss
	option = {
		trigger = {
			has_character_flag = stress_threshold_option_journaller
		}
		name = {
			trigger = { can_be_journaller = yes }
			text = stress_threshold.1701.g.journaller.gain
		}
		name = {
			trigger = { has_trait = journaller }
			text = stress_threshold.1701.g.journaller.effect
		}
		
		add_trait = journaller
		trait = journaller

		#Account for stress.
		add_stress = minor_stress_impact_loss

		ai_chance = {
			base = 25
			ai_value_modifier = {
				ai_energy = 0.25
				ai_rationality = 0.25
			}
			modifier = {	#Pick this option if you have the relevant coping mechanism.
				add = 200
				has_trait = journaller
			}
		}
	}

	#Confider: medium stress loss
	option = {
		trigger = {
			has_character_flag = stress_threshold_option_confider
		}
		name = {
			trigger = { can_be_confider = yes }
			text = stress_threshold.1701.h.confider.gain
		}
		name = {
			trigger = { has_trait = confider }
			text = stress_threshold.1701.h.confider.effect
		}
		
		add_trait = confider
		trait = confider

		#Account for stress.
		add_stress = medium_stress_impact_loss
		if = {
			limit = {
				any_relation = {
					type = friend
					this = scope:friend
					NOT = {
						has_relation_flag = {
							target = root
							relation = friend
							flag = has_been_confided_in
						}
					}
				}
			}
			random_relation = {
				type = friend
				limit = {
					this = scope:friend
				}
				add_relation_flag = {
					target = root
					relation = friend
					flag = has_been_confided_in
				}
			}
		}
		else_if = {
			limit = {
				any_relation = {
					type = friend
					this = scope:friend
					has_relation_flag = {
						target = root
						relation = friend
						flag = has_been_confided_in
					}
				}
			}
			reverse_add_opinion = {
				target = scope:friend
				modifier = friendliness_opinion
				opinion = 20
			}
		}

		ai_chance = {
			base = 25
			ai_value_modifier = {
				ai_sociability = 0.5
				ai_energy = 0.25
			}
			modifier = {	#Pick this option if you have the relevant coping mechanism.
				add = 200
				has_trait = confider
			}
		}
	}

	#Drunkard: minor stress loss
	option = {
		trigger = {
			has_character_flag = stress_threshold_option_drunkard
		}
		name = {
			trigger = { can_be_drunkard = yes }
			text = stress_threshold.1701.i.drunkard.gain
		}
		name = {
			trigger = { has_trait = drunkard }
			text = stress_threshold.1701.i.drunkard.effect
		}
		
		trait = drunkard

		#Account for stress.
		add_stress = minor_stress_impact_loss
		
		#Make habitual binge drinker, or go on a tear.
		if = {
			limit = { has_trait = drunkard }
			add_character_modifier = {
				modifier = stress_drinking_binge
				years = 3
			}
		}
		else = { add_trait = drunkard }

		ai_chance = {
			base = 25
			ai_value_modifier = {
				ai_greed = 0.25
				ai_energy = -0.25
			}
			modifier = {	#Pick this option if you have the relevant coping mechanism.
				add = 200
				has_trait = drunkard
			}
		}
	}

	#Hashishiyah: minor stress loss
	option = {
		trigger = {
			has_character_flag = stress_threshold_option_hashishiyah
		}
		name = {
			trigger = { can_be_hashishiyah = yes }
			text = stress_threshold.1701.j.hashishiyah.gain
		}
		name = {
			trigger = { has_trait = hashishiyah }
			text = stress_threshold.1701.j.hashishiyah.effect
		}

		trait = hashishiyah

		#Account for stress.
		add_stress = minor_stress_impact_loss
		
		#Make habitual hashish consumer, or go on a notable binge.
		if = {
			limit = { has_trait = hashishiyah }
			add_character_modifier = {
				modifier = stress_hashish_stupor
				years = 3
			}
		}	
		else = { add_trait = hashishiyah }

		ai_chance = {
			base = 25
			ai_value_modifier = {
				ai_greed = 0.25
				ai_energy = -0.25
			}
			modifier = {	#Pick this option if you have the relevant coping mechanism.
				add = 200
				has_trait = hashishiyah
			}
		}
	}

	#Grit your teeth and push through.
	option = {
		name = stress_threshold.1701.k

		#Account for stress.
		add_stress = medium_stress_impact_gain

		ai_chance = { base = 0 }	#AI should never opt for stress.
	}

	after = {
		stress_threshold_event_aftereffects = yes #Perform stress threshold event clean-up and preparation for future stress threshold events.

		if = {
			limit = {
				is_alive = yes
			}

			# Add blocker to prevent us from getting the same event option multiple times in short succession.
			if = {
				limit = {
					has_trait = lazy
					NOT = { has_character_flag = had_stress_threshold_1701_desc_lazy }
				}
				add_character_flag = {
					flag = had_stress_threshold_1701_desc_lazy
					years = 10
				}
			}
			else_if = {
				limit = {
					has_trait = wrathful
					NOT = { has_character_flag = had_stress_threshold_1701_desc_wrathful }
				}
				add_character_flag = {
					flag = had_stress_threshold_1701_desc_wrathful
					years = 10
				}
			}
			else_if = {
				limit = {
					has_trait = impatient
					NOT = { has_character_flag = had_stress_threshold_1701_desc_impatient }
				}
				add_character_flag = {
					flag = had_stress_threshold_1701_desc_impatient
					years = 10
				}
			}
			else_if = {
				limit = {
					has_trait = arrogant
					NOT = { has_character_flag = had_stress_threshold_1701_desc_arrogant }
				}
				add_character_flag = {
					flag = had_stress_threshold_1701_desc_arrogant
					years = 10
				}
			}
			else_if = {
				limit = {
					has_trait = arbitrary
					NOT = { has_character_flag = had_stress_threshold_1701_desc_arbitrary }
				}
				add_character_flag = {
					flag = had_stress_threshold_1701_desc_arbitrary
					years = 10
				}
			}
			else_if = {
				limit = {
					has_trait = trusting
					NOT = { has_character_flag = had_stress_threshold_1701_desc_trusting }
				}
				add_character_flag = {
					flag = had_stress_threshold_1701_desc_trusting
					years = 10
				}
			}
			else_if = {
				limit = {
					has_trait = stubborn
					NOT = { has_character_flag = had_stress_threshold_1701_desc_stubborn }
				}
				add_character_flag = {
					flag = had_stress_threshold_1701_desc_stubborn
					years = 10
				}
			}
		}
	}
}

##################################################
# Too Busy
# by Ewan Cowhig Croft
# #1711
##################################################

#	Everything just seems to pile up on you these days.
#		by Ewan Cowhig Croft
stress_threshold.1711 = {
	type = character_event
	title = stress_threshold.1711.t
	desc = {
		desc = stress_threshold.1711.desc.intro
		first_valid = {
			triggered_desc = {
				trigger = {
					has_trait = greedy
					NOT = { has_character_flag = had_stress_threshold_1711_greedy }
				}
				desc = stress_threshold.1711.desc.greedy
			}
			triggered_desc = {
				trigger = {
					has_trait = diligent
					NOT = { has_character_flag = had_stress_threshold_1711_diligent }
				}
				desc = stress_threshold.1711.desc.diligent
			}
			triggered_desc = {
				trigger = {
					has_trait = patient
					NOT = { has_character_flag = had_stress_threshold_1711_patient }
				}
				desc = stress_threshold.1711.desc.patient
			}
			triggered_desc = {
				trigger = {
					has_trait = deceitful
					NOT = { has_character_flag = had_stress_threshold_1711_deceitful }
				}
				desc = stress_threshold.1711.desc.deceitful
			}
			triggered_desc = {
				trigger = {
					has_trait = ambitious
					NOT = { has_character_flag = had_stress_threshold_1711_ambitious }
				}
				desc = stress_threshold.1711.desc.ambitious
			}
			triggered_desc = {
				trigger = {
					has_trait = just
					NOT = { has_character_flag = had_stress_threshold_1711_just }
				}
				desc = stress_threshold.1711.desc.just
			}
			triggered_desc = {
				trigger = {
					has_trait = zealous
					NOT = { has_character_flag = had_stress_threshold_1711_zealous }
				}
				desc = stress_threshold.1711.desc.zealous
			}
			desc = stress_threshold.1711.desc.fallback
		}
		desc = stress_threshold.1711.desc.rump
	}
	theme = mental_break
	left_portrait = {
		character = root
		animation = stress
	}

	trigger = {
		#Landless characters & barons don't need fancy events.
		is_landed = yes
		primary_title.tier >= tier_county
		#Must match at least one appropriate personality trait.
		OR = {
			has_trait = greedy
			has_trait = diligent
			has_trait = patient
			has_trait = deceitful
			has_trait = ambitious
			has_trait = just
			has_trait = zealous
		}
		#Characters must meet the criteria for at least two event options to qualify for this event (we don't want to fire the event if the player has no choices!).
		calc_true_if = {
			amount >= 2
			
			can_be_reclusive = yes
			has_trait = reclusive
			can_be_flagellant = yes
			has_trait = flagellant
			can_be_profligate = yes
			has_trait = profligate
			can_be_improvident = yes
			has_trait = improvident
			can_be_journaller = yes
			has_trait = journaller
			can_be_athletic = yes
			has_trait = athletic
			OR = { #While picking either of these is fine, we don't want to have the player chose between only these two.
				can_be_drunkard = yes
				has_trait = drunkard
				can_be_hashishiyah = yes
				has_trait = hashishiyah
			}
		}
	}

	weight_multiplier = {
		base = 1
		#Weight up if the character has any relevant coping method from the event.
		modifier = {
			add = 10
			has_trait = reclusive
		}
		modifier = {
			add = 10
			has_trait = flagellant
		}
		modifier = {
			add = 10
			has_trait = profligate
		}
		modifier = {
			add = 10
			has_trait = improvident
		}
		modifier = {
			add = 10
			has_trait = journaller
		}
		modifier = {
			add = 10
			has_trait = athletic
		}
		modifier = {
			add = 10
			OR = {
				has_trait = drunkard
				has_trait = hashishiyah
			}
		}
	}
	
	widget = {
		gui = "event_window_widget_stress"
		container = "custom_widgets_container"
	}

	immediate = {
		root = { save_scope_as = stress_character } #For stress widget.

		#Event option set-up to determine which event options we want to offer to the player.
		#Check for existing coping mechanisms first.
		if = { #Reclusive (frequently withdrawn, risking damage to relationships)
			limit = {
				has_two_stress_threshold_options = no
				has_trait = reclusive	
			}
			# Set the flag for enabling this event option.
			add_character_flag = stress_threshold_option_reclusive
		}
		if = { #Flagellant (impulsively self-harms)
			limit = {
				has_two_stress_threshold_options = no
				has_trait = flagellant	
			}
			# Set the flag for enabling this event option.
			add_character_flag = stress_threshold_option_flagellant
		}
		if = { #Profligate (compulsively spends money)
			limit = {
				has_two_stress_threshold_options = no
				has_trait = profligate	
			}
			# Set the flag for enabling this event option.
			add_character_flag = stress_threshold_option_profligate
		}
		if = { #Improvident (habitually over-donates to charity)
			limit = {
				has_two_stress_threshold_options = no
				has_trait = improvident	
			}
			# Set the flag for enabling this event option.
			add_character_flag = stress_threshold_option_improvident
		}
		if = { #Journaller (writes down thoughts in a journal as a healthy stress relief)
			limit = {
				has_two_stress_threshold_options = no
				has_trait = journaller	
			}
			# Set the flag for enabling this event option.
			add_character_flag = stress_threshold_option_journaller
		}
		if = { #Athletic (exercises as a stress outlet)
			limit = {
				has_two_stress_threshold_options = no
				has_trait = athletic	
			}
			# Set the flag for enabling this event option.
			add_character_flag = stress_threshold_option_athletic
		}
		if = { #Substance Abuse (alcohol or cannabis, depending on faith/region)
			limit = {
				has_two_stress_threshold_options = no
				OR = {
					has_trait = drunkard
					has_trait = hashishiyah
				}
			}
			hidden_effect = {
					random_list = { #Which option the player gets is somewhat dependent on wherethey are and what their faith is.
					50 = {
						trigger = { has_trait = drunkard }
						add_character_flag = stress_threshold_option_drunkard
					}
					50 = {
						trigger = { has_trait = hashishiyah }
						add_character_flag = stress_threshold_option_hashishiyah
					}
				}
			}
		}

		#Then potential ones.
		if = { #Reclusive (frequently withdrawn, risking damage to relationships)
			limit = {
				has_two_stress_threshold_options = no
				can_be_reclusive = yes	
			}
			# Set the flag for enabling this event option.
			add_character_flag = stress_threshold_option_reclusive
		}
		if = { #Flagellant (impulsively self-harms)
			limit = {
				has_two_stress_threshold_options = no
				can_be_flagellant = yes	
			}
			# Set the flag for enabling this event option.
			add_character_flag = stress_threshold_option_flagellant
		}
		if = { #Profligate (compulsively spends money)
			limit = {
				has_two_stress_threshold_options = no
				can_be_profligate = yes	
			}
			# Set the flag for enabling this event option.
			add_character_flag = stress_threshold_option_profligate
		}
		if = { #Improvident (habitually over-donates to charity)
			limit = {
				has_two_stress_threshold_options = no
				can_be_improvident = yes	
			}
			# Set the flag for enabling this event option.
			add_character_flag = stress_threshold_option_improvident
		}
		if = { #Journaller (writes down thoughts in a journal as a healthy stress relief)
			limit = {
				has_two_stress_threshold_options = no
				can_be_journaller = yes	
			}
			# Set the flag for enabling this event option.
			add_character_flag = stress_threshold_option_journaller
		}
		if = { #Athletic (exercises as a stress outlet)
			limit = {
				has_two_stress_threshold_options = no
				can_be_athletic = yes	
			}
			# Set the flag for enabling this event option.
			add_character_flag = stress_threshold_option_athletic
		}
		if = { #Substance Abuse (alcohol or cannabis, depending on faith/region)
			limit = {
				has_two_stress_threshold_options = no
				OR = {
					can_be_drunkard = yes
					can_be_hashishiyah = yes
				}
			}
			hidden_effect = {
					random_list = { #Which option the player gets is somewhat dependent on wherethey are and what their faith is.
					50 = {
						trigger = { can_be_drunkard = yes }
						add_character_flag = stress_threshold_option_drunkard
					}
					50 = {
						trigger = { can_be_hashishiyah = yes }
						add_character_flag = stress_threshold_option_hashishiyah
					}
				}
			}
		}
		stress_threshold_event_post_immediate = yes
	}

	#Reclusive: medium stress loss
	option = {
		trigger = {
			has_character_flag = stress_threshold_option_reclusive
		}
		name = {
			trigger = { can_be_reclusive = yes }
			text = stress_threshold.1711.a.reclusive.gain
		}
		name = {
			trigger = { has_trait = reclusive }
			text = stress_threshold.1711.a.reclusive.effect
		}
		
		add_trait = reclusive
		trait = reclusive

		#Account for stress.
		add_stress = medium_stress_impact_loss

		ai_chance = {
			base = 25
			ai_value_modifier = {
				ai_sociability = 0.5
				ai_energy = -0.5
			}
			modifier = {	#Pick this option if you have the relevant coping mechanism.
				add = 200
				has_trait = reclusive
			}
		}
	}

	#Flagellant: medium stress loss
	option = {
		trigger = {
			has_character_flag = stress_threshold_option_flagellant
		}
		name = {
			trigger = { can_be_flagellant = yes }
			text = stress_threshold.1711.b.flagellant.gain
		}
		name = {
			trigger = { has_trait = flagellant }
			text = stress_threshold.1711.b.flagellant.effect
		}
		
		add_trait = flagellant
		trait = flagellant

		#Account for stress.
		add_stress = medium_stress_impact_loss
		increase_wounds_effect = { REASON = whipping }
		if = {
			limit = {
				faith = { has_doctrine_parameter = self_mutilation_active }
			}
			add_piety = minor_piety_value
		}

		ai_chance = {
			base = 25
			ai_value_modifier = {
				ai_zeal = 0.5
				ai_energy = 0.25
			}
			modifier = {	#Pick this option if you have the relevant coping mechanism.
				add = 200
				has_trait = flagellant
			}
		}
	}
	
	#Profligate: minor stress loss
	option = {
		trigger = {
			has_character_flag = stress_threshold_option_profligate
		}
		name = {
			trigger = { can_be_profligate = yes }
			text = stress_threshold.1711.c.profligate.gain
		}
		name = {
			trigger = { has_trait = profligate }
			text = stress_threshold.1711.c.profligate.effect
		}
		
		add_trait = profligate
		trait = profligate

		#Account for stress.
		add_stress = minor_stress_impact_loss
		remove_short_term_gold = major_gold_value

		ai_chance = {
			base = 25
			ai_value_modifier = {
				ai_greed = 0.5
				ai_sociability = 0.5
			}
			modifier = {	#Pick this option if you have the relevant coping mechanism.
				add = 200
				has_trait = profligate
			}
		}
	}
	
	#Improvident: minor stress loss
	option = {
		trigger = {
			has_character_flag = stress_threshold_option_improvident
		}
		name = {
			trigger = { can_be_improvident = yes }
			text = stress_threshold.1711.d.improvident.gain
		}
		name = {
			trigger = { has_trait = improvident }
			text = stress_threshold.1711.d.improvident.effect
		}
		
		add_trait = improvident
		trait = improvident

		#Account for stress.
		add_stress = minor_stress_impact_loss
		remove_short_term_gold = major_gold_value

		ai_chance = {
			base = 25
			ai_value_modifier = {
				ai_sociability = 0.5
				ai_greed = -0.5
			}
			modifier = {	#Pick this option if you have the relevant coping mechanism.
				add = 200
				has_trait = improvident
			}
		}
	}
	
	#Journaller: minor stress loss
	option = {
		trigger = {
			has_character_flag = stress_threshold_option_journaller
		}
		name = {
			trigger = { can_be_journaller = yes }
			text = stress_threshold.1711.e.journaller.gain
		}
		name = {
			trigger = { has_trait = journaller }
			text = stress_threshold.1711.e.journaller.effect
		}
		
		add_trait = journaller
		trait = journaller

		#Account for stress.
		add_stress = minor_stress_impact_loss

		ai_chance = {
			base = 25
			ai_value_modifier = {
				ai_energy = 0.25
				ai_rationality = 0.25
			}
			modifier = {	#Pick this option if you have the relevant coping mechanism.
				add = 200
				has_trait = journaller
			}
		}
	}
	
	#Athletic: medium stress loss
	option = {
		trigger = {
			has_character_flag = stress_threshold_option_athletic
		}
		name = {
			trigger = { can_be_athletic = yes }
			text = stress_threshold.1711.f.athletic.gain
		}
		name = {
			trigger = { has_trait = athletic }
			text = stress_threshold.1711.f.athletic.effect
		}
		
		add_trait = athletic
		trait = athletic

		#Account for stress.
		add_stress = medium_stress_impact_loss

		ai_chance = {
			base = 25
			ai_value_modifier = {
				ai_energy = 0.5
				ai_boldness = 0.5
			}
			modifier = {	#Pick this option if you have the relevant coping mechanism.
				add = 200
				has_trait = athletic
			}
		}
	}
	
	#Drunkard: minor stress loss
	option = {
		trigger = {
			has_character_flag = stress_threshold_option_drunkard
		}
		name = {
			trigger = { can_be_drunkard = yes }
			text = stress_threshold.1711.g.drunkard.gain
		}
		name = {
			trigger = { has_trait = drunkard }
			text = stress_threshold.1711.g.drunkard.effect
		}
		
		trait = drunkard

		#Account for stress.
		add_stress = minor_stress_impact_loss
		
		#Make habitual binge drinker, or go on a tear.
		if = {
			limit = { has_trait = drunkard }
			add_character_modifier = {
				modifier = stress_drinking_binge
				years = 3
			}
		}
		else = { add_trait = drunkard }

		ai_chance = {
			base = 25
			ai_value_modifier = {
				ai_greed = 0.25
				ai_energy = -0.25
			}
			modifier = {	#Pick this option if you have the relevant coping mechanism.
				add = 200
				has_trait = drunkard
			}
		}
	}
	
	#Hashishiyah: minor stress loss
	option = {
		trigger = {
			has_character_flag = stress_threshold_option_hashishiyah
		}
		name = {
			trigger = { can_be_hashishiyah = yes }
			text = stress_threshold.1711.h.hashishiyah.gain
		}
		name = {
			trigger = { has_trait = hashishiyah }
			text = stress_threshold.1711.h.hashishiyah.effect
		}

		trait = hashishiyah

		#Account for stress.
		add_stress = minor_stress_impact_loss
		
		#Make habitual hashish consumer, or go on a notable binge.
		if = {
			limit = { has_trait = hashishiyah }
			add_character_modifier = {
				modifier = stress_hashish_stupor
				years = 3
			}
		}	
		else = { add_trait = hashishiyah }

		ai_chance = {
			base = 25
			ai_value_modifier = {
				ai_greed = 0.25
				ai_energy = -0.25
			}
			modifier = {	#Pick this option if you have the relevant coping mechanism.
				add = 200
				has_trait = hashishiyah
			}
		}
	}

	#Grit your teeth and push through.
	option = {
		name = stress_threshold.1711.i

		#Account for stress.
		add_stress = medium_stress_impact_gain

		ai_chance = { base = 0 }	#AI should never opt for stress.
	}

	after = {
		stress_threshold_event_aftereffects = yes #Perform stress threshold event clean-up and preparation for future stress threshold events.


		if = {
			limit = {
				is_alive = yes
			}

			# Add blocker to prevent us from getting the same event option multiple times in short succession.
			if = {
				limit = {
					has_trait = greedy
					NOT = { has_character_flag = had_stress_threshold_1711_greedy }
				}
				add_character_flag = {
					flag = had_stress_threshold_1711_greedy
					years = 10
				}
			}
			else_if = {
				limit = {
					has_trait = diligent
					NOT = { has_character_flag = had_stress_threshold_1711_diligent }
				}
				add_character_flag = {
					flag = had_stress_threshold_1711_diligent
					years = 10
				}
			}
			else_if = {
				limit = {
					has_trait = patient
					NOT = { has_character_flag = had_stress_threshold_1711_patient }
				}
				add_character_flag = {
					flag = had_stress_threshold_1711_patient
					years = 10
				}
			}
			else_if = {
				limit = {
					has_trait = deceitful
					NOT = { has_character_flag = had_stress_threshold_1711_deceitful }
				}
				add_character_flag = {
					flag = had_stress_threshold_1711_deceitful
					years = 10
				}
			}
			else_if = {
				limit = {
					has_trait = ambitious
					NOT = { has_character_flag = had_stress_threshold_1711_ambitious }
				}
				add_character_flag = {
					flag = had_stress_threshold_1711_ambitious
					years = 10
				}
			}
			else_if = {
				limit = {
					has_trait = just
					NOT = { has_character_flag = had_stress_threshold_1711_just }
				}
				add_character_flag = {
					flag = had_stress_threshold_1711_just
					years = 10
				}
			}
			else_if = {
				limit = {
					has_trait = zealous
					NOT = { has_character_flag = had_stress_threshold_1711_zealous }
				}
				add_character_flag = {
					flag = had_stress_threshold_1711_zealous
					years = 10
				}
			}
		}
	}
}

##################################################
# Impostor Syndrome
# by Ewan Cowhig Croft
# #1721
##################################################

#	Clearly you just aren't good enough for your rank!
#		by Ewan Cowhig Croft
stress_threshold.1721 = {
	type = character_event
	title = stress_threshold.1721.t
	desc = {
		desc = stress_threshold.1721.desc.intro
		first_valid = {
			triggered_desc = {	#Temperate is slightly out of order so that the easter egg final option works.
				trigger = {
					has_trait = temperate
					NOT = { has_character_flag = had_stress_threshold_1721_temperate }
				}
				desc = stress_threshold.1721.desc.temperate
			}
			triggered_desc = {
				trigger = {
					has_trait = chaste
					NOT = { has_character_flag = had_stress_threshold_1721_chaste }
				}
				desc = stress_threshold.1721.desc.chaste
			}
			triggered_desc = {
				trigger = {
					has_trait = generous
					NOT = { has_character_flag = had_stress_threshold_1721_generous }
				}
				desc = stress_threshold.1721.desc.generous
			}
			triggered_desc = {
				trigger = {
					has_trait = calm
					NOT = { has_character_flag = had_stress_threshold_1721_calm }
				}
				desc = stress_threshold.1721.desc.calm
			}
			triggered_desc = {
				trigger = {
					has_trait = humble
					NOT = { has_character_flag = had_stress_threshold_1721_humble }
				}
				desc = stress_threshold.1721.desc.humble
			}
			triggered_desc = {
				trigger = {
					has_trait = honest
					NOT = { has_character_flag = had_stress_threshold_1721_honest }
				}
				desc = stress_threshold.1721.desc.honest
			}
			triggered_desc = {
				trigger = {
					has_trait = craven
					NOT = { has_character_flag = had_stress_threshold_1721_craven }
				}
				desc = stress_threshold.1721.desc.craven
			}
			triggered_desc = {
				trigger = {
					has_trait = content
					NOT = { has_character_flag = had_stress_threshold_1721_content }
				}
				desc = stress_threshold.1721.desc.content
			}
			triggered_desc = {
				trigger = {
					has_trait = cynical
					NOT = { has_character_flag = had_stress_threshold_1721_cynical }
				}
				# Would collide with duke_female_polish before
				desc = stress_threshold.1721.desc.cynical_no_collide
			}
			triggered_desc = {
				trigger = {
					has_trait = paranoid
					NOT = { has_character_flag = had_stress_threshold_1721_paranoid }
				}
				desc = stress_threshold.1721.desc.paranoid
			}
			triggered_desc = {
				trigger = {
					has_trait = callous
					NOT = { has_character_flag = had_stress_threshold_1721_callous }
				}
				desc = stress_threshold.1721.desc.callous
			}
			triggered_desc = {
				trigger = {
					has_trait = compassionate
					NOT = { has_character_flag = had_stress_threshold_1721_compassionate }
				}
				desc = stress_threshold.1721.desc.compassionate
			}
			triggered_desc = {
				trigger = {
					has_trait = fickle
					NOT = { has_character_flag = had_stress_threshold_1721_fickle }
				}
				desc = stress_threshold.1721.desc.fickle
			}
			triggered_desc = {
				trigger = {
					has_trait = vengeful
					NOT = { has_character_flag = had_stress_threshold_1721_vengeful }
				}
				desc = stress_threshold.1721.desc.vengeful
			}
			triggered_desc = {
				trigger = {
					has_trait = forgiving
					NOT = { has_character_flag = had_stress_threshold_1721_forgiving }
				}
				desc = stress_threshold.1721.desc.forgiving
			}
			desc = stress_threshold.1721.desc.fallback
		}
		desc = stress_threshold.1721.desc.rump
	}
	theme = mental_break
	left_portrait = {
		character = root
		animation = worry
	}

	trigger = {
		#Landless characters & barons don't need fancy events.
		is_landed = yes
		primary_title.tier >= tier_county
		#Must match at least one appropriate personality trait.
		OR = {
			has_trait = chaste
			has_trait = temperate
			has_trait = generous
			has_trait = calm
			has_trait = humble
			has_trait = honest
			has_trait = craven
			has_trait = content
			has_trait = cynical
			has_trait = paranoid
			has_trait = callous
			has_trait = compassionate
			has_trait = fickle
			has_trait = vengeful
			has_trait = forgiving
		}
		#Characters must meet the criteria for at least two event options to qualify for this event (we don't want to fire the event if the player has no choices!).
		calc_true_if = {
			amount >= 2
			
			can_be_reclusive = yes
			has_trait = reclusive
			can_be_irritable = yes
			has_trait = irritable
			can_be_flagellant = yes
			has_trait = flagellant
			can_be_profligate = yes
			has_trait = profligate
			can_be_improvident = yes
			has_trait = improvident
			can_be_contrite = yes
			has_trait = contrite
			can_be_comfort_eater = yes
			has_trait = comfort_eater
			can_be_inappetetic = yes
			has_trait = inappetetic
			can_be_journaller = yes
			has_trait = journaller
			can_be_confider = yes
			has_trait = confider
			OR = { #While picking either of these is fine, we don't want to have the player chose between only these two.
				can_be_drunkard = yes
				has_trait = drunkard
				can_be_hashishiyah = yes
				has_trait = hashishiyah
			}
		}
	}

	weight_multiplier = {
		base = 1
		#Weight up if the character has any relevant coping method from the event.
		modifier = {
			add = 10
			has_trait = reclusive
		}
		modifier = {
			add = 10
			has_trait = irritable
		}
		modifier = {
			add = 10
			has_trait = flagellant
		}
		modifier = {
			add = 10
			has_trait = profligate
		}
		modifier = {
			add = 10
			has_trait = improvident
		}
		modifier = {
			add = 10
			has_trait = contrite
		}
		modifier = {
			add = 10
			has_trait = comfort_eater
		}
		modifier = {
			add = 10
			has_trait = inappetetic
		}
		modifier = {
			add = 10
			has_trait = journaller
		}
		modifier = {
			add = 10
			has_trait = confider
		}
		modifier = {
			add = 10
			OR = {
				has_trait = drunkard
				has_trait = hashishiyah
			}
		}
	}
	
	widget = {
		gui = "event_window_widget_stress"
		container = "custom_widgets_container"
	}

	immediate = {
		root = { save_scope_as = stress_character } #For stress widget.

		#Event option set-up to determine which event options we want to offer to the player.
		#Check for existing coping mechanisms first.
		if = { #Reclusive (frequently withdrawn, risking damage to relationships)
			limit = {
				has_two_stress_threshold_options = no
				has_trait = reclusive	
			}
			# Set the flag for enabling this event option.
			add_character_flag = stress_threshold_option_reclusive
		}
		if = { #Irritable (tends to lash out at random)
			limit = {
				has_two_stress_threshold_options = no
				has_trait = irritable	
			}
			# Set the flag for enabling this event option.
			add_character_flag = stress_threshold_option_irritable
		}
		if = { #Flagellant (impulsively self-harms)
			limit = {
				has_two_stress_threshold_options = no
				has_trait = flagellant	
			}
			# Set the flag for enabling this event option.
			add_character_flag = stress_threshold_option_flagellant
		}
		if = { #Profligate (compulsively spends money)
			limit = {
				has_two_stress_threshold_options = no
				has_trait = profligate	
			}
			# Set the flag for enabling this event option.
			add_character_flag = stress_threshold_option_profligate
		}
		if = { #Improvident (habitually over-donates to charity)
			limit = {
				has_two_stress_threshold_options = no
				has_trait = improvident	
			}
			# Set the flag for enabling this event option.
			add_character_flag = stress_threshold_option_improvident
		}
		if = { #Contrite (compelled to reveal own secrets)
			limit = {
				has_two_stress_threshold_options = no
				has_trait = contrite	
			}
			# Set the flag for enabling this event option.
			add_character_flag = stress_threshold_option_contrite
			contrite_get_secret_scopes_effect = yes
		}
		if = { #Comfort Eater (eats as a stress release)
			limit = {
				has_two_stress_threshold_options = no
				has_trait = comfort_eater	
			}
			# Set the flag for enabling this event option.
			add_character_flag = stress_threshold_option_comfort_eater
		}
		if = { #Inappetetic (lack of appetite)
			limit = {
				has_two_stress_threshold_options = no
				has_trait = inappetetic	
			}
			# Set the flag for enabling this event option.
			add_character_flag = stress_threshold_option_inappetetic
		}
		if = { #Journaller (writes down thoughts in a journal as a healthy stress relief)
			limit = {
				has_two_stress_threshold_options = no
				has_trait = journaller	
			}
			# Set the flag for enabling this event option.
			add_character_flag = stress_threshold_option_journaller
		}
		if = { #Confider (has a close confidant)
			limit = {
				has_two_stress_threshold_options = no
				has_trait = confider	
			}
			# Set the flag for enabling this event option.
			add_character_flag = stress_threshold_option_confider
			random_relation = {
				type = friend
				limit = {
					has_relation_flag = {
						target = root
						relation = friend
						flag = has_been_confided_in
					}
					is_available_ai_adult = yes
				}
				alternative_limit = { exists = this }
				save_scope_as = friend
			}
		}
		if = { #Substance Abuse (alcohol or cannabis, depending on faith/region)
			limit = {
				has_two_stress_threshold_options = no
				OR = {
					has_trait = drunkard
					has_trait = hashishiyah
				}
			}
			hidden_effect = {
					random_list = { #Which option the player gets is somewhat dependent on wherethey are and what their faith is.
					50 = {
						trigger = { has_trait = drunkard }
						add_character_flag = stress_threshold_option_drunkard
					}
					50 = {
						trigger = { has_trait = hashishiyah }
						add_character_flag = stress_threshold_option_hashishiyah
					}
				}
			}
		}
		
		#Then potential ones.
		if = { #Reclusive (frequently withdrawn, risking damage to relationships)
			limit = {
				has_two_stress_threshold_options = no
				can_be_reclusive = yes	
			}
			# Set the flag for enabling this event option.
			add_character_flag = stress_threshold_option_reclusive
		}
		if = { #Irritable (tends to lash out at random)
			limit = {
				has_two_stress_threshold_options = no
				can_be_irritable = yes	
			}
			# Set the flag for enabling this event option.
			add_character_flag = stress_threshold_option_irritable
		}
		if = { #Flagellant (impulsively self-harms)
			limit = {
				has_two_stress_threshold_options = no
				can_be_flagellant = yes	
			}
			# Set the flag for enabling this event option.
			add_character_flag = stress_threshold_option_flagellant
		}
		if = { #Profligate (compulsively spends money)
			limit = {
				has_two_stress_threshold_options = no
				can_be_profligate = yes	
			}
			# Set the flag for enabling this event option.
			add_character_flag = stress_threshold_option_profligate
		}
		if = { #Improvident (habitually over-donates to charity)
			limit = {
				has_two_stress_threshold_options = no
				can_be_improvident = yes	
			}
			# Set the flag for enabling this event option.
			add_character_flag = stress_threshold_option_improvident
		}
		if = { #Contrite (compelled to reveal own secrets)
			limit = {
				has_two_stress_threshold_options = no
				can_be_contrite = yes	
			}
			# Set the flag for enabling this event option.
			add_character_flag = stress_threshold_option_contrite
			contrite_get_secret_scopes_effect = yes
		}
		if = { #Comfort Eater (eats as a stress release)
			limit = {
				has_two_stress_threshold_options = no
				can_be_comfort_eater = yes	
			}
			# Set the flag for enabling this event option.
			add_character_flag = stress_threshold_option_comfort_eater
		}
		if = { #Inappetetic (lack of appetite)
			limit = {
				has_two_stress_threshold_options = no
				can_be_inappetetic = yes	
			}
			# Set the flag for enabling this event option.
			add_character_flag = stress_threshold_option_inappetetic
		}
		if = { #Journaller (writes down thoughts in a journal as a healthy stress relief)
			limit = {
				has_two_stress_threshold_options = no
				can_be_journaller = yes	
			}
			# Set the flag for enabling this event option.
			add_character_flag = stress_threshold_option_journaller
		}
		if = { #Confider (has a close confidant)
			limit = {
				has_two_stress_threshold_options = no
				can_be_confider = yes	
			}
			# Set the flag for enabling this event option.
			add_character_flag = stress_threshold_option_confider
			random_relation = {
				type = friend
				limit = {
					has_relation_flag = {
						target = root
						relation = friend
						flag = has_been_confided_in
					}
					is_available_ai_adult = yes
				}
				alternative_limit = { exists = this }
				save_scope_as = friend
			}
		}
		if = { #Substance Abuse (alcohol or cannabis, depending on faith/region)
			limit = {
				has_two_stress_threshold_options = no
				OR = {
					can_be_drunkard = yes
					can_be_hashishiyah = yes
				}
			}
			hidden_effect = {
					random_list = { #Which option the player gets is somewhat dependent on wherethey are and what their faith is.
					50 = {
						trigger = { can_be_drunkard = yes }
						add_character_flag = stress_threshold_option_drunkard
					}
					50 = {
						trigger = { can_be_hashishiyah = yes }
						add_character_flag = stress_threshold_option_hashishiyah
					}
				}
			}
		}
		stress_threshold_event_post_immediate = yes
	}

	#Reclusive: medium stress loss
	option = {
		trigger = {
			has_character_flag = stress_threshold_option_reclusive
		}
		name = {
			trigger = { can_be_reclusive = yes }
			text = stress_threshold.1721.a.reclusive.gain
		}
		name = {
			trigger = { has_trait = reclusive }
			text = stress_threshold.1721.a.reclusive.effect
		}
		
		add_trait = reclusive
		trait = reclusive

		#Account for stress.
		add_stress = medium_stress_impact_loss

		ai_chance = {
			base = 25
			ai_value_modifier = {
				ai_sociability = 0.5
				ai_energy = -0.5
			}
			modifier = {	#Pick this option if you have the relevant coping mechanism.
				add = 200
				has_trait = reclusive
			}
		}
	}

	#Irritable: medium stress loss
	option = {
		trigger = {
			has_character_flag = stress_threshold_option_irritable
		}
		name = {
			trigger = { can_be_irritable = yes }
			text = stress_threshold.1721.b.irritable.gain
		}
		name = {
			trigger = { has_trait = irritable }
			text = stress_threshold.1721.b.irritable.effect
		}
		
		add_trait = irritable
		trait = irritable

		#Account for stress.
		add_stress = medium_stress_impact_loss

		ai_chance = {
			base = 25
			ai_value_modifier = {
				ai_vengefulness = 0.5
				ai_compassion = -0.5
			}
			modifier = {	#Pick this option if you have the relevant coping mechanism.
				add = 200
				has_trait = irritable
			}
		}
	}
	
	#Flagellant: medium stress loss
	option = {
		trigger = {
			has_character_flag = stress_threshold_option_flagellant
		}
		name = {
			trigger = { can_be_flagellant = yes }
			text = stress_threshold.1721.c.flagellant.gain
		}
		name = {
			trigger = { has_trait = flagellant }
			text = stress_threshold.1721.c.flagellant.effect
		}
		
		add_trait = flagellant
		trait = flagellant

		#Account for stress.
		add_stress = medium_stress_impact_loss
		increase_wounds_effect = { REASON = whipping }
		if = {
			limit = {
				faith = { has_doctrine_parameter = self_mutilation_active }
			}
			add_piety = minor_piety_value
		}

		ai_chance = {
			base = 25
			ai_value_modifier = {
				ai_zeal = 0.5
				ai_energy = 0.25
			}
			modifier = {	#Pick this option if you have the relevant coping mechanism.
				add = 200
				has_trait = flagellant
			}
		}
	}
	
	#Profligate: minor stress loss
	option = {
		trigger = {
			has_character_flag = stress_threshold_option_profligate
		}
		name = {
			trigger = { can_be_profligate = yes }
			text = stress_threshold.1721.d.profligate.gain
		}
		name = {
			trigger = { has_trait = profligate }
			text = stress_threshold.1721.d.profligate.effect
		}
		
		add_trait = profligate
		trait = profligate

		#Account for stress.
		add_stress = minor_stress_impact_loss
		remove_short_term_gold = major_gold_value

		ai_chance = {
			base = 25
			ai_value_modifier = {
				ai_greed = 0.5
				ai_sociability = 0.5
			}
			modifier = {	#Pick this option if you have the relevant coping mechanism.
				add = 200
				has_trait = profligate
			}
		}
	}
	
	#Improvident: minor stress loss
	option = {
		trigger = {
			has_character_flag = stress_threshold_option_improvident
		}
		name = {
			trigger = { can_be_improvident = yes }
			text = stress_threshold.1721.e.improvident.gain
		}
		name = {
			trigger = { has_trait = improvident }
			text = stress_threshold.1721.e.improvident.effect
		}
		
		add_trait = improvident
		trait = improvident

		#Account for stress.
		add_stress = minor_stress_impact_loss
		remove_short_term_gold = major_gold_value

		ai_chance = {
			base = 25
			ai_value_modifier = {
				ai_sociability = 0.5
				ai_greed = -0.5
			}
			modifier = {	#Pick this option if you have the relevant coping mechanism.
				add = 200
				has_trait = improvident
			}
		}
	}
	
	#Contrite: major stress loss
	option = {
		trigger = {
			has_character_flag = stress_threshold_option_contrite
		}
		name = {
			trigger = { can_be_contrite = yes }
			text = stress_threshold.1721.f.contrite.gain
		}
		name = {
			trigger = { has_trait = contrite }
			text = stress_threshold.1721.f.contrite.effect
		}
		
		add_trait = contrite
		trait = contrite

		contrite_reveal_secrets_effect = yes # Includes stress loss based on what secrets were revealed

		ai_chance = {
			base = 25
			ai_value_modifier = {
				ai_honor = 0.5
				ai_compassion = -0.25
			}
			modifier = {	#Pick this option if you have the relevant coping mechanism.
				add = 200
				has_trait = contrite
			}
		}
	}
	
	#Comfort Eater: medium stress loss
	option = {
		trigger = {
			has_character_flag = stress_threshold_option_comfort_eater
		}
		name = {
			trigger = { can_be_comfort_eater = yes }
			text = stress_threshold.1721.g.comfort_eater.gain
		}
		name = {
			trigger = { has_trait = comfort_eater }
			text = stress_threshold.1721.g.comfort_eater.effect
		}
		
		add_trait = comfort_eater
		trait = comfort_eater

		#Account for stress.
		add_stress = medium_stress_impact_loss

		ai_chance = {
			base = 25
			ai_value_modifier = {
				ai_greed = 0.25
				ai_energy = -0.25
			}
			modifier = {	#Pick this option if you have the relevant coping mechanism.
				add = 200
				has_trait = comfort_eater
			}
		}
	}
	
	#Inappetetic: medium stress loss
	option = {
		trigger = {
			has_character_flag = stress_threshold_option_inappetetic
		}
		name = {
			trigger = { can_be_inappetetic = yes }
			text = stress_threshold.1721.h.inappetetic.gain
		}
		name = {
			trigger = { has_trait = inappetetic }
			text = stress_threshold.1721.h.inappetetic.effect
		}
		
		add_trait = inappetetic
		trait = inappetetic

		#Account for stress.
		add_stress = medium_stress_impact_loss
		if = {
			limit = {
				has_trait = inappetetic
			}
			inappetetic_advance_starvation_effect = yes
		}

		ai_chance = {
			base = 25
			ai_value_modifier = {
				ai_greed = -0.25
				ai_energy = -0.25
			}
			modifier = {	#Pick this option if you have the relevant coping mechanism.
				add = 200
				has_trait = inappetetic
			}
		}
	}
	
	#Journaller: minor stress loss
	option = {
		trigger = {
			has_character_flag = stress_threshold_option_journaller
		}
		name = {
			trigger = { can_be_journaller = yes }
			text = stress_threshold.1721.i.journaller.gain
		}
		name = {
			trigger = { has_trait = journaller }
			text = stress_threshold.1721.i.journaller.effect
		}
		
		add_trait = journaller
		trait = journaller

		#Account for stress.
		add_stress = minor_stress_impact_loss

		ai_chance = {
			base = 25
			ai_value_modifier = {
				ai_energy = 0.25
				ai_rationality = 0.25
			}
			modifier = {	#Pick this option if you have the relevant coping mechanism.
				add = 200
				has_trait = journaller
			}
		}
	}
	
	#Confider: medium stress loss
	option = {
		trigger = {
			has_character_flag = stress_threshold_option_confider
		}
		name = {
			trigger = { can_be_confider = yes }
			text = stress_threshold.1721.j.confider.gain
		}
		name = {
			trigger = { has_trait = confider }
			text = stress_threshold.1721.j.confider.effect
		}
		
		add_trait = confider
		trait = confider

		#Account for stress.
		add_stress = medium_stress_impact_loss
		if = {
			limit = {
				any_relation = {
					type = friend
					this = scope:friend
					NOT = {
						has_relation_flag = {
							target = root
							relation = friend
							flag = has_been_confided_in
						}
					}
				}
			}
			random_relation = {
				type = friend
				limit = {
					this = scope:friend
				}
				add_relation_flag = {
					target = root
					relation = friend
					flag = has_been_confided_in
				}
			}
		}
		else_if = {
			limit = {
				any_relation = {
					type = friend
					this = scope:friend
					has_relation_flag = {
						target = root
						relation = friend
						flag = has_been_confided_in
					}
				}
			}
			reverse_add_opinion = {
				target = scope:friend
				modifier = friendliness_opinion
				opinion = 20
			}
		}

		ai_chance = {
			base = 25
			ai_value_modifier = {
				ai_sociability = 0.5
				ai_energy = 0.25
			}
			modifier = {	#Pick this option if you have the relevant coping mechanism.
				add = 200
				has_trait = confider
			}
		}
	}
	
	#Drunkard: minor stress loss
	option = {
		trigger = {
			has_character_flag = stress_threshold_option_drunkard
		}
		name = {
			trigger = { can_be_drunkard = yes }
			text = stress_threshold.1721.k.drunkard.gain
		}
		name = {
			trigger = { has_trait = drunkard }
			text = stress_threshold.1721.k.drunkard.effect
		}
		
		trait = drunkard

		#Account for stress.
		add_stress = minor_stress_impact_loss
		
		#Make habitual binge drinker, or go on a tear.
		if = {
			limit = { has_trait = drunkard }
			add_character_modifier = {
				modifier = stress_drinking_binge
				years = 3
			}
		}
		else = { add_trait = drunkard }

		ai_chance = {
			base = 25
			ai_value_modifier = {
				ai_greed = 0.25
				ai_energy = -0.25
			}
			modifier = {	#Pick this option if you have the relevant coping mechanism.
				add = 200
				has_trait = drunkard
			}
		}
	}
	
	#Hashishiyah: minor stress loss
	option = {
		trigger = {
			has_character_flag = stress_threshold_option_hashishiyah
		}
		name = {
			trigger = { can_be_hashishiyah = yes }
			text = stress_threshold.1721.l.hashishiyah.gain
		}
		name = {
			trigger = { has_trait = hashishiyah }
			text = stress_threshold.1721.l.hashishiyah.effect
		}

		trait = hashishiyah

		#Account for stress.
		add_stress = minor_stress_impact_loss
		
		#Make habitual hashish consumer, or go on a notable binge.
		if = {
			limit = { has_trait = hashishiyah }
			add_character_modifier = {
				modifier = stress_hashish_stupor
				years = 3
			}
		}	
		else = { add_trait = hashishiyah }

		ai_chance = {
			base = 25
			ai_value_modifier = {
				ai_greed = 0.25
				ai_energy = -0.25
			}
			modifier = {	#Pick this option if you have the relevant coping mechanism.
				add = 200
				has_trait = hashishiyah
			}
		}
	}

	#Grit your teeth and push through.
	option = {
		name = stress_threshold.1721.m

		trigger = {	#Always appear, unless the cannibal option is available.
			NAND = {
				has_trait = temperate
				NOT = { has_character_flag = had_stress_threshold_1721_temperate }
				is_cannibal_trigger = yes
			}
		}

		#Account for stress.
		add_stress = medium_stress_impact_gain

		ai_chance = { base = 0 }	#AI should never opt for stress.
	}

	#Eat someone till you feel better.
	option = {
		name = stress_threshold.1721.n

		trigger = {
			has_trait = temperate
			NOT = { has_character_flag = had_stress_threshold_1721_temperate }
			is_cannibal_trigger = yes
		}

		trait = cannibal

		#Account for stress.
		add_stress = major_stress_impact_loss

		ai_chance = { base = 0 }	#AI should never opt for stress.
	}

	after = {
		stress_threshold_event_aftereffects = yes #Perform stress threshold event clean-up and preparation for future stress threshold events.
		if = {
			limit = {
				is_alive = yes
			}

			# Add blocker to prevent us from getting the same event option multiple times in short succession.
			if = {
				limit = {
					has_trait = chaste
					NOT = { has_character_flag = had_stress_threshold_1721_chaste }
				}
				add_character_flag = {
					flag = had_stress_threshold_1721_chaste
					years = 10
				}
			}
			else_if = {
				limit = {
					has_trait = temperate
					NOT = { has_character_flag = had_stress_threshold_1721_temperate }
				}
				add_character_flag = {
					flag = had_stress_threshold_1721_temperate
					years = 10
				}
			}
			else_if = {
				limit = {
					has_trait = generous
					NOT = { has_character_flag = had_stress_threshold_1721_generous }
				}
				add_character_flag = {
					flag = had_stress_threshold_1721_generous
					years = 10
				}
			}
			else_if = {
				limit = {
					has_trait = calm
					NOT = { has_character_flag = had_stress_threshold_1721_calm }
				}
				add_character_flag = {
					flag = had_stress_threshold_1721_calm
					years = 10
				}
			}
			else_if = {
				limit = {
					has_trait = humble
					NOT = { has_character_flag = had_stress_threshold_1721_humble }
				}
				add_character_flag = {
					flag = had_stress_threshold_1721_humble
					years = 10
				}
			}
			else_if = {
				limit = {
					has_trait = honest
					NOT = { has_character_flag = had_stress_threshold_1721_honest }
				}
				add_character_flag = {
					flag = had_stress_threshold_1721_honest
					years = 10
				}
			}
			else_if = {
				limit = {
					has_trait = craven
					NOT = { has_character_flag = had_stress_threshold_1721_craven }
				}
				add_character_flag = {
					flag = had_stress_threshold_1721_craven
					years = 10
				}
			}
			else_if = {
				limit = {
					has_trait = content
					NOT = { has_character_flag = had_stress_threshold_1721_content }
				}
				add_character_flag = {
					flag = had_stress_threshold_1721_content
					years = 10
				}
			}
			else_if = {
				limit = {
					has_trait = cynical
					NOT = { has_character_flag = had_stress_threshold_1721_cynical }
				}
				add_character_flag = {
					flag = had_stress_threshold_1721_cynical
					years = 10
				}
			}
			else_if = {
				limit = {
					has_trait = paranoid
					NOT = { has_character_flag = had_stress_threshold_1721_paranoid }
				}
				add_character_flag = {
					flag = had_stress_threshold_1721_paranoid
					years = 10
				}
			}
			else_if = {
				limit = {
					has_trait = callous
					NOT = { has_character_flag = had_stress_threshold_1721_callous }
				}
				add_character_flag = {
					flag = had_stress_threshold_1721_callous
					years = 10
				}
			}
			else_if = {
				limit = {
					has_trait = compassionate
					NOT = { has_character_flag = had_stress_threshold_1721_compassionate }
				}
				add_character_flag = {
					flag = had_stress_threshold_1721_compassionate
					years = 10
				}
			}
			else_if = {
				limit = {
					has_trait = fickle
					NOT = { has_character_flag = had_stress_threshold_1721_fickle }
				}
				add_character_flag = {
					flag = had_stress_threshold_1721_fickle
					years = 10
				}
			}
			else_if = {
				limit = {
					has_trait = vengeful
					NOT = { has_character_flag = had_stress_threshold_1721_vengeful }
				}
				add_character_flag = {
					flag = had_stress_threshold_1721_vengeful
					years = 10
				}
			}
			else_if = {
				limit = {
					has_trait = forgiving
					NOT = { has_character_flag = had_stress_threshold_1721_forgiving }
				}
				add_character_flag = {
					flag = had_stress_threshold_1721_forgiving
					years = 10
				}
			}
		}
	}
}

##################################################
# No Time for Myself
# by Ewan Cowhig Croft
# #1731
##################################################

#	Your limited time to yourself is intruded on.
#		by Ewan Cowhig Croft
stress_threshold.1731 = {
	type = character_event
	title = stress_threshold.1731.t
	desc = {
		desc = stress_threshold.1731.desc.intro
		first_valid = {
			triggered_desc = {
				trigger = {
					has_trait = lustful
					NOT = { has_character_flag = had_stress_threshold_1731_desc_lustful }
				}
				desc = stress_threshold.1731.desc.lustful
			}
			triggered_desc = {
				trigger = {
					has_trait = gluttonous
					NOT = { has_character_flag = had_stress_threshold_1731_desc_gluttonous }
				}
				desc = stress_threshold.1731.desc.gluttonous
			}
			triggered_desc = {
				trigger = {
					has_trait = brave
					NOT = { has_character_flag = had_stress_threshold_1731_desc_brave }
				}
				desc = stress_threshold.1731.desc.brave
			}
			triggered_desc = {
				trigger = {
					has_trait = shy
					NOT = { has_character_flag = had_stress_threshold_1731_desc_shy }
				}
				desc = stress_threshold.1731.desc.shy
			}
			triggered_desc = {
				trigger = {
					has_trait = gregarious
					NOT = { has_character_flag = had_stress_threshold_1731_desc_gregarious }
				}
				desc = stress_threshold.1731.desc.gregarious
			}
			triggered_desc = {
				trigger = {
					has_trait = sadistic
					NOT = { has_character_flag = had_stress_threshold_1731_desc_sadistic }
				}
				desc = stress_threshold.1731.desc.sadistic
			}
			desc = stress_threshold.1731.desc.fallback
		}
		desc = stress_threshold.1731.desc.rump
	}
	theme = mental_break
	left_portrait = {
		character = root
		animation = disapproval
	}

	trigger = {
		#Landless characters & barons don't need fancy events.
		is_landed = yes
		primary_title.tier >= tier_county
		#Must match at least one appropriate personality trait.
		OR = {
			has_trait = lustful
			has_trait = gluttonous
			has_trait = brave
			has_trait = shy
			has_trait = gregarious
			has_trait = sadistic
		}
		#Characters must meet the criteria for at least two event options to qualify for this event (we don't want to fire the event if the player has no choices!).
		calc_true_if = {
			amount >= 2

			can_be_rakish = yes
			has_trait = rakish
			can_be_reclusive = yes
			has_trait = reclusive
			can_be_profligate = yes
			has_trait = profligate
			can_be_comfort_eater = yes
			has_trait = comfort_eater
			can_be_journaller = yes
			has_trait = journaller
			can_be_confider = yes
			has_trait = confider
			can_be_athletic = yes
			has_trait = athletic
			OR = { #While picking either of these is fine, we don't want to have the player chose between only these two.
				can_be_drunkard = yes
				has_trait = drunkard
				can_be_hashishiyah = yes
				has_trait = hashishiyah
			}
		}
	}

	weight_multiplier = {
		base = 1
		#Weight up if the character has any relevant coping method from the event.
		modifier = {
			add = 10
			has_trait = rakish
		}
		modifier = {
			add = 10
			has_trait = reclusive
		}
		modifier = {
			add = 10
			has_trait = profligate
		}
		modifier = {
			add = 10
			has_trait = comfort_eater
		}
		modifier = {
			add = 10
			has_trait = journaller
		}
		modifier = {
			add = 10
			has_trait = confider
		}
		modifier = {
			add = 10
			has_trait = athletic
		}
		modifier = {
			add = 10
			OR = {
				has_trait = drunkard
				has_trait = hashishiyah
			}
		}
	}
	
	widget = {
		gui = "event_window_widget_stress"
		container = "custom_widgets_container"
	}

	immediate = {
		root = { save_scope_as = stress_character } #For stress widget.
		root.capital_province = { save_scope_as = capital_province }

		#Event option set-up to determine which event options we want to offer to the player.
		#Check for existing coping mechanisms first.
		if = { #Rakish (prone to extremely wonton behavior, with the associated consequences)
			limit = {
				has_two_stress_threshold_options = no
				has_trait = rakish	
			}
			# Set the flag for enabling this event option.
			add_character_flag = stress_threshold_option_rakish
		}
		if = { #Reclusive (frequently withdrawn, risking damage to relationships)
			limit = {
				has_two_stress_threshold_options = no
				has_trait = reclusive	
			}
			# Set the flag for enabling this event option.
			add_character_flag = stress_threshold_option_reclusive
		}
		if = { #Profligate (compulsively spends money)
			limit = {
				has_two_stress_threshold_options = no
				has_trait = profligate	
			}
			# Set the flag for enabling this event option.
			add_character_flag = stress_threshold_option_profligate
		}
		if = { #Comfort Eater (eats as a stress release)
			limit = {
				has_two_stress_threshold_options = no
				has_trait = comfort_eater	
			}
			# Set the flag for enabling this event option.
			add_character_flag = stress_threshold_option_comfort_eater
		}
		if = { #Journaller (writes down thoughts in a journal as a healthy stress relief)
			limit = {
				has_two_stress_threshold_options = no
				has_trait = journaller	
			}
			# Set the flag for enabling this event option.
			add_character_flag = stress_threshold_option_journaller
		}
		if = { #Confider (has a close confidant)
			limit = {
				has_two_stress_threshold_options = no
				has_trait = confider	
			}
			# Set the flag for enabling this event option.
			add_character_flag = stress_threshold_option_confider
			random_relation = {
				type = friend
				limit = {
					has_relation_flag = {
						target = root
						relation = friend
						flag = has_been_confided_in
					}
					is_available_ai_adult = yes
				}
				alternative_limit = { exists = this }
				save_scope_as = friend
			}
		}
		if = { #Athletic (exercises as a stress outlet)
			limit = {
				has_two_stress_threshold_options = no
				has_trait = athletic
			}
			# Set the flag for enabling this event option.
			add_character_flag = stress_threshold_option_athletic
		}
		if = { #Substance Abuse (alcohol or cannabis, depending on faith/region)
			limit = {
				has_two_stress_threshold_options = no
				OR = {
					has_trait = drunkard
					has_trait = hashishiyah
				}
			}
			hidden_effect = {
					random_list = { #Which option the player gets is somewhat dependent on wherethey are and what their faith is.
					50 = {
						trigger = { has_trait = drunkard }
						add_character_flag = stress_threshold_option_drunkard
					}
					50 = {
						trigger = { has_trait = hashishiyah }
						add_character_flag = stress_threshold_option_hashishiyah
					}
				}
			}
		}
		
		#Then potential ones.
		if = { #Rakish (prone to extremely wonton behavior, with the associated consequences)
			limit = {
				has_two_stress_threshold_options = no
				can_be_rakish = yes	
			}
			# Set the flag for enabling this event option.
			add_character_flag = stress_threshold_option_rakish
		}
		if = { #Reclusive (frequently withdrawn, risking damage to relationships)
			limit = {
				has_two_stress_threshold_options = no
				can_be_reclusive = yes	
			}
			# Set the flag for enabling this event option.
			add_character_flag = stress_threshold_option_reclusive
		}
		if = { #Profligate (compulsively spends money)
			limit = {
				has_two_stress_threshold_options = no
				can_be_profligate = yes	
			}
			# Set the flag for enabling this event option.
			add_character_flag = stress_threshold_option_profligate
		}
		if = { #Comfort Eater (eats as a stress release)
			limit = {
				has_two_stress_threshold_options = no
				can_be_comfort_eater = yes	
			}
			# Set the flag for enabling this event option.
			add_character_flag = stress_threshold_option_comfort_eater
		}
		if = { #Journaller (writes down thoughts in a journal as a healthy stress relief)
			limit = {
				has_two_stress_threshold_options = no
				can_be_journaller = yes	
			}
			# Set the flag for enabling this event option.
			add_character_flag = stress_threshold_option_journaller
		}
		if = { #Confider (has a close confidant)
			limit = {
				has_two_stress_threshold_options = no
				can_be_confider = yes	
			}
			# Set the flag for enabling this event option.
			add_character_flag = stress_threshold_option_confider
			random_relation = {
				type = friend
				limit = {
					has_relation_flag = {
						target = root
						relation = friend
						flag = has_been_confided_in
					}
					is_available_ai_adult = yes
				}
				alternative_limit = { exists = this }
				save_scope_as = friend
			}
		}
		if = { #Athletic (exercises as a stress outlet)
			limit = {
				has_two_stress_threshold_options = no
				can_be_athletic = yes	
			}
			# Set the flag for enabling this event option.
			add_character_flag = stress_threshold_option_athletic
		}
		if = { #Substance Abuse (alcohol or cannabis, depending on faith/region)
			limit = {
				has_two_stress_threshold_options = no
				OR = {
					can_be_drunkard = yes
					can_be_hashishiyah = yes
				}
			}
			hidden_effect = {
					random_list = { #Which option the player gets is somewhat dependent on wherethey are and what their faith is.
					50 = {
						trigger = { can_be_drunkard = yes }
						add_character_flag = stress_threshold_option_drunkard
					}
					50 = {
						trigger = { can_be_hashishiyah = yes }
						add_character_flag = stress_threshold_option_hashishiyah
					}
				}
			}
		}
		stress_threshold_event_post_immediate = yes
	}

	#Rakish: medium stress loss
	option = {
		trigger = {
			has_character_flag = stress_threshold_option_rakish
		}
		name = {
			trigger = { can_be_rakish = yes }
			text = stress_threshold.1731.a.rakish.gain
		}
		name = {
			trigger = { has_trait = rakish }
			text = stress_threshold.1731.a.rakish.effect
		}
		
		add_trait = rakish
		trait = rakish

		rakish_brothel_night_effect = yes # Stress reduction is included in this effect.

		ai_chance = {
			base = 25
			ai_value_modifier = {
				ai_sociability = 0.5
				ai_energy = 0.25
			}
			modifier = {	#Pick this option if you have the relevant coping mechanism.
				add = 200
				has_trait = rakish
			}
		}
	}
	
	#Reclusive: medium stress loss
	option = {
		trigger = {
			has_character_flag = stress_threshold_option_reclusive
		}
		name = {
			trigger = { can_be_reclusive = yes }
			text = stress_threshold.1731.b.reclusive.gain
		}
		name = {
			trigger = { has_trait = reclusive }
			text = stress_threshold.1731.b.reclusive.effect
		}
		
		add_trait = reclusive
		trait = reclusive

		#Account for stress.
		add_stress = medium_stress_impact_loss

		ai_chance = {
			base = 25
			ai_value_modifier = {
				ai_sociability = 0.5
				ai_energy = -0.5
			}
			modifier = {	#Pick this option if you have the relevant coping mechanism.
				add = 200
				has_trait = reclusive
			}
		}
	}

	#Profligate: minor stress loss
	option = {
		trigger = {
			has_character_flag = stress_threshold_option_profligate
		}
		name = {
			trigger = { can_be_profligate = yes }
			text = stress_threshold.1731.c.profligate.gain
		}
		name = {
			trigger = { has_trait = profligate }
			text = stress_threshold.1731.c.profligate.effect
		}
		
		add_trait = profligate
		trait = profligate

		#Account for stress.
		add_stress = minor_stress_impact_loss
		remove_short_term_gold = major_gold_value

		ai_chance = {
			base = 25
			ai_value_modifier = {
				ai_greed = 0.5
				ai_sociability = 0.5
			}
			modifier = {	#Pick this option if you have the relevant coping mechanism.
				add = 200
				has_trait = profligate
			}
		}
	}

	#Comfort Eater: medium stress loss
	option = {
		trigger = {
			has_character_flag = stress_threshold_option_comfort_eater
		}
		name = {
			trigger = { can_be_comfort_eater = yes }
			text = stress_threshold.1731.d.comfort_eater.gain
		}
		name = {
			trigger = { has_trait = comfort_eater }
			text = stress_threshold.1731.d.comfort_eater.effect
		}
		
		add_trait = comfort_eater
		trait = comfort_eater

		#Account for stress.
		add_stress = medium_stress_impact_loss

		ai_chance = {
			base = 25
			ai_value_modifier = {
				ai_greed = 0.25
				ai_energy = -0.25
			}
			modifier = {	#Pick this option if you have the relevant coping mechanism.
				add = 200
				has_trait = comfort_eater
			}
		}
	}

	#Journaller: minor stress loss
	option = {
		trigger = {
			has_character_flag = stress_threshold_option_journaller
		}
		name = {
			trigger = { can_be_journaller = yes }
			text = stress_threshold.1731.e.journaller.gain
		}
		name = {
			trigger = { has_trait = journaller }
			text = stress_threshold.1731.e.journaller.effect
		}
		
		add_trait = journaller
		trait = journaller

		#Account for stress.
		add_stress = minor_stress_impact_loss

		ai_chance = {
			base = 25
			ai_value_modifier = {
				ai_energy = 0.25
				ai_rationality = 0.25
			}
			modifier = {	#Pick this option if you have the relevant coping mechanism.
				add = 200
				has_trait = journaller
			}
		}
	}
	
	#Confider: medium stress loss
	option = {
		trigger = {
			has_character_flag = stress_threshold_option_confider
		}
		name = {
			trigger = { can_be_confider = yes }
			text = stress_threshold.1731.f.confider.gain
		}
		name = {
			trigger = { has_trait = confider }
			text = stress_threshold.1731.f.confider.effect
		}
		
		add_trait = confider
		trait = confider

		#Account for stress.
		add_stress = medium_stress_impact_loss
		if = {
			limit = {
				any_relation = {
					type = friend
					this = scope:friend
					NOT = {
						has_relation_flag = {
							target = root
							relation = friend
							flag = has_been_confided_in
						}
					}
				}
			}
			random_relation = {
				type = friend
				limit = {
					this = scope:friend
				}
				if = {
					limit = {
						has_relation_best_friend = root
					}
					add_relation_flag = {
						target = root
						relation = best_friend
						flag = has_been_confided_in
					}
				}
				else = {
					add_relation_flag = {
						target = root
						relation = friend
						flag = has_been_confided_in
					}
				}
			}
		}
		else_if = {
			limit = {
				any_relation = {
					type = friend
					this = scope:friend
					has_relation_flag = {
						target = root
						relation = friend
						flag = has_been_confided_in
					}
				}
			}
			reverse_add_opinion = {
				target = scope:friend
				modifier = friendliness_opinion
				opinion = 20
			}
		}

		ai_chance = {
			base = 25
			ai_value_modifier = {
				ai_sociability = 0.5
				ai_energy = 0.25
			}
			modifier = {	#Pick this option if you have the relevant coping mechanism.
				add = 200
				has_trait = confider
			}
		}
	}
	
	#Athletic: medium stress loss
	option = {
		trigger = {
			has_character_flag = stress_threshold_option_athletic
		}
		name = {
			trigger = { can_be_athletic = yes }
			text = stress_threshold.1731.g.athletic.gain
		}
		name = {
			trigger = { has_trait = athletic }
			text = stress_threshold.1731.g.athletic.effect
		}
		
		add_trait = athletic
		trait = athletic

		#Account for stress.
		add_stress = medium_stress_impact_loss

		ai_chance = {
			base = 25
			ai_value_modifier = {
				ai_energy = 0.5
				ai_boldness = 0.5
			}
			modifier = {	#Pick this option if you have the relevant coping mechanism.
				add = 200
				has_trait = athletic
			}
		}
	}
	
	#Drunkard: minor stress loss
	option = {
		trigger = {
			has_character_flag = stress_threshold_option_drunkard
		}
		name = {
			trigger = { can_be_drunkard = yes }
			text = stress_threshold.1731.h.drunkard.gain
		}
		name = {
			trigger = { has_trait = drunkard }
			text = stress_threshold.1731.h.drunkard.effect
		}
		
		trait = drunkard

		#Account for stress.
		add_stress = minor_stress_impact_loss
		
		#Make habitual binge drinker, or go on a tear.
		if = {
			limit = { has_trait = drunkard }
			add_character_modifier = {
				modifier = stress_drinking_binge
				years = 3
			}
		}
		else = { add_trait = drunkard }

		ai_chance = {
			base = 25
			ai_value_modifier = {
				ai_greed = 0.25
				ai_energy = -0.25
			}
			modifier = {	#Pick this option if you have the relevant coping mechanism.
				add = 200
				has_trait = drunkard
			}
		}
	}
	
	#Hashishiyah: minor stress loss
	option = {
		trigger = {
			has_character_flag = stress_threshold_option_hashishiyah
		}
		name = {
			trigger = { can_be_hashishiyah = yes }
			text = stress_threshold.1731.i.hashishiyah.gain
		}
		name = {
			trigger = { has_trait = hashishiyah }
			text = stress_threshold.1731.i.hashishiyah.effect
		}

		trait = hashishiyah

		#Account for stress.
		add_stress = minor_stress_impact_loss
		
		#Make habitual hashish consumer, or go on a notable binge.
		if = {
			limit = { has_trait = hashishiyah }
			add_character_modifier = {
				modifier = stress_hashish_stupor
				years = 3
			}
		}	
		else = { add_trait = hashishiyah }

		ai_chance = {
			base = 25
			ai_value_modifier = {
				ai_greed = 0.25
				ai_energy = -0.25
			}
			modifier = {	#Pick this option if you have the relevant coping mechanism.
				add = 200
				has_trait = hashishiyah
			}
		}
	}

	#Grit your teeth and push through.
	option = {
		name = stress_threshold.1731.g

		#Account for stress.
		add_stress = medium_stress_impact_gain

		ai_chance = { base = 0 }	#AI should never opt for stress.
	}

	after = {
		stress_threshold_event_aftereffects = yes #Perform stress threshold event clean-up and preparation for future stress threshold events.

		if = {
			limit = {
				is_alive = yes
			}

			# Add blocker to prevent us from getting the same event option multiple times in short succession.
			if = {
				limit = {
					has_trait = lustful
					NOT = { has_character_flag = had_stress_threshold_1731_desc_lustful }
				}
				add_character_flag = {
					flag = had_stress_threshold_1731_desc_lustful
					years = 10
				}
			}
			else_if = {
				limit = {
					has_trait = gluttonous
					NOT = { has_character_flag = had_stress_threshold_1731_desc_gluttonous }
				}
				add_character_flag = {
					flag = had_stress_threshold_1731_desc_gluttonous
					years = 10
				}
			}
			else_if = {
				limit = {
					has_trait = brave
					NOT = { has_character_flag = had_stress_threshold_1731_desc_brave }
				}
				add_character_flag = {
					flag = had_stress_threshold_1731_desc_brave
					years = 10
				}
			}
			else_if = {
				limit = {
					has_trait = shy
					NOT = { has_character_flag = had_stress_threshold_1731_desc_shy }
				}
				add_character_flag = {
					flag = had_stress_threshold_1731_desc_shy
					years = 10
				}
			}
			else_if = {
				limit = {
					has_trait = gregarious
					NOT = { has_character_flag = had_stress_threshold_1731_desc_gregarious }
				}
				add_character_flag = {
					flag = had_stress_threshold_1731_desc_gregarious
					years = 10
				}
			}
			else_if = {
				limit = {
					has_trait = sadistic
					NOT = { has_character_flag = had_stress_threshold_1731_desc_sadistic }
				}
				add_character_flag = {
					flag = had_stress_threshold_1731_desc_sadistic
					years = 10
				}
			}
		}
	}
}

##################################################################################################################################################################
# ~~~~~~~~~~~~~~~~~~~~~~~~~~~~~~~~~~~~~~~~~~~~~~~~~~~~~~~~~~~~~~~~~~~~ TIER 2 STRESS EVENTS ~~~~~~~~~~~~~~~~~~~~~~~~~~~~~~~~~~~~~~~~~~~~~~~~~~~~~~~~~~~~~~~~~~~~ #
##################################################################################################################################################################

#############################
# Taken for Granted			#
# by Sean Hughes			#
# 2001						#
#############################
stress_threshold.2001 = {
	type = character_event
	title = stress_threshold.2001.t
	desc = stress_threshold.2001.desc
	
	theme = mental_break
	left_portrait = {
		character = root
		animation = anger
	}
	right_portrait = {
		character = scope:victim
		animation = dismissal
	}

	widget = {
		gui = "event_window_widget_stress"
		container = "custom_widgets_container"
	}

	trigger = {
		any_courtier = {
			is_imprisoned = no
		}
	}

	immediate = {
		root = { save_scope_as = stress_character } # For stress widget

		stress_get_victim_in_court_effect = yes # Find a good courtier to be our possible victim, heavily weighted towards our own children.
		stress_threshold_event_post_immediate = yes
	}

	# Option A: Become arbitrary/lose diplomacy, major stress loss.
	option = {
		name = {
			trigger = { NOT = { has_trait = arbitrary} }
			text = stress_threshold.2001.arbitrary.gain
		}
		name = {
			trigger = { has_trait = arbitrary }
			text = stress_threshold.2001.arbitrary.effect
		}

		trait = arbitrary

		if = {
			limit = {
				has_trait = arbitrary
			}
			if = {
				limit = {
					diplomacy > 0
				}
				add_diplomacy_skill = -1
			}
			else = {
				add_prestige = medium_prestige_loss
			}
		}
		else = {
			stress_replace_personality_trait_with_opposite_effect = { TRAIT = arbitrary }
		}

		add_stress = major_stress_impact_loss
	}

	# Option B: Imprison a random courtier, medium stress loss, but you will (probably) suffer Tyranny penalties.
	option = {
		trigger = {
			exists = scope:victim
			is_landed = yes
		}
		name = stress_threshold.2001.imprison_victim

		imprison_character_effect = {
			TARGET = scope:victim
			IMPRISONER = root
		}

		add_stress = medium_stress_impact_loss

	}
	
	# Option C: Just try to work through it, gain stress.
	option = {
		name = stress_threshold.2001.endure

		add_stress = mental_break_opt_out_stress_gain
	}

	after = {
		stress_threshold_event_aftereffects = yes # Perform stress threshold event clean-up and preparation for future stress threshold events.
	}
}

#############################
# Unwelcome Home			#
# by Sean Hughes			#
# 2101						#
#############################

stress_threshold.2101 = {
	type = character_event
	title = stress_threshold.2101.t
	desc = stress_threshold.2101.desc
	
	theme = mental_break
	left_portrait = {
		character = root
		animation = worry
	}
	widget = {
		gui = "event_window_widget_stress"
		container = "custom_widgets_container"
	}

	trigger = {
		NOT = {	
			faith = {
				has_doctrine_parameter = witchcraft_accepted
			}
		}
	}

	immediate = {
		root = { save_scope_as = stress_character } # For stress widget

		stress_threshold_event_post_immediate = yes
	}

	# Option A: Turn to dark magic, medium stress loss, gain witch secret.
	option = {
		name = {
			trigger = {
				NOR = {
					has_trait = witch
					any_secret = { secret_type = secret_witch }
				}
			}
			text = stress_threshold.2101.witch.gain
		}
		name = {
			trigger = {
				OR = {
					has_trait = witch
					any_secret = { secret_type = secret_witch }
				}
			}
			text = stress_threshold.2101.witch.effect
		}

		if = {
			limit = {
				NOR = {
					has_trait = witch
					any_secret = { secret_type = secret_witch }
				}
			}
			if = {
				limit = {
					NOT = {	
						faith = {
							has_doctrine_parameter = witchcraft_accepted
						}
					}
				}
				add_secret = {
					type = secret_witch
				}
			}
			else = {
				add_trait = witch
				add_piety_level = -1
			}
			
		}
		
		add_stress = medium_stress_impact_loss
	}

	# Option B-1: Become drunkard, go on drinking spree, medium stress loss.
	option = {
		trigger = {
			OR = {
				can_be_drunkard = yes
				has_trait = drunkard
			}
		}
		name = stress_threshold.2101.drunkard.effect

		trait = drunkard

		if = {
			limit = {
				NOT = { has_trait = drunkard }
			}
			add_trait = drunkard
		}	
		add_character_modifier = {
			modifier = stress_drinking_binge
			years = 3
		}
		
		add_stress = medium_stress_impact_loss

	}

	# Option B-2: Become hashishiyah, go on hashish spree, medium stress loss.
	option = {
		trigger = {
			OR = {
				can_be_hashishiyah = yes
				has_trait = hashishiyah
			}
		}
		name = stress_threshold.2101.hashishiyah.effect


		trait = hashishiyah

		if = {
			limit = {
				NOT = { has_trait = hashishiyah }
			}
			add_trait = hashishiyah
		}	
		
		add_character_modifier = {
			modifier = stress_hashish_stupor
			years = 3
		}

		add_stress = medium_stress_impact_loss
	}

	# Option C: Try to endure it.
	option = {
		name = stress_threshold.2101.endure
		add_stress = mental_break_opt_out_stress_gain
	}

	after = {
		stress_threshold_event_aftereffects = yes # Perform stress threshold event clean-up and preparation for future stress threshold events.
	}
}


#############################
# Boiling Anger				#
# by Linnéa Thimrén			#
# 2201						#
#############################
stress_threshold.2201 = {
	type = character_event
	title = stress_threshold.2201.t
	desc = {
		desc = stress_threshold.2201.desc.insult
		desc = stress_threshold.2201.desc
		desc = {
			first_valid = {
				triggered_desc = {
					trigger = {
						liege = scope:character_to_yell_at
					}
					desc = stress_threshold.2201.desc_liege
				}
				desc = stress_threshold.2201.desc_vassal
			}
		}
		first_valid = {
			triggered_desc = {
				trigger = {
					OR = {
						has_trait = calm
						has_trait = craven
						has_trait = shy
					}
				}
				desc = stress_threshold.2201.desc.calm
			}
			desc = stress_threshold.2201.desc.ending
		}
	}
	
	theme = mental_break
	override_background = {
		event_background = throne_room
	}
	left_portrait = {
		character = root
		animation = anger
	}
	right_portrait = {
		character = scope:character_to_yell_at
		animation = rage
		triggered_animation = {
			trigger = {
				root = {
					dread_modified_ai_boldness = {
						dreaded_character = scope:character_to_yell_at
						value <= low_positive_ai_value
					}
				}
			}
			animation = fear
		}
	}

	widget = {
		gui = "event_window_widget_stress"
		container = "custom_widgets_container"
	}

	trigger = {
		OR = {
			AND = {
				exists = liege
				NOT = { liege = root }
				NOT = { has_relation_rival = liege }
				is_ai = yes
			}
			any_vassal = {
				is_powerful_vassal = yes
				NOT = { has_relation_rival = root }
				is_ai = yes
			}
		}
	}

	weight_multiplier = {
		base = 1

		modifier = { #More likely if you're angry!
			add = 2
			has_trait = wrathful
		}

		modifier = { #Scared characters are less likely to get this
			add = -0.75
			OR = {
				AND = {
					exists = liege
					NOT = { liege = root }
					NOT = { has_relation_rival = liege }
					is_ai = yes
					liege = {
						dread_modified_ai_boldness = {
							dreaded_character = root
							value <= low_positive_ai_value
						}
					}
				}
				any_vassal = {
					is_powerful_vassal = yes
					NOT = { has_relation_rival = root }
					is_ai = yes
					dread_modified_ai_boldness = {
						dreaded_character = root
						value <= low_positive_ai_value
					}
				}
			}
		}
	}

	immediate = {
		root = { save_scope_as = stress_character } # For stress widget

		#Let's find your liege or a powerful vassal!
		if = {
			limit = {
				exists = liege
				NOT = { liege = root }
				NOT = { has_relation_rival = liege }
				is_ai = yes
			}
			liege = {
				save_scope_as = character_to_yell_at
			}
		}
		else = {
			random_vassal = {
				limit = {
					is_powerful_vassal = yes
					NOT = { has_relation_rival = root }
					has_relation_potential_rival = root
					is_ai = yes
				}
				alternative_limit = {
					is_powerful_vassal = yes
					NOT = { has_relation_rival = root }
					is_ai = yes
				}
				save_scope_as = character_to_yell_at
			}
		}
		scope:character_to_yell_at = {
			add_opinion = {
				target = root
				modifier = insulted_opinion
				opinion = -40
			}
		}

		stress_threshold_event_post_immediate = yes
	}

	# Double down on the insults!
	option = {
		name = stress_threshold.2201.a

		if = {
			limit = {
				NOT = { has_trait = irritable }
			}
			add_trait = irritable
		}

		add_character_modifier = {
			modifier = angry_at_everyone_modifier
			years = 5
		}

		add_stress = medium_stress_impact_loss

		if = {
			limit = {
				has_relation_potential_rival = scope:character_to_yell_at
				NOT = { has_relation_rival = scope:character_to_yell_at }
			}
			show_as_tooltip = { set_relation_rival = scope:character_to_yell_at }
			save_scope_value_as = {
				name = rival
				value = yes
			}
		}
		hidden_effect = {
			if = {
				limit = {
					can_set_relation_potential_rival_trigger = { CHARACTER = scope:character_to_yell_at }
				}
				set_relation_potential_rival = scope:character_to_yell_at
			}
		}

		ai_chance = {
			base = 100

			modifier = {
				add = 50
				has_trait = wrathful
			}
			ai_value_modifier = {
				ai_vengefulness = 0.5
			}
		}
	}

	# Save face - because of gregarious trait
	option = {
		name = stress_threshold.2201.save
		trigger = {
			has_trait = gregarious
			diplomacy < high_skill_rating
		}
		trait = gregarious
		flavor = stress_threshold.2201.save_tt

		scope:character_to_yell_at = {
			add_opinion = {
				target = root
				modifier = friendliness_opinion
				opinion = 20
			}
		}

		add_stress = medium_stress_impact_loss

		hidden_effect = {
			if = {
				limit = {
					can_set_relation_potential_rival_trigger = { CHARACTER = scope:character_to_yell_at }
				}
				set_relation_potential_rival = scope:character_to_yell_at
			}
		}

		ai_chance = {
			base = 500
		}
	}

	#Save face - because of diplo skill
	option = {
		name = stress_threshold.2201.save
		trigger = {
			diplomacy >= high_skill_rating
		}
		skill = diplomacy
		flavor = stress_threshold.2201.save_tt

		scope:character_to_yell_at = {
			add_opinion = {
				target = root
				modifier = friendliness_opinion
				opinion = 20
			}
		}

		add_stress = medium_stress_impact_loss

		hidden_effect = {
			if = {
				limit = {
					can_set_relation_potential_rival_trigger = { CHARACTER = scope:character_to_yell_at }
				}
				set_relation_potential_rival = scope:character_to_yell_at
			}
		}

		ai_chance = {
			base = 500
		}
	}
	
	# Say sorry and repress your feelings, gain stress.
	option = {
		name = {
			trigger = { scope:character_to_yell_at = root.liege }
			text = stress_threshold.2201.liege
		}
		name = {
			trigger = { NOT = { scope:character_to_yell_at = root.liege } }
			text = stress_threshold.2201.c
		}

		scope:character_to_yell_at = {
			add_opinion = {
				target = root
				modifier = friendliness_opinion
				opinion = 10
			}
		}

		add_stress = mental_break_opt_out_stress_gain

		hidden_effect = {
			if = {
				limit = {
					can_set_relation_potential_rival_trigger = { CHARACTER = scope:character_to_yell_at }
				}
				set_relation_potential_rival = scope:character_to_yell_at
			}
		}

		ai_chance = {
			base = 0
		}
	}

	after = {
		stress_threshold_event_aftereffects = yes # Perform stress threshold event clean-up and preparation for future stress threshold events.
		scope:character_to_yell_at = {
			trigger_event = stress_threshold.2202
		}
	}
}


#Response event for character_to_yell_at
stress_threshold.2202 = {
	type = character_event
	title = stress_threshold.2202.t
	desc = {
		desc = stress_threshold.2201.desc.insult
		first_valid = {
			triggered_desc = {
				trigger = {
					scope:stress_character = liege
				}
				desc = stress_threshold.2202.desc.liege
			}
			triggered_desc = {
				trigger = {
					scope:stress_character = { is_landed = yes }
					target_is_vassal_or_below = scope:stress_character
				}
				desc = stress_threshold.2202.desc.vassal
			}
			desc = stress_threshold.2202.desc.other_relationship
		}
		desc = stress_threshold.2202.desc
		first_valid = {
			triggered_desc = {
				trigger = {
					exists = scope:rival
				}
				desc = stress_threshold.2202.desc.rival
			}
			desc = stress_threshold.2202.desc.other
		}
	}
	theme = unfriendly
	left_portrait = {
		character = scope:stress_character
		animation = anger
	}

	immediate = {
		if = {
			limit = {
				exists = scope:rival
			}
			set_relation_rival = scope:stress_character
		}
	}

	option = { #They're now my rival!
		name = stress_threshold.2202.a
		trigger = {
			exists = scope:rival
		}
	}

	option = { #They're so rude.
		name = stress_threshold.2202.b
		trigger = {
			NOT = { exists = scope:rival }
		}
		add_stress = medium_stress_loss
	}
}


##################################################
# Growing Need
# by Ewan Cowhig Croft
# #2301
##################################################

#	You just want to drop everything and re-engage with an old passion.
#		by Ewan Cowhig Croft
stress_threshold.2301 = {
	type = character_event
	title = stress_threshold.2301.t
	desc = {
		desc = stress_threshold.2301.desc.intro
		first_valid = {
			triggered_desc = {
				trigger = {
					has_trait = lustful
					NOT = { has_character_flag = had_stress_threshold_2301_desc_lustful }
				}
				desc = stress_threshold.2301.desc.lustful
			}
			triggered_desc = {
				trigger = {
					has_trait = gluttonous
					NOT = { has_character_flag = had_stress_threshold_2301_desc_gluttonous }
				}
				desc = stress_threshold.2301.desc.gluttonous
			}
			triggered_desc = {
				trigger = {
					has_trait = greedy
					NOT = { has_character_flag = had_stress_threshold_2301_desc_greedy }
				}
				desc = stress_threshold.2301.desc.greedy
			}
			triggered_desc = {
				trigger = {
					has_trait = gregarious
					NOT = { has_character_flag = had_stress_threshold_2301_desc_gregarious }
				}
				desc = stress_threshold.2301.desc.gregarious
			}
			desc = stress_threshold.2301.desc.fallback
		}
		desc = stress_threshold.2301.desc.rump
	}
	theme = mental_break
	left_portrait = {
		character = root
		animation = sadness
	}

	trigger = {
		#Landless characters & barons don't need fancy events.
		is_landed = yes
		primary_title.tier >= tier_county
		#Must match at least one appropriate personality trait.
		OR = {
			has_trait = lustful
			has_trait = gluttonous
			has_trait = greedy
			has_trait = gregarious
		}
		#Characters must meet the criteria for at least two event options to qualify for this event (we don't want to fire the event if the player has no choices!).
		calc_true_if = {
			amount >= 2
			
			can_be_rakish = yes
			has_trait = rakish
			can_be_profligate = yes
			has_trait = profligate
			can_be_comfort_eater = yes
			has_trait = comfort_eater
			OR = { #While picking either of these is fine, we don't want to have the player chose between only these two.
				can_be_drunkard = yes
				has_trait = drunkard
				can_be_hashishiyah = yes
				has_trait = hashishiyah
			}
		}
	}

	weight_multiplier = {
		base = 1
		#Weight up if the character has any relevant coping method from the event.
		modifier = {
			add = 10
			has_trait = rakish
		}
		modifier = {
			add = 10
			has_trait = profligate
		}
		modifier = {
			add = 10
			has_trait = comfort_eater
		}
		modifier = {
			add = 10
			OR = {
				has_trait = drunkard
				has_trait = hashishiyah
			}
		}
	}
	
	widget = {
		gui = "event_window_widget_stress"
		container = "custom_widgets_container"
	}

	immediate = {
		root = { save_scope_as = stress_character } #For stress widget.

		#Event option set-up to determine which event options we want to offer to the player.
		#Check for existing coping mechanisms first.
		if = { #Rakish (prone to extremely wonton behavior, with the associated consequences)
			limit = {
				has_two_stress_threshold_options = no
				has_trait = rakish	
			}
			# Set the flag for enabling this event option.
			add_character_flag = stress_threshold_option_rakish
		}
		if = { #Profligate (compulsively spends money)
			limit = {
				has_two_stress_threshold_options = no
				has_trait = profligate	
			}
			# Set the flag for enabling this event option.
			add_character_flag = stress_threshold_option_profligate
		}
		if = { #Comfort Eater (eats as a stress release)
			limit = {
				has_two_stress_threshold_options = no
				has_trait = comfort_eater	
			}
			# Set the flag for enabling this event option.
			add_character_flag = stress_threshold_option_comfort_eater
		}
		if = { #Substance Abuse (alcohol or cannabis, depending on faith/region)
			limit = {
				has_two_stress_threshold_options = no
				OR = {
					has_trait = drunkard
					has_trait = hashishiyah
				}
			}
			hidden_effect = {
					random_list = { #Which option the player gets is somewhat dependent on wherethey are and what their faith is.
					50 = {
						trigger = { has_trait = drunkard }
						add_character_flag = stress_threshold_option_drunkard
					}
					50 = {
						trigger = { has_trait = hashishiyah }
						add_character_flag = stress_threshold_option_hashishiyah
					}
				}
			}
		}
		
		#Then potential ones.
		if = { #Rakish (prone to extremely wonton behavior, with the associated consequences)
			limit = {
				has_two_stress_threshold_options = no
				can_be_rakish = yes	
			}
			# Set the flag for enabling this event option.
			add_character_flag = stress_threshold_option_rakish
		}
		if = { #Profligate (compulsively spends money)
			limit = {
				has_two_stress_threshold_options = no
				can_be_profligate = yes	
			}
			# Set the flag for enabling this event option.
			add_character_flag = stress_threshold_option_profligate
		}
		if = { #Comfort Eater (eats as a stress release)
			limit = {
				has_two_stress_threshold_options = no
				can_be_comfort_eater = yes	
			}
			# Set the flag for enabling this event option.
			add_character_flag = stress_threshold_option_comfort_eater
		}
		if = { #Substance Abuse (alcohol or cannabis, depending on faith/region)
			limit = {
				has_two_stress_threshold_options = no
				OR = {
					can_be_drunkard = yes
					can_be_hashishiyah = yes
				}
			}
			hidden_effect = {
					random_list = { #Which option the player gets is somewhat dependent on wherethey are and what their faith is.
					50 = {
						trigger = { can_be_drunkard = yes }
						add_character_flag = stress_threshold_option_drunkard
					}
					50 = {
						trigger = { can_be_hashishiyah = yes }
						add_character_flag = stress_threshold_option_hashishiyah
					}
				}
			}
		}
		stress_threshold_event_post_immediate = yes
	}

	#Rakish: medium stress loss
	option = {
		trigger = {
			has_character_flag = stress_threshold_option_rakish
		}
		name = {
			trigger = { can_be_rakish = yes }
			text = stress_threshold.2301.a.rakish.gain
		}
		name = {
			trigger = { has_trait = rakish }
			text = stress_threshold.2301.a.rakish.effect
		}
		
		add_trait = rakish
		trait = rakish

		rakish_brothel_night_effect = yes # Stress reduction is included in this effect.
		
		if = {
			limit = {
				faith = { trait_is_virtue = lustful }
			}
			add_piety = miniscule_piety_gain
		}
		else_if = {
			limit = {
				faith = { trait_is_sin = lustful }
			}
			add_piety = medium_piety_loss
		}
		else = { add_piety = minor_piety_loss }

		ai_chance = {
			base = 25
			ai_value_modifier = {
				ai_sociability = 0.5
				ai_energy = 0.25
			}
			modifier = {	#Pick this option if you have the relevant coping mechanism.
				add = 200
				has_trait = rakish
			}
		}
	}

	#Profligate: medium stress loss
	option = {
		trigger = {
			has_character_flag = stress_threshold_option_profligate
		}
		name = {
			trigger = { can_be_profligate = yes }
			text = stress_threshold.2301.b.profligate.gain
		}
		name = {
			trigger = { has_trait = profligate }
			text = stress_threshold.2301.b.profligate.effect
		}
		
		add_trait = profligate
		trait = profligate

		#Account for stress.
		add_stress = medium_stress_impact_loss
		remove_short_term_gold = massive_gold_value
		
		#You buy a veritable glut of furniture.
		add_character_modifier = {
			modifier = glut_of_furniture_modifier
			years = 10
		}
		add_prestige = minor_prestige_loss

		ai_chance = {
			base = 25
			ai_value_modifier = {
				ai_greed = 0.5
				ai_sociability = 0.5
			}
			modifier = {	#Pick this option if you have the relevant coping mechanism.
				add = 200
				has_trait = profligate
			}
		}
	}
	
	#Comfort Eater: medium stress loss
	option = {
		trigger = {
			has_character_flag = stress_threshold_option_comfort_eater
		}
		name = {
			trigger = { can_be_comfort_eater = yes }
			text = stress_threshold.2301.c.comfort_eater.gain
		}
		name = {
			trigger = { has_trait = comfort_eater }
			text = stress_threshold.2301.c.comfort_eater.effect
		}
		
		add_trait = comfort_eater
		trait = comfort_eater

		#Account for stress.
		add_stress = medium_stress_impact_loss
		
		#Your constant feasts drain the local area of game.
		capital_province.county = {
			add_county_modifier = {
				modifier = deplenished_forests_and_fields_modifier
				years = 10
			}
		}

		ai_chance = {
			base = 25
			ai_value_modifier = {
				ai_greed = 0.25
				ai_energy = -0.25
			}
			modifier = {	#Pick this option if you have the relevant coping mechanism.
				add = 200
				has_trait = comfort_eater
			}
		}
	}
	
	#Drunkard: medium stress loss
	option = {
		trigger = {
			has_character_flag = stress_threshold_option_drunkard
		}
		name = {
			trigger = { can_be_drunkard = yes }
			text = stress_threshold.2301.d.drunkard.gain
		}
		name = {
			trigger = { has_trait = drunkard }
			text = stress_threshold.2301.d.drunkard.effect
		}
		
		trait = drunkard

		#Account for stress.
		add_stress = medium_stress_impact_loss
		
		#Make habitual binge drinker, or go on a tear.
		if = {
			limit = { has_trait = drunkard }
			add_character_modifier = {
				modifier = stress_drinking_binge
				years = 3
			}
		}
		else = { add_trait = drunkard }
		
		#You seem less scary, or at least less noble.
		if = {
			limit = { dread >= major_dread_loss }
			add_dread = major_dread_loss
			add_prestige = miniscule_prestige_loss
		}
		else = { add_prestige = medium_prestige_loss }


		ai_chance = {
			base = 25
			ai_value_modifier = {
				ai_greed = 0.25
				ai_energy = -0.25
			}
			modifier = {	#Pick this option if you have the relevant coping mechanism.
				add = 200
				has_trait = drunkard
			}
		}
	}
	
	#Hashishiyah: medium stress loss
	option = {
		trigger = {
			has_character_flag = stress_threshold_option_hashishiyah
		}
		name = {
			trigger = { can_be_hashishiyah = yes }
			text = stress_threshold.2301.e.hashishiyah.gain
		}
		name = {
			trigger = { has_trait = hashishiyah }
			text = stress_threshold.2301.e.hashishiyah.effect
		}

		trait = hashishiyah

		#Account for stress.
		add_stress = medium_stress_impact_loss
		
		#Make habitual hashish consumer, or go on a notable binge.
		if = {
			limit = { has_trait = hashishiyah }
			add_character_modifier = {
				modifier = stress_hashish_stupor
				years = 3
			}
		}	
		else = { add_trait = hashishiyah }
		
		#You seem less scary, or at least less noble.
		if = {
			limit = { dread >= major_dread_loss }
			add_dread = major_dread_loss
			add_prestige = miniscule_prestige_loss
		}
		else = { add_prestige = medium_prestige_loss }

		ai_chance = {
			base = 25
			ai_value_modifier = {
				ai_greed = 0.25
				ai_energy = -0.25
			}
			modifier = {	#Pick this option if you have the relevant coping mechanism.
				add = 200
				has_trait = hashishiyah
			}
		}
	}

	#Grit your teeth and push through.
	option = {
		name = stress_threshold.2301.f

		#Account for stress; chance to gain non-genetic depression.
		if = {
			limit = {
				has_trait_rank = {
					trait = depressed
					rank <= 0
				}
			}
			random_list = {
				80 = { add_stress = medium_stress_impact_gain }
				20 = { add_trait = depressed_1 }
			}
		}
		else = { add_stress = medium_stress_impact_gain }

		ai_chance = { base = 0 }	#AI should never opt for stress.
	}

	after = {
		stress_threshold_event_aftereffects = yes #Perform stress threshold event clean-up and preparation for future stress threshold events.

		if = {
			limit = {
				is_alive = yes
			}

			# Add blocker to prevent us from getting the same event option multiple times in short succession.
			if = {
				limit = {
					has_trait = lustful
					NOT = { has_character_flag = had_stress_threshold_2301_desc_lustful }
				}
				add_character_flag = {
					flag = had_stress_threshold_2301_desc_lustful
					years = 10
				}
			}
			else_if = {
				limit = {
					has_trait = gluttonous
					NOT = { has_character_flag = had_stress_threshold_2301_desc_gluttonous }
				}
				add_character_flag = {
					flag = had_stress_threshold_2301_desc_gluttonous
					years = 10
				}
			}
			else_if = {
				limit = {
					has_trait = greedy
					NOT = { has_character_flag = had_stress_threshold_2301_desc_greedy }
				}
				add_character_flag = {
					flag = had_stress_threshold_2301_desc_greedy
					years = 10
				}
			}
			else_if = {
				limit = {
					has_trait = gregarious
					NOT = { has_character_flag = had_stress_threshold_2301_desc_gregarious }
				}
				add_character_flag = {
					flag = had_stress_threshold_2301_desc_gregarious
					years = 10
				}
			}
		}
	}
}

##################################################
# Haunted by the Past
# by Ewan Cowhig Croft
# #2311
##################################################

#	You find yourself dwelling on the mistakes of yesteryear.
#		by Ewan Cowhig Croft
stress_threshold.2311 = {
	type = character_event
	title = stress_threshold.2311.t
	desc = {
		desc = stress_threshold.2311.desc.intro
		first_valid = {
			triggered_desc = {
				trigger = {
					has_trait = generous
					NOT = { has_character_flag = had_stress_threshold_2311_desc_generous }
				}
				desc = stress_threshold.2311.desc.generous
			}
			triggered_desc = {
				trigger = {
					has_trait = diligent
					NOT = { has_character_flag = had_stress_threshold_2311_desc_diligent }
				}
				desc = stress_threshold.2311.desc.diligent
			}
			triggered_desc = {
				trigger = {
					has_trait = wrathful
					NOT = { has_character_flag = had_stress_threshold_2311_desc_wrathful }
				}
				desc = stress_threshold.2311.desc.wrathful
			}
			triggered_desc = {
				trigger = {
					has_trait = patient
					NOT = { has_character_flag = had_stress_threshold_2311_desc_patient }
				}
				desc = stress_threshold.2311.desc.patient
			}
			triggered_desc = {
				trigger = {
					has_trait = arrogant
					NOT = { has_character_flag = had_stress_threshold_2311_desc_arrogant }
				}
				desc = stress_threshold.2311.desc.arrogant
			}
			triggered_desc = {
				trigger = {
					has_trait = humble
					NOT = { has_character_flag = had_stress_threshold_2311_desc_humble }
				}
				desc = stress_threshold.2311.desc.humble
			}
			triggered_desc = {
				trigger = {
					has_trait = deceitful
					NOT = { has_character_flag = had_stress_threshold_2311_desc_deceitful }
				}
				desc = stress_threshold.2311.desc.deceitful
			}
			triggered_desc = {
				trigger = {
					has_trait = zealous
					NOT = { has_character_flag = had_stress_threshold_2311_desc_zealous }
				}
				desc = stress_threshold.2311.desc.zealous
			}
			desc = stress_threshold.2311.desc.fallback
		}
		desc = stress_threshold.2311.desc.rump
	}
	theme = mental_break
	left_portrait = {
		character = root
		animation = shame
	}

	trigger = {
		#Landless characters & barons don't need fancy events.
		is_landed = yes
		primary_title.tier >= tier_county
		#Must match at least one appropriate personality trait.
		OR = {
			has_trait = generous
			has_trait = diligent
			has_trait = wrathful
			has_trait = patient
			has_trait = arrogant
			has_trait = humble
			has_trait = deceitful
			has_trait = zealous
		}
		#Copy is quite religious in flavour.
		NOT = { has_trait = cynical }
		#Characters must meet the criteria for at least two event options to qualify for this event (we don't want to fire the event if the player has no choices!).
		calc_true_if = {
			amount >= 2
			
			can_be_rakish = yes
			has_trait = rakish
			can_be_irritable = yes
			has_trait = irritable
			can_be_flagellant = yes
			has_trait = flagellant
			can_be_improvident = yes
			has_trait = improvident
			can_be_contrite = yes
			has_trait = contrite
			can_be_inappetetic = yes
			has_trait = inappetetic
			can_be_journaller = yes
			has_trait = journaller
			can_be_confider = yes
			has_trait = confider
			can_be_athletic = yes
			has_trait = athletic
			OR = { #While picking either of these is fine, we don't want to have the player chose between only these two.
				can_be_drunkard = yes
				has_trait = drunkard
				can_be_hashishiyah = yes
				has_trait = hashishiyah
			}
		}
	}

	weight_multiplier = {
		base = 1
		#Weight up if the character has any relevant coping method from the event.
		modifier = {
			add = 10
			has_trait = rakish
		}
		modifier = {
			add = 10
			has_trait = irritable
		}
		modifier = {
			add = 10
			has_trait = flagellant
		}
		modifier = {
			add = 10
			has_trait = improvident
		}
		modifier = {
			add = 10
			has_trait = contrite
		}
		modifier = {
			add = 10
			has_trait = inappetetic
		}
		modifier = {
			add = 10
			has_trait = journaller
		}
		modifier = {
			add = 10
			has_trait = confider
		}
		modifier = {
			add = 10
			has_trait = athletic
		}
		modifier = {
			add = 10
			OR = {
				has_trait = drunkard
				has_trait = hashishiyah
			}
		}
	}
	
	widget = {
		gui = "event_window_widget_stress"
		container = "custom_widgets_container"
	}

	immediate = {
		root = { save_scope_as = stress_character } #For stress widget.

		#Event option set-up to determine which event options we want to offer to the player.
		#Check for existing coping mechanisms first.
		if = { #Rakish (prone to extremely wonton behavior, with the associated consequences)
			limit = {
				has_two_stress_threshold_options = no
				has_trait = rakish	
			}
			# Set the flag for enabling this event option.
			add_character_flag = stress_threshold_option_rakish
		}
		if = { #Irritable (tends to lash out at random)
			limit = {
				has_two_stress_threshold_options = no
				has_trait = irritable	
			}
			# Set the flag for enabling this event option.
			add_character_flag = stress_threshold_option_irritable
		}
		if = { #Flagellant (impulsively self-harms)
			limit = {
				has_two_stress_threshold_options = no
				has_trait = flagellant	
			}
			# Set the flag for enabling this event option.
			add_character_flag = stress_threshold_option_flagellant
		}
		if = { #Improvident (habitually over-donates to charity)
			limit = {
				has_two_stress_threshold_options = no
				has_trait = improvident	
			}
			# Set the flag for enabling this event option.
			add_character_flag = stress_threshold_option_improvident
		}
		if = { #Contrite (compelled to reveal own secrets)
			limit = {
				has_two_stress_threshold_options = no
				has_trait = contrite	
			}
			# Set the flag for enabling this event option.
			add_character_flag = stress_threshold_option_contrite
			contrite_get_secret_scopes_effect = yes
		}
		if = { #Inappetetic (lack of appetite)
			limit = {
				has_two_stress_threshold_options = no
				has_trait = inappetetic	
			}
			# Set the flag for enabling this event option.
			add_character_flag = stress_threshold_option_inappetetic
		}
		if = { #Journaller (writes down thoughts in a journal as a healthy stress relief)
			limit = {
				has_two_stress_threshold_options = no
				has_trait = journaller	
			}
			# Set the flag for enabling this event option.
			add_character_flag = stress_threshold_option_journaller
		}
		if = { #Confider (has a close confidant)
			limit = {
				has_two_stress_threshold_options = no
				has_trait = confider	
			}
			# Set the flag for enabling this event option.
			add_character_flag = stress_threshold_option_confider
			random_relation = {
				type = friend
				limit = {
					has_relation_flag = {
						target = root
						relation = friend
						flag = has_been_confided_in
					}
					is_available_ai_adult = yes
				}
				alternative_limit = { exists = this }
				save_scope_as = friend
			}
		}
		if = { #Athletic (exercises as a stress outlet)
			limit = {
				has_two_stress_threshold_options = no
				has_trait = athletic
			}
			# Set the flag for enabling this event option.
			add_character_flag = stress_threshold_option_athletic
		}
		if = { #Substance Abuse (alcohol or cannabis, depending on faith/region)
			limit = {
				has_two_stress_threshold_options = no
				OR = {
					has_trait = drunkard
					has_trait = hashishiyah
				}
			}
			hidden_effect = {
					random_list = { #Which option the player gets is somewhat dependent on wherethey are and what their faith is.
					50 = {
						trigger = { has_trait = drunkard }
						add_character_flag = stress_threshold_option_drunkard
					}
					50 = {
						trigger = { has_trait = hashishiyah }
						add_character_flag = stress_threshold_option_hashishiyah
					}
				}
			}
		}
		
		#Then potential ones.
		if = { #Rakish (prone to extremely wonton behavior, with the associated consequences)
			limit = {
				has_two_stress_threshold_options = no
				can_be_rakish = yes	
			}
			# Set the flag for enabling this event option.
			add_character_flag = stress_threshold_option_rakish
		}
		if = { #Irritable (tends to lash out at random)
			limit = {
				has_two_stress_threshold_options = no
				can_be_irritable = yes	
			}
			# Set the flag for enabling this event option.
			add_character_flag = stress_threshold_option_irritable
		}
		if = { #Flagellant (impulsively self-harms)
			limit = {
				has_two_stress_threshold_options = no
				can_be_flagellant = yes	
			}
			# Set the flag for enabling this event option.
			add_character_flag = stress_threshold_option_flagellant
		}
		if = { #Improvident (habitually over-donates to charity)
			limit = {
				has_two_stress_threshold_options = no
				can_be_improvident = yes	
			}
			# Set the flag for enabling this event option.
			add_character_flag = stress_threshold_option_improvident
		}
		if = { #Contrite (compelled to reveal own secrets)
			limit = {
				has_two_stress_threshold_options = no
				can_be_contrite = yes	
			}
			# Set the flag for enabling this event option.
			add_character_flag = stress_threshold_option_contrite
			contrite_get_secret_scopes_effect = yes
		}
		if = { #Inappetetic (lack of appetite)
			limit = {
				has_two_stress_threshold_options = no
				can_be_inappetetic = yes	
			}
			# Set the flag for enabling this event option.
			add_character_flag = stress_threshold_option_inappetetic
		}
		if = { #Journaller (writes down thoughts in a journal as a healthy stress relief)
			limit = {
				has_two_stress_threshold_options = no
				can_be_journaller = yes	
			}
			# Set the flag for enabling this event option.
			add_character_flag = stress_threshold_option_journaller
		}
		if = { #Confider (has a close confidant)
			limit = {
				has_two_stress_threshold_options = no
				can_be_confider = yes	
			}
			# Set the flag for enabling this event option.
			add_character_flag = stress_threshold_option_confider
			random_relation = {
				type = friend
				limit = {
					has_relation_flag = {
						target = root
						relation = friend
						flag = has_been_confided_in
					}
					is_available_ai_adult = yes
				}
				alternative_limit = { exists = this }
				save_scope_as = friend
			}
		}
		if = { #Athletic (exercises as a stress outlet)
			limit = {
				has_two_stress_threshold_options = no
				can_be_athletic = yes	
			}
			# Set the flag for enabling this event option.
			add_character_flag = stress_threshold_option_athletic
		}
		if = { #Substance Abuse (alcohol or cannabis, depending on faith/region)
			limit = {
				has_two_stress_threshold_options = no
				OR = {
					can_be_drunkard = yes
					can_be_hashishiyah = yes
				}
			}
			hidden_effect = {
					random_list = { #Which option the player gets is somewhat dependent on wherethey are and what their faith is.
					50 = {
						trigger = { can_be_drunkard = yes }
						add_character_flag = stress_threshold_option_drunkard
					}
					50 = {
						trigger = { can_be_hashishiyah = yes }
						add_character_flag = stress_threshold_option_hashishiyah
					}
				}
			}
		}
		stress_threshold_event_post_immediate = yes
	}

	#Rakish: medium stress loss
	option = {
		trigger = {
			has_character_flag = stress_threshold_option_rakish
		}
		name = {
			trigger = { can_be_rakish = yes }
			text = stress_threshold.2311.a.rakish.gain
		}
		name = {
			trigger = { has_trait = rakish }
			text = stress_threshold.2311.a.rakish.effect
		}
		
		add_trait = rakish
		trait = rakish

		rakish_brothel_night_effect = yes # Stress reduction is included in this effect.
		
		#Add regret coping modifier.
		add_character_modifier = {
			modifier = lost_in_lust_modifier
			years = 10
		}

		ai_chance = {
			base = 25
			ai_value_modifier = {
				ai_sociability = 0.5
				ai_energy = 0.25
			}
			modifier = {	#Pick this option if you have the relevant coping mechanism.
				add = 200
				has_trait = rakish
			}
		}
	}

	#Irritable: medium stress loss
	option = {
		trigger = {
			has_character_flag = stress_threshold_option_irritable
		}
		name = {
			trigger = { can_be_irritable = yes }
			text = stress_threshold.2311.b.irritable.gain
		}
		name = {
			trigger = { has_trait = irritable }
			text = stress_threshold.2311.b.irritable.effect
		}
		
		add_trait = irritable
		trait = irritable

		#Account for stress.
		add_stress = medium_stress_impact_loss
		
		#Add regret coping modifier.
		add_character_modifier = {
			modifier = agonising_irritations_modifier
			years = 10
		}

		ai_chance = {
			base = 25
			ai_value_modifier = {
				ai_vengefulness = 0.5
				ai_compassion = -0.5
			}
			modifier = {	#Pick this option if you have the relevant coping mechanism.
				add = 200
				has_trait = irritable
			}
		}
	}
	
	#Flagellant: medium stress loss
	option = {
		trigger = {
			has_character_flag = stress_threshold_option_flagellant
		}
		name = {
			trigger = { can_be_flagellant = yes }
			text = stress_threshold.2311.c.flagellant.gain
		}
		name = {
			trigger = { has_trait = flagellant }
			text = stress_threshold.2311.c.flagellant.effect
		}
		
		add_trait = flagellant
		trait = flagellant

		#Account for stress.
		add_stress = medium_stress_impact_loss
		increase_wounds_effect = { REASON = whipping }
		if = {
			limit = {
				faith = { has_doctrine_parameter = self_mutilation_active }
			}
			add_piety = minor_piety_value
		}
		
		#Add regret coping modifier.
		add_character_modifier = {
			modifier = scars_over_scars_modifier
			years = 10
		}

		ai_chance = {
			base = 25
			ai_value_modifier = {
				ai_zeal = 0.5
				ai_energy = 0.25
			}
			modifier = {	#Pick this option if you have the relevant coping mechanism.
				add = 200
				has_trait = flagellant
			}
		}
	}
	
	#Improvident: medium stress loss
	option = {
		trigger = {
			has_character_flag = stress_threshold_option_improvident
		}
		name = {
			trigger = { can_be_improvident = yes }
			text = stress_threshold.2311.d.improvident.gain
		}
		name = {
			trigger = { has_trait = improvident }
			text = stress_threshold.2311.d.improvident.effect
		}
		
		add_trait = improvident
		trait = improvident

		#Account for stress.
		add_stress = medium_stress_impact_loss
		remove_short_term_gold = massive_gold_value
		
		#Add regret coping modifier.
		add_character_modifier = {
			modifier = trying_to_buy_happiness_modifier
			years = 10
		}

		ai_chance = {
			base = 25
			ai_value_modifier = {
				ai_sociability = 0.5
				ai_greed = -0.5
			}
			modifier = {	#Pick this option if you have the relevant coping mechanism.
				add = 200
				has_trait = improvident
			}
		}
	}
	
	#Contrite: major stress loss
	option = {
		trigger = {
			has_character_flag = stress_threshold_option_contrite
		}
		name = {
			trigger = { can_be_contrite = yes }
			text = stress_threshold.2311.e.contrite.gain
		}
		name = {
			trigger = { has_trait = contrite }
			text = stress_threshold.2311.e.contrite.effect
		}
		
		add_trait = contrite
		trait = contrite

		contrite_reveal_secrets_effect = yes # Includes stress loss based on what secrets were revealed
		
		#Add regret coping modifier.
		add_character_modifier = {
			modifier = outer_monologue_modifier
			years = 10
		}

		ai_chance = {
			base = 25
			ai_value_modifier = {
				ai_honor = 0.5
				ai_compassion = -0.25
			}
			modifier = {	#Pick this option if you have the relevant coping mechanism.
				add = 200
				has_trait = contrite
			}
		}
	}
	
	#Inappetetic: medium stress loss
	option = {
		trigger = {
			has_character_flag = stress_threshold_option_inappetetic
		}
		name = {
			trigger = { can_be_inappetetic = yes }
			text = stress_threshold.2311.f.inappetetic.gain
		}
		name = {
			trigger = { has_trait = inappetetic }
			text = stress_threshold.2311.f.inappetetic.effect
		}
		
		add_trait = inappetetic
		trait = inappetetic

		#Account for stress.
		add_stress = medium_stress_impact_loss
		if = {
			limit = {
				has_trait = inappetetic
			}
			inappetetic_advance_starvation_effect = yes
		}
		
		#Add regret coping modifier.
		add_character_modifier = {
			modifier = sated_by_mistakes_modifier
			years = 10
		}

		ai_chance = {
			base = 25
			ai_value_modifier = {
				ai_greed = -0.25
				ai_energy = -0.25
			}
			modifier = {	#Pick this option if you have the relevant coping mechanism.
				add = 200
				has_trait = inappetetic
			}
		}
	}
	
	#Journaller: medium stress loss
	option = {
		trigger = {
			has_character_flag = stress_threshold_option_journaller
		}
		name = {
			trigger = { can_be_journaller = yes }
			text = stress_threshold.2311.g.journaller.gain
		}
		name = {
			trigger = { has_trait = journaller }
			text = stress_threshold.2311.g.journaller.effect
		}
		
		add_trait = journaller
		trait = journaller

		#Account for stress.
		add_stress = medium_stress_impact_loss
		
		#Add regret coping modifier.
		add_character_modifier = {
			modifier = refuge_in_words_modifier
			years = 10
		}

		ai_chance = {
			base = 25
			ai_value_modifier = {
				ai_energy = 0.25
				ai_rationality = 0.25
			}
			modifier = {	#Pick this option if you have the relevant coping mechanism.
				add = 200
				has_trait = journaller
			}
		}
	}
	
	#Confider: medium stress loss
	option = {
		trigger = {
			has_character_flag = stress_threshold_option_confider
		}
		name = {
			trigger = { can_be_confider = yes }
			text = stress_threshold.2311.h.confider.gain
		}
		name = {
			trigger = { has_trait = confider }
			text = stress_threshold.2311.h.confider.effect
		}
		
		add_trait = confider
		trait = confider

		#Account for stress.
		add_stress = medium_stress_impact_loss
		if = {
			limit = {
				any_relation = {
					type = friend
					this = scope:friend
					NOT = {
						has_relation_flag = {
							target = root
							relation = friend
							flag = has_been_confided_in
						}
					}
				}
			}
			random_relation = {
				type = friend
				limit = {
					this = scope:friend
				}
				add_relation_flag = {
					target = root
					relation = friend
					flag = has_been_confided_in
				}
			}
		}
		else_if = {
			limit = {
				any_relation = {
					type = friend
					this = scope:friend
					has_relation_flag = {
						target = root
						relation = friend
						flag = has_been_confided_in
					}
				}
			}
			reverse_add_opinion = {
				target = scope:friend
				modifier = friendliness_opinion
				opinion = 20
			}
		}
		
		#Add regret coping modifier.
		add_character_modifier = {
			modifier = sorely_needed_confidant_modifier
			years = 10
		}

		ai_chance = {
			base = 25
			ai_value_modifier = {
				ai_sociability = 0.5
				ai_energy = 0.25
			}
			modifier = {	#Pick this option if you have the relevant coping mechanism.
				add = 200
				has_trait = confider
			}
		}
	}
	
	#Athletic: medium stress loss
	option = {
		trigger = {
			has_character_flag = stress_threshold_option_athletic
		}
		name = {
			trigger = { can_be_athletic = yes }
			text = stress_threshold.2311.i.athletic.gain
		}
		name = {
			trigger = { has_trait = athletic }
			text = stress_threshold.2311.i.athletic.effect
		}
		
		add_trait = athletic
		trait = athletic

		#Account for stress.
		add_stress = medium_stress_impact_loss
		
		#Add regret coping modifier.
		add_character_modifier = {
			modifier = long_walks_of_the_mind_modifier
			years = 10
		}

		ai_chance = {
			base = 25
			ai_value_modifier = {
				ai_energy = 0.5
				ai_boldness = 0.5
			}
			modifier = {	#Pick this option if you have the relevant coping mechanism.
				add = 200
				has_trait = athletic
			}
		}
	}
	
	#Drunkard: medium stress loss
	option = {
		trigger = {
			has_character_flag = stress_threshold_option_drunkard
		}
		name = {
			trigger = { can_be_drunkard = yes }
			text = stress_threshold.2311.j.drunkard.gain
		}
		name = {
			trigger = { has_trait = drunkard }
			text = stress_threshold.2311.j.drunkard.effect
		}
		
		trait = drunkard

		#Account for stress.
		add_stress = medium_stress_impact_loss
		
		#Make habitual binge drinker, or go on a tear.
		if = {
			limit = { has_trait = drunkard }
			add_character_modifier = {
				modifier = stress_drinking_binge
				years = 3
			}
		}
		else = { add_trait = drunkard }
		
		#Add regret coping modifier.
		add_character_modifier = {
			modifier = bottom_of_a_bottle_modifier
			years = 10
		}

		ai_chance = {
			base = 25
			ai_value_modifier = {
				ai_greed = 0.25
				ai_energy = -0.25
			}
			modifier = {	#Pick this option if you have the relevant coping mechanism.
				add = 200
				has_trait = drunkard
			}
		}
	}
	
	#Hashishiyah: medium stress loss
	option = {
		trigger = {
			has_character_flag = stress_threshold_option_hashishiyah
		}
		name = {
			trigger = { can_be_hashishiyah = yes }
			text = stress_threshold.2311.k.hashishiyah.gain
		}
		name = {
			trigger = { has_trait = hashishiyah }
			text = stress_threshold.2311.k.hashishiyah.effect
		}

		trait = hashishiyah

		#Account for stress.
		add_stress = medium_stress_impact_loss
		
		#Make habitual hashish consumer, or go on a notable binge.
		if = {
			limit = { has_trait = hashishiyah }
			add_character_modifier = {
				modifier = stress_hashish_stupor
				years = 3
			}
		}	
		else = { add_trait = hashishiyah }
		
		#Add regret coping modifier.
		add_character_modifier = {
			modifier = fogging_hard_memories_modifier
			years = 10
		}

		ai_chance = {
			base = 25
			ai_value_modifier = {
				ai_greed = 0.25
				ai_energy = -0.25
			}
			modifier = {	#Pick this option if you have the relevant coping mechanism.
				add = 200
				has_trait = hashishiyah
			}
		}
	}

	#Grit your teeth and push through.
	option = {
		name = stress_threshold.2311.l

		#Account for stress.
		add_stress = medium_stress_impact_gain

		ai_chance = { base = 0 }	#AI should never opt for stress.
	}

	after = {
		stress_threshold_event_aftereffects = yes #Perform stress threshold event clean-up and preparation for future stress threshold events.

		if = {
			limit = {
				is_alive = yes
			}

			# Add blocker to prevent us from getting the same event option multiple times in short succession.
			if = {
				limit = {
					has_trait = generous
					NOT = { has_character_flag = had_stress_threshold_2311_desc_generous }
				}
				add_character_flag = {
					flag = had_stress_threshold_2311_desc_generous
					years = 10
				}
			}
			else_if = {
				limit = {
					has_trait = diligent
					NOT = { has_character_flag = had_stress_threshold_2311_desc_diligent }
				}
				add_character_flag = {
					flag = had_stress_threshold_2311_desc_diligent
					years = 10
				}
			}
			else_if = {
				limit = {
					has_trait = wrathful
					NOT = { has_character_flag = had_stress_threshold_2311_desc_wrathful }
				}
				add_character_flag = {
					flag = had_stress_threshold_2311_desc_wrathful
					years = 10
				}
			}
			else_if = {
				limit = {
					has_trait = patient
					NOT = { has_character_flag = had_stress_threshold_2311_desc_patient }
				}
				add_character_flag = {
					flag = had_stress_threshold_2311_desc_patient
					years = 10
				}
			}
			else_if = {
				limit = {
					has_trait = arrogant
					NOT = { has_character_flag = had_stress_threshold_2311_desc_arrogant }
				}
				add_character_flag = {
					flag = had_stress_threshold_2311_desc_arrogant
					years = 10
				}
			}
			else_if = {
				limit = {
					has_trait = humble
					NOT = { has_character_flag = had_stress_threshold_2311_desc_humble }
				}
				add_character_flag = {
					flag = had_stress_threshold_2311_desc_humble
					years = 10
				}
			}
			else_if = {
				limit = {
					has_trait = deceitful
					NOT = { has_character_flag = had_stress_threshold_2311_desc_deceitful }
				}
				add_character_flag = {
					flag = had_stress_threshold_2311_desc_deceitful
					years = 10
				}
			}
			else_if = {
				limit = {
					has_trait = zealous
					NOT = { has_character_flag = had_stress_threshold_2311_desc_zealous }
				}
				add_character_flag = {
					flag = had_stress_threshold_2311_desc_zealous
					years = 10
				}
			}
		}
	}
}

##################################################
# Befuddled by Court
# by Ewan Cowhig Croft
# #2321
##################################################

#Coping mechanisms themselves are deliberately excluded from the accepting traits in this event's options: whilst everyone has coping mechanisms, a mental break is especially egregious. Someone with the drunkard trait who never suffers from enough stress to have a mental break does not automatically commiserate with someone who has the drunkard trait and snaps.

#	It feels like everything you do, others take advantage of.
#		by Ewan Cowhig Croft
stress_threshold.2321 = {
	type = character_event
	title = stress_threshold.2321.t
	desc = {
		desc = stress_threshold.2321.desc.intro
		first_valid = {
			triggered_desc = {
				trigger = {
					has_trait = impatient
					NOT = { has_character_flag = had_stress_threshold_2321_desc_impatient }
				}
				desc = stress_threshold.2321.desc.impatient
			}
			triggered_desc = {
				trigger = {
					has_trait = honest
					NOT = { has_character_flag = had_stress_threshold_2321_desc_honest }
				}
				desc = stress_threshold.2321.desc.honest
			}
			triggered_desc = {
				trigger = {
					has_trait = trusting
					NOT = { has_character_flag = had_stress_threshold_2321_desc_trusting }
				}
				desc = stress_threshold.2321.desc.trusting
			}
			triggered_desc = {
				trigger = {
					has_trait = compassionate
					NOT = { has_character_flag = had_stress_threshold_2321_desc_compassionate }
				}
				desc = stress_threshold.2321.desc.compassionate
			}
			triggered_desc = {
				trigger = {
					has_trait = forgiving
					NOT = { has_character_flag = had_stress_threshold_2321_desc_forgiving }
				}
				desc = stress_threshold.2321.desc.forgiving
			}
			desc = stress_threshold.2321.desc.fallback
		}
		desc = stress_threshold.2321.desc.rump
	}
	theme = mental_break
	override_background = {
		event_background = throne_room
	}
	left_portrait = {
		character = root
		animation = anger
	}

	trigger = {
		#Landless characters & barons don't need fancy events.
		is_landed = yes
		primary_title.tier >= tier_county
		#Must match at least one appropriate personality trait.
		OR = {
			has_trait = impatient
			has_trait = honest
			has_trait = trusting
			has_trait = compassionate
			has_trait = forgiving
		}
		#Characters must meet the criteria for at least two event options to qualify for this event (we don't want to fire the event if the player has no choices!).
		calc_true_if = {
			amount >= 2
			
			can_be_irritable = yes
			has_trait = irritable
			can_be_profligate = yes
			has_trait = profligate
			can_be_improvident = yes
			has_trait = improvident
			can_be_contrite = yes
			has_trait = contrite
			can_be_comfort_eater = yes
			has_trait = comfort_eater
			can_be_journaller = yes
			has_trait = journaller
			can_be_confider = yes
			has_trait = confider
			OR = { #While picking either of these is fine, we don't want to have the player chose between only these two.
				can_be_drunkard = yes
				has_trait = drunkard
				can_be_hashishiyah = yes
				has_trait = hashishiyah
			}
		}
	}

	weight_multiplier = {
		base = 1
		#Weight up if the character has any relevant coping method from the event.
		modifier = {
			add = 10
			has_trait = irritable
		}
		modifier = {
			add = 10
			has_trait = profligate
		}
		modifier = {
			add = 10
			has_trait = improvident
		}
		modifier = {
			add = 10
			has_trait = contrite
		}
		modifier = {
			add = 10
			has_trait = comfort_eater
		}
		modifier = {
			add = 10
			has_trait = journaller
		}
		modifier = {
			add = 10
			has_trait = confider
		}
		modifier = {
			add = 10
			OR = {
				has_trait = drunkard
				has_trait = hashishiyah
			}
		}
	}
	
	widget = {
		gui = "event_window_widget_stress"
		container = "custom_widgets_container"
	}

	immediate = {
		root = { save_scope_as = stress_character } #For stress widget.

		every_courtier = { add_to_list = affected_by_outburst }
		every_vassal = { add_to_list = affected_by_outburst }

		#Event option set-up to determine which event options we want to offer to the player.
		#Check for existing coping mechanisms first.
		if = { #Irritable (tends to lash out at random)
			limit = {
			is_alive = yes
				has_two_stress_threshold_options = no
				is_alive = yes
				has_trait = irritable	
			}
			# Set the flag for enabling this event option.
			add_character_flag = stress_threshold_option_irritable
		}
		if = { #Profligate (compulsively spends money)
			limit = {
				has_two_stress_threshold_options = no
				has_trait = profligate	
			}
			# Set the flag for enabling this event option.
			add_character_flag = stress_threshold_option_profligate
		}
		if = { #Improvident (habitually over-donates to charity)
			limit = {
				has_two_stress_threshold_options = no
				has_trait = improvident	
			}
			# Set the flag for enabling this event option.
			add_character_flag = stress_threshold_option_improvident
		}
		if = { #Contrite (compelled to reveal own secrets)
			limit = {
				has_two_stress_threshold_options = no
				has_trait = contrite	
			}
			# Set the flag for enabling this event option.
			add_character_flag = stress_threshold_option_contrite
			contrite_get_secret_scopes_effect = yes
		}
		if = { #Comfort Eater (eats as a stress release)
			limit = {
				has_two_stress_threshold_options = no
				has_trait = comfort_eater	
			}
			# Set the flag for enabling this event option.
			add_character_flag = stress_threshold_option_comfort_eater
		}
		if = { #Journaller (writes down thoughts in a journal as a healthy stress relief)
			limit = {
				has_two_stress_threshold_options = no
				has_trait = journaller	
			}
			# Set the flag for enabling this event option.
			add_character_flag = stress_threshold_option_journaller
		}
		if = { #Confider (has a close confidant)
			limit = {
				has_two_stress_threshold_options = no
				has_trait = confider	
			}
			# Set the flag for enabling this event option.
			add_character_flag = stress_threshold_option_confider
			random_relation = {
				type = friend
				limit = {
					has_relation_flag = {
						target = root
						relation = friend
						flag = has_been_confided_in
					}
					is_available_ai_adult = yes
				}
				alternative_limit = { exists = this }
				save_scope_as = friend
			}
		}
		if = { #Substance Abuse (alcohol or cannabis, depending on faith/region)
			limit = {
				has_two_stress_threshold_options = no
				OR = {
					has_trait = drunkard
					has_trait = hashishiyah
				}
			}
			hidden_effect = {
					random_list = { #Which option the player gets is somewhat dependent on wherethey are and what their faith is.
					50 = {
						trigger = { has_trait = drunkard }
						add_character_flag = stress_threshold_option_drunkard
					}
					50 = {
						trigger = { has_trait = hashishiyah }
						add_character_flag = stress_threshold_option_hashishiyah
					}
				}
			}
		}
		
		#Then potential ones.
		if = { #Irritable (tends to lash out at random)
			limit = {
				has_two_stress_threshold_options = no
				can_be_irritable = yes	
			}
			# Set the flag for enabling this event option.
			add_character_flag = stress_threshold_option_irritable
		}
		if = { #Profligate (compulsively spends money)
			limit = {
				has_two_stress_threshold_options = no
				can_be_profligate = yes	
			}
			# Set the flag for enabling this event option.
			add_character_flag = stress_threshold_option_profligate
		}
		if = { #Improvident (habitually over-donates to charity)
			limit = {
				has_two_stress_threshold_options = no
				can_be_improvident = yes	
			}
			# Set the flag for enabling this event option.
			add_character_flag = stress_threshold_option_improvident
		}
		if = { #Contrite (compelled to reveal own secrets)
			limit = {
				has_two_stress_threshold_options = no
				can_be_contrite = yes	
			}
			# Set the flag for enabling this event option.
			add_character_flag = stress_threshold_option_contrite
			contrite_get_secret_scopes_effect = yes
		}
		if = { #Comfort Eater (eats as a stress release)
			limit = {
				has_two_stress_threshold_options = no
				can_be_comfort_eater = yes	
			}
			# Set the flag for enabling this event option.
			add_character_flag = stress_threshold_option_comfort_eater
		}
		if = { #Journaller (writes down thoughts in a journal as a healthy stress relief)
			limit = {
				has_two_stress_threshold_options = no
				can_be_journaller = yes	
			}
			# Set the flag for enabling this event option.
			add_character_flag = stress_threshold_option_journaller
		}
		if = { #Confider (has a close confidant)
			limit = {
				has_two_stress_threshold_options = no
				can_be_confider = yes	
			}
			# Set the flag for enabling this event option.
			add_character_flag = stress_threshold_option_confider
			random_relation = {
				type = friend
				limit = {
					has_relation_flag = {
						target = root
						relation = friend
						flag = has_been_confided_in
					}
					is_available_ai_adult = yes
				}
				alternative_limit = { exists = this }
				save_scope_as = friend
			}
		}
		if = { #Substance Abuse (alcohol or cannabis, depending on faith/region)
			limit = {
				has_two_stress_threshold_options = no
				OR = {
					can_be_drunkard = yes
					can_be_hashishiyah = yes
				}
			}
			hidden_effect = {
					random_list = { #Which option the player gets is somewhat dependent on wherethey are and what their faith is.
					50 = {
						trigger = { can_be_drunkard = yes }
						add_character_flag = stress_threshold_option_drunkard
					}
					50 = {
						trigger = { can_be_hashishiyah = yes }
						add_character_flag = stress_threshold_option_hashishiyah
					}
				}
			}
		}
		stress_threshold_event_post_immediate = yes
	}

	#Irritable: medium stress loss
	option = {
		trigger = {
			has_character_flag = stress_threshold_option_irritable
		}
		name = {
			trigger = { can_be_irritable = yes }
			text = stress_threshold.2321.a.irritable.gain
		}
		name = {
			trigger = { has_trait = irritable }
			text = stress_threshold.2321.a.irritable.effect
		}
		
		add_trait = irritable
		trait = irritable

		#Account for stress.
		add_stress = medium_stress_impact_loss
		
		#Court reacts to your little upset.
		if = {
			limit = {
 				any_in_list = {
 					list = affected_by_outburst
   					count >= 1
  				}
  			}
			every_in_list = {
				list = affected_by_outburst
				limit = {
					NOR = {
						has_trait = wrathful
						has_trait = callous
						has_trait = sadistic
					}
					is_alive = yes
				}
				custom = stress_threshold.2321.a.irritable.list
				add_opinion = {
					modifier = cruelty_opinion
					opinion = -20
					target = root
				}
			}
		}

		ai_chance = {
			base = 25
			ai_value_modifier = {
				ai_vengefulness = 0.5
				ai_compassion = -0.5
			}
			modifier = {	#Pick this option if you have the relevant coping mechanism.
				add = 200
				has_trait = irritable
			}
		}
	}

	#Profligate: medium stress loss
	option = {
		trigger = {
			has_character_flag = stress_threshold_option_profligate
		}
		name = {
			trigger = { can_be_profligate = yes }
			text = stress_threshold.2321.b.profligate.gain
		}
		name = {
			trigger = { has_trait = profligate }
			text = stress_threshold.2321.b.profligate.effect
		}
		
		add_trait = profligate
		trait = profligate

		#Account for stress.
		add_stress = medium_stress_impact_loss
		remove_short_term_gold = massive_gold_value
		
		#Court reacts to your little upset.
		if = {
			limit = {
 				any_in_list = {
 					list = affected_by_outburst
   					count >= 1
   					NOR = {
						has_trait = fickle
						has_trait = forgiving
						has_trait = trusting
					}
					is_alive = yes
  				}
  			}
			every_in_list = {
				list = affected_by_outburst
				limit = {
					NOR = {
						has_trait = fickle
						has_trait = forgiving
						has_trait = trusting
					}
					is_alive = yes
				}
				custom = stress_threshold.2321.b.profligate.list
				add_opinion = {
					modifier = respect_opinion
					opinion = -20
					target = root
				}
			}
		}

		ai_chance = {
			base = 25
			ai_value_modifier = {
				ai_greed = 0.5
				ai_sociability = 0.5
			}
			modifier = {	#Pick this option if you have the relevant coping mechanism.
				add = 200
				has_trait = profligate
			}
		}
	}
	
	#Improvident: medium stress loss
	option = {
		trigger = {
			has_character_flag = stress_threshold_option_improvident
		}
		name = {
			trigger = { can_be_improvident = yes }
			text = stress_threshold.2321.c.improvident.gain
		}
		name = {
			trigger = { has_trait = improvident }
			text = stress_threshold.2321.c.improvident.effect
		}
		
		add_trait = improvident
		trait = improvident

		#Account for stress.
		add_stress = medium_stress_impact_loss
		remove_short_term_gold = massive_gold_value
		
		#Court reacts to your little upset.
		if = {
			limit = {
 				any_in_list = {
 					list = affected_by_outburst
   					count >= 1
   					NOR = {
						has_trait = generous
						has_trait = compassionate
						has_trait = humble
					}
					is_alive = yes
				}
			}
			every_in_list = {
				list = affected_by_outburst
				limit = {
					NOR = {
						has_trait = generous
						has_trait = compassionate
						has_trait = humble
					}
					is_alive = yes
				}
				custom = stress_threshold.2321.c.improvident.list
				add_opinion = {
					modifier = weak_opinion
					opinion = -20
					target = root
				}
			}
		}

		ai_chance = {
			base = 25
			ai_value_modifier = {
				ai_sociability = 0.5
				ai_greed = -0.5
			}
			modifier = {	#Pick this option if you have the relevant coping mechanism.
				add = 200
				has_trait = improvident
			}
		}
	}
	
	#Contrite: major stress loss
	option = {
		trigger = {
			has_character_flag = stress_threshold_option_contrite
		}
		name = {
			trigger = { can_be_contrite = yes }
			text = stress_threshold.2321.d.contrite.gain
		}
		name = {
			trigger = { has_trait = contrite }
			text = stress_threshold.2321.d.contrite.effect
		}
		
		add_trait = contrite
		trait = contrite

		contrite_reveal_secrets_effect = yes # Includes stress loss based on what secrets were revealed
		
		#Court reacts to your little upset.
		if = {
			limit = {
 				any_in_list = {
 					list = affected_by_outburst
   					count >= 1
   					NOR = {
						has_trait = honest
						has_trait = just
						has_trait = compassionate
					}
					is_alive = yes
   				}
   			}
			every_in_list = {
				list = affected_by_outburst
				limit = {
					NOR = {
						has_trait = honest
						has_trait = just
						has_trait = compassionate
					}
					is_alive = yes
				}
				custom = stress_threshold.2321.d.contrite.list
				add_opinion = {
					modifier = disgusted_opinion
					opinion = -20
					target = root
				}
			}
		}

		ai_chance = {
			base = 25
			ai_value_modifier = {
				ai_honor = 0.5
				ai_compassion = -0.25
			}
			modifier = {	#Pick this option if you have the relevant coping mechanism.
				add = 200
				has_trait = contrite
			}
		}
	}
	
	#Comfort Eater: medium stress loss
	option = {
		trigger = {
			has_character_flag = stress_threshold_option_comfort_eater
		}
		name = {
			trigger = { can_be_comfort_eater = yes }
			text = stress_threshold.2321.e.comfort_eater.gain
		}
		name = {
			trigger = { has_trait = comfort_eater }
			text = stress_threshold.2321.e.comfort_eater.effect
		}
		
		add_trait = comfort_eater
		trait = comfort_eater

		#Account for stress.
		add_stress = medium_stress_impact_loss
		
		#Court reacts to your little upset.
		every_in_list = {
			list = affected_by_outburst
			limit = {
				NOR = {
					has_trait = gluttonous
					has_trait = arbitrary
					has_trait = calm
				}
				is_alive = yes
			}
			custom = stress_threshold.2321.e.comfort_eater.list
			add_opinion = {
				modifier = pity_opinion
				opinion = -20
				target = root
			}
		}

		ai_chance = {
			base = 25
			ai_value_modifier = {
				ai_greed = 0.25
				ai_energy = -0.25
			}
			modifier = {	#Pick this option if you have the relevant coping mechanism.
				add = 200
				has_trait = comfort_eater
			}
		}
	}
	
	#Journaller: medium stress loss
	option = {
		trigger = {
			has_character_flag = stress_threshold_option_journaller
		}
		name = {
			trigger = { can_be_journaller = yes }
			text = stress_threshold.2321.f.journaller.gain
		}
		name = {
			trigger = { has_trait = journaller }
			text = stress_threshold.2321.f.journaller.effect
		}
		
		add_trait = journaller
		trait = journaller

		#Account for stress.
		add_stress = medium_stress_impact_loss
		
		#Court reacts to your little upset.
		every_in_list = {
			list = affected_by_outburst
			limit = {
				NOR = {
					has_trait = patient
					has_trait = scholar
					has_trait = theologian
				}
				is_alive = yes
			}
			custom = stress_threshold.2321.f.journaller.list
			add_opinion = {
				modifier = suspicion_opinion
				opinion = -10
				target = root
			}
		}

		ai_chance = {
			base = 25
			ai_value_modifier = {
				ai_energy = 0.25
				ai_rationality = 0.25
			}
			modifier = {	#Pick this option if you have the relevant coping mechanism.
				add = 200
				has_trait = journaller
			}
		}
	}
	
	#Confider: medium stress loss
	option = {
		trigger = {
			has_character_flag = stress_threshold_option_confider
		}
		name = {
			trigger = { can_be_confider = yes }
			text = stress_threshold.2321.g.confider.gain
		}
		name = {
			trigger = { has_trait = confider }
			text = stress_threshold.2321.g.confider.effect
		}
		
		add_trait = confider
		trait = confider

		#Account for stress.
		add_stress = medium_stress_impact_loss
		if = {
			limit = {
				any_relation = {
					type = friend
					this = scope:friend
					NOT = {
						has_relation_flag = {
							target = root
							relation = friend
							flag = has_been_confided_in
						}
					}
				}
			}
			random_relation = {
				type = friend
				limit = {
					this = scope:friend
				}
				add_relation_flag = {
					target = root
					relation = friend
					flag = has_been_confided_in
				}
			}
		}
		else_if = {
			limit = {
				any_relation = {
					type = friend
					this = scope:friend
					has_relation_flag = {
						target = root
						relation = friend
						flag = has_been_confided_in
					}
				}
			}
			reverse_add_opinion = {
				target = scope:friend
				modifier = friendliness_opinion
				opinion = 20
			}
		}
		
		#Court reacts to your little upset.
		every_in_list = {
			list = affected_by_outburst
			limit = {
				NOR = {
					has_trait = gregarious
					has_trait = shy
					has_trait = trusting
				}
				is_alive = yes
			}
			custom = stress_threshold.2321.g.confider.list
			add_opinion = {
				modifier = suspicion_opinion
				opinion = -20
				target = root
			}
		}

		ai_chance = {
			base = 25
			ai_value_modifier = {
				ai_sociability = 0.5
				ai_energy = 0.25
			}
			modifier = {	#Pick this option if you have the relevant coping mechanism.
				add = 200
				has_trait = confider
			}
		}
	}
	
	#Drunkard: medium stress loss
	option = {
		trigger = {
			has_character_flag = stress_threshold_option_drunkard
		}
		name = {
			trigger = { can_be_drunkard = yes }
			text = stress_threshold.2321.h.drunkard.gain
		}
		name = {
			trigger = { has_trait = drunkard }
			text = stress_threshold.2321.h.drunkard.effect
		}
		
		trait = drunkard

		#Account for stress.
		add_stress = medium_stress_impact_loss
		
		#Make habitual binge drinker, or go on a tear.
		if = {
			limit = { has_trait = drunkard }
			add_character_modifier = {
				modifier = stress_drinking_binge
				years = 3
			}
		}
		else = { add_trait = drunkard }
		
		#Court reacts to your little upset.
		every_in_list = {
			list = affected_by_outburst
			limit = {
				NOR = {
					has_trait = gluttonous
					has_trait = forgiving
					has_trait = compassionate
				}
				is_alive = yes
			}
			custom = stress_threshold.2321.h.drunkard.list
			add_opinion = {
				modifier = disgusted_opinion
				opinion = -20
				target = root
			}
		}

		ai_chance = {
			base = 25
			ai_value_modifier = {
				ai_greed = 0.25
				ai_energy = -0.25
			}
			modifier = {	#Pick this option if you have the relevant coping mechanism.
				add = 200
				has_trait = drunkard
			}
		}
	}
	
	#Hashishiyah: medium stress loss
	option = {
		trigger = {
			has_character_flag = stress_threshold_option_hashishiyah
		}
		name = {
			trigger = { can_be_hashishiyah = yes }
			text = stress_threshold.2321.i.hashishiyah.gain
		}
		name = {
			trigger = { has_trait = hashishiyah }
			text = stress_threshold.2321.i.hashishiyah.effect
		}

		trait = hashishiyah

		#Account for stress.
		add_stress = medium_stress_impact_loss
		
		#Make habitual hashish consumer, or go on a notable binge.
		if = {
			limit = { has_trait = hashishiyah }
			add_character_modifier = {
				modifier = stress_hashish_stupor
				years = 3
			}
		}	
		else = { add_trait = hashishiyah }
		
		#Court reacts to your little upset.
		every_in_list = {
			list = affected_by_outburst
			limit = {
				NOR = {
					has_trait = gluttonous
					has_trait = forgiving
					has_trait = compassionate
				}
				is_alive = yes
			}
			custom = stress_threshold.2321.i.hashishiyah.list
			add_opinion = {
				modifier = disgusted_opinion
				opinion = -20
				target = root
			}
		}

		ai_chance = {
			base = 25
			ai_value_modifier = {
				ai_greed = 0.25
				ai_energy = -0.25
			}
			modifier = {	#Pick this option if you have the relevant coping mechanism.
				add = 200
				has_trait = hashishiyah
			}
		}
	}

	#Grit your teeth and push through.
	option = {
		name = stress_threshold.2321.j

		#Account for stress.
		add_stress = medium_stress_impact_gain

		ai_chance = { base = 0 }	#AI should never opt for stress.
	}

	after = {
		stress_threshold_event_aftereffects = yes #Perform stress threshold event clean-up and preparation for future stress threshold events.
		
		if = {
			limit = {
				is_alive = yes
			}

			# Add blocker to prevent us from getting the same event option multiple times in short succession.
			if = {
				limit = {
					has_trait = impatient
					NOT = { has_character_flag = had_stress_threshold_2321_desc_impatient }
				}
				add_character_flag = {
					flag = had_stress_threshold_2321_desc_impatient
					years = 10
				}
			}
			else_if = {
				limit = {
					has_trait = honest
					NOT = { has_character_flag = had_stress_threshold_2321_desc_honest }
				}
				add_character_flag = {
					flag = had_stress_threshold_2321_desc_honest
					years = 10
				}
			}
			else_if = {
				limit = {
					has_trait = trusting
					NOT = { has_character_flag = had_stress_threshold_2321_desc_trusting }
				}
				add_character_flag = {
					flag = had_stress_threshold_2321_desc_trusting
					years = 10
				}
			}
			else_if = {
				limit = {
					has_trait = compassionate
					NOT = { has_character_flag = had_stress_threshold_2321_desc_compassionate }
				}
				add_character_flag = {
					flag = had_stress_threshold_2321_desc_compassionate
					years = 10
				}
			}
			else_if = {
				limit = {
					has_trait = forgiving
					NOT = { has_character_flag = had_stress_threshold_2321_desc_forgiving }
				}
				add_character_flag = {
					flag = had_stress_threshold_2321_desc_forgiving
					years = 10
				}
			}
		}
	}
}

##################################################
# Estranged Authority
# by Ewan Cowhig Croft
# #2331
##################################################

#	Your brevity and certainty is mistaken for ruthlessness.
#		by Ewan Cowhig Croft
stress_threshold.2331 = {
	type = character_event
	title = stress_threshold.2331.t
	desc = {
		desc = stress_threshold.2331.desc.intro
		first_valid = {
			triggered_desc = {
				trigger = {
					has_trait = calm
					NOT = { has_character_flag = had_stress_threshold_2331_desc_calm }
				}
				desc = stress_threshold.2331.desc.calm
			}
			triggered_desc = {
				trigger = {
					has_trait = brave
					NOT = { has_character_flag = had_stress_threshold_2331_desc_brave }
				}
				desc = stress_threshold.2331.desc.brave
			}
			triggered_desc = {
				trigger = {
					has_trait = ambitious
					NOT = { has_character_flag = had_stress_threshold_2331_desc_ambitious }
				}
				desc = stress_threshold.2331.desc.ambitious
			}
			triggered_desc = {
				trigger = {
					has_trait = just
					NOT = { has_character_flag = had_stress_threshold_2331_desc_just }
				}
				desc = stress_threshold.2331.desc.just
			}
			triggered_desc = {
				trigger = {
					has_trait = callous
					NOT = { has_character_flag = had_stress_threshold_2331_desc_callous }
				}
				desc = stress_threshold.2331.desc.callous
			}
			triggered_desc = {
				trigger = {
					has_trait = stubborn
					NOT = { has_character_flag = had_stress_threshold_2331_desc_stubborn }
				}
				desc = stress_threshold.2331.desc.stubborn
			}
			desc = stress_threshold.2331.desc.fallback
		}
		desc = stress_threshold.2331.desc.rump
	}
	theme = mental_break
	left_portrait = {
		character = root
		animation = shame
	}

	trigger = {
		#Landless characters & barons don't need fancy events.
		is_landed = yes
		primary_title.tier >= tier_county
		#Must match at least one appropriate personality trait.
		OR = {
			has_trait = calm
			has_trait = brave
			has_trait = ambitious
			has_trait = just
			has_trait = callous
			has_trait = stubborn
		}
		#For tonal reasons, must not *actually* be a dick.
		NOR = {
			has_trait = callous
			has_trait = sadistic
		}
		#Characters must meet the criteria for at least two event options to qualify for this event (we don't want to fire the event if the player has no choices!).
		calc_true_if = {
			amount >= 2

			can_be_reclusive = yes
			has_trait = reclusive
			can_be_irritable = yes
			has_trait = irritable
			can_be_profligate = yes
			has_trait = profligate
			can_be_improvident = yes
			has_trait = improvident
			can_be_journaller = yes
			has_trait = journaller
			can_be_confider = yes
			has_trait = confider
			can_be_athletic = yes
			has_trait = athletic
			OR = { #While picking either of these is fine, we don't want to have the player chose between only these two.
				can_be_drunkard = yes
				has_trait = drunkard
				can_be_hashishiyah = yes
				has_trait = hashishiyah
			}
		}
	}

	weight_multiplier = {
		base = 1
		#Weight up if the character has any relevant coping method from the event.
		modifier = {
			add = 10
			has_trait = reclusive
		}
		modifier = {
			add = 10
			has_trait = irritable
		}
		modifier = {
			add = 10
			has_trait = profligate
		}
		modifier = {
			add = 10
			has_trait = improvident
		}
		modifier = {
			add = 10
			has_trait = journaller
		}
		modifier = {
			add = 10
			has_trait = confider
		}
		modifier = {
			add = 10
			has_trait = athletic
		}
		modifier = {
			add = 10
			OR = {
				has_trait = drunkard
				has_trait = hashishiyah
			}
		}
	}
	
	widget = {
		gui = "event_window_widget_stress"
		container = "custom_widgets_container"
	}

	immediate = {
		root = { save_scope_as = stress_character } #For stress widget.

		#Event option set-up to determine which event options we want to offer to the player.
		#Check for existing coping mechanisms first.
		if = { #Reclusive (frequently withdrawn, risking damage to relationships)
			limit = {
				has_two_stress_threshold_options = no
				has_trait = reclusive	
			}
			# Set the flag for enabling this event option.
			add_character_flag = stress_threshold_option_reclusive
		}
		if = { #Irritable (tends to lash out at random)
			limit = {
				has_two_stress_threshold_options = no
				has_trait = irritable	
			}
			# Set the flag for enabling this event option.
			add_character_flag = stress_threshold_option_irritable
		}
		if = { #Profligate (compulsively spends money)
			limit = {
				has_two_stress_threshold_options = no
				has_trait = profligate	
			}
			# Set the flag for enabling this event option.
			add_character_flag = stress_threshold_option_profligate
		}
		if = { #Improvident (habitually over-donates to charity)
			limit = {
				has_two_stress_threshold_options = no
				has_trait = improvident	
			}
			# Set the flag for enabling this event option.
			add_character_flag = stress_threshold_option_improvident
		}
		if = { #Journaller (writes down thoughts in a journal as a healthy stress relief)
			limit = {
				has_two_stress_threshold_options = no
				has_trait = journaller	
			}
			# Set the flag for enabling this event option.
			add_character_flag = stress_threshold_option_journaller
		}
		if = { #Confider (has a close confidant)
			limit = {
				has_two_stress_threshold_options = no
				has_trait = confider	
			}
			# Set the flag for enabling this event option.
			add_character_flag = stress_threshold_option_confider
			random_relation = {
				type = friend
				limit = {
					has_relation_flag = {
						target = root
						relation = friend
						flag = has_been_confided_in
					}
					is_available_ai_adult = yes
				}
				alternative_limit = { exists = this }
				save_scope_as = friend
			}
		}
		if = { #Athletic (exercises as a stress outlet)
			limit = {
				has_two_stress_threshold_options = no
				has_trait = athletic
			}
			# Set the flag for enabling this event option.
			add_character_flag = stress_threshold_option_athletic
		}
		if = { #Substance Abuse (alcohol or cannabis, depending on faith/region)
			limit = {
				has_two_stress_threshold_options = no
				OR = {
					has_trait = drunkard
					has_trait = hashishiyah
				}
			}
			hidden_effect = {
					random_list = { #Which option the player gets is somewhat dependent on wherethey are and what their faith is.
					50 = {
						trigger = { has_trait = drunkard }
						add_character_flag = stress_threshold_option_drunkard
					}
					50 = {
						trigger = { has_trait = hashishiyah }
						add_character_flag = stress_threshold_option_hashishiyah
					}
				}
			}
		}
		
		#Then potential ones.
		if = { #Reclusive (frequently withdrawn, risking damage to relationships)
			limit = {
				has_two_stress_threshold_options = no
				can_be_reclusive = yes	
			}
			# Set the flag for enabling this event option.
			add_character_flag = stress_threshold_option_reclusive
		}
		if = { #Irritable (tends to lash out at random)
			limit = {
				has_two_stress_threshold_options = no
				can_be_irritable = yes	
			}
			# Set the flag for enabling this event option.
			add_character_flag = stress_threshold_option_irritable
		}
		if = { #Profligate (compulsively spends money)
			limit = {
				has_two_stress_threshold_options = no
				can_be_profligate = yes	
			}
			# Set the flag for enabling this event option.
			add_character_flag = stress_threshold_option_profligate
		}
		if = { #Improvident (habitually over-donates to charity)
			limit = {
				has_two_stress_threshold_options = no
				can_be_improvident = yes	
			}
			# Set the flag for enabling this event option.
			add_character_flag = stress_threshold_option_improvident
		}
		if = { #Journaller (writes down thoughts in a journal as a healthy stress relief)
			limit = {
				has_two_stress_threshold_options = no
				can_be_journaller = yes	
			}
			# Set the flag for enabling this event option.
			add_character_flag = stress_threshold_option_journaller
		}
		if = { #Confider (has a close confidant)
			limit = {
				has_two_stress_threshold_options = no
				can_be_confider = yes	
			}
			# Set the flag for enabling this event option.
			add_character_flag = stress_threshold_option_confider
			random_relation = {
				type = friend
				limit = {
					has_relation_flag = {
						target = root
						relation = friend
						flag = has_been_confided_in
					}
					is_available_ai_adult = yes
				}
				alternative_limit = { exists = this }
				save_scope_as = friend
			}
		}
		if = { #Athletic (exercises as a stress outlet)
			limit = {
				has_two_stress_threshold_options = no
				can_be_athletic = yes	
			}
			# Set the flag for enabling this event option.
			add_character_flag = stress_threshold_option_athletic
		}
		if = { #Substance Abuse (alcohol or cannabis, depending on faith/region)
			limit = {
				has_two_stress_threshold_options = no
				OR = {
					can_be_drunkard = yes
					can_be_hashishiyah = yes
				}
			}
			hidden_effect = {
					random_list = { #Which option the player gets is somewhat dependent on wherethey are and what their faith is.
					50 = {
						trigger = { can_be_drunkard = yes }
						add_character_flag = stress_threshold_option_drunkard
					}
					50 = {
						trigger = { can_be_hashishiyah = yes }
						add_character_flag = stress_threshold_option_hashishiyah
					}
				}
			}
		}
		stress_threshold_event_post_immediate = yes
	}

	#Reclusive: medium stress loss
	option = {
		trigger = {
			has_character_flag = stress_threshold_option_reclusive
		}
		name = {
			trigger = { can_be_reclusive = yes }
			text = stress_threshold.2331.a.reclusive.gain
		}
		name = {
			trigger = { has_trait = reclusive }
			text = stress_threshold.2331.a.reclusive.effect
		}
		
		add_trait = reclusive
		trait = reclusive

		#Account for stress.
		add_stress = medium_stress_impact_loss
		
		#You banish them from your presence for a few days.
		every_courtier_or_guest = {
			custom = stress_threshold.2331.a.reclusive.opinion_list
			add_opinion = {
				modifier = scared_opinion
				opinion = -30
				target = root
			}
		}

		ai_chance = {
			base = 25
			ai_value_modifier = {
				ai_sociability = 0.5
				ai_energy = -0.5
			}
			modifier = {	#Pick this option if you have the relevant coping mechanism.
				add = 200
				has_trait = reclusive
			}
		}
	}

	#Irritable: medium stress loss
	option = {
		trigger = {
			has_character_flag = stress_threshold_option_irritable
		}
		name = {
			trigger = { can_be_irritable = yes }
			text = stress_threshold.2331.b.irritable.gain
		}
		name = {
			trigger = { has_trait = irritable }
			text = stress_threshold.2331.b.irritable.effect
		}
		
		add_trait = irritable
		trait = irritable

		#Account for stress.
		add_stress = medium_stress_impact_loss
		
		#Your blood pressure goes up.
		add_character_modifier = {
			modifier = high_blood_pressure_modifier
			years = 5
		}

		ai_chance = {
			base = 25
			ai_value_modifier = {
				ai_vengefulness = 0.5
				ai_compassion = -0.5
			}
			modifier = {	#Pick this option if you have the relevant coping mechanism.
				add = 200
				has_trait = irritable
			}
		}
	}

	#Profligate: medium stress loss
	option = {
		trigger = {
			has_character_flag = stress_threshold_option_profligate
		}
		name = {
			trigger = { can_be_profligate = yes }
			text = stress_threshold.2331.c.profligate.gain
		}
		name = {
			trigger = { has_trait = profligate }
			text = stress_threshold.2331.c.profligate.effect
		}
		
		add_trait = profligate
		trait = profligate

		#Account for stress.
		add_stress = medium_stress_impact_loss
		remove_short_term_gold = massive_gold_value
		
		#This excess spending is unbecoming of you.
		add_prestige = medium_prestige_loss

		ai_chance = {
			base = 25
			ai_value_modifier = {
				ai_greed = 0.5
				ai_sociability = 0.5
			}
			modifier = {	#Pick this option if you have the relevant coping mechanism.
				add = 200
				has_trait = profligate
			}
		}
	}
	
	#Improvident: medium stress loss
	option = {
		trigger = {
			has_character_flag = stress_threshold_option_improvident
		}
		name = {
			trigger = { can_be_improvident = yes }
			text = stress_threshold.2331.d.improvident.gain
		}
		name = {
			trigger = { has_trait = improvident }
			text = stress_threshold.2331.d.improvident.effect
		}
		
		add_trait = improvident
		trait = improvident

		#Account for stress.
		add_stress = medium_stress_impact_loss
		remove_short_term_gold = massive_gold_value
		
		capital_province.county = {
			add_county_modifier = {
				modifier = an_influx_of_eager_beggars_modifier
				years = 10
			}
		}

		ai_chance = {
			base = 25
			ai_value_modifier = {
				ai_sociability = 0.5
				ai_greed = -0.5
			}
			modifier = {	#Pick this option if you have the relevant coping mechanism.
				add = 200
				has_trait = improvident
			}
		}
	}
	
	#Journaller: medium stress loss
	option = {
		trigger = {
			has_character_flag = stress_threshold_option_journaller
		}
		name = {
			trigger = { can_be_journaller = yes }
			text = stress_threshold.2331.e.journaller.gain
		}
		name = {
			trigger = { has_trait = journaller }
			text = stress_threshold.2331.e.journaller.effect
		}
		
		add_trait = journaller
		trait = journaller

		#Account for stress.
		add_stress = medium_stress_impact_loss
		
		#You shut yourself away with your journals.
		add_character_modifier = {
			modifier = refuge_in_words_modifier
			years = 5
		}

		ai_chance = {
			base = 25
			ai_value_modifier = {
				ai_energy = 0.25
				ai_rationality = 0.25
			}
			modifier = {	#Pick this option if you have the relevant coping mechanism.
				add = 200
				has_trait = journaller
			}
		}
	}
	
	#Confider: medium stress loss
	option = {
		trigger = {
			has_character_flag = stress_threshold_option_confider
		}
		name = {
			trigger = { can_be_confider = yes }
			text = stress_threshold.2331.f.confider.gain
		}
		name = {
			trigger = { has_trait = confider }
			text = stress_threshold.2331.f.confider.effect
		}
		
		add_trait = confider
		trait = confider

		#Account for stress.
		add_stress = medium_stress_impact_loss
		if = {
			limit = {
				any_relation = {
					type = friend
					this = scope:friend
					NOT = {
						has_relation_flag = {
							target = root
							relation = friend
							flag = has_been_confided_in
						}
					}
				}
			}
			random_relation = {
				type = friend
				limit = {
					this = scope:friend
				}
				add_relation_flag = {
					target = root
					relation = friend
					flag = has_been_confided_in
				}
			}
		}
		else_if = {
			limit = {
				any_relation = {
					type = friend
					this = scope:friend
					has_relation_flag = {
						target = root
						relation = friend
						flag = has_been_confided_in
					}
				}
			}
			reverse_add_opinion = {
				target = scope:friend
				modifier = friendliness_opinion
				opinion = 20
			}
		}
		
		if = {
			limit = { exists = scope:friend }
			jealousy_at_court_effect = {
				SYC_OPINION = -60
				TRUE_RIVAL_NUM = 2
				POTENTIAL_RIVAL_NUM = 1
			}
		}

		ai_chance = {
			base = 25
			ai_value_modifier = {
				ai_sociability = 0.5
				ai_energy = 0.25
			}
			modifier = {	#Pick this option if you have the relevant coping mechanism.
				add = 200
				has_trait = confider
			}
		}
	}
	
	#Athletic: medium stress loss
	option = {
		trigger = {
			has_character_flag = stress_threshold_option_athletic
		}
		name = {
			trigger = { can_be_athletic = yes }
			text = stress_threshold.2331.g.athletic.gain
		}
		name = {
			trigger = { has_trait = athletic }
			text = stress_threshold.2331.g.athletic.effect
		}
		
		add_trait = athletic
		trait = athletic

		#Account for stress.
		add_stress = medium_stress_impact_loss
		
		#Your regular walks give ample opportunity to ambush you.
		add_character_modifier = {
			modifier = regular_walking_routes_modifier
			years = 10
		}

		ai_chance = {
			base = 25
			ai_value_modifier = {
				ai_energy = 0.5
				ai_boldness = 0.5
			}
			modifier = {	#Pick this option if you have the relevant coping mechanism.
				add = 200
				has_trait = athletic
			}
		}
	}
	
	#Drunkard: medium stress loss
	option = {
		trigger = {
			has_character_flag = stress_threshold_option_drunkard
		}
		name = {
			trigger = { can_be_drunkard = yes }
			text = stress_threshold.2331.h.drunkard.gain
		}
		name = {
			trigger = { has_trait = drunkard }
			text = stress_threshold.2331.h.drunkard.effect
		}
		
		trait = drunkard

		#Account for stress.
		add_stress = medium_stress_impact_loss
		
		#Make habitual binge drinker, or go on a tear.
		if = {
			limit = { has_trait = drunkard }
			add_character_modifier = {
				modifier = stress_drinking_binge
				years = 3
			}
		}
		else = { add_trait = drunkard }
		
		#Not a great look for anyone.
		add_prestige = medium_prestige_loss

		ai_chance = {
			base = 25
			ai_value_modifier = {
				ai_greed = 0.25
				ai_energy = -0.25
			}
			modifier = {	#Pick this option if you have the relevant coping mechanism.
				add = 200
				has_trait = drunkard
			}
		}
	}
	
	#Hashishiyah: medium stress loss
	option = {
		trigger = {
			has_character_flag = stress_threshold_option_hashishiyah
		}
		name = {
			trigger = { can_be_hashishiyah = yes }
			text = stress_threshold.2331.i.hashishiyah.gain
		}
		name = {
			trigger = { has_trait = hashishiyah }
			text = stress_threshold.2331.i.hashishiyah.effect
		}

		trait = hashishiyah

		#Account for stress.
		add_stress = medium_stress_impact_loss
		
		#Make habitual hashish consumer, or go on a notable binge.
		if = {
			limit = { has_trait = hashishiyah }
			add_character_modifier = {
				modifier = stress_hashish_stupor
				years = 3
			}
		}	
		else = { add_trait = hashishiyah }
		
		#Not a great look for anyone.
		add_prestige = medium_prestige_loss

		ai_chance = {
			base = 25
			ai_value_modifier = {
				ai_greed = 0.25
				ai_energy = -0.25
			}
			modifier = {	#Pick this option if you have the relevant coping mechanism.
				add = 200
				has_trait = hashishiyah
			}
		}
	}

	#Grit your teeth and push through.
	option = {
		name = stress_threshold.2331.j

		#Account for stress.
		add_stress = medium_stress_impact_gain

		ai_chance = { base = 0 }	#AI should never opt for stress.
	}

	after = {
		stress_threshold_event_aftereffects = yes #Perform stress threshold event clean-up and preparation for future stress threshold events.

		if = {
			limit = {
				is_alive = yes
			}

			# Add blocker to prevent us from getting the same event option multiple times in short succession.
			if = {
				limit = {
					has_trait = calm
					NOT = { has_character_flag = had_stress_threshold_2331_desc_calm }
				}
				add_character_flag = {
					flag = had_stress_threshold_2331_desc_calm
					years = 10
				}
			}
			else_if = {
				limit = {
					has_trait = brave
					NOT = { has_character_flag = had_stress_threshold_2331_desc_brave }
				}
				add_character_flag = {
					flag = had_stress_threshold_2331_desc_brave
					years = 10
				}
			}
			else_if = {
				limit = {
					has_trait = ambitious
					NOT = { has_character_flag = had_stress_threshold_2331_desc_ambitious }
				}
				add_character_flag = {
					flag = had_stress_threshold_2331_desc_ambitious
					years = 10
				}
			}
			else_if = {
				limit = {
					has_trait = just
					NOT = { has_character_flag = had_stress_threshold_2331_desc_just }
				}
				add_character_flag = {
					flag = had_stress_threshold_2331_desc_just
					years = 10
				}
			}
			else_if = {
				limit = {
					has_trait = callous
					NOT = { has_character_flag = had_stress_threshold_2331_desc_callous }
				}
				add_character_flag = {
					flag = had_stress_threshold_2331_desc_callous
					years = 10
				}
			}
			else_if = {
				limit = {
					has_trait = stubborn
					NOT = { has_character_flag = had_stress_threshold_2331_desc_stubborn }
				}
				add_character_flag = {
					flag = had_stress_threshold_2331_desc_stubborn
					years = 10
				}
			}
		}
	}
}

##################################################
# Shirked Duty
# by Ewan Cowhig Croft
# #2341
##################################################

#	You half-arse your noble duties, and it shows.
#		by Ewan Cowhig Croft
stress_threshold.2341 = {
	type = character_event
	title = stress_threshold.2341.t
	desc = {
		desc = stress_threshold.2341.desc.intro
		first_valid = {
			triggered_desc = {
				trigger = {
					has_trait = lazy
					NOT = { has_character_flag = had_stress_threshold_2341_desc_lazy }
				}
				desc = stress_threshold.2341.desc.lazy
			}
			triggered_desc = {
				trigger = {
					has_trait = craven
					NOT = { has_character_flag = had_stress_threshold_2341_desc_craven }
				}
				desc = stress_threshold.2341.desc.craven
			}
			triggered_desc = {
				trigger = {
					has_trait = shy
					NOT = { has_character_flag = had_stress_threshold_2341_desc_shy }
				}
				desc = stress_threshold.2341.desc.shy
			}
			triggered_desc = {
				trigger = {
					has_trait = arbitrary
					NOT = { has_character_flag = had_stress_threshold_2341_desc_arbitrary }
				}
				desc = stress_threshold.2341.desc.arbitrary
			}
			triggered_desc = {
				trigger = {
					has_trait = fickle
					NOT = { has_character_flag = had_stress_threshold_2341_desc_fickle }
				}
				desc = stress_threshold.2341.desc.fickle
			}
			desc = stress_threshold.2341.desc.fallback
		}
	}
	theme = mental_break
	left_portrait = {
		character = root
		animation = disapproval
	}

	trigger = {
		#Landless characters & barons don't need fancy events.
		is_landed = yes
		primary_title.tier >= tier_county
		#Must match at least one appropriate personality trait.
		OR = {
			has_trait = lazy
			has_trait = craven
			has_trait = shy
			has_trait = arbitrary
			has_trait = fickle
		}
		#Characters must meet the criteria for at least two event options to qualify for this event (we don't want to fire the event if the player has no choices!).
		calc_true_if = {
			amount >= 2

			can_be_reclusive = yes
			has_trait = reclusive
			can_be_profligate = yes
			has_trait = profligate
			can_be_comfort_eater = yes
			has_trait = comfort_eater
			can_be_journaller = yes
			has_trait = journaller
			can_be_confider = yes
			has_trait = confider
			OR = { #While picking either of these is fine, we don't want to have the player chose between only these two.
				can_be_drunkard = yes
				has_trait = drunkard
				can_be_hashishiyah = yes
				has_trait = hashishiyah
			}
		}
	}

	weight_multiplier = {
		base = 1
		#Weight up if the character has any relevant coping method from the event.
		modifier = {
			add = 10
			has_trait = reclusive
		}
		modifier = {
			add = 10
			has_trait = profligate
		}
		modifier = {
			add = 10
			has_trait = comfort_eater
		}
		modifier = {
			add = 10
			has_trait = journaller
		}
		modifier = {
			add = 10
			has_trait = confider
		}
		modifier = {
			add = 10
			OR = {
				has_trait = drunkard
				has_trait = hashishiyah
			}
		}
	}
	
	widget = {
		gui = "event_window_widget_stress"
		container = "custom_widgets_container"
	}

	immediate = {
		root = { save_scope_as = stress_character } #For stress widget.

		#Event option set-up to determine which event options we want to offer to the player.
		#Check for existing coping mechanisms first.
		if = { #Reclusive (frequently withdrawn, risking damage to relationships)
			limit = {
				has_two_stress_threshold_options = no
				has_trait = reclusive	
			}
			# Set the flag for enabling this event option.
			add_character_flag = stress_threshold_option_reclusive
		}
		if = { #Profligate (compulsively spends money)
			limit = {
				has_two_stress_threshold_options = no
				has_trait = profligate	
			}
			# Set the flag for enabling this event option.
			add_character_flag = stress_threshold_option_profligate
		}
		if = { #Comfort Eater (eats as a stress release)
			limit = {
				has_two_stress_threshold_options = no
				has_trait = comfort_eater	
			}
			# Set the flag for enabling this event option.
			add_character_flag = stress_threshold_option_comfort_eater
		}
		if = { #Journaller (writes down thoughts in a journal as a healthy stress relief)
			limit = {
				has_two_stress_threshold_options = no
				has_trait = journaller	
			}
			# Set the flag for enabling this event option.
			add_character_flag = stress_threshold_option_journaller
		}
		if = { #Confider (has a close confidant)
			limit = {
				has_two_stress_threshold_options = no
				has_trait = confider	
			}
			# Set the flag for enabling this event option.
			add_character_flag = stress_threshold_option_confider
			random_relation = {
				type = friend
				limit = {
					has_relation_flag = {
						target = root
						relation = friend
						flag = has_been_confided_in
					}
					is_available_ai_adult = yes
				}
				alternative_limit = { exists = this }
				save_scope_as = friend
			}
		}
		if = { #Substance Abuse (alcohol or cannabis, depending on faith/region)
			limit = {
				has_two_stress_threshold_options = no
				OR = {
					has_trait = drunkard
					has_trait = hashishiyah
				}
			}
			hidden_effect = {
					random_list = { #Which option the player gets is somewhat dependent on wherethey are and what their faith is.
					50 = {
						trigger = { has_trait = drunkard }
						add_character_flag = stress_threshold_option_drunkard
					}
					50 = {
						trigger = { has_trait = hashishiyah }
						add_character_flag = stress_threshold_option_hashishiyah
					}
				}
			}
		}
		
		#Then potential ones.
		if = { #Reclusive (frequently withdrawn, risking damage to relationships)
			limit = {
				has_two_stress_threshold_options = no
				can_be_reclusive = yes	
			}
			# Set the flag for enabling this event option.
			add_character_flag = stress_threshold_option_reclusive
		}
		if = { #Profligate (compulsively spends money)
			limit = {
				has_two_stress_threshold_options = no
				can_be_profligate = yes	
			}
			# Set the flag for enabling this event option.
			add_character_flag = stress_threshold_option_profligate
		}
		if = { #Comfort Eater (eats as a stress release)
			limit = {
				has_two_stress_threshold_options = no
				can_be_comfort_eater = yes	
			}
			# Set the flag for enabling this event option.
			add_character_flag = stress_threshold_option_comfort_eater
		}
		if = { #Journaller (writes down thoughts in a journal as a healthy stress relief)
			limit = {
				has_two_stress_threshold_options = no
				can_be_journaller = yes	
			}
			# Set the flag for enabling this event option.
			add_character_flag = stress_threshold_option_journaller
		}
		if = { #Confider (has a close confidant)
			limit = {
				has_two_stress_threshold_options = no
				can_be_confider = yes	
			}
			# Set the flag for enabling this event option.
			add_character_flag = stress_threshold_option_confider
			random_relation = {
				type = friend
				limit = {
					has_relation_flag = {
						target = root
						relation = friend
						flag = has_been_confided_in
					}
					is_available_ai_adult = yes
				}
				alternative_limit = { exists = this }
				save_scope_as = friend
			}
		}
		if = { #Substance Abuse (alcohol or cannabis, depending on faith/region)
			limit = {
				has_two_stress_threshold_options = no
				OR = {
					can_be_drunkard = yes
					can_be_hashishiyah = yes
				}
			}
			hidden_effect = {
					random_list = { #Which option the player gets is somewhat dependent on wherethey are and what their faith is.
					50 = {
						trigger = { can_be_drunkard = yes }
						add_character_flag = stress_threshold_option_drunkard
					}
					50 = {
						trigger = { can_be_hashishiyah = yes }
						add_character_flag = stress_threshold_option_hashishiyah
					}
				}
			}
		}
		stress_threshold_event_post_immediate = yes
	}

	#Reclusive: medium stress loss
	option = {
		trigger = {
			has_character_flag = stress_threshold_option_reclusive
		}
		name = {
			trigger = { can_be_reclusive = yes }
			text = stress_threshold.2341.a.reclusive.gain
		}
		name = {
			trigger = { has_trait = reclusive }
			text = stress_threshold.2341.a.reclusive.effect
		}
		
		add_trait = reclusive
		trait = reclusive

		#Account for stress.
		add_stress = medium_stress_impact_loss
		
		#You lose mild opinion with all courtiers, and all guests are immediately made to leave.
		every_courtier = {
			custom = stress_threshold.2341.a.reclusive.list_courtier
			add_opinion = {
				modifier = respect_opinion
				opinion = -15
				target = root
			}
		}
		every_pool_guest = {
			custom = stress_threshold.2341.a.reclusive.list_guest
			hidden_effect = {
				move_to_pool = yes
			}
		}

		ai_chance = {
			base = 25
			ai_value_modifier = {
				ai_sociability = 0.5
				ai_energy = -0.5
			}
			modifier = {	#Pick this option if you have the relevant coping mechanism.
				add = 200
				has_trait = reclusive
			}
		}
	}

	#Profligate: medium stress loss
	option = {
		trigger = {
			has_character_flag = stress_threshold_option_profligate
		}
		name = {
			trigger = { can_be_profligate = yes }
			text = stress_threshold.2341.b.profligate.gain
		}
		name = {
			trigger = { has_trait = profligate }
			text = stress_threshold.2341.b.profligate.effect
		}
		
		add_trait = profligate
		trait = profligate

		#Account for stress.
		add_stress = medium_stress_impact_loss
		remove_short_term_gold = massive_gold_value
		
		#Your new cloak becomes a symbol of your shirked duty.
		add_character_modifier = {
			modifier = symbol_of_folly_modifier
			years = 10
		}

		ai_chance = {
			base = 25
			ai_value_modifier = {
				ai_greed = 0.5
				ai_sociability = 0.5
			}
			modifier = {	#Pick this option if you have the relevant coping mechanism.
				add = 200
				has_trait = profligate
			}
		}
	}

	#Comfort Eater: medium stress loss
	option = {
		trigger = {
			has_character_flag = stress_threshold_option_comfort_eater
		}
		name = {
			trigger = { can_be_comfort_eater = yes }
			text = stress_threshold.2341.c.comfort_eater.gain
		}
		name = {
			trigger = { has_trait = comfort_eater }
			text = stress_threshold.2341.c.comfort_eater.effect
		}
		
		add_trait = comfort_eater
		trait = comfort_eater

		#Account for stress.
		add_stress = medium_stress_impact_loss
		
		#Your feast gives you a poor nickname.
		if = {
			limit = { has_any_nickname = no }
			custom_tooltip = stress_threshold.2341.c.comfort_eater.tt
			hidden_effect = {
				random_list = {	#nick_the_fat excluded from the list, as it feels a little too mean-spirited.
					13 = { give_nickname = nick_the_greedy }
					13 = { give_nickname = nick_the_unworthy }
					13 = { give_nickname = nick_the_selfish }
					12 = { give_nickname = nick_the_wicked }
					13 = { give_nickname = nick_the_terrible }
					12 = { give_nickname = nick_the_plump }
					12 = { give_nickname = nick_the_little } #Ironically.
					12 = { give_nickname = nick_the_wicked }
				}
			}
		}
		#... Or else just lost prestige.
		else = { add_prestige = medium_prestige_loss }

		ai_chance = {
			base = 25
			ai_value_modifier = {
				ai_greed = 0.25
				ai_energy = -0.25
			}
			modifier = {	#Pick this option if you have the relevant coping mechanism.
				add = 200
				has_trait = comfort_eater
			}
		}
	}

	#Journaller: medium stress loss
	option = {
		trigger = {
			has_character_flag = stress_threshold_option_journaller
		}
		name = {
			trigger = { can_be_journaller = yes }
			text = stress_threshold.2341.d.journaller.gain
		}
		name = {
			trigger = { has_trait = journaller }
			text = stress_threshold.2341.d.journaller.effect
		}
		
		add_trait = journaller
		trait = journaller

		#Account for stress.
		add_stress = medium_stress_impact_loss
		
		#You shut yourself away with your journals.
		add_character_modifier = {
			modifier = refuge_in_words_modifier
			years = 15
		}

		ai_chance = {
			base = 25
			ai_value_modifier = {
				ai_energy = 0.25
				ai_rationality = 0.25
			}
			modifier = {	#Pick this option if you have the relevant coping mechanism.
				add = 200
				has_trait = journaller
			}
		}
	}
	
	#Confider: medium stress loss
	option = {
		trigger = {
			has_character_flag = stress_threshold_option_confider
			exists = scope:friend
			scope:friend = { is_alive = yes }
		}
		name = {
			trigger = { can_be_confider = yes }
			text = stress_threshold.2341.e.confider.gain
		}
		name = {
			trigger = { has_trait = confider }
			text = stress_threshold.2341.e.confider.effect
		}
		
		add_trait = confider
		trait = confider

		#Account for stress.
		add_stress = medium_stress_impact_loss
		if = {
			limit = {
				any_relation = {
					type = friend
					this = scope:friend
					NOT = {
						has_relation_flag = {
							target = root
							relation = friend
							flag = has_been_confided_in
						}
					}
				}
			}
			random_relation = {
				type = friend
				limit = {
					this = scope:friend
				}
				add_relation_flag = {
					target = root
					relation = friend
					flag = has_been_confided_in
				}
			}
		}
		else_if = {
			limit = {
				any_relation = {
					type = best_friend
					this = scope:friend
					NOT = {
						has_relation_flag = {
							target = root
							relation = friend
							flag = has_been_confided_in
						}
					}
				}
			}
			random_relation = {
				type = best_friend
				limit = {
					this = scope:friend
				}
				add_relation_flag = {
					target = root
					relation = best_friend
					flag = has_been_confided_in
				}
			}
		}
		else_if = {
			limit = {
				any_relation = {
					type = friend
					this = scope:friend
					has_relation_flag = {
						target = root
						relation = friend
						flag = has_been_confided_in
					}
				}
			}
			reverse_add_opinion = {
				target = scope:friend
				modifier = friendliness_opinion
				opinion = 20
			}
		}
		else_if = {
			limit = {
				any_relation = {
					type = best_friend
					this = scope:friend
					has_relation_flag = {
						target = root
						relation = best_friend
						flag = has_been_confided_in
					}
				}
			}
			reverse_add_opinion = {
				target = scope:friend
				modifier = friendliness_opinion
				opinion = 20
			}
		}
		
		if = {
			limit = { exists = scope:friend }
			jealousy_at_court_effect = {
				SYC_OPINION = -40
				TRUE_RIVAL_NUM = 3
				POTENTIAL_RIVAL_NUM = 2
			}
		}

		ai_chance = {
			base = 25
			ai_value_modifier = {
				ai_sociability = 0.5
				ai_energy = 0.25
			}
			modifier = {	#Pick this option if you have the relevant coping mechanism.
				add = 200
				has_trait = confider
			}
		}
	}

	#Drunkard: medium stress loss
	option = {
		trigger = {
			has_character_flag = stress_threshold_option_drunkard
		}
		name = {
			trigger = { can_be_drunkard = yes }
			text = stress_threshold.2341.f.drunkard.gain
		}
		name = {
			trigger = { has_trait = drunkard }
			text = stress_threshold.2341.f.drunkard.effect
		}
		
		trait = drunkard

		#Account for stress.
		add_stress = medium_stress_impact_loss
		
		#Make habitual binge drinker, or go on a tear.
		if = {
			limit = { has_trait = drunkard }
			add_character_modifier = {
				modifier = stress_drinking_binge
				years = 3
			}
		}
		else = { add_trait = drunkard }
		
		#Doesn't look great, even on a landed ruler.
		add_prestige = medium_prestige_loss

		ai_chance = {
			base = 25
			ai_value_modifier = {
				ai_greed = 0.25
				ai_energy = -0.25
			}
			modifier = {	#Pick this option if you have the relevant coping mechanism.
				add = 200
				has_trait = drunkard
			}
		}
	}

	#Hashishiyah: medium stress loss
	option = {
		trigger = {
			has_character_flag = stress_threshold_option_hashishiyah
		}
		name = {
			trigger = { can_be_hashishiyah = yes }
			text = stress_threshold.2341.g.hashishiyah.gain
		}
		name = {
			trigger = { has_trait = hashishiyah }
			text = stress_threshold.2341.g.hashishiyah.effect
		}

		trait = hashishiyah

		#Account for stress.
		add_stress = medium_stress_impact_loss
		
		#Make habitual hashish consumer, or go on a notable binge.
		if = {
			limit = { has_trait = hashishiyah }
			add_character_modifier = {
				modifier = stress_hashish_stupor
				years = 3
			}
		}	
		else = { add_trait = hashishiyah }
		
		#Doesn't look great, even on a landed ruler.
		add_prestige = medium_prestige_loss

		ai_chance = {
			base = 25
			ai_value_modifier = {
				ai_greed = 0.25
				ai_energy = -0.25
			}
			modifier = {	#Pick this option if you have the relevant coping mechanism.
				add = 200
				has_trait = hashishiyah
			}
		}
	}

	#Grit your teeth and push through.
	option = {
		name = stress_threshold.2341.h

		#Account for stress.
		add_stress = medium_stress_impact_gain

		ai_chance = { base = 0 }	#AI should never opt for stress.
	}

	after = {
		stress_threshold_event_aftereffects = yes #Perform stress threshold event clean-up and preparation for future stress threshold events.
		
		if = {
			limit = {
				is_alive = yes
			}

			# Add blocker to prevent us from getting the same event option multiple times in short succession.
			if = {
				limit = {
					has_trait = lazy
					NOT = { has_character_flag = had_stress_threshold_2341_desc_lazy }
				}
				add_character_flag = {
					flag = had_stress_threshold_2341_desc_lazy
					years = 10
				}
			}
			else_if = {
				limit = {
					has_trait = craven
					NOT = { has_character_flag = had_stress_threshold_2341_desc_craven }
				}
				add_character_flag = {
					flag = had_stress_threshold_2341_desc_craven
					years = 10
				}
			}
			else_if = {
				limit = {
					has_trait = shy
					NOT = { has_character_flag = had_stress_threshold_2341_desc_shy }
				}
				add_character_flag = {
					flag = had_stress_threshold_2341_desc_shy
					years = 10
				}
			}
			else_if = {
				limit = {
					has_trait = arbitrary
					NOT = { has_character_flag = had_stress_threshold_2341_desc_arbitrary }
				}
				add_character_flag = {
					flag = had_stress_threshold_2341_desc_arbitrary
					years = 10
				}
			}
			else_if = {
				limit = {
					has_trait = fickle
					NOT = { has_character_flag = had_stress_threshold_2341_desc_fickle }
				}
				add_character_flag = {
					flag = had_stress_threshold_2341_desc_fickle
					years = 10
				}
			}
		}
	}
}

##################################################
# Improprietous Remarks
# by Ewan Cowhig Croft
# #2351
##################################################

#	Increasingly frayed, you respond to a petitioner brashly.
#		by Ewan Cowhig Croft
stress_threshold.2351 = {
	type = character_event
	title = stress_threshold.2351.t
	desc = {
		desc = stress_threshold.2351.desc.intro
		first_valid = {
			triggered_desc = {
				trigger = {
					has_trait = content
					NOT = { has_character_flag = had_stress_threshold_2351_desc_content }
				}
				desc = stress_threshold.2351.desc.content
			}
			triggered_desc = {
				trigger = {
					has_trait = cynical
					NOT = { has_character_flag = had_stress_threshold_2351_desc_cynical }
				}
				desc = stress_threshold.2351.desc.cynical
			}
			triggered_desc = {
				trigger = {
					has_trait = paranoid
					NOT = { has_character_flag = had_stress_threshold_2351_desc_paranoid }
				}
				desc = stress_threshold.2351.desc.paranoid
			}
			triggered_desc = {
				trigger = {
					has_trait = sadistic
					NOT = { has_character_flag = had_stress_threshold_2351_desc_sadistic }
				}
				desc = stress_threshold.2351.desc.sadistic
			}
			triggered_desc = {
				trigger = {
					has_trait = vengeful
					NOT = { has_character_flag = had_stress_threshold_2351_desc_vengeful }
				}
				desc = stress_threshold.2351.desc.vengeful
			}
			desc = stress_threshold.2351.desc.fallback
		}
		desc = stress_threshold.2351.desc.rump
	}
	theme = mental_break
	override_background = {
		event_background = throne_room
	}
	left_portrait = {
		character = root
		animation = anger
	}

	trigger = {
		#Landless characters & barons don't need fancy events.
		is_landed = yes
		primary_title.tier >= tier_county
		#Must match at least one appropriate personality trait.
		OR = {
			has_trait = content
			has_trait = cynical
			has_trait = paranoid
			has_trait = sadistic
			has_trait = vengeful
		}
		#Characters must meet the criteria for at least two event options to qualify for this event (we don't want to fire the event if the player has no choices!).
		calc_true_if = {
			amount >= 2
			
			can_be_reclusive = yes
			has_trait = reclusive
			can_be_irritable = yes
			has_trait = irritable
			can_be_profligate = yes
			has_trait = profligate
			can_be_improvident = yes
			has_trait = improvident
			can_be_inappetetic = yes
			has_trait = inappetetic
			can_be_journaller = yes
			has_trait = journaller
			OR = { #While picking either of these is fine, we don't want to have the player chose between only these two.
				can_be_drunkard = yes
				has_trait = drunkard
				can_be_hashishiyah = yes
				has_trait = hashishiyah
			}
		}
	}

	weight_multiplier = {
		base = 1
		#Weight up if the character has any relevant coping method from the event.
		modifier = {
			add = 10
			has_trait = reclusive
		}
		modifier = {
			add = 10
			has_trait = irritable
		}
		modifier = {
			add = 10
			has_trait = profligate
		}
		modifier = {
			add = 10
			has_trait = improvident
		}
		modifier = {
			add = 10
			has_trait = inappetetic
		}
		modifier = {
			add = 10
			has_trait = journaller
		}
		modifier = {
			add = 10
			OR = {
				has_trait = drunkard
				has_trait = hashishiyah
			}
		}
	}
	
	widget = {
		gui = "event_window_widget_stress"
		container = "custom_widgets_container"
	}

	immediate = {
		root = { save_scope_as = stress_character } #For stress widget.

		#Event option set-up to determine which event options we want to offer to the player.
		#Check for existing coping mechanisms first.
		if = { #Reclusive (frequently withdrawn, risking damage to relationships)
			limit = {
				has_two_stress_threshold_options = no
				has_trait = reclusive	
			}
			# Set the flag for enabling this event option.
			add_character_flag = stress_threshold_option_reclusive
		}
		if = { #Irritable (tends to lash out at random)
			limit = {
				has_two_stress_threshold_options = no
				has_trait = irritable	
			}
			# Set the flag for enabling this event option.
			add_character_flag = stress_threshold_option_irritable
		}
		if = { #Profligate (compulsively spends money)
			limit = {
				has_two_stress_threshold_options = no
				has_trait = profligate	
			}
			# Set the flag for enabling this event option.
			add_character_flag = stress_threshold_option_profligate
		}
		if = { #Improvident (habitually over-donates to charity)
			limit = {
				has_two_stress_threshold_options = no
				has_trait = improvident	
			}
			# Set the flag for enabling this event option.
			add_character_flag = stress_threshold_option_improvident
		}
		if = { #Inappetetic (lack of appetite)
			limit = {
				has_two_stress_threshold_options = no
				has_trait = inappetetic	
			}
			# Set the flag for enabling this event option.
			add_character_flag = stress_threshold_option_inappetetic
		}
		if = { #Journaller (writes down thoughts in a journal as a healthy stress relief)
			limit = {
				has_two_stress_threshold_options = no
				has_trait = journaller	
			}
			# Set the flag for enabling this event option.
			add_character_flag = stress_threshold_option_journaller
		}
		if = { #Substance Abuse (alcohol or cannabis, depending on faith/region)
			limit = {
				has_two_stress_threshold_options = no
				OR = {
					has_trait = drunkard
					has_trait = hashishiyah
				}
			}
			hidden_effect = {
					random_list = { #Which option the player gets is somewhat dependent on wherethey are and what their faith is.
					50 = {
						trigger = { has_trait = drunkard }
						add_character_flag = stress_threshold_option_drunkard
					}
					50 = {
						trigger = { has_trait = hashishiyah }
						add_character_flag = stress_threshold_option_hashishiyah
					}
				}
			}
		}
		
		#Then potential ones.
		if = { #Reclusive (frequently withdrawn, risking damage to relationships)
			limit = {
				has_two_stress_threshold_options = no
				can_be_reclusive = yes	
			}
			# Set the flag for enabling this event option.
			add_character_flag = stress_threshold_option_reclusive
		}
		if = { #Irritable (tends to lash out at random)
			limit = {
				has_two_stress_threshold_options = no
				can_be_irritable = yes	
			}
			# Set the flag for enabling this event option.
			add_character_flag = stress_threshold_option_irritable
		}
		if = { #Profligate (compulsively spends money)
			limit = {
				has_two_stress_threshold_options = no
				can_be_profligate = yes	
			}
			# Set the flag for enabling this event option.
			add_character_flag = stress_threshold_option_profligate
		}
		if = { #Improvident (habitually over-donates to charity)
			limit = {
				has_two_stress_threshold_options = no
				can_be_improvident = yes	
			}
			# Set the flag for enabling this event option.
			add_character_flag = stress_threshold_option_improvident
		}
		if = { #Inappetetic (lack of appetite)
			limit = {
				has_two_stress_threshold_options = no
				can_be_inappetetic = yes	
			}
			# Set the flag for enabling this event option.
			add_character_flag = stress_threshold_option_inappetetic
		}
		if = { #Journaller (writes down thoughts in a journal as a healthy stress relief)
			limit = {
				has_two_stress_threshold_options = no
				can_be_journaller = yes	
			}
			# Set the flag for enabling this event option.
			add_character_flag = stress_threshold_option_journaller
		}
		if = { #Substance Abuse (alcohol or cannabis, depending on faith/region)
			limit = {
				has_two_stress_threshold_options = no
				OR = {
					can_be_drunkard = yes
					can_be_hashishiyah = yes
				}
			}
			hidden_effect = {
					random_list = { #Which option the player gets is somewhat dependent on wherethey are and what their faith is.
					50 = {
						trigger = { can_be_drunkard = yes }
						add_character_flag = stress_threshold_option_drunkard
					}
					50 = {
						trigger = { can_be_hashishiyah = yes }
						add_character_flag = stress_threshold_option_hashishiyah
					}
				}
			}
		}
		stress_threshold_event_post_immediate = yes
	}
	
	#Reclusive: medium stress loss
	option = {
		trigger = {
			has_character_flag = stress_threshold_option_reclusive
		}
		name = {
			trigger = { can_be_reclusive = yes }
			text = stress_threshold.2351.a.reclusive.gain
		}
		name = {
			trigger = { has_trait = reclusive }
			text = stress_threshold.2351.a.reclusive.effect
		}
		
		add_trait = reclusive
		trait = reclusive

		#Account for stress.
		add_stress = medium_stress_impact_loss
		
		#You gain a reputation as reclusive and strange.
		add_character_modifier = {
			modifier = strange_recluse_modifier
			years = 10
		}

		ai_chance = {
			base = 25
			ai_value_modifier = {
				ai_sociability = 0.5
				ai_energy = -0.5
			}
			modifier = {	#Pick this option if you have the relevant coping mechanism.
				add = 200
				has_trait = reclusive
			}
		}
	}

	#Irritable: medium stress loss
	option = {
		trigger = {
			has_character_flag = stress_threshold_option_irritable
		}
		name = {
			trigger = { can_be_irritable = yes }
			text = stress_threshold.2351.b.irritable.gain
		}
		name = {
			trigger = { has_trait = irritable }
			text = stress_threshold.2351.b.irritable.effect
		}
		
		add_trait = irritable
		trait = irritable

		#Account for stress.
		add_stress = medium_stress_impact_loss
		
		#You get a reputation as a grouch.
		add_character_modifier = {
			modifier = grouchy_ruler_modifier
			years = 10
		}

		ai_chance = {
			base = 25
			ai_value_modifier = {
				ai_vengefulness = 0.5
				ai_compassion = -0.5
			}
			modifier = {	#Pick this option if you have the relevant coping mechanism.
				add = 200
				has_trait = irritable
			}
		}
	}
	
	#Profligate: medium stress loss
	option = {
		trigger = {
			has_character_flag = stress_threshold_option_profligate
		}
		name = {
			trigger = { can_be_profligate = yes }
			text = stress_threshold.2351.c.profligate.gain
		}
		name = {
			trigger = { has_trait = profligate }
			text = stress_threshold.2351.c.profligate.effect
		}
		
		add_trait = profligate
		trait = profligate

		#Account for stress.
		add_stress = medium_stress_impact_loss
		remove_short_term_gold = massive_gold_value
		
		#You try to buy your way to feeling better.
		add_character_modifier = {
			modifier = trying_to_buy_happiness_modifier
			years = 10
		}

		ai_chance = {
			base = 25
			ai_value_modifier = {
				ai_greed = 0.5
				ai_sociability = 0.5
			}
			modifier = {	#Pick this option if you have the relevant coping mechanism.
				add = 200
				has_trait = profligate
			}
		}
	}
	
	#Improvident: medium stress loss
	option = {
		trigger = {
			has_character_flag = stress_threshold_option_improvident
		}
		name = {
			trigger = { can_be_improvident = yes }
			text = stress_threshold.2351.d.improvident.gain
		}
		name = {
			trigger = { has_trait = improvident }
			text = stress_threshold.2351.d.improvident.effect
		}
		
		add_trait = improvident
		trait = improvident

		#Account for stress.
		add_stress = medium_stress_impact_loss
		remove_short_term_gold = massive_gold_value
		
		#Giving everyone who needs it access to the treasury is generally bad practice for feudal societies.
		add_stewardship_skill = -1

		ai_chance = {
			base = 25
			ai_value_modifier = {
				ai_sociability = 0.5
				ai_greed = -0.5
			}
			modifier = {	#Pick this option if you have the relevant coping mechanism.
				add = 200
				has_trait = improvident
			}
		}
	}
	
	#Inappetetic: medium stress loss
	option = {
		trigger = {
			has_character_flag = stress_threshold_option_inappetetic
		}
		name = {
			trigger = { can_be_inappetetic = yes }
			text = stress_threshold.2351.e.inappetetic.gain
		}
		name = {
			trigger = { has_trait = inappetetic }
			text = stress_threshold.2351.e.inappetetic.effect
		}
		
		add_trait = inappetetic
		trait = inappetetic

		#Account for stress.
		add_stress = medium_stress_impact_loss
		if = {
			limit = {
				has_trait = inappetetic
			}
			inappetetic_advance_starvation_effect = yes
		}
		
		#A ruler should have might feasts, after all.
		add_prestige = medium_prestige_loss

		ai_chance = {
			base = 25
			ai_value_modifier = {
				ai_greed = -0.25
				ai_energy = -0.25
			}
			modifier = {	#Pick this option if you have the relevant coping mechanism.
				add = 200
				has_trait = inappetetic
			}
		}
	}
	
	#Journaller: medium stress loss
	option = {
		trigger = {
			has_character_flag = stress_threshold_option_journaller
		}
		name = {
			trigger = { can_be_journaller = yes }
			text = stress_threshold.2351.f.journaller.gain
		}
		name = {
			trigger = { has_trait = journaller }
			text = stress_threshold.2351.f.journaller.effect
		}
		
		add_trait = journaller
		trait = journaller

		#Account for stress.
		add_stress = medium_stress_impact_loss
		
		#People grow suspicious of your journal constantly being in your lap.
		add_character_modifier = {
			modifier = suspicious_sketcher_modifier
			years = 10
		}

		ai_chance = {
			base = 25
			ai_value_modifier = {
				ai_energy = 0.25
				ai_rationality = 0.25
			}
			modifier = {	#Pick this option if you have the relevant coping mechanism.
				add = 200
				has_trait = journaller
			}
		}
	}
	
	#Drunkard: medium stress loss
	option = {
		trigger = {
			has_character_flag = stress_threshold_option_drunkard
		}
		name = {
			trigger = { can_be_drunkard = yes }
			text = stress_threshold.2351.g.drunkard.gain
		}
		name = {
			trigger = { has_trait = drunkard }
			text = stress_threshold.2351.g.drunkard.effect
		}
		
		trait = drunkard

		#Account for stress.
		add_stress = medium_stress_impact_loss
		
		#Make habitual binge drinker, or go on a tear.
		if = {
			limit = { has_trait = drunkard }
			add_character_modifier = {
				modifier = stress_drinking_binge
				years = 3
			}
		}
		else = { add_trait = drunkard }
		
		#Tsk, drinking on the job.
		add_prestige = medium_prestige_loss

		ai_chance = {
			base = 25
			ai_value_modifier = {
				ai_greed = 0.25
				ai_energy = -0.25
			}
			modifier = {	#Pick this option if you have the relevant coping mechanism.
				add = 200
				has_trait = drunkard
			}
		}
	}
	
	#Hashishiyah: medium stress loss
	option = {
		trigger = {
			has_character_flag = stress_threshold_option_hashishiyah
		}
		name = {
			trigger = { can_be_hashishiyah = yes }
			text = stress_threshold.2351.h.hashishiyah.gain
		}
		name = {
			trigger = { has_trait = hashishiyah }
			text = stress_threshold.2351.h.hashishiyah.effect
		}

		trait = hashishiyah

		#Account for stress.
		add_stress = medium_stress_impact_loss
		
		#Make habitual hashish consumer, or go on a notable binge.
		if = {
			limit = { has_trait = hashishiyah }
			add_character_modifier = {
				modifier = stress_hashish_stupor
				years = 3
			}
		}	
		else = { add_trait = hashishiyah }
		
		#Tsk, indulging on the job.
		add_prestige = medium_prestige_loss

		ai_chance = {
			base = 25
			ai_value_modifier = {
				ai_greed = 0.25
				ai_energy = -0.25
			}
			modifier = {	#Pick this option if you have the relevant coping mechanism.
				add = 200
				has_trait = hashishiyah
			}
		}
	}

	#Grit your teeth and push through.
	option = {
		name = stress_threshold.2351.i

		#Account for stress.
		add_stress = medium_stress_impact_gain

		ai_chance = { base = 0 }	#AI should never opt for stress.
	}

	after = {
		stress_threshold_event_aftereffects = yes #Perform stress threshold event clean-up and preparation for future stress threshold events.
		
		if = {
			limit = {
				is_alive = yes
			}

			# Add blocker to prevent us from getting the same event option multiple times in short succession.
			if = {
				limit = {
					has_trait = content
					NOT = { has_character_flag = had_stress_threshold_2351_desc_content }
				}
				add_character_flag = {
					flag = had_stress_threshold_2351_desc_content
					years = 10
				}
			}
			else_if = {
				limit = {
					has_trait = cynical
					NOT = { has_character_flag = had_stress_threshold_2351_desc_cynical }
				}
				add_character_flag = {
					flag = had_stress_threshold_2351_desc_cynical
					years = 10
				}
			}
			else_if = {
				limit = {
					has_trait = paranoid
					NOT = { has_character_flag = had_stress_threshold_2351_desc_paranoid }
				}
				add_character_flag = {
					flag = had_stress_threshold_2351_desc_paranoid
					years = 10
				}
			}
			else_if = {
				limit = {
					has_trait = sadistic
					NOT = { has_character_flag = had_stress_threshold_2351_desc_sadistic }
				}
				add_character_flag = {
					flag = had_stress_threshold_2351_desc_sadistic
					years = 10
				}
			}
			else_if = {
				limit = {
					has_trait = vengeful
					NOT = { has_character_flag = had_stress_threshold_2351_desc_vengeful }
				}
				add_character_flag = {
					flag = had_stress_threshold_2351_desc_vengeful
					years = 10
				}
			}
		}
	}
}

##################################################################################################################################################################
# ~~~~~~~~~~~~~~~~~~~~~~~~~~~~~~~~~~~~~~~~~~~~~~~~~~~~~~~~~~~~~~~~~~~~ TIER 3 STRESS EVENTS ~~~~~~~~~~~~~~~~~~~~~~~~~~~~~~~~~~~~~~~~~~~~~~~~~~~~~~~~~~~~~~~~~~~~ #
##################################################################################################################################################################

#############################
# The Voices In My Head		#
# by Sean Hughes			#
# 3001						#
#############################

stress_threshold.3001 = {
	type = character_event
	title = stress_threshold.3001.t
	desc = stress_threshold.3001.desc
	
	theme = mental_break
	left_portrait = {
		character = root
		animation = paranoia
	}

	widget = {
		gui = "event_window_widget_stress"
		container = "custom_widgets_container"
	}
	immediate = {
		root = { save_scope_as = stress_character } # For stress widget

		stress_threshold_event_post_immediate = yes
	}

	# Option A: Hearing voices, if already lunatic lose random skills.
	option = {
		name = {
			trigger = { NOT = { has_trait = lunatic} }
			text = stress_threshold.3001.possessed.gain
		}
		name = {
			trigger = { has_trait = lunatic }
			text = stress_threshold.3001.possessed.effect
		}

		trait = lunatic_1
		trait = lunatic_genetic

		if = {
			limit = {
				has_trait = lunatic
			}
			random_list = {
				33 = {
					trigger = {
						diplomacy > 0
					}
					add_diplomacy_skill = -1
				}
				33 = {
					trigger = {
						stewardship > 0
					}
					add_stewardship_skill = -1
				}
				33 = {
					trigger = {
						learning > 0
					}
					add_learning_skill = -1
				}
			}
		}
		else = {
			add_trait = lunatic_1
		}

		add_stress = major_stress_impact_loss
	}

	# Option B: Go for a naked run, feel better but suffer a massive hit to prestige/prestige level.
	option = {
		name = stress_threshold.3001.naked_run

		add_prestige = major_prestige_loss
		add_prestige_level = -1
		add_stress = major_stress_impact_loss
	}	
	
	after = {
		stress_threshold_event_aftereffects = yes # Perform stress threshold event clean-up and preparation for future stress threshold events.
	}
}

#############################
# Who Is To Blame?			#
# by Sean Hughes			#
# 3101						#
#############################

stress_threshold.3101 = {
	type = character_event
	title = stress_threshold.3101.t
	desc = stress_threshold.3101.desc
	
	theme = mental_break
	override_background = {
		event_background = throne_room
	}
	left_portrait = {
		character = root
		animation = rage
	}
	right_portrait = {
		character = scope:victim
		animation = worry
	}

	widget = {
		gui = "event_window_widget_stress"
		container = "custom_widgets_container"
	}
	immediate = {
		root = { save_scope_as = stress_character } # For stress widget

		stress_get_victim_in_court_effect = yes
		stress_threshold_event_post_immediate = yes
	}

	# Option A: Kill a random courtier (preference for your heir or other children).
	option = {
		trigger = {
			exists = scope:victim
		}
		name = stress_threshold.3101.kill_victim

		known_murder_effect = {
			VICTIM = scope:victim
			MURDERER = root
			EXPOSER = root.host
		}

		add_stress = major_stress_impact_loss

	}

	# Option B: Lunacy, stress is no longer an issue but at what cost?
	option = {
		name = {
			trigger = { NOT = { has_trait = lunatic} }
			text = stress_threshold.3101.lunatic.gain
		}
		name = {
			trigger = { has_trait = lunatic }
			text = stress_threshold.3101.lunatic.effect
		}

		trait = lunatic_1
		trait = lunatic_genetic

		flavor = stress_threshold.3101.lunatic.tt

		if = {
			limit = {
				has_trait = lunatic
			}
			add_prestige = medium_prestige_loss
		}
		else = {
			add_trait = lunatic_1
		}
		add_stress = major_stress_impact_loss
	}

	after = {
		stress_threshold_event_aftereffects = yes # Perform stress threshold event clean-up and preparation for future stress threshold events.
	}
}


#############################
# Overload					#
# by Linnéa Thimrén			#
# 3201						#
#############################

stress_threshold.3201 = {
	type = character_event
	title = stress_threshold.3201.t
	desc = stress_threshold.3201.desc
	
	theme = mental_break
	override_background = {
		event_background = feast
	}
	left_portrait = {
		character = root
		animation = grief
	}
	right_portrait = {
		character = scope:vassal
		animation = worry
	}

	widget = {
		gui = "event_window_widget_stress"
		container = "custom_widgets_container"
	}

	trigger = {
		any_vassal = {
			NOT = { has_relation_rival = root }
		}
	}

	immediate = {
		root = { save_scope_as = stress_character } # For stress widget

		random_vassal = {
			limit = {
				has_relation_friend = root
			}
			alternative_limit = {
				has_relation_potential_friend = root
			}
			alternative_limit = {
				is_powerful_vassal_of = root
				NOT = { has_relation_rival = root }
			}
			alternative_limit = {
				NOT = { has_relation_rival = root }
			}
			weight = {
				base = 100
				opinion_modifier = {
					opinion_target = root
				}
				ai_value_modifier = {
					ai_compassion = 2 # +100 at 50, -100 at -50
				}
			}
			save_scope_as = vassal
		}

		capital_county = {
			save_scope_as = county
		}

		stress_threshold_event_post_immediate = yes
	}

	# I give up...
	option = {
		name = {
			trigger = { NOT = { has_trait = depressed} }
			text = stress_threshold.3201.depressed.gain
		}
		name = {
			trigger = { has_trait = depressed }
			text = stress_threshold.3201.depressed.effect
		}

		trait = depressed_1
		trait = depressed_genetic

		if = {
			limit = {
				has_trait = depressed
			}
			random_list = {
				33 = {
					trigger = {
						diplomacy > 0
					}
					add_diplomacy_skill = -1
				}
				33 = {
					trigger = {
						stewardship > 0
					}
					add_stewardship_skill = -1
				}
				33 = {
					trigger = {
						learning > 0
					}
					add_learning_skill = -1
				}
			}
		}
		else = {
			add_trait = depressed_1
		}

		add_stress = major_stress_impact_loss

		ai_chance = {
			base = 100

			modifier = {
				add = -50
				has_trait = stubborn
			}
			ai_value_modifier = {
				ai_energy = -0.5
			}
		}
	}

	# I need help. Now. (Not meant to shame people that reach out for help, meant to frame it as a more public debacle)
	option = {
		name = stress_threshold.3201.help

		add_prestige = major_prestige_loss
		add_prestige_level = -1
		add_stress = medium_stress_impact_loss

		#If the vassal is your friend already they can become your confidant
		if = {
			limit = {
				NOT = { has_trait = confider }
				any_relation = {
					type = friend
					this = scope:vassal
					NOT = {
						has_relation_flag = {
							target = root
							relation = friend
							flag = has_been_confided_in
						}
					}
				}
			}
			add_trait = confider
			random_relation = {
				type = friend
				limit = {
					this = scope:vassal
				}
				add_relation_flag = {
					target = root
					relation = friend
					flag = has_been_confided_in
				}
			}
		}

		#To nudge the relationship towards, or to, friendship
		if = {
			limit = {
				has_relation_potential_rival = scope:vassal
			}
			remove_relation_potential_rival = scope:vassal
		}
		progress_towards_friend_effect = { CHARACTER = scope:vassal OPINION = no }

		ai_chance = {
			base = 50

			modifier = {
				add = 100
				any_relation = {
					type = friend
					this = scope:vassal
					has_relation_flag = {
						target = root
						relation = friend
						flag = has_been_confided_in
					}
				}
			}
		}
	}	

	# Lash out.
	option = {
		name = {
			trigger = { NOT = { has_trait = wrathful} }
			text = stress_threshold.3201.wrathful.gain
		}
		name = {
			trigger = { has_trait = wrathful }
			text = stress_threshold.3201.wrathful.effect
		}
		trait = wrathful

		if = {
			limit = {
				NOT = { has_trait = wrathful}
			}
			stress_impact = {
				base = major_stress_impact_loss
				compassionate = medium_stress_impact_gain
				calm = medium_stress_impact_gain
			}

			stress_replace_personality_trait_with_opposite_effect = { TRAIT = wrathful }
			scope:vassal = {
				add_opinion = {
					modifier = insult_opinion
					target = root
					opinion = -30
				}
			}
		}
		else = {
			duel = {
				skill = prowess
				target = scope:vassal

				50 = {
					desc = stress_threshold.3201.wrathful.effect.success
					compare_modifier = {
						value = scope:duel_value
						multiplier = 3.5
						min = -49
					}
					scope:vassal = {
						increase_wounds_effect = { REASON = fight }
						add_prestige = minor_prestige_loss
					}
					
				}
				50 = {
					desc = stress_threshold.3201.wrathful.effect.failure
					compare_modifier = {
						value = scope:duel_value
						multiplier = -3.5
						min = -49
					}
					increase_wounds_effect = { REASON = fight }
					add_prestige = medium_prestige_loss
				}


			}
			scope:vassal = {
				add_opinion = {
					modifier = angry_opinion
					target = root
					opinion = -50
				}
			}
			stress_impact = {
				base = major_stress_impact_loss
				compassionate = medium_stress_impact_gain
			}
		}


		
		ai_chance = {
			base = 50

			ai_value_modifier = {
				ai_compassion = -5
			}
		}		
	}
	
	after = {
		stress_threshold_event_aftereffects = yes # Perform stress threshold event clean-up and preparation for future stress threshold events.
	}
}


#############################
# Heart Ache				#
# by Linnéa Thimrén			#
# 3301						#
#############################

stress_threshold.3301 = {
	type = character_event
	title = stress_threshold.3301.t
	desc = {
		first_valid = {
			triggered_desc = {
				trigger = {
					is_female = yes
				}
				desc = stress_threshold.3301.desc_woman
			}
			desc = stress_threshold.3301.desc_man
		}
	}
	
	theme = mental_break
	left_portrait = {
		character = root
		animation = pain
	}

	widget = {
		gui = "event_window_widget_stress"
		container = "custom_widgets_container"
	}

	weight_multiplier = {
		base = 1

		modifier = { #More likely if you're older
			add = 0.5
			age > 50
		}

		modifier = { #More likely if you're overweight
			add = 0.5
			current_weight > overweight_threshold
		}
	}

	immediate = {
		root = { save_scope_as = stress_character } # For stress widget

		stress_threshold_event_post_immediate = yes
	}

	# Ugh...!
	option = {
		name = stress_threshold.3301.a

		death = {
			death_reason = death_stress
		}
	}
}


##################################################
# Shooting the Messenger
# by Ewan Cowhig Croft
# #3401
##################################################

#	You dramatically punish someone for giving you bad news.
#		by Ewan Cowhig Croft
stress_threshold.3401 = {
	type = character_event
	title = stress_threshold.3401.t
	desc = {
		desc = stress_threshold.3401.desc.intro
		first_valid = {
			triggered_desc = {
				trigger = {
					has_trait = vengeful
					NOT = { has_character_flag = had_stress_threshold_3401_desc_vengeful }
				}
				desc = stress_threshold.3401.desc.vengeful
			}
			triggered_desc = {
				trigger = {
					has_trait = wrathful
					NOT = { has_character_flag = had_stress_threshold_3401_desc_wrathful }
				}
				desc = stress_threshold.3401.desc.wrathful
			}
			triggered_desc = {
				trigger = {
					has_trait = impatient
					NOT = { has_character_flag = had_stress_threshold_3401_desc_impatient }
				}
				desc = stress_threshold.3401.desc.impatient
			}
			triggered_desc = {
				trigger = {
					has_trait = arbitrary
					NOT = { has_character_flag = had_stress_threshold_3401_desc_arbitrary }
				}
				desc = stress_threshold.3401.desc.arbitrary
			}
			triggered_desc = {
				trigger = {
					has_trait = paranoid
					NOT = { has_character_flag = had_stress_threshold_3401_desc_paranoid }
				}
				desc = stress_threshold.3401.desc.paranoid
			}
			triggered_desc = {
				trigger = {
					has_trait = callous
					NOT = { has_character_flag = had_stress_threshold_3401_desc_callous }
				}
				desc = stress_threshold.3401.desc.callous
			}
			triggered_desc = {
				trigger = {
					has_trait = sadistic
					NOT = { has_character_flag = had_stress_threshold_3401_desc_sadistic }
				}
				desc = stress_threshold.3401.desc.sadistic
			}
			desc = stress_threshold.3401.desc.fallback
		}
		desc = stress_threshold.3401.desc.rump
	}
	theme = mental_break
	override_background = {
		event_background = throne_room
	}
	left_portrait = {
		character = root
		animation = rage
	}
	right_portrait = {
		character = scope:unlucky_sod
		animation = shock
	}

	trigger = {
		#Landless characters & barons don't need fancy events.
		is_landed = yes
		primary_title.tier >= tier_county
		#Must match at least one appropriate personality trait.
		OR = {
			has_trait = vengeful
			has_trait = wrathful
			has_trait = impatient
			has_trait = arbitrary
			has_trait = paranoid
			has_trait = callous
			has_trait = sadistic
		}
		#Characters must meet the criteria for at least two event options to qualify for this event (we don't want to fire the event if the player has no choices!).
		calc_true_if = {
			amount >= 2

			can_be_reclusive = yes
			has_trait = reclusive
			can_be_irritable = yes
			has_trait = irritable
			can_be_journaller = yes
			has_trait = journaller
			can_be_confider = yes
			has_trait = confider
			OR = { #While picking either of these is fine, we don't want to have the player chose between only these two.
				can_be_drunkard = yes
				has_trait = drunkard
				can_be_hashishiyah = yes
				has_trait = hashishiyah
			}
		}
		#There must also be 3 potential victims 
		any_courtier_or_guest = {
			NOR = {
				dynasty = root.dynasty
				has_relation_lover = root
				has_relation_friend = root
				any_consort = { this = root }
			}
			age >= 8
			is_ai = yes
			is_available = yes
			count >= 3
		}
	}

	weight_multiplier = {
		base = 1
		#Weight up if the character has any relevant coping method from the event.
		modifier = {
			add = 10
			has_trait = reclusive
		}
		modifier = {
			add = 10
			has_trait = irritable
		}
		modifier = {
			add = 10
			has_trait = journaller
		}
		modifier = {
			add = 10
			has_trait = confider
		}
		modifier = {
			add = 10
			OR = {
				has_trait = drunkard
				has_trait = hashishiyah
			}
		}
	}
	
	widget = {
		gui = "event_window_widget_stress"
		container = "custom_widgets_container"
	}

	immediate = {
		root = { save_scope_as = stress_character } #For stress widget.

		#Grab three random people for the irritable execution option.
		every_courtier_or_guest = {
			limit = {
				NOR = {
					dynasty = root.dynasty
					has_relation_lover = root
					has_relation_friend = root
					any_consort = { this = root }
				}
				age >= 8
				is_ai = yes
				is_available = yes
			}
			add_to_list = random_victims
		}
		#And pick a poor sod.
		random_in_list = {
			list = random_victims
			save_scope_as = unlucky_sod
			weight = {
				base = 1
				
				modifier = {	#Powerful potential foes!
					add = 30
					any_close_family_member = { highest_held_title_tier = tier_empire }
				}
				modifier = {	#Powerful potential foes!
					add = 25
					any_close_family_member = { highest_held_title_tier = tier_kingdom }
				}
				modifier = {	#Potential foes.
					add = 20
					any_close_family_member = { highest_held_title_tier = tier_duchy }
				}
				modifier = {	#Potential foes.
					add = 15
					any_close_family_member = { highest_held_title_tier = tier_county }
				}
				modifier = {	#Potential annoyances.
					add = 10
					any_close_family_member = { highest_held_title_tier = tier_barony }
				}
				modifier = {	#Abuse of own resources.
					add = 20
					is_claimant = yes
				}
				modifier = {	#Abuse of *different* own-resources.
					add = 10
					OR = {
						diplomacy >= high_skill_rating
						martial >= high_skill_rating
						stewardship >= high_skill_rating
						intrigue >= high_skill_rating
						learning >= high_skill_rating
						prowess >= high_skill_rating
					}
				}
				modifier = {	#Aaaaaaand set up some good-old fashioned tensions by prioritising the relatives of your vassals.
					add = 20
					save_temporary_scope_as = murder_bait
					root = {
						any_vassal = {
							any_close_family_member = { this = scope:murder_bait }
						}
					}
				}
			}
		}

		#Event option set-up to determine which event options we want to offer to the player.
		#Check for existing coping mechanisms first.
		if = { #Reclusive (frequently withdrawn, risking damage to relationships)
			limit = {
				has_two_stress_threshold_options = no
				has_trait = reclusive	
			}
			# Set the flag for enabling this event option.
			add_character_flag = stress_threshold_option_reclusive
		}
		if = { #Irritable (tends to lash out at random)
			limit = {
				has_two_stress_threshold_options = no
				has_trait = irritable	
			}
			# Set the flag for enabling this event option.
			add_character_flag = stress_threshold_option_irritable
		}
		if = { #Journaller (writes down thoughts in a journal as a healthy stress relief)
			limit = {
				has_two_stress_threshold_options = no
				has_trait = journaller	
			}
			# Set the flag for enabling this event option.
			add_character_flag = stress_threshold_option_journaller
		}
		if = { #Confider (has a close confidant)
			limit = {
				has_two_stress_threshold_options = no
				has_trait = confider	
			}
			# Set the flag for enabling this event option.
			add_character_flag = stress_threshold_option_confider
			random_relation = {
				type = friend
				limit = {
					has_relation_flag = {
						target = root
						relation = friend
						flag = has_been_confided_in
					}
					is_available_ai_adult = yes
				}
				alternative_limit = { exists = this }
				save_scope_as = friend
			}
		}
		if = { #Substance Abuse (alcohol or cannabis, depending on faith/region)
			limit = {
				has_two_stress_threshold_options = no
				OR = {
					has_trait = drunkard
					has_trait = hashishiyah
				}
			}
			hidden_effect = {
					random_list = { #Which option the player gets is somewhat dependent on wherethey are and what their faith is.
					50 = {
						trigger = { has_trait = drunkard }
						add_character_flag = stress_threshold_option_drunkard
					}
					50 = {
						trigger = { has_trait = hashishiyah }
						add_character_flag = stress_threshold_option_hashishiyah
					}
				}
			}
		}
		
		#Then potential ones.
		if = { #Reclusive (frequently withdrawn, risking damage to relationships)
			limit = {
				has_two_stress_threshold_options = no
				can_be_reclusive = yes	
			}
			# Set the flag for enabling this event option.
			add_character_flag = stress_threshold_option_reclusive
		}
		if = { #Irritable (tends to lash out at random)
			limit = {
				has_two_stress_threshold_options = no
				can_be_irritable = yes	
			}
			# Set the flag for enabling this event option.
			add_character_flag = stress_threshold_option_irritable
		}
		if = { #Journaller (writes down thoughts in a journal as a healthy stress relief)
			limit = {
				has_two_stress_threshold_options = no
				can_be_journaller = yes	
			}
			# Set the flag for enabling this event option.
			add_character_flag = stress_threshold_option_journaller
		}
		if = { #Confider (has a close confidant)
			limit = {
				has_two_stress_threshold_options = no
				can_be_confider = yes	
			}
			# Set the flag for enabling this event option.
			add_character_flag = stress_threshold_option_confider
			random_relation = {
				type = friend
				limit = {
					has_relation_flag = {
						target = root
						relation = friend
						flag = has_been_confided_in
					}
					is_available_ai_adult = yes
				}
				alternative_limit = { is_available_ai_adult = yes }
				save_scope_as = friend
			}
		}
		if = { #Substance Abuse (alcohol or cannabis, depending on faith/region)
			limit = {
				has_two_stress_threshold_options = no
				OR = {
					can_be_drunkard = yes
					can_be_hashishiyah = yes
				}
			}
			hidden_effect = {
					random_list = { #Which option the player gets is somewhat dependent on wherethey are and what their faith is.
					50 = {
						trigger = { can_be_drunkard = yes }
						add_character_flag = stress_threshold_option_drunkard
					}
					50 = {
						trigger = { can_be_hashishiyah = yes }
						add_character_flag = stress_threshold_option_hashishiyah
					}
				}
			}
		}
		stress_threshold_event_post_immediate = yes
	}
	
	#Reclusive: major stress loss
	option = {
		trigger = {
			has_character_flag = stress_threshold_option_reclusive
		}
		name = {
			trigger = { can_be_reclusive = yes }
			text = stress_threshold.3401.a.reclusive.gain
		}
		name = {
			trigger = { has_trait = reclusive }
			text = stress_threshold.3401.a.reclusive.effect
		}
		
		add_trait = reclusive
		trait = reclusive

		#Account for stress.
		add_stress = major_stress_impact_loss
		
		#You banish everyone you can from your court.
		every_courtier_or_guest = {
			limit = {
				NOR = {
					is_close_family_of = root
					any_consort = {
						OR = {
							is_close_family_of = root
							this = root
						}
					}
					any_parent = { is_close_family_of = root }
					has_relation_guardian = root
					is_foreign_court_guest = yes
					has_relation_friend = root
					has_relation_lover= root
				}
			}
			custom = stress_threshold.3401.a.reclusive.list
			move_to_pool = yes
		}
		add_character_modifier = {
			modifier = deserted_halls_modifier
			years = 20
		}

		ai_chance = {
			base = 25
			ai_value_modifier = {
				ai_sociability = 0.5
				ai_energy = -0.5
			}
			modifier = {	#Pick this option if you have the relevant coping mechanism.
				add = 200
				has_trait = reclusive
			}
		}
	}

	#Irritable: major stress loss
	option = {
		trigger = {
			has_character_flag = stress_threshold_option_irritable
		}
		name = {
			trigger = { can_be_irritable = yes }
			text = stress_threshold.3401.b.irritable.gain
		}
		name = {
			trigger = { has_trait = irritable }
			text = stress_threshold.3401.b.irritable.effect
		}
		
		add_trait = irritable
		trait = irritable

		#Account for stress.
		add_stress = major_stress_impact_loss
		
		#If available, execute a courtier/guest.
		if = {
			limit = { exists = scope:unlucky_sod }
			execute_prisoner_effect = {
				VICTIM = scope:unlucky_sod
				EXECUTIONER = root
			}
		}

		ai_chance = {
			base = 25
			ai_value_modifier = {
				ai_vengefulness = 0.5
				ai_compassion = -0.5
			}
			modifier = {	#Pick this option if you have the relevant coping mechanism.
				add = 200
				has_trait = irritable
			}
		}
	}
	
	#Journaller: major stress loss
	option = {
		trigger = {
			has_character_flag = stress_threshold_option_journaller
		}
		name = {
			trigger = { can_be_journaller = yes }
			text = stress_threshold.3401.c.journaller.gain
		}
		name = {
			trigger = { has_trait = journaller }
			text = stress_threshold.3401.c.journaller.effect
		}
		
		add_trait = journaller
		trait = journaller

		#Account for stress.
		add_stress = major_stress_impact_loss
		
		#In a fit of insanity, you have the corpse drained and the resulting fluids made into ink. Just like other normal human writers do.
		add_character_modifier = {
			modifier = carrion_writer_modifier
			#Indefinite: assuming you squeeze at least 40kg of pulp out, especially if you dilute it, and aren't writing constantly, one reasonably-sized body should last for decades or longer.
		}
		add_piety = major_piety_loss
		random = {
			chance = 35
			add_trait = lunatic_1
		}

		ai_chance = {
			base = 25
			ai_value_modifier = {
				ai_energy = 0.25
				ai_rationality = 0.25
			}
			modifier = {	#Pick this option if you have the relevant coping mechanism.
				add = 200
				has_trait = journaller
			}
		}
	}
	
	#Confider: major stress loss
	option = {
		trigger = {
			has_character_flag = stress_threshold_option_confider
		}
		name = {
			trigger = { can_be_confider = yes }
			text = stress_threshold.3401.d.confider.gain
		}
		name = {
			trigger = { has_trait = confider }
			text = stress_threshold.3401.d.confider.effect
		}
		
		add_trait = confider
		trait = confider

		#Account for stress.
		add_stress = major_stress_impact_loss
		if = {
			limit = {
				any_relation = {
					type = friend
					this = scope:friend
					is_available_ai_adult = yes
					NOT = {
						has_relation_flag = {
							target = root
							relation = friend
							flag = has_been_confided_in
						}
					}
				}
			}
			random_relation = {
				type = friend
				limit = {
					this = scope:friend
					is_available_ai_adult = yes
				}
				add_relation_flag = {
					target = root
					relation = friend
					flag = has_been_confided_in
				}
			}
		}
		else_if = {
			limit = {
				any_relation = {
					type = friend
					this = scope:friend
					has_relation_flag = {
						target = root
						relation = friend
						flag = has_been_confided_in
					}
				}
			}
			reverse_add_opinion = {
				target = scope:friend
				modifier = friendliness_opinion
				opinion = 20
			}
		}
		
		#Your confidant is blamed for the death.
		if = {
			limit = { exists = scope:friend }
			jealousy_at_court_effect = {
				SYC_OPINION = -60
				TRUE_RIVAL_NUM = 2
				POTENTIAL_RIVAL_NUM = 1
			}
		}
		#And no one likes an axe-happy monarch.
		add_piety = medium_piety_loss

		ai_chance = {
			base = 25
			ai_value_modifier = {
				ai_sociability = 0.5
				ai_energy = 0.25
			}
			modifier = {	#Pick this option if you have the relevant coping mechanism.
				add = 200
				has_trait = confider
			}
		}
	}

	#Drunkard: major stress loss
	option = {
		trigger = {
			has_character_flag = stress_threshold_option_drunkard
		}
		name = {
			trigger = { can_be_drunkard = yes }
			text = stress_threshold.3401.e.drunkard.gain
		}
		name = {
			trigger = { has_trait = drunkard }
			text = stress_threshold.3401.e.drunkard.effect
		}
		
		trait = drunkard

		#Account for stress.
		add_stress = major_stress_impact_loss
		
		#Make habitual binge drinker, or go on a tear.
		if = {
			limit = { has_trait = drunkard }
			add_character_modifier = {
				modifier = stress_drinking_binge
				years = 3
			}
		}
		else = { add_trait = drunkard }
		
		#Your behaviour is unbecoming.
		add_prestige_level = -1
		add_prestige = medium_prestige_loss

		ai_chance = {
			base = 25
			ai_value_modifier = {
				ai_greed = 0.25
				ai_energy = -0.25
			}
			modifier = {	#Pick this option if you have the relevant coping mechanism.
				add = 200
				has_trait = drunkard
			}
		}
	}
	
	#Hashishiyah: major stress loss
	option = {
		trigger = {
			has_character_flag = stress_threshold_option_hashishiyah
		}
		name = {
			trigger = { can_be_hashishiyah = yes }
			text = stress_threshold.3401.f.hashishiyah.gain
		}
		name = {
			trigger = { has_trait = hashishiyah }
			text = stress_threshold.3401.f.hashishiyah.effect
		}

		trait = hashishiyah

		#Account for stress.
		add_stress = major_stress_impact_loss
		
		#Make habitual hashish consumer, or go on a notable binge.
		if = {
			limit = { has_trait = hashishiyah }
			add_character_modifier = {
				modifier = stress_hashish_stupor
				years = 3
			}
		}	
		else = { add_trait = hashishiyah }
		
		#Your behaviour is unbecoming.
		add_prestige_level = -1
		add_prestige = medium_prestige_loss

		ai_chance = {
			base = 25
			ai_value_modifier = {
				ai_greed = 0.25
				ai_energy = -0.25
			}
			modifier = {	#Pick this option if you have the relevant coping mechanism.
				add = 200
				has_trait = hashishiyah
			}
		}
	}

	#Grit your teeth and push through.
	option = {
		name = stress_threshold.3401.g

		#Account for stress.
		add_stress = medium_stress_impact_loss

		#You have the messenger's pickled head for a footstool.
		add_character_modifier = {
			modifier = pickled_human_head_footstool
		}

		ai_chance = { base = 0 }	#AI should never opt for stress.
	}

	after = {
		stress_threshold_event_aftereffects = yes #Perform stress threshold event clean-up and preparation for future stress threshold events.

		if = {
			limit = {
				is_alive = yes
			}

			# Add blocker to prevent us from getting the same event option multiple times in short succession.
			if = {
				limit = {
					has_trait = vengeful
					NOT = { has_character_flag = had_stress_threshold_3401_desc_vengeful }
				}
				add_character_flag = {
					flag = had_stress_threshold_3401_desc_vengeful
					years = 10
				}
			}
			else_if = {
				limit = {
					has_trait = wrathful
					NOT = { has_character_flag = had_stress_threshold_3401_desc_wrathful }
				}
				add_character_flag = {
					flag = had_stress_threshold_3401_desc_wrathful
					years = 10
				}
			}
			else_if = {
				limit = {
					has_trait = impatient
					NOT = { has_character_flag = had_stress_threshold_3401_desc_impatient }
				}
				add_character_flag = {
					flag = had_stress_threshold_3401_desc_impatient
					years = 10
				}
			}
			else_if = {
				limit = {
					has_trait = arbitrary
					NOT = { has_character_flag = had_stress_threshold_3401_desc_arbitrary }
				}
				add_character_flag = {
					flag = had_stress_threshold_3401_desc_arbitrary
					years = 10
				}
			}
			else_if = {
				limit = {
					has_trait = paranoid
					NOT = { has_character_flag = had_stress_threshold_3401_desc_paranoid }
				}
				add_character_flag = {
					flag = had_stress_threshold_3401_desc_paranoid
					years = 10
				}
			}
			else_if = {
				limit = {
					has_trait = callous
					NOT = { has_character_flag = had_stress_threshold_3401_desc_callous }
				}
				add_character_flag = {
					flag = had_stress_threshold_3401_desc_callous
					years = 10
				}
			}
			else_if = {
				limit = {
					has_trait = sadistic
					NOT = { has_character_flag = had_stress_threshold_3401_desc_sadistic }
				}
				add_character_flag = {
					flag = had_stress_threshold_3401_desc_sadistic
					years = 10
				}
			}
		}
	}
}

##################################################
# I am Unworthy
# by Ewan Cowhig Croft
# 3411
##################################################

#	Your impostor syndrome has become a full-blown complex.
#		by Ewan Cowhig Croft
stress_threshold.3411 = {
	type = character_event
	title = stress_threshold.3411.t
	desc = {
		desc = stress_threshold.3411.desc.intro
		first_valid = {
			triggered_desc = {
				trigger = {
					has_trait = generous
					NOT = { has_character_flag = had_stress_threshold_3411_desc_generous }
				}
				desc = stress_threshold.3411.desc.generous
			}
			triggered_desc = {
				trigger = {
					has_trait = diligent
					NOT = { has_character_flag = had_stress_threshold_3411_desc_diligent }
				}
				desc = stress_threshold.3411.desc.diligent
			}
			triggered_desc = {
				trigger = {
					has_trait = patient
					NOT = { has_character_flag = had_stress_threshold_3411_desc_patient }
				}
				desc = stress_threshold.3411.desc.patient
			}
			triggered_desc = {
				trigger = {
					has_trait = humble
					NOT = { has_character_flag = had_stress_threshold_3411_desc_humble }
				}
				desc = stress_threshold.3411.desc.humble
			}
			triggered_desc = {
				trigger = {
					has_trait = shy
					NOT = { has_character_flag = had_stress_threshold_3411_desc_shy }
				}
				desc = stress_threshold.3411.desc.shy
			}
			triggered_desc = {
				trigger = {
					has_trait = just
					NOT = { has_character_flag = had_stress_threshold_3411_desc_just }
				}
				desc = stress_threshold.3411.desc.just
			}
			triggered_desc = {
				trigger = {
					has_trait = trusting
					NOT = { has_character_flag = had_stress_threshold_3411_desc_trusting }
				}
				desc = stress_threshold.3411.desc.trusting
			}
			triggered_desc = {
				trigger = {
					has_trait = compassionate
					NOT = { has_character_flag = had_stress_threshold_3411_desc_compassionate }
				}
				desc = stress_threshold.3411.desc.compassionate
			}
			triggered_desc = {
				trigger = {
					has_trait = forgiving
					NOT = { has_character_flag = had_stress_threshold_3411_desc_forgiving }
				}
				desc = stress_threshold.3411.desc.forgiving
			}
			desc = stress_threshold.3411.desc.fallback
		}
		desc = stress_threshold.3411.desc.rump
	}
	theme = mental_break
	left_portrait = {
		character = root
		animation = shame
	}

	trigger = {
		#Landless characters & barons don't need fancy events.
		is_landed = yes
		primary_title.tier >= tier_county
		#Must match at least one appropriate personality trait.
		OR = {
			has_trait = generous
			has_trait = diligent
			has_trait = patient
			has_trait = humble
			has_trait = shy
			has_trait = just
			has_trait = trusting
			has_trait = compassionate
			has_trait = forgiving
		}
		#Characters must meet the criteria for at least two event options to qualify for this event (we don't want to fire the event if the player has no choices!).
		calc_true_if = {
			amount >= 2
			
			can_be_reclusive = yes
			has_trait = reclusive
			can_be_flagellant = yes
			has_trait = flagellant
			can_be_profligate = yes
			has_trait = profligate
			can_be_improvident = yes
			has_trait = improvident
			can_be_contrite = yes
			has_trait = contrite
			can_be_inappetetic = yes
			has_trait = inappetetic
			can_be_journaller = yes
			has_trait = journaller
			can_be_confider = yes
			has_trait = confider
			can_be_athletic = yes
			has_trait = athletic
			OR = { #While picking either of these is fine, we don't want to have the player chose between only these two.
				can_be_drunkard = yes
				has_trait = drunkard
				can_be_hashishiyah = yes
				has_trait = hashishiyah
			}
		}
	}

	weight_multiplier = {
		base = 1
		#Weight up if the character has any relevant coping method from the event.
		modifier = {
			add = 10
			has_trait = reclusive
		}
		modifier = {
			add = 10
			has_trait = flagellant
		}
		modifier = {
			add = 10
			has_trait = profligate
		}
		modifier = {
			add = 10
			has_trait = improvident
		}
		modifier = {
			add = 10
			has_trait = contrite
		}
		modifier = {
			add = 10
			has_trait = inappetetic
		}
		modifier = {
			add = 10
			has_trait = journaller
		}
		modifier = {
			add = 10
			has_trait = confider
		}
		modifier = {
			add = 10
			has_trait = athletic
		}
		modifier = {
			add = 10
			OR = {
				has_trait = drunkard
				has_trait = hashishiyah
			}
		}
	}
	
	widget = {
		gui = "event_window_widget_stress"
		container = "custom_widgets_container"
	}

	immediate = {
		root = { save_scope_as = stress_character } #For stress widget.

		#Event option set-up to determine which event options we want to offer to the player.
		#Check for existing coping mechanisms first.
		if = { #Reclusive (frequently withdrawn, risking damage to relationships)
			limit = {
				has_two_stress_threshold_options = no
				has_trait = reclusive	
			}
			# Set the flag for enabling this event option.
			add_character_flag = stress_threshold_option_reclusive
		}
		if = { #Flagellant (impulsively self-harms)
			limit = {
				has_two_stress_threshold_options = no
				has_trait = flagellant	
			}
			# Set the flag for enabling this event option.
			add_character_flag = stress_threshold_option_flagellant
		}
		if = { #Profligate (compulsively spends money)
			limit = {
				has_two_stress_threshold_options = no
				has_trait = profligate	
			}
			# Set the flag for enabling this event option.
			add_character_flag = stress_threshold_option_profligate
		}
		if = { #Improvident (habitually over-donates to charity)
			limit = {
				has_two_stress_threshold_options = no
				has_trait = improvident	
			}
			# Set the flag for enabling this event option.
			add_character_flag = stress_threshold_option_improvident
		}
		if = { #Contrite (compelled to reveal own secrets)
			limit = {
				has_two_stress_threshold_options = no
				has_trait = contrite	
			}
			# Set the flag for enabling this event option.
			add_character_flag = stress_threshold_option_contrite
			contrite_get_secret_scopes_effect = yes
		}
		if = { #Inappetetic (lack of appetite)
			limit = {
				has_two_stress_threshold_options = no
				has_trait = inappetetic	
			}
			# Set the flag for enabling this event option.
			add_character_flag = stress_threshold_option_inappetetic
		}
		if = { #Journaller (writes down thoughts in a journal as a healthy stress relief)
			limit = {
				has_two_stress_threshold_options = no
				has_trait = journaller	
			}
			# Set the flag for enabling this event option.
			add_character_flag = stress_threshold_option_journaller
		}
		if = { #Confider (has a close confidant)
			limit = {
				has_two_stress_threshold_options = no
				has_trait = confider	
			}
			# Set the flag for enabling this event option.
			add_character_flag = stress_threshold_option_confider
			random_relation = {
				type = friend
				limit = {
					has_relation_flag = {
						target = root
						relation = friend
						flag = has_been_confided_in
					}
					is_available_ai_adult = yes
				}
				alternative_limit = { exists = this }
				save_scope_as = friend
			}
		}
		if = { #Athletic (exercises as a stress outlet)
			limit = {
				has_two_stress_threshold_options = no
				has_trait = athletic	
			}
			# Set the flag for enabling this event option.
			add_character_flag = stress_threshold_option_athletic
		}
		if = { #Substance Abuse (alcohol or cannabis, depending on faith/region)
			limit = {
				has_two_stress_threshold_options = no
				OR = {
					has_trait = drunkard
					has_trait = hashishiyah
				}
			}
			hidden_effect = {
					random_list = { #Which option the player gets is somewhat dependent on wherethey are and what their faith is.
					50 = {
						trigger = { has_trait = drunkard }
						add_character_flag = stress_threshold_option_drunkard
					}
					50 = {
						trigger = { has_trait = hashishiyah }
						add_character_flag = stress_threshold_option_hashishiyah
					}
				}
			}
		}
		
		#Then potential ones.
		if = { #Reclusive (frequently withdrawn, risking damage to relationships)
			limit = {
				has_two_stress_threshold_options = no
				can_be_reclusive = yes	
			}
			# Set the flag for enabling this event option.
			add_character_flag = stress_threshold_option_reclusive
		}
		if = { #Flagellant (impulsively self-harms)
			limit = {
				has_two_stress_threshold_options = no
				can_be_flagellant = yes	
			}
			# Set the flag for enabling this event option.
			add_character_flag = stress_threshold_option_flagellant
		}
		if = { #Profligate (compulsively spends money)
			limit = {
				has_two_stress_threshold_options = no
				can_be_profligate = yes	
			}
			# Set the flag for enabling this event option.
			add_character_flag = stress_threshold_option_profligate
		}
		if = { #Improvident (habitually over-donates to charity)
			limit = {
				has_two_stress_threshold_options = no
				can_be_improvident = yes	
			}
			# Set the flag for enabling this event option.
			add_character_flag = stress_threshold_option_improvident
		}
		if = { #Contrite (compelled to reveal own secrets)
			limit = {
				has_two_stress_threshold_options = no
				can_be_contrite = yes	
			}
			# Set the flag for enabling this event option.
			add_character_flag = stress_threshold_option_contrite
			contrite_get_secret_scopes_effect = yes
		}
		if = { #Inappetetic (lack of appetite)
			limit = {
				has_two_stress_threshold_options = no
				can_be_inappetetic = yes	
			}
			# Set the flag for enabling this event option.
			add_character_flag = stress_threshold_option_inappetetic
		}
		if = { #Journaller (writes down thoughts in a journal as a healthy stress relief)
			limit = {
				has_two_stress_threshold_options = no
				can_be_journaller = yes	
			}
			# Set the flag for enabling this event option.
			add_character_flag = stress_threshold_option_journaller
		}
		if = { #Confider (has a close confidant)
			limit = {
				has_two_stress_threshold_options = no
				can_be_confider = yes	
			}
			# Set the flag for enabling this event option.
			add_character_flag = stress_threshold_option_confider
			random_relation = {
				type = friend
				limit = {
					has_relation_flag = {
						target = root
						relation = friend
						flag = has_been_confided_in
					}
					is_available_ai_adult = yes
				}
				alternative_limit = { exists = this }
				save_scope_as = friend
			}
		}
		if = { #Athletic (exercises as a stress outlet)
			limit = {
				has_two_stress_threshold_options = no
				can_be_athletic = yes	
			}
			# Set the flag for enabling this event option.
			add_character_flag = stress_threshold_option_athletic
		}
		if = { #Substance Abuse (alcohol or cannabis, depending on faith/region)
			limit = {
				has_two_stress_threshold_options = no
				OR = {
					can_be_drunkard = yes
					can_be_hashishiyah = yes
				}
			}
			hidden_effect = {
					random_list = { #Which option the player gets is somewhat dependent on wherethey are and what their faith is.
					50 = {
						trigger = { can_be_drunkard = yes }
						add_character_flag = stress_threshold_option_drunkard
					}
					50 = {
						trigger = { can_be_hashishiyah = yes }
						add_character_flag = stress_threshold_option_hashishiyah
					}
				}
			}
		}
		stress_threshold_event_post_immediate = yes
	}

	#Reclusive: major stress loss
	option = {
		trigger = {
			has_character_flag = stress_threshold_option_reclusive
		}
		name = {
			trigger = { can_be_reclusive = yes }
			text = stress_threshold.3411.a.reclusive.gain
		}
		name = {
			trigger = { has_trait = reclusive }
			text = stress_threshold.3411.a.reclusive.effect
		}
		
		add_trait = reclusive
		trait = reclusive

		#Account for stress.
		add_stress = major_stress_impact_loss
		
		#You develop a phobia of being observed that will take years to overcome.
		add_character_modifier = {
			modifier = scopophobic_modifier
			years = 20
		}
		add_prestige = major_prestige_loss

		ai_chance = {
			base = 25
			ai_value_modifier = {
				ai_sociability = 0.5
				ai_energy = -0.5
			}
			modifier = {	#Pick this option if you have the relevant coping mechanism.
				add = 200
				has_trait = reclusive
			}
		}
	}

	#Flagellant: major stress loss
	option = {
		trigger = {
			has_character_flag = stress_threshold_option_flagellant
		}
		name = {
			trigger = { can_be_flagellant = yes }
			text = stress_threshold.3411.b.flagellant.gain
		}
		name = {
			trigger = { has_trait = flagellant }
			text = stress_threshold.3411.b.flagellant.effect
		}
		
		add_trait = flagellant
		trait = flagellant

		#Account for stress.
		add_stress = major_stress_impact_loss
		increase_wounds_effect = { REASON = whipping }
		if = {
			limit = {
				faith = { has_doctrine_parameter = self_mutilation_active }
			}
			add_piety = minor_piety_value
		}
		
		#You do yourself permanent harm to compensate for your inadequacies.
		if = {
			limit = {
				NOT = { has_trait = one_eyed }
			}
			add_trait = one_eyed
		}
		else_if = {
			limit = {
				NOT = { has_trait = disfigured }
			}
			add_trait = disfigured
		}
		else_if = {
			limit = {
				NOT = { has_trait = one_legged }
			}
			add_trait = one_legged
		}
		else_if = {
			limit = {
				NOT = { has_trait = maimed }
			}
			add_trait = maimed
		}
		else_if = {
			limit = {
				NOT = { has_trait = wounded_3 }
			}
			hidden_effect = {
				remove_trait = wounded_1
				remove_trait = wounded_2
			}
			add_trait = wounded_3
		}
		else = { add_prestige = major_prestige_loss }

		ai_chance = {
			base = 25
			ai_value_modifier = {
				ai_zeal = 0.5
				ai_energy = 0.25
			}
			modifier = {	#Pick this option if you have the relevant coping mechanism.
				add = 200
				has_trait = flagellant
			}
		}
	}
	
	#Profligate: major stress loss
	option = {
		trigger = {
			has_character_flag = stress_threshold_option_profligate
		}
		name = {
			trigger = { can_be_profligate = yes }
			text = stress_threshold.3411.c.profligate.gain
		}
		name = {
			trigger = { has_trait = profligate }
			text = stress_threshold.3411.c.profligate.effect
		}
		
		add_trait = profligate
		trait = profligate

		#Account for stress.
		add_stress = major_stress_impact_loss
		remove_short_term_gold = monumental_gold_value
		
		#You begin work on a series of self-aggrandising monuments, attempting to fool others.
		add_character_modifier = {
			modifier = ostentatious_follies_modifier
			years = 20
		}

		ai_chance = {
			base = 25
			ai_value_modifier = {
				ai_greed = 0.5
				ai_sociability = 0.5
			}
			modifier = {	#Pick this option if you have the relevant coping mechanism.
				add = 200
				has_trait = profligate
			}
		}
	}
	
	#Improvident: major stress loss
	option = {
		trigger = {
			has_character_flag = stress_threshold_option_improvident
		}
		name = {
			trigger = { can_be_improvident = yes }
			text = stress_threshold.3411.d.improvident.gain
		}
		name = {
			trigger = { has_trait = improvident }
			text = stress_threshold.3411.d.improvident.effect
		}
		
		add_trait = improvident
		trait = improvident

		#Account for stress.
		add_stress = major_stress_impact_loss
		remove_short_term_gold = monumental_gold_value
		
		#You declare that literally anyone can take whatever they want from the treasury.
		add_character_modifier = {
			modifier = extreme_tax_rebates_modifier
			years = 20
		}

		ai_chance = {
			base = 25
			ai_value_modifier = {
				ai_sociability = 0.5
				ai_greed = -0.5
			}
			modifier = {	#Pick this option if you have the relevant coping mechanism.
				add = 200
				has_trait = improvident
			}
		}
	}
	
	#Contrite: massive stress loss
	option = {
		trigger = {
			has_character_flag = stress_threshold_option_contrite
		}
		name = {
			trigger = { can_be_contrite = yes }
			text = stress_threshold.3411.e.contrite.gain
		}
		name = {
			trigger = { has_trait = contrite }
			text = stress_threshold.3411.e.contrite.effect
		}
		
		add_trait = contrite
		trait = contrite

		contrite_reveal_secrets_effect = yes # Includes stress loss based on what secrets were revealed
		
		#Not a great look for any ruler.
		add_prestige = massive_prestige_loss

		ai_chance = {
			base = 25
			ai_value_modifier = {
				ai_honor = 0.5
				ai_compassion = -0.25
			}
			modifier = {	#Pick this option if you have the relevant coping mechanism.
				add = 200
				has_trait = contrite
			}
		}
	}
	
	#Inappetetic: major stress loss
	option = {
		trigger = {
			has_character_flag = stress_threshold_option_inappetetic
		}
		name = {
			trigger = { can_be_inappetetic = yes }
			text = stress_threshold.3411.f.inappetetic.gain
		}
		name = {
			trigger = { has_trait = inappetetic }
			text = stress_threshold.3411.f.inappetetic.effect
		}
		
		add_trait = inappetetic
		trait = inappetetic

		#Account for stress.
		add_stress = major_stress_impact_loss
		if = {
			limit = {
				has_trait = inappetetic
			}
			inappetetic_advance_starvation_effect = yes
		}
		
		#Your dumping of the larders causes everyone else in the castle to experience the ill-effects of your self-enforced famine.
		every_courtier_or_guest = {
			custom = stress_threshold.3411.f.inappetetic.list
			inappetetic_advance_starvation_effect = yes
			add_opinion = {
				target = root
				modifier = stress_denied_food_opinion
			}
		}

		ai_chance = {
			base = 25
			ai_value_modifier = {
				ai_greed = -0.25
				ai_energy = -0.25
			}
			modifier = {	#Pick this option if you have the relevant coping mechanism.
				add = 200
				has_trait = inappetetic
			}
		}
	}
	
	#Journaller: major stress loss
	option = {
		trigger = {
			has_character_flag = stress_threshold_option_journaller
		}
		name = {
			trigger = { can_be_journaller = yes }
			text = stress_threshold.3411.g.journaller.gain
		}
		name = {
			trigger = { has_trait = journaller }
			text = stress_threshold.3411.g.journaller.effect
		}
		
		add_trait = journaller
		trait = journaller

		#Account for stress.
		add_stress = major_stress_impact_loss
		
		#Obsessed with discovering where you went wrong, you compulsively read and re-read old journals.
		add_character_modifier = {
			modifier = obsessed_autobiographer_modifier
			years = 20
		}

		ai_chance = {
			base = 25
			ai_value_modifier = {
				ai_energy = 0.25
				ai_rationality = 0.25
			}
			modifier = {	#Pick this option if you have the relevant coping mechanism.
				add = 200
				has_trait = journaller
			}
		}
	}
	
	#Confider: major stress loss
	option = {
		trigger = {
			has_character_flag = stress_threshold_option_confider
		}
		name = {
			trigger = { can_be_confider = yes }
			text = stress_threshold.3411.h.confider.gain
		}
		name = {
			trigger = { has_trait = confider }
			text = stress_threshold.3411.h.confider.effect
		}
		
		add_trait = confider
		trait = confider

		#Account for stress.
		add_stress = major_stress_impact_loss
		if = {
			limit = {
				any_relation = {
					type = friend
					this = scope:friend
					NOT = {
						has_relation_flag = {
							target = root
							relation = friend
							flag = has_been_confided_in
						}
					}
				}
			}
			random_relation = {
				type = friend
				limit = {
					this = scope:friend
				}
				add_relation_flag = {
					target = root
					relation = friend
					flag = has_been_confided_in
				}
			}
		}
		else_if = {
			limit = {
				any_relation = {
					type = friend
					this = scope:friend
					has_relation_flag = {
						target = root
						relation = friend
						flag = has_been_confided_in
					}
				}
			}
			reverse_add_opinion = {
				target = scope:friend
				modifier = friendliness_opinion
				opinion = 20
			}
		}
		
		#Accusations of sycophancy & general disapproval ensue.
		add_prestige = major_prestige_loss
		if = {
			limit = { exists = scope:friend }
			jealousy_at_court_effect = {
				SYC_OPINION = -40
				TRUE_RIVAL_NUM = 2
				POTENTIAL_RIVAL_NUM = 1
			}
		}

		ai_chance = {
			base = 25
			ai_value_modifier = {
				ai_sociability = 0.5
				ai_energy = 0.25
			}
			modifier = {	#Pick this option if you have the relevant coping mechanism.
				add = 200
				has_trait = confider
			}
		}
	}
	
	#Athletic: major stress loss
	option = {
		trigger = {
			has_character_flag = stress_threshold_option_athletic
		}
		name = {
			trigger = { can_be_athletic = yes }
			text = stress_threshold.3411.i.athletic.gain
		}
		name = {
			trigger = { has_trait = athletic }
			text = stress_threshold.3411.i.athletic.effect
		}
		
		add_trait = athletic
		trait = athletic

		#Account for stress.
		add_stress = major_stress_impact_loss
		
		#You attempt to, quite literally, run from your problems.
		add_character_modifier = {
			modifier = running_from_responsibilities_modifier
			years = 20
		}
		add_prestige = major_prestige_loss

		ai_chance = {
			base = 25
			ai_value_modifier = {
				ai_energy = 0.5
				ai_boldness = 0.5
			}
			modifier = {	#Pick this option if you have the relevant coping mechanism.
				add = 200
				has_trait = athletic
			}
		}
	}
	
	#Drunkard: major stress loss
	option = {
		trigger = {
			has_character_flag = stress_threshold_option_drunkard
		}
		name = {
			trigger = { can_be_drunkard = yes }
			text = stress_threshold.3411.j.drunkard.gain
		}
		name = {
			trigger = { has_trait = drunkard }
			text = stress_threshold.3411.j.drunkard.effect
		}
		
		trait = drunkard

		#Account for stress.
		add_stress = major_stress_impact_loss
		
		#Make habitual binge drinker, or go on a tear.
		if = {
			limit = { has_trait = drunkard }
			add_character_modifier = {
				modifier = stress_drinking_binge
				years = 3
			}
		}
		else = { add_trait = drunkard }
		
		#You commit fully to pickling yourself in booze.
		add_character_modifier = {
			modifier = tragic_drunk_modifier
			years = 10
		}
		add_prestige_level = -1

		ai_chance = {
			base = 25
			ai_value_modifier = {
				ai_greed = 0.25
				ai_energy = -0.25
			}
			modifier = {	#Pick this option if you have the relevant coping mechanism.
				add = 200
				has_trait = drunkard
			}
		}
	}
	
	#Hashishiyah: major stress loss
	option = {
		trigger = {
			has_character_flag = stress_threshold_option_hashishiyah
		}
		name = {
			trigger = { can_be_hashishiyah = yes }
			text = stress_threshold.3411.k.hashishiyah.gain
		}
		name = {
			trigger = { has_trait = hashishiyah }
			text = stress_threshold.3411.k.hashishiyah.effect
		}

		trait = hashishiyah

		#Account for stress.
		add_stress = major_stress_impact_loss
		
		#Make habitual hashish consumer, or go on a notable binge.
		if = {
			limit = { has_trait = hashishiyah }
			add_character_modifier = {
				modifier = stress_hashish_stupor
				years = 3
			}
		}	
		else = { add_trait = hashishiyah }
		
		#You attempt to obliterate your brain with hashish.
		add_character_modifier = {
			modifier = tragic_stoner_modifier
			years = 10
		}
		add_prestige_level = -1

		ai_chance = {
			base = 25
			ai_value_modifier = {
				ai_greed = 0.25
				ai_energy = -0.25
			}
			modifier = {	#Pick this option if you have the relevant coping mechanism.
				add = 200
				has_trait = hashishiyah
			}
		}
	}

	#Grit your teeth and push through.
	option = {
		name = stress_threshold.3411.l

		#Account for stress.
		add_stress = medium_stress_impact_gain

		#You abdicate.
		every_vassal = {
			limit = {
				opinion = {	#They've gotta not completely hate you to be annoyed by this.
					target = root
					value >= medium_negative_opinion
				}
				NOR = {	#Various relations either support you or already hated you.
					has_relation_rival = root
					has_relation_friend = root
					has_relation_lover = root
					has_trait = ambitious	#Ambitious peeps are actually ok with a change of leader.
				}
			}
			custom = stress_threshold.3411.l.list
			add_opinion = {
				modifier = stress_abdicated_opinion
				opinion = -80
				target = root
			}
		}
		hidden_effect = {	#Make all weak claims on your titles into strong claims.
			every_held_title = {
				save_temporary_scope_as = abdicator_title
				every_claimant = {
					limit = { has_weak_claim_on = scope:abdicator_title }
					make_claim_strong = scope:abdicator_title
				}
			}
		}
		custom_tooltip = stress_threshold.3411.l.tt
		depose = yes

		ai_chance = { base = 0 }	#AI should never opt for stress.
	}

	after = {
		stress_threshold_event_aftereffects = yes #Perform stress threshold event clean-up and preparation for future stress threshold events.

		if = {
			limit = {
				is_alive = yes
			}

			# Add blocker to prevent us from getting the same event option multiple times in short succession.
			if = {
				limit = {
					has_trait = generous
					NOT = { has_character_flag = had_stress_threshold_3411_desc_generous }
				}
				add_character_flag = {
					flag = had_stress_threshold_3411_desc_generous
					years = 10
				}
			}
			else_if = {
				limit = {
					has_trait = diligent
					NOT = { has_character_flag = had_stress_threshold_3411_desc_diligent }
				}
				add_character_flag = {
					flag = had_stress_threshold_3411_desc_diligent
					years = 10
				}
			}
			else_if = {
				limit = {
					has_trait = patient
					NOT = { has_character_flag = had_stress_threshold_3411_desc_patient }
				}
				add_character_flag = {
					flag = had_stress_threshold_3411_desc_patient
					years = 10
				}
			}
			else_if = {
				limit = {
					has_trait = humble
					NOT = { has_character_flag = had_stress_threshold_3411_desc_humble }
				}
				add_character_flag = {
					flag = had_stress_threshold_3411_desc_humble
					years = 10
				}
			}
			else_if = {
				limit = {
					has_trait = shy
					NOT = { has_character_flag = had_stress_threshold_3411_desc_shy }
				}
				add_character_flag = {
					flag = had_stress_threshold_3411_desc_shy
					years = 10
				}
			}
			else_if = {
				limit = {
					has_trait = just
					NOT = { has_character_flag = had_stress_threshold_3411_desc_just }
				}
				add_character_flag = {
					flag = had_stress_threshold_3411_desc_just
					years = 10
				}
			}
			else_if = {
				limit = {
					has_trait = trusting
					NOT = { has_character_flag = had_stress_threshold_3411_desc_trusting }
				}
				add_character_flag = {
					flag = had_stress_threshold_3411_desc_trusting
					years = 10
				}
			}
			else_if = {
				limit = {
					has_trait = compassionate
					NOT = { has_character_flag = had_stress_threshold_3411_desc_compassionate }
				}
				add_character_flag = {
					flag = had_stress_threshold_3411_desc_compassionate
					years = 10
				}
			}
			else_if = {
				limit = {
					has_trait = forgiving
					NOT = { has_character_flag = had_stress_threshold_3411_desc_forgiving }
				}
				add_character_flag = {
					flag = had_stress_threshold_3411_desc_forgiving
					years = 10
				}
			}
		}
	}
}

##################################################
# Domain of Debauchery
# by Ewan Cowhig Croft
# #3421
##################################################

#	Your holdings burn, but you're too ensconsed in hiding from your stress to care.
#		by Ewan Cowhig Croft
stress_threshold.3421 = {
	type = character_event
	title = stress_threshold.3421.t
	desc = {
		desc = stress_threshold.3421.desc.intro
		first_valid = {
			triggered_desc = {
				trigger = {
					has_trait = lustful
					NOT = { has_character_flag = had_stress_threshold_3421_desc_lustful }
				}
				desc = stress_threshold.3421.desc.lustful
			}
			triggered_desc = {
				trigger = {
					has_trait = gluttonous
					NOT = { has_character_flag = had_stress_threshold_3421_desc_gluttonous }
				}
				desc = stress_threshold.3421.desc.gluttonous
			}
			triggered_desc = {
				trigger = {
					has_trait = greedy
					NOT = { has_character_flag = had_stress_threshold_3421_desc_greedy }
				}
				desc = stress_threshold.3421.desc.greedy
			}
			triggered_desc = {
				trigger = {
					has_trait = lazy
					NOT = { has_character_flag = had_stress_threshold_3421_desc_lazy }
				}
				desc = stress_threshold.3421.desc.lazy
			}
			triggered_desc = {
				trigger = {
					has_trait = arrogant
					NOT = { has_character_flag = had_stress_threshold_3421_desc_arrogant }
				}
				desc = stress_threshold.3421.desc.arrogant
			}
			triggered_desc = {
				trigger = {
					has_trait = craven
					NOT = { has_character_flag = had_stress_threshold_3421_desc_craven }
				}
				desc = stress_threshold.3421.desc.craven
			}
			triggered_desc = {
				trigger = {
					has_trait = gregarious
					NOT = { has_character_flag = had_stress_threshold_3421_desc_gregarious }
				}
				desc = stress_threshold.3421.desc.gregarious
			}
			triggered_desc = {
				trigger = {
					has_trait = cynical
					NOT = { has_character_flag = had_stress_threshold_3421_desc_cynical }
				}
				desc = stress_threshold.3421.desc.cynical
			}
			triggered_desc = {
				trigger = {
					has_trait = zealous
					NOT = { has_character_flag = had_stress_threshold_3421_desc_zealous }
				}
				desc = stress_threshold.3421.desc.zealous
			}
			triggered_desc = {
				trigger = {
					has_trait = stubborn
					NOT = { has_character_flag = had_stress_threshold_3421_desc_stubborn }
				}
				desc = stress_threshold.3421.desc.stubborn
			}
			desc = stress_threshold.3421.desc.fallback
		}
		desc = stress_threshold.3421.desc.rump
	}
	theme = mental_break
	override_background = {
		event_background = bedchamber
	}
	left_portrait = {
		character = root
		animation = happiness
	}

	trigger = {
		#Landless characters & barons don't need fancy events.
		is_landed = yes
		primary_title.tier >= tier_county
		#Must match at least one appropriate personality trait.
		OR = {
			has_trait = lustful
			has_trait = gluttonous
			has_trait = greedy
			has_trait = lazy
			has_trait = arrogant
			has_trait = craven
			has_trait = gregarious
			has_trait = cynical
			has_trait = zealous
			has_trait = stubborn
		}
		#Characters must meet the criteria for at least two event options to qualify for this event (we don't want to fire the event if the player has no choices!).
		calc_true_if = {
			amount >= 2
			
			can_be_rakish = yes
			has_trait = rakish
			can_be_reclusive = yes
			has_trait = reclusive
			can_be_irritable = yes
			has_trait = irritable
			can_be_flagellant = yes
			has_trait = flagellant
			can_be_profligate = yes
			has_trait = profligate
			can_be_comfort_eater = yes
			has_trait = comfort_eater
			OR = { #While picking either of these is fine, we don't want to have the player chose between only these two.
				can_be_drunkard = yes
				has_trait = drunkard
				can_be_hashishiyah = yes
				has_trait = hashishiyah
			}
		}
	}

	weight_multiplier = {
		base = 1
		#Weight up if the character has any relevant coping method from the event.
		modifier = {
			add = 10
			has_trait = rakish
		}
		modifier = {
			add = 10
			has_trait = reclusive
		}
		modifier = {
			add = 10
			has_trait = irritable
		}
		modifier = {
			add = 10
			has_trait = flagellant
		}
		modifier = {
			add = 10
			has_trait = profligate
		}
		modifier = {
			add = 10
			has_trait = comfort_eater
		}
		modifier = {
			add = 10
			OR = {
				has_trait = drunkard
				has_trait = hashishiyah
			}
		}
	}
	
	widget = {
		gui = "event_window_widget_stress"
		container = "custom_widgets_container"
	}

	immediate = {
		root = { save_scope_as = stress_character } #For stress widget.
		capital_province = { save_scope_as = capital_holding }	#For loc.
		random_directly_owned_province = {
			limit = {
				barony.county = { county_control >= massive_county_control_loss }
			}
			alternative_limit = { always = yes }
			barony.county = { save_scope_as = burning_holding }
		}	#For loc.

		#Event option set-up to determine which event options we want to offer to the player.
		#Check for existing coping mechanisms first.
		if = { #Rakish (prone to extremely wonton behavior, with the associated consequences)
			limit = {
				has_two_stress_threshold_options = no
				has_trait = rakish	
			}
			# Set the flag for enabling this event option.
			add_character_flag = stress_threshold_option_rakish
		}
		if = { #Reclusive (frequently withdrawn, risking damage to relationships)
			limit = {
				has_two_stress_threshold_options = no
				has_trait = reclusive	
			}
			# Set the flag for enabling this event option.
			add_character_flag = stress_threshold_option_reclusive
		}
		if = { #Irritable (tends to lash out at random)
			limit = {
				has_two_stress_threshold_options = no
				has_trait = irritable	
			}
			# Set the flag for enabling this event option.
			add_character_flag = stress_threshold_option_irritable
		}
		if = { #Flagellant (impulsively self-harms)
			limit = {
				has_two_stress_threshold_options = no
				has_trait = flagellant	
			}
			# Set the flag for enabling this event option.
			add_character_flag = stress_threshold_option_flagellant
		}
		if = { #Profligate (compulsively spends money)
			limit = {
				has_two_stress_threshold_options = no
				has_trait = profligate	
			}
			# Set the flag for enabling this event option.
			add_character_flag = stress_threshold_option_profligate
		}
		if = { #Comfort Eater (eats as a stress release)
			limit = {
				has_two_stress_threshold_options = no
				has_trait = comfort_eater	
			}
			# Set the flag for enabling this event option.
			add_character_flag = stress_threshold_option_comfort_eater
		}
		if = { #Substance Abuse (alcohol or cannabis, depending on faith/region)
			limit = {
				has_two_stress_threshold_options = no
				OR = {
					has_trait = drunkard
					has_trait = hashishiyah
				}
			}
			hidden_effect = {
					random_list = { #Which option the player gets is somewhat dependent on wherethey are and what their faith is.
					50 = {
						trigger = { has_trait = drunkard }
						add_character_flag = stress_threshold_option_drunkard
					}
					50 = {
						trigger = { has_trait = hashishiyah }
						add_character_flag = stress_threshold_option_hashishiyah
					}
				}
			}
		}
		
		#Then potential ones.
		if = { #Rakish (prone to extremely wonton behavior, with the associated consequences)
			limit = {
				has_two_stress_threshold_options = no
				can_be_rakish = yes	
			}
			# Set the flag for enabling this event option.
			add_character_flag = stress_threshold_option_rakish
		}
		if = { #Reclusive (frequently withdrawn, risking damage to relationships)
			limit = {
				has_two_stress_threshold_options = no
				can_be_reclusive = yes	
			}
			# Set the flag for enabling this event option.
			add_character_flag = stress_threshold_option_reclusive
		}
		if = { #Irritable (tends to lash out at random)
			limit = {
				has_two_stress_threshold_options = no
				can_be_irritable = yes	
			}
			# Set the flag for enabling this event option.
			add_character_flag = stress_threshold_option_irritable
		}
		if = { #Flagellant (impulsively self-harms)
			limit = {
				has_two_stress_threshold_options = no
				can_be_flagellant = yes	
			}
			# Set the flag for enabling this event option.
			add_character_flag = stress_threshold_option_flagellant
		}
		if = { #Profligate (compulsively spends money)
			limit = {
				has_two_stress_threshold_options = no
				can_be_profligate = yes	
			}
			# Set the flag for enabling this event option.
			add_character_flag = stress_threshold_option_profligate
		}
		if = { #Comfort Eater (eats as a stress release)
			limit = {
				has_two_stress_threshold_options = no
				can_be_comfort_eater = yes	
			}
			# Set the flag for enabling this event option.
			add_character_flag = stress_threshold_option_comfort_eater
		}
		if = { #Substance Abuse (alcohol or cannabis, depending on faith/region)
			limit = {
				has_two_stress_threshold_options = no
				OR = {
					can_be_drunkard = yes
					can_be_hashishiyah = yes
				}
			}
			hidden_effect = {
					random_list = { #Which option the player gets is somewhat dependent on wherethey are and what their faith is.
					50 = {
						trigger = { can_be_drunkard = yes }
						add_character_flag = stress_threshold_option_drunkard
					}
					50 = {
						trigger = { can_be_hashishiyah = yes }
						add_character_flag = stress_threshold_option_hashishiyah
					}
				}
			}
		}
		stress_threshold_event_post_immediate = yes
	}

	#Rakish: major stress loss
	option = {
		trigger = {
			has_character_flag = stress_threshold_option_rakish
		}
		name = {
			trigger = { can_be_rakish = yes }
			text = stress_threshold.3421.a.rakish.gain
		}
		name = {
			trigger = { has_trait = rakish }
			text = stress_threshold.3421.a.rakish.effect
		}
		
		add_trait = rakish
		trait = rakish

		rakish_brothel_night_effect = yes # Stress reduction is included in this effect.
		
		#Other effects: the county suffers minor damage and your delay disgusts everyone.
		scope:burning_holding.county = {
			add_county_modifier = {
				modifier = managed_urban_fires_modifier
				years = 20
			}
			change_county_control = major_county_control_loss
		}
		add_prestige_level = -1

		ai_chance = {
			base = 25
			ai_value_modifier = {
				ai_sociability = 0.5
				ai_energy = 0.25
			}
			modifier = {	#Pick this option if you have the relevant coping mechanism.
				add = 200
				has_trait = rakish
			}
		}
	}
	
	#Reclusive: major stress loss
	option = {
		trigger = {
			has_character_flag = stress_threshold_option_reclusive
		}
		name = {
			trigger = { can_be_reclusive = yes }
			text = stress_threshold.3421.b.reclusive.gain
		}
		name = {
			trigger = { has_trait = reclusive }
			text = stress_threshold.3421.b.reclusive.effect
		}
		
		add_trait = reclusive
		trait = reclusive

		#Account for stress.
		add_stress = major_stress_impact_loss
		
		#Other effects: everything burns, everyone burns, everyone *else* is disgusted with you for refusing to even give a response.
		scope:burning_holding.county = {
			add_county_modifier = {
				modifier = uncontrolled_urban_fires_modifier
				years = 20
			}
			change_county_control = massive_county_control_loss
		}

		every_vassal = {
			limit = {
				NOR = {
					has_trait = sadistic
					has_trait = callous
				}
			}
			custom = stress_threshold.3421.b.reclusive.list
			add_opinion = {
				modifier = disgusted_opinion
				opinion = -30
				target = root
			}
		}

		ai_chance = {
			base = 25
			ai_value_modifier = {
				ai_sociability = 0.5
				ai_energy = -0.5
			}
			modifier = {	#Pick this option if you have the relevant coping mechanism.
				add = 200
				has_trait = reclusive
			}
		}
	}

	#Irritable: major stress loss
	option = {
		trigger = {
			has_character_flag = stress_threshold_option_irritable
		}
		name = {
			trigger = { can_be_irritable = yes }
			text = stress_threshold.3421.c.irritable.gain
		}
		name = {
			trigger = { has_trait = irritable }
			text = stress_threshold.3421.c.irritable.effect
		}
		
		add_trait = irritable
		trait = irritable

		#Account for stress.
		add_stress = major_stress_impact_loss
		
		#Other effects: the county suffers minor damage and your delay disgusts everyone.
		scope:burning_holding.county = {
			add_county_modifier = {
				modifier = controlled_urban_fires_modifier
				years = 10
			}
			change_county_control = minor_county_control_loss
		}
		add_character_modifier = {
			modifier = lashing_out_at_victims_modifier
			years = 10
		}

		ai_chance = {
			base = 25
			ai_value_modifier = {
				ai_vengefulness = 0.5
				ai_compassion = -0.5
			}
			modifier = {	#Pick this option if you have the relevant coping mechanism.
				add = 200
				has_trait = irritable
			}
		}
	}
	
	#Flagellant: major stress loss
	option = {
		trigger = {
			has_character_flag = stress_threshold_option_flagellant
		}
		name = {
			trigger = { can_be_flagellant = yes }
			text = stress_threshold.3421.d.flagellant.gain
		}
		name = {
			trigger = { has_trait = flagellant }
			text = stress_threshold.3421.d.flagellant.effect
		}
		
		add_trait = flagellant
		trait = flagellant

		#Account for stress.
		add_stress = major_stress_impact_loss
		increase_wounds_effect = { REASON = whipping }
		if = {
			limit = {
				faith = { has_doctrine_parameter = self_mutilation_active }
			}
			add_piety = minor_piety_value
		}
		
		#Other effects: the county suffers minor damage and your delay disgusts everyone.
		scope:burning_holding.county = {
			add_county_modifier = {
				modifier = managed_urban_fires_modifier
				years = 20
			}
			change_county_control = major_county_control_loss
		}
		add_prestige_level = -1

		ai_chance = {
			base = 25
			ai_value_modifier = {
				ai_zeal = 0.5
				ai_energy = 0.25
			}
			modifier = {	#Pick this option if you have the relevant coping mechanism.
				add = 200
				has_trait = flagellant
			}
		}
	}
	
	#Profligate: major stress loss
	option = {
		trigger = {
			has_character_flag = stress_threshold_option_profligate
		}
		name = {
			trigger = { can_be_profligate = yes }
			text = stress_threshold.3421.e.profligate.gain
		}
		name = {
			trigger = { has_trait = profligate }
			text = stress_threshold.3421.e.profligate.effect
		}
		
		add_trait = profligate
		trait = profligate

		#Account for stress.
		add_stress = major_stress_impact_loss
		remove_short_term_gold = monumental_gold_value
		
		#Other effects: the fires are doused successfully at huge cost but with minimal damage.
		scope:burning_holding.county = {
			add_county_modifier = {
				modifier = controlled_urban_fires_modifier
				years = 10
			}
			change_county_control = minor_county_control_loss
		}

		ai_chance = {
			base = 25
			ai_value_modifier = {
				ai_greed = 0.5
				ai_sociability = 0.5
			}
			modifier = {	#Pick this option if you have the relevant coping mechanism.
				add = 200
				has_trait = profligate
			}
		}
	}
	
	#Comfort Eater: major stress loss
	option = {
		trigger = {
			has_character_flag = stress_threshold_option_comfort_eater
		}
		name = {
			trigger = { can_be_comfort_eater = yes }
			text = stress_threshold.3421.f.comfort_eater.gain
		}
		name = {
			trigger = { has_trait = comfort_eater }
			text = stress_threshold.3421.f.comfort_eater.effect
		}
		
		add_trait = comfort_eater
		trait = comfort_eater

		#Account for stress.
		add_stress = major_stress_impact_loss
		
		#Other effects: the county suffers minor damage and your delay disgusts everyone.
		scope:burning_holding.county = {
			add_county_modifier = {
				modifier = managed_urban_fires_modifier
				years = 20
			}
			change_county_control = major_county_control_loss
		}
		add_prestige_level = -1

		ai_chance = {
			base = 25
			ai_value_modifier = {
				ai_greed = 0.25
				ai_energy = -0.25
			}
			modifier = {	#Pick this option if you have the relevant coping mechanism.
				add = 200
				has_trait = comfort_eater
			}
		}
	}
	
	#Drunkard: major stress loss
	option = {
		trigger = {
			has_character_flag = stress_threshold_option_drunkard
		}
		name = {
			trigger = { can_be_drunkard = yes }
			text = stress_threshold.3421.g.drunkard.gain
		}
		name = {
			trigger = { has_trait = drunkard }
			text = stress_threshold.3421.g.drunkard.effect
		}
		
		trait = drunkard

		#Account for stress.
		add_stress = major_stress_impact_loss
		
		#Make habitual binge drinker, or go on a tear.
		if = {
			limit = { has_trait = drunkard }
			add_character_modifier = {
				modifier = stress_drinking_binge
				years = 3
			}
		}
		else = { add_trait = drunkard }
		
		#Other effects: the county suffers minor damage and your delay disgusts everyone.
		scope:burning_holding.county = {
			add_county_modifier = {
				modifier = managed_urban_fires_modifier
				years = 20
			}
			change_county_control = major_county_control_loss
		}
		add_prestige_level = -1

		ai_chance = {
			base = 25
			ai_value_modifier = {
				ai_greed = 0.25
				ai_energy = -0.25
			}
			modifier = {	#Pick this option if you have the relevant coping mechanism.
				add = 200
				has_trait = drunkard
			}
		}
	}
	
	#Hashishiyah: major stress loss
	option = {
		trigger = {
			has_character_flag = stress_threshold_option_hashishiyah
		}
		name = {
			trigger = { can_be_hashishiyah = yes }
			text = stress_threshold.3421.h.hashishiyah.gain
		}
		name = {
			trigger = { has_trait = hashishiyah }
			text = stress_threshold.3421.h.hashishiyah.effect
		}

		trait = hashishiyah

		#Account for stress.
		add_stress = major_stress_impact_loss
		
		#Make habitual hashish consumer, or go on a notable binge.
		if = {
			limit = { has_trait = hashishiyah }
			add_character_modifier = {
				modifier = stress_hashish_stupor
				years = 3
			}
		}	
		else = { add_trait = hashishiyah }
		
		#Other effects: the county suffers minor damage and your delay disgusts everyone.
		scope:burning_holding.county = {
			add_county_modifier = {
				modifier = managed_urban_fires_modifier
				years = 20
			}
			change_county_control = major_county_control_loss
		}
		add_prestige_level = -1

		ai_chance = {
			base = 25
			ai_value_modifier = {
				ai_greed = 0.25
				ai_energy = -0.25
			}
			modifier = {	#Pick this option if you have the relevant coping mechanism.
				add = 200
				has_trait = hashishiyah
			}
		}
	}

	#Sounds like a them-problem.
	option = {
		name = stress_threshold.3421.i

		#Account for stress.
		add_stress = massive_stress_impact_loss

		#Other effects: everything burns, everyone burns.
		scope:burning_holding.county = {
			add_county_modifier = {
				modifier = uncontrolled_urban_fires_modifier
				years = 20
			}
			change_county_control = massive_county_control_loss
		}
		add_character_modifier = {
			modifier = encouraged_city_burn_modifier
			years = 10
		}
		
		ai_chance = { base = 0 }	#AI should never opt for stress.
	}

	after = {
		stress_threshold_event_aftereffects = yes #Perform stress threshold event clean-up and preparation for future stress threshold events.

		if = {
			limit = {
				is_alive = yes
			}

			# Add blocker to prevent us from getting the same event option multiple times in short succession.
			if = {
				limit = {
					has_trait = lustful
					NOT = { has_character_flag = had_stress_threshold_3421_desc_lustful }
				}
				add_character_flag = {
					flag = had_stress_threshold_3421_desc_lustful
					years = 10
				}
			}
			else_if = {
				limit = {
					has_trait = gluttonous
					NOT = { has_character_flag = had_stress_threshold_3421_desc_gluttonous }
				}
				add_character_flag = {
					flag = had_stress_threshold_3421_desc_gluttonous
					years = 10
				}
			}
			else_if = {
				limit = {
					has_trait = greedy
					NOT = { has_character_flag = had_stress_threshold_3421_desc_greedy }
				}
				add_character_flag = {
					flag = had_stress_threshold_3421_desc_greedy
					years = 10
				}
			}
			else_if = {
				limit = {
					has_trait = lazy
					NOT = { has_character_flag = had_stress_threshold_3421_desc_lazy }
				}
				add_character_flag = {
					flag = had_stress_threshold_3421_desc_lazy
					years = 10
				}
			}
			else_if = {
				limit = {
					has_trait = arrogant
					NOT = { has_character_flag = had_stress_threshold_3421_desc_arrogant }
				}
				add_character_flag = {
					flag = had_stress_threshold_3421_desc_arrogant
					years = 10
				}
			}
			else_if = {
				limit = {
					has_trait = craven
					NOT = { has_character_flag = had_stress_threshold_3421_desc_craven }
				}
				add_character_flag = {
					flag = had_stress_threshold_3421_desc_craven
					years = 10
				}
			}
			else_if = {
				limit = {
					has_trait = gregarious
					NOT = { has_character_flag = had_stress_threshold_3421_desc_gregarious }
				}
				add_character_flag = {
					flag = had_stress_threshold_3421_desc_gregarious
					years = 10
				}
			}
			else_if = {
				limit = {
					has_trait = cynical
					NOT = { has_character_flag = had_stress_threshold_3421_desc_cynical }
				}
				add_character_flag = {
					flag = had_stress_threshold_3421_desc_cynical
					years = 10
				}
			}
			else_if = {
				limit = {
					has_trait = zealous
					NOT = { has_character_flag = had_stress_threshold_3421_desc_zealous }
				}
				add_character_flag = {
					flag = had_stress_threshold_3421_desc_zealous
					years = 10
				}
			}
			else_if = {
				limit = {
					has_trait = stubborn
					NOT = { has_character_flag = had_stress_threshold_3421_desc_stubborn }
				}
				add_character_flag = {
					flag = had_stress_threshold_3421_desc_stubborn
					years = 10
				}
			}
		}
	}
}<|MERGE_RESOLUTION|>--- conflicted
+++ resolved
@@ -975,19 +975,8 @@
 		}
 		
 		# Warcraft
-<<<<<<< HEAD
-		
-		name = { # Fallback event option when converting from a non-Abrahamic faith to an Abrahamic one.
-			trigger = {
-				# Warcraft
-				always = yes
-			}
-			text = stress_threshold.1011.conversion.intrafaith
-		}
-=======
 		name = stress_threshold.1011.conversion.interfaith
 
->>>>>>> fe2c755f
 		ai_chance = {
 			base = 1
 			modifier = {
