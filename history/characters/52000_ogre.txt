--- conflicted
+++ resolved
@@ -32,13 +32,8 @@
 		give_council_position = councillor_court_chaplain
 		make_character_crypto_religionist_effect = { CRYPTO_RELIGION = faith:twilights_hammer_cult }
 	}
-<<<<<<< HEAD
-	603.1.1={
-		religion = twilight
-=======
 	593.1.20 = { # After the defeat at Broken Shore
 		religion = twilights_hammer_cult
->>>>>>> 31d725dc
 		# trait = zealous
 		effect={
 			add_character_flag = { flag = wc_disorder_magic_lifestyle_perks_were_reset_flag }
