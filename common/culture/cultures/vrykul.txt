--- conflicted
+++ resolved
@@ -306,13 +306,8 @@
 
 	stormheimir = {
 		graphical_cultures = {
-<<<<<<< HEAD
-			norse_coa_gfx
-			stormheimir_portrait_gfx
-=======
-			western_coa_gfx
-			vrykul_portrait_gfx
->>>>>>> 2864ff0c
+			norse_coa_gfx
+			vrykul_portrait_gfx
 		}
 		color = rgb { 136 92 43 }
 
