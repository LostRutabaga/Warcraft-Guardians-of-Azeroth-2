﻿#dynasty=24000
46000={
	name=Archibald
	dna = archibald_greymane_dna
	dynasty=24000
	culture=gilnean religion=cleric
	martial=6 diplomacy=6 stewardship=6 intrigue=5 learning=6
	trait=education_stewardship_3 trait=diligent 
	trait=trusting
	518.8.9={ birth=yes trait=creature_human }
	569.3.15={ death=yes }
}
46001={
	name=Genn
	dynasty=24000
	dna=genn_greymane_dna
	culture=gilnean religion=cleric
	sexuality = heterosexual
	martial=5 diplomacy=1 stewardship=6 intrigue=3 learning=7
	trait=education_martial_3
	trait=strong
	trait=trusting trait=arrogant trait=content trait=wrathful
	father=46000	#Archibald
	disallow_random_traits=yes
	557.4.12={ birth=yes trait=creature_human effect = { make_important_lore_character_effect = yes } }
	580.4.12={
		add_prestige = 750
		add_spouse=46002
		effect={
			set_variable = { name = wc_endurance_physical_lifestyle_additional_perks_variable value = wc_perks_needed_for_level_2_physical_trait_value }
			set_variable = { name = wc_strength_physical_lifestyle_additional_perks_variable value = wc_perks_needed_for_level_2_physical_trait_value }
			set_relation_soulmate = character:46002
		}
		# trait=physical_lifestyle_endurance_2
		# trait=physical_lifestyle_strength_2
	}
	603.8.14={
		add_gold = 300 #Military budget
	}
	650.6.9={ death=yes }
}
46002={
	name=Mia
	dna = mia_greymane_dna
	female=yes
	culture=gilnean religion=cleric
	sexuality = heterosexual
	martial=6 diplomacy=5 stewardship=4 intrigue=6 learning=6
	trait=education_diplomacy_3 trait=chaste trait=gregarious trait=humble 
	trait=trusting
	disallow_random_traits=yes
	558.4.12={ birth=yes trait=creature_human effect = { make_important_lore_character_effect = yes } }
	620.3.30={ death=yes }
}
46003={
	name=Liam
	dna = liam_greymane_dna_2
	dynasty=24000
	culture=gilnean religion=cleric
	father=46001	#Genn
	mother=46002	#Mia
	581.2.22={ birth=yes trait=creature_human effect = { make_important_lore_character_effect = yes } }
	611.5.31={
		death = {
			death_reason = death_battle
			killer = 42076 # Sylvanas
		}
	}
}
46004={
	name=Tess
	dna = tess_greymane_dna
	female=yes
	dynasty=24000
	culture=gilnean religion=cleric
	martial=5 diplomacy=6 stewardship=6 intrigue=8 learning=6
	trait=education_diplomacy_4
	father=46001	#Genn
	mother=46002	#Mia
	582.5.5={ birth=yes trait=creature_human effect = { make_important_lore_character_effect = yes } }
	650.3.1={ death=yes }
}

#dynasty=24001
46005={
	name=Darius
	dynasty=24001
	culture=gilnean religion=cleric
	martial=8 diplomacy=6 stewardship=7 intrigue=6 learning=7
	trait=education_martial_4 trait=just trait=honest trait=generous
	disallow_random_traits=yes
	556.2.20={ birth=yes trait=creature_human effect = { make_important_lore_character_effect = yes } }
	576.2.20={
		effect={
			set_variable = { name = wc_endurance_physical_lifestyle_additional_perks_variable value = wc_perks_needed_for_level_3_physical_trait_value }
			set_variable = { name = wc_strength_physical_lifestyle_additional_perks_variable value = wc_perks_needed_for_level_3_physical_trait_value }
		}
		# trait=physical_lifestyle_endurance_3
		# trait=physical_lifestyle_strength_3
	}
	603.8.14={
		add_gold = 300 #Military budget
	}
	605.6.6={
		effect = {
		}
	}
	640.3.2={ death=yes }
}
46006={
	name=Lorna
	female=yes
	dynasty=24001
	culture=gilnean religion=cleric
	martial=6 diplomacy=8 stewardship=5 intrigue=6 learning=6
	trait=beauty_good_3
	father=46005	#Darius
	582.7.22={ birth=yes trait=creature_human effect = { make_important_lore_character_effect = yes } }
	640.9.10={ death=yes }
}

#dynasty=24002
46007={
	name=Vincent
	dna = godfrey_dna
	dynasty=24002
	culture=gilnean religion=cleric
	martial=6 diplomacy=7 stewardship=6 intrigue=7 learning=6
	trait=education_diplomacy_4 trait=gregarious trait=shrewd trait=deceitful trait=ambitious trait=arrogant
	disallow_random_traits=yes
	558.2.20={ birth=yes trait=creature_human }
	578.2.20={
		effect={
			set_variable = { name = wc_endurance_physical_lifestyle_additional_perks_variable value = wc_perks_needed_for_level_2_physical_trait_value }
			set_variable = { name = wc_dexterity_physical_lifestyle_additional_perks_variable value = wc_perks_needed_for_level_2_physical_trait_value }
		}
		# trait=physical_lifestyle_endurance_2
		# trait=physical_lifestyle_dexterity_2
	}
	630.3.2={ death=yes }
}
#dynasty=24003
46008={
	name=Darren
	dynasty=24003
	culture=gilnean religion=cleric
	martial=5 diplomacy=6 stewardship=5 intrigue=5 learning=8
	trait=education_stewardship_2 trait=stubborn trait=cynical trait=content trait=trusting trait=shrewd
	disallow_random_traits=yes
	560.9.10={ birth=yes trait=creature_human }
	620.11.4={ death=yes }
}
#dynasty=24004
46009={
	name=Philip
	dynasty=24004
	culture=gilnean religion=cleric
	martial=5 diplomacy=5 stewardship=5 intrigue=6 learning=9
	trait=education_learning_2 trait=ambitious trait=arrogant trait=temperate trait=greedy
	disallow_random_traits=yes
	557.9.10={ birth=yes trait=creature_human }
	630.2.15={ death=yes }
}
#dynasty=24005
46010={
	name=Franz
	dynasty=24005
	culture=gilnean religion=cleric
	martial=8 diplomacy=7 stewardship=7 intrigue=6 learning=6
	trait=education_stewardship_3 trait=arrogant trait=content trait=honest trait=trusting
	disallow_random_traits=yes
	550.9.26={ birth=yes trait=creature_human }
	615.10.27={ death=yes }
}

#dynasty=24007
46015={
	name=Mano
	dynasty=24007
	culture=gilnean religion=cleric
	martial=5 diplomacy=7 stewardship=6 intrigue=5 learning=8
	trait=education_stewardship_1 trait=temperate trait=arbitrary trait=craven trait=lazy 
	536.1.24={ birth=yes trait=creature_human }
	607.10.1={ death=yes }
}
46016={
	name=Vincent
	dynasty=24007
	culture=gilnean religion=cleric
	martial=4 diplomacy=8 stewardship=7 intrigue=7 learning=8
	trait=education_diplomacy_3 trait=zealous trait=honest trait=greedy trait=sadistic 
	father=46015	#Mano
	556.7.17={ birth=yes trait=creature_human }
	618.11.27={ death=yes }
}
46017={
	name=Hamil
	dynasty=24007
	culture=gilnean religion=cleric
	martial=7 diplomacy=8 stewardship=8 intrigue=7 learning=7
	trait=education_martial_2 trait=deceitful trait=chaste trait=humble trait=lazy 
	father=46015	#Mano
	564.10.21={ birth=yes trait=creature_human }
	634.4.28={ death=yes }
}
46018={
	name=Ilta
	female=yes
	dynasty=24007
	culture=gilnean religion=cleric
	father=46015	#Mano
	571.4.27={ birth=yes trait=creature_human }
	637.5.12={ death=yes }
}
46019={
	name=Ragambald
	dynasty=24007
	culture=gilnean religion=cleric
	martial=5 diplomacy=6 stewardship=6 intrigue=7 learning=6
	trait=education_martial_1 trait=paranoid trait=greedy trait=humble
	father=46015	#Mano
	578.2.21={ birth=yes trait=creature_human }
	645.3.20={ death=yes }
}

#dynasty=24008
46020={
	name=Panoramix
	dynasty=24008
	culture=gilnean religion=old_ways
	martial=8 diplomacy=8 stewardship=7 intrigue=5 learning=6
	trait=education_learning_4
	trait=generous trait=shrewd trait=humble trait=compassionate
	disallow_random_traits = yes
	530.1.11={ birth=yes trait=creature_human }
	546.1.11={ effect={ set_variable = { name = wc_life_magic_lifestyle_additional_perks_variable value = wc_perks_needed_for_level_3_magic_trait_value } } }
	607.6.13={ death=yes }
}

#dynasty=24009
46024={
	name=Rathar
	dynasty=24009
	culture=gilnean religion=old_ways
	martial=4 diplomacy=6 stewardship=8 intrigue=5 learning=5
	trait=education_intrigue_3 trait=lifestyle_reveler trait=just trait=craven trait=arrogant 
	trait=lazy trait=drunkard
	556.7.25={ birth=yes trait=creature_human
		effect = {
			add_trait_xp = {
				trait = lifestyle_reveler
				value = 50
			}
		}
	}
	618.3.6={ death=yes }
}
46025={
	name=York
	dynasty=24009
	culture=gilnean religion=old_ways
	martial=4 diplomacy=4 stewardship=8 intrigue=8 learning=4
	trait=education_learning_3 trait=patient trait=generous
	father=46024	#Rathar
	575.9.18={ birth=yes trait=creature_human }
	634.4.19={ death=yes }
}
46026={
	name=Hades
	dynasty=24009
	culture=gilnean religion=old_ways
	martial=6 diplomacy=7 stewardship=7 intrigue=6 learning=4
	trait=education_stewardship_4 trait=sadistic trait=lustful trait=paranoid
	father=46024	#Rathar
	582.4.27={ birth=yes trait=creature_human }
	669.3.25={ death=yes }
}

#dynasty=24010
46027={
	name=Darius
	dynasty=24010
	culture=gilnean religion=old_ways
	martial=7 diplomacy=8 stewardship=4 intrigue=8 learning=8
	trait=education_diplomacy_3 trait=sadistic trait=arrogant
	540.7.19={ birth=yes trait=creature_human }
	601.1.22={ death=yes }
}
46028={
	name=Wench
	dynasty=24010
	culture=gilnean religion=old_ways
	martial=8 diplomacy=7 stewardship=4 intrigue=6 learning=7
	trait=education_stewardship_4 trait=lazy trait=sadistic trait=trusting 
	trait=generous
	father=46027	#Darius
	559.6.3={ birth=yes trait=creature_human }
	624.10.5={ death=yes }
}
46029={
	name=Crimson
	female=yes
	dynasty=24010
	culture=gilnean religion=old_ways
	father=46027	#Darius
	568.12.8={ birth=yes trait=creature_human }
	651.12.17={ death=yes }
}
46030={
	name=Dariston
	dynasty=24010
	culture=gilnean religion=old_ways
	martial=7 diplomacy=4 stewardship=4 intrigue=4 learning=4
	trait=education_stewardship_4 trait=humble trait=sadistic trait=lustful 
	trait=brave 
	father=46027	#Darius
	573.2.26={ birth=yes trait=creature_human }
	635.7.1={ death=yes }
}

#dynasty=24011
46031={
	name=Andre
	dynasty=24011
	culture=gilnean religion=old_ways
	martial=5 diplomacy=7 stewardship=5 intrigue=8 learning=5
	trait=education_learning_2 trait=humble trait=content trait=sadistic trait=gluttonous 
	533.7.15={ birth=yes trait=creature_human }
	615.10.8={ death=yes }
}
46032={
	name=Rannulf
	dynasty=24011
	culture=gilnean religion=old_ways
	martial=7 diplomacy=8 stewardship=7 intrigue=5 learning=6
	trait=education_learning_3 trait=honest trait=just trait=shy 
	father=46031	#Andre
	552.9.17={ birth=yes trait=creature_human }
	643.5.14={ death=yes }
}
46033={
	name=Borus
	dynasty=24011
	culture=gilnean religion=old_ways
	martial=4 diplomacy=4 stewardship=8 intrigue=5 learning=7
	trait=education_learning_2 trait=paranoid trait=zealous trait=drunkard
	father=46031	#Andre
	561.10.11={ birth=yes trait=creature_human }
	642.9.10={ death=yes }
}
46034={
	name=Hildevold
	dynasty=24011
	culture=gilnean religion=old_ways
	martial=8 diplomacy=6 stewardship=7 intrigue=5 learning=7
	trait=education_diplomacy_3 trait=education_martial_prowess_4 trait=craven trait=sadistic trait=honest
	father=46031	#Andre
	570.4.12={ birth=yes trait=creature_human }
	645.12.28={ death=yes }
}
46035={
	name=Elenor
	female=yes
	dynasty=24011
	culture=gilnean religion=old_ways
	father=46031	#Andre
	576.5.11={ birth=yes trait=creature_human }
	666.12.7={ death=yes }
}

#dynasty=none
46036={
	name=Thrain
	culture=gilnean religion=cleric
	martial=5 diplomacy=6 stewardship=5 intrigue=5 learning=8
	trait=education_stewardship_1 trait=paranoid trait=sadistic trait=shy 
	trait=arrogant 
	549.2.10={ birth=yes trait=creature_human }
	631.3.15={ death=yes }
}

#dynasty=none
46037={
	name=Barnet
	culture=gilnean religion=old_ways
	martial=8 diplomacy=5 stewardship=6 intrigue=4 learning=4
	trait=education_stewardship_2 trait=trusting trait=content trait=craven 
	trait=shy
	545.2.12={ birth=yes trait=creature_human }
	608.12.25={ death=yes }
}

#dynasty=none
46038={
	name=Hartwell
	culture=gilnean religion=cleric
	martial=6 diplomacy=5 stewardship=5 intrigue=7 learning=4
	trait=education_stewardship_1 trait=chaste trait=honest trait=arrogant
	540.12.7={ birth=yes trait=creature_human }
	620.10.15={ death=yes }
}

#dynasty=none
46039={
	name=Lonan
	culture=gilnean religion=cleric
	martial=5 diplomacy=4 stewardship=4 intrigue=6 learning=5
	trait=education_stewardship_4 trait=cynical trait=chaste trait=deceitful
	540.9.2={ birth=yes trait=creature_human }
	599.8.4={ death=yes }
}

#dynasty=none
46040={
	name=Roland
	culture=gilnean religion=cleric
	martial=4 diplomacy=5 stewardship=7 intrigue=4 learning=8
	trait=education_stewardship_4 trait=diligent trait=trusting trait=lustful
	539.12.11={ birth=yes trait=creature_human }
	621.11.4={ death=yes }
}

#dynasty=none
46041={
	name=Wolf
	culture=gilnean religion=cleric
	martial=7 diplomacy=5 stewardship=6 intrigue=6 learning=5
	trait=education_stewardship_4 trait=arrogant trait=wrathful trait=temperate trait=honest
	539.9.11={ birth=yes trait=creature_human }
	614.6.3={ death=yes }
}

#dynasty=24012
46049={
	name=Lenard
	dynasty=24012
	culture=gilnean religion=cleric
	martial=5 diplomacy=3 stewardship=6 intrigue=7 learning=5
	trait=education_intrigue_3 trait=ambitious trait=deceitful trait=cynical
	484.1.4={ birth=yes trait=creature_human }
	539.7.3={ death=yes }
}
46050={
	name=Gregor
	dynasty=24012
	culture=gilnean religion=cleric
	martial=7 diplomacy=6 stewardship=4 intrigue=7 learning=6
	trait=education_martial_2 trait=honest trait=lazy trait=zealous trait=sadistic
	father=46049	#Lenard	
	524.3.5={ birth=yes trait=creature_human }
	609.5.15={ death=yes }
}
46051={
	name=Tirion
	dynasty=24012
	culture=gilnean religion=cleric
	martial=6 diplomacy=7 stewardship=5 intrigue=4 learning=8
	trait=education_stewardship_4 trait=craven trait=shy trait=diligent trait=ambitious
	father=46050	#Gregor
	553.12.23={ birth=yes trait=creature_human }
	643.8.17={ death=yes }
}
46052={
	name=Salome
	dynasty=24012
	culture=gilnean religion=cleric
	martial=6 diplomacy=4 stewardship=8 intrigue=4 learning=8
	trait=education_intrigue_4 trait=generous trait=temperate trait=lazy
	father=46050	#Gregor
	558.4.15={ birth=yes trait=creature_human }
	634.2.12={ death=yes }
}
46053={
	name=Eliza
	female=yes
	dynasty=24012
	culture=gilnean religion=cleric
	father=46050	#Gregor
	563.10.27={ birth=yes trait=creature_human }
	654.8.8={ death=yes }
}
46054={
	name=Karl
	dynasty=24012
	culture=gilnean religion=cleric
	martial=7 diplomacy=5 stewardship=8 intrigue=6 learning=5
	trait=education_intrigue_4 trait=arrogant trait=zealous trait=ambitious trait=lazy 
	father=46050	#Gregor
	570.11.26={ birth=yes trait=creature_human }
	645.7.29={ death=yes }
}

#Arugal
46100={
	name=Arugal
	dynasty=24013
<<<<<<< HEAD
	culture=gilnean religion=cleric
	martial=5 diplomacy=5 stewardship=7 intrigue=7 learning=8
	trait=education_learning_4 trait=compassionate trait=zealous trait=arrogant trait=diligent 
=======
	culture=gilnean religion=holy_light
	martial=5 diplomacy=5 stewardship=7 intrigue=7 learning=9
	trait=education_learning_4 trait=compassionate trait=zealous trait=arrogant trait=diligent trait=magic_bad_2 #used enchanted items to reinforce his weak magic
>>>>>>> 92c42a5e
	569.11.26={ birth=yes trait=creature_human effect = { make_important_lore_character_effect = yes } }
	581.10.3 = {
		religion = kirin_torian
	}
	590.11.14 = {
		effect={ set_variable = { name = wc_order_magic_lifestyle_additional_perks_variable value = wc_perks_needed_for_level_3_magic_trait_value } }
	}
	603.7.2 = {
		religion = wolf_cult_religion
	}
	603.12.15 = {
		capital = c_shadowfang
	}
	608.7.29={ death=yes }
}

#Baron Longshore
46101={
	name=Josiah
	dynasty=24111
	culture=gilnean religion=cleric
	martial=7 diplomacy=5 stewardship=6 intrigue=5 learning=4
	trait=education_martial_4 trait=arrogant trait=ambitious trait=greedy trait=wrathful
	570.11.26={ birth=yes trait=creature_human }
	594.2.15={
		culture = northsea
		religion = tidemother
	}
	645.7.29={ death=yes }
}

#Greymane dynasty extended for gnoll wars.
46102={
	name=Eudemius
	dynasty=24000
	culture=gilnean religion=cleric
	martial=3 diplomacy=8 stewardship=5 intrigue=6 learning=7
	trait=education_diplomacy_4 trait=gregarious trait=chaste trait=humble trait=content
	473.11.9={
		birth=yes
		trait=creature_human
		give_council_position = councillor_court_chaplain
	}
	533.9.13={ death=yes }
}
#Crowley dynasty extended for gnoll wars.
46111={
	name=Ashur
	dynasty=24001
	culture=gilnean religion=cleric
	martial=6 diplomacy=7 stewardship=3 intrigue=4 learning=5
	trait=education_diplomacy_3 trait=honest trait=just trait=arrogant trait=compassionate
	457.6.3={ birth=yes trait=creature_human }
	531.12.23={ death=yes }
}
46112={
	name=Cade
	dynasty=24001
	culture=gilnean religion=cleric
	martial=9 diplomacy=3 stewardship=6 intrigue=5 learning=8
	trait=education_martial_3 trait=just trait=humble trait=generous trait=gregarious
	father=46111
	491.5.23={ birth=yes trait=creature_human }
	522.5.23={
		# effect={
			# set_variable = { name = wc_endurance_physical_lifestyle_additional_perks_variable value = wc_perks_needed_for_level_2_physical_trait_value }
			# set_variable = { name = wc_strength_physical_lifestyle_additional_perks_variable value = wc_perks_needed_for_level_2_physical_trait_value }
		# }
		# # trait=physical_lifestyle_endurance_2
		# # trait=physical_lifestyle_strength_2
	}
	564.7.22={ death=yes }
}
#Godfrey dynasty extended for gnoll wars
46120={
	name=Marius
	dynasty=24002
	culture=gilnean religion=cleric
	martial=6 diplomacy=5 stewardship=6 intrigue=4 learning=8
	trait=education_learning_4 trait=gregarious trait=zealous trait=humble
	trait=chaste trait=theologian
	disallow_random_traits=yes
	468.8.17={ birth=yes trait=creature_human }
	484.8.17={
		effect={ set_variable = { name = wc_light_magic_lifestyle_additional_perks_variable value = wc_perks_needed_for_level_3_magic_trait_value } }
	}
	530.9.8={ death=yes }
}
46121={
	name=August
	dynasty=24002
	culture=gilnean religion=cleric
	martial=6 diplomacy=5 stewardship=6 intrigue=4 learning=5
	trait=education_martial_2 trait=sadistic trait=physique_good_1 trait=arrogant
	father=46120
	504.7.4={ birth=yes trait=creature_human }
	569.10.27={ death=yes }
}
46122={
	name=Corin
	dynasty=24002
	culture=gilnean religion=cleric
	martial=3 diplomacy=3 stewardship=3 intrigue=3 learning=3
	trait=lazy trait=arrogant trait=greedy trait=beauty_good_3 trait=education_stewardship_1
	father=46121
	female=yes
	556.4.13={ birth=yes trait=creature_human }
	594.2.5={ death=yes }
}
46123={
	name=Qaline
	dynasty=24002
	culture=gilnean religion=cleric
	martial=6 diplomacy=4 stewardship=4 intrigue=3 learning=6
	trait=diligent trait=content trait=compassionate trait=paranoid trait=education_martial_4
	trait=unyielding_defender
	father=46121
	female=yes
	560.7.25={ birth=yes trait=creature_human }
	606.4.16={ death=yes }
}
#Walden dynasty extended for gnoll wars
46130={
	name=Lance
	dynasty=24004
	culture=gilnean religion=cleric
	martial=6 diplomacy=5 stewardship=5 intrigue=5 learning=6
	trait=compassionate trait=paranoid trait=humble trait=education_martial_2 
	471.3.19={ birth=yes trait=creature_human }
	518.10.2={ death=yes }
}
46131={
	name=Servus
	dynasty=24004
	father=46130
	culture=gilnean religion=cleric
	martial=5 diplomacy=5 stewardship=4 intrigue=5 learning=4
	trait=sadistic trait=education_martial_1 trait=lazy 
	501.7.30={ birth=yes trait=creature_human }
	563.2.10={
		death={
			death_reason=death_suicide
		}
	}
}
#Swales dynasty extended for gnoll wars
46140={
	name=Milton
	dynasty=24010
	culture=gilnean religion=old_ways
	martial=5 diplomacy=5 stewardship=5 intrigue=5 learning=4
	trait=education_stewardship_2 trait=greedy
	483.6.4={ birth=yes trait=creature_human }
	560.1.25={ death=yes }
}
#Clark dynasty extended for gnoll wars
46142={
	name=Freud
	dynasty=24007
	culture=gilnean religion=cleric
	martial=3 diplomacy=3 stewardship=4 intrigue=8 learning=5
	trait=content trait=deceitful trait=trusting trait=beauty_good_3 trait=gregarious
	486.6.15={ birth=yes trait=creature_human }
	544.10.24={ death=yes }
}
46143={
	name=Sigismand
	dynasty=24007
	father=46142
	culture=gilnean religion=cleric
	martial=6 diplomacy=5 stewardship=5 intrigue=6 learning=3
	trait=trusting trait=beauty_good_3 trait=shy trait=ambitious
	500.4.22={ birth=yes trait=creature_human }
	556.9.2={ death=yes }
}
# Highlander dynasty extended for gnoll wars
# Easter Egg character
46145={
	name=Connor
	dynasty=24112
	culture=gilnean religion=cleric
	martial=7 diplomacy=3 stewardship=4 intrigue=6 learning=4
	trait=strong trait=brave trait=education_martial_2 trait=education_martial_prowess_4 trait=arrogant
	489.5.13={ birth=yes trait=creature_human }
	551.8.10={
		#trait = immortal
		death={
			death_reason=death_execution
		}
	}
}
# No dynasty for gnoll wars
46150={
	name=Fremont
	culture=gilnean religion=old_ways
	martial=4 diplomacy=6 stewardship=5 intrigue=3 learning=4
	trait=education_diplomacy_3 trait=honest
	451.5.17={ birth=yes trait=creature_human }
	513.6.7={ death=yes }
}

# Mistmantles
46151={
	name=Franz
	dynasty=24113
	culture=gilnean religion=cleric
	martial=8 diplomacy=4 stewardship=7 intrigue=4 learning=7
	trait=education_stewardship_4 trait=scholar trait=gluttonous trait=humble trait=lazy 
	231.7.18={ birth=yes }
	291.4.17={ death=yes }
}
46152={
	name=Severin
	dynasty=24113
	culture=gilnean religion=cleric
	martial=8 diplomacy=7 stewardship=7 intrigue=7 learning=7
	trait=education_martial_2 trait=diligent trait=gregarious trait=sadistic trait=arbitrary 
	trait=drunkard 
	father=46151	#Franz
	246.11.1={ birth=yes }
	306.12.1={ death=yes }
}
46153={
	name=Anna
	female=yes
	dynasty=24113
	culture=gilnean religion=cleric
	father=46151	#Franz
	251.10.10={ birth=yes }
	310.1.14={ death=yes }
}
46154={
	name=Beardsley
	dynasty=24113
	culture=gilnean religion=cleric
	martial=6 diplomacy=7 stewardship=5 intrigue=4 learning=6
	trait=education_stewardship_4 trait=trusting trait=generous trait=brave trait=cynical 
	trait=lunatic_1 
	father=46151	#Franz
	256.3.11={ birth=yes }
	328.3.27={ death=yes }
}
46155={
	name=Claire
	female=yes
	dynasty=24113
	culture=gilnean religion=cleric
	father=46151	#Franz
	259.4.14={ birth=yes }
	319.6.15={ death=yes }
}
46156={
	name=Loup
	dynasty=24113
	culture=gilnean religion=cleric
	martial=8 diplomacy=5 stewardship=5 intrigue=6 learning=4
	trait=education_diplomacy_3 trait=greedy trait=brave trait=diligent trait=cynical 
	trait=lunatic_1 
	father=46151	#Franz
	264.8.9={ birth=yes }
	334.12.16={ death=yes }
}
46157={
	name=Gilliam
	dynasty=24113
	culture=gilnean religion=cleric
	martial=5 diplomacy=6 stewardship=4 intrigue=6 learning=4
	trait=education_martial_2 trait=lifestyle_reveler trait=brave trait=chaste trait=arbitrary 
	trait=ambitious 
	father=46151	#Franz
	270.6.10={ birth=yes
		effect = {
			add_trait_xp = {
				trait = lifestyle_reveler
				value = 50
			}
		}
	}
	338.12.10={ death=yes }
}
46158={
	name=Ginger
	female=yes
	dynasty=24113
	culture=gilnean religion=cleric
	father=46151	#Franz
	276.4.13={ birth=yes }
	351.2.10={ death=yes }
}
46159={
	name=Trask
	dynasty=24113
	culture=gilnean religion=cleric
	martial=5 diplomacy=5 stewardship=7 intrigue=8 learning=6
	trait=education_intrigue_4 trait=wrathful trait=paranoid trait=shy trait=wounded_1 
	father=46152	#Severin
	268.10.16={ birth=yes }
	329.10.18={ death=yes }
}
46160={
	name=Marlene
	female=yes
	dynasty=24113
	culture=gilnean religion=cleric
	father=46152	#Severin
	272.7.11={ birth=yes }
	324.5.6={ death=yes }
}
46161={
	name=Kear
	dynasty=24113
	culture=gilnean religion=cleric
	martial=8 diplomacy=4 stewardship=7 intrigue=4 learning=6
	trait=education_martial_1 trait=sadistic trait=ambitious trait=gregarious 
	trait=lustful  
	father=46152	#Severin
	276.9.26={ birth=yes }
	350.4.14={ death=yes }
}
46162={
	name=Nathan
	female=yes
	dynasty=24113
	culture=gilnean religion=cleric
	father=46152	#Severin
	282.4.22={ birth=yes }
	351.6.5={ death=yes }
}
46163={
	name=Bess
	female=yes
	dynasty=24113
	culture=gilnean religion=cleric
	father=46152	#Severin
	286.4.13={ birth=yes }
	354.3.7={ death=yes }
}
46164={
	name=Rosetta
	female=yes
	dynasty=24113
	culture=gilnean religion=cleric
	father=46159	#Trask
	284.6.9={ birth=yes }
	354.8.11={ death=yes }
}
46165={
	name=Krennan
	dynasty=24113
	culture=gilnean religion=cleric
	martial=7 diplomacy=7 stewardship=5 intrigue=4 learning=5
	trait=education_intrigue_3 trait=lifestyle_herbalist trait=craven trait=honest trait=ambitious 
	trait=shy trait=possessed_1 
	father=46159	#Trask
	288.4.15={ birth=yes }
	375.6.17={ death=yes }
}
46166={
	name=Sybil
	female=yes
	dynasty=24113
	culture=gilnean religion=cleric
	father=46159	#Trask
	293.12.17={ birth=yes }
	361.10.6={ death=yes }
}
46167={
	name=Lucca
	female=yes
	dynasty=24113
	culture=gilnean religion=cleric
	father=46159	#Trask
	298.12.20={ birth=yes }
	369.5.5={ death=yes }
}
46168={
	name=Eorlund
	dynasty=24113
	culture=gilnean religion=cleric
	martial=4 diplomacy=8 stewardship=4 intrigue=4 learning=5
	trait=education_stewardship_2 trait=lustful trait=lazy trait=arrogant 
	father=46159	#Trask
	302.6.6={ birth=yes }
	348.1.2={ death=yes }
}
46169={
	name=Frederick
	dynasty=24113
	culture=gilnean religion=cleric
	martial=6 diplomacy=8 stewardship=7 intrigue=6 learning=4
	trait=education_stewardship_1 trait=craven trait=gluttonous trait=content trait=hunchbacked 
	father=46165	#Krennan
	309.2.5={ birth=yes }
	365.10.13={ death=yes }
}
46170={
	name=Paige
	female=yes
	dynasty=24113
	culture=gilnean religion=cleric
	father=46165	#Krennan
	313.2.10={ birth=yes }
	371.6.27={ death=yes }
}
46171={
	name=Thade
	dynasty=24113
	culture=gilnean religion=cleric
	martial=8 diplomacy=7 stewardship=4 intrigue=6 learning=6
	trait=education_learning_4 trait=arbitrary trait=wrathful trait=diligent trait=generous 
	trait=drunkard 
	father=46165	#Krennan
	319.7.8={ birth=yes }
	379.5.20={ death=yes }
}
46172={
	name=Malcolm
	dynasty=24113
	culture=gilnean religion=cleric
	martial=4 diplomacy=5 stewardship=8 intrigue=7 learning=8
	trait=education_learning_3 trait=lifestyle_mystic trait=generous trait=sadistic trait=gluttonous 
	trait=zealous 
	father=46165	#Krennan
	324.2.23={ birth=yes
		effect = {
			add_trait_xp = {
				trait = lifestyle_mystic
				value = 50
			}
		}
	}
	395.8.16={ death=yes }
}
46173={
	name=Kari
	female=yes
	dynasty=24113
	culture=gilnean religion=cleric
	father=46169	#Frederick
	329.12.24={ birth=yes }
	382.7.15={ death=yes }
}
46174={
	name=Osiston
	dynasty=24113
	culture=gilnean religion=cleric
	martial=4 diplomacy=7 stewardship=7 intrigue=5 learning=8
	trait=education_intrigue_4 trait=arbitrary trait=gregarious trait=craven 
	father=46169	#Frederick
	336.8.8={ birth=yes }
	400.2.6={ death=yes }
}
46175={
	name=Benjamin
	dynasty=24113
	culture=gilnean religion=cleric
	martial=8 diplomacy=7 stewardship=5 intrigue=8 learning=5
	trait=education_learning_1 trait=greedy trait=sadistic trait=honest trait=lustful 
	father=46169	#Frederick
	342.3.9={ birth=yes }
	408.8.13={ death=yes }
}
46176={
	name=Osther
	dynasty=24113
	culture=gilnean religion=cleric
	martial=8 diplomacy=7 stewardship=7 intrigue=6 learning=5
	trait=education_learning_4 trait=paranoid trait=temperate trait=just trait=chaste 
	father=46174	#Osiston
	358.9.7={ birth=yes }
	406.10.20={ death=yes }
}
46177={
	name=Gerard
	dynasty=24113
	culture=gilnean religion=cleric
	martial=7 diplomacy=4 stewardship=4 intrigue=8 learning=6
	trait=education_martial_2 trait=sadistic trait=paranoid trait=humble trait=chaste 
	father=46174	#Osiston
	364.9.18={ birth=yes }
	412.1.18={ death=yes }
}
46178={
	name=Sheila
	female=yes
	dynasty=24113
	culture=gilnean religion=cleric
	father=46174	#Osiston
	369.3.13={ birth=yes }
	422.1.28={ death=yes }
}
46179={
	name=Donald
	dynasty=24113
	culture=gilnean religion=cleric
	martial=6 diplomacy=5 stewardship=8 intrigue=8 learning=7
	trait=education_stewardship_1 trait=lustful trait=generous trait=arbitrary trait=ambitious 
	father=46174	#Osiston
	373.8.18={ birth=yes }
	402.8.28={ death=yes }
}
46180={
	name=Velvet
	female=yes
	dynasty=24113
	culture=gilnean religion=cleric
	father=46174	#Osiston
	378.11.21={ birth=yes }
	443.8.6={ death=yes }
}
46181={
	name=Melanie
	female=yes
	dynasty=24113
	culture=gilnean religion=cleric
	father=46176	#Osther
	372.3.21={ birth=yes }
	449.2.18={ death=yes }
}
46182={
	name=Marcus
	dynasty=24113
	culture=gilnean religion=cleric
	martial=8 diplomacy=4 stewardship=7 intrigue=5 learning=5
	trait=education_diplomacy_4 trait=compassionate trait=ambitious trait=chaste trait=craven 
	father=46176	#Osther
	378.2.12={ birth=yes }
	444.5.30={ death=yes }
}
46183={
	name=Brian
	dynasty=24113
	culture=gilnean religion=cleric
	martial=5 diplomacy=8 stewardship=4 intrigue=4 learning=7
	trait=education_intrigue_2 trait=brave trait=content trait=diligent trait=arbitrary 
	father=46176	#Osther
	384.6.10={ birth=yes }
	452.2.6={ death=yes }
}
46184={
	name=Simon
	dynasty=24113
	culture=gilnean religion=cleric
	martial=5 diplomacy=8 stewardship=4 intrigue=7 learning=6
	trait=education_stewardship_4 trait=ambitious trait=humble 
	father=46176	#Osther
	388.11.1={ birth=yes }
	453.6.12={ death=yes }
}
46185={
	name=Mackie
	dynasty=24113
	culture=gilnean religion=cleric
	martial=6 diplomacy=8 stewardship=7 intrigue=6 learning=4
	trait=education_stewardship_4 trait=sadistic trait=chaste trait=temperate trait=gregarious 
	trait=stuttering 
	father=46176	#Osther
	394.12.3={ birth=yes }
	455.7.6={ death=yes }
}
46186={
	name=Ronther
	dynasty=24113
	culture=gilnean religion=cleric
	martial=5 diplomacy=4 stewardship=5 intrigue=4 learning=8
	trait=education_intrigue_2 trait=greedy trait=callous trait=just trait=drunkard 
	father=46176	#Osther
	400.10.16={ birth=yes }
	443.12.4={ death=yes }
}
46187={
	name=Mia
	female=yes
	dynasty=24113
	culture=gilnean religion=cleric
	father=46176	#Osther
	404.12.21={ birth=yes }
	460.8.21={ death=yes }
}
46188={
	name=Colin
	dynasty=24113
	culture=gilnean religion=cleric
	martial=5 diplomacy=5 stewardship=8 intrigue=6 learning=6
	trait=education_learning_2 trait=deceitful trait=just trait=greedy trait=gluttonous 
	father=46182	#Marcus
	396.6.24={ birth=yes }
	449.8.22={ death=yes }
}
46189={
	name=Lilith
	female=yes
	dynasty=24113
	culture=gilnean religion=cleric
	father=46182	#Marcus
	402.12.9={ birth=yes }
	455.1.23={ death=yes }
}
46190={
	name=Rain
	female=yes
	dynasty=24113
	culture=gilnean religion=cleric
	father=46182	#Marcus
	408.4.14={ birth=yes }
	466.4.17={ death=yes }
}
46191={
	name=Thade
	dynasty=24113
	culture=gilnean religion=cleric
	martial=6 diplomacy=4 stewardship=8 intrigue=7 learning=5
	trait=education_stewardship_4 trait=lifestyle_reveler trait=arbitrary trait=lustful trait=brave 
	trait=stuttering 
	father=46188	#Radulfr
	419.6.3={ birth=yes
		effect = {
			add_trait_xp = {
				trait = lifestyle_reveler
				value = 50
			}
		}
	}
	468.9.13={ death=yes }
}
46192={
	name=Lars
	dynasty=24113
	culture=gilnean religion=cleric
	martial=5 diplomacy=7 stewardship=6 intrigue=7 learning=6
	trait=education_learning_1 trait=zealous trait=temperate trait=content 
	father=46188	#Radulfr
	424.2.13={ birth=yes }
	476.1.18={ death=yes }
}
46193={
	name=Grigori
	dynasty=24113
	culture=gilnean religion=cleric
	martial=4 diplomacy=7 stewardship=7 intrigue=5 learning=8
	trait=education_intrigue_3 trait=arbitrary trait=trusting 
	father=46191	#Thad
	433.1.3={ birth=yes }
	489.4.4={ death=yes }
}
46194={
	name=Churel
	female=yes
	dynasty=24113
	culture=gilnean religion=cleric
	father=46191	#Thad
	441.2.4={ birth=yes }
	477.10.24={ death=yes }
}
46195={
	name=Virion
	dynasty=24113
	culture=gilnean religion=cleric
	martial=4 diplomacy=7 stewardship=6 intrigue=7 learning=6
	trait=education_martial_2 trait=cynical trait=content trait=gregarious trait=lazy 
	father=46191	#Thad
	445.8.21={ birth=yes }
	493.11.29={ death=yes }
}
46196={
	name=Marcus
	dynasty=24113
	culture=gilnean religion=cleric
	martial=5 diplomacy=5 stewardship=7 intrigue=5 learning=8
	trait=education_intrigue_4 trait=arrogant trait=content trait=generous trait=gregarious 
	father=46193	#Grigori
	454.12.14={ birth=yes }
	503.7.14={ death=yes }
}
46197={
	name=Gilbert
	dynasty=24113
	culture=gilnean religion=cleric
	martial=5 diplomacy=4 stewardship=8 intrigue=5 learning=7
	trait=education_intrigue_4 trait=patient trait=humble trait=arbitrary 
	father=46193	#Grigori
	459.9.5={ birth=yes }
	530.10.26={ death=yes }
}
46198={
	name=Zofia
	female=yes
	dynasty=24113
	culture=gilnean religion=cleric
	father=46193	#Grigori
	465.8.7={ birth=yes }
	532.12.29={ death=yes }
}
46199={
	name=Leeta
	female=yes
	dynasty=24113
	culture=gilnean religion=cleric
	father=46196	#Marcus
	471.10.26={ birth=yes }
	539.9.2={ death=yes }
}
46200={
	name=Vivian
	female=yes
	dynasty=24113
	culture=gilnean religion=cleric
	father=46196	#Marcus
	478.12.21={ birth=yes }
	534.2.15={ death=yes }
}
46201={
	name=Diego
	dynasty=24113
	culture=gilnean religion=cleric
	martial=6 diplomacy=4 stewardship=7 intrigue=8 learning=6
	trait=education_stewardship_1 trait=lazy trait=content trait=gregarious 
	father=46196	#Marcus
	482.4.3={ birth=yes }
	557.1.1={ death=yes }
}
46202={
	name=Mano
	dynasty=24113
	culture=gilnean religion=cleric
	martial=4 diplomacy=6 stewardship=8 intrigue=7 learning=7
	trait=education_martial_1 trait=sadistic trait=greedy trait=just trait=craven 
	father=46201	#Diego
	496.7.19={ birth=yes }
	569.10.2={ death=yes }
}
46203={
	name=Basil
	dynasty=24113
	culture=gilnean religion=cleric
	martial=6 diplomacy=5 stewardship=8 intrigue=7 learning=4
	trait=education_learning_3 trait=sadistic trait=paranoid trait=temperate 
	father=46201	#Diego
	502.6.26={ birth=yes }
	584.11.27={ death=yes }
}
46204={
	name=Simon
	dynasty=24113
	culture=gilnean religion=cleric
	martial=4 diplomacy=6 stewardship=5 intrigue=6 learning=4
	trait=education_intrigue_3 trait=trusting trait=cynical trait=sadistic trait=content 
	father=46202	#Mano
	510.1.23={ birth=yes }
	571.7.23={ death=yes }
}
46208={
	name=Claire
	female=yes
	dynasty=24113
	culture=gilnean religion=cleric
	father=46202	#Mano
	529.4.20={ birth=yes }
	602.5.26={ death=yes }
}
46209={
	name=Sylvie
	female=yes
	dynasty=24113
	culture=gilnean religion=cleric
	father=46204	#Simon
	539.6.6={ birth=yes }
	561.6.30 = { 
		death = { 
			death_reason = death_vanished 
		} 
	}
}
46210={
	name=Stalvan
	dynasty=24113
	culture=gilnean religion=cleric
	martial=5 diplomacy=6 stewardship=6 intrigue=5 learning=6
	trait=education_learning_3 trait=diligent trait=ambitious trait=trusting
	father=46204	#Simon
	549.1.14={ birth=yes }
	583.1.1 = {
		employer = 63069 # Gwen Falrevere
	}
	# Undead
	603.1.1 = {
		employer = 5809 # Morbent Fel
		trait=wrathful
		trait = being_undead
		religion = maldraxxi
	}
	608.9.2={ death=yes }
}
46211={
	name=Tobias
	dynasty=24113
	culture=gilnean religion=cleric
	martial=7 diplomacy=5 stewardship=8 intrigue=5 learning=6
	trait=education_martial_3 trait=compassionate trait=diligent trait=brave
	father=46204	#Simon
	555.4.4={ birth=yes }
	603.1.1 = {
		employer = 46005 # Darius Crowley
	}
	615.2.17={ death=yes }
}

# Adericians
# dynasty = 24114
46212={
	name=Aderic
	dynasty=24114
	culture=gilnean religion=cleric
	martial=4 diplomacy=8 stewardship=8 intrigue=6 learning=4
	trait=education_diplomacy_4 trait=craven trait=honest trait=trusting 
	2.9.25={ birth=yes }
	50.11.12 = {
		give_nickname = nick_the_great
	}
	61.5.4={ death=yes }
}
46213={
	name=Saliya
	female=yes
	dynasty=24114
	culture=gilnean religion=cleric
	father=46212	#Simon
	23.10.9={ birth=yes }
	78.6.3={ death=yes }
}
46214={
	name=Conrad
	dynasty=24114
	culture=gilnean religion=cleric
	martial=8 diplomacy=8 stewardship=6 intrigue=6 learning=5
	trait=education_intrigue_3 trait=temperate trait=sadistic trait=lustful trait=cynical 
	father=46212	#Aderic
	27.10.24={ birth=yes }
	78.8.6={ death=yes }
}
46215={
	name=George
	dynasty=24114
	culture=gilnean religion=cleric
	martial=6 diplomacy=8 stewardship=7 intrigue=5 learning=7
	trait=education_martial_2 trait=craven trait=patient trait=drunkard 
	father=46212	#Aderic
	31.4.25={ birth=yes }
	103.12.12={ death=yes }
}
46216={
	name=Edward
	dynasty=24114
	culture=gilnean religion=cleric
	martial=4 diplomacy=7 stewardship=4 intrigue=8 learning=4
	trait=education_martial_2 trait=lustful trait=content trait=diligent trait=shy 
	father=46212	#Aderic
	34.1.23={ birth=yes }
	98.10.14={ death=yes }
}
46217={
	name=Marcus
	dynasty=24114
	culture=gilnean religion=cleric
	martial=6 diplomacy=4 stewardship=6 intrigue=5 learning=8
	trait=education_intrigue_2 trait=paranoid trait=arbitrary trait=generous 
	father=46214	#Conrad
	50.3.23={ birth=yes }
	107.7.8={ death=yes }
}
46218={
	name=Tina
	female=yes
	dynasty=24114
	culture=gilnean religion=cleric
	father=46214	#Conrad
	52.7.24={ birth=yes }
	134.3.24={ death=yes }
}
46219={
	name=Sarah
	female=yes
	dynasty=24114
	culture=gilnean religion=cleric
	father=46214	#Conrad
	56.5.15={ birth=yes }
	145.6.14={ death=yes }
}
46220={
	name=Kelsing
	dynasty=24114
	culture=gilnean religion=cleric
	martial=8 diplomacy=8 stewardship=7 intrigue=8 learning=8
	trait=education_learning_4 trait=just trait=paranoid trait=greedy trait=deceitful 
	trait=drunkard 
	father=46214	#Conrad
	58.12.4={ birth=yes }
	126.2.24={ death=yes }
}
46221={
	name=Claire
	female=yes
	dynasty=24114
	culture=gilnean religion=cleric
	father=46217	#Marcus
	76.9.1={ birth=yes }
	144.5.16={ death=yes }
}
46222={
	name=Henric
	dynasty=24114
	culture=gilnean religion=cleric
	martial=4 diplomacy=4 stewardship=5 intrigue=7 learning=5
	trait=education_diplomacy_4 trait=compassionate trait=just trait=arrogant trait=ill 
	trait=lunatic_1 
	father=46217	#Marcus
	79.3.23={ birth=yes }
	133.10.22={ death=yes }
}
46223={
	name=August
	dynasty=24114
	culture=gilnean religion=cleric
	martial=5 diplomacy=5 stewardship=8 intrigue=6 learning=7
	trait=education_intrigue_4 trait=brave trait=content trait=arrogant trait=shy 
	father=46217	#Marcus
	82.12.15={ birth=yes }
	146.5.6={ death=yes }
}
46224={
	name=Genseric
	dynasty=24114
	culture=gilnean religion=cleric
	martial=6 diplomacy=7 stewardship=6 intrigue=6 learning=4
	trait=education_intrigue_3 trait=trusting trait=diligent 
	father=46222	#Henric
	100.6.22={ birth=yes }
	171.12.15={ death=yes }
}
46225={
	name=Vitus
	dynasty=24114
	culture=gilnean religion=cleric
	martial=6 diplomacy=4 stewardship=4 intrigue=5 learning=4
	trait=education_intrigue_3 trait=brave trait=arbitrary trait=sadistic trait=ambitious 
	father=46222	#Henric
	102.2.16={ birth=yes }
	161.11.6={ death=yes }
}
46226={
	name=Valeria
	female=yes
	dynasty=24114
	culture=gilnean religion=cleric
	father=46224	#Henric
	121.12.10={ birth=yes }
	178.8.21={ death=yes }
}
46227={
	name=Aderic
	dynasty=24114
	culture=gilnean religion=cleric
	martial=8 diplomacy=5 stewardship=7 intrigue=5 learning=7
	trait=education_learning_2 trait=lifestyle_reveler trait=just trait=chaste trait=arrogant 
	trait=gluttonous   
	father=46224	#Henric
	124.4.18={ birth=yes
		effect = {
			add_trait_xp = {
				trait = lifestyle_reveler
				value = 50
			}
		}
	}
	188.3.22={ death=yes }
}
46228={
	name=Dora
	female=yes
	dynasty=24114
	culture=gilnean religion=cleric
	father=46224	#Henric
	128.1.19={ birth=yes }
	202.3.19={ death=yes }
}
46229={
	name=Thaler
	dynasty=24114
	culture=gilnean religion=cleric
	martial=6 diplomacy=8 stewardship=4 intrigue=5 learning=5
	trait=education_intrigue_4 trait=paranoid trait=sadistic trait=diligent 
	father=46224	#Henric
	131.9.15={ birth=yes }
	174.9.24={ death=yes }
}
46230={
	name=Vernon
	dynasty=24114
	culture=gilnean religion=cleric
	martial=4 diplomacy=6 stewardship=8 intrigue=8 learning=8
	trait=education_learning_1 trait=compassionate trait=shy trait=deceitful 
	father=46227	#Aderic
	151.12.14={ birth=yes }
	207.12.20={ death=yes }
}
46231={
	name=Lucia
	female=yes
	dynasty=24114
	culture=gilnean religion=cleric
	father=46227	#Aderic
	154.1.12={ birth=yes }
	226.5.14={ death=yes }
}
46232={
	name=Belle
	female=yes
	dynasty=24114
	culture=gilnean religion=cleric
	father=46227	#Aderic
	157.5.4={ birth=yes }
	222.6.8={ death=yes }
}
46233={
	name=Ludwig
	dynasty=24114
	culture=gilnean religion=cleric
	martial=8 diplomacy=5 stewardship=4 intrigue=4 learning=7
	trait=education_stewardship_2 trait=sadistic trait=greedy 
	father=46230	#Vernon
	178.6.1={ birth=yes }
	255.12.20={ death=yes }
}
46234={
	name=Albert
	dynasty=24114
	culture=gilnean religion=cleric
	martial=5 diplomacy=4 stewardship=4 intrigue=7 learning=4
	trait=education_stewardship_4 trait=sadistic trait=trusting trait=chaste trait=brave 
	father=46230	#Vernon
	181.11.12={ birth=yes }
	241.7.29={ death=yes }
}
46235={
	name=George
	dynasty=24114
	culture=gilnean religion=cleric
	martial=8 diplomacy=7 stewardship=7 intrigue=7 learning=8
	trait=education_martial_1 trait=cynical trait=temperate trait=wrathful 
	father=46233	#Ludwig
	198.11.25={ birth=yes }
	246.10.22={ death=yes }
}
46236={
	name=John
	dynasty=24114
	culture=gilnean religion=cleric
	martial=5 diplomacy=6 stewardship=5 intrigue=8 learning=8
	trait=education_intrigue_4 trait=ambitious trait=shy trait=compassionate trait=arbitrary 
	father=46233	#Ludwig
	200.10.1={ birth=yes }
	258.4.17={ death=yes }
}
46237={
	name=Melinda
	female=yes
	dynasty=24114
	culture=gilnean religion=cleric
	father=46233	#Ludwig
	202.2.24={ birth=yes }
	275.2.25={ death=yes }
}
46238={
	name=Lisa
	female=yes
	dynasty=24114
	culture=gilnean religion=cleric
	father=46233	#Ludwig
	206.11.24={ birth=yes }
	270.4.2={ death=yes }
}
46239={
	name=Sebastian
	dynasty=24114
	culture=gilnean religion=cleric
	martial=6 diplomacy=6 stewardship=6 intrigue=8 learning=4
	trait=education_intrigue_4 trait=gregarious trait=gluttonous trait=lazy trait=drunkard 
	father=46235	#George
	220.11.10={ birth=yes }
	292.7.4={ death=yes }
}
46240={
	name=Isabel
	female=yes
	dynasty=24114
	culture=gilnean religion=cleric
	father=46235	#George
	224.4.21={ birth=yes }
	297.1.17={ death=yes }
}
46241={
	name=William
	dynasty=24114
	culture=gilnean religion=cleric
	martial=4 diplomacy=5 stewardship=5 intrigue=6 learning=4
	trait=education_stewardship_1 trait=lifestyle_herbalist trait=patient trait=compassionate 
	father=46235	#George
	228.8.25={ birth=yes }
	302.7.21={ death=yes }
}
46242={
	name=Almyra
	female=yes
	dynasty=24114
	culture=gilnean religion=cleric
	father=46235	#George
	230.3.5={ birth=yes }
	270.9.6={ death=yes }
}
46243={
	name=Henric
	dynasty=24114
	culture=gilnean religion=cleric
	martial=5 diplomacy=7 stewardship=7 intrigue=6 learning=4
	trait=education_stewardship_4 trait=wrathful trait=temperate trait=craven trait=trusting 
	father=46239	#Sebastian
	242.8.22={ birth=yes }
	312.3.4={ death=yes }
}
46244={
	name=Tina
	female=yes
	dynasty=24114
	culture=gilnean religion=cleric
	father=46239	#Sebastian
	246.1.9={ birth=yes }
	314.4.7={ death=yes }
}
46245={
	name=Ophelia
	female=yes
	dynasty=24114
	culture=gilnean religion=cleric
	father=46243	#Henric
	265.2.15={ birth=yes }
	334.2.24={ death=yes }
}
46246={
	name=Philip
	dynasty=24114
	culture=gilnean religion=cleric
	martial=6 diplomacy=8 stewardship=6 intrigue=7 learning=7
	trait=education_martial_1 trait=lifestyle_hunter trait=lazy trait=brave trait=generous 
	trait=intellect_bad_2 
	father=46243	#Henric
	269.6.4={ birth=yes
		effect = {
			add_trait_xp = {
				trait = lifestyle_hunter
				track = hunter
				value = 50
			}
		}
	}
	331.6.6={ death=yes }
}
46247={
	name=Ashur
	dynasty=24114
	culture=gilnean religion=cleric
	martial=4 diplomacy=5 stewardship=5 intrigue=4 learning=4
	trait=education_intrigue_3 trait=celibate trait=temperate trait=deceitful trait=trusting 
	trait=sadistic 
	father=46243	#Henric
	273.5.10={ birth=yes }
	320.5.8={ death=yes }
}
46248={
	name=Samuel
	dynasty=24114
	culture=gilnean religion=cleric
	martial=5 diplomacy=4 stewardship=7 intrigue=6 learning=5
	trait=education_martial_3 trait=scholar trait=arrogant trait=ambitious 
	father=46243	#Henric
	276.12.14={ birth=yes }
	339.4.4={ death=yes }
}
46249={
	name=Aderic
	dynasty=24114
	culture=gilnean religion=cleric
	martial=6 diplomacy=8 stewardship=7 intrigue=6 learning=8
	trait=education_learning_4 trait=patient trait=chaste 
	father=46246	#Philip
	293.12.4={ birth=yes }
	321.11.12 = {
		give_nickname = nick_the_patriarch
	}
	373.4.23={ death=yes }
}
46250={
	name=Morgana
	female=yes
	dynasty=24114
	culture=gilnean religion=cleric
	father=46246	#Philip
	297.12.19={ birth=yes }
	371.9.11={ death=yes }
}
46251={
	name=Titus
	dynasty=24114
	culture=gilnean religion=cleric
	martial=6 diplomacy=8 stewardship=4 intrigue=8 learning=7
	trait=education_stewardship_4 trait=humble trait=cynical trait=lustful trait=compassionate 
	father=46246	#Philip
	300.6.23={ birth=yes }
	350.9.7={ death=yes }
}
46252={
	name=Sylvia
	female=yes
	dynasty=24114
	culture=gilnean religion=cleric
	father=46246	#Philip
	303.10.9={ birth=yes }
	365.11.10={ death=yes }
}
46253={
	name=Marcus
	dynasty=24114
	culture=gilnean religion=cleric
	martial=6 diplomacy=7 stewardship=6 intrigue=6 learning=8
	trait=education_intrigue_3 trait=temperate trait=deceitful trait=humble trait=patient 
	father=46246	#Philip
	306.10.15={ birth=yes }
	367.1.19={ death=yes }
}
46254={
	name=Meruvis
	dynasty=24114
	culture=gilnean religion=cleric
	martial=4 diplomacy=6 stewardship=6 intrigue=8 learning=8
	trait=education_stewardship_4 trait=sadistic trait=arrogant trait=wrathful trait=chaste trait=scarred
	father=46249	#Aderic
	314.3.16={ birth=yes }
	377.11.12 = {
		give_nickname = nick_the_flagellant
	}
	383.8.3={ death=yes }
}
46255={
	name=Anton
	dynasty=24114
	culture=gilnean religion=cleric
	martial=4 diplomacy=6 stewardship=8 intrigue=5 learning=7
	trait=education_diplomacy_4 trait=cynical trait=patient trait=gluttonous trait=lustful 
	father=46249	#Aderic
	317.3.9={ birth=yes }
	366.5.9={ death=yes }
}
46256={
	name=Conrad
	dynasty=24114
	culture=gilnean religion=cleric
	martial=6 diplomacy=8 stewardship=5 intrigue=7 learning=7
	trait=education_martial_2 trait=content trait=patient trait=deceitful 
	father=46249	#Aderic
	321.4.17={ birth=yes }
	392.9.22={ death=yes }
}
46257={
	name=Sergius
	dynasty=24114
	culture=gilnean religion=cleric
	martial=5 diplomacy=4 stewardship=5 intrigue=7 learning=7
	trait=education_intrigue_3 trait=humble trait=content trait=sadistic trait=drunkard 
	father=46249	#Aderic
	325.12.4={ birth=yes }
	390.7.5={ death=yes }
}
46258={
	name=Gaiseric
	dynasty=24114
	culture=gilnean religion=cleric
	martial=8 diplomacy=4 stewardship=4 intrigue=7 learning=8
	trait=education_diplomacy_3 trait=zealous trait=greedy trait=patient trait=sadistic 
	father=46254	#Meruvis
	336.2.24={ birth=yes }
	394.11.12={ death=yes }
}
46259={
	name=Agnes
	female=yes
	dynasty=24114
	culture=gilnean religion=cleric
	father=46254	#Meruvis
	339.5.14={ birth=yes }
	399.3.8={ death=yes }
}
46260={
	name=Melinda
	female=yes
	dynasty=24114
	culture=gilnean religion=cleric
	father=46254	#Meruvis
	343.12.1={ birth=yes }
	411.3.6={ death=yes }
}
46261={
	name=Cynthia
	female=yes
	dynasty=24114
	culture=gilnean religion=cleric
	father=46254	#Meruvis
	344.8.11={ birth=yes }
	432.3.2={ death=yes }
}
46262={
	name=Vincent
	dynasty=24114
	culture=gilnean religion=cleric
	martial=7 diplomacy=7 stewardship=6 intrigue=6 learning=4
	trait=education_intrigue_3 trait=compassionate trait=shy 
	father=46254	#Meruvis
	347.1.6={ birth=yes }
	404.11.14={ death=yes }
}
46263={
	name=Marcus
	dynasty=24114
	culture=gilnean religion=cleric
	martial=7 diplomacy=5 stewardship=4 intrigue=7 learning=6
	trait=education_intrigue_3 trait=generous trait=lustful trait=wrathful trait=deceitful 
	trait=lisping 
	father=46258	#Gaiseric
	355.11.15={ birth=yes }
	411.11.25={ death=yes }
}
46264={
	name=Sylvie
	female=yes
	dynasty=24114
	culture=gilnean religion=cleric
	father=46258	#Gaiseric
	358.12.3={ birth=yes }
	414.10.5={ death=yes }
}
46265={
	name=Claire
	female=yes
	dynasty=24114
	culture=gilnean religion=cleric
	father=46258	#Gaiseric
	360.2.11={ birth=yes }
	408.11.30={ death=yes }
}
46266={
	name=Nicholas
	dynasty=24114
	culture=gilnean religion=cleric
	martial=4 diplomacy=5 stewardship=8 intrigue=7 learning=8
	trait=education_stewardship_1 trait=sadistic trait=craven 
	father=46258	#Gaiseric
	363.2.9={ birth=yes }
	416.12.8={ death=yes }
}
46267={
	name=Tess
	female=yes
	dynasty=24114
	culture=gilnean religion=cleric
	father=46258	#Gaiseric
	368.5.15={ birth=yes }
	414.3.5={ death=yes }
}
46268={
	name=Sebastian
	dynasty=24114
	culture=gilnean religion=cleric
	martial=5 diplomacy=5 stewardship=4 intrigue=5 learning=8
	trait=education_diplomacy_3 trait=just trait=chaste trait=sadistic trait=generous 
	father=46263	#Marcus
	377.10.16={ birth=yes }
	446.10.17={ death=yes }
}
46269={
	name=Charles
	dynasty=24114
	culture=gilnean religion=cleric
	martial=4 diplomacy=6 stewardship=7 intrigue=8 learning=6
	trait=education_learning_1 trait=wrathful trait=paranoid 
	father=46263	#Marcus
	380.3.8={ birth=yes }
	433.1.5={ death=yes }
}
46270={
	name=Tifa
	female=yes
	dynasty=24114
	culture=gilnean religion=cleric
	father=46263	#Marcus
	383.11.15={ birth=yes }
	447.4.14={ death=yes }
}
46271={
	name=Julian
	dynasty=24114
	culture=gilnean religion=cleric
	martial=6 diplomacy=6 stewardship=5 intrigue=7 learning=5
	trait=education_stewardship_4 trait=craven trait=deceitful trait=sadistic trait=greedy 
	father=46263	#Marcus
	387.10.24={ birth=yes }
	451.11.8={ death=yes }
}
46272={
	name=Severin
	dynasty=24114
	culture=gilnean religion=cleric
	martial=5 diplomacy=8 stewardship=5 intrigue=4 learning=6
	trait=education_intrigue_2 trait=just trait=compassionate trait=lustful trait=cynical 
	trait=hunchbacked 
	father=46263	#Marcus
	389.5.11={ birth=yes }
	459.1.23={ death=yes }
}
46273={
	name=Philip
	dynasty=24114
	culture=gilnean religion=cleric
	martial=8 diplomacy=5 stewardship=5 intrigue=8 learning=4
	trait=education_learning_1 trait=deceitful trait=gregarious trait=trusting trait=sadistic 
	trait=wounded_1 
	father=46268	#Sebastian
	402.12.21={ birth=yes }
	466.2.20={ death=yes }
}
46274={
	name=Valeria
	female=yes
	dynasty=24114
	culture=gilnean religion=cleric
	father=46268	#Sebastian
	405.1.26={ birth=yes }
	462.8.3={ death=yes }
}
46276={
	name=Persephone
	female=yes
	dynasty=24114
	culture=gilnean religion=cleric
	martial=6 diplomacy=7 stewardship=4 intrigue=7 learning=7
	trait=education_martial_3 trait=lifestyle_reveler trait=cynical trait=lazy trait=sadistic trait=twin
	trait=intellect_bad_2 
	father=46273	#Philip
	423.8.13={ birth=yes
		effect = {
			add_trait_xp = {
				trait = lifestyle_reveler
				value = 50
			}
		}
	}
	471.5.18={ death=yes }
}
46277={
	name=Vesiphone
	female=yes
	dynasty=24114
	culture=gilnean religion=cleric
	trait=twin
	father=46273	#Philip
	423.8.13={ birth=yes }
	487.8.29={ death=yes }
}
46280={
	name=Thomas
	dynasty=24114
	culture=gilnean religion=cleric
	martial=4 diplomacy=5 stewardship=8 intrigue=5 learning=4
	trait=education_martial_1 trait=education_martial_prowess_4 trait=ambitious trait=gregarious 
	trait=patient trait=lazy  
	mother=46276	#Persephone
	449.1.11={ birth=yes }
	500.12.20={ death=yes }
}
46281={
	name=Conrad
	dynasty=24114
	culture=gilnean religion=cleric
	martial=7 diplomacy=4 stewardship=7 intrigue=7 learning=5
	trait=education_diplomacy_1 trait=gregarious trait=wrathful trait=humble trait=content 
	mother=46276	#Persephone
	454.6.10={ birth=yes }
	499.5.21={ death=yes }
}
46282={
	name=Ludwig
	dynasty=24114
	culture=gilnean religion=cleric
	martial=6 diplomacy=5 stewardship=8 intrigue=5 learning=6
	trait=education_learning_2 trait=gregarious trait=wrathful trait=gluttonous 
	mother=46276	#Persephone
	458.6.7={ birth=yes }
	526.2.7={ death=yes }
}
46283={
	name=Alyssa
	female=yes
	dynasty=24114
	culture=gilnean religion=cleric
	mother=46276	#Persephone
	463.9.14={ birth=yes }
	522.9.21={ death=yes }
}
46284={
	name=Sylvie
	female=yes
	dynasty=24114
	culture=gilnean religion=cleric
	father=46280	#Thomas
	468.3.5={ birth=yes }
	524.7.26={ death=yes }
}
46285={
	name=Marcus
	dynasty=24114
	culture=gilnean religion=cleric
	martial=7 diplomacy=6 stewardship=4 intrigue=6 learning=4
	trait=education_learning_3 trait=diligent trait=sadistic trait=wrathful trait=lustful 
	father=46280	#Thomas
	470.10.14={ birth=yes }
	530.10.31={ death=yes }
}
46286={
	name=Lydia
	female=yes
	dynasty=24114
	culture=gilnean religion=cleric
	father=46280	#Thomas
	474.12.12={ birth=yes }
	532.8.18={ death=yes }
}
46290={
	name=Deneve
	female=yes
	dynasty=24114
	culture=gilnean religion=cleric
	trait=education_learning_4
	father=46285	#Marcus
	492.7.3={ birth=yes }
	510.1.1={
		effect={ set_variable = { name = wc_light_magic_lifestyle_additional_perks_variable value = wc_perks_needed_for_level_3_magic_trait_value } }
	}
	548.11.19={ death=yes }
}
46291={
	name=Titus
	dynasty=24114
	culture=gilnean religion=cleric
	martial=4 diplomacy=8 stewardship=4 intrigue=5 learning=5
	trait=education_learning_1 trait=wrathful trait=arrogant trait=content trait=temperate 
	trait=clubfooted 
	mother=46290	#Deneve
	511.9.13={ birth=yes }
	580.3.16={ death=yes }
}
46292={
	name=Norman
	dynasty=24114
	culture=gilnean religion=cleric
	martial=6 diplomacy=4 stewardship=7 intrigue=5 learning=6
	trait=education_learning_3 trait=craven trait=trusting trait=honest trait=gregarious 
	mother=46290	#Deneve
	524.9.23={ birth=yes }
	587.5.22={ death=yes }
}

# Thaler's Line
46293={
	name=Numidius
	dynasty=24114
	culture=gilnean religion=cleric
	martial=4 diplomacy=6 stewardship=7 intrigue=5 learning=6
	trait=education_intrigue_3 trait=temperate trait=paranoid trait=cynical 
	father=46229	#Thaler
	149.10.26={ birth=yes }
	206.3.30={ death=yes }
}
46294={
	name=Lana
	female=yes
	dynasty=24114
	culture=gilnean religion=cleric
	father=46293	#Numidius
	163.12.14={ birth=yes }
	232.12.25={ death=yes }
}
46295={
	name=August
	dynasty=24114
	culture=gilnean religion=cleric
	martial=6 diplomacy=8 stewardship=8 intrigue=5 learning=6
	trait=education_intrigue_2 trait=paranoid trait=arbitrary trait=lustful trait=diligent 
	trait=possessed_1 
	father=46293	#Numidius
	165.9.7={ birth=yes }
	214.8.6={ death=yes }
}
46296={
	name=Rannulf
	dynasty=24114
	culture=gilnean religion=cleric
	martial=4 diplomacy=8 stewardship=8 intrigue=4 learning=5
	trait=education_intrigue_3 trait=shy trait=compassionate trait=wrathful trait=lunatic_1 
	father=46295	#August
	181.11.10={ birth=yes }
	244.5.24={ death=yes }
}
46297={
	name=Sadie
	female=yes
	dynasty=24114
	culture=gilnean religion=cleric
	father=46295	#August
	182.11.3={ birth=yes }
	262.4.20={ death=yes }
}
46298={
	name=Connor
	dynasty=24114
	culture=gilnean religion=cleric
	martial=5 diplomacy=6 stewardship=5 intrigue=4 learning=6
	trait=education_stewardship_4 trait=arbitrary trait=content trait=sadistic 
	trait=wrathful trait=ill 
	father=46295	#August
	186.9.4={ birth=yes }
	241.5.24={ death=yes }
}
46299={
	name=Siegfried
	dynasty=24114
	culture=gilnean religion=cleric
	martial=7 diplomacy=5 stewardship=7 intrigue=6 learning=7
	trait=education_intrigue_2 trait=shy trait=greedy trait=gluttonous trait=arrogant 
	father=46295	#August
	193.6.21={ birth=yes }
	262.7.30={ death=yes }
}
46300={
	name=Cynthia
	female=yes
	dynasty=24114
	culture=gilnean religion=cleric
	father=46296	#Rannulf
	194.3.22={ birth=yes }
	247.12.14={ death=yes }
}
46301={
	name=Percival
	dynasty=24114
	culture=gilnean religion=cleric
	martial=4 diplomacy=6 stewardship=6 intrigue=8 learning=8
	trait=education_diplomacy_1 trait=lifestyle_herbalist trait=content trait=diligent 
	father=46296	#Rannulf
	197.11.6={ birth=yes }
	278.3.8={ death=yes }
}
46302={
	name=Colton
	dynasty=24114
	culture=gilnean religion=cleric
	martial=4 diplomacy=8 stewardship=4 intrigue=4 learning=8
	trait=education_martial_2 trait=scholar trait=cynical trait=lustful trait=sadistic 
	trait=gluttonous 
	father=46296	#Rannulf
	202.8.6={ birth=yes }
	269.10.11={ death=yes }
}
46303={
	name=Wolfgang
	dynasty=24114
	culture=gilnean religion=cleric
	martial=4 diplomacy=5 stewardship=6 intrigue=6 learning=8
	trait=education_diplomacy_1 trait=greedy trait=craven trait=diligent 
	father=46301	#Percival
	209.12.15={ birth=yes }
	258.1.16={ death=yes }
}
46304={
	name=Megan
	female=yes
	dynasty=24114
	culture=gilnean religion=cleric
	father=46301	#Percival
	210.5.10={ birth=yes }
	280.11.10={ death=yes }
}
46305={
	name=Titus
	dynasty=24114
	culture=gilnean religion=cleric
	martial=8 diplomacy=6 stewardship=7 intrigue=7 learning=4
	trait=education_intrigue_4 trait=ambitious trait=gluttonous trait=wrathful 
	father=46301	#Percival
	215.9.19={ birth=yes }
	260.11.27={ death=yes }
}
46306={
	name=Aurius
	dynasty=24114
	culture=gilnean religion=cleric
	martial=6 diplomacy=6 stewardship=6 intrigue=5 learning=7
	trait=education_martial_2 trait=cynical trait=chaste trait=just trait=ill 
	father=46303	#Wolfgang
	222.3.8={ birth=yes }
	268.3.20={ death=yes }
}
46307={
	name=Oliver
	dynasty=24114
	culture=gilnean religion=cleric
	martial=8 diplomacy=5 stewardship=7 intrigue=8 learning=4
	trait=education_diplomacy_3 trait=lifestyle_mystic trait=diligent trait=lustful trait=craven 
	trait=arrogant 
	father=46303	#Wolfgang
	224.12.8={ birth=yes
		effect = {
			add_trait_xp = {
				trait = lifestyle_mystic
				value = 50
			}
		}
	}
	270.7.11={ death=yes }
}
46308={
	name=Samuel
	dynasty=24114
	culture=gilnean religion=cleric
	martial=7 diplomacy=6 stewardship=7 intrigue=5 learning=4
	trait=education_intrigue_3 trait=humble trait=craven trait=cynical trait=diligent 
	father=46303	#Wolfgang
	229.6.27={ birth=yes }
	287.5.9={ death=yes }
}
46309={
	name=Earlene
	female=yes
	dynasty=24114
	culture=gilnean religion=cleric
	father=46303	#Wolfgang
	234.6.16={ birth=yes }
	296.2.29={ death=yes }
}
46310={
	name=Darren
	dynasty=24114
	culture=gilnean religion=cleric
	martial=7 diplomacy=7 stewardship=8 intrigue=6 learning=6
	trait=education_learning_2 trait=scholar trait=humble trait=brave  
	father=46303	#Wolfgang
	239.1.11={ birth=yes }
	310.2.1={ death=yes }
}
46311={
	name=Arnald
	dynasty=24114
	culture=gilnean religion=cleric
	martial=8 diplomacy=8 stewardship=7 intrigue=6 learning=8
	trait=education_martial_3 trait=just trait=craven trait=diligent trait=wrathful 
	trait=wounded_1 trait=physique_bad_3 
	father=46306	#Aurius
	234.10.10={ birth=yes }
	286.10.14={ death=yes }
}
46312={
	name=Alexandra
	female=yes
	dynasty=24114
	culture=gilnean religion=cleric
	father=46306	#Aurius
	235.12.8={ birth=yes }
	299.4.17={ death=yes }
}
46313={
	name=Sebastian
	dynasty=24114
	culture=gilnean religion=cleric
	martial=5 diplomacy=7 stewardship=5 intrigue=7 learning=4
	trait=education_stewardship_1 trait=cynical trait=trusting trait=diligent trait=ambitious 
	trait=hunchbacked 
	father=46306	#Aurius
	238.11.4={ birth=yes }
	311.3.5={ death=yes }
}
46314={
	name=Erika
	female=yes
	dynasty=24114
	culture=gilnean religion=cleric
	father=46311	#Arnald
	248.8.4={ birth=yes }
	311.9.30={ death=yes }
}
46315={
	name=Lucius
	dynasty=24114
	culture=gilnean religion=cleric
	martial=7 diplomacy=4 stewardship=8 intrigue=6 learning=6
	trait=education_learning_1 trait=sadistic trait=shy trait=zealous 
	trait=wounded_1 
	father=46311	#Arnald
	254.4.27={ birth=yes }
	298.12.21={ death=yes }
}
46316={
	name=Phoebe
	female=yes
	dynasty=24114
	culture=gilnean religion=cleric
	father=46311	#Arnald
	262.2.11={ birth=yes }
	316.3.30={ death=yes }
}
46318={
	name=Gerwulf
	dynasty=24114
	culture=gilnean religion=cleric
	martial=7 diplomacy=4 stewardship=4 intrigue=4 learning=7
	trait=education_martial_1 trait=wrathful trait=arrogant trait=lustful trait=generous 
	father=46315	#Lucius
	268.4.6={ birth=yes }
	329.7.26={ death=yes }
}
46319={
	name=Lucian
	dynasty=24114
	culture=gilnean religion=cleric
	martial=6 diplomacy=8 stewardship=7 intrigue=6 learning=6
	trait=education_intrigue_2 trait=humble trait=lustful trait=brave  
	trait=ambitious 
	father=46315	#Lucius
	272.6.16={ birth=yes }
	317.4.14={ death=yes }
}
46321={
	name=Samuel
	dynasty=24114
	culture=gilnean religion=cleric
	martial=6 diplomacy=6 stewardship=5 intrigue=7 learning=4
	trait=education_intrigue_2 trait=arrogant trait=wrathful trait=compassionate trait=ambitious 
	father=46315	#Lucius
	281.6.20={ birth=yes }
	315.11.30={ death=yes }
}
46323={
	name=Sybil
	dynasty=24114
	female=yes
	culture=gilnean religion=cleric
	martial=6 diplomacy=5 stewardship=7 intrigue=7 learning=7
	trait=education_learning_4 trait=paranoid trait=sadistic trait=zealous 
	father=46318	#Gerwulf
	280.5.14={ birth=yes }
	298.1.1={
		effect={ set_variable = { name = wc_light_magic_lifestyle_additional_perks_variable value = wc_perks_needed_for_level_3_magic_trait_value } }
	}
	364.7.11={ death=yes }
}
46329={
	name=Franz
	dynasty=24114
	culture=gilnean religion=cleric
	martial=7 diplomacy=5 stewardship=7 intrigue=7 learning=6
	trait=education_intrigue_4 trait=humble trait=honest trait=chaste trait=gregarious 
	mother=46323	#Sybil
	319.1.18={ birth=yes }
	387.2.2={ death=yes }
}
46337={
	name=Tifa
	female=yes
	dynasty=24114
	culture=gilnean religion=cleric
	father=46329	#Franz
	347.2.17={ birth=yes }
	409.8.9={ death=yes }
}
46338={
	name=Anna
	female=yes
	dynasty=24114
	culture=gilnean religion=cleric
	father=46329	#Franz
	354.3.26={ birth=yes }
	430.6.7={ death=yes }
}

halford_ramsey={
	name=Halford
	dynasty=ramsey
	culture=gilnean religion=cleric
	trait=education_learning_4
	trait=callous trait=just trait=calm trait=intellect_good_3
	582.3.26={ birth=yes }
	650.6.7={ death=yes }
}

cox={
	name=Cox
	culture=gilnean religion=cleric
	trait=education_learning_4
	trait=stubborn trait=physique_good_1
	582.3.26={ birth=yes }
	610.7.2 = {
		religion = wolf_cult_religion
	}
	650.6.7={ death=yes }
}

mayor_heathrow={
	name=Icarius
	dynasty=heathrow
	culture=gilnean religion=cleric
	trait=education_stewardship_3 trait=education_republican_knowledge_2
	trait=honest trait=stubborn trait=paranoid
	582.3.26={ birth=yes }
	650.6.7={ death=yes }
}
penelope_heathrow={
	name=Penelope
	female=yes
	dynasty=heathrow
	culture=gilnean religion=cleric
	father=mayor_heathrow
	trait=curious
	604.3.26={ birth=yes }
	700.6.7={ death=yes }
}

lord_harford={
	name=Loup
	dynasty=harford
<<<<<<< HEAD
	culture=gilnean religion=cleric
	trait=education_martial_2 trait=education_martial_prowess_2
	trait=just trait=brave trait=stubborn
	570.2.12={ birth=yes trait=creature_human }
	605.9.9={
		religion = argent
	}
=======
	culture=gilnean religion=holy_light
	trait=education_martial_2 trait=education_martial_prowess_2
	trait=just trait=brave trait=stubborn
	570.2.12={ birth=yes trait=creature_human }
	#605.9.9={
	#	religion = argent
	#}
>>>>>>> 92c42a5e
	608.12.30={
		death = {
			death_reason = death_execution #Killed by the worgen death knight pc
		}
	}
<<<<<<< HEAD
=======
}
lord_candren={
	name=Wedge
	dynasty=candren
	culture=gilnean religion=holy_light
	trait=education_diplomacy_2
	trait=zealous trait=brave trait=stubborn
	570.2.12={ birth=yes trait=creature_human }
	700.6.7={ death=yes }
}
geoffery_tulvan={
	name=Geoffery
	dynasty=tulvan
	culture=gilnean religion=holy_light
	trait=education_martial_2 trait=education_martial_prowess_2
	trait=impatient trait=brave trait=stubborn trait=wrathful
	570.2.12={ birth=yes trait=creature_human }
	700.6.7={ death=yes }
}
lord_hewell={
	name=Hogan
	dynasty=hewell
	culture=gilnean religion=holy_light
	trait=education_stewardship_3
	trait=just trait=diligent trait=generous trait=loyal
	570.2.12={ birth=yes trait=creature_human }
	700.6.7={ death=yes }
}
lord_marley={
	name=Montego
	dynasty=marley
	culture=gilnean religion=holy_light
	trait=education_intrigue_1
	trait=forgiving trait=craven trait=paranoid
	570.2.12={ birth=yes trait=creature_human }
	700.6.7={ death=yes }
}
krennan_aranas={ # Royal Chemist of Gilneas
	name=Krennan
	dynasty=aranas
	culture=gilnean religion=holy_light
	trait=education_learning_4
	trait=compassionate trait=diligent trait=stubborn trait=lifestyle_herbalist trait=loyal #trait=profession_alchemy
	550.2.12={ birth=yes trait=creature_human }
	569.3.15={employer=46001}	#Genn[24000]
	700.6.7={ death=yes }
>>>>>>> 92c42a5e
}<|MERGE_RESOLUTION|>--- conflicted
+++ resolved
@@ -494,15 +494,9 @@
 46100={
 	name=Arugal
 	dynasty=24013
-<<<<<<< HEAD
-	culture=gilnean religion=cleric
-	martial=5 diplomacy=5 stewardship=7 intrigue=7 learning=8
-	trait=education_learning_4 trait=compassionate trait=zealous trait=arrogant trait=diligent 
-=======
-	culture=gilnean religion=holy_light
+	culture=gilnean religion=cleric
 	martial=5 diplomacy=5 stewardship=7 intrigue=7 learning=9
 	trait=education_learning_4 trait=compassionate trait=zealous trait=arrogant trait=diligent trait=magic_bad_2 #used enchanted items to reinforce his weak magic
->>>>>>> 92c42a5e
 	569.11.26={ birth=yes trait=creature_human effect = { make_important_lore_character_effect = yes } }
 	581.10.3 = {
 		religion = kirin_torian
@@ -2447,7 +2441,6 @@
 lord_harford={
 	name=Loup
 	dynasty=harford
-<<<<<<< HEAD
 	culture=gilnean religion=cleric
 	trait=education_martial_2 trait=education_martial_prowess_2
 	trait=just trait=brave trait=stubborn
@@ -2455,27 +2448,16 @@
 	605.9.9={
 		religion = argent
 	}
-=======
-	culture=gilnean religion=holy_light
-	trait=education_martial_2 trait=education_martial_prowess_2
-	trait=just trait=brave trait=stubborn
-	570.2.12={ birth=yes trait=creature_human }
-	#605.9.9={
-	#	religion = argent
-	#}
->>>>>>> 92c42a5e
 	608.12.30={
 		death = {
 			death_reason = death_execution #Killed by the worgen death knight pc
 		}
 	}
-<<<<<<< HEAD
-=======
 }
 lord_candren={
 	name=Wedge
 	dynasty=candren
-	culture=gilnean religion=holy_light
+	culture=gilnean religion=cleric
 	trait=education_diplomacy_2
 	trait=zealous trait=brave trait=stubborn
 	570.2.12={ birth=yes trait=creature_human }
@@ -2484,7 +2466,7 @@
 geoffery_tulvan={
 	name=Geoffery
 	dynasty=tulvan
-	culture=gilnean religion=holy_light
+	culture=gilnean religion=cleric
 	trait=education_martial_2 trait=education_martial_prowess_2
 	trait=impatient trait=brave trait=stubborn trait=wrathful
 	570.2.12={ birth=yes trait=creature_human }
@@ -2493,7 +2475,7 @@
 lord_hewell={
 	name=Hogan
 	dynasty=hewell
-	culture=gilnean religion=holy_light
+	culture=gilnean religion=cleric
 	trait=education_stewardship_3
 	trait=just trait=diligent trait=generous trait=loyal
 	570.2.12={ birth=yes trait=creature_human }
@@ -2502,7 +2484,7 @@
 lord_marley={
 	name=Montego
 	dynasty=marley
-	culture=gilnean religion=holy_light
+	culture=gilnean religion=cleric
 	trait=education_intrigue_1
 	trait=forgiving trait=craven trait=paranoid
 	570.2.12={ birth=yes trait=creature_human }
@@ -2511,11 +2493,10 @@
 krennan_aranas={ # Royal Chemist of Gilneas
 	name=Krennan
 	dynasty=aranas
-	culture=gilnean religion=holy_light
+	culture=gilnean religion=cleric
 	trait=education_learning_4
 	trait=compassionate trait=diligent trait=stubborn trait=lifestyle_herbalist trait=loyal #trait=profession_alchemy
 	550.2.12={ birth=yes trait=creature_human }
 	569.3.15={employer=46001}	#Genn[24000]
 	700.6.7={ death=yes }
->>>>>>> 92c42a5e
 }