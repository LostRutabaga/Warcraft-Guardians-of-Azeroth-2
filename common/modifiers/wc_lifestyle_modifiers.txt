--- conflicted
+++ resolved
@@ -13,15 +13,13 @@
 	stacking = yes
 }
 
-<<<<<<< HEAD
-
-stasis_trap_stunned = {
-	icon = intrigue_negative
-=======
 running_modifier = {
 	icon = prowess_positive
 	prowess = 1
 	health = 0.25
 	stacking = yes
->>>>>>> a63d6bae
+}
+
+stasis_trap_stunned = {
+	icon = intrigue_negative
 }