﻿#dynasty=1 (Wrynn)
1 = {
	name=Barathen
	dna = barathen_wrynn_dna
	dynasty=1
	religion=holy_light culture=azerothian
	sexuality = heterosexual
	martial=8 diplomacy=6 intrigue=7 stewardship=6 learning=4
	give_nickname = nick_the_adamant
	trait=education_martial_3 trait=education_martial_prowess_3 trait=brave trait=trusting trait=generous
	father=7
	disallow_random_traits = yes
	490.1.1 = { 
		birth = yes trait = creature_human
		effect = { make_important_lore_character_effect = yes } 
	}
	507.7.16 = {
		add_spouse = 3	#Varia
		effect = {
			if = { limit = { character:3 = { is_alive = yes } } set_relation_soulmate = character:3 }			# Varia
		}
	}
	509.10.12 = { give_nickname = nick_the_adamant }
	565.1.1 = {
		death = {
			death_reason = death_battle	# Died during Gurubashi War
		}
	}
}
2 = {
	name=Llane
	dynasty=1
	dna = llane_wrynn_dna_2
	religion=holy_light culture=azerothian
	sexuality = heterosexual
	martial=8 diplomacy=6 intrigue=4 stewardship=7 learning=5
	trait=education_martial_4 trait=education_martial_prowess_4 trait=brave trait=gregarious trait=honest trait=trusting
	disallow_random_traits = yes
	father=1
	mother=3
	541.6.9 = { 
		birth=yes trait=creature_human 
		effect = { make_important_lore_character_effect = yes }
	}
	548.1.1 = {
		set_relation_friend = character:1008
		set_relation_friend = character:5000
	}
	557.6.9 = {
		effect={
			set_variable = { name = wc_endurance_physical_lifestyle_additional_perks_variable value = wc_perks_needed_for_level_3_physical_trait_value }
			set_variable = { name = wc_strength_physical_lifestyle_additional_perks_variable value = wc_perks_needed_for_level_3_physical_trait_value }
		}
		# trait=physical_lifestyle_endurance_3
		# trait=physical_lifestyle_strength_3
	}
	568.6.10={
		add_spouse=6
	}
	586.1.1 = {
		death = {
			death_reason = death_battle
			killer = 10620	#Garona
		}
	}
}
3 = {
	name=Varia
	dna = varia_wrynn_dna
	female=yes
	religion=holy_light culture=azerothian
	sexuality = heterosexual
	martial=6 diplomacy=7 intrigue=5 stewardship=7 learning=4
	trait=education_diplomacy_3 trait=chaste trait=patient
	disallow_random_traits = yes
	496.6.9 = { 
		birth=yes trait=creature_human 
		effect = { make_important_lore_character_effect = yes } 
	}
	507.7.16 = {
		add_spouse = 1	#Barathen
	}
	583.3.17 = { death=yes }	# Died in Northshire Abbey
}
6={
	name=Taria
	dna = taria_wrynn_dna
	female=yes
	culture=azerothian religion=holy_light
	sexuality = heterosexual
	martial=6 diplomacy=7 intrigue=5 stewardship=7 learning=4
	trait=education_diplomacy_3 trait=chaste trait=patient trait=cynical
	disallow_random_traits = yes
	542.6.10={ birth=yes }
	568.6.10={
		add_spouse=2
	}
	590.8.1={ death=yes }
}
7={
	name=Landan
	dna = landan_wrynn_dna
	dynasty=1
	culture=azerothian religion=holy_light
	martial=6 diplomacy=7 stewardship=8 intrigue=8 learning=5
	trait=education_stewardship_3 trait=diligent
	father=80
	450.1.1={ birth=yes }
	504.2.13={ death=yes }
}
8={
	name=Varian
	dynasty=1
	dna=varian_wrynn_dna
	culture=azerothian religion=holy_light
	sexuality = heterosexual
	martial=8 diplomacy=6 stewardship=5 intrigue=3 learning=3
	trait=education_martial_4 trait=education_martial_prowess_4 trait=diligent trait=compassionate trait=generous trait=stubborn
	father=2	#Llane
	mother=6	#Taria
	573.4.1={ 
		birth=yes trait=creature_human 
		effect = { make_important_lore_character_effect = yes }
	}
	575.1.1={
		effect = {
			if = {
				limit = { NOT = { game_start_date >= 593.1.1 } }
				create_betrothal = character:482	# Tiffin
			}
			set_relation_friend = character:5823				# Reginald Windsor
			set_relation_friend = character:60686				# Bolvar Fordragon
		}
	}
	593.1.1={
		effect={
			set_variable = { name = wc_endurance_physical_lifestyle_additional_perks_variable value = wc_perks_needed_for_level_4_physical_trait_value }
			set_variable = { name = wc_strength_physical_lifestyle_additional_perks_variable value = wc_perks_needed_for_level_4_physical_trait_value }
		}
		# trait=physical_lifestyle_endurance_4
		# trait=physical_lifestyle_strength_4
		add_spouse=482			# Tiffin
		effect = {
			if = { limit = { character:482 = { is_alive = yes } } set_relation_soulmate = character:482 }			# Tiffin
		}
	}
	601.5.3={
			# Because of Tiffin's death
	}
	607.10.1={
		set_relation_friend = character:broll_bearmantle
	}
	611.1.12 ={
		effect = {
			imprison = {
				target = character:29003 #Hogger
				type = dungeon
			}
		}
	}
	615.1.30 = {
		death = {
			death_reason = death_battle # died in the Battle for Broken Shore
			killer = 10015 # Gul'dan
		}
	}
}

9={
	name=Anduin
	dynasty=1
	dna=anduin_wrynn_dna
	culture=azerothian religion=holy_light
	sexuality = heterosexual
	martial=5 diplomacy=7 stewardship=5 intrigue=3 learning=7
	trait=education_diplomacy_4 trait=gregarious trait=trusting trait=honest trait=compassionate trait=pensive
	father=8		# Varian
	mother=482		# Tiffin
	598.3.1={ 
		birth=yes trait=creature_human 
		effect = { make_important_lore_character_effect = yes }
	}
	611.1.1={
		effect={
			set_variable = { name = wc_light_magic_lifestyle_additional_perks_variable value = wc_perks_needed_for_level_2_magic_trait_value }
		}
	}
	616.1.22 ={
		effect = {
			imprison = {
				target = character:10567 #Varok Saurfang
				type = house_arrest
			}
		}
	}
	700.1.1={ death=yes }
}
# No-canon
25={
	name=Role
	dynasty=1
	culture=azerothian religion=holy_light
	martial=6 diplomacy=7 stewardship=8 intrigue=7 learning=7
	trait=education_martial_1 trait=just trait=arrogant trait=intellect_good_2 
	2.2.8={ birth=yes }
	88.2.2={ death=yes }
}
26={
	name=Kayden
	dynasty=1
	culture=azerothian religion=holy_light
	martial=7 diplomacy=6 stewardship=4 intrigue=6 learning=5
	trait=education_learning_3 trait=generous trait=lazy trait=ambitious trait=gluttonous 
	father=25	#Role
	31.9.27={ birth=yes }
	85.11.19={ death=yes }
}
27={
	name=Philip
	dynasty=1
	culture=azerothian religion=holy_light
	martial=7 diplomacy=8 stewardship=8 intrigue=5 learning=8
	trait=education_diplomacy_3 trait=torturer trait=honest trait=arrogant trait=ambitious 
	trait=gluttonous 
	father=25	#Role
	34.4.8={ birth=yes }
	115.11.10={ death=yes }
}
28={
	name=Sullivan
	dynasty=1
	culture=azerothian religion=holy_light
	martial=8 diplomacy=6 stewardship=4 intrigue=8 learning=8
	trait=education_martial_1 trait=compassionate trait=gregarious trait=honest trait=lazy 
	father=26	#Kayden
	64.4.10={ birth=yes }
	136.5.17={ death=yes }
}
29={
	name=Shayne
	dynasty=1
	culture=azerothian religion=holy_light
	martial=7 diplomacy=4 stewardship=6 intrigue=8 learning=7
	trait=education_learning_2 trait=patient trait=just trait=temperate 
	father=26	#Kayden
	70.4.24={ birth=yes }
	134.6.24={ death=yes }
}
30={
	name=Bela
	female=yes
	dynasty=1
	culture=azerothian religion=holy_light
	father=28	#Sullivan
	87.7.21={ birth=yes }
	161.2.26={ death=yes }
}
31={
	name=Winward
	dynasty=1
	culture=azerothian religion=holy_light
	martial=5 diplomacy=5 stewardship=7 intrigue=6 learning=6
	trait=education_martial_3 trait=craven trait=honest trait=content 
	trait=compassionate 
	father=28	#Sullivan
	90.7.15={ birth=yes }
	145.8.10={ death=yes }
}
32={
	name=Kristoff
	dynasty=1
	culture=azerothian religion=holy_light
	martial=4 diplomacy=5 stewardship=4 intrigue=4 learning=5
	trait=education_diplomacy_4 trait=education_martial_prowess_4 trait=lustful trait=temperate 
	trait=sadistic 
	father=28	#Sullivan
	94.1.8={ birth=yes }
	151.7.9={ death=yes }
}
33={
	name=Bree
	female=yes
	dynasty=1
	culture=azerothian religion=holy_light
	father=28	#Sullivan
	100.7.14={ birth=yes }
	178.7.29={ death=yes }
}
34={
	name=Severina
	female=yes
	dynasty=1
	culture=azerothian religion=holy_light
	father=28	#Sullivan
	104.8.3={ birth=yes }
	187.12.24={ death=yes }
}
35={
	name=Aldwin
	dynasty=1
	culture=azerothian religion=holy_light
	martial=4 diplomacy=8 stewardship=4 intrigue=6 learning=6
	trait=education_diplomacy_4 trait=lifestyle_hunter trait=just trait=wrathful 
	father=28	#Sullivan
	110.7.8={ birth=yes
		effect = {
			add_trait_xp = {
				trait = lifestyle_hunter
				track = hunter
				value = 50
			}
		}
	}
	177.7.15={ death=yes }
}
36={
	name=Lucretia
	female=yes
	dynasty=1
	culture=azerothian religion=holy_light
	father=28	#Sullivan
	114.5.14={ birth=yes }
	185.9.4={ death=yes }
}
37={
	name=Barathen
	dynasty=1
	culture=azerothian religion=holy_light
	martial=5 diplomacy=8 stewardship=4 intrigue=5 learning=4
	trait=education_intrigue_3 trait=craven trait=patient 
	trait=sadistic trait=humble trait=wounded_1
	father=31	#Winward
	113.5.11={ birth=yes }
	201.11.10={ death=yes }
}
38={
	name=Bethany
	female=yes
	dynasty=1
	culture=azerothian religion=holy_light
	father=31	#Winward
	120.12.26={ birth=yes }
	184.11.15={ death=yes }
}
39={
	name=Wilson
	dynasty=1
	culture=azerothian religion=holy_light
	martial=6 diplomacy=7 stewardship=5 intrigue=4 learning=4
	trait=education_diplomacy_1 trait=trusting trait=craven trait=compassionate trait=gluttonous 
	trait=lunatic_1 
	father=31	#Winward
	124.5.10={ birth=yes }
	204.10.25={ death=yes }
}
40={
	name=Anduin
	dynasty=1
	culture=azerothian religion=holy_light
	martial=5 diplomacy=7 stewardship=7 intrigue=6 learning=4
	trait=education_stewardship_4 trait=craven trait=humble trait=chaste 
	trait=deceitful 
	father=31	#Winward
	130.11.20={ birth=yes }
	209.12.1={ death=yes }
}
41={
	name=Neal
	dynasty=1
	culture=azerothian religion=holy_light
	martial=7 diplomacy=4 stewardship=6 intrigue=5 learning=7
	trait=education_martial_1 trait=paranoid trait=sadistic trait=cynical 
	trait=greedy 
	father=37	#Newton
	137.8.22={ birth=yes }
	190.1.22={ death=yes }
}
42={
	name=Bailey
	dynasty=1
	culture=azerothian religion=holy_light
	martial=6 diplomacy=4 stewardship=6 intrigue=7 learning=4
	trait=education_learning_4 trait=lifestyle_hunter trait=craven trait=gluttonous trait=generous 
	father=37	#Newton
	140.6.7={ birth=yes
		effect = {
			add_trait_xp = {
				trait = lifestyle_hunter
				track = hunter
				value = 50
			}
		}
	}
	215.8.17={ death=yes }
}
43={
	name=Ang
	dynasty=1
	culture=azerothian religion=holy_light
	martial=5 diplomacy=5 stewardship=5 intrigue=5 learning=7
	trait=education_learning_4 trait=honest trait=lustful trait=diligent trait=wrathful 
	father=37	#Newton
	144.1.9={ birth=yes }
	226.7.23={ death=yes }
}
44={
	name=Ripley
	dynasty=1
	culture=azerothian religion=holy_light
	martial=8 diplomacy=8 stewardship=8 intrigue=8 learning=6
	trait=education_intrigue_1 trait=sadistic trait=gregarious trait=ambitious trait=honest 
	trait=drunkard 
	father=37	#Newton
	149.6.4={ birth=yes }
	214.8.19={ death=yes }
}
45={
	name=Gavin
	dynasty=1
	culture=azerothian religion=holy_light
	martial=4 diplomacy=5 stewardship=4 intrigue=5 learning=7
	trait=education_stewardship_1 trait=arbitrary trait=paranoid trait=chaste trait=brave 
	father=37	#Newton
	153.1.5={ birth=yes }
	211.1.24={ death=yes }
}
46={
	name=Elbridge
	dynasty=1
	culture=azerothian religion=holy_light
	martial=6 diplomacy=8 stewardship=6 intrigue=6 learning=5
	trait=education_diplomacy_3 trait=greedy trait=wrathful trait=cynical trait=deceitful 
	father=37	#Newton
	158.6.5={ birth=yes }
	239.11.16={ death=yes }
}
47={
	name=Marcovefa
	female=yes
	dynasty=1
	culture=azerothian religion=holy_light
	father=37	#Newton
	163.10.24={ birth=yes }
	221.8.1={ death=yes }
}
48={
	name=Farrin
	dynasty=1
	culture=azerothian religion=holy_light
	martial=5 diplomacy=8 stewardship=8 intrigue=4 learning=4
	trait=education_martial_1 trait=generous trait=craven trait=chaste trait=paranoid 
	father=41	#Neal
	162.1.4={ birth=yes }
	234.4.10={ death=yes }
}
49={
	name=Chilton
	dynasty=1
	culture=azerothian religion=holy_light
	martial=8 diplomacy=7 stewardship=4 intrigue=8 learning=5
	trait=education_diplomacy_4 trait=compassionate trait=deceitful trait=wrathful trait=generous 
	trait=wounded_1 
	father=41	#Neal
	165.7.11={ birth=yes }
	236.4.29={ death=yes }
}
50={
	name=Carson
	dynasty=1
	culture=azerothian religion=holy_light
	martial=6 diplomacy=7 stewardship=4 intrigue=8 learning=4
	trait=education_learning_4 trait=arbitrary trait=greedy trait=craven trait=lustful 
	father=41	#Neal
	171.8.11={ birth=yes }
	266.9.24={ death=yes }
}
51={
	name=Ander
	dynasty=1
	culture=azerothian religion=holy_light
	martial=6 diplomacy=4 stewardship=5 intrigue=6 learning=8
	trait=education_intrigue_3 trait=lifestyle_reveler trait=lazy trait=deceitful trait=arrogant 
	trait=wrathful 
	father=41	#Neal
	176.6.11={ birth=yes
		effect = {
			add_trait_xp = {
				trait = lifestyle_reveler
				value = 50
			}
		}
	}
	234.9.15={ death=yes }
}
52={
	name=Elenor
	female=yes
	dynasty=1
	culture=azerothian religion=holy_light
	father=48	#Farrin
	193.11.16={ birth=yes }
	281.12.17={ death=yes }
}
53={
	name=Thorne
	dynasty=1
	culture=azerothian religion=holy_light
	martial=8 diplomacy=4 stewardship=8 intrigue=4 learning=6
	trait=education_intrigue_3 trait=wrathful trait=shy trait=content trait=lazy 
	father=48	#Farrin
	198.4.19={ birth=yes }
	275.11.6={ death=yes }
}
54={
	name=Caledra
	female=yes
	dynasty=1
	culture=azerothian religion=holy_light
	father=48	#Farrin
	204.9.14={ birth=yes }
	265.6.21={ death=yes }
}
55={
	name=Varian
	dynasty=1
	culture=azerothian religion=holy_light
	martial=8 diplomacy=8 stewardship=5 intrigue=4 learning=6
	trait=education_learning_2 trait=brave 
	father=48	#Farrin
	208.6.20={ birth=yes }
	266.4.6={ death=yes }
}
56={
	name=Winward
	dynasty=1
	culture=azerothian religion=holy_light
	martial=5 diplomacy=8 stewardship=5 intrigue=7 learning=7
	trait=education_learning_4 trait=patient trait=cynical 
	father=53	#Thorne
	222.1.21={ birth=yes }
	303.8.14={ death=yes }
}
57={
	name=Catrina
	female=yes
	dynasty=1
	culture=azerothian religion=holy_light
	father=53	#Thorne
	228.12.2={ birth=yes }
	303.5.15={ death=yes }
}
58={
	name=Ello
	dynasty=1
	culture=azerothian religion=holy_light
	martial=5 diplomacy=5 stewardship=6 intrigue=4 learning=6
	trait=education_learning_1 trait=arbitrary trait=craven trait=wounded_1 
	father=53	#Thorne
	233.1.16={ birth=yes }
	319.9.23={ death=yes }
}
59={
	name=Noira
	female=yes
	dynasty=1
	culture=azerothian religion=holy_light
	father=56	#Winward
	245.2.17={ birth=yes }
	313.2.20={ death=yes }
}
60={
	name=Barathen
	dynasty=1
	culture=azerothian religion=holy_light
	martial=8 diplomacy=7 stewardship=6 intrigue=4 learning=5
	trait=education_intrigue_3 trait=lifestyle_reveler trait=chaste trait=craven trait=gregarious 
	trait=just  
	father=56	#Winward
	250.1.19={ birth=yes
		effect = {
			add_trait_xp = {
				trait = lifestyle_reveler
				value = 50
			}
		}
	}
	326.9.2={ death=yes }
}
61={
	name=Sybil
	female=yes
	dynasty=1
	culture=azerothian religion=holy_light
	father=56	#Winward
	255.9.13={ birth=yes }
	342.7.3={ death=yes }
}
62={
	name=Ember
	female=yes
	dynasty=1
	culture=azerothian religion=holy_light
	father=56	#Winward
	257.3.9={ birth=yes }
	310.6.14={ death=yes }
}
63={
	name=Angus
	dynasty=1
	culture=azerothian religion=holy_light
	martial=4 diplomacy=5 stewardship=5 intrigue=5 learning=4
	trait=education_martial_1 trait=scholar trait=greedy trait=arbitrary trait=craven 
	trait=shy 
	father=60	#Carrington
	280.7.20={ birth=yes }
	350.12.6={ death=yes }
}
64={
	name=Aysa
	female=yes
	dynasty=1
	culture=azerothian religion=holy_light
	father=60	#Carrington
	284.7.20={ birth=yes }
	364.5.21={ death=yes }
}
65={
	name=Nico
	dynasty=1
	culture=azerothian religion=holy_light
	martial=5 diplomacy=8 stewardship=5 intrigue=6 learning=4
	trait=education_stewardship_4 trait=shy trait=gluttonous trait=diligent trait=arbitrary 
	father=60	#Carrington
	287.12.1={ birth=yes }
	354.7.7={ death=yes }
}
66={
	name=Ramona
	female=yes
	dynasty=1
	culture=azerothian religion=holy_light
	father=60	#Carrington
	292.3.8={ birth=yes }
	375.8.9={ death=yes }
}
67={
	name=Isolde
	female=yes
	dynasty=1
	culture=azerothian religion=holy_light
	father=60	#Carrington
	298.6.7={ birth=yes }
	381.4.2={ death=yes }
}
68={
	name=Noreen
	female=yes
	dynasty=1
	culture=azerothian religion=holy_light
	father=60	#Carrington
	301.6.16={ birth=yes }
	372.11.26={ death=yes }
}
69={
	name=Bazzil
	dynasty=1
	culture=azerothian religion=holy_light
	martial=4 diplomacy=7 stewardship=5 intrigue=6 learning=8
	trait=education_diplomacy_3 trait=zealous trait=chaste 
	father=60	#Carrington
	307.6.17={ birth=yes }
	402.10.29={ death=yes }
}
70={
	name=Barrett
	dynasty=1
	culture=azerothian religion=holy_light
	martial=7 diplomacy=8 stewardship=8 intrigue=8 learning=4
	trait=education_diplomacy_4 trait=lustful trait=lazy trait=craven trait=greedy 
	father=63	#Angus
	308.5.12={ birth=yes }
	370.3.18={ death=yes }
}
71={
	name=Alma
	female=yes
	dynasty=1
	culture=azerothian religion=holy_light
	father=63	#Angus
	315.3.26={ birth=yes }
	375.5.22={ death=yes }
}
72={
	name=Dwenn
	dynasty=1
	culture=azerothian religion=holy_light
	martial=7 diplomacy=6 stewardship=7 intrigue=4 learning=5
	trait=education_learning_4 trait=generous trait=lustful 
	father=63	#Angus
	319.6.26={ birth=yes }
	415.8.28={ death=yes }
}
73={
	name=Hyatt
	dynasty=1
	culture=azerothian religion=holy_light
	martial=8 diplomacy=5 stewardship=4 intrigue=5 learning=5
	trait=education_learning_2 trait=gluttonous trait=honest trait=intellect_bad_2 
	father=70	#Barrett
	329.3.8={ birth=yes }
	386.4.13={ death=yes }
}
74={
	name=Ann
	female=yes
	dynasty=1
	culture=azerothian religion=holy_light
	father=70	#Barrett
	334.9.6={ birth=yes }
	396.12.4={ death=yes }
}
75={
	name=Stuart
	dynasty=1
	culture=azerothian religion=holy_light
	martial=8 diplomacy=4 stewardship=4 intrigue=5 learning=5
	trait=education_learning_1 trait=paranoid trait=compassionate trait=cynical trait=shy 
	father=70	#Barrett
	336.10.13={ birth=yes }
	420.3.15={ death=yes }
}
76={
	name=Acton
	dynasty=1
	culture=azerothian religion=holy_light
	martial=6 diplomacy=5 stewardship=7 intrigue=8 learning=8
	trait=education_martial_1 trait=sadistic trait=content trait=diligent 
	father=73	#Hyatt
	350.3.9={ birth=yes }
	425.7.27={ death=yes }
}
77={
	name=Bethany
	female=yes
	dynasty=1
	culture=azerothian religion=holy_light
	father=73	#Hyatt
	357.9.19={ birth=yes }
	427.2.4={ death=yes }
}
78={
	name=Celsa
	female=yes
	dynasty=1
	culture=azerothian religion=holy_light
	father=73	#Hyatt
	365.7.8={ birth=yes }
	432.6.13={ death=yes }
}
79={
	name=Lizbeth
	female=yes
	dynasty=1
	culture=azerothian religion=holy_light
	father=73	#Hyatt
	368.7.1={ birth=yes }
	440.4.14={ death=yes }
}
80={
	name=Adam
	dynasty=1
	culture=azerothian religion=holy_light
	martial=5 diplomacy=7 stewardship=4 intrigue=6 learning=7
	trait=education_martial_1 trait=compassionate trait=lazy trait=shy trait=zealous 
	trait=wounded_1 
	father=76	#Acton
	375.6.19={ birth=yes }
	456.1.30={ death=yes }
}
81={
	name=Sandon
	dynasty=1
	culture=azerothian religion=holy_light
	martial=4 diplomacy=8 stewardship=5 intrigue=6 learning=5
	trait=education_learning_3 trait=chaste trait=humble trait=content 
	father=76	#Acton
	382.7.27={ birth=yes }
	440.4.16={ death=yes }
}
82={
	name=Gilian
	female=yes
	dynasty=1
	culture=azerothian religion=holy_light
	father=76	#Acton
	387.12.27={ birth=yes }
	465.12.31={ death=yes }
}

# dynasty=2 Lescovar Stormwind nobles, have seat in House of Nobles
100={
	name=Ang
	dynasty=2
	culture=azerothian religion=holy_light
	martial=7 diplomacy=4 stewardship=7 intrigue=6 learning=4
	trait=education_learning_2 trait=deceitful trait=arbitrary 
	2.2.14={ birth=yes }
	94.10.5={ death=yes }
}
101={
	name=Sydell
	dynasty=2
	culture=azerothian religion=holy_light
	martial=4 diplomacy=6 stewardship=8 intrigue=5 learning=8
	trait=education_martial_1 trait=chaste trait=deceitful trait=gregarious 
	trait=ambitious 
	father=100	#Ang
	30.7.25={ birth=yes }
	95.8.5={ death=yes }
}
102={
	name=Dwite
	dynasty=2
	culture=azerothian religion=holy_light
	martial=5 diplomacy=8 stewardship=6 intrigue=7 learning=4
	trait=education_learning_1 trait=humble trait=content trait=cynical trait=craven 
	father=100	#Ang
	32.10.14={ birth=yes }
	129.7.24={ death=yes }
}
103={
	name=Varian
	dynasty=2
	culture=azerothian religion=holy_light
	martial=7 diplomacy=4 stewardship=6 intrigue=5 learning=7
	trait=education_learning_1 trait=patient trait=arbitrary trait=paranoid trait=honest 
	father=100	#Ang
	37.11.24={ birth=yes }
	108.3.2={ death=yes }
}
104={
	name=Role
	dynasty=2
	culture=azerothian religion=holy_light
	martial=4 diplomacy=8 stewardship=4 intrigue=6 learning=8
	trait=education_martial_1 trait=lifestyle_herbalist trait=cynical trait=humble trait=wrathful 
	trait=lustful 
	father=100	#Ang
	44.12.27={ birth=yes }
	117.12.3={ death=yes }
}
105={
	name=Edwardson
	dynasty=2
	culture=azerothian religion=holy_light
	martial=7 diplomacy=8 stewardship=8 intrigue=8 learning=5
	trait=education_learning_1 trait=wrathful trait=chaste trait=temperate trait=trusting 
	trait=stuttering 
	father=101	#Sydell
	62.4.13={ birth=yes }
	159.4.4={ death=yes }
}
106={
	name=Shayne
	dynasty=2
	culture=azerothian religion=holy_light
	martial=8 diplomacy=4 stewardship=4 intrigue=4 learning=8
	trait=education_intrigue_1 trait=temperate trait=lazy trait=greedy trait=brave 
	father=101	#Sydell
	68.12.25={ birth=yes }
	131.6.19={ death=yes }
}
107={
	name=Eliza
	female=yes
	dynasty=2
	culture=azerothian religion=holy_light
	father=101	#Sydell
	74.6.2={ birth=yes }
	167.3.21={ death=yes }
}
108={
	name=Varia
	female=yes
	dynasty=2
	culture=azerothian religion=holy_light
	father=105	#Edwardson
	94.2.5={ birth=yes }
	158.4.7={ death=yes }
}
109={
	name=Lizbeth
	female=yes
	dynasty=2
	culture=azerothian religion=holy_light
	father=105	#Edwardson
	97.9.2={ birth=yes }
	183.10.13={ death=yes }
}
110={
	name=Gilian
	female=yes
	dynasty=2
	culture=azerothian religion=holy_light
	father=105	#Edwardson
	101.2.24={ birth=yes }
	177.1.19={ death=yes }
}
111={
	name=Thoradin
	dynasty=2
	culture=azerothian religion=holy_light
	martial=6 diplomacy=8 stewardship=4 intrigue=5 learning=7
	trait=education_intrigue_4 trait=trusting trait=honest trait=gluttonous trait=just 
	trait=wounded_1 
	father=105	#Edwardson
	107.2.19={ birth=yes }
	173.7.23={ death=yes }
}
112={
	name=Tiffin
	dynasty=2
	female=yes
	culture=azerothian religion=holy_light
	father=105	#Edwardson
	113.7.17={ birth=yes }
	184.10.30={ death=yes }
}
113={
	name=Wilson
	dynasty=2
	culture=azerothian religion=holy_light
	martial=6 diplomacy=4 stewardship=8 intrigue=8 learning=7
	trait=education_learning_1 trait=lifestyle_reveler trait=diligent trait=arrogant trait=deceitful 
	trait=temperate 
	father=105	#Edwardson
	116.1.22={ birth=yes
		effect = {
			add_trait_xp = {
				trait = lifestyle_reveler
				value = 50
			}
		}
	}
	178.10.12={ death=yes }
}
114={
	name=Anastasia
	female=yes
	dynasty=2
	culture=azerothian religion=holy_light
	father=105	#Edwardson
	121.7.12={ birth=yes }
	210.12.25={ death=yes }
}
115={
	name=Adrien
	dynasty=2
	culture=azerothian religion=holy_light
	martial=6 diplomacy=7 stewardship=7 intrigue=8 learning=7
	trait=education_stewardship_4 trait=craven trait=arbitrary trait=zealous trait=patient 
	father=111	#Thoradin
	128.10.12={ birth=yes }
	212.12.23={ death=yes }
}
116={
	name=Marcovefa
	female=yes
	dynasty=2
	culture=azerothian religion=holy_light
	father=111	#Thoradin
	132.4.21={ birth=yes }
	214.9.2={ death=yes }
}
117={
	name=Benjamin
	dynasty=2
	culture=azerothian religion=holy_light
	martial=5 diplomacy=8 stewardship=5 intrigue=5 learning=4
	trait=education_learning_1 trait=greedy trait=humble trait=gluttonous 
	father=111	#Thoradin
	138.3.14={ birth=yes }
	199.4.26={ death=yes }
}
118={
	name=Mirelle
	female=yes
	dynasty=2
	culture=azerothian religion=holy_light
	father=111	#Thoradin
	141.10.9={ birth=yes }
	190.12.22={ death=yes }
}
119={
	name=Hogan
	dynasty=2
	culture=azerothian religion=holy_light
	martial=7 diplomacy=4 stewardship=6 intrigue=7 learning=4
	trait=education_martial_1 trait=sadistic trait=zealous trait=lazy trait=arrogant 
	father=111	#Thoradin
	146.7.25={ birth=yes }
	225.1.20={ death=yes }
}
120={
	name=Llane
	dynasty=2
	culture=azerothian religion=holy_light
	martial=6 diplomacy=6 stewardship=8 intrigue=5 learning=6
	trait=education_learning_3 trait=generous trait=zealous trait=deceitful 
	father=111	#Thoradin
	149.6.3={ birth=yes }
	214.1.1={ death=yes }
}
121={
	name=Caledra
	female=yes
	dynasty=2
	culture=azerothian religion=holy_light
	father=115	#Adrien
	159.12.19={ birth=yes }
	249.3.27={ death=yes }
}
122={
	name=Dwenn
	dynasty=2
	culture=azerothian religion=holy_light
	martial=6 diplomacy=7 stewardship=7 intrigue=7 learning=6
	trait=education_intrigue_1 trait=honest trait=gluttonous trait=paranoid 
	father=115	#Adrien
	165.6.12={ birth=yes }
	241.10.21={ death=yes }
}
123={
	name=Lucille
	female=yes
	dynasty=2
	culture=azerothian religion=holy_light
	father=115	#Adrien
	172.10.2={ birth=yes }
	254.8.20={ death=yes }
}
124={
	name=Dwyght
	dynasty=2
	culture=azerothian religion=holy_light
	martial=7 diplomacy=8 stewardship=8 intrigue=4 learning=7
	trait=education_intrigue_4 trait=lifestyle_herbalist trait=greedy trait=deceitful 
	father=115	#Adrien
	178.10.20={ birth=yes }
	252.7.1={ death=yes }
}
125={
	name=Carson
	dynasty=2
	culture=azerothian religion=holy_light
	martial=5 diplomacy=7 stewardship=8 intrigue=7 learning=8
	trait=education_intrigue_4 trait=trusting trait=generous trait=honest
	trait=intellect_bad_2 
	father=122	#Dwenn
	196.5.24={ birth=yes }
	261.2.10={ death=yes }
}
126={
	name=Bernard
	dynasty=2
	culture=azerothian religion=holy_light
	martial=8 diplomacy=5 stewardship=5 intrigue=8 learning=8
	trait=education_learning_1 trait=diligent trait=wrathful trait=deceitful trait=arrogant 
	father=122	#Dwenn
	201.6.27={ birth=yes }
	279.9.24={ death=yes }
}
127={
	name=Edwardson
	dynasty=2
	culture=azerothian religion=holy_light
	martial=7 diplomacy=5 stewardship=7 intrigue=6 learning=8
	trait=education_learning_3 trait=sadistic trait=craven trait=gluttonous trait=trusting 
	father=122	#Dwenn
	206.11.9={ birth=yes }
	288.9.10={ death=yes }
}
128={
	name=Chilton
	dynasty=2
	culture=azerothian religion=holy_light
	martial=5 diplomacy=8 stewardship=8 intrigue=4 learning=7
	trait=education_intrigue_3 trait=lustful trait=generous trait=sadistic trait=arbitrary 
	father=125	#Carson
	225.10.2={ birth=yes }
	286.2.11={ death=yes }
}
129={
	name=Jackson
	dynasty=2
	culture=azerothian religion=holy_light
	martial=5 diplomacy=6 stewardship=4 intrigue=5 learning=7
	trait=education_intrigue_4 trait=greedy trait=shy 
	father=125	#Carson
	227.12.2={ birth=yes }
	308.7.15={ death=yes }
}
130={
	name=Renato
	dynasty=2
	culture=azerothian religion=holy_light
	martial=8 diplomacy=6 stewardship=6 intrigue=7 learning=5
	trait=education_intrigue_4 trait=lifestyle_reveler trait=craven trait=humble trait=temperate 
	trait=shy  
	father=125	#Carson
	232.5.15={ birth=yes
		effect = {
			add_trait_xp = {
				trait = lifestyle_reveler
				value = 50
			}
		}
	}
	320.4.24={ death=yes }
}
131={
	name=Hesse
	dynasty=2
	culture=azerothian religion=holy_light
	martial=8 diplomacy=4 stewardship=6 intrigue=5 learning=4
	trait=education_martial_3 trait=gregarious trait=sadistic trait=craven trait=wounded_1 
	father=128	#Chilton
	256.1.20={ birth=yes }
	330.10.14={ death=yes }
}
132={
	name=Landina
	female=yes
	dynasty=2
	culture=azerothian religion=holy_light
	father=128	#Chilton
	258.6.14={ birth=yes }
	331.7.11={ death=yes }
}
133={
	name=Newton
	dynasty=2
	culture=azerothian religion=holy_light
	martial=7 diplomacy=4 stewardship=7 intrigue=5 learning=8
	trait=education_learning_1 trait=trusting trait=diligent trait=arrogant trait=greedy 
	father=128	#Chilton
	264.12.23={ birth=yes }
	363.4.28={ death=yes }
}
134={
	name=Jackson
	dynasty=2
	culture=azerothian religion=holy_light
	martial=4 diplomacy=6 stewardship=5 intrigue=4 learning=4
	trait=education_intrigue_3 trait=lustful trait=temperate trait=sadistic trait=gregarious 
	father=128	#Chilton
	270.2.14={ birth=yes }
	358.8.4={ death=yes }
}
135={
	name=Felita
	female=yes
	dynasty=2
	culture=azerothian religion=holy_light
	father=128	#Chilton
	274.3.3={ birth=yes }
	365.10.20={ death=yes }
}
136={
	name=Kenata
	female=yes
	dynasty=2
	culture=azerothian religion=holy_light
	father=128	#Chilton
	278.6.27={ birth=yes }
	345.9.22={ death=yes }
}
137={
	name=Rose
	female=yes
	dynasty=2
	culture=azerothian religion=holy_light
	father=131	#Hesse
	283.10.22={ birth=yes }
	381.5.8={ death=yes }
}
138={
	name=Augustus
	dynasty=2
	culture=azerothian religion=holy_light
	martial=6 diplomacy=7 stewardship=6 intrigue=5 learning=5
	trait=education_diplomacy_4 trait=sadistic trait=craven trait=temperate trait=wounded_1 
	father=131	#Hesse
	288.2.15={ birth=yes }
	382.4.8={ death=yes }
}
139={
	name=Melania
	female=yes
	dynasty=2
	culture=azerothian religion=holy_light
	father=131	#Hesse
	295.9.14={ birth=yes }
	388.10.30={ death=yes }
}
140={
	name=Redwald
	dynasty=2
	culture=azerothian religion=holy_light
	martial=4 diplomacy=8 stewardship=6 intrigue=7 learning=4
	trait=education_intrigue_4 trait=lifestyle_hunter trait=shy trait=arrogant trait=trusting 
	trait=generous 
	father=131	#Hesse
	300.6.27={ birth=yes
		effect = {
			add_trait_xp = {
				trait = lifestyle_hunter
				track = hunter
				value = 50
			}
		}
	}
	395.5.15={ death=yes }
}
141={
	name=Redwald
	dynasty=2
	culture=azerothian religion=holy_light
	martial=8 diplomacy=6 stewardship=7 intrigue=8 learning=8
	trait=education_diplomacy_3 trait=chaste trait=sadistic trait=just trait=temperate 
	father=138	#Augustus
	313.3.15={ birth=yes }
	375.4.8={ death=yes }
}
142={
	name=Tiffin
	female=yes
	dynasty=2
	culture=azerothian religion=holy_light
	father=138	#Augustus
	319.11.26={ birth=yes }
	383.3.13={ death=yes }
}
143={
	name=Frotlina
	female=yes
	dynasty=2
	culture=azerothian religion=holy_light
	father=138	#Augustus
	323.3.12={ birth=yes }
	395.11.29={ death=yes }
}
144={
	name=Fastrada
	female=yes
	dynasty=2
	culture=azerothian religion=holy_light
	father=138	#Augustus
	330.10.8={ birth=yes }
	390.2.22={ death=yes }
}
145={
	name=Kayden
	dynasty=2
	culture=azerothian religion=holy_light
	martial=6 diplomacy=6 stewardship=6 intrigue=6 learning=7
	trait=education_martial_1 trait=shy trait=wrathful trait=zealous 
	father=141	#Redwald
	341.12.25={ birth=yes }
	421.5.25={ death=yes }
}
146={
	name=Winward
	dynasty=2
	culture=azerothian religion=holy_light
	martial=4 diplomacy=5 stewardship=7 intrigue=8 learning=7
	trait=education_learning_1 trait=ambitious trait=greedy trait=temperate trait=lustful 
	father=141	#Redwald
	344.10.18={ birth=yes }
	418.11.26={ death=yes }
}
147={
	name=Catriona
	female=yes
	dynasty=2
	culture=azerothian religion=holy_light
	father=141	#Redwald
	350.1.16={ birth=yes }
	448.2.2={ death=yes }
}
148={
	name=Joseph
	dynasty=2
	culture=azerothian religion=holy_light
	martial=8 diplomacy=6 stewardship=5 intrigue=7 learning=8
	trait=education_martial_1 trait=craven trait=gregarious trait=deceitful 
	father=145	#Kayden
	365.5.11={ birth=yes }
	448.9.25={ death=yes }
}
149={
	name=Ann
	female=yes
	dynasty=2
	culture=azerothian religion=holy_light
	father=145	#Kayden
	368.1.11={ birth=yes }
	449.4.22={ death=yes }
}
150={
	name=Varian
	dynasty=2
	culture=azerothian religion=holy_light
	martial=5 diplomacy=7 stewardship=7 intrigue=8 learning=5
	trait=education_martial_3 trait=wrathful trait=craven trait=generous trait=temperate 
	father=145	#Kayden
	373.2.27={ birth=yes }
	440.12.23={ death=yes }
}
151={
	name=Jillia
	female=yes
	dynasty=2
	culture=azerothian religion=holy_light
	father=145	#Kayden
	379.1.10={ birth=yes }
	448.6.30={ death=yes }
}
152={
	name=Bradney
	dynasty=2
	culture=azerothian religion=holy_light
	martial=4 diplomacy=6 stewardship=6 intrigue=6 learning=4
	trait=education_intrigue_3 trait=trusting trait=greedy trait=gregarious 
	trait=sadistic 
	father=148	#Joseph
	390.3.16={ birth=yes }
	451.3.31={ death=yes }
}
153={
	name=Marcovefa
	female=yes
	dynasty=2
	culture=azerothian religion=holy_light
	father=148	#Joseph
	396.1.15={ birth=yes }
	468.9.18={ death=yes }
}
154={
	name=Clerice
	female=yes
	dynasty=2
	culture=azerothian religion=holy_light
	father=148	#Joseph
	402.11.19={ birth=yes }
	472.5.18={ death=yes }
}
155={
	name=Bree
	female=yes
	dynasty=2
	culture=azerothian religion=holy_light
	father=148	#Joseph
	407.6.7={ birth=yes }
	490.9.7={ death=yes }
}
156={
	name=Aldwin
	dynasty=2
	culture=azerothian religion=holy_light
	martial=5 diplomacy=7 stewardship=7 intrigue=6 learning=5
	trait=education_intrigue_1 trait=content trait=generous trait=chaste trait=brave 
	father=152	#Bradney
	409.2.13={ birth=yes }
	502.12.10={ death=yes }
}
157={
	name=Sullivan
	dynasty=2
	culture=azerothian religion=holy_light
	martial=7 diplomacy=7 stewardship=7 intrigue=6 learning=5
	trait=education_diplomacy_4 trait=education_martial_prowess_4 trait=compassionate trait=shy trait=craven 
	trait=trusting 
	father=152	#Bradney
	415.12.5={ birth=yes }
	496.10.22={ death=yes }
}
158={
	name=Brian
	dynasty=2
	culture=azerothian religion=holy_light
	martial=8 diplomacy=4 stewardship=5 intrigue=6 learning=6
	trait=education_martial_1 trait=education_martial_prowess_4 trait=ambitious trait=trusting trait=compassionate 
	trait=temperate 
	father=152	#Bradney
	420.7.18={ birth=yes }
	537.3.28={ death=yes }
}
159={
	name=Gaiman
	dynasty=2
	culture=azerothian religion=holy_light
	martial=6 diplomacy=7 stewardship=6 intrigue=6 learning=5
	trait=education_intrigue_4 trait=just trait=chaste trait=trusting trait=gluttonous 
	father=152	#Bradney
	426.9.8={ birth=yes }
	509.12.5={ death=yes }
}
160={
	name=Catarina
	female=yes
	dynasty=2
	culture=azerothian religion=holy_light
	father=156	#Aldwin
	432.7.12={ birth=yes }
	511.2.9={ death=yes }
}
161={
	name=Adrien
	dynasty=2
	culture=azerothian religion=holy_light
	martial=4 diplomacy=5 stewardship=8 intrigue=4 learning=8
	trait=education_stewardship_4 trait=trusting trait=zealous trait=craven 
	father=156	#Aldwin
	437.11.17={ birth=yes }
	526.2.17={ death=yes }
}
162={
	name=Medivh
	dynasty=2
	culture=azerothian religion=holy_light
	martial=6 diplomacy=4 stewardship=5 intrigue=8 learning=5
	trait=education_martial_2 trait=content trait=trusting trait=humble 
	father=156	#Aldwin
	440.9.7={ birth=yes }
	532.5.8={ death=yes }
}
163={
	name=Keira
	female=yes
	dynasty=2
	culture=azerothian religion=holy_light
	father=156	#Aldwin
	446.4.7={ birth=yes }
	528.12.23={ death=yes }
}
164={
	name=Ardwyn
	female=yes
	dynasty=2
	culture=azerothian religion=holy_light
	father=156	#Aldwin
	452.3.13={ birth=yes }
	520.11.9={ death=yes }
}
165={
	name=Clover
	female=yes
	dynasty=2
	culture=azerothian religion=holy_light
	father=161	#Adrien
	456.9.12={ birth=yes }
	544.10.24={ death=yes }
}
166={
	name=Barks
	dynasty=2
	culture=azerothian religion=holy_light
	martial=4 diplomacy=5 stewardship=7 intrigue=6 learning=4
	trait=education_learning_1 trait=gregarious trait=compassionate trait=cynical trait=brave 
	father=161	#Adrien
	460.8.16={ birth=yes }
	523.2.27={ death=yes }
}
167={
	name=Lucretia
	female=yes
	dynasty=2
	culture=azerothian religion=holy_light
	father=161	#Adrien
	465.3.20={ birth=yes }
	535.2.22={ death=yes }
}
168={
	name=Allison
	dynasty=2
	culture=azerothian religion=holy_light
	martial=7 diplomacy=4 stewardship=4 intrigue=8 learning=8
	trait=education_learning_3 trait=lifestyle_mystic trait=lustful trait=cynical trait=paranoid 
	trait=craven 
	father=161	#Adrien
	468.2.13={ birth=yes
		effect = {
			add_trait_xp = {
				trait = lifestyle_mystic
				value = 50
			}
		}
	}
	533.5.21={ death=yes }
}
169={
	name=Johan
	dynasty=2
	culture=azerothian religion=holy_light
	martial=6 diplomacy=8 stewardship=4 intrigue=7 learning=5
	trait=education_martial_3 trait=craven trait=generous trait=trusting trait=arrogant 
	trait=lisping 
	father=161	#Adrien
	472.11.21={ birth=yes }
	532.7.6={ death=yes }
}
170={
	name=Sean
	dynasty=2
	culture=azerothian religion=holy_light
	martial=7 diplomacy=8 stewardship=6 intrigue=6 learning=7
	trait=education_martial_1 trait=patient trait=brave trait=honest trait=temperate 
	father=161	#Adrien
	477.8.11={ birth=yes }
	566.9.12={ death=yes }
}
171={
	name=Clover
	female=yes
	dynasty=2
	culture=azerothian religion=holy_light
	father=161	#Adrien
	483.12.2={ birth=yes }
	562.11.3={ death=yes }
}
172={
	name=Bernard
	dynasty=2
	culture=azerothian religion=holy_light
	martial=6 diplomacy=8 stewardship=7 intrigue=5 learning=7
	trait=education_intrigue_1 trait=cynical trait=patient trait=compassionate 
	father=166	#Barks
	493.10.12={ birth=yes }
	575.1.24={ death=yes }
}
173={
	name=Llane
	dynasty=2
	culture=azerothian religion=holy_light
	martial=6 diplomacy=8 stewardship=7 intrigue=7 learning=5
	trait=education_learning_2 trait=arrogant trait=wrathful trait=compassionate trait=chaste 
	trait=drunkard 
	father=166	#Barks
	497.3.25={ birth=yes }
	578.9.25={ death=yes }
}
174={
	name=Velvet
	female=yes
	dynasty=2
	culture=azerothian religion=holy_light
	father=172	#Bernard
	522.8.7={ birth=yes }
	621.5.14={ death=yes }
}
# Lord Gregor Lescovar
175={
	name=Gregor
	dynasty=2
	culture=azerothian religion=holy_light
	martial=6 diplomacy=8 stewardship=5 intrigue=5 learning=4
	trait=education_diplomacy_4
	trait=humble trait=deceitful
	father=172	#Bernard
	527.12.17={ birth=yes }
	# Got seat in House of Nobles after Egerton Erlgadin
	595.2.1={
		effect = {
			# give_council_position doesn't work
			liege = {
				fire_councillor = cp:councillor_steward
				assign_councillor_type = {
					type = councillor_steward
					target = root
		}
	}
		}
	}
	608.1.1={ death={ death_reason=death_battle } } # Killed by WoW player
}
# Aldous Lescovar
176={
	name=Aldous
	dynasty=2
	culture=azerothian religion=holy_light
	martial=5 diplomacy=7 stewardship=5 intrigue=5 learning=8
	trait=education_martial_3
	trait=physique_good_1 trait=arrogant trait=giant
	father=175	#Gregor
	582.3.1={ birth=yes }
	# Got seat in House of Nobles after Gregor Lescovar
	608.1.1={
		give_council_position = councillor_steward
		}
	651.1.18={ death=yes }
}

# dynasty=3 Vanyst Stormwind nobles, joined Pandaria campaign
200={
	name=Taylor
	dynasty=3
	culture=azerothian religion=holy_light
	martial=4 diplomacy=8 stewardship=4 intrigue=8 learning=6
	trait=education_intrigue_1 trait=zealous trait=shy trait=arbitrary trait=lustful 
	2.1.13={ birth=yes }
	73.3.25={ death=yes }
}
201={
	name=Parker
	female=yes
	dynasty=3
	culture=azerothian religion=holy_light
	father=200	#Taylor
	30.4.13={ birth=yes }
	85.6.26={ death=yes }
}
202={
	name=Newbold
	dynasty=3
	culture=azerothian religion=holy_light
	martial=8 diplomacy=6 stewardship=7 intrigue=5 learning=6
	trait=education_martial_1 trait=compassionate trait=chaste trait=temperate 
	father=200	#Taylor
	36.2.18={ birth=yes }
	104.11.10={ death=yes }
}
203={
	name=Redfield
	dynasty=3
	culture=azerothian religion=holy_light
	martial=6 diplomacy=8 stewardship=8 intrigue=6 learning=8
	trait=education_learning_3 trait=shy trait=humble trait=honest trait=arbitrary 
	father=200	#Taylor
	40.1.13={ birth=yes }
	95.12.31={ death=yes }
}
204={
	name=Rowan
	dynasty=3
	culture=azerothian religion=holy_light
	martial=4 diplomacy=4 stewardship=6 intrigue=6 learning=8
	trait=education_learning_1 trait=lifestyle_hunter trait=wrathful trait=cynical trait=gregarious 
	father=202	#Newbold
	66.2.26={ birth=yes
		effect = {
			add_trait_xp = {
				trait = lifestyle_hunter
				track = hunter
				value = 50
			}
		}
	}
	121.9.17={ death=yes }
}
205={
	name=Vanessa
	female=yes
	dynasty=3
	culture=azerothian religion=holy_light
	father=202	#Newbold
	69.10.16={ birth=yes }
	147.5.16={ death=yes }
}
206={
	name=Mercy
	female=yes
	dynasty=3
	culture=azerothian religion=holy_light
	father=202	#Newbold
	75.10.7={ birth=yes }
	159.2.12={ death=yes }
}
207={
	name=Ardwyn
	female=yes
	dynasty=3
	culture=azerothian religion=holy_light
	father=202	#Newbold
	77.4.23={ birth=yes }
	152.11.10={ death=yes }
}
208={
	name=Carletta
	female=yes
	dynasty=3
	culture=azerothian religion=holy_light
	father=202	#Newbold
	81.10.11={ birth=yes }
	164.12.18={ death=yes }
}
209={
	name=Aysa
	female=yes
	dynasty=3
	culture=azerothian religion=holy_light
	father=204	#Rowan
	95.12.8={ birth=yes }
	160.5.3={ death=yes }
}
210={
	name=Kerwin
	dynasty=3
	culture=azerothian religion=holy_light
	martial=4 diplomacy=4 stewardship=6 intrigue=5 learning=4
	trait=education_martial_3 trait=lazy trait=cynical trait=lustful trait=brave 
	father=204	#Rowan
	99.2.18={ birth=yes }
	156.8.23={ death=yes }
}
211={
	name=Sullivan
	dynasty=3
	culture=azerothian religion=holy_light
	martial=7 diplomacy=8 stewardship=4 intrigue=4 learning=6
	trait=education_learning_1 trait=humble trait=brave trait=shy trait=trusting 
	father=204	#Rowan
	107.7.20={ birth=yes }
	176.8.17={ death=yes }
}
212={
	name=Ansley
	female=yes
	dynasty=3
	culture=azerothian religion=holy_light
	father=210	#Kerwin
	127.3.24={ birth=yes }
	201.4.18={ death=yes }
}
213={
	name=Cesaria
	female=yes
	dynasty=3
	culture=azerothian religion=holy_light
	father=210	#Kerwin
	131.2.14={ birth=yes }
	197.8.3={ death=yes }
}
214={
	name=Lauffer
	dynasty=3
	culture=azerothian religion=holy_light
	martial=5 diplomacy=6 stewardship=6 intrigue=5 learning=6
	trait=education_stewardship_4 trait=generous trait=patient trait=lazy trait=gluttonous 
	father=210	#Kerwin
	135.8.21={ birth=yes }
	212.10.13={ death=yes }
}
215={
	name=Allan
	dynasty=3
	culture=azerothian religion=holy_light
	martial=8 diplomacy=4 stewardship=5 intrigue=7 learning=4
	trait=education_learning_2 trait=gluttonous trait=lustful trait=humble trait=craven 
	father=210	#Kerwin
	140.12.27={ birth=yes }
	178.2.11={ death=yes }
}
216={
	name=Ramona
	female=yes
	dynasty=3
	culture=azerothian religion=holy_light
	father=210	#Kerwin
	143.6.18={ birth=yes }
	215.9.27={ death=yes }
}
217={
	name=Maxim
	dynasty=3
	culture=azerothian religion=holy_light
	martial=8 diplomacy=7 stewardship=5 intrigue=8 learning=5
	trait=education_intrigue_1 trait=paranoid trait=cynical trait=lazy trait=arrogant 
	father=214	#Lauffer
	167.12.5={ birth=yes }
	254.9.23={ death=yes }
}
218={
	name=Robin
	dynasty=3
	culture=azerothian religion=holy_light
	martial=6 diplomacy=6 stewardship=5 intrigue=7 learning=4
	trait=education_learning_2 trait=chaste trait=lazy trait=craven trait=humble 
	father=214	#Lauffer
	172.4.24={ birth=yes }
	248.9.12={ death=yes }
}
219={
	name=Alicia
	female=yes
	dynasty=3
	culture=azerothian religion=holy_light
	father=214	#Lauffer
	178.8.20={ birth=yes }
	261.5.20={ death=yes }
}
220={
	name=Mirelle
	female=yes
	dynasty=3
	culture=azerothian religion=holy_light
	father=214	#Lauffer
	184.8.2={ birth=yes }
	243.10.15={ death=yes }
}
221={
	name=Redmund
	dynasty=3
	culture=azerothian religion=holy_light
	martial=7 diplomacy=7 stewardship=8 intrigue=8 learning=8
	trait=education_martial_1 trait=torturer trait=humble trait=honest trait=brave 
	trait=gregarious 
	father=217	#Maxim
	190.1.21={ birth=yes }
	257.4.21={ death=yes }
}
222={
	name=Gavin
	dynasty=3
	culture=azerothian religion=holy_light
	martial=6 diplomacy=7 stewardship=6 intrigue=8 learning=4
	trait=education_intrigue_1 trait=lifestyle_hunter trait=patient trait=deceitful trait=compassionate 
	father=217	#Maxim
	196.1.17={ birth=yes
		effect = {
			add_trait_xp = {
				trait = lifestyle_hunter
				track = hunter
				value = 50
			}
		}
	}
	285.5.5={ death=yes }
}
223={
	name=Kenelm
	dynasty=3
	culture=azerothian religion=holy_light
	martial=7 diplomacy=6 stewardship=8 intrigue=7 learning=5
	trait=education_stewardship_4 trait=ambitious trait=sadistic trait=deceitful 
	father=217	#Maxim
	201.2.25={ birth=yes }
	260.4.16={ death=yes }
}
224={
	name=Winward
	dynasty=3
	culture=azerothian religion=holy_light
	martial=5 diplomacy=4 stewardship=4 intrigue=8 learning=5
	trait=education_stewardship_2 trait=zealous trait=paranoid trait=compassionate trait=ambitious 
	father=221	#Redmund
	213.3.8={ birth=yes }
	280.10.11={ death=yes }
}
225={
	name=Milton
	dynasty=3
	culture=azerothian religion=holy_light
	martial=8 diplomacy=8 stewardship=7 intrigue=8 learning=7
	trait=education_stewardship_1 trait=chaste trait=shy trait=craven trait=content 
	father=221	#Redmund
	217.6.9={ birth=yes }
	299.5.4={ death=yes }
}
226={
	name=Nico
	dynasty=3
	culture=azerothian religion=holy_light
	martial=5 diplomacy=5 stewardship=6 intrigue=5 learning=8
	trait=education_learning_4 trait=temperate trait=trusting trait=content trait=craven 
	father=221	#Redmund
	221.11.23={ birth=yes }
	307.11.3={ death=yes }
}
227={
	name=Alma
	female=yes
	dynasty=3
	culture=azerothian religion=holy_light
	father=221	#Redmund
	224.10.24={ birth=yes }
	306.4.16={ death=yes }
}
228={
	name=Bailey
	dynasty=3
	culture=azerothian religion=holy_light
	martial=8 diplomacy=6 stewardship=5 intrigue=5 learning=8
	trait=education_intrigue_4 trait=gregarious trait=craven trait=diligent trait=arbitrary 
	father=221	#Redmund
	229.5.13={ birth=yes }
	283.10.8={ death=yes }
}
229={
	name=Zarise
	female=yes
	dynasty=3
	culture=azerothian religion=holy_light
	father=224	#Winward
	235.9.17={ birth=yes }
	303.5.10={ death=yes }
}
230={
	name=Elenor
	female=yes
	dynasty=3
	culture=azerothian religion=holy_light
	father=224	#Winward
	242.4.5={ birth=yes }
	295.9.25={ death=yes }
}
231={
	name=Hyatt
	dynasty=3
	culture=azerothian religion=holy_light
	martial=7 diplomacy=4 stewardship=8 intrigue=4 learning=6
	trait=education_learning_1 trait=generous trait=cynical trait=shy trait=arbitrary 
	father=224	#Winward
	244.7.3={ birth=yes }
	296.9.8={ death=yes }
}
232={
	name=Hesse
	dynasty=3
	culture=azerothian religion=holy_light
	martial=7 diplomacy=7 stewardship=6 intrigue=5 learning=5
	trait=education_stewardship_4 trait=generous trait=arrogant trait=lustful trait=sadistic 
	trait=wounded_1 
	father=224	#Winward
	250.10.13={ birth=yes }
	331.6.28={ death=yes }
}
233={
	name=Chapman
	dynasty=3
	culture=azerothian religion=holy_light
	martial=5 diplomacy=6 stewardship=5 intrigue=6 learning=4
	trait=education_diplomacy_3 trait=patient trait=compassionate trait=craven 
	father=231	#Hyatt
	265.12.9={ birth=yes }
	356.4.15={ death=yes }
}
234={
	name=Earl
	dynasty=3
	culture=azerothian religion=holy_light
	martial=8 diplomacy=6 stewardship=5 intrigue=8 learning=7
	trait=education_diplomacy_3 trait=shy trait=humble trait=temperate trait=sadistic 
	father=231	#Hyatt
	268.5.11={ birth=yes }
	348.11.17={ death=yes }
}
235={
	name=Behsten
	dynasty=3
	culture=azerothian religion=holy_light
	martial=8 diplomacy=6 stewardship=5 intrigue=8 learning=8
	trait=education_intrigue_3 trait=scholar trait=paranoid trait=arrogant 
	father=231	#Hyatt
	272.6.3={ birth=yes }
	332.3.12={ death=yes }
}
236={
	name=Jaiden
	dynasty=3
	culture=azerothian religion=holy_light
	martial=8 diplomacy=7 stewardship=5 intrigue=8 learning=5
	trait=education_diplomacy_3 trait=lifestyle_hunter trait=lustful trait=diligent 
	father=233	#Chapman
	296.5.7={ birth=yes
		effect = {
			add_trait_xp = {
				trait = lifestyle_hunter
				track = hunter
				value = 50
			}
		}
	}
	353.4.16={ death=yes }
}
237={
	name=Dwayne
	dynasty=3
	culture=azerothian religion=holy_light
	martial=8 diplomacy=6 stewardship=7 intrigue=7 learning=4
	trait=education_learning_2 trait=gregarious trait=content trait=compassionate trait=honest 
	father=233	#Chapman
	300.4.2={ birth=yes }
	367.3.25={ death=yes }
}
238={
	name=Raff
	dynasty=3
	culture=azerothian religion=holy_light
	martial=5 diplomacy=4 stewardship=7 intrigue=5 learning=8
	trait=education_learning_1 trait=arbitrary trait=ambitious trait=compassionate 
	father=233	#Chapman
	304.9.16={ birth=yes }
	344.6.23={ death=yes }
}
239={
	name=Edwina
	female=yes
	dynasty=3
	culture=azerothian religion=holy_light
	father=233	#Chapman
	311.2.15={ birth=yes }
	372.2.1={ death=yes }
}
240={
	name=Ralph
	dynasty=3
	culture=azerothian religion=holy_light
	martial=8 diplomacy=7 stewardship=7 intrigue=7 learning=6
	trait=education_intrigue_1 trait=lifestyle_hunter trait=gregarious trait=humble trait=diligent 
	trait=chaste 
	father=236	#Jaiden
	324.3.22={ birth=yes
		effect = {
			add_trait_xp = {
				trait = lifestyle_hunter
				track = hunter
				value = 50
			}
		}
	}
	371.2.6={ death=yes }
}
241={
	name=Simon
	dynasty=3
	culture=azerothian religion=holy_light
	martial=7 diplomacy=8 stewardship=5 intrigue=7 learning=5
	trait=education_intrigue_1 trait=paranoid trait=chaste trait=zealous 
	father=236	#Jaiden
	329.4.8={ birth=yes
		effect = {
			add_trait_xp = {
				trait = lifestyle_reveler
				value = 50
			}
		}
	}
	391.2.19={ death=yes }
}
242={
	name=Sandon
	dynasty=3
	culture=azerothian religion=holy_light
	martial=7 diplomacy=4 stewardship=7 intrigue=5 learning=5
	trait=education_intrigue_1 trait=lifestyle_reveler trait=patient trait=humble trait=zealous 
	trait=chaste trait=lunatic_1 
	father=240	#Ralph
	351.6.5={ birth=yes }
	405.8.27={ death=yes }
}
243={
	name=Gilian
	female=yes
	dynasty=3
	culture=azerothian religion=holy_light
	father=240	#Ralph
	356.1.6={ birth=yes }
	415.5.30={ death=yes }
}
244={
	name=Varia
	female=yes
	dynasty=3
	culture=azerothian religion=holy_light
	father=240	#Ralph
	363.9.18={ birth=yes }
	426.9.18={ death=yes }
}
245={
	name=Alicia
	female=yes
	dynasty=3
	culture=azerothian religion=holy_light
	father=240	#Ralph
	368.2.26={ birth=yes }
	424.7.11={ death=yes }
}
246={
	name=Redmund
	dynasty=3
	culture=azerothian religion=holy_light
	martial=8 diplomacy=6 stewardship=8 intrigue=4 learning=5
	trait=education_intrigue_3 trait=education_martial_prowess_4 trait=lustful trait=generous trait=temperate 
	trait=craven 
	father=242	#Sandon
	383.11.16={ birth=yes }
	443.10.8={ death=yes }
}
247={
	name=Allan
	dynasty=3
	culture=azerothian religion=holy_light
	martial=6 diplomacy=7 stewardship=5 intrigue=7 learning=6
	trait=education_stewardship_2 trait=arbitrary trait=chaste trait=gregarious trait=trusting 
	father=242	#Sandon
	387.12.16={ birth=yes }
	474.1.2={ death=yes }
}
248={
	name=Barathen
	dynasty=3
	culture=azerothian religion=holy_light
	martial=4 diplomacy=4 stewardship=6 intrigue=8 learning=6
	trait=education_learning_2 trait=lustful trait=wrathful trait=content trait=sadistic 
	father=242	#Sandon
	391.1.25={ birth=yes }
	463.4.11={ death=yes }
}
249={
	name=Renato
	dynasty=3
	culture=azerothian religion=holy_light
	martial=4 diplomacy=6 stewardship=7 intrigue=4 learning=4
	trait=education_diplomacy_3 trait=greedy trait=wrathful trait=temperate 
	trait=trusting 
	father=242	#Sandon
	396.1.19={ birth=yes }
	467.6.7={ death=yes }
}
250={
	name=Newall
	dynasty=3
	culture=azerothian religion=holy_light
	martial=4 diplomacy=7 stewardship=6 intrigue=4 learning=8
	trait=education_martial_1 trait=deceitful trait=lustful trait=brave 
	father=246	#Redmund
	413.11.3={ birth=yes }
	499.1.5={ death=yes }
}
251={
	name=Fitzgerald
	dynasty=3
	culture=azerothian religion=holy_light
	martial=4 diplomacy=4 stewardship=6 intrigue=7 learning=5
	trait=education_stewardship_4 trait=generous trait=arbitrary trait=wrathful 
	father=246	#Redmund
	416.6.19={ birth=yes }
	461.12.21={ death=yes }
}
252={
	name=Alexa
	female=yes
	dynasty=3
	culture=azerothian religion=holy_light
	father=246	#Redmund
	421.11.11={ birth=yes }
	473.11.27={ death=yes }
}
253={
	name=Mirelle
	female=yes
	dynasty=3
	culture=azerothian religion=holy_light
	father=246	#Redmund
	426.9.27={ birth=yes }
	499.3.2={ death=yes }
}
254={
	name=Bethany
	female=yes
	dynasty=3
	culture=azerothian religion=holy_light
	father=250	#Newall
	436.5.15={ birth=yes }
	478.6.7={ death=yes }
}
255={
	name=Isolde
	female=yes
	dynasty=3
	culture=azerothian religion=holy_light
	father=250	#Newall
	441.3.10={ birth=yes }
	531.8.26={ death=yes }
}
256={
	name=Redwald
	dynasty=3
	culture=azerothian religion=holy_light
	martial=5 diplomacy=5 stewardship=8 intrigue=7 learning=5
	trait=education_learning_3 trait=greedy trait=gluttonous trait=compassionate trait=honest 
	father=250	#Newall
	446.9.7={ birth=yes }
	499.9.23={ death=yes }
}
257={
	name=Sean
	dynasty=3
	culture=azerothian religion=holy_light
	martial=5 diplomacy=8 stewardship=6 intrigue=6 learning=6
	trait=education_martial_2 trait=content trait=greedy trait=sadistic 
	trait=lazy
	father=250	#Newall
	451.7.2={ birth=yes }
	513.10.30={ death=yes }
}
258={
	name=Bazzil
	dynasty=3
	culture=azerothian religion=holy_light
	martial=8 diplomacy=4 stewardship=7 intrigue=5 learning=8
	trait=education_learning_3 trait=chaste trait=brave trait=just trait=honest 
	father=250	#Newall
	457.9.22={ birth=yes }
	511.11.19={ death=yes }
}
259={
	name=Thoradin
	dynasty=3
	culture=azerothian religion=holy_light
	martial=7 diplomacy=7 stewardship=5 intrigue=5 learning=5
	trait=education_intrigue_4 trait=honest trait=humble trait=gregarious trait=paranoid 
	father=250	#Newall
	462.5.21={ birth=yes }
	535.9.3={ death=yes }
}
260={
	name=Caledra
	female=yes
	dynasty=3
	culture=azerothian religion=holy_light
	father=250	#Newall
	466.2.24={ birth=yes }
	553.2.5={ death=yes }
}
261={
	name=Anson
	dynasty=3
	culture=azerothian religion=holy_light
	martial=4 diplomacy=5 stewardship=8 intrigue=4 learning=7
	trait=education_stewardship_4 trait=honest trait=content trait=compassionate 
	father=256	#Redwald
	472.10.21={ birth=yes }
	554.4.18={ death=yes }
}
262={
	name=Ryan
	dynasty=3
	culture=azerothian religion=holy_light
	martial=5 diplomacy=7 stewardship=8 intrigue=5 learning=4
	trait=education_intrigue_3 trait=honest trait=paranoid trait=sadistic 
	father=256	#Redwald
	479.12.15={ birth=yes }
	549.6.4={ death=yes }
}
263={
	name=Brentan
	dynasty=3
	culture=azerothian religion=holy_light
	martial=8 diplomacy=8 stewardship=6 intrigue=8 learning=4
	trait=education_stewardship_2 trait=gregarious trait=wrathful trait=paranoid trait=ambitious 
	father=261	#Anson
	493.1.26={ birth=yes }
	557.12.3={ death=yes }
}
264={
	name=Robin
	dynasty=3
	culture=azerothian religion=holy_light
	martial=4 diplomacy=8 stewardship=6 intrigue=8 learning=6
	trait=education_diplomacy_4 trait=sadistic trait=arbitrary trait=humble trait=wrathful 
	father=261	#Anson
	499.1.5={ birth=yes }
	553.9.14={ death=yes }
}
265={
	name=Ander
	dynasty=3
	culture=azerothian religion=holy_light
	martial=6 diplomacy=5 stewardship=6 intrigue=8 learning=5
	trait=education_intrigue_1 trait=lifestyle_mystic trait=paranoid trait=arbitrary trait=craven 
	trait=temperate 
	father=261	#Anson
	503.9.10={ birth=yes
		effect = {
			add_trait_xp = {
				trait = lifestyle_mystic
				value = 50
			}
		}
	}
	571.7.11={ death=yes }
}
266={
	name=Morberga
	female=yes
	dynasty=3
	culture=azerothian religion=holy_light
	father=261	#Anson
	506.5.16={ birth=yes }
	590.9.19={ death=yes }
}
267={
	name=Augustus
	dynasty=3
	culture=azerothian religion=holy_light
	martial=8 diplomacy=8 stewardship=7 intrigue=4 learning=8
	trait=education_learning_1 trait=wrathful trait=arbitrary trait=chaste trait=content 
	trait=lunatic_1 
	father=263	#Brentan
	512.9.10={ birth=yes
		effect = {
			add_trait_xp = {
				trait = lifestyle_reveler
				value = 50
			}
		}
	}
	580.7.4={ death=yes }
}
268={
	name=Halley
	female=yes
	dynasty=3
	culture=azerothian religion=holy_light
	father=263	#Brentan
	517.12.21={ birth=yes }
	571.4.29={ death=yes }
}
269={
	name=Barrett
	dynasty=3
	culture=azerothian religion=holy_light
	martial=7 diplomacy=6 stewardship=6 intrigue=6 learning=7
	trait=education_stewardship_4 trait=lifestyle_reveler trait=content trait=arbitrary trait=zealous 
	trait=shy  
	father=263	#Brentan
	520.1.25={ birth=yes }
	580.6.25={ death=yes }
}
# Bolten Vanyst
270={
	name=Bolten
	dynasty=3
	culture=azerothian religion=holy_light
	sexuality = heterosexual
	martial=8 diplomacy=5 stewardship=4 intrigue=4 learning=7
	trait=education_martial_2
	trait=arbitrary trait=ambitious trait=arrogant trait=brave 
	father=267	#Augustus
	554.4.18={ birth=yes }
	575.1.1={
		add_spouse=905	#Patricia
}
	630.12.17={ death=yes }
}
# Kinda lore character, father of Morelan Vanyst
271={
	name=Keegan
	dynasty=3
	culture=azerothian religion=holy_light
	martial=5 diplomacy=5 stewardship=5 intrigue=8 learning=6
	trait=education_diplomacy_4 trait=scholar trait=paranoid trait=lustful trait=diligent 
	trait=arrogant 
	father=267	#Augustus
	555.8.22={ birth=yes }
	600.7.17={ death=yes }
}
# Kinda lore 3 daughters of Bolten Vanyst
272={
	name=Isolde
	female=yes
	dynasty=3
	culture=azerothian religion=holy_light
	father=270	#Bolten
	mother=905	#Patricia
	576.1.22={ birth=yes }
	657.6.5={ death=yes }
}
273={
	name=Ramona
	female=yes
	dynasty=3
	culture=azerothian religion=holy_light
	father=270	#Bolten
	mother=905	#Patricia
	578.6.15={ birth=yes }
	673.11.4={ death=yes }
}
274={
	name=Severina
	female=yes
	dynasty=3
	culture=azerothian religion=holy_light
	father=270	#Bolten
	mother=905	#Patricia
	580.3.17={ birth=yes }
	666.10.27={ death=yes }
}
# Morelan Vanyst
275={
	name=Morelan
	dynasty=3
	culture=azerothian religion=holy_light
	sexuality = heterosexual
	martial=6 diplomacy=8 stewardship=6 intrigue=4 learning=5
	trait=education_martial_3
	trait=brave trait=humble trait=honest trait=diligent
	father=271	#Keegan
	580.3.15={ birth=yes }
	601.1.1={
		add_spouse=900 #Mary
		effect={
			if = { limit = { character:900 = { is_alive = yes } } set_relation_soulmate = character:900 } #Mary
}
	}
	654.11.29={ death=yes }
}
# Kinda lore son of Morelan Vanyst
276={
	name=James
	dynasty=3
	culture=azerothian religion=holy_light
	martial=8 diplomacy=6 stewardship=5 intrigue=4 learning=4
	trait=education_stewardship_1
	trait=paranoid trait=content trait=deceitful trait=sadistic 
	father=275	#Morelan
	mother=900	#Mary
	602.5.6={ birth=yes }
	680.9.23={ death=yes }
}

# dynasty=4 Ridgewell Stormwind nobles, have seat in House of Nobles
300={
	name=Redfield
	dynasty=4
	culture=azerothian religion=holy_light
	martial=8 diplomacy=8 stewardship=4 intrigue=4 learning=8
	trait=education_diplomacy_1 trait=gregarious trait=deceitful trait=trusting trait=just 
	2.10.24={ birth=yes }
	55.11.7={ death=yes }
}
301={
	name=Role
	dynasty=4
	culture=azerothian religion=holy_light
	martial=5 diplomacy=7 stewardship=5 intrigue=6 learning=8
	trait=education_diplomacy_4 trait=zealous trait=sadistic trait=temperate trait=chaste 
	father=300	#Redfield
	27.11.11={ birth=yes }
	81.11.26={ death=yes }
}
302={
	name=Ang
	dynasty=4
	culture=azerothian religion=holy_light
	martial=7 diplomacy=8 stewardship=4 intrigue=4 learning=7
	trait=education_learning_2 trait=scholar trait=lustful trait=temperate trait=arbitrary 
	trait=arrogant trait=intellect_bad_2 
	father=300	#Redfield
	33.12.23={ birth=yes }
	119.5.1={ death=yes }
}
303={
	name=Welborne
	dynasty=4
	culture=azerothian religion=holy_light
	martial=6 diplomacy=8 stewardship=7 intrigue=7 learning=5
	trait=education_intrigue_3 trait=compassionate trait=craven 
	father=300	#Redfield
	37.1.3={ birth=yes }
	113.6.2={ death=yes }
}
304={
	name=Newbold
	dynasty=4
	culture=azerothian religion=holy_light
	martial=4 diplomacy=4 stewardship=8 intrigue=6 learning=5
	trait=education_stewardship_1 trait=trusting trait=sadistic trait=brave 
	father=300	#Redfield
	41.4.18={ birth=yes }
	104.1.20={ death=yes }
}
305={
	name=Catriona
	female=yes
	dynasty=4
	culture=azerothian religion=holy_light
	father=300	#Redfield
	46.12.22={ birth=yes }
	116.10.17={ death=yes }
}
306={
	name=Brentan
	dynasty=4
	culture=azerothian religion=holy_light
	martial=8 diplomacy=8 stewardship=5 intrigue=5 learning=5
	trait=education_stewardship_4 trait=paranoid trait=patient trait=generous 
	father=301	#Role
	60.9.12={ birth=yes }
	144.11.23={ death=yes }
}
307={
	name=Alma
	female=yes
	dynasty=4
	culture=azerothian religion=holy_light
	father=301	#Role
	63.11.1={ birth=yes }
	120.6.11={ death=yes }
}
308={
	name=Sandon
	dynasty=4
	culture=azerothian religion=holy_light
	martial=4 diplomacy=7 stewardship=7 intrigue=6 learning=8
	trait=education_intrigue_3 trait=zealous trait=chaste trait=compassionate 
	father=301	#Role
	67.5.3={ birth=yes }
	142.1.4={ death=yes }
}
309={
	name=Sandon
	dynasty=4
	culture=azerothian religion=holy_light
	martial=6 diplomacy=6 stewardship=4 intrigue=6 learning=4
	trait=education_learning_1 trait=craven trait=diligent trait=trusting trait=zealous 
	father=301	#Role
	71.12.23={ birth=yes }
	147.2.2={ death=yes }
}
310={
	name=Ember
	female=yes
	dynasty=4
	culture=azerothian religion=holy_light
	father=306	#Brentan
	86.5.23={ birth=yes }
	146.5.8={ death=yes }
}
311={
	name=Crispin
	dynasty=4
	culture=azerothian religion=holy_light
	martial=6 diplomacy=7 stewardship=7 intrigue=7 learning=5
	trait=education_intrigue_4 trait=lifestyle_mystic trait=gregarious trait=humble trait=craven 
	trait=generous 
	father=306	#Brentan
	93.10.15={ birth=yes
		effect = {
			add_trait_xp = {
				trait = lifestyle_mystic
				value = 50
			}
		}
	}
	178.4.9={ death=yes }
}
312={
	name=Alexa
	female=yes
	dynasty=4
	culture=azerothian religion=holy_light
	father=306	#Brentan
	97.11.27={ birth=yes }
	179.8.22={ death=yes }
}
313={
	name=Kerwin
	dynasty=4
	culture=azerothian religion=holy_light
	martial=6 diplomacy=8 stewardship=7 intrigue=7 learning=5
	trait=education_learning_2 trait=greedy trait=cynical trait=trusting trait=sadistic 
	father=311	#Crispin
	117.6.20={ birth=yes }
	188.6.5={ death=yes }
}
314={
	name=Althea
	female=yes
	dynasty=4
	culture=azerothian religion=holy_light
	father=311	#Crispin
	122.9.11={ birth=yes }
	184.7.4={ death=yes }
}
315={
	name=Simon
	dynasty=4
	culture=azerothian religion=holy_light
	martial=5 diplomacy=6 stewardship=4 intrigue=8 learning=4
	trait=education_learning_1 trait=education_martial_prowess_4 trait=paranoid trait=patient trait=gluttonous 
	trait=humble  
	father=311	#Crispin
	125.12.3={ birth=yes }
	213.11.12={ death=yes }
}
316={
	name=Idonea
	female=yes
	dynasty=4
	culture=azerothian religion=holy_light
	father=311	#Crispin
	130.12.13={ birth=yes }
	191.3.19={ death=yes }
}
317={
	name=Alma
	female=yes
	dynasty=4
	culture=azerothian religion=holy_light
	father=311	#Crispin
	134.8.9={ birth=yes }
	205.10.26={ death=yes }
}
318={
	name=Johan
	dynasty=4
	culture=azerothian religion=holy_light
	martial=8 diplomacy=5 stewardship=7 intrigue=6 learning=6
	trait=education_intrigue_1 trait=gregarious trait=temperate trait=ambitious 
	father=313	#Kerwin
	146.3.24={ birth=yes }
	211.10.7={ death=yes }
}
319={
	name=Hesse
	dynasty=4
	culture=azerothian religion=holy_light
	martial=5 diplomacy=4 stewardship=5 intrigue=5 learning=7
	trait=education_martial_1 trait=trusting trait=honest trait=patient 
	trait=gregarious 
	father=313	#Kerwin
	150.10.8={ birth=yes }
	211.4.5={ death=yes }
}
320={
	name=Acton
	dynasty=4
	culture=azerothian religion=holy_light
	martial=7 diplomacy=8 stewardship=6 intrigue=5 learning=5
	trait=education_learning_3 trait=chaste trait=trusting trait=compassionate 
	father=313	#Kerwin
	154.7.18={ birth=yes }
	191.2.28={ death=yes }
}
321={
	name=Marcia
	female=yes
	dynasty=4
	culture=azerothian religion=holy_light
	father=313	#Kerwin
	160.3.11={ birth=yes }
	240.12.20={ death=yes }
}
322={
	name=Bailey
	dynasty=4
	culture=azerothian religion=holy_light
	martial=4 diplomacy=6 stewardship=6 intrigue=6 learning=6
	trait=education_stewardship_4 trait=sadistic trait=gregarious trait=generous trait=wrathful 
	father=313	#Kerwin
	165.1.3={ birth=yes }
	222.8.26={ death=yes }
}
323={
	name=Elenor
	female=yes
	dynasty=4
	culture=azerothian religion=holy_light
	father=313	#Kerwin
	171.1.19={ birth=yes }
	236.12.6={ death=yes }
}
324={
	name=Hannah
	female=yes
	dynasty=4
	culture=azerothian religion=holy_light
	father=313	#Kerwin
	177.6.10={ birth=yes }
	237.11.21={ death=yes }
}
325={
	name=Raff
	dynasty=4
	culture=azerothian religion=holy_light
	martial=7 diplomacy=7 stewardship=7 intrigue=4 learning=5
	trait=education_stewardship_1 trait=diligent trait=compassionate trait=temperate 
	trait=lustful 
	father=318	#Johan
	170.6.12={ birth=yes }
	246.2.20={ death=yes }
}
326={
	name=Beatrix
	female=yes
	dynasty=4
	culture=azerothian religion=holy_light
	father=318	#Johan
	174.5.17={ birth=yes }
	257.5.11={ death=yes }
}
327={
	name=Newton
	dynasty=4
	culture=azerothian religion=holy_light
	martial=6 diplomacy=6 stewardship=4 intrigue=8 learning=6
	trait=education_stewardship_2 trait=content trait=arbitrary trait=sadistic 
	trait=temperate 
	father=318	#Johan
	179.11.26={ birth=yes }
	254.4.21={ death=yes }
}
328={
	name=Parella
	female=yes
	dynasty=4
	culture=azerothian religion=holy_light
	father=318	#Johan
	182.4.23={ birth=yes }
	258.3.5={ death=yes }
}
329={
	name=Halley
	female=yes
	dynasty=4
	culture=azerothian religion=holy_light
	father=318	#Johan
	184.8.7={ birth=yes }
	231.1.3={ death=yes }
}
330={
	name=Brigitte
	female=yes
	dynasty=4
	culture=azerothian religion=holy_light
	father=325	#Raff
	200.8.22={ birth=yes }
	260.12.22={ death=yes }
}
331={
	name=Dickinson
	dynasty=4
	culture=azerothian religion=holy_light
	martial=5 diplomacy=5 stewardship=6 intrigue=8 learning=4
	trait=education_stewardship_4 trait=shy trait=sadistic trait=diligent trait=content 
	trait=drunkard 
	father=325	#Raff
	204.1.8={ birth=yes }
	274.4.10={ death=yes }
}
332={
	name=Ariana
	female=yes
	dynasty=4
	culture=azerothian religion=holy_light
	father=325	#Raff
	208.11.8={ birth=yes }
	281.3.23={ death=yes }
}
333={
	name=Gwen
	female=yes
	dynasty=4
	culture=azerothian religion=holy_light
	father=325	#Raff
	212.9.21={ birth=yes }
	299.5.13={ death=yes }
}
334={
	name=Ayanna
	female=yes
	dynasty=4
	culture=azerothian religion=holy_light
	father=325	#Raff
	217.5.4={ birth=yes }
	270.7.1={ death=yes }
}
335={
	name=Neal
	dynasty=4
	culture=azerothian religion=holy_light
	martial=4 diplomacy=4 stewardship=6 intrigue=7 learning=5
	trait=education_intrigue_4 trait=wrathful trait=just trait=trusting trait=sadistic 
	trait=beauty_good_3 
	father=331	#Dickinson
	236.10.22={ birth=yes }
	315.11.15={ death=yes }
}
336={
	name=Gillian
	female=yes
	dynasty=4
	culture=azerothian religion=holy_light
	father=331	#Dickinson
	241.11.27={ birth=yes }
	308.9.3={ death=yes }
}
337={
	name=Catarina
	female=yes
	dynasty=4
	culture=azerothian religion=holy_light
	father=331	#Dickinson
	247.9.18={ birth=yes }
	296.9.1={ death=yes }
}
338={
	name=Brentan
	dynasty=4
	culture=azerothian religion=holy_light
	martial=6 diplomacy=5 stewardship=6 intrigue=6 learning=5
	trait=education_martial_1 trait=gluttonous trait=gregarious trait=just trait=lustful 
	father=331	#Dickinson
	254.8.14={ birth=yes }
	325.5.23={ death=yes }
}
339={
	name=Theda
	female=yes
	dynasty=4
	culture=azerothian religion=holy_light
	father=335	#Neal
	268.1.19={ birth=yes }
	354.9.5={ death=yes }
}
340={
	name=Ralph
	dynasty=4
	culture=azerothian religion=holy_light
	martial=4 diplomacy=8 stewardship=6 intrigue=7 learning=6
	trait=education_martial_1 trait=ambitious trait=craven trait=gluttonous 
	father=335	#Neal
	273.4.27={ birth=yes }
	332.4.10={ death=yes }
}
341={
	name=Barrett
	dynasty=4
	culture=azerothian religion=holy_light
	martial=7 diplomacy=8 stewardship=6 intrigue=7 learning=8
	trait=education_learning_1 trait=torturer trait=patient trait=gregarious trait=craven 
	father=340	#Ralph
	296.7.25={ birth=yes }
	358.4.9={ death=yes }
}
342={
	name=Role
	dynasty=4
	culture=azerothian religion=holy_light
	martial=7 diplomacy=7 stewardship=8 intrigue=7 learning=5
	trait=education_learning_2 trait=patient trait=gregarious trait=sadistic trait=lustful 
	father=340	#Ralph
	302.11.23={ birth=yes }
	385.11.26={ death=yes }
}
343={
	name=Barks
	dynasty=4
	culture=azerothian religion=holy_light
	martial=6 diplomacy=4 stewardship=5 intrigue=4 learning=7
	trait=education_diplomacy_4 trait=humble trait=temperate 
	father=340	#Ralph
	308.2.8={ birth=yes }
	410.1.19={ death=yes }
}
344={
	name=Dwayne
	dynasty=4
	culture=azerothian religion=holy_light
	martial=7 diplomacy=4 stewardship=4 intrigue=5 learning=7
	trait=education_learning_1 trait=cynical trait=wrathful trait=lazy 
	trait=ambitious 
	father=341	#Barrett
	327.2.21={ birth=yes }
	406.3.25={ death=yes }
}
345={
	name=Rigunth
	female=yes
	dynasty=4
	culture=azerothian religion=holy_light
	father=341	#Barrett
	331.8.23={ birth=yes }
	390.3.1={ death=yes }
}
346={
	name=Sybil
	female=yes
	dynasty=4
	culture=azerothian religion=holy_light
	father=341	#Barrett
	336.12.11={ birth=yes }
	412.2.6={ death=yes }
}
347={
	name=Medivh
	dynasty=4
	culture=azerothian religion=holy_light
	martial=6 diplomacy=4 stewardship=4 intrigue=8 learning=8
	trait=education_intrigue_1 trait=humble trait=greedy trait=sadistic trait=chaste 
	father=341	#Barrett
	341.3.14={ birth=yes }
	410.9.11={ death=yes }
}
348={
	name=Philip
	dynasty=4
	culture=azerothian religion=holy_light
	martial=4 diplomacy=6 stewardship=8 intrigue=4 learning=5
	trait=education_diplomacy_1 trait=deceitful trait=brave trait=sadistic trait=paranoid 
	father=344	#Dwayne
	350.2.25={ birth=yes }
	436.6.9={ death=yes }
}
349={
	name=Taylor
	dynasty=4
	culture=azerothian religion=holy_light
	martial=5 diplomacy=7 stewardship=5 intrigue=5 learning=7
	trait=education_stewardship_1 trait=just trait=trusting trait=honest 
	trait=lustful 
	father=344	#Dwayne
	354.10.8={ birth=yes }
	423.12.5={ death=yes }
}
350={
	name=Fastrada
	female=yes
	dynasty=4
	culture=azerothian religion=holy_light
	father=344	#Dwayne
	359.2.11={ birth=yes }
	416.4.15={ death=yes }
}
351={
	name=Liz
	female=yes
	dynasty=4
	culture=azerothian religion=holy_light
	father=344	#Dwayne
	364.2.12={ birth=yes }
	467.2.3={ death=yes }
}
352={
	name=Parker
	female=yes
	dynasty=4
	culture=azerothian religion=holy_light
	father=344	#Dwayne
	369.1.14={ birth=yes }
	432.3.18={ death=yes }
}
353={
	name=Kenelm
	dynasty=4
	culture=azerothian religion=holy_light
	martial=8 diplomacy=8 stewardship=6 intrigue=6 learning=8
	trait=education_martial_3 trait=chaste trait=humble trait=sadistic 
	trait=greedy 
	father=344	#Dwayne
	373.12.7={ birth=yes }
	440.12.2={ death=yes }
}
354={
	name=Parr
	dynasty=4
	culture=azerothian religion=holy_light
	martial=7 diplomacy=7 stewardship=8 intrigue=8 learning=4
	trait=education_learning_2 trait=paranoid trait=shy trait=gluttonous trait=chaste 
	trait=lunatic_1 
	father=344	#Dwayne
	377.11.12={ birth=yes }
	458.11.26={ death=yes }
}
355={
	name=Sandon
	dynasty=4
	culture=azerothian religion=holy_light
	martial=8 diplomacy=4 stewardship=5 intrigue=5 learning=8
	trait=education_diplomacy_3 trait=arbitrary trait=brave trait=compassionate 
	father=348	#Philip
	370.11.18={ birth=yes }
	437.9.20={ death=yes }
}
356={
	name=Catarina
	female=yes
	dynasty=4
	culture=azerothian religion=holy_light
	father=348	#Philip
	374.1.13={ birth=yes }
	411.1.12={ death=yes }
}
357={
	name=Brandon
	dynasty=4
	culture=azerothian religion=holy_light
	martial=5 diplomacy=7 stewardship=5 intrigue=6 learning=4
	trait=education_learning_1 trait=lifestyle_herbalist trait=sadistic trait=paranoid 
	trait=diligent trait=craven 
	father=348	#Philip
	376.4.8={ birth=yes }
	441.2.11={ death=yes }
}
358={
	name=Medivh
	dynasty=4
	culture=azerothian religion=holy_light
	martial=7 diplomacy=4 stewardship=8 intrigue=4 learning=7
	trait=education_diplomacy_3 trait=diligent trait=sadistic trait=craven trait=generous 
	father=355	#Sandon
	390.10.19={ birth=yes }
	448.7.27={ death=yes }
}
359={
	name=Rose
	female=yes
	dynasty=4
	culture=azerothian religion=holy_light
	father=355	#Sandon
	395.7.22={ birth=yes }
	472.2.12={ death=yes }
}
360={
	name=Ariana
	female=yes
	dynasty=4
	culture=azerothian religion=holy_light
	father=355	#Sandon
	400.2.22={ birth=yes }
	435.10.4={ death=yes }
}
361={
	name=Argos
	dynasty=4
	culture=azerothian religion=holy_light
	martial=4 diplomacy=4 stewardship=6 intrigue=4 learning=7
	trait=education_learning_1 trait=wrathful trait=shy trait=diligent 
	father=358	#Medivh
	415.7.25={ birth=yes }
	468.1.28={ death=yes }
}
362={
	name=Hyatt
	dynasty=4
	culture=azerothian religion=holy_light
	martial=4 diplomacy=5 stewardship=4 intrigue=4 learning=4
	trait=education_intrigue_1 trait=lifestyle_mystic trait=gluttonous trait=gregarious trait=arbitrary 
	father=358	#Medivh
	423.11.25={ birth=yes
		effect = {
			add_trait_xp = {
				trait = lifestyle_mystic
				value = 50
			}
		}
	}
	490.1.6={ death=yes }
}
363={
	name=Dickinson
	dynasty=4
	culture=azerothian religion=holy_light
	martial=6 diplomacy=5 stewardship=8 intrigue=4 learning=4
	trait=education_learning_2 trait=patient trait=sadistic trait=trusting trait=shy 
	father=358	#Medivh
	426.3.2={ birth=yes }
	529.3.14={ death=yes }
}
364={
	name=Anduin
	dynasty=4
	culture=azerothian religion=holy_light
	martial=7 diplomacy=7 stewardship=4 intrigue=6 learning=6
	trait=education_diplomacy_3 trait=honest trait=ambitious trait=generous 
	trait=sadistic trait=lunatic_1 
	father=361	#Argos
	439.10.24={ birth=yes }
	497.1.14={ death=yes }
}
365={
	name=Rubia
	female=yes
	dynasty=4
	culture=azerothian religion=holy_light
	father=361	#Argos
	444.8.5={ birth=yes }
	497.9.17={ death=yes }
}
366={
	name=Jillia
	female=yes
	dynasty=4
	culture=azerothian religion=holy_light
	father=364	#Anduin
	473.1.18={ birth=yes }
	545.9.26={ death=yes }
}
367={
	name=Arnold
	dynasty=4
	culture=azerothian religion=holy_light
	martial=6 diplomacy=4 stewardship=8 intrigue=4 learning=7
	trait=education_martial_1 trait=lazy trait=cynical trait=content trait=humble 
	father=364	#Anduin
	477.5.8={ birth=yes }
	552.4.29={ death=yes }
}
368={
	name=Parr
	dynasty=4
	culture=azerothian religion=holy_light
	martial=7 diplomacy=8 stewardship=4 intrigue=8 learning=7
	trait=education_diplomacy_3 trait=scholar trait=chaste trait=arrogant trait=paranoid 
	trait=honest 
	father=367	#Arnold
	498.10.11={ birth=yes }
	582.11.13={ death=yes }
}
369={
	name=Ayanna
	female=yes
	dynasty=4
	culture=azerothian religion=holy_light
	father=367	#Arnold
	503.8.27={ birth=yes }
	582.5.10={ death=yes }
}
370={
	name=Ralph
	dynasty=4
	culture=azerothian religion=holy_light
	martial=6 diplomacy=5 stewardship=8 intrigue=4 learning=6
	trait=education_learning_2 trait=gluttonous 
	father=367	#Arnold
	508.5.24={ birth=yes }
	578.5.19={ death=yes }
}
371={
	name=Gilian
	female=yes
	dynasty=4
	culture=azerothian religion=holy_light
	father=367	#Arnold
	513.12.27={ birth=yes }
	574.8.17={ death=yes }
}
372={
	name=Lantsida
	female=yes
	dynasty=4
	culture=azerothian religion=holy_light
	father=367	#Arnold
	516.9.25={ birth=yes }
	583.9.14={ death=yes }
}
373={
	name=Anson
	dynasty=4
	culture=azerothian religion=holy_light
	martial=6 diplomacy=4 stewardship=4 intrigue=4 learning=4
	trait=education_intrigue_3 trait=diligent trait=content trait=zealous trait=temperate 
	father=368	#Parr
	517.10.5={ birth=yes }
	579.7.16={ death=yes }
}
374={
	name=Sullivan
	dynasty=4
	culture=azerothian religion=holy_light
	martial=5 diplomacy=8 stewardship=7 intrigue=7 learning=5
	trait=education_martial_2 trait=chaste trait=gregarious trait=sadistic trait=content 
	father=368	#Parr
	522.11.14={ birth=yes }
	562.4.3={ death=yes }
}
375={
	name=Payton
	dynasty=4
	culture=azerothian religion=holy_light
	martial=4 diplomacy=8 stewardship=8 intrigue=4 learning=7
	trait=education_intrigue_1 trait=arrogant trait=greedy trait=shy 
	trait=content 
	father=368	#Parr
	526.7.9={ birth=yes }
	586.1.11={ death=yes }
}
376={
	name=Halley
	female=yes
	dynasty=4
	culture=azerothian religion=holy_light
	father=368	#Parr
	532.6.1={ birth=yes }
	594.3.1={ death=yes }
}
377={
	name=Lucretia
	female=yes
	dynasty=4
	culture=azerothian religion=holy_light
	father=373	#Anson
	544.7.14={ birth=yes }
	610.10.8={ death=yes }
}
# Count Remington Ridgewell
378={
	name=Remington
	dynasty=4
	culture=azerothian religion=holy_light
	martial=5 diplomacy=6 stewardship=6 intrigue=6 learning=7
	trait=education_stewardship_3 trait=generous trait=shrewd
	father=373	#Anson
	552.3.8={ birth=yes }
	621.11.3={ death=yes }
}
379={
	name=Betty
	female=yes
	dynasty=4
	culture=azerothian religion=holy_light
	father=378	#Alcott
	577.11.24={ birth=yes }
	646.9.18={ death=yes }
}
380={
	name=Wilson
	dynasty=4
	culture=azerothian religion=holy_light
	martial=4 diplomacy=8 stewardship=5 intrigue=7 learning=5
	trait=education_martial_2 trait=diligent trait=gluttonous trait=generous trait=deceitful 
	father=378	#Alcott
	582.4.27={ birth=yes }
	637.4.27={ death=yes }
}
381={
	name=Ariana
	female=yes
	dynasty=4
	culture=azerothian religion=holy_light
	father=378	#Alcott
	584.10.27={ birth=yes }
	672.3.6={ death=yes }
}
382={
	name=Mierelle
	female=yes
	dynasty=4
	culture=azerothian religion=holy_light
	father=378	#Alcott
	590.8.24={ birth=yes }
	668.12.13={ death=yes }
}
383={
	name=Dickinson
	dynasty=4
	culture=azerothian religion=holy_light
	martial=8 diplomacy=4 stewardship=5 intrigue=8 learning=6
	trait=education_learning_1 trait=gluttonous trait=cynical trait=patient trait=paranoid 
	trait=lunatic_1 
	father=378	#Alcott
	595.8.3={ birth=yes }
	655.1.6={ death=yes }
}
384={
	name=Keegan
	dynasty=4
	culture=azerothian religion=holy_light
	martial=8 diplomacy=4 stewardship=7 intrigue=4 learning=8
	trait=education_stewardship_4 trait=patient trait=just trait=craven trait=deceitful 
	father=378	#Alcott
	599.2.5={ birth=yes }
	667.9.28={ death=yes }
}

# dynasty=5 Ellerian	Dynasty of Varian's wife
400={
	name=Carson
	dynasty=5
	culture=azerothian religion=holy_light
	martial=7 diplomacy=8 stewardship=6 intrigue=6 learning=6
	trait=education_stewardship_4 trait=lifestyle_mystic trait=trusting trait=sadistic trait=content 
	2.12.9={ birth=yes
		effect = {
			add_trait_xp = {
				trait = lifestyle_mystic
				value = 50
			}
		}
	}
	59.2.2={ death=yes }
}
401={
	name=Payton
	dynasty=5
	culture=azerothian religion=holy_light
	martial=5 diplomacy=4 stewardship=8 intrigue=5 learning=4
	trait=education_learning_2 trait=honest trait=shy 
	father=400	#Carson
	29.5.21={ birth=yes }
	107.6.8={ death=yes }
}
402={
	name=Eva
	female=yes
	dynasty=5
	culture=azerothian religion=holy_light
	father=400	#Carson
	32.10.17={ birth=yes }
	108.6.20={ death=yes }
}
403={
	name=Cesaria
	female=yes
	dynasty=5
	culture=azerothian religion=holy_light
	father=400	#Carson
	36.3.10={ birth=yes }
	90.10.24={ death=yes }
}
404={
	name=Elenor
	female=yes
	dynasty=5
	culture=azerothian religion=holy_light
	father=400	#Carson
	40.4.27={ birth=yes }
	116.9.16={ death=yes }
}
405={
	name=Bela
	female=yes
	dynasty=5
	culture=azerothian religion=holy_light
	father=400	#Carson
	46.1.4={ birth=yes }
	125.10.15={ death=yes }
}
406={
	name=Barks
	dynasty=5
	culture=azerothian religion=holy_light
	martial=6 diplomacy=8 stewardship=8 intrigue=4 learning=7
	trait=education_martial_1 trait=generous trait=diligent trait=gregarious trait=trusting 
	father=400	#Carson
	49.10.5={ birth=yes }
	114.8.9={ death=yes }
}
407={
	name=Adrien
	dynasty=5
	culture=azerothian religion=holy_light
	martial=5 diplomacy=5 stewardship=6 intrigue=6 learning=4
	trait=education_intrigue_3 trait=education_martial_prowess_4 trait=generous trait=sadistic trait=humble 
	trait=temperate 
	father=400	#Carson
	53.4.25={ birth=yes }
	121.10.19={ death=yes }
}
408={
	name=Behsten
	dynasty=5
	culture=azerothian religion=holy_light
	martial=4 diplomacy=7 stewardship=6 intrigue=7 learning=4
	trait=education_intrigue_3 trait=content trait=arbitrary trait=sadistic trait=trusting 
	father=401	#Payton
	55.8.8={ birth=yes }
	154.8.19={ death=yes }
}
409={
	name=Barathen
	dynasty=5
	culture=azerothian religion=holy_light
	martial=5 diplomacy=4 stewardship=6 intrigue=7 learning=4
	trait=education_martial_2 trait=diligent trait=paranoid trait=zealous 
	father=401	#Payton
	59.9.25={ birth=yes }
	117.3.15={ death=yes }
}
410={
	name=Ripley
	dynasty=5
	culture=azerothian religion=holy_light
	martial=5 diplomacy=6 stewardship=7 intrigue=5 learning=5
	trait=education_martial_1 trait=temperate trait=arrogant trait=generous trait=lustful 
	trait=beauty_good_3 
	father=401	#Payton
	65.11.19={ birth=yes }
	139.1.1={ death=yes }
}
411={
	name=Ursyn
	female=yes
	dynasty=5
	culture=azerothian religion=holy_light
	father=401	#Payton
	70.7.4={ birth=yes }
	139.6.10={ death=yes }
}
412={
	name=Neal
	dynasty=5
	culture=azerothian religion=holy_light
	martial=8 diplomacy=6 stewardship=7 intrigue=6 learning=7
	trait=education_learning_2 trait=generous trait=shy trait=ambitious trait=sadistic 
	father=401	#Payton
	73.10.16={ birth=yes }
	146.1.4={ death=yes }
}
413={
	name=Dwayne
	dynasty=5
	culture=azerothian religion=holy_light
	martial=5 diplomacy=4 stewardship=7 intrigue=8 learning=8
	trait=education_intrigue_3 trait=cynical trait=craven trait=shy trait=gluttonous 
	father=401	#Payton
	78.5.12={ birth=yes }
	156.10.28={ death=yes }
}
414={
	name=Noira
	female=yes
	dynasty=5
	culture=azerothian religion=holy_light
	father=401	#Payton
	81.9.10={ birth=yes }
	144.7.14={ death=yes }
}
415={
	name=Betty
	female=yes
	dynasty=5
	culture=azerothian religion=holy_light
	father=408	#Behsten
	85.7.24={ birth=yes }
	160.4.12={ death=yes }
}
416={
	name=Newton
	dynasty=5
	culture=azerothian religion=holy_light
	martial=7 diplomacy=8 stewardship=7 intrigue=8 learning=6
	trait=education_stewardship_4 trait=zealous trait=temperate 
	father=408	#Behsten
	91.10.10={ birth=yes }
	146.1.19={ death=yes }
}
417={
	name=Varian
	dynasty=5
	culture=azerothian religion=holy_light
	martial=7 diplomacy=8 stewardship=4 intrigue=5 learning=5
	trait=education_intrigue_3 trait=gluttonous trait=compassionate trait=gregarious 
	father=408	#Behsten
	99.12.13={ birth=yes }
	163.7.27={ death=yes }
}
418={
	name=Spenser
	dynasty=5
	culture=azerothian religion=holy_light
	martial=6 diplomacy=4 stewardship=6 intrigue=6 learning=4
	trait=education_learning_2 trait=cynical trait=content trait=deceitful 
	father=408	#Behsten
	102.3.19={ birth=yes }
	183.10.31={ death=yes }
}
419={
	name=Role
	dynasty=5
	culture=azerothian religion=holy_light
	martial=7 diplomacy=7 stewardship=6 intrigue=8 learning=7
	trait=education_learning_1 trait=lifestyle_hunter trait=compassionate trait=arbitrary trait=lazy 
	trait=deceitful 
	father=416	#Newton
	117.2.4={ birth=yes
		effect = {
			add_trait_xp = {
				trait = lifestyle_hunter
				track = hunter
				value = 50
			}
		}
	}
	176.3.27={ death=yes }
}
420={
	name=Ellen
	female=yes
	dynasty=5
	culture=azerothian religion=holy_light
	father=416	#Newton
	125.9.11={ birth=yes }
	211.8.7={ death=yes }
}
421={
	name=Anson
	dynasty=5
	culture=azerothian religion=holy_light
	martial=8 diplomacy=4 stewardship=4 intrigue=8 learning=5
	trait=education_stewardship_1 trait=deceitful trait=lustful trait=generous 
	father=419	#Role
	144.9.24={ birth=yes }
	197.10.19={ death=yes }
}
422={
	name=Jackson
	dynasty=5
	culture=azerothian religion=holy_light
	martial=4 diplomacy=4 stewardship=8 intrigue=5 learning=7
	trait=education_stewardship_4 trait=wrathful trait=brave trait=lustful trait=cynical 
	father=419	#Role
	149.8.13={ birth=yes }
	191.10.8={ death=yes }
}
423={
	name=Angus
	dynasty=5
	culture=azerothian religion=holy_light
	martial=4 diplomacy=6 stewardship=7 intrigue=6 learning=8
	trait=education_stewardship_1 trait=honest trait=shy 
	father=419	#Role
	155.11.1={ birth=yes }
	228.12.16={ death=yes }
}
424={
	name=Anson
	dynasty=5
	culture=azerothian religion=holy_light
	martial=4 diplomacy=6 stewardship=7 intrigue=6 learning=8
	trait=education_diplomacy_4 trait=zealous trait=generous 
	father=421	#Anson
	165.6.4={ birth=yes }
	227.12.10={ death=yes }
}
425={
	name=Joseph
	dynasty=5
	culture=azerothian religion=holy_light
	martial=5 diplomacy=8 stewardship=7 intrigue=6 learning=7
	trait=education_stewardship_2 trait=wrathful trait=brave 
	father=421	#Anson
	170.11.16={ birth=yes }
	207.1.6={ death=yes }
}
426={
	name=Vanessa
	female=yes
	dynasty=5
	culture=azerothian religion=holy_light
	father=421	#Anson
	175.4.24={ birth=yes }
	260.4.3={ death=yes }
}
427={
	name=Bryan
	dynasty=5
	culture=azerothian religion=holy_light
	martial=6 diplomacy=6 stewardship=7 intrigue=7 learning=4
	trait=education_intrigue_4 trait=ambitious trait=just 
	father=421	#Anson
	179.7.5={ birth=yes }
	259.11.19={ death=yes }
}
428={
	name=Rigunth
	female=yes
	dynasty=5
	culture=azerothian religion=holy_light
	father=421	#Anson
	183.11.10={ birth=yes }
	247.9.26={ death=yes }
}
429={
	name=Acton
	dynasty=5
	culture=azerothian religion=holy_light
	martial=6 diplomacy=4 stewardship=5 intrigue=4 learning=7
	trait=education_diplomacy_3 trait=generous trait=patient trait=sadistic trait=deceitful 
	father=421	#Anson
	188.3.18={ birth=yes }
	264.11.7={ death=yes }
}
430={
	name=Ann
	female=yes
	dynasty=5
	culture=azerothian religion=holy_light
	father=421	#Anson
	194.9.2={ birth=yes }
	268.3.8={ death=yes }
}
431={
	name=Ralph
	dynasty=5
	culture=azerothian religion=holy_light
	martial=8 diplomacy=4 stewardship=5 intrigue=8 learning=6
	trait=education_martial_2 trait=sadistic trait=craven trait=generous 
	trait=patient 
	father=424	#Anson
	186.1.13={ birth=yes }
	249.11.6={ death=yes }
}
432={
	name=Ellen
	female=yes
	dynasty=5
	culture=azerothian religion=holy_light
	father=424	#Anson
	192.7.23={ birth=yes }
	261.1.16={ death=yes }
}
433={
	name=Carla
	female=yes
	dynasty=5
	culture=azerothian religion=holy_light
	father=424	#Anson
	199.9.10={ birth=yes }
	283.9.30={ death=yes }
}
434={
	name=Theda
	female=yes
	dynasty=5
	culture=azerothian religion=holy_light
	father=424	#Anson
	203.6.11={ birth=yes }
	275.1.18={ death=yes }
}
435={
	name=Alcott
	dynasty=5
	culture=azerothian religion=holy_light
	martial=4 diplomacy=4 stewardship=8 intrigue=4 learning=7
	trait=education_intrigue_1 trait=gluttonous trait=patient trait=generous trait=shy 
	father=431	#Ralph
	205.1.2={ birth=yes }
	293.11.22={ death=yes }
}
436={
	name=Hyatt
	dynasty=5
	culture=azerothian religion=holy_light
	martial=7 diplomacy=8 stewardship=7 intrigue=6 learning=6
	trait=education_martial_1 trait=shy trait=generous trait=deceitful trait=chaste 
	father=431	#Ralph
	209.8.16={ birth=yes }
	291.3.3={ death=yes }
}
437={
	name=Redfield
	dynasty=5
	culture=azerothian religion=holy_light
	martial=4 diplomacy=8 stewardship=5 intrigue=7 learning=7
	trait=education_diplomacy_4 trait=chaste trait=ambitious trait=just trait=compassionate 
	father=431	#Ralph
	214.10.4={ birth=yes }
	283.12.17={ death=yes }
}
438={
	name=Eliza
	female=yes
	dynasty=5
	culture=azerothian religion=holy_light
	father=431	#Ralph
	218.5.16={ birth=yes }
	290.7.16={ death=yes }
}
439={
	name=Liz
	female=yes
	dynasty=5
	culture=azerothian religion=holy_light
	father=431	#Ralph
	221.10.11={ birth=yes }
	274.11.5={ death=yes }
}
440={
	name=Argos
	dynasty=5
	culture=azerothian religion=holy_light
	martial=7 diplomacy=6 stewardship=4 intrigue=7 learning=5
	trait=education_stewardship_4 trait=paranoid trait=temperate trait=patient trait=gregarious 
	father=435	#Alcott
	231.11.27={ birth=yes }
	297.3.23={ death=yes }
}
441={
	name=Allison
	dynasty=5
	culture=azerothian religion=holy_light
	martial=4 diplomacy=4 stewardship=7 intrigue=7 learning=5
	trait=education_learning_1 trait=just trait=compassionate 
	father=435	#Alcott
	236.6.4={ birth=yes }
	310.10.25={ death=yes }
}
442={
	name=Clerice
	female=yes
	dynasty=5
	culture=azerothian religion=holy_light
	father=435	#Alcott
	239.9.8={ birth=yes }
	298.9.6={ death=yes }
}
443={
	name=Catherine
	female=yes
	dynasty=5
	culture=azerothian religion=holy_light
	father=435	#Alcott
	244.1.8={ birth=yes }
	312.6.11={ death=yes }
}
444={
	name=Ayanna
	female=yes
	dynasty=5
	culture=azerothian religion=holy_light
	father=435	#Alcott
	250.12.8={ birth=yes }
	314.2.25={ death=yes }
}
445={
	name=Halley
	female=yes
	dynasty=5
	culture=azerothian religion=holy_light
	father=435	#Alcott
	256.2.14={ birth=yes }
	326.9.7={ death=yes }
}
446={
	name=Catriona
	female=yes
	dynasty=5
	culture=azerothian religion=holy_light
	father=435	#Alcott
	260.5.17={ birth=yes }
	339.8.4={ death=yes }
}
447={
	name=Landan
	dynasty=5
	culture=azerothian religion=holy_light
	martial=4 diplomacy=6 stewardship=5 intrigue=7 learning=7
	trait=education_martial_2 trait=lazy trait=shy trait=sadistic 
	father=440	#Argos
	263.8.26={ birth=yes
		effect = {
			add_trait_xp = {
				trait = lifestyle_reveler
				value = 50
			}
		}
	}
	323.9.7={ death=yes }
}
448={
	name=Egerton
	dynasty=5
	culture=azerothian religion=holy_light
	martial=7 diplomacy=6 stewardship=5 intrigue=6 learning=5
	trait=education_diplomacy_3 trait=honest trait=cynical trait=gluttonous 
	trait=generous 
	father=440	#Argos
	268.12.27={ birth=yes }
	345.11.12={ death=yes }
}
449={
	name=Ang
	dynasty=5
	culture=azerothian religion=holy_light
	martial=6 diplomacy=8 stewardship=5 intrigue=7 learning=5
	trait=education_intrigue_1 trait=lifestyle_reveler trait=arrogant trait=compassionate trait=shy 
	father=447	#Landan
	282.11.11={ birth=yes }
	363.4.3={ death=yes }
}
450={
	name=Angela
	female=yes
	dynasty=5
	culture=azerothian religion=holy_light
	father=447	#Landan
	286.5.26={ birth=yes }
	367.1.28={ death=yes }
}
451={
	name=Bazzil
	dynasty=5
	culture=azerothian religion=holy_light
	martial=5 diplomacy=7 stewardship=6 intrigue=7 learning=7
	trait=education_intrigue_4 trait=lifestyle_mystic trait=brave trait=ambitious trait=sadistic 
	trait=just 
	father=449	#Ang
	301.2.15={ birth=yes
		effect = {
			add_trait_xp = {
				trait = lifestyle_mystic
				value = 50
			}
		}
	}
	356.10.19={ death=yes }
}
452={
	name=Ember
	female=yes
	dynasty=5
	culture=azerothian religion=holy_light
	father=449	#Ang
	306.2.10={ birth=yes }
	384.12.9={ death=yes }
}
453={
	name=Rubia
	female=yes
	dynasty=5
	culture=azerothian religion=holy_light
	father=449	#Ang
	309.6.15={ birth=yes }
	363.9.17={ death=yes }
}
454={
	name=Clerice
	female=yes
	dynasty=5
	culture=azerothian religion=holy_light
	father=449	#Ang
	317.9.21={ birth=yes }
	387.6.30={ death=yes }
}
455={
	name=Ann
	female=yes
	dynasty=5
	culture=azerothian religion=holy_light
	father=451	#Bazzil
	325.8.23={ birth=yes }
	392.12.20={ death=yes }
}
456={
	name=Cesaria
	female=yes
	dynasty=5
	culture=azerothian religion=holy_light
	father=451	#Bazzil
	331.4.14={ birth=yes }
	380.10.25={ death=yes }
}
457={
	name=Zarise
	female=yes
	dynasty=5
	culture=azerothian religion=holy_light
	father=451	#Bazzil
	337.6.23={ birth=yes }
	399.5.5={ death=yes }
}
458={
	name=Brennan
	dynasty=5
	culture=azerothian religion=holy_light
	martial=5 diplomacy=5 stewardship=7 intrigue=5 learning=6
	trait=education_intrigue_1 trait=arbitrary trait=shy trait=greedy 
	trait=trusting 
	father=451	#Bazzil
	343.5.2={ birth=yes }
	424.3.23={ death=yes }
}
459={
	name=Brentan
	dynasty=5
	culture=azerothian religion=holy_light
	martial=6 diplomacy=8 stewardship=8 intrigue=4 learning=7
	trait=education_martial_1 trait=paranoid trait=just trait=shy 
	trait=humble 
	father=458	#Brennan
	377.6.10={ birth=yes }
	446.2.10={ death=yes }
}
460={
	name=Bert
	dynasty=5
	culture=azerothian religion=holy_light
	martial=4 diplomacy=6 stewardship=4 intrigue=7 learning=6
	trait=education_learning_2 trait=temperate trait=trusting trait=generous trait=patient 
	father=458	#Brennan
	381.5.8={ birth=yes }
	441.12.29={ death=yes }
}
461={
	name=Chilton
	dynasty=5
	culture=azerothian religion=holy_light
	martial=7 diplomacy=7 stewardship=5 intrigue=8 learning=4
	trait=education_diplomacy_3 trait=honest trait=chaste trait=greedy trait=cynical 
	father=458	#Brennan
	385.11.20={ birth=yes }
	453.5.24={ death=yes }
}
462={
	name=Ann
	female=yes
	dynasty=5
	culture=azerothian religion=holy_light
	father=459	#Brentan
	409.10.15={ birth=yes }
	489.11.18={ death=yes }
}
463={
	name=Ralph
	dynasty=5
	culture=azerothian religion=holy_light
	martial=6 diplomacy=6 stewardship=6 intrigue=8 learning=5
	trait=education_diplomacy_4 trait=content trait=paranoid trait=honest 
	father=459	#Brentan
	413.8.26={ birth=yes }
	485.3.13={ death=yes }
}
464={
	name=Bela
	female=yes
	dynasty=5
	culture=azerothian religion=holy_light
	father=459	#Brentan
	416.9.19={ birth=yes }
	495.5.23={ death=yes }
}
465={
	name=Bernard
	dynasty=5
	culture=azerothian religion=holy_light
	martial=8 diplomacy=8 stewardship=7 intrigue=7 learning=7
	trait=education_learning_1 trait=trusting trait=honest trait=temperate trait=just 
	father=463	#Ralph
	443.6.20={ birth=yes }
	516.11.23={ death=yes }
}
466={
	name=Lizbeth
	female=yes
	dynasty=5
	culture=azerothian religion=holy_light
	father=463	#Ralph
	447.2.15={ birth=yes }
	538.11.16={ death=yes }
}
467={
	name=Parker
	female=yes
	dynasty=5
	culture=azerothian religion=holy_light
	father=463	#Ralph
	452.9.22={ birth=yes }
	530.12.5={ death=yes }
}
468={
	name=Severina
	female=yes
	dynasty=5
	culture=azerothian religion=holy_light
	father=463	#Ralph
	457.3.1={ birth=yes }
	517.8.6={ death=yes }
}
469={
	name=Ben
	dynasty=5
	culture=azerothian religion=holy_light
	martial=5 diplomacy=8 stewardship=5 intrigue=6 learning=4
	trait=education_martial_3 trait=generous trait=ambitious trait=craven trait=cynical 
	father=463	#Ralph
	460.1.12={ birth=yes }
	528.2.25={ death=yes }
}
470={
	name=Ann
	female=yes
	dynasty=5
	culture=azerothian religion=holy_light
	father=465	#Bernard
	462.9.21={ birth=yes }
	513.12.8={ death=yes }
}
471={
	name=Landina
	female=yes
	dynasty=5
	culture=azerothian religion=holy_light
	father=465	#Bernard
	467.7.12={ birth=yes }
	526.7.29={ death=yes }
}
472={
	name=Ralph
	dynasty=5
	culture=azerothian religion=holy_light
	martial=7 diplomacy=8 stewardship=6 intrigue=5 learning=7
	trait=education_diplomacy_3 trait=honest trait=generous 
	father=465	#Bernard
	472.7.12={ birth=yes }
	536.10.27={ death=yes }
}
473={
	name=Ander
	dynasty=5
	culture=azerothian religion=holy_light
	martial=8 diplomacy=6 stewardship=5 intrigue=7 learning=7
	trait=education_martial_2 trait=greedy trait=cynical trait=sadistic trait=content 
	trait=wounded_1 
	father=472	#Ralph
	496.12.13={ birth=yes }
	564.4.19={ death=yes }
}
474={
	name=Eva
	female=yes
	dynasty=5
	culture=azerothian religion=holy_light
	father=472	#Ralph
	502.12.15={ birth=yes }
	564.6.6={ death=yes }
}
475={
	name=Hogan
	dynasty=5
	culture=azerothian religion=holy_light
	martial=4 diplomacy=6 stewardship=6 intrigue=5 learning=6
	trait=education_diplomacy_3 trait=scholar trait=cynical trait=chaste 
	trait=honest 
	father=472	#Ralph
	504.2.17={ birth=yes }
	548.1.9={ death=yes }
}
476={
	name=Sydell
	dynasty=5
	culture=azerothian religion=holy_light
	martial=6 diplomacy=7 stewardship=7 intrigue=4 learning=6
	trait=education_diplomacy_4 trait=paranoid trait=gregarious trait=gluttonous 
	trait=honest 
	father=472	#Ralph
	507.2.13={ birth=yes }
	567.5.19={ death=yes }
}
# Kinda lore, father of Tiffin
477={
	name=Newall
	dynasty=5
	culture=azerothian religion=holy_light
	martial=4 diplomacy=6 stewardship=5 intrigue=5 learning=6
	trait=education_learning_2 trait=lustful trait=content trait=gluttonous 
	trait=greedy trait=wounded_1 
	father=473	#Ander
	524.4.25={ birth=yes }
	575.1.1={
		# Got seat in House of Nobles after Tiffin's betrothal
		# effect = {
			# liege = { fire_councilmember_king_effect = yes }
			# leave_council_position_no_opinion_effect = yes
			# give_minor_title = title_councilmember_king
		# }
		}
	606.7.7={ death=yes }
}
478={
	name=Gavin
	dynasty=5
	culture=azerothian religion=holy_light
	martial=6 diplomacy=8 stewardship=5 intrigue=5 learning=4
	trait=education_martial_1 trait=just trait=shy 
	father=473	#Ander
	531.1.12={ birth=yes }
	593.9.12={ death=yes }
}
479={
	name=Eliza
	female=yes
	dynasty=5
	culture=azerothian religion=holy_light
	father=477	#Newall
	547.4.6={ birth=yes }
	641.6.14={ death=yes }
}
480={
	name=Adair
	dynasty=5
	culture=azerothian religion=holy_light
	martial=6 diplomacy=5 stewardship=8 intrigue=7 learning=7
	trait=education_learning_3 trait=temperate trait=content trait=arrogant 
	father=477	#Newall
	555.11.6={ birth=yes }
	621.4.9={ death=yes }
}
481={
	name=Ansley
	female=yes
	dynasty=5
	culture=azerothian religion=holy_light
	father=477	#Newall
	561.9.20={ birth=yes }
	637.7.6={ death=yes }
}
# Tiffin Ellerian Wrynn
482={
	name=Tiffin
	dna=tiffin_dna
	female=yes
	dynasty=5
	culture=azerothian religion=holy_light
	sexuality = heterosexual
	martial=3 diplomacy=6 stewardship=7 intrigue=3 learning=5
	trait=education_stewardship_3
	trait=temperate trait=generous trait=patient trait=compassionate
	trait=beauty_good_3
	father=477	#Newall
	578.8.3={ birth=yes }
	601.5.3={ death={ death_reason=death_beaten } }
}
483={
	name=Kenelm
	dynasty=5
	culture=azerothian religion=holy_light
	martial=8 diplomacy=6 stewardship=6 intrigue=5 learning=6
	trait=education_stewardship_4 trait=lustful trait=trusting 
	father=480	#Adair
	586.6.17={ birth=yes }
	661.1.16={ death=yes }
}
484={
	name=Isobel
	female=yes
	dynasty=5
	culture=azerothian religion=holy_light
	father=480	#Adair
	591.7.23={ birth=yes }
	655.8.6={ death=yes }
}
485={
	name=Ansley
	female=yes
	dynasty=5
	culture=azerothian religion=holy_light
	father=480	#Adair
	596.9.2={ birth=yes }
	662.7.30={ death=yes }
}
486={
	name=Wade
	dynasty=5
	culture=azerothian religion=holy_light
	martial=6 diplomacy=4 stewardship=8 intrigue=6 learning=5
	trait=education_learning_2 trait=compassionate trait=humble trait=zealous trait=diligent 
	father=480	#Adair
	599.11.13={ birth=yes }
	672.3.26={ death=yes }
}

# dynasty=6 Ebonlocke Dynasty of Darkshire's mayor
500={
	name=Chilton
	dynasty=6
	culture=azerothian religion=holy_light
	martial=8 diplomacy=4 stewardship=5 intrigue=4 learning=4
	trait=education_diplomacy_3 trait=lazy trait=deceitful trait=sadistic trait=generous 
	2.6.27={ birth=yes }
	64.11.15={ death=yes }
}
501={
	name=Joseph
	dynasty=6
	culture=azerothian religion=holy_light
	martial=5 diplomacy=4 stewardship=7 intrigue=4 learning=4
	trait=education_intrigue_3 trait=gregarious trait=trusting trait=sadistic 
	father=500	#Chilton
	23.7.23={ birth=yes }
	99.1.2={ death=yes }
}
502={
	name=Edwardson
	dynasty=6
	culture=azerothian religion=holy_light
	martial=4 diplomacy=4 stewardship=8 intrigue=5 learning=7
	trait=education_diplomacy_3 trait=greedy trait=just trait=ambitious trait=zealous 
	father=500	#Chilton
	31.7.8={ birth=yes }
	85.8.12={ death=yes }
}
503={
	name=Thorne
	dynasty=6
	culture=azerothian religion=holy_light
	martial=7 diplomacy=6 stewardship=8 intrigue=5 learning=8
	trait=education_learning_2 trait=lustful trait=content trait=zealous 
	father=500	#Chilton
	34.12.23={ birth=yes }
	106.1.6={ death=yes }
}
504={
	name=Emmyrson
	dynasty=6
	culture=azerothian religion=holy_light
	martial=6 diplomacy=6 stewardship=8 intrigue=5 learning=4
	trait=education_diplomacy_4 trait=zealous 
	father=501	#Joseph
	50.3.1={ birth=yes }
	131.8.19={ death=yes }
}
505={
	name=Rowan
	dynasty=6
	culture=azerothian religion=holy_light
	martial=7 diplomacy=8 stewardship=7 intrigue=4 learning=6
	trait=education_learning_1 trait=brave trait=zealous trait=temperate trait=diligent 
	father=501	#Joseph
	56.11.20={ birth=yes }
	131.9.11={ death=yes }
}
506={
	name=Sirra
	dynasty=6
	culture=azerothian religion=holy_light
	martial=6 diplomacy=6 stewardship=7 intrigue=5 learning=6
	trait=education_learning_4 trait=lifestyle_reveler trait=gluttonous trait=shy trait=paranoid 
	trait=arrogant 
	father=504	#Emmyrson
	77.5.19={ birth=yes
		effect = {
			add_trait_xp = {
				trait = lifestyle_reveler
				value = 50
			}
		}
	}
	140.3.22={ death=yes }
}
507={
	name=Baros
	dynasty=6
	culture=azerothian religion=holy_light
	martial=6 diplomacy=5 stewardship=4 intrigue=4 learning=8
	trait=education_intrigue_4 trait=honest trait=humble trait=sadistic trait=gluttonous 
	father=504	#Emmyrson
	81.4.1={ birth=yes }
	154.12.18={ death=yes }
}
508={
	name=Whittaker
	dynasty=6
	culture=azerothian religion=holy_light
	martial=4 diplomacy=6 stewardship=4 intrigue=4 learning=4
	trait=education_intrigue_3 trait=arbitrary trait=honest 
	father=504	#Emmyrson
	85.11.11={ birth=yes }
	172.9.8={ death=yes }
}
509={
	name=Dorothea
	female=yes
	dynasty=6
	culture=azerothian religion=holy_light
	father=504	#Emmyrson
	89.5.13={ birth=yes }
	192.8.24={ death=yes }
}
510={
	name=Catarina
	female=yes
	dynasty=6
	culture=azerothian religion=holy_light
	father=506	#Sirra
	106.1.9={ birth=yes }
	200.12.30={ death=yes }
}
511={
	name=Shayne
	dynasty=6
	culture=azerothian religion=holy_light
	martial=4 diplomacy=7 stewardship=8 intrigue=5 learning=5
	trait=education_diplomacy_4 trait=lifestyle_reveler trait=sadistic trait=humble 
	father=506	#Sirra
	111.10.16={ birth=yes
		effect = {
			add_trait_xp = {
				trait = lifestyle_reveler
				value = 50
			}
		}
	}
	198.11.27={ death=yes }
}
512={
	name=Caledra
	female=yes
	dynasty=6
	culture=azerothian religion=holy_light
	father=506	#Sirra
	115.8.16={ birth=yes }
	199.3.1={ death=yes }
}
513={
	name=Bazzil
	dynasty=6
	culture=azerothian religion=holy_light
	martial=6 diplomacy=6 stewardship=5 intrigue=8 learning=6
	trait=education_intrigue_1 trait=humble trait=lustful trait=ambitious trait=paranoid 
	father=506	#Sirra
	121.11.23={ birth=yes }
	185.8.21={ death=yes }
}
514={
	name=Ralph
	dynasty=6
	culture=azerothian religion=holy_light
	martial=8 diplomacy=8 stewardship=7 intrigue=5 learning=6
	trait=education_learning_2 trait=honest trait=diligent 
	father=506	#Sirra
	127.9.14={ birth=yes }
	201.4.23={ death=yes }
}
515={
	name=Landan
	dynasty=6
	culture=azerothian religion=holy_light
	martial=4 diplomacy=5 stewardship=7 intrigue=8 learning=8
	trait=education_intrigue_3 trait=lifestyle_herbalist trait=brave trait=just trait=cynical 
	trait=wrathful 
	father=511	#Shayne
	136.6.19={ birth=yes }
	203.8.14={ death=yes }
}
516={
	name=Llane
	dynasty=6
	culture=azerothian religion=holy_light
	martial=5 diplomacy=5 stewardship=7 intrigue=4 learning=6
	trait=education_intrigue_3 trait=arrogant trait=zealous trait=deceitful 
	father=511	#Shayne
	142.3.8={ birth=yes }
	205.3.14={ death=yes }
}
517={
	name=Kayden
	dynasty=6
	culture=azerothian religion=holy_light
	martial=4 diplomacy=4 stewardship=5 intrigue=7 learning=6
	trait=education_diplomacy_3 trait=lazy trait=sadistic trait=arbitrary trait=ambitious 
	father=511	#Shayne
	145.2.2={ birth=yes }
	221.3.17={ death=yes }
}
518={
	name=Keegan
	dynasty=6
	culture=azerothian religion=holy_light
	martial=7 diplomacy=4 stewardship=5 intrigue=5 learning=8
	trait=education_learning_3 trait=content trait=patient trait=lazy 
	father=511	#Shayne
	151.5.24={ birth=yes }
	202.8.5={ death=yes }
}
519={
	name=Kayden
	dynasty=6
	culture=azerothian religion=holy_light
	martial=4 diplomacy=6 stewardship=6 intrigue=7 learning=5
	trait=education_diplomacy_3 trait=gluttonous trait=just trait=diligent 
	father=515	#Landan
	163.1.19={ birth=yes }
	249.7.13={ death=yes }
}
520={
	name=Whittaker
	dynasty=6
	culture=azerothian religion=holy_light
	martial=7 diplomacy=5 stewardship=6 intrigue=4 learning=5
	trait=education_learning_3 trait=generous trait=ambitious 
	father=515	#Landan
	168.4.3={ birth=yes }
	234.3.10={ death=yes }
}
521={
	name=Marjory
	female=yes
	dynasty=6
	culture=azerothian religion=holy_light
	father=515	#Landan
	174.1.25={ birth=yes }
	241.2.22={ death=yes }
}
522={
	name=Kenelm
	dynasty=6
	culture=azerothian religion=holy_light
	martial=6 diplomacy=4 stewardship=7 intrigue=8 learning=7
	trait=education_diplomacy_3 trait=gregarious trait=content trait=sadistic 
	father=515	#Landan
	178.8.22={ birth=yes }
	231.5.3={ death=yes }
}
523={
	name=Gillian
	female=yes
	dynasty=6
	culture=azerothian religion=holy_light
	father=515	#Landan
	183.4.15={ birth=yes }
	244.2.16={ death=yes }
}
524={
	name=Augustus
	dynasty=6
	culture=azerothian religion=holy_light
	martial=5 diplomacy=7 stewardship=8 intrigue=5 learning=4
	trait=education_stewardship_2 trait=diligent trait=greedy 
	father=519	#Kayden
	195.6.23={ birth=yes }
	266.2.19={ death=yes }
}
525={
	name=Parr
	dynasty=6
	culture=azerothian religion=holy_light
	martial=7 diplomacy=4 stewardship=8 intrigue=5 learning=7
	trait=education_intrigue_3 trait=content trait=chaste trait=just 
	trait=craven 
	father=519	#Kayden
	198.10.18={ birth=yes }
	271.6.21={ death=yes }
}
526={
	name=Ellen
	female=yes
	dynasty=6
	culture=azerothian religion=holy_light
	father=524	#Augustus
	220.10.5={ birth=yes }
	280.9.1={ death=yes }
}
527={
	name=Medivh
	dynasty=6
	culture=azerothian religion=holy_light
	martial=5 diplomacy=5 stewardship=5 intrigue=8 learning=5
	trait=education_learning_2 trait=education_martial_prowess_4 trait=shy trait=lustful trait=ambitious 
	father=524	#Augustus
	225.8.6={ birth=yes }
	283.9.12={ death=yes }
}
528={
	name=Stuart
	dynasty=6
	culture=azerothian religion=holy_light
	martial=6 diplomacy=6 stewardship=4 intrigue=5 learning=8
	trait=education_martial_2 trait=honest trait=paranoid trait=sadistic 
	trait=temperate 
	father=524	#Augustus
	228.12.11={ birth=yes }
	293.12.17={ death=yes }
}
529={
	name=Neal
	dynasty=6
	culture=azerothian religion=holy_light
	martial=7 diplomacy=6 stewardship=4 intrigue=6 learning=4
	trait=education_martial_2 trait=brave trait=trusting 
	father=524	#Augustus
	234.6.6={ birth=yes }
	321.2.9={ death=yes }
}
530={
	name=Ramona
	female=yes
	dynasty=6
	culture=azerothian religion=holy_light
	father=524	#Augustus
	238.4.8={ birth=yes }
	316.10.13={ death=yes }
}
531={
	name=Payton
	dynasty=6
	culture=azerothian religion=holy_light
	martial=4 diplomacy=4 stewardship=6 intrigue=7 learning=7
	trait=education_learning_1 trait=sadistic trait=deceitful trait=shy 
	trait=generous 
	father=527	#Medivh
	256.8.26={ birth=yes }
	303.12.26={ death=yes }
}
532={
	name=Kenelm
	dynasty=6
	culture=azerothian religion=holy_light
	martial=5 diplomacy=8 stewardship=4 intrigue=7 learning=7
	trait=education_diplomacy_4 trait=just trait=generous trait=lustful 
	trait=brave trait=physique_good_3 
	father=527	#Medivh
	259.1.5={ birth=yes }
	314.3.2={ death=yes }
}
533={
	name=Acton
	dynasty=6
	culture=azerothian religion=holy_light
	martial=4 diplomacy=4 stewardship=8 intrigue=8 learning=4
	trait=education_learning_1 trait=sadistic trait=patient trait=deceitful trait=craven 
	father=527	#Medivh
	265.1.18={ birth=yes }
	350.3.7={ death=yes }
}
534={
	name=Tito
	dynasty=6
	culture=azerothian religion=holy_light
	martial=4 diplomacy=8 stewardship=5 intrigue=6 learning=8
	trait=education_stewardship_1 trait=honest trait=brave trait=arbitrary trait=patient 
	father=527	#Medivh
	268.4.14={ birth=yes }
	330.2.13={ death=yes }
}
535={
	name=Fitch
	dynasty=6
	culture=azerothian religion=holy_light
	martial=8 diplomacy=4 stewardship=8 intrigue=8 learning=4
	trait=education_learning_2 trait=sadistic trait=lazy trait=shy trait=greedy 
	father=531	#Payton
	285.5.15={ birth=yes }
	341.9.22={ death=yes }
}
536={
	name=Bryan
	dynasty=6
	culture=azerothian religion=holy_light
	martial=4 diplomacy=7 stewardship=6 intrigue=5 learning=6
	trait=education_stewardship_4 trait=lazy trait=ambitious trait=trusting trait=brave 
	father=531	#Payton
	292.8.17={ birth=yes }
	355.7.30={ death=yes }
}
537={
	name=Milton
	dynasty=6
	culture=azerothian religion=holy_light
	martial=4 diplomacy=8 stewardship=7 intrigue=6 learning=8
	trait=education_stewardship_4 trait=greedy trait=craven trait=arrogant 
	father=531	#Payton
	296.10.10={ birth=yes }
	376.1.17={ death=yes }
}
538={
	name=Arnold
	dynasty=6
	culture=azerothian religion=holy_light
	martial=4 diplomacy=8 stewardship=4 intrigue=5 learning=7
	trait=education_intrigue_1 trait=just trait=temperate trait=trusting trait=sadistic 
	father=531	#Payton
	299.2.27={ birth=yes }
	357.7.4={ death=yes }
}
539={
	name=Jaiden
	dynasty=6
	culture=azerothian religion=holy_light
	martial=5 diplomacy=4 stewardship=7 intrigue=4 learning=7
	trait=education_intrigue_1 trait=honest 
	father=531	#Payton
	304.12.4={ birth=yes }
	386.4.22={ death=yes }
}
540={
	name=Alcott
	dynasty=6
	culture=azerothian religion=holy_light
	martial=7 diplomacy=7 stewardship=5 intrigue=8 learning=7
	trait=education_learning_1 trait=lustful trait=ambitious trait=sadistic trait=lazy 
	father=535	#Fitch
	311.4.12={ birth=yes }
	380.6.18={ death=yes }
}
541={
	name=Sybil
	female=yes
	dynasty=6
	culture=azerothian religion=holy_light
	father=535	#Fitch
	318.2.2={ birth=yes }
	384.4.8={ death=yes }
}
542={
	name=Caledra
	female=yes
	dynasty=6
	culture=azerothian religion=holy_light
	father=535	#Fitch
	325.9.13={ birth=yes }
	408.2.27={ death=yes }
}
543={
	name=Bradney
	dynasty=6
	culture=azerothian religion=holy_light
	martial=6 diplomacy=5 stewardship=4 intrigue=8 learning=8
	trait=education_intrigue_1 trait=patient trait=brave trait=ambitious trait=sadistic 
	father=540	#Alcott
	341.2.23={ birth=yes }
	409.11.21={ death=yes }
}
544={
	name=Lantsida
	female=yes
	dynasty=6
	culture=azerothian religion=holy_light
	father=540	#Alcott
	345.9.16={ birth=yes }
	405.5.30={ death=yes }
}
545={
	name=Ello
	dynasty=6
	culture=azerothian religion=holy_light
	martial=5 diplomacy=4 stewardship=8 intrigue=7 learning=8
	trait=education_diplomacy_3 trait=lazy trait=sadistic trait=craven trait=humble 
	father=540	#Alcott
	350.4.12={ birth=yes }
	412.8.13={ death=yes }
}
546={
	name=Shayne
	dynasty=6
	culture=azerothian religion=holy_light
	martial=6 diplomacy=8 stewardship=7 intrigue=8 learning=4
	trait=education_diplomacy_4 trait=arrogant trait=arbitrary trait=gluttonous trait=diligent 
	trait=wounded_1 
	father=540	#Alcott
	354.10.17={ birth=yes }
	423.4.2={ death=yes }
}
547={
	name=Johan
	dynasty=6
	culture=azerothian religion=holy_light
	martial=6 diplomacy=8 stewardship=4 intrigue=4 learning=7
	trait=education_diplomacy_4 trait=trusting trait=deceitful trait=generous 
	father=543	#Bradney
	366.4.13={ birth=yes }
	446.1.5={ death=yes }
}
548={
	name=Kerwin
	dynasty=6
	culture=azerothian religion=holy_light
	martial=6 diplomacy=7 stewardship=6 intrigue=7 learning=7
	trait=education_martial_1 trait=zealous trait=paranoid trait=wrathful 
	father=543	#Bradney
	371.8.17={ birth=yes }
	429.1.17={ death=yes }
}
549={
	name=Spenser
	dynasty=6
	culture=azerothian religion=holy_light
	martial=5 diplomacy=6 stewardship=5 intrigue=8 learning=4
	trait=education_diplomacy_1 trait=shy trait=chaste trait=ambitious trait=humble 
	father=543	#Bradney
	378.12.13={ birth=yes }
	452.5.15={ death=yes }
}
550={
	name=Sullivan
	dynasty=6
	culture=azerothian religion=holy_light
	martial=5 diplomacy=5 stewardship=5 intrigue=5 learning=4
	trait=education_intrigue_4 trait=cynical trait=arbitrary 
	father=543	#Bradney
	384.3.19={ birth=yes }
	477.12.29={ death=yes }
}
551={
	name=Farrin
	dynasty=6
	culture=azerothian religion=holy_light
	martial=7 diplomacy=4 stewardship=4 intrigue=4 learning=7
	trait=education_martial_2 trait=patient trait=gregarious trait=cynical trait=compassionate 
	trait=wounded_1 
	father=547	#Johan
	395.6.5={ birth=yes }
	442.5.2={ death=yes }
}
552={
	name=Robin
	dynasty=6
	culture=azerothian religion=holy_light
	martial=5 diplomacy=5 stewardship=4 intrigue=5 learning=7
	trait=education_learning_2 trait=lazy trait=arbitrary trait=wrathful trait=temperate 
	father=547	#Johan
	402.6.13={ birth=yes }
	473.9.23={ death=yes }
}
553={
	name=Jaezel
	female=yes
	dynasty=6
	culture=azerothian religion=holy_light
	father=547	#Johan
	408.3.2={ birth=yes }
	482.11.23={ death=yes }
}
554={
	name=Gillian
	female=yes
	dynasty=6
	culture=azerothian religion=holy_light
	father=551	#Farrin
	424.6.20={ birth=yes }
	495.1.23={ death=yes }
}
555={
	name=Newton
	dynasty=6
	culture=azerothian religion=holy_light
	martial=4 diplomacy=6 stewardship=8 intrigue=4 learning=5
	trait=education_diplomacy_3 trait=gregarious trait=gluttonous trait=craven trait=humble 
	father=551	#Farrin
	431.7.22={ birth=yes }
	480.4.4={ death=yes }
}
556={
	name=Gisela
	female=yes
	dynasty=6
	culture=azerothian religion=holy_light
	father=551	#Farrin
	438.6.11={ birth=yes }
	507.5.2={ death=yes }
}
557={
	name=Edwina
	female=yes
	dynasty=6
	culture=azerothian religion=holy_light
	father=551	#Farrin
	442.6.27={ birth=yes }
	496.9.14={ death=yes }
}
558={
	name=Allison
	dynasty=6
	culture=azerothian religion=holy_light
	martial=6 diplomacy=5 stewardship=6 intrigue=8 learning=5
	trait=education_intrigue_3 trait=education_martial_prowess_4 trait=ambitious trait=compassionate trait=cynical 
	trait=temperate 
	father=555	#Newton
	452.2.12={ birth=yes }
	514.10.17={ death=yes }
}
559={
	name=Adair
	dynasty=6
	culture=azerothian religion=holy_light
	martial=7 diplomacy=7 stewardship=6 intrigue=4 learning=6
	trait=education_martial_1 trait=generous trait=zealous trait=sadistic trait=deceitful 
	father=555	#Newton
	455.2.23={ birth=yes }
	512.11.6={ death=yes }
}
560={
	name=Madelgarde
	female=yes
	dynasty=6
	culture=azerothian religion=holy_light
	father=555	#Newton
	461.4.25={ birth=yes }
	533.12.29={ death=yes }
}
561={
	name=Bruno
	dynasty=6
	culture=azerothian religion=holy_light
	martial=8 diplomacy=6 stewardship=4 intrigue=5 learning=6
	trait=education_stewardship_2 trait=torturer trait=chaste trait=deceitful trait=arbitrary 
	father=555	#Newton
	464.8.18={ birth=yes }
	538.6.19={ death=yes }
}
562={
	name=Bree
	female=yes
	dynasty=6
	culture=azerothian religion=holy_light
	father=555	#Newton
	468.10.20={ birth=yes }
	531.10.13={ death=yes }
}
563={
	name=Declan
	dynasty=6
	culture=azerothian religion=holy_light
	martial=4 diplomacy=8 stewardship=8 intrigue=7 learning=7
	trait=education_intrigue_1 trait=generous trait=sadistic trait=paranoid trait=just 
	father=555	#Newton
	473.1.7={ birth=yes }
	537.12.9={ death=yes }
}
564={
	name=Ripley
	dynasty=6
	culture=azerothian religion=holy_light
	martial=4 diplomacy=7 stewardship=8 intrigue=5 learning=7
	trait=education_intrigue_1 trait=ambitious trait=compassionate 
	father=555	#Newton
	479.7.19={ birth=yes }
	574.12.15={ death=yes }
}
565={
	name=Sean
	dynasty=6
	culture=azerothian religion=holy_light
	martial=5 diplomacy=5 stewardship=7 intrigue=7 learning=4
	trait=education_diplomacy_4 trait=ambitious trait=just 
	father=558	#Allison
	480.10.4={ birth=yes }
	542.11.24={ death=yes }
}
566={
	name=Kelsey
	female=yes
	dynasty=6
	culture=azerothian religion=holy_light
	father=558	#Allison
	486.6.18={ birth=yes }
	571.11.18={ death=yes }
}
567={
	name=Arthur
	dynasty=6
	culture=azerothian religion=holy_light
	martial=7 diplomacy=7 stewardship=5 intrigue=7 learning=4
	trait=education_martial_2 trait=lifestyle_hunter trait=content trait=diligent trait=paranoid 
	father=558	#Allison
	489.8.14={ birth=yes
		effect = {
			add_trait_xp = {
				trait = lifestyle_hunter
				track = hunter
				value = 50
			}
		}
	}
	569.11.10={ death=yes }
}
568={
	name=Marcia
	female=yes
	dynasty=6
	culture=azerothian religion=holy_light
	father=558	#Allison
	494.7.12={ birth=yes }
	556.10.17={ death=yes }
}
569={
	name=Anson
	dynasty=6
	culture=azerothian religion=holy_light
	martial=6 diplomacy=6 stewardship=8 intrigue=8 learning=5
	trait=education_stewardship_4 trait=lifestyle_mystic trait=brave trait=lazy trait=ambitious 
	trait=shy 
	father=565	#Sean
	503.11.8={ birth=yes
		effect = {
			add_trait_xp = {
				trait = lifestyle_mystic
				value = 50
			}
		}
	}
	574.5.24={ death=yes }
}
570={
	name=Kayden
	dynasty=6
	culture=azerothian religion=holy_light
	martial=7 diplomacy=5 stewardship=4 intrigue=5 learning=7
	trait=education_stewardship_4 trait=paranoid trait=patient trait=deceitful 
	trait=content 
	father=565	#Sean
	507.1.19={ birth=yes }
	585.6.7={ death=yes }
}
571={
	name=Wilson
	dynasty=6
	culture=azerothian religion=holy_light
	martial=5 diplomacy=7 stewardship=4 intrigue=5 learning=7
	trait=education_martial_2 trait=ambitious trait=lazy trait=lustful trait=sadistic 
	trait=wounded_1 
	father=565	#Sean
	510.5.22={ birth=yes }
	614.9.18={ death=yes }
}
572={
	name=Gavinrad
	dynasty=6
	culture=azerothian religion=holy_light
	martial=7 diplomacy=7 stewardship=7 intrigue=5 learning=5
	trait=education_learning_2 trait=compassionate trait=patient trait=just 
	father=565	#Sean
	515.4.20={ birth=yes }
	592.10.27={ death=yes }
}
573={
	name=Zarise
	female=yes
	dynasty=6
	culture=azerothian religion=holy_light
	father=565	#Sean
	519.7.18={ birth=yes }
	585.1.1={ death=yes }
}
574={
	name=Jillia
	female=yes
	dynasty=6
	culture=azerothian religion=holy_light
	father=569	#Anson
	529.7.24={ birth=yes }
	577.9.21={ death=yes }
}
# Ebonlocke
575={
	name=Anson
	dynasty=6
	culture=azerothian religion=holy_light
	martial=5 diplomacy=8 stewardship=4 intrigue=7 learning=6
	trait=education_diplomacy_3 trait=ambitious trait=compassionate trait=gregarious trait=generous 
	father=569	#Anson
	535.2.23={ birth=yes }
	585.1.1={
		death={ death_reason = death_murder_known killer = 5000 }	# Killed by Medivh
	}
}
576={
	name=Bryan
	dynasty=6
	culture=azerothian religion=holy_light
	martial=5 diplomacy=4 stewardship=4 intrigue=8 learning=7
	trait=education_diplomacy_1 trait=honest trait=craven trait=gregarious trait=lustful 
	father=569	#Anson
	539.6.14={ birth=yes }
	580.1.6={ death=yes }
}
577={
	name=Gillian
	female=yes
	dynasty=6
	culture=azerothian religion=holy_light
	father=569	#Anson
	545.6.16={ birth=yes }
	582.7.19={ death=yes }
}
# Lord Ello Ebonlocke
578={
	name=Ello
	dynasty=6
	culture=azerothian religion=holy_light
	martial=7 diplomacy=7 stewardship=8 intrigue=6 learning=7
	trait=education_martial_1 trait=arbitrary trait=education_republican_knowledge_1
	father=575	#Anson
	558.1.27={ birth=yes }
	625.10.29={ death=yes }
}
579={
	name=Kanrethad
	dynasty=6
	culture=azerothian religion=holy_light
	father=575	#Anson
	563.3.27={ birth=yes }
	603.1.1={
		effect={ set_variable = { name = wc_disorder_magic_lifestyle_additional_perks_variable value = wc_perks_needed_for_level_3_magic_trait_value } }
	}
	646.9.28={ death=yes }
}
580={
	name=Cecil
	female=yes
	dynasty=6
	culture=azerothian religion=holy_light
	father=575	#Anson
	569.2.17={ birth=yes }
	632.1.18={ death=yes }
}
581={
	name=Bruno
	dynasty=6
	culture=azerothian religion=holy_light
	martial=6 diplomacy=8 stewardship=5 intrigue=5 learning=6
	trait=education_martial_1 trait=arbitrary trait=shy trait=deceitful
	father=575	#Anson
	576.2.19={ birth=yes }
	657.4.1={ death=yes }
}
# Althea Ebonlocke
582={
	name=Althea
	female=yes
	dynasty=6
	culture=azerothian religion=holy_light
	trait=education_martial_1 trait=deceitful
	father=578	#Ello
	589.5.14={ birth=yes }
	605.5.14={
		effect={
			set_variable = { name = wc_endurance_physical_lifestyle_additional_perks_variable value = wc_perks_needed_for_level_2_physical_trait_value }
			set_variable = { name = wc_strength_physical_lifestyle_additional_perks_variable value = wc_perks_needed_for_level_2_physical_trait_value }
		}
		# trait=physical_lifestyle_endurance_2
		# trait=physical_lifestyle_strength_2
	}
	660.7.16={ death=yes }
}

# dynasty=7 Erlgadin Stormwind nobles, have seat in House of Nobles
600={
	name=Thorne
	dynasty=7
	culture=azerothian religion=holy_light
	martial=5 diplomacy=6 stewardship=8 intrigue=6 learning=8
	trait=education_stewardship_4 trait=lifestyle_mystic trait=gluttonous trait=diligent trait=ambitious 
	trait=arrogant 
	2.8.13={ birth=yes
		effect = {
			add_trait_xp = {
				trait = lifestyle_mystic
				value = 50
			}
		}
	}
	90.8.16={ death=yes }
}
601={
	name=Jaiden
	dynasty=7
	culture=azerothian religion=holy_light
	martial=5 diplomacy=5 stewardship=6 intrigue=6 learning=7
	trait=education_intrigue_3 trait=greedy trait=compassionate trait=lazy trait=arrogant 
	father=600	#Thorne
	25.1.10={ birth=yes }
	80.9.27={ death=yes }
}
602={
	name=Genovefa
	female=yes
	dynasty=7
	culture=azerothian religion=holy_light
	father=600	#Thorne
	29.9.14={ birth=yes }
	107.2.24={ death=yes }
}
603={
	name=Marjory
	female=yes
	dynasty=7
	culture=azerothian religion=holy_light
	father=600	#Thorne
	36.7.7={ birth=yes }
	104.3.6={ death=yes }
}
604={
	name=Bellatrix
	female=yes
	dynasty=7
	culture=azerothian religion=holy_light
	father=600	#Thorne
	41.11.3={ birth=yes }
	82.5.27={ death=yes }
}
605={
	name=Bernard
	dynasty=7
	culture=azerothian religion=holy_light
	martial=5 diplomacy=5 stewardship=6 intrigue=7 learning=5
	trait=education_stewardship_4 trait=lifestyle_mystic trait=craven trait=temperate trait=arrogant 
	trait=trusting trait=drunkard 
	father=601	#Jaiden
	46.1.24={ birth=yes
		effect = {
			add_trait_xp = {
				trait = lifestyle_mystic
				value = 50
			}
		}
	}
	111.1.31={ death=yes }
}
606={
	name=Varia
	female=yes
	dynasty=7
	culture=azerothian religion=holy_light
	father=601	#Jaiden
	53.3.5={ birth=yes }
	114.1.12={ death=yes }
}
607={
	name=Milton
	dynasty=7
	culture=azerothian religion=holy_light
	martial=5 diplomacy=7 stewardship=6 intrigue=7 learning=4
	trait=education_stewardship_4 trait=shy trait=paranoid trait=content trait=honest 
	father=601	#Jaiden
	57.7.26={ birth=yes }
	142.10.16={ death=yes }
}
608={
	name=Chapman
	dynasty=7
	culture=azerothian religion=holy_light
	martial=8 diplomacy=4 stewardship=4 intrigue=6 learning=8
	trait=education_stewardship_4 trait=lifestyle_reveler trait=compassionate trait=greedy trait=lazy 
	trait=chaste 
	father=605	#Bernard
	74.5.26={ birth=yes
		effect = {
			add_trait_xp = {
				trait = lifestyle_reveler
				value = 50
			}
		}
	}
	154.2.8={ death=yes }
}
609={
	name=Catriona
	female=yes
	dynasty=7
	culture=azerothian religion=holy_light
	father=605	#Bernard
	79.9.10={ birth=yes }
	159.1.15={ death=yes }
}
610={
	name=Genovefa
	female=yes
	dynasty=7
	culture=azerothian religion=holy_light
	father=605	#Bernard
	83.3.13={ birth=yes }
	138.2.12={ death=yes }
}
611={
	name=Egerton
	dynasty=7
	culture=azerothian religion=holy_light
	martial=5 diplomacy=8 stewardship=7 intrigue=7 learning=8
	trait=education_intrigue_1 trait=wrathful trait=compassionate trait=zealous 
	father=605	#Bernard
	89.10.10={ birth=yes }
	156.10.2={ death=yes }
}
612={
	name=Ember
	female=yes
	dynasty=7
	culture=azerothian religion=holy_light
	father=605	#Bernard
	92.12.26={ birth=yes }
	155.11.8={ death=yes }
}
613={
	name=Redwald
	dynasty=7
	culture=azerothian religion=holy_light
	martial=5 diplomacy=7 stewardship=5 intrigue=5 learning=7
	trait=education_learning_1 trait=deceitful trait=chaste trait=compassionate trait=temperate 
	trait=intellect_good_3 
	father=605	#Bernard
	96.9.3={ birth=yes }
	159.8.14={ death=yes }
}
614={
	name=Ryan
	dynasty=7
	culture=azerothian religion=holy_light
	martial=7 diplomacy=4 stewardship=4 intrigue=6 learning=4
	trait=education_diplomacy_4 trait=scholar trait=gluttonous trait=wrathful trait=brave 
	trait=greedy 
	father=605	#Bernard
	100.1.25={ birth=yes }
	178.12.14={ death=yes }
}
615={
	name=Augustus
	dynasty=7
	culture=azerothian religion=holy_light
	martial=5 diplomacy=8 stewardship=4 intrigue=7 learning=8
	trait=education_diplomacy_3 trait=chaste trait=arrogant trait=brave 
	trait=gregarious 
	father=608	#Chapman
	97.9.16={ birth=yes }
	151.1.10={ death=yes }
}
616={
	name=Sean
	dynasty=7
	culture=azerothian religion=holy_light
	martial=7 diplomacy=8 stewardship=6 intrigue=7 learning=4
	trait=education_martial_1 trait=chaste trait=diligent trait=shy trait=greedy 
	father=608	#Chapman
	101.1.4={ birth=yes }
	204.1.16={ death=yes }
}
617={
	name=Robin
	dynasty=7
	culture=azerothian religion=holy_light
	martial=5 diplomacy=4 stewardship=7 intrigue=7 learning=4
	trait=education_stewardship_4 trait=craven trait=paranoid trait=temperate trait=arrogant 
	father=615	#Augustus
	123.4.20={ birth=yes }
	190.3.31={ death=yes }
}
618={
	name=Sean
	dynasty=7
	culture=azerothian religion=holy_light
	martial=7 diplomacy=6 stewardship=5 intrigue=5 learning=7
	trait=education_stewardship_2 trait=arrogant trait=content trait=cynical 
	father=615	#Augustus
	128.3.19={ birth=yes }
	192.6.20={ death=yes }
}
619={
	name=Noira
	female=yes
	dynasty=7
	culture=azerothian religion=holy_light
	father=615	#Augustus
	132.2.8={ birth=yes }
	217.1.15={ death=yes }
}
620={
	name=Hannah
	female=yes
	dynasty=7
	culture=azerothian religion=holy_light
	father=615	#Augustus
	138.12.7={ birth=yes }
	220.6.23={ death=yes }
}
621={
	name=Vanessa
	female=yes
	dynasty=7
	culture=azerothian religion=holy_light
	father=617	#Robin
	152.4.14={ birth=yes }
	208.6.30={ death=yes }
}
622={
	name=Declan
	dynasty=7
	culture=azerothian religion=holy_light
	martial=4 diplomacy=6 stewardship=6 intrigue=6 learning=6
	trait=education_learning_4 trait=ambitious trait=diligent trait=compassionate trait=trusting 
	father=617	#Robin
	158.12.8={ birth=yes }
	214.10.20={ death=yes }
}
623={
	name=Thoradin
	dynasty=7
	culture=azerothian religion=holy_light
	martial=8 diplomacy=8 stewardship=8 intrigue=6 learning=7
	trait=education_intrigue_3 trait=wrathful trait=brave trait=humble trait=greedy 
	father=617	#Robin
	162.6.25={ birth=yes }
	225.4.4={ death=yes }
}
624={
	name=Josphine
	female=yes
	dynasty=7
	culture=azerothian religion=holy_light
	father=617	#Robin
	166.7.12={ birth=yes }
	240.4.3={ death=yes }
}
625={
	name=Lucille
	female=yes
	dynasty=7
	culture=azerothian religion=holy_light
	father=617	#Robin
	171.6.3={ birth=yes }
	237.6.9={ death=yes }
}
626={
	name=Amanda
	female=yes
	dynasty=7
	culture=azerothian religion=holy_light
	father=617	#Robin
	175.6.16={ birth=yes }
	239.4.30={ death=yes }
}
627={
	name=Role
	dynasty=7
	culture=azerothian religion=holy_light
	martial=6 diplomacy=7 stewardship=6 intrigue=4 learning=5
	trait=education_stewardship_2 trait=lifestyle_reveler trait=craven trait=gregarious trait=trusting 
	father=622	#Declan
	188.2.10={ birth=yes
		effect = {
			add_trait_xp = {
				trait = lifestyle_reveler
				value = 50
			}
		}
	}
	249.9.11={ death=yes }
}
628={
	name=Barathen
	dynasty=7
	culture=azerothian religion=holy_light
	martial=6 diplomacy=5 stewardship=8 intrigue=5 learning=6
	trait=education_martial_1 trait=humble trait=paranoid 
	father=622	#Declan
	194.11.24={ birth=yes }
	273.4.8={ death=yes }
}
629={
	name=Barks
	dynasty=7
	culture=azerothian religion=holy_light
	martial=7 diplomacy=6 stewardship=5 intrigue=6 learning=6
	trait=education_learning_1 trait=gluttonous trait=patient trait=craven 
	father=622	#Declan
	198.11.19={ birth=yes }
	276.3.28={ death=yes }
}
630={
	name=Alize
	female=yes
	dynasty=7
	culture=azerothian religion=holy_light
	father=622	#Declan
	203.5.9={ birth=yes }
	278.7.23={ death=yes }
}
631={
	name=June
	female=yes
	dynasty=7
	culture=azerothian religion=holy_light
	father=622	#Declan
	207.8.7={ birth=yes }
	274.1.24={ death=yes }
}
632={
	name=Brennan
	dynasty=7
	culture=azerothian religion=holy_light
	martial=4 diplomacy=4 stewardship=4 intrigue=4 learning=7
	trait=education_learning_3 trait=generous trait=craven trait=honest 
	father=622	#Declan
	211.10.10={ birth=yes }
	261.12.11={ death=yes }
}
633={
	name=Augustus
	dynasty=7
	culture=azerothian religion=holy_light
	martial=8 diplomacy=5 stewardship=5 intrigue=5 learning=7
	trait=education_stewardship_4 trait=torturer trait=chaste trait=greedy trait=wrathful 
	father=622	#Declan
	218.5.21={ birth=yes }
	273.6.10={ death=yes }
}
634={
	name=Lucretia
	female=yes
	dynasty=7
	culture=azerothian religion=holy_light
	father=627	#Role
	218.3.14={ birth=yes }
	280.8.5={ death=yes }
}
635={
	name=Celsa
	female=yes
	dynasty=7
	culture=azerothian religion=holy_light
	father=627	#Role
	224.12.10={ birth=yes }
	278.5.29={ death=yes }
}
636={
	name=Gillian
	female=yes
	dynasty=7
	culture=azerothian religion=holy_light
	father=627	#Role
	230.7.10={ birth=yes }
	284.9.7={ death=yes }
}
637={
	name=Fitzgerald
	dynasty=7
	culture=azerothian religion=holy_light
	martial=7 diplomacy=4 stewardship=6 intrigue=7 learning=4
	trait=education_diplomacy_1 trait=scholar trait=humble trait=compassionate trait=lustful 
	trait=gluttonous  
	father=627	#Role
	234.10.4={ birth=yes }
	319.12.3={ death=yes }
}
638={
	name=Nials
	female=yes
	dynasty=7
	culture=azerothian religion=holy_light
	father=637	#Fitzgerald
	263.3.8={ birth=yes }
	328.3.22={ death=yes }
}
639={
	name=Arthur
	dynasty=7
	culture=azerothian religion=holy_light
	martial=4 diplomacy=6 stewardship=5 intrigue=5 learning=4
	trait=education_diplomacy_4 trait=gregarious trait=paranoid trait=sadistic trait=humble 
	father=637	#Fitzgerald
	268.8.8={ birth=yes }
	325.9.11={ death=yes }
}
640={
	name=Fitch
	dynasty=7
	culture=azerothian religion=holy_light
	martial=5 diplomacy=5 stewardship=8 intrigue=5 learning=8
	trait=education_stewardship_4 trait=lifestyle_mystic trait=just trait=shy trait=greedy 
	trait=craven 
	father=637	#Fitzgerald
	271.5.4={ birth=yes
		effect = {
			add_trait_xp = {
				trait = lifestyle_mystic
				value = 50
			}
		}
	}
	325.7.4={ death=yes }
}
641={
	name=Alyn
	dynasty=7
	culture=azerothian religion=holy_light
	martial=5 diplomacy=4 stewardship=8 intrigue=5 learning=4
	trait=education_diplomacy_4 trait=temperate trait=wrathful trait=gregarious 
	trait=trusting 
	father=637	#Fitzgerald
	275.9.23={ birth=yes }
	360.1.29={ death=yes }
}
642={
	name=Anson
	dynasty=7
	culture=azerothian religion=holy_light
	martial=5 diplomacy=8 stewardship=8 intrigue=6 learning=8
	trait=education_martial_1 trait=gregarious trait=just trait=trusting trait=generous 
	father=637	#Fitzgerald
	281.5.19={ birth=yes }
	366.5.22={ death=yes }
}
643={
	name=Sarias
	female=yes
	dynasty=7
	culture=azerothian religion=holy_light
	father=639	#Arthur
	290.9.19={ birth=yes }
	355.10.4={ death=yes }
}
644={
	name=Lucretia
	female=yes
	dynasty=7
	culture=azerothian religion=holy_light
	father=639	#Arthur
	296.7.26={ birth=yes }
	374.2.19={ death=yes }
}
645={
	name=Kristoff
	dynasty=7
	culture=azerothian religion=holy_light
	martial=6 diplomacy=4 stewardship=4 intrigue=6 learning=7
	trait=education_learning_2 trait=temperate trait=ambitious trait=compassionate trait=clubfooted 
	father=639	#Arthur
	299.12.11={ birth=yes }
	363.6.23={ death=yes }
}
646={
	name=Neal
	dynasty=7
	culture=azerothian religion=holy_light
	martial=6 diplomacy=8 stewardship=7 intrigue=4 learning=4
	trait=education_diplomacy_1 trait=arbitrary trait=trusting trait=sadistic trait=chaste 
	father=639	#Arthur
	307.12.25={ birth=yes }
	387.2.6={ death=yes }
}
647={
	name=Maxim
	dynasty=7
	culture=azerothian religion=holy_light
	martial=5 diplomacy=8 stewardship=6 intrigue=8 learning=7
	trait=education_diplomacy_1 trait=gluttonous trait=zealous trait=sadistic trait=just 
	father=645	#Kristoff
	327.7.14={ birth=yes }
	383.7.29={ death=yes }
}
648={
	name=Brodie
	dynasty=7
	culture=azerothian religion=holy_light
	martial=6 diplomacy=4 stewardship=8 intrigue=5 learning=6
	trait=education_diplomacy_3 trait=temperate trait=sadistic trait=intellect_good_2 
	father=645	#Kristoff
	333.6.4={ birth=yes }
	387.10.25={ death=yes }
}
649={
	name=Cecil
	female=yes
	dynasty=7
	culture=azerothian religion=holy_light
	father=645	#Kristoff
	337.12.4={ birth=yes }
	397.8.28={ death=yes }
}
650={
	name=Brand
	dynasty=7
	culture=azerothian religion=holy_light
	martial=7 diplomacy=4 stewardship=5 intrigue=5 learning=7
	trait=education_learning_1 trait=gregarious trait=sadistic trait=zealous trait=brave 
	father=647	#Maxim
	353.9.25={ birth=yes }
	433.5.21={ death=yes }
}
651={
	name=Bellatrix
	female=yes
	dynasty=7
	culture=azerothian religion=holy_light
	father=647	#Maxim
	358.1.19={ birth=yes }
	416.5.15={ death=yes }
}
652={
	name=Brentan
	dynasty=7
	culture=azerothian religion=holy_light
	martial=4 diplomacy=7 stewardship=5 intrigue=5 learning=4
	trait=education_martial_1 trait=lazy trait=ambitious trait=temperate trait=generous 
	father=647	#Maxim
	362.11.27={ birth=yes }
	430.10.31={ death=yes }
}
653={
	name=Welborne
	dynasty=7
	culture=azerothian religion=holy_light
	martial=8 diplomacy=6 stewardship=8 intrigue=5 learning=8
	trait=education_martial_1 trait=just trait=honest trait=compassionate trait=chaste 
	father=650	#Brand
	381.4.23={ birth=yes }
	475.11.23={ death=yes }
}
654={
	name=Kenata
	female=yes
	dynasty=7
	culture=azerothian religion=holy_light
	father=650	#Brand
	386.8.15={ birth=yes }
	465.2.19={ death=yes }
}
655={
	name=Ang
	dynasty=7
	culture=azerothian religion=holy_light
	martial=5 diplomacy=5 stewardship=6 intrigue=6 learning=7
	trait=education_learning_3 trait=generous trait=honest trait=ambitious trait=brave 
	trait=drunkard 
	father=650	#Brand
	393.12.10={ birth=yes }
	452.12.19={ death=yes }
}
656={
	name=Camilla
	female=yes
	dynasty=7
	culture=azerothian religion=holy_light
	father=650	#Brand
	398.1.9={ birth=yes }
	477.10.19={ death=yes }
}
657={
	name=Role
	dynasty=7
	culture=azerothian religion=holy_light
	martial=5 diplomacy=6 stewardship=7 intrigue=6 learning=8
	trait=education_intrigue_1 trait=brave trait=trusting trait=shy trait=wrathful 
	father=653	#Welborne
	407.2.20={ birth=yes }
	476.3.2={ death=yes }
}
658={
	name=Arthur
	dynasty=7
	culture=azerothian religion=holy_light
	martial=8 diplomacy=8 stewardship=4 intrigue=5 learning=8
	trait=education_learning_2 trait=gregarious trait=chaste trait=brave trait=sadistic 
	father=653	#Welborne
	413.12.12={ birth=yes }
	482.1.8={ death=yes }
}
659={
	name=Edwina
	female=yes
	dynasty=7
	culture=azerothian religion=holy_light
	father=653	#Welborne
	417.5.26={ birth=yes }
	500.2.25={ death=yes }
}
660={
	name=Constance
	female=yes
	dynasty=7
	culture=azerothian religion=holy_light
	father=653	#Welborne
	424.4.5={ birth=yes }
	461.6.23={ death=yes }
}
661={
	name=Earl
	dynasty=7
	culture=azerothian religion=holy_light
	martial=8 diplomacy=8 stewardship=4 intrigue=7 learning=6
	trait=education_intrigue_3 trait=sadistic trait=content trait=temperate trait=trusting 
	father=657	#Role
	433.11.17={ birth=yes }
	507.1.28={ death=yes }
}
662={
	name=Farrin
	dynasty=7
	culture=azerothian religion=holy_light
	martial=7 diplomacy=7 stewardship=7 intrigue=6 learning=8
	trait=education_learning_1 trait=just trait=deceitful trait=patient trait=sadistic 
	father=657	#Role
	440.2.19={ birth=yes }
	525.5.5={ death=yes }
}
663={
	name=Sean
	dynasty=7
	culture=azerothian religion=holy_light
	martial=7 diplomacy=5 stewardship=8 intrigue=6 learning=8
	trait=education_martial_2 trait=education_martial_prowess_4 trait=lazy trait=content trait=shy 
	trait=sadistic 
	father=657	#Role
	448.6.27={ birth=yes }
	528.7.12={ death=yes }
}
664={
	name=Arthur
	dynasty=7
	culture=azerothian religion=holy_light
	martial=4 diplomacy=6 stewardship=6 intrigue=5 learning=4
	trait=education_intrigue_4 trait=lustful trait=greedy trait=cynical trait=honest 
	father=657	#Role
	452.2.21={ birth=yes }
	511.12.9={ death=yes }
}
665={
	name=Renato
	dynasty=7
	culture=azerothian religion=holy_light
	martial=8 diplomacy=7 stewardship=5 intrigue=4 learning=5
	trait=education_intrigue_3 trait=patient trait=sadistic trait=trusting 
	father=661	#Earl
	454.6.10={ birth=yes }
	518.3.17={ death=yes }
}
666={
	name=Baros
	dynasty=7
	culture=azerothian religion=holy_light
	martial=4 diplomacy=4 stewardship=7 intrigue=6 learning=6
	trait=education_martial_1 trait=zealous trait=lazy trait=arrogant trait=compassionate 
	father=661	#Earl
	457.8.3={ birth=yes }
	555.9.25={ death=yes }
}
667={
	name=Anson
	dynasty=7
	culture=azerothian religion=holy_light
	martial=4 diplomacy=4 stewardship=5 intrigue=8 learning=8
	trait=education_diplomacy_4 trait=lifestyle_reveler trait=deceitful trait=just trait=ambitious 
	trait=generous  
	father=661	#Earl
	462.9.12={ birth=yes
		effect = {
			add_trait_xp = {
				trait = lifestyle_reveler
				value = 50
			}
		}
	}
	545.7.29={ death=yes }
}
668={
	name=Ansley
	female=yes
	dynasty=7
	culture=azerothian religion=holy_light
	father=661	#Earl
	466.8.24={ birth=yes }
	535.4.27={ death=yes }
}
669={
	name=Osbert
	dynasty=7
	culture=azerothian religion=holy_light
	martial=5 diplomacy=5 stewardship=4 intrigue=7 learning=4
	trait=education_diplomacy_4 trait=lustful trait=compassionate trait=craven 
	father=665	#Renato
	483.7.1={ birth=yes }
	566.10.30={ death=yes }
}
670={
	name=Rothaide
	female=yes
	dynasty=7
	culture=azerothian religion=holy_light
	father=665	#Renato
	491.10.21={ birth=yes }
	551.12.17={ death=yes }
}
671={
	name=Ember
	female=yes
	dynasty=7
	culture=azerothian religion=holy_light
	father=665	#Renato
	496.2.24={ birth=yes }
	551.4.21={ death=yes }
}
672={
	name=Dwyght
	dynasty=7
	culture=azerothian religion=holy_light
	martial=7 diplomacy=4 stewardship=4 intrigue=6 learning=5
	trait=education_martial_1 trait=lifestyle_herbalist trait=compassionate trait=humble 
	trait=arbitrary 
	father=669	#Osbert
	507.12.3={ birth=yes }
	567.10.14={ death=yes }
}
673={
	name=Ellen
	female=yes
	dynasty=7
	culture=azerothian religion=holy_light
	father=669	#Osbert
	513.8.20={ birth=yes }
	595.8.29={ death=yes }
}
674={
	name=Simon
	dynasty=7
	culture=azerothian religion=holy_light
	martial=6 diplomacy=8 stewardship=6 intrigue=5 learning=8
	trait=education_diplomacy_4 trait=craven trait=temperate trait=cynical trait=lustful 
	father=669	#Osbert
	517.7.22={ birth=yes }
	596.5.6={ death=yes }
}
675={
	name=Martinga
	female=yes
	dynasty=7
	culture=azerothian religion=holy_light
	father=669	#Osbert
	521.6.10={ birth=yes }
	595.9.4={ death=yes }
}
# Count Erlgadin
676={
	name=Egerton
	dynasty=7
	culture=azerothian religion=holy_light
	martial=6 diplomacy=8 stewardship=6 intrigue=6 learning=7
	trait=education_diplomacy_4
	trait=generous trait=humble trait=just trait=compassionate
	father=672	#Dwyght
	532.4.19={ birth=yes }
	567.10.14={
		# give_council_position doesn't work
		liege = {
			fire_councillor = cp:councillor_steward
			assign_councillor_type = {
				type = councillor_steward
				target = root
		}
	}
	}
	595.2.1={ death=yes }
}
677={
	name=Brentan
	dynasty=7
	culture=azerothian religion=holy_light
	martial=7 diplomacy=7 stewardship=4 intrigue=4 learning=5
	trait=education_intrigue_1 trait=patient trait=paranoid trait=lazy 
	father=672	#Dwyght
	536.8.11={ birth=yes }
	591.8.30={ death=yes }
}
678={
	name=Fitzgerald
	dynasty=7
	culture=azerothian religion=holy_light
	martial=4 diplomacy=7 stewardship=7 intrigue=4 learning=4
	trait=education_martial_3 trait=trusting trait=wrathful 
	father=672	#Dwyght
	541.6.19={ birth=yes }
	597.3.7={ death=yes }
}
679={
	name=Carson
	dynasty=7
	culture=azerothian religion=holy_light
	martial=7 diplomacy=6 stewardship=7 intrigue=7 learning=7
	trait=education_intrigue_4 trait=sadistic trait=content trait=diligent trait=arbitrary 
	father=672	#Dwyght
	545.5.16={ birth=yes }
	621.7.10={ death=yes }
}
# Sir S. J. Erlgadin
680={
	name=Jerome
	dynasty=7
	culture=azerothian religion=holy_light
	martial=7 diplomacy=5 stewardship=7 intrigue=4 learning=8
	trait=education_diplomacy_4
	trait=diligent trait=humble trait=just trait=content
	father=676	#Egerton
	578.7.8={ birth=yes }
	# After what happend with the Stonemasons Guild, he abdicated and joined Hemet Nesingwary
	598.3.17={
		effect={
			set_variable = { name = wc_endurance_physical_lifestyle_additional_perks_variable value = wc_perks_needed_for_level_3_physical_trait_value }
			set_variable = { name = wc_dexterity_physical_lifestyle_additional_perks_variable value = wc_perks_needed_for_level_3_physical_trait_value }
		}
		# trait=physical_lifestyle_endurance_3
		# trait=physical_lifestyle_dexterity_3
		employer=28050 #Hemet[4337]
	}
	644.11.20={ death=yes }
}

# dynasty=8 Berrybuck Nobles of Darkshire
700={
	name=Carrington
	dynasty=8
	culture=azerothian religion=holy_light
	martial=5 diplomacy=5 stewardship=6 intrigue=6 learning=8
	trait=education_martial_1 trait=content trait=greedy trait=temperate 
	trait=craven
	2.8.16={ birth=yes }
	78.1.6={ death=yes }
}
701={
	name=Maxim
	dynasty=8
	culture=azerothian religion=holy_light
	martial=7 diplomacy=8 stewardship=5 intrigue=7 learning=7
	trait=education_stewardship_1 trait=sadistic trait=temperate trait=generous trait=shy 
	father=700	#Carrington
	29.7.23={ birth=yes }
	110.2.24={ death=yes }
}
702={
	name=Zarise
	female=yes
	dynasty=8
	culture=azerothian religion=holy_light
	father=700	#Carrington
	32.2.22={ birth=yes }
	105.7.27={ death=yes }
}
703={
	name=Rose
	female=yes
	dynasty=8
	culture=azerothian religion=holy_light
	father=700	#Carrington
	36.7.15={ birth=yes }
	114.8.12={ death=yes }
}
704={
	name=Velvet
	female=yes
	dynasty=8
	culture=azerothian religion=holy_light
	father=700	#Carrington
	42.11.2={ birth=yes }
	90.4.24={ death=yes }
}
705={
	name=Marjory
	female=yes
	dynasty=8
	culture=azerothian religion=holy_light
	father=700	#Carrington
	46.5.13={ birth=yes }
	100.6.20={ death=yes }
}
706={
	name=Medivh
	dynasty=8
	culture=azerothian religion=holy_light
	martial=7 diplomacy=8 stewardship=8 intrigue=8 learning=7
	trait=education_diplomacy_3 trait=sadistic trait=greedy trait=trusting trait=gluttonous 
	father=700	#Carrington
	50.4.5={ birth=yes }
	124.10.21={ death=yes }
}
707={
	name=Brand
	dynasty=8
	culture=azerothian religion=holy_light
	martial=4 diplomacy=5 stewardship=8 intrigue=7 learning=6
	trait=education_diplomacy_3 trait=craven trait=just trait=intellect_bad_2 
	father=700	#Carrington
	54.5.2={ birth=yes }
	114.10.5={ death=yes }
}
708={
	name=Johan
	dynasty=8
	culture=azerothian religion=holy_light
	martial=7 diplomacy=4 stewardship=6 intrigue=7 learning=4
	trait=education_learning_1 trait=patient trait=ambitious trait=lazy trait=honest 
	father=701	#Maxim
	57.9.26={ birth=yes }
	142.2.20={ death=yes }
}
709={
	name=Kenata
	female=yes
	dynasty=8
	culture=azerothian religion=holy_light
	father=701	#Maxim
	61.2.27={ birth=yes }
	137.12.15={ death=yes }
}
710={
	name=Role
	dynasty=8
	culture=azerothian religion=holy_light
	martial=7 diplomacy=6 stewardship=8 intrigue=7 learning=5
	trait=education_stewardship_1 trait=gregarious trait=chaste trait=paranoid trait=physique_good_3 
	father=701	#Maxim
	66.4.19={ birth=yes }
	124.10.17={ death=yes }
}
711={
	name=Ramona
	female=yes
	dynasty=8
	culture=azerothian religion=holy_light
	father=701	#Maxim
	72.5.14={ birth=yes }
	140.7.16={ death=yes }
}
712={
	name=Jagger
	dynasty=8
	culture=azerothian religion=holy_light
	martial=4 diplomacy=7 stewardship=8 intrigue=8 learning=8
	trait=education_stewardship_1 trait=patient trait=lazy trait=temperate trait=brave 
	trait=hunchbacked 
	father=701	#Maxim
	78.3.18={ birth=yes }
	148.9.13={ death=yes }
}
713={
	name=Mierelle
	female=yes
	dynasty=8
	culture=azerothian religion=holy_light
	father=708	#Johan
	79.3.20={ birth=yes }
	166.4.9={ death=yes }
}
714={
	name=Anson
	dynasty=8
	culture=azerothian religion=holy_light
	martial=6 diplomacy=5 stewardship=4 intrigue=8 learning=5
	trait=education_diplomacy_1 trait=honest trait=content trait=patient trait=gluttonous 
	father=708	#Johan
	86.4.26={ birth=yes }
	154.7.11={ death=yes }
}
715={
	name=Amber
	female=yes
	dynasty=8
	culture=azerothian religion=holy_light
	father=708	#Johan
	90.7.27={ birth=yes }
	189.12.14={ death=yes }
}
716={
	name=Alison
	female=yes
	dynasty=8
	culture=azerothian religion=holy_light
	father=708	#Johan
	92.4.8={ birth=yes }
	156.12.26={ death=yes }
}
717={
	name=Sarias
	female=yes
	dynasty=8
	culture=azerothian religion=holy_light
	father=708	#Johan
	96.11.17={ birth=yes }
	182.7.25={ death=yes }
}
718={
	name=Anduin
	dynasty=8
	culture=azerothian religion=holy_light
	martial=8 diplomacy=5 stewardship=5 intrigue=6 learning=8
	trait=education_martial_3 trait=generous trait=honest trait=gregarious trait=trusting 
	father=708	#Johan
	100.4.27={ birth=yes }
	185.1.19={ death=yes }
}
719={
	name=Mirelle
	female=yes
	dynasty=8
	culture=azerothian religion=holy_light
	father=708	#Johan
	103.12.21={ birth=yes }
	165.5.29={ death=yes }
}
720={
	name=Allison
	dynasty=8
	culture=azerothian religion=holy_light
	martial=8 diplomacy=8 stewardship=8 intrigue=6 learning=8
	trait=education_diplomacy_4 trait=humble trait=lazy 
	father=714	#Anson
	113.1.4={ birth=yes }
	170.12.11={ death=yes }
}
721={
	name=Ardwyn
	female=yes
	dynasty=8
	culture=azerothian religion=holy_light
	father=714	#Anson
	116.7.4={ birth=yes }
	188.7.5={ death=yes }
}
722={
	name=Brian
	dynasty=8
	culture=azerothian religion=holy_light
	martial=5 diplomacy=5 stewardship=6 intrigue=6 learning=5
	trait=education_stewardship_4 trait=torturer trait=craven trait=content trait=honest 
	trait=temperate 
	father=720	#Allison
	140.8.26={ birth=yes }
	223.12.10={ death=yes }
}
723={
	name=Welborne
	dynasty=8
	culture=azerothian religion=holy_light
	martial=7 diplomacy=6 stewardship=5 intrigue=7 learning=6
	trait=education_intrigue_1 trait=paranoid trait=sadistic trait=ambitious 
	trait=diligent 
	father=720	#Allison
	144.2.3={ birth=yes }
	232.7.20={ death=yes }
}
724={
	name=Medivh
	dynasty=8
	culture=azerothian religion=holy_light
	martial=6 diplomacy=8 stewardship=7 intrigue=4 learning=6
	trait=education_martial_2 trait=greedy trait=patient trait=arrogant trait=gluttonous 
	father=720	#Allison
	152.2.12={ birth=yes }
	251.8.22={ death=yes }
}
725={
	name=Betty
	female=yes
	dynasty=8
	culture=azerothian religion=holy_light
	father=720	#Allison
	156.8.20={ birth=yes }
	223.4.19={ death=yes }
}
726={
	name=Noreen
	female=yes
	dynasty=8
	culture=azerothian religion=holy_light
	father=722	#Brian
	161.5.19={ birth=yes }
	238.11.21={ death=yes }
}
727={
	name=Allan
	dynasty=8
	culture=azerothian religion=holy_light
	martial=7 diplomacy=8 stewardship=6 intrigue=4 learning=7
	trait=education_learning_4 trait=generous trait=deceitful trait=chaste trait=sadistic 
	father=722	#Brian
	167.7.7={ birth=yes }
	235.2.14={ death=yes }
}
728={
	name=Gaiman
	dynasty=8
	culture=azerothian religion=holy_light
	martial=5 diplomacy=7 stewardship=7 intrigue=7 learning=7
	trait=education_learning_4 trait=sadistic trait=gregarious trait=trusting 
	father=722	#Brian
	170.1.24={ birth=yes }
	233.1.17={ death=yes }
}
729={
	name=Sirra
	dynasty=8
	culture=azerothian religion=holy_light
	martial=4 diplomacy=5 stewardship=5 intrigue=7 learning=7
	trait=education_intrigue_3 trait=lifestyle_herbalist trait=arbitrary trait=greedy 
	trait=ambitious trait=sadistic 
	father=722	#Brian
	175.5.5={ birth=yes }
	246.9.30={ death=yes }
}
730={
	name=Madelgarde
	female=yes
	dynasty=8
	culture=azerothian religion=holy_light
	father=722	#Brian
	178.5.26={ birth=yes }
	243.10.14={ death=yes }
}
731={
	name=Stefan
	dynasty=8
	culture=azerothian religion=holy_light
	martial=6 diplomacy=7 stewardship=6 intrigue=4 learning=5
	trait=education_learning_2 trait=lifestyle_mystic trait=compassionate trait=temperate trait=lazy 
	trait=generous  
	father=727	#Allan
	193.5.7={ birth=yes
		effect = {
			add_trait_xp = {
				trait = lifestyle_mystic
				value = 50
			}
		}
	}
	256.11.15={ death=yes }
}
732={
	name=June
	female=yes
	dynasty=8
	culture=azerothian religion=holy_light
	father=727	#Allan
	199.8.8={ birth=yes }
	258.1.28={ death=yes }
}
733={
	name=Dorothea
	female=yes
	dynasty=8
	culture=azerothian religion=holy_light
	father=731	#Stefan
	226.8.22={ birth=yes }
	309.7.1={ death=yes }
}
734={
	name=Alexa
	female=yes
	dynasty=8
	culture=azerothian religion=holy_light
	father=731	#Stefan
	231.10.22={ birth=yes }
	287.8.28={ death=yes }
}
735={
	name=Anastasia
	female=yes
	dynasty=8
	culture=azerothian religion=holy_light
	father=731	#Stefan
	238.8.1={ birth=yes }
	316.10.19={ death=yes }
}
736={
	name=Newton
	dynasty=8
	culture=azerothian religion=holy_light
	martial=6 diplomacy=5 stewardship=7 intrigue=7 learning=4
	trait=education_learning_3 trait=compassionate trait=arbitrary 
	father=731	#Stefan
	244.1.9={ birth=yes }
	305.3.23={ death=yes }
}
737={
	name=Sean
	dynasty=8
	culture=azerothian religion=holy_light
	martial=7 diplomacy=5 stewardship=7 intrigue=6 learning=4
	trait=education_stewardship_2 trait=lifestyle_hunter trait=compassionate trait=ambitious 
	trait=arrogant trait=wrathful trait=drunkard 
	father=736	#Newton
	265.1.4={ birth=yes
		effect = {
			add_trait_xp = {
				trait = lifestyle_hunter
				track = hunter
				value = 50
			}
		}
	}
	338.6.23={ death=yes }
}
738={
	name=Gilian
	female=yes
	dynasty=8
	culture=azerothian religion=holy_light
	father=736	#Newton
	272.2.5={ birth=yes }
	327.4.1={ death=yes }
}
739={
	name=Crispin
	dynasty=8
	culture=azerothian religion=holy_light
	martial=8 diplomacy=7 stewardship=4 intrigue=6 learning=5
	trait=education_intrigue_1 trait=paranoid trait=cynical trait=diligent trait=sadistic 
	father=736	#Newton
	275.6.4={ birth=yes }
	335.8.23={ death=yes }
}
740={
	name=Augustus
	dynasty=8
	culture=azerothian religion=holy_light
	martial=7 diplomacy=8 stewardship=6 intrigue=7 learning=4
	trait=education_diplomacy_3 trait=lazy trait=craven trait=honest trait=compassionate 
	father=736	#Newton
	281.1.17={ birth=yes }
	378.8.24={ death=yes }
}
741={
	name=Tristen
	dynasty=8
	culture=azerothian religion=holy_light
	martial=6 diplomacy=4 stewardship=5 intrigue=5 learning=5
	trait=education_learning_4 trait=shy trait=sadistic trait=wrathful trait=brave 
	father=736	#Newton
	286.1.26={ birth=yes }
	351.10.30={ death=yes }
}
742={
	name=Lucille
	female=yes
	dynasty=8
	culture=azerothian religion=holy_light
	father=736	#Newton
	289.6.18={ birth=yes }
	358.7.13={ death=yes }
}
743={
	name=Nico
	dynasty=8
	culture=azerothian religion=holy_light
	martial=7 diplomacy=5 stewardship=6 intrigue=8 learning=8
	trait=education_learning_3 trait=sadistic trait=honest trait=generous trait=humble 
	father=736	#Newton
	295.12.27={ birth=yes }
	350.3.15={ death=yes }
}
744={
	name=Winward
	dynasty=8
	culture=azerothian religion=holy_light
	martial=4 diplomacy=6 stewardship=4 intrigue=8 learning=6
	trait=education_diplomacy_4 trait=craven trait=wrathful trait=shy trait=greedy 
	father=737	#Sean
	297.4.22={ birth=yes }
	358.9.6={ death=yes }
}
745={
	name=Darrel
	dynasty=8
	culture=azerothian religion=holy_light
	martial=6 diplomacy=5 stewardship=4 intrigue=4 learning=7
	trait=education_learning_1 trait=just trait=arrogant trait=paranoid trait=gluttonous 
	father=737	#Sean
	305.4.8={ birth=yes }
	378.12.28={ death=yes }
}
746={
	name=Winward
	dynasty=8
	culture=azerothian religion=holy_light
	martial=4 diplomacy=7 stewardship=6 intrigue=8 learning=7
	trait=education_martial_2 trait=patient trait=cynical trait=paranoid trait=sadistic 
	father=737	#Sean
	308.4.18={ birth=yes }
	367.6.16={ death=yes }
}
747={
	name=Anastasia
	female=yes
	dynasty=8
	culture=azerothian religion=holy_light
	father=737	#Sean
	315.8.17={ birth=yes }
	411.6.9={ death=yes }
}
748={
	name=Argos
	dynasty=8
	culture=azerothian religion=holy_light
	martial=5 diplomacy=7 stewardship=8 intrigue=8 learning=6
	trait=education_diplomacy_4 trait=compassionate trait=humble trait=deceitful trait=wrathful 
	father=744	#Winward
	326.10.8={ birth=yes }
	391.11.20={ death=yes }
}
749={
	name=Brigitte
	female=yes
	dynasty=8
	culture=azerothian religion=holy_light
	father=744	#Winward
	330.4.2={ birth=yes }
	408.7.12={ death=yes }
}
750={
	name=Parr
	dynasty=8
	culture=azerothian religion=holy_light
	martial=8 diplomacy=8 stewardship=8 intrigue=6 learning=7
	trait=education_stewardship_1 trait=honest trait=wrathful trait=just trait=shy 
	trait=drunkard 
	father=744	#Winward
	334.12.17={ birth=yes }
	414.7.22={ death=yes }
}
751={
	name=Kristoff
	dynasty=8
	culture=azerothian religion=holy_light
	martial=5 diplomacy=4 stewardship=7 intrigue=5 learning=6
	trait=education_martial_2 trait=shy trait=gluttonous trait=sadistic 
	father=744	#Winward
	341.7.15={ birth=yes }
	406.8.2={ death=yes }
}
752={
	name=Hogan
	dynasty=8
	culture=azerothian religion=holy_light
	martial=5 diplomacy=7 stewardship=8 intrigue=8 learning=7
	trait=education_diplomacy_4 trait=patient trait=trusting trait=gregarious trait=gluttonous 
	father=748	#Argos
	352.4.7={ birth=yes }
	428.5.20={ death=yes }
}
753={
	name=Eliza
	female=yes
	dynasty=8
	culture=azerothian religion=holy_light
	father=748	#Argos
	357.8.14={ birth=yes }
	435.5.31={ death=yes }
}
754={
	name=Catrina
	female=yes
	dynasty=8
	culture=azerothian religion=holy_light
	father=748	#Argos
	360.4.18={ birth=yes }
	438.4.21={ death=yes }
}
755={
	name=Brennan
	dynasty=8
	culture=azerothian religion=holy_light
	martial=7 diplomacy=7 stewardship=5 intrigue=5 learning=8
	trait=education_intrigue_1 trait=education_martial_prowess_4 trait=patient trait=chaste trait=zealous 
	father=752	#Hogan
	379.3.26={ birth=yes }
	435.4.28={ death=yes }
}
756={
	name=Mierelle
	female=yes
	dynasty=8
	culture=azerothian religion=holy_light
	father=752	#Hogan
	384.7.25={ birth=yes }
	443.9.25={ death=yes }
}
757={
	name=Jagger
	dynasty=8
	culture=azerothian religion=holy_light
	martial=8 diplomacy=5 stewardship=6 intrigue=6 learning=4
	trait=education_learning_2 trait=lustful trait=trusting trait=compassionate trait=brave 
	trait=lisping 
	father=752	#Hogan
	388.8.25={ birth=yes }
	485.1.21={ death=yes }
}
758={
	name=Gisela
	female=yes
	dynasty=8
	culture=azerothian religion=holy_light
	father=752	#Hogan
	392.3.19={ birth=yes }
	447.11.27={ death=yes }
}
759={
	name=Genovefa
	female=yes
	dynasty=8
	culture=azerothian religion=holy_light
	father=752	#Hogan
	394.1.1={ birth=yes }
	464.9.5={ death=yes }
}
760={
	name=Alicia
	female=yes
	dynasty=8
	culture=azerothian religion=holy_light
	father=752	#Hogan
	399.11.5={ birth=yes }
	452.6.8={ death=yes }
}
761={
	name=Welborne
	dynasty=8
	culture=azerothian religion=holy_light
	martial=7 diplomacy=5 stewardship=5 intrigue=6 learning=6
	trait=education_martial_3 trait=gluttonous trait=ambitious trait=wrathful 
	father=755	#Brennan
	410.3.11={ birth=yes }
	510.7.5={ death=yes }
}
762={
	name=Gisela
	female=yes
	dynasty=8
	culture=azerothian religion=holy_light
	father=755	#Brennan
	417.4.2={ birth=yes }
	492.5.4={ death=yes }
}
763={
	name=Sullivan
	dynasty=8
	culture=azerothian religion=holy_light
	martial=7 diplomacy=5 stewardship=7 intrigue=4 learning=8
	trait=education_stewardship_4 trait=education_martial_prowess_4 trait=wrathful trait=compassionate 
	father=755	#Brennan
	423.7.5={ birth=yes }
	504.5.14={ death=yes }
}
764={
	name=Deidra
	female=yes
	dynasty=8
	culture=azerothian religion=holy_light
	father=755	#Brennan
	428.1.18={ birth=yes }
	498.8.5={ death=yes }
}
765={
	name=Liz
	female=yes
	dynasty=8
	culture=azerothian religion=holy_light
	father=761	#Welborne
	439.5.22={ birth=yes }
	520.12.14={ death=yes }
}
766={
	name=Baros
	dynasty=8
	culture=azerothian religion=holy_light
	martial=5 diplomacy=6 stewardship=6 intrigue=8 learning=4
	trait=education_martial_1 trait=lifestyle_mystic trait=sadistic trait=patient trait=paranoid 
	father=761	#Welborne
	446.8.27={ birth=yes
		effect = {
			add_trait_xp = {
				trait = lifestyle_mystic
				value = 50
			}
		}
	}
	533.8.23={ death=yes }
}
767={
	name=Melania
	female=yes
	dynasty=8
	culture=azerothian religion=holy_light
	father=761	#Welborne
	452.3.4={ birth=yes }
	519.1.23={ death=yes }
}
768={
	name=Casey
	dynasty=8
	culture=azerothian religion=holy_light
	martial=8 diplomacy=7 stewardship=4 intrigue=8 learning=8
	trait=education_learning_1 trait=content trait=zealous trait=humble 
	father=766	#Baros
	468.4.2={ birth=yes }
	549.4.24={ death=yes }
}
769={
	name=Marjory
	female=yes
	dynasty=8
	culture=azerothian religion=holy_light
	father=766	#Baros
	475.10.2={ birth=yes }
	559.3.14={ death=yes }
}
770={
	name=Severina
	female=yes
	dynasty=8
	culture=azerothian religion=holy_light
	father=766	#Baros
	480.3.1={ birth=yes }
	561.8.15={ death=yes }
}
771={
	name=Luana
	female=yes
	dynasty=8
	culture=azerothian religion=holy_light
	father=766	#Baros
	487.10.26={ birth=yes }
	542.9.10={ death=yes }
}
772={
	name=Bailey
	dynasty=8
	culture=azerothian religion=holy_light
	martial=6 diplomacy=6 stewardship=8 intrigue=4 learning=4
	trait=education_stewardship_1 trait=gluttonous trait=sadistic trait=greedy 
	father=768	#Casey
	491.5.23={ birth=yes }
	545.6.11={ death=yes }
}
773={
	name=Caledra
	female=yes
	dynasty=8
	culture=azerothian religion=holy_light
	father=768	#Casey
	498.4.9={ birth=yes }
	558.6.2={ death=yes }
}
774={
	name=Framberta
	female=yes
	dynasty=8
	culture=azerothian religion=holy_light
	father=768	#Casey
	506.6.6={ birth=yes }
	590.4.23={ death=yes }
}
775={
	name=Redmund
	dynasty=8
	culture=azerothian religion=holy_light
	martial=6 diplomacy=8 stewardship=5 intrigue=4 learning=6
	trait=education_stewardship_2 trait=brave trait=trusting 
	father=772	#Bailey
	515.8.16={ birth=yes }
	573.8.26={ death=yes }
}
776={
	name=Newbold
	dynasty=8
	culture=azerothian religion=holy_light
	martial=8 diplomacy=6 stewardship=8 intrigue=5 learning=4
	trait=education_intrigue_4 trait=deceitful trait=chaste trait=gluttonous trait=lazy 
	father=772	#Bailey
	518.9.9={ birth=yes }
	616.8.27={ death=yes }
}
777={
	name=Gavinrad
	dynasty=8
	culture=azerothian religion=holy_light
	martial=7 diplomacy=6 stewardship=4 intrigue=6 learning=6
	trait=education_intrigue_1 trait=compassionate trait=honest trait=cynical 
	trait=temperate trait=lunatic_1 
	father=772	#Bailey
	524.7.14={ birth=yes }
	594.1.9={ death=yes }
}
778={
	name=Rubia
	female=yes
	dynasty=8
	culture=azerothian religion=holy_light
	father=772	#Bailey
	527.4.8={ birth=yes }
	595.1.9={ death=yes }
}
# Lady Keira Berrybuck
779={
	name=Keira
	female=yes
	dynasty=8
	culture=azerothian religion=holy_light
	martial=5 diplomacy=7 stewardship=7 intrigue=8 learning=4
	trait=education_learning_1 trait=lifestyle_herbalist trait=humble trait=sadistic trait=zealous 
	trait=paranoid 
	father=775	#Redmund
	544.5.15={ birth=yes }
	564.1.1={
		effect={ set_variable = { name = wc_light_magic_lifestyle_additional_perks_variable value = wc_perks_needed_for_level_3_magic_trait_value } }
	}
	585.1.1={
		death={ death_reason = death_murder_known killer = 5000 }	# Killed by Medivh
	}
}
780={
	name=Gilian
	female=yes
	dynasty=8
	culture=azerothian religion=holy_light
	father=775	#Redmund
	551.10.24={ birth=yes }
	624.2.18={ death=yes }
}
781={
	name=Bailey
	dynasty=8
	culture=azerothian religion=holy_light
	martial=5 diplomacy=7 stewardship=8 intrigue=7 learning=6
	trait=education_diplomacy_3 trait=wrathful trait=just trait=diligent trait=chaste 
	father=775	#Redmund
	558.1.20={ birth=yes }
	611.9.3={ death=yes }
}
# Ambassador Berrybuck
782={
	name=Anduin
	dynasty=8
	culture=azerothian religion=holy_light
	martial=5 diplomacy=8 stewardship=7 intrigue=8 learning=8
	trait=education_diplomacy_2 trait=compassionate trait=gluttonous trait=content 
	trait=honest
	mother=779 #Keira
	566.3.16={ birth=yes }
	642.10.3={ death=yes }
}
783={
	name=Newbold
	dynasty=8
	culture=azerothian religion=holy_light
	martial=7 diplomacy=4 stewardship=8 intrigue=5 learning=4
	trait=education_stewardship_4 trait=lustful trait=wrathful trait=sadistic trait=gregarious 
	mother=779 #Keira
	568.7.19={ birth=yes }
	645.11.17={ death=yes }
}
784={
	name=Jackson
	dynasty=8
	culture=azerothian religion=holy_light
	martial=7 diplomacy=6 stewardship=8 intrigue=8 learning=4
	trait=education_stewardship_2 trait=arrogant trait=patient trait=zealous trait=chaste 
	mother=779 #Keira
	570.9.10={ birth=yes }
	642.6.29={ death=yes }
}
785={
	name=Aysa
	female=yes
	dynasty=8
	culture=azerothian religion=holy_light
	mother=779 #Keira
	572.11.13={ birth=yes }
	666.4.8={ death=yes }
}
786={
	name=Dwayne
	dynasty=8
	culture=azerothian religion=holy_light
	martial=5 diplomacy=7 stewardship=8 intrigue=8 learning=7
	trait=education_learning_4 trait=arrogant trait=gluttonous trait=arbitrary trait=paranoid 
	mother=779 #Keira
	574.2.26={ birth=yes }
	685.3.31={ death=yes }
}
787={
	name=Landan
	dynasty=8
	culture=azerothian religion=holy_light
	martial=8 diplomacy=5 stewardship=8 intrigue=4 learning=5
	trait=education_intrigue_3 trait=lazy trait=temperate trait=compassionate trait=honest 
	mother=779 #Keira
	576.9.3={ birth=yes }
	654.2.16={ death=yes }
}
788={
	name=Halley
	female=yes
	dynasty=8
	culture=azerothian religion=holy_light
	mother=779 #Keira
	578.11.27={ birth=yes }
	658.7.8={ death=yes }
}
789={
	name=Tito
	dynasty=8
	culture=azerothian religion=holy_light
	martial=8 diplomacy=8 stewardship=7 intrigue=4 learning=4
	trait=education_intrigue_1 trait=shy trait=beauty_good_3 
	father=782	#Anduin
	598.7.1={ birth=yes }
	652.9.6={ death=yes }
}
790={
	name=Zarise
	female=yes
	dynasty=8
	culture=azerothian religion=holy_light
	father=782	#Anduin
	604.3.13={ birth=yes }
	662.6.3={ death=yes }
}

# dynasty=9 Ference Nobles of Darkshire
800={
	name=Welborne
	dynasty=9
	culture=azerothian religion=holy_light
	martial=4 diplomacy=7 stewardship=4 intrigue=4 learning=7
	trait=education_intrigue_1 trait=greedy trait=honest trait=sadistic 
	2.12.26={ birth=yes }
	66.2.5={ death=yes }
}
801={
	name=Winward
	dynasty=9
	culture=azerothian religion=holy_light
	martial=8 diplomacy=7 stewardship=5 intrigue=8 learning=6
	trait=education_martial_1 trait=just trait=lustful trait=diligent 
	father=800	#Welborne
	22.1.20={ birth=yes }
	95.1.9={ death=yes }
}
802={
	name=Bellatrix
	female=yes
	dynasty=9
	culture=azerothian religion=holy_light
	father=800	#Welborne
	27.1.27={ birth=yes }
	107.8.6={ death=yes }
}
803={
	name=Newall
	dynasty=9
	culture=azerothian religion=holy_light
	martial=6 diplomacy=8 stewardship=6 intrigue=4 learning=6
	trait=education_stewardship_4 trait=wrathful trait=temperate trait=shy trait=just 
	father=800	#Welborne
	30.1.25={ birth=yes }
	77.7.16={ death=yes }
}
804={
	name=Genovefa
	female=yes
	dynasty=9
	culture=azerothian religion=holy_light
	father=800	#Welborne
	33.6.23={ birth=yes }
	111.3.6={ death=yes }
}
805={
	name=Augustus
	dynasty=9
	culture=azerothian religion=holy_light
	martial=8 diplomacy=7 stewardship=8 intrigue=6 learning=7
	trait=education_intrigue_3 trait=lifestyle_mystic trait=content trait=compassionate trait=craven 
	trait=chaste 
	father=800	#Welborne
	36.6.6={ birth=yes
		effect = {
			add_trait_xp = {
				trait = lifestyle_mystic
				value = 50
			}
		}
	}
	121.3.30={ death=yes }
}
806={
	name=Fitch
	dynasty=9
	culture=azerothian religion=holy_light
	martial=6 diplomacy=8 stewardship=4 intrigue=8 learning=5
	trait=education_stewardship_1 trait=zealous trait=temperate trait=arrogant trait=brave 
	father=800	#Welborne
	42.4.13={ birth=yes }
	104.9.13={ death=yes }
}
807={
	name=Tiffin
	female=yes
	dynasty=9
	culture=azerothian religion=holy_light
	father=800	#Welborne
	48.3.2={ birth=yes }
	134.2.6={ death=yes }
}
808={
	name=Fitzgerald
	dynasty=9
	culture=azerothian religion=holy_light
	martial=6 diplomacy=5 stewardship=6 intrigue=7 learning=6
	trait=education_learning_3 trait=wrathful trait=just trait=sadistic 
	father=801	#Winward
	53.7.15={ birth=yes }
	106.7.15={ death=yes }
}
809={
	name=Wade
	dynasty=9
	culture=azerothian religion=holy_light
	martial=7 diplomacy=5 stewardship=4 intrigue=6 learning=8
	trait=education_learning_1 trait=torturer trait=lazy trait=generous trait=wrathful 
	father=801	#Winward
	58.1.13={ birth=yes }
	142.8.23={ death=yes }
}
810={
	name=Nials
	female=yes
	dynasty=9
	culture=azerothian religion=holy_light
	father=801	#Winward
	62.2.17={ birth=yes }
	127.3.30={ death=yes }
}
811={
	name=Augustus
	dynasty=9
	culture=azerothian religion=holy_light
	martial=7 diplomacy=4 stewardship=7 intrigue=5 learning=4
	trait=education_diplomacy_3 trait=craven trait=gluttonous trait=arbitrary 
	father=801	#Winward
	67.8.21={ birth=yes }
	135.10.19={ death=yes }
}
812={
	name=Darrel
	dynasty=9
	culture=azerothian religion=holy_light
	martial=7 diplomacy=4 stewardship=4 intrigue=8 learning=7
	trait=education_diplomacy_3 trait=lifestyle_mystic trait=trusting trait=sadistic trait=lustful 
	father=801	#Winward
	71.8.24={ birth=yes
		effect = {
			add_trait_xp = {
				trait = lifestyle_mystic
				value = 50
			}
		}
	}
	151.9.24={ death=yes }
}
813={
	name=Darrel
	dynasty=9
	culture=azerothian religion=holy_light
	martial=5 diplomacy=4 stewardship=7 intrigue=4 learning=4
	trait=education_intrigue_3 trait=lustful trait=zealous trait=paranoid trait=content 
	father=801	#Winward
	76.6.5={ birth=yes }
	154.10.2={ death=yes }
}
814={
	name=Taria
	female=yes
	dynasty=9
	culture=azerothian religion=holy_light
	father=801	#Winward
	82.9.26={ birth=yes }
	156.9.3={ death=yes }
}
815={
	name=Jaezel
	female=yes
	dynasty=9
	culture=azerothian religion=holy_light
	father=808	#Fitzgerald
	86.5.17={ birth=yes }
	161.6.14={ death=yes }
}
816={
	name=Simon
	dynasty=9
	culture=azerothian religion=holy_light
	martial=6 diplomacy=6 stewardship=6 intrigue=7 learning=5
	trait=education_stewardship_2 trait=lifestyle_mystic trait=chaste trait=deceitful trait=lazy 
	trait=gluttonous 
	father=808	#Fitzgerald
	92.6.2={ birth=yes
		effect = {
			add_trait_xp = {
				trait = lifestyle_mystic
				value = 50
			}
		}
	}
	177.6.16={ death=yes }
}
817={
	name=Jaiden
	dynasty=9
	culture=azerothian religion=holy_light
	martial=6 diplomacy=8 stewardship=7 intrigue=6 learning=4
	trait=education_intrigue_1 trait=gregarious trait=temperate trait=greedy trait=arrogant 
	father=808	#Fitzgerald
	99.5.14={ birth=yes }
	164.2.13={ death=yes }
}
818={
	name=Shayne
	dynasty=9
	culture=azerothian religion=holy_light
	martial=5 diplomacy=6 stewardship=6 intrigue=6 learning=4
	trait=education_martial_1 trait=lifestyle_mystic trait=sadistic trait=gluttonous trait=deceitful 
	trait=generous 
	father=808	#Fitzgerald
	101.10.27={ birth=yes
		effect = {
			add_trait_xp = {
				trait = lifestyle_mystic
				value = 50
			}
		}
	}
	173.4.15={ death=yes }
}
819={
	name=Fitzgerald
	dynasty=9
	culture=azerothian religion=holy_light
	martial=6 diplomacy=4 stewardship=8 intrigue=6 learning=6
	trait=education_intrigue_3 trait=scholar trait=gluttonous trait=arbitrary trait=trusting 
	trait=brave 
	father=816	#Simon
	124.12.9={ birth=yes }
	206.12.24={ death=yes }
}
820={
	name=Taria
	female=yes
	dynasty=9
	culture=azerothian religion=holy_light
	father=816	#Simon
	127.2.21={ birth=yes }
	183.2.3={ death=yes }
}
821={
	name=Ryan
	dynasty=9
	culture=azerothian religion=holy_light
	martial=8 diplomacy=4 stewardship=7 intrigue=5 learning=8
	trait=education_diplomacy_3 trait=lifestyle_mystic trait=craven trait=honest trait=patient 
	trait=gluttonous trait=lunatic_1 
	father=816	#Simon
	132.4.23={ birth=yes
		effect = {
			add_trait_xp = {
				trait = lifestyle_mystic
				value = 50
			}
		}
	}
	196.7.19={ death=yes }
}
822={
	name=Earl
	dynasty=9
	culture=azerothian religion=holy_light
	martial=6 diplomacy=7 stewardship=7 intrigue=4 learning=5
	trait=education_intrigue_3 trait=gluttonous trait=greedy trait=compassionate 
	father=816	#Simon
	135.1.13={ birth=yes }
	202.11.29={ death=yes }
}
823={
	name=Ursyn
	female=yes
	dynasty=9
	culture=azerothian religion=holy_light
	father=819	#Fitzgerald
	145.2.22={ birth=yes }
	220.10.7={ death=yes }
}
824={
	name=Welborne
	dynasty=9
	culture=azerothian religion=holy_light
	martial=6 diplomacy=5 stewardship=7 intrigue=7 learning=7
	trait=education_stewardship_4 trait=craven trait=generous trait=zealous 
	father=819	#Fitzgerald
	151.8.22={ birth=yes }
	211.9.12={ death=yes }
}
825={
	name=Eva
	female=yes
	dynasty=9
	culture=azerothian religion=holy_light
	father=819	#Fitzgerald
	155.11.19={ birth=yes }
	220.3.10={ death=yes }
}
826={
	name=Kerwin
	dynasty=9
	culture=azerothian religion=holy_light
	martial=4 diplomacy=8 stewardship=5 intrigue=6 learning=8
	trait=education_learning_2 trait=paranoid trait=temperate 
	father=824	#Welborne
	182.3.26={ birth=yes }
	248.2.26={ death=yes }
}
827={
	name=Stuart
	dynasty=9
	culture=azerothian religion=holy_light
	martial=5 diplomacy=7 stewardship=8 intrigue=7 learning=8
	trait=education_learning_2 trait=craven trait=arrogant trait=temperate trait=paranoid 
	father=824	#Welborne
	187.6.8={ birth=yes }
	243.5.7={ death=yes }
}
828={
	name=Allison
	dynasty=9
	culture=azerothian religion=holy_light
	martial=8 diplomacy=6 stewardship=6 intrigue=4 learning=4
	trait=education_diplomacy_4 trait=torturer trait=ambitious trait=chaste 
	father=826	#Kerwin
	211.8.2={ birth=yes }
	275.7.21={ death=yes }
}
829={
	name=Catrina
	female=yes
	dynasty=9
	culture=azerothian religion=holy_light
	father=826	#Kerwin
	217.1.26={ birth=yes }
	304.10.10={ death=yes }
}
830={
	name=Behsten
	dynasty=9
	culture=azerothian religion=holy_light
	martial=8 diplomacy=4 stewardship=8 intrigue=7 learning=5
	trait=education_stewardship_4 trait=arrogant trait=just trait=cynical trait=chaste 
	father=826	#Kerwin
	221.10.14={ birth=yes }
	289.3.17={ death=yes }
}
831={
	name=Martinga
	female=yes
	dynasty=9
	culture=azerothian religion=holy_light
	father=826	#Kerwin
	227.5.27={ birth=yes }
	307.2.8={ death=yes }
}
832={
	name=Gavinrad
	dynasty=9
	culture=azerothian religion=holy_light
	martial=7 diplomacy=7 stewardship=4 intrigue=5 learning=6
	trait=education_intrigue_4 trait=paranoid trait=arrogant 
	father=826	#Kerwin
	232.11.2={ birth=yes }
	298.11.22={ death=yes }
}
833={
	name=Kenata
	female=yes
	dynasty=9
	culture=azerothian religion=holy_light
	father=826	#Kerwin
	237.6.11={ birth=yes }
	300.3.27={ death=yes }
}
834={
	name=Jaxon
	female=yes
	dynasty=9
	culture=azerothian religion=holy_light
	father=828	#Allison
	236.12.16={ birth=yes }
	319.4.22={ death=yes }
}
835={
	name=Taylor
	dynasty=9
	culture=azerothian religion=holy_light
	martial=5 diplomacy=5 stewardship=5 intrigue=7 learning=7
	trait=education_intrigue_1 trait=gregarious trait=deceitful trait=zealous trait=lustful 
	father=828	#Allison
	244.7.14={ birth=yes }
	304.5.4={ death=yes }
}
836={
	name=Payton
	dynasty=9
	culture=azerothian religion=holy_light
	martial=5 diplomacy=5 stewardship=8 intrigue=5 learning=4
	trait=education_learning_4 trait=gluttonous trait=diligent trait=greedy 
	trait=lustful 
	father=828	#Allison
	248.12.26={ birth=yes }
	337.4.29={ death=yes }
}
837={
	name=Llane
	dynasty=9
	culture=azerothian religion=holy_light
	martial=6 diplomacy=6 stewardship=7 intrigue=6 learning=5
	trait=education_intrigue_1 trait=patient trait=shy trait=brave trait=deceitful 
	trait=intellect_good_3 
	father=835	#Taylor
	267.4.20={ birth=yes }
	326.7.7={ death=yes }
}
838={
	name=Mierelle
	female=yes
	dynasty=9
	culture=azerothian religion=holy_light
	father=835	#Taylor
	273.8.12={ birth=yes }
	351.9.19={ death=yes }
}
839={
	name=Bethany
	female=yes
	dynasty=9
	culture=azerothian religion=holy_light
	father=835	#Taylor
	278.12.19={ birth=yes }
	346.10.21={ death=yes }
}
840={
	name=Newall
	dynasty=9
	culture=azerothian religion=holy_light
	martial=8 diplomacy=7 stewardship=4 intrigue=6 learning=6
	trait=education_intrigue_4 trait=education_martial_prowess_4 trait=wrathful trait=craven trait=humble 
	father=835	#Taylor
	283.1.25={ birth=yes }
	355.10.22={ death=yes }
}
841={
	name=Aldwin
	dynasty=9
	culture=azerothian religion=holy_light
	martial=6 diplomacy=4 stewardship=6 intrigue=4 learning=4
	trait=education_learning_1 trait=cynical trait=brave trait=chaste 
	father=835	#Taylor
	289.3.17={ birth=yes }
	357.12.23={ death=yes }
}
842={
	name=Alize
	female=yes
	dynasty=9
	culture=azerothian religion=holy_light
	father=835	#Taylor
	291.7.3={ birth=yes }
	364.5.8={ death=yes }
}
843={
	name=Elbridge
	dynasty=9
	culture=azerothian religion=holy_light
	martial=6 diplomacy=6 stewardship=5 intrigue=5 learning=7
	trait=education_intrigue_4 trait=compassionate trait=chaste trait=wrathful 
	father=835	#Taylor
	296.6.11={ birth=yes }
	349.8.19={ death=yes }
}
844={
	name=Tiffin
	female=yes
	dynasty=9
	culture=azerothian religion=holy_light
	father=837	#Llane
	290.3.2={ birth=yes }
	357.1.25={ death=yes }
}
845={
	name=Tristen
	dynasty=9
	culture=azerothian religion=holy_light
	martial=4 diplomacy=4 stewardship=8 intrigue=7 learning=6
	trait=education_stewardship_4 trait=deceitful trait=compassionate trait=wrathful 
	trait=gluttonous 
	father=837	#Llane
	293.6.10={ birth=yes }
	364.12.21={ death=yes }
}
846={
	name=Carson
	dynasty=9
	culture=azerothian religion=holy_light
	martial=4 diplomacy=6 stewardship=6 intrigue=5 learning=6
	trait=education_diplomacy_3 trait=craven trait=generous trait=content trait=diligent 
	father=837	#Llane
	299.8.20={ birth=yes }
	377.4.18={ death=yes }
}
847={
	name=Dorothea
	female=yes
	dynasty=9
	culture=azerothian religion=holy_light
	father=837	#Llane
	303.12.17={ birth=yes }
	395.8.21={ death=yes }
}
848={
	name=Gavin
	dynasty=9
	culture=azerothian religion=holy_light
	martial=6 diplomacy=5 stewardship=8 intrigue=7 learning=7
	trait=education_intrigue_1 trait=patient trait=honest 
	father=837	#Llane
	306.11.7={ birth=yes }
	384.1.16={ death=yes }
}
849={
	name=Osbert
	dynasty=9
	culture=azerothian religion=holy_light
	martial=4 diplomacy=8 stewardship=7 intrigue=8 learning=7
	trait=education_stewardship_2 trait=lifestyle_hunter trait=cynical trait=content 
	father=845	#Tristen
	318.8.23={ birth=yes
		effect = {
			add_trait_xp = {
				trait = lifestyle_hunter
				track = hunter
				value = 50
			}
		}
	}
	383.10.7={ death=yes }
}
850={
	name=Chapman
	dynasty=9
	culture=azerothian religion=holy_light
	martial=7 diplomacy=4 stewardship=7 intrigue=6 learning=4
	trait=education_stewardship_2 trait=just trait=shy trait=diligent trait=generous 
	trait=drunkard 
	father=845	#Tristen
	324.4.4={ birth=yes }
	393.1.19={ death=yes }
}
851={
	name=Renato
	dynasty=9
	culture=azerothian religion=holy_light
	martial=5 diplomacy=6 stewardship=8 intrigue=5 learning=5
	trait=education_diplomacy_3 trait=lustful trait=just trait=deceitful 
	trait=compassionate 
	father=849	#Osbert
	338.6.26={ birth=yes }
	424.10.26={ death=yes }
}
852={
	name=Joseph
	dynasty=9
	culture=azerothian religion=holy_light
	martial=6 diplomacy=8 stewardship=6 intrigue=8 learning=8
	trait=education_stewardship_4 trait=wrathful trait=temperate trait=zealous trait=ambitious 
	father=849	#Osbert
	345.11.19={ birth=yes }
	425.10.22={ death=yes }
}
853={
	name=Dwyght
	dynasty=9
	culture=azerothian religion=holy_light
	martial=5 diplomacy=4 stewardship=5 intrigue=7 learning=8
	trait=education_diplomacy_3 trait=arrogant trait=temperate trait=generous trait=gregarious 
	father=849	#Osbert
	350.3.15={ birth=yes }
	405.10.13={ death=yes }
}
854={
	name=Genovefa
	female=yes
	dynasty=9
	culture=azerothian religion=holy_light
	father=849	#Osbert
	356.1.21={ birth=yes }
	442.8.7={ death=yes }
}
855={
	name=Alicia
	female=yes
	dynasty=9
	culture=azerothian religion=holy_light
	father=851	#Renato
	363.12.15={ birth=yes }
	447.10.10={ death=yes }
}
856={
	name=Varian
	dynasty=9
	culture=azerothian religion=holy_light
	martial=8 diplomacy=4 stewardship=5 intrigue=4 learning=4
	trait=education_learning_3 trait=brave trait=honest trait=paranoid 
	father=851	#Renato
	369.11.5={ birth=yes }
	452.8.14={ death=yes }
}
857={
	name=Argos
	dynasty=9
	culture=azerothian religion=holy_light
	martial=5 diplomacy=5 stewardship=7 intrigue=4 learning=6
	trait=education_martial_3 trait=honest trait=compassionate trait=ambitious trait=trusting 
	father=851	#Renato
	373.4.9={ birth=yes }
	449.8.30={ death=yes }
}
858={
	name=Kelsey
	female=yes
	dynasty=9
	culture=azerothian religion=holy_light
	father=851	#Renato
	377.11.6={ birth=yes }
	432.4.15={ death=yes }
}
859={
	name=Elisa
	female=yes
	dynasty=9
	culture=azerothian religion=holy_light
	father=856	#Varian
	395.6.12={ birth=yes }
	460.4.28={ death=yes }
}
860={
	name=Elenor
	female=yes
	dynasty=9
	culture=azerothian religion=holy_light
	father=856	#Varian
	401.1.23={ birth=yes }
	454.12.28={ death=yes }
}
861={
	name=Madelgarde
	female=yes
	dynasty=9
	culture=azerothian religion=holy_light
	father=856	#Varian
	405.5.23={ birth=yes }
	467.7.2={ death=yes }
}
862={
	name=Stefan
	dynasty=9
	culture=azerothian religion=holy_light
	martial=7 diplomacy=5 stewardship=4 intrigue=5 learning=8
	trait=education_learning_2 trait=ambitious trait=humble trait=brave trait=temperate 
	father=856	#Varian
	408.9.20={ birth=yes }
	453.1.23={ death=yes }
}
863={
	name=Hyatt
	dynasty=9
	culture=azerothian religion=holy_light
	martial=4 diplomacy=6 stewardship=6 intrigue=7 learning=6
	trait=education_intrigue_1 trait=scholar trait=arrogant trait=greedy trait=ambitious 
	trait=sadistic 
	father=856	#Varian
	414.7.6={ birth=yes }
	477.4.18={ death=yes }
}
864={
	name=Alcott
	dynasty=9
	culture=azerothian religion=holy_light
	martial=5 diplomacy=8 stewardship=6 intrigue=8 learning=4
	trait=education_intrigue_4 trait=sadistic trait=honest 
	father=862	#Stefan
	436.1.10={ birth=yes }
	505.5.10={ death=yes }
}
865={
	name=Dorothea
	female=yes
	dynasty=9
	culture=azerothian religion=holy_light
	father=862	#Stefan
	444.1.13={ birth=yes }
	521.12.31={ death=yes }
}
866={
	name=Sybil
	female=yes
	dynasty=9
	culture=azerothian religion=holy_light
	father=862	#Stefan
	450.4.21={ birth=yes }
	535.1.19={ death=yes }
}
867={
	name=Dwyght
	dynasty=9
	culture=azerothian religion=holy_light
	martial=7 diplomacy=7 stewardship=6 intrigue=8 learning=8
	trait=education_learning_3 trait=greedy trait=humble trait=zealous trait=lustful 
	father=864	#Alcott
	467.4.3={ birth=yes }
	552.12.24={ death=yes }
}
868={
	name=Frotlina
	female=yes
	dynasty=9
	culture=azerothian religion=holy_light
	father=864	#Alcott
	473.7.19={ birth=yes }
	533.10.18={ death=yes }
}
869={
	name=Brennan
	dynasty=9
	culture=azerothian religion=holy_light
	martial=8 diplomacy=5 stewardship=7 intrigue=6 learning=4
	trait=education_stewardship_4 trait=chaste trait=trusting trait=generous trait=deceitful 
	father=864	#Alcott
	477.4.5={ birth=yes }
	546.2.11={ death=yes }
}
870={
	name=Egerton
	dynasty=9
	culture=azerothian religion=holy_light
	martial=8 diplomacy=7 stewardship=5 intrigue=7 learning=5
	trait=education_learning_1 trait=lazy trait=greedy 
	father=864	#Alcott
	483.6.6={ birth=yes }
	527.7.22={ death=yes }
}
871={
	name=Redfield
	dynasty=9
	culture=azerothian religion=holy_light
	martial=5 diplomacy=6 stewardship=8 intrigue=7 learning=7
	trait=education_stewardship_1 trait=patient trait=compassionate trait=ambitious trait=humble 
	father=867	#Dwyght
	490.5.6={ birth=yes }
	553.1.9={ death=yes }
}
872={
	name=Carolaine
	female=yes
	dynasty=9
	culture=azerothian religion=holy_light
	father=867	#Dwyght
	493.8.7={ birth=yes }
	554.8.10={ death=yes }
}
873={
	name=Edwina
	female=yes
	dynasty=9
	culture=azerothian religion=holy_light
	father=867	#Dwyght
	498.4.7={ birth=yes }
	570.1.14={ death=yes }
}
874={
	name=Egerton
	dynasty=9
	culture=azerothian religion=holy_light
	martial=5 diplomacy=8 stewardship=4 intrigue=8 learning=5
	trait=education_diplomacy_3 trait=craven trait=trusting trait=temperate 
	father=867	#Dwyght
	502.6.7={ birth=yes }
	579.11.8={ death=yes }
}
875={
	name=Ursyn
	female=yes
	dynasty=9
	culture=azerothian religion=holy_light
	father=867	#Dwyght
	509.11.6={ birth=yes }
	580.11.30={ death=yes }
}
876={
	name=Joseph
	dynasty=9
	culture=azerothian religion=holy_light
	martial=6 diplomacy=5 stewardship=8 intrigue=8 learning=7
	trait=education_stewardship_4 trait=humble trait=gluttonous trait=arbitrary trait=brave 
	father=871	#Redfield
	513.10.16={ birth=yes }
	583.11.17={ death=yes }
}
877={
	name=Carrington
	dynasty=9
	culture=azerothian religion=holy_light
	martial=8 diplomacy=6 stewardship=4 intrigue=8 learning=7
	trait=education_learning_1 trait=lifestyle_reveler trait=arbitrary trait=honest trait=diligent 
	trait=lunatic_1 
	father=871	#Redfield
	518.5.12={ birth=yes
		effect = {
			add_trait_xp = {
				trait = lifestyle_reveler
				value = 50
			}
		}
	}
	594.5.8={ death=yes }
}
878={
	name=Newbold
	dynasty=9
	culture=azerothian religion=holy_light
	martial=6 diplomacy=6 stewardship=4 intrigue=6 learning=8
	trait=education_diplomacy_1 trait=gregarious trait=arbitrary 
	father=871	#Redfield
	524.2.1={ birth=yes }
	605.12.14={ death=yes }
}
#Lord Crispin Ference
879={
	name=Crispin
	dynasty=9
	culture=azerothian religion=holy_light
	martial=5 diplomacy=7 stewardship=5 intrigue=8 learning=6
	trait=education_martial_1 trait=generous trait=sadistic 
	father=876	#Joseph
	542.5.7={ birth=yes }
	564.1.1={
		effect={
			set_variable = { name = wc_endurance_physical_lifestyle_additional_perks_variable value = wc_perks_needed_for_level_3_physical_trait_value }
			set_variable = { name = wc_strength_physical_lifestyle_additional_perks_variable value = wc_perks_needed_for_level_3_physical_trait_value }
		}
		# trait=physical_lifestyle_endurance_3
		# trait=physical_lifestyle_strength_3
	}
	585.1.1={
		death={ death_reason = death_murder_known killer = 5000 }	# Killed by Medivh
	}
}
880={
	name=Johan
	dynasty=9
	culture=azerothian religion=holy_light
	martial=5 diplomacy=5 stewardship=5 intrigue=6 learning=5
	trait=education_learning_3 trait=lifestyle_herbalist trait=zealous trait=brave trait=just 
	trait=lazy trait=beauty_bad_3 
	father=876	#Joseph
	548.2.27={ birth=yes }
	628.1.31={ death=yes }
}
881={
	name=Sydell
	dynasty=9
	culture=azerothian religion=holy_light
	martial=8 diplomacy=4 stewardship=8 intrigue=7 learning=6
	trait=education_martial_1 trait=sadistic trait=trusting trait=chaste 
	trait=craven 
	father=876	#Joseph
	554.3.22={ birth=yes }
	620.1.13={ death=yes }
}
#Hogan Ference
882={
	name=Hogan
	dynasty=9
	culture=azerothian religion=holy_light
	martial=5 diplomacy=7 stewardship=4 intrigue=5 learning=5
	trait=education_learning_3 trait=content trait=compassionate trait=temperate trait=brave 
	father=879	#Augustus
	572.2.24={ birth=yes }
	592.1.1={
		effect={ set_variable = { name = wc_order_magic_lifestyle_additional_perks_variable value = wc_perks_needed_for_level_3_magic_trait_value } }
	}
	643.11.26={ death=yes }
}
883={
	name=Brian
	dynasty=9
	culture=azerothian religion=holy_light
	martial=4 diplomacy=6 stewardship=4 intrigue=6 learning=6
	trait=education_intrigue_1 trait=zealous trait=humble 
	father=879	#Augustus
	578.1.24={ birth=yes }
	651.10.31={ death=yes }
}
884={
	name=Catriona
	female=yes
	dynasty=9
	culture=azerothian religion=holy_light
	father=879	#Augustus
	583.12.18={ birth=yes }
	660.1.20={ death=yes }
}
885={
	name=Jagger
	dynasty=9
	culture=azerothian religion=holy_light
	martial=6 diplomacy=8 stewardship=5 intrigue=7 learning=5
	trait=education_learning_1 trait=cynical trait=arrogant trait=lazy 
	trait=shy 
	father=879	#Augustus
	586.1.12={ birth=yes }
	649.9.15={ death=yes }
}
886={
	name=Nico
	dynasty=9
	culture=azerothian religion=holy_light
	martial=7 diplomacy=5 stewardship=5 intrigue=8 learning=8
	trait=education_diplomacy_4 trait=zealous trait=sadistic trait=patient 
	father=879	#Augustus
	590.1.4={ birth=yes }
	686.7.8={ death=yes }
}
887={
	name=Renato
	dynasty=9
	culture=azerothian religion=holy_light
	martial=8 diplomacy=4 stewardship=6 intrigue=4 learning=8
	trait=education_intrigue_1 trait=arbitrary trait=ambitious trait=temperate trait=lustful 
	father=882	#Newbold
	603.6.12={ birth=yes }
	658.8.30={ death=yes }
}
888={
	name=Newton
	dynasty=9
	culture=azerothian religion=holy_light
	martial=8 diplomacy=4 stewardship=8 intrigue=7 learning=8
	trait=education_learning_1 trait=diligent trait=content 
	father=882	#Newbold
	605.8.4={ birth=yes }
	647.3.28={ death=yes }
}

# No dynasty
# Kinda lore wife of Morelan Vanyst
900={
	name=Mary
	female=yes
	culture=azerothian religion=holy_light
	sexuality = heterosexual
	martial=5 diplomacy=6 stewardship=7 intrigue=8 learning=7
	trait=education_diplomacy_3 trait=humble trait=content trait=compassionate
	581.5.3={ birth=yes }
	602.5.6={ death={ death_reason=death_childbirth } } # Died after 284 birth
}

# No dynasty
# Kinda lore wife of Bolten Vanyst
905={
	name=Patricia
	female=yes
	culture=azerothian religion=holy_light
	sexuality = heterosexual
	martial=8 diplomacy=5 stewardship=6 intrigue=4 learning=6
	trait=education_intrigue_2 trait=arbitrary trait=deceitful trait=arrogant trait=stubborn
	555.2.9={ birth=yes }
	637.7.12={ death=yes }
}

#dynasty=108 (Lothar)
# Thoradin
1005={
	name = Thoradin
	dynasty = 16110
	religion = old_ways
	culture = arathorian
	martial = 5
	diplomacy = 6
	stewardship = 8
	intrigue = 5
	learning = 7
	trait = education_martial_4
	trait = brave
	trait = ambitious
	trait = just
	trait = strategist
	disallow_random_traits = yes
	2.1.26 = {
		birth=yes
	}
	#40.1.1={
	#	create_bloodline = {
	#		type = thoradin
	#	}
	#}
	57.10.4 = {
		death=yes
	}
}
1008={
	name = Anduin
	dynasty_house = house_lothar
	dna = anduin_lothar_movie_dna
	religion = holy_light
	culture = azerothian
	martial = 7
	diplomacy = 7
	stewardship = 5
	intrigue = 4
	learning = 5
	trait = education_martial_4
	trait = brave
	trait = diligent
	trait = just
	trait = honest
	trait = education_martial_prowess_4
	trait = loyal
	disallow_random_traits = yes
	father = 1084	# Carson
	532.1.8 = {
		birth=yes trait=creature_human
		effect = { make_important_lore_character_effect = yes }
	}
	548.1.1 = {
		set_relation_friend = character:5000
		set_relation_friend = character:60001 #Terenas
	}
	556.1.1={
		effect={
			set_variable = { name = wc_endurance_physical_lifestyle_additional_perks_variable value = wc_perks_needed_for_level_4_physical_trait_value }
			set_variable = { name = wc_strength_physical_lifestyle_additional_perks_variable value = wc_perks_needed_for_level_4_physical_trait_value }
		}
		# trait=physical_lifestyle_endurance_4
		# trait=physical_lifestyle_strength_4
		add_gold = 300
	}
	565.1.1 = {
		employer = 2
		# Regent of Stormwind and Marshal
		give_council_position = councillor_marshal
	}
	580.1.1 = {
		set_relation_friend = character:59001 #Khadgar
	}
	586.1.1={
		employer = 8
	}
	590.8.1={
		death = {
			death_reason = death_battle
			killer = 10050 #Orgrim Doomhammer
		}
	}
}

# No-canon
1011={
	name=Landen
	dynasty = 16110
	culture=azerothian religion=holy_light
	martial=5 diplomacy=4 stewardship=6 intrigue=8 learning=6
	trait=education_stewardship_1 trait=content trait=honest trait=sadistic 
	father=1005	#Thoradin
	26.5.7={ birth=yes }
	108.8.18={ death=yes }
}
1016={
	name=Aedis
	dynasty = 16110
	culture=azerothian religion=holy_light
	martial=4 diplomacy=4 stewardship=8 intrigue=5 learning=8
	trait=education_diplomacy_4 trait=paranoid trait=humble 
	father=1011	#Landen
	59.4.23={ birth=yes }
	120.11.7={ death=yes }
}
1017={
	name=Behsten
	dynasty = 16110
	culture=azerothian religion=holy_light
	martial=7 diplomacy=5 stewardship=7 intrigue=7 learning=8
	trait=education_learning_2 trait=craven trait=chaste trait=cynical trait=arrogant 
	trait=drunkard 
	father=1011	#Landen
	66.12.18={ birth=yes }
	154.2.22={ death=yes }
}
1018={
	name=Alize
	female=yes
	dynasty = 16110
	culture=azerothian religion=holy_light
	father=1011	#Landen
	71.8.20={ birth=yes }
	145.8.22={ death=yes }
}
1019={
	name=Alicia
	female=yes
	dynasty = 16110
	culture=azerothian religion=holy_light
	father=1011	#Landen
	78.2.9={ birth=yes }
	187.6.14={ death=yes }
}
1020={
	name=Kelsey
	female=yes
	dynasty = 16110
	culture=azerothian religion=holy_light
	father=1016	#Aedis
	88.5.7={ birth=yes }
	175.2.3={ death=yes }
}
1021={
	name=Alma
	female=yes
	dynasty = 16110
	culture=azerothian religion=holy_light
	father=1016	#Aedis
	93.1.2={ birth=yes }
	154.10.8={ death=yes }
}
1022={
	name=Kristoff
	dynasty = 16110
	culture=azerothian religion=holy_light
	martial=8 diplomacy=8 stewardship=6 intrigue=4 learning=8
	trait=education_intrigue_1 trait=cynical trait=arbitrary trait=greedy trait=lazy 
	father=1016	#Aedis
	97.11.20={ birth=yes }
	182.6.9={ death=yes }
}
1023={
	name=Emmyrson
	dynasty = 16110
	culture=azerothian religion=holy_light
	martial=7 diplomacy=4 stewardship=5 intrigue=8 learning=7
	trait=education_stewardship_4 trait=deceitful trait=shy trait=arbitrary 
	father=1016	#Aedis
	103.10.14={ birth=yes }
	178.10.2={ death=yes }
}
1024={
	name=Bazzil
	dynasty = 16110
	culture=azerothian religion=holy_light
	martial=7 diplomacy=7 stewardship=6 intrigue=5 learning=7
	trait=education_intrigue_1 trait=lustful trait=compassionate trait=wrathful trait=paranoid 
	father=1022	#Kristoff
	126.2.14={ birth=yes }
	193.2.8={ death=yes }
}
1025={
	name=Melania
	female=yes
	dynasty = 16110
	culture=azerothian religion=holy_light
	father=1022	#Kristoff
	130.8.8={ birth=yes }
	202.11.4={ death=yes }
}
1026={
	name=Ben
	dynasty = 16110
	culture=azerothian religion=holy_light
	martial=8 diplomacy=7 stewardship=7 intrigue=5 learning=5
	trait=education_martial_1 trait=torturer trait=arbitrary trait=craven 
	father=1022	#Kristoff
	133.3.3={ birth=yes }
	211.5.21={ death=yes }
}
1027={
	name=Randy
	dynasty = 16110
	culture=azerothian religion=holy_light
	martial=7 diplomacy=7 stewardship=7 intrigue=7 learning=5
	trait=education_intrigue_1 trait=cynical trait=compassionate trait=ambitious trait=temperate 
	trait=wounded_1 
	father=1022	#Kristoff
	137.5.12={ birth=yes }
	178.10.17={ death=yes }
}
1028={
	name=Darrius
	dynasty = 16110
	culture=azerothian religion=holy_light
	martial=6 diplomacy=8 stewardship=6 intrigue=4 learning=5
	trait=education_learning_1 trait=lifestyle_reveler trait=diligent trait=patient 
	trait=arrogant 
	father=1022	#Kristoff
	141.6.2={ birth=yes
		effect = {
			add_trait_xp = {
				trait = lifestyle_reveler
				value = 50
			}
		}
	}
	233.7.15={ death=yes }
}
1029={
	name=Rowan
	dynasty = 16110
	culture=azerothian religion=holy_light
	martial=5 diplomacy=7 stewardship=8 intrigue=4 learning=5
	trait=education_martial_1 trait=gluttonous trait=arbitrary trait=compassionate 
	father=1022	#Kristoff
	146.5.12={ birth=yes }
	236.6.29={ death=yes }
}
1030={
	name=Brand
	dynasty = 16110
	culture=azerothian religion=holy_light
	martial=6 diplomacy=7 stewardship=5 intrigue=8 learning=4
	trait=education_stewardship_4 trait=education_martial_prowess_4 trait=gluttonous trait=deceitful 
	father=1022	#Kristoff
	151.12.24={ birth=yes }
	247.6.14={ death=yes }
}
1031={
	name=Gaiman
	dynasty = 16110
	culture=azerothian religion=holy_light
	martial=6 diplomacy=5 stewardship=5 intrigue=6 learning=4
	trait=education_learning_3 trait=temperate trait=wrathful trait=honest 
	father=1024	#Bazzil
	158.4.13={ birth=yes }
	238.12.11={ death=yes }
}
1032={
	name=Keegan
	dynasty = 16110
	culture=azerothian religion=holy_light
	martial=4 diplomacy=7 stewardship=5 intrigue=6 learning=5
	trait=education_diplomacy_3 trait=deceitful trait=arbitrary trait=generous 
	father=1024	#Bazzil
	164.7.27={ birth=yes }
	257.6.7={ death=yes }
}
1033={
	name=Sirra
	dynasty = 16110
	culture=azerothian religion=holy_light
	martial=6 diplomacy=8 stewardship=7 intrigue=6 learning=8
	trait=education_diplomacy_3 trait=gregarious trait=temperate trait=arbitrary trait=cynical 
	father=1024	#Bazzil
	168.10.25={ birth=yes }
	245.7.27={ death=yes }
}
1034={
	name=Wilson
	dynasty = 16110
	culture=azerothian religion=holy_light
	martial=6 diplomacy=7 stewardship=4 intrigue=4 learning=8
	trait=education_martial_3 trait=ambitious trait=chaste trait=brave trait=generous 
	father=1024	#Bazzil
	172.9.7={ birth=yes }
	257.1.7={ death=yes }
}
1035={
	name=Redmund
	dynasty = 16110
	culture=azerothian religion=holy_light
	martial=5 diplomacy=5 stewardship=5 intrigue=8 learning=4
	trait=education_learning_3 trait=diligent trait=gregarious trait=honest trait=sadistic 
	father=1024	#Bazzil
	174.8.26={ birth=yes }
	239.8.18={ death=yes }
}
1036={
	name=Darrel
	dynasty = 16110
	culture=azerothian religion=holy_light
	martial=4 diplomacy=6 stewardship=8 intrigue=8 learning=4
	trait=education_intrigue_3 trait=lifestyle_reveler trait=lazy trait=greedy trait=just 
	trait=lustful 
	father=1024	#Bazzil
	178.2.26={ birth=yes
		effect = {
			add_trait_xp = {
				trait = lifestyle_reveler
				value = 50
			}
		}
	}
	272.7.10={ death=yes }
}
1037={
	name=Rigunth
	female=yes
	dynasty = 16110
	culture=azerothian religion=holy_light
	father=1031	#Gaiman
	190.2.18={ birth=yes }
	284.5.26={ death=yes }
}
1038={
	name=Sullivan
	dynasty = 16110
	culture=azerothian religion=holy_light
	martial=4 diplomacy=7 stewardship=5 intrigue=4 learning=7
	trait=education_intrigue_4 trait=zealous trait=gregarious trait=patient trait=generous 
	father=1031	#Gaiman
	193.3.21={ birth=yes }
	280.11.1={ death=yes }
}
1039={
	name=Crispin
	dynasty = 16110
	culture=azerothian religion=holy_light
	martial=6 diplomacy=5 stewardship=7 intrigue=6 learning=4
	trait=education_diplomacy_4 trait=content trait=temperate trait=shy 
	trait=cynical 
	father=1038	#Sullivan
	214.4.19={ birth=yes }
	280.9.3={ death=yes }
}
1040={
	name=Creada
	female=yes
	dynasty = 16110
	culture=azerothian religion=holy_light
	father=1038	#Sullivan
	218.3.13={ birth=yes }
	292.8.26={ death=yes }
}
1041={
	name=Ang
	dynasty = 16110
	culture=azerothian religion=holy_light
	martial=7 diplomacy=8 stewardship=6 intrigue=4 learning=5
	trait=education_learning_4 trait=chaste trait=brave 
	father=1038	#Sullivan
	224.8.3={ birth=yes }
	310.7.10={ death=yes }
}
1042={
	name=Edwina
	female=yes
	dynasty = 16110
	culture=azerothian religion=holy_light
	father=1038	#Sullivan
	229.2.24={ birth=yes }
	291.5.3={ death=yes }
}
1043={
	name=Philip
	dynasty = 16110
	culture=azerothian religion=holy_light
	martial=8 diplomacy=5 stewardship=8 intrigue=6 learning=7
	trait=education_learning_3 trait=greedy trait=just 
	father=1039	#Crispin
	237.8.16={ birth=yes }
	320.1.1={ death=yes }
}
1044={
	name=Dorothea
	female=yes
	dynasty = 16110
	culture=azerothian religion=holy_light
	father=1039	#Crispin
	243.6.18={ birth=yes }
	316.5.13={ death=yes }
}
1045={
	name=Bert
	dynasty = 16110
	culture=azerothian religion=holy_light
	martial=8 diplomacy=8 stewardship=7 intrigue=4 learning=6
	trait=education_learning_3 trait=temperate trait=wrathful trait=trusting trait=generous 
	father=1043	#Philip
	261.12.5={ birth=yes }
	329.6.17={ death=yes }
}
1046={
	name=Jaxon
	female=yes
	dynasty = 16110
	culture=azerothian religion=holy_light
	father=1043	#Philip
	266.12.24={ birth=yes }
	352.9.7={ death=yes }
}
1047={
	name=Catrina
	female=yes
	dynasty = 16110
	culture=azerothian religion=holy_light
	father=1045	#Bert
	283.10.18={ birth=yes }
	382.10.8={ death=yes }
}
1048={
	name=Tito
	dynasty = 16110
	culture=azerothian religion=holy_light
	martial=6 diplomacy=6 stewardship=8 intrigue=4 learning=8
	trait=education_diplomacy_1 trait=diligent trait=greedy trait=gluttonous 
	father=1045	#Bert
	286.12.22={ birth=yes }
	359.1.25={ death=yes }
}
1049={
	name=Shayne
	dynasty = 16110
	culture=azerothian religion=holy_light
	martial=5 diplomacy=7 stewardship=5 intrigue=7 learning=7
	trait=education_martial_2 trait=arbitrary trait=sadistic trait=brave 
	father=1045	#Bert
	293.5.18={ birth=yes }
	354.6.16={ death=yes }
}
1050={
	name=Kenelm
	dynasty = 16110
	culture=azerothian religion=holy_light
	martial=7 diplomacy=7 stewardship=8 intrigue=7 learning=8
	trait=education_intrigue_1 trait=humble 
	father=1045	#Bert
	295.2.2={ birth=yes }
	379.3.10={ death=yes }
}
1051={
	name=Brand
	dynasty = 16110
	culture=azerothian religion=holy_light
	martial=7 diplomacy=6 stewardship=5 intrigue=8 learning=7
	trait=education_learning_1 trait=gregarious trait=patient 
	father=1045	#Bert
	302.2.11={ birth=yes }
	384.4.30={ death=yes }
}
1052={
	name=Carrington
	dynasty = 16110
	culture=azerothian religion=holy_light
	martial=4 diplomacy=5 stewardship=5 intrigue=4 learning=6
	trait=education_diplomacy_4 trait=shy trait=gluttonous trait=paranoid trait=chaste 
	trait=beauty_good_3 
	father=1048	#Tito
	305.9.5={ birth=yes }
	396.3.24={ death=yes }
}
1053={
	name=Rigunth
	dynasty = 16110
	dynasty=108
	culture=azerothian religion=holy_light
	father=1048	#Tito
	311.6.9={ birth=yes }
	395.10.10={ death=yes }
}
1054={
	name=Brian
	dynasty = 16110
	culture=azerothian religion=holy_light
	martial=7 diplomacy=4 stewardship=8 intrigue=5 learning=4
	trait=education_diplomacy_4 trait=craven trait=diligent trait=patient trait=sadistic 
	father=1048	#Tito
	318.4.14={ birth=yes }
	378.4.13={ death=yes }
}
1055={
	name=Josphine
	female=yes
	dynasty = 16110
	culture=azerothian religion=holy_light
	father=1048	#Tito
	325.3.15={ birth=yes }
	405.8.2={ death=yes }
}
1056={
	name=Tiffin
	female=yes
	dynasty = 16110
	culture=azerothian religion=holy_light
	father=1052	#Carrington
	328.2.17={ birth=yes }
	427.2.14={ death=yes }
}
1057={
	name=Parr
	dynasty = 16110
	culture=azerothian religion=holy_light
	martial=4 diplomacy=5 stewardship=4 intrigue=5 learning=8
	trait=education_intrigue_1 trait=lifestyle_herbalist trait=just trait=zealous trait=wrathful 
	father=1052	#Carrington
	331.9.11={ birth=yes }
	371.9.25={ death=yes }
}
1058={
	name=Catherine
	female=yes
	dynasty = 16110
	culture=azerothian religion=holy_light
	father=1052	#Carrington
	337.2.24={ birth=yes }
	423.5.11={ death=yes }
}
1059={
	name=Acton
	dynasty = 16110
	culture=azerothian religion=holy_light
	martial=8 diplomacy=4 stewardship=6 intrigue=7 learning=7
	trait=education_learning_3 trait=education_martial_prowess_4 trait=arrogant trait=gregarious trait=ambitious 
	trait=chaste 
	father=1052	#Carrington
	343.2.10={ birth=yes }
	402.2.20={ death=yes }
}
1060={
	name=Thoradin
	dynasty = 16110
	culture=azerothian religion=holy_light
	martial=4 diplomacy=4 stewardship=4 intrigue=7 learning=5
	trait=education_stewardship_1 trait=lifestyle_mystic trait=patient trait=diligent trait=chaste 
	father=1052	#Carrington
	347.6.23={ birth=yes
		effect = {
			add_trait_xp = {
				trait = lifestyle_mystic
				value = 50
			}
		}
	}
	462.4.15={ death=yes }
}
1061={
	name=Anastasia
	female=yes
	dynasty = 16110
	culture=azerothian religion=holy_light
	father=1057	#Parr
	350.6.17={ birth=yes }
	446.2.6={ death=yes }
}
1062={
	name=Luana
	female=yes
	dynasty = 16110
	culture=azerothian religion=holy_light
	father=1057	#Parr
	356.11.24={ birth=yes }
	429.3.30={ death=yes }
}
1063={
	name=Barrett
	dynasty_house = house_lothar
	culture=azerothian religion=holy_light
	martial=5 diplomacy=5 stewardship=8 intrigue=5 learning=4
	trait=education_stewardship_4 trait=humble trait=diligent trait=lustful 
	father=1057	#Parr
	360.3.6={ birth=yes }
	432.6.23={ death=yes }
}
1064={
	name=Kristoff
	dynasty = 16110
	culture=azerothian religion=holy_light
	martial=8 diplomacy=8 stewardship=5 intrigue=7 learning=7
	trait=education_learning_1 trait=sadistic trait=temperate trait=ambitious trait=humble 
	trait=lunatic_1 
	father=1057	#Parr
	364.10.2={ birth=yes }
	459.12.8={ death=yes }
}
1065={
	name=Arthur
	dynasty = 16110
	culture=azerothian religion=holy_light
	martial=7 diplomacy=6 stewardship=8 intrigue=4 learning=7
	trait=education_martial_2 trait=lustful trait=humble trait=lunatic_1 
	father=1057	#Parr
	367.8.22={ birth=yes }
	459.6.1={ death=yes }
}
1066={
	name=Nico
	dynasty_house = house_lothar
	culture=azerothian religion=holy_light
	martial=4 diplomacy=7 stewardship=6 intrigue=8 learning=8
	trait=education_learning_1 trait=humble trait=wrathful trait=temperate trait=gregarious 
	father=1063	#Barrett
	382.10.22={ birth=yes }
	473.8.23={ death=yes }
}
1067={
	name=Allan
	dynasty_house = house_lothar
	culture=azerothian religion=holy_light
	martial=6 diplomacy=6 stewardship=8 intrigue=8 learning=5
	trait=education_martial_2 trait=education_martial_prowess_4 trait=patient trait=temperate trait=just 
	trait=greedy 
	father=1063	#Barrett
	388.2.14={ birth=yes }
	461.7.8={ death=yes }
}
1068={
	name=Tiffin
	female=yes
	dynasty_house = house_lothar
	culture=azerothian religion=holy_light
	father=1063	#Barrett
	395.4.24={ birth=yes }
	489.9.23={ death=yes }
}
1069={
	name=Rose
	female=yes
	dynasty_house = house_lothar
	culture=azerothian religion=holy_light
	father=1063	#Barrett
	403.5.2={ birth=yes }
	492.7.28={ death=yes }
}
1070={
	name=Whittaker
	dynasty_house = house_lothar
	culture=azerothian religion=holy_light
	martial=8 diplomacy=8 stewardship=8 intrigue=7 learning=7
	trait=education_intrigue_4 trait=lifestyle_hunter trait=generous trait=patient trait=chaste 
	trait=temperate trait=wounded_1 
	father=1066	#Nico
	409.7.9={ birth=yes
		effect = {
			add_trait_xp = {
				trait = lifestyle_hunter
				track = hunter
				value = 50
			}
		}
	}
	470.2.1={ death=yes }
}
1071={
	name=Darrel
	dynasty_house = house_lothar
	culture=azerothian religion=holy_light
	martial=6 diplomacy=8 stewardship=7 intrigue=7 learning=6
	trait=education_intrigue_3 trait=gregarious trait=greedy trait=compassionate trait=humble 
	father=1066	#Nico
	415.6.15={ birth=yes }
	468.7.23={ death=yes }
}
1072={
	name=Fitch
	dynasty_house = house_lothar
	culture=azerothian religion=holy_light
	martial=7 diplomacy=5 stewardship=7 intrigue=8 learning=5
	trait=education_intrigue_1 trait=brave trait=zealous trait=lustful trait=humble 
	father=1066	#Nico
	418.10.10={ birth=yes }
	483.3.18={ death=yes }
}
1073={
	name=Lantsida
	female=yes
	dynasty_house = house_lothar
	culture=azerothian religion=holy_light
	father=1066	#Nico
	425.10.12={ birth=yes }
	488.11.13={ death=yes }
}
1074={
	name=Carletta
	female=yes
	dynasty_house = house_lothar
	culture=azerothian religion=holy_light
	father=1070	#Whittaker
	440.8.12={ birth=yes }
	520.8.9={ death=yes }
}
1075={
	name=Bruce
	dynasty_house = house_lothar
	culture=azerothian religion=holy_light
	martial=7 diplomacy=7 stewardship=4 intrigue=8 learning=6
	trait=education_diplomacy_4 trait=trusting trait=content 
	father=1070	#Whittaker
	444.6.1={ birth=yes }
	513.8.27={ death=yes }
}
1076={
	name=Egerton
	dynasty_house = house_lothar
	culture=azerothian religion=holy_light
	martial=8 diplomacy=5 stewardship=5 intrigue=8 learning=7
	trait=education_martial_1 trait=trusting trait=arrogant trait=chaste trait=gluttonous 
	father=1070	#Whittaker
	448.4.2={ birth=yes }
	536.3.1={ death=yes }
}
1077={
	name=Parr
	dynasty_house = house_lothar
	culture=azerothian religion=holy_light
	martial=7 diplomacy=8 stewardship=5 intrigue=7 learning=6
	trait=education_learning_2 trait=gluttonous trait=just trait=lazy trait=wrathful 
	father=1075	#Bruce
	474.5.6={ birth=yes }
	541.9.5={ death=yes }
}
1084={
	name=Carson
	dynasty_house = house_lothar
	culture=azerothian religion=holy_light
	martial=5 diplomacy=7 stewardship=6 intrigue=5 learning=6
	trait=education_martial_1 trait=arbitrary trait=honest trait=shy trait=paranoid 
	trait=drunkard 
	father=1077	#Parr
	502.1.24={ birth=yes }
	542.5.30={ death=yes }
}

# dynasty=10 Daris Nobles of Darkshire
1100={
	name=Maxim
	dynasty=10
	culture=azerothian religion=holy_light
	martial=8 diplomacy=8 stewardship=5 intrigue=4 learning=6
	trait=education_stewardship_4 trait=honest trait=craven trait=content trait=paranoid 
	2.11.27={ birth=yes }
	95.2.8={ death=yes }
}
1101={
	name=Whittaker
	dynasty=10
	culture=azerothian religion=holy_light
	martial=5 diplomacy=7 stewardship=4 intrigue=7 learning=7
	trait=education_diplomacy_4 trait=lifestyle_mystic trait=trusting trait=just trait=craven 
	trait=lustful trait=wounded_1 trait=lisping 
	father=1100	#Maxim
	30.9.20={ birth=yes
		effect = {
			add_trait_xp = {
				trait = lifestyle_mystic
				value = 50
			}
		}
	}
	119.12.25={ death=yes }
}
1102={
	name=Sean
	dynasty=10
	culture=azerothian religion=holy_light
	martial=6 diplomacy=8 stewardship=5 intrigue=4 learning=7
	trait=education_stewardship_4 trait=deceitful trait=lustful trait=gregarious trait=cynical 
	father=1100	#Maxim
	35.9.27={ birth=yes }
	122.4.8={ death=yes }
}
1103={
	name=Casey
	dynasty=10
	culture=azerothian religion=holy_light
	martial=8 diplomacy=6 stewardship=7 intrigue=4 learning=6
	trait=education_diplomacy_3 trait=celibate trait=cynical trait=brave 
	trait=content trait=diligent 
	father=1100	#Maxim
	43.7.19={ birth=yes }
	130.3.3={ death=yes }
}
1104={
	name=Bryan
	dynasty=10
	culture=azerothian religion=holy_light
	martial=8 diplomacy=8 stewardship=7 intrigue=7 learning=6
	trait=education_stewardship_4 trait=chaste trait=gluttonous trait=compassionate trait=shy 
	trait=possessed_1 
	father=1101	#Whittaker
	56.6.24={ birth=yes }
	134.11.12={ death=yes }
}
1105={
	name=Betty
	female=yes
	dynasty=10
	culture=azerothian religion=holy_light
	father=1101	#Whittaker
	61.1.8={ birth=yes }
	157.6.6={ death=yes }
}
1106={
	name=Maxim
	dynasty=10
	culture=azerothian religion=holy_light
	martial=6 diplomacy=5 stewardship=8 intrigue=7 learning=4
	trait=education_diplomacy_4 trait=greedy trait=patient trait=craven 
	father=1101	#Whittaker
	68.2.9={ birth=yes }
	136.9.25={ death=yes }
}
1107={
	name=Isobel
	female=yes
	dynasty=10
	culture=azerothian religion=holy_light
	father=1104	#Bryan
	80.3.19={ birth=yes }
	161.6.18={ death=yes }
}
1108={
	name=Carolaine
	female=yes
	dynasty=10
	culture=azerothian religion=holy_light
	father=1104	#Bryan
	85.5.8={ birth=yes }
	161.7.29={ death=yes }
}
1109={
	name=Eva
	female=yes
	dynasty=10
	culture=azerothian religion=holy_light
	father=1104	#Bryan
	88.2.21={ birth=yes }
	169.5.20={ death=yes }
}
1110={
	name=Gwen
	female=yes
	dynasty=10
	culture=azerothian religion=holy_light
	father=1104	#Bryan
	93.5.6={ birth=yes }
	179.3.29={ death=yes }
}
1111={
	name=Ember
	female=yes
	dynasty=10
	culture=azerothian religion=holy_light
	father=1104	#Bryan
	97.5.11={ birth=yes }
	162.5.15={ death=yes }
}
1112={
	name=Philip
	dynasty=10
	culture=azerothian religion=holy_light
	martial=6 diplomacy=6 stewardship=7 intrigue=5 learning=4
	trait=education_learning_3 trait=arbitrary trait=lazy trait=patient trait=honest 
	father=1104	#Bryan
	100.2.17={ birth=yes }
	181.3.7={ death=yes }
}
1113={
	name=Brennan
	dynasty=10
	culture=azerothian religion=holy_light
	martial=7 diplomacy=4 stewardship=6 intrigue=4 learning=4
	trait=education_stewardship_4 trait=lazy trait=content trait=temperate trait=humble 
	father=1104	#Bryan
	105.1.16={ birth=yes }
	194.8.15={ death=yes }
}
1114={
	name=Sean
	dynasty=10
	culture=azerothian religion=holy_light
	martial=8 diplomacy=4 stewardship=4 intrigue=5 learning=6
	trait=education_diplomacy_3 trait=deceitful trait=just 
	father=1112	#Philip
	134.6.12={ birth=yes }
	204.8.26={ death=yes }
}
1115={
	name=Camilla
	female=yes
	dynasty=10
	culture=azerothian religion=holy_light
	father=1112	#Philip
	138.6.12={ birth=yes }
	188.1.5={ death=yes }
}
1116={
	name=Akyssa
	female=yes
	dynasty=10
	culture=azerothian religion=holy_light
	father=1112	#Philip
	143.5.6={ birth=yes }
	205.6.21={ death=yes }
}
1117={
	name=Dwyght
	dynasty=10
	culture=azerothian religion=holy_light
	martial=6 diplomacy=6 stewardship=7 intrigue=4 learning=4
	trait=education_diplomacy_4 trait=just trait=lazy 
	father=1112	#Philip
	147.9.3={ birth=yes }
	196.11.7={ death=yes }
}
1118={
	name=Carson
	dynasty=10
	culture=azerothian religion=holy_light
	martial=7 diplomacy=7 stewardship=4 intrigue=8 learning=4
	trait=education_diplomacy_4 trait=humble trait=compassionate trait=wounded_1 
	father=1114	#Sean
	163.12.6={ birth=yes }
	262.9.9={ death=yes }
}
1119={
	name=Liz
	female=yes
	dynasty=10
	culture=azerothian religion=holy_light
	father=1114	#Sean
	167.6.18={ birth=yes }
	241.12.19={ death=yes }
}
1120={
	name=Bailey
	dynasty=10
	culture=azerothian religion=holy_light
	martial=8 diplomacy=8 stewardship=8 intrigue=5 learning=4
	trait=education_learning_3 trait=paranoid trait=zealous trait=honest trait=sadistic 
	father=1114	#Sean
	170.10.26={ birth=yes }
	243.8.5={ death=yes }
}
1121={
	name=Adam
	dynasty=10
	culture=azerothian religion=holy_light
	martial=4 diplomacy=6 stewardship=7 intrigue=4 learning=5
	trait=education_learning_1 trait=education_martial_prowess_4 trait=zealous trait=gregarious trait=craven 
	trait=content 
	father=1114	#Sean
	174.1.18={ birth=yes }
	263.5.30={ death=yes }
}
1122={
	name=Brennan
	dynasty=10
	culture=azerothian religion=holy_light
	martial=5 diplomacy=4 stewardship=4 intrigue=7 learning=6
	trait=education_stewardship_4 trait=scholar trait=lustful trait=sadistic trait=zealous 
	trait=temperate 
	father=1114	#Sean
	177.10.20={ birth=yes }
	281.5.25={ death=yes }
}
1123={
	name=Whittaker
	dynasty=10
	culture=azerothian religion=holy_light
	martial=5 diplomacy=4 stewardship=4 intrigue=8 learning=7
	trait=education_martial_2 trait=chaste trait=brave trait=ambitious trait=wrathful 
	trait=lunatic_1 
	father=1118	#Carson
	194.11.9={ birth=yes }
	278.8.26={ death=yes }
}
1124={
	name=Llane
	dynasty=10
	culture=azerothian religion=holy_light
	martial=6 diplomacy=4 stewardship=5 intrigue=6 learning=7
	trait=education_learning_4 trait=craven trait=arbitrary trait=temperate 
	father=1118	#Carson
	197.10.20={ birth=yes }
	276.9.21={ death=yes }
}
1125={
	name=Jagger
	dynasty=10
	culture=azerothian religion=holy_light
	martial=6 diplomacy=6 stewardship=5 intrigue=4 learning=4
	trait=education_learning_3 trait=sadistic trait=craven trait=temperate trait=just 
	father=1118	#Carson
	202.8.8={ birth=yes }
	273.12.9={ death=yes }
}
1126={
	name=Gisela
	female=yes
	dynasty=10
	culture=azerothian religion=holy_light
	father=1118	#Carson
	207.2.2={ birth=yes }
	293.1.20={ death=yes }
}
1127={
	name=Bruno
	dynasty=10
	culture=azerothian religion=holy_light
	martial=5 diplomacy=5 stewardship=7 intrigue=4 learning=4
	trait=education_diplomacy_1 trait=patient trait=lazy trait=chaste 
	father=1118	#Carson
	212.5.15={ birth=yes }
	288.12.20={ death=yes }
}
1128={
	name=Kristoff
	dynasty=10
	culture=azerothian religion=holy_light
	martial=4 diplomacy=8 stewardship=4 intrigue=5 learning=7
	trait=education_learning_2 trait=just trait=deceitful 
	trait=gluttonous trait=humble trait=ill 
	father=1123	#Whittaker
	216.12.11={ birth=yes }
	280.9.14={ death=yes }
}
1129={
	name=Anson
	dynasty=10
	culture=azerothian religion=holy_light
	martial=4 diplomacy=6 stewardship=5 intrigue=7 learning=7
	trait=education_diplomacy_3 trait=lustful trait=sadistic trait=wrathful trait=physique_bad_3 
	father=1123	#Whittaker
	223.2.25={ birth=yes }
	272.7.17={ death=yes }
}
1130={
	name=Bruno
	dynasty=10
	culture=azerothian religion=holy_light
	martial=6 diplomacy=7 stewardship=4 intrigue=7 learning=4
	trait=education_learning_1 trait=gregarious trait=chaste trait=zealous trait=honest 
	father=1123	#Whittaker
	229.5.1={ birth=yes }
	297.5.19={ death=yes }
}
1131={
	name=Nico
	dynasty=10
	culture=azerothian religion=holy_light
	martial=8 diplomacy=8 stewardship=8 intrigue=5 learning=4
	trait=education_intrigue_1 trait=lifestyle_hunter trait=paranoid trait=zealous trait=just 
	trait=lisping 
	father=1123	#Whittaker
	235.7.24={ birth=yes
		effect = {
			add_trait_xp = {
				trait = lifestyle_hunter
				track = hunter
				value = 50
			}
		}
	}
	298.8.22={ death=yes }
}
1132={
	name=Raff
	dynasty=10
	culture=azerothian religion=holy_light
	martial=4 diplomacy=4 stewardship=7 intrigue=8 learning=6
	trait=education_learning_2 trait=sadistic trait=deceitful trait=ambitious 
	trait=gluttonous 
	father=1128	#Kristoff
	246.5.23={ birth=yes }
	299.2.17={ death=yes }
}
1133={
	name=Marjory
	female=yes
	dynasty=10
	culture=azerothian religion=holy_light
	father=1128	#Kristoff
	250.9.11={ birth=yes }
	342.9.7={ death=yes }
}
1134={
	name=Eliza
	female=yes
	dynasty=10
	culture=azerothian religion=holy_light
	father=1128	#Kristoff
	255.7.4={ birth=yes }
	343.9.15={ death=yes }
}
1135={
	name=Ariana
	female=yes
	dynasty=10
	culture=azerothian religion=holy_light
	father=1128	#Kristoff
	259.1.18={ birth=yes }
	353.3.31={ death=yes }
}
1136={
	name=Farrin
	dynasty=10
	culture=azerothian religion=holy_light
	martial=6 diplomacy=8 stewardship=7 intrigue=7 learning=6
	trait=education_stewardship_1 trait=chaste trait=cynical trait=lazy trait=wrathful 
	trait=drunkard 
	father=1128	#Kristoff
	263.10.14={ birth=yes }
	355.5.12={ death=yes }
}
1137={
	name=Parella
	female=yes
	dynasty=10
	culture=azerothian religion=holy_light
	father=1128	#Kristoff
	268.9.2={ birth=yes }
	350.11.4={ death=yes }
}
1138={
	name=Varian
	dynasty=10
	culture=azerothian religion=holy_light
	martial=4 diplomacy=6 stewardship=6 intrigue=7 learning=5
	trait=education_learning_3 trait=arrogant trait=lustful 
	father=1128	#Kristoff
	273.2.10={ birth=yes }
	346.4.18={ death=yes }
}
1139={
	name=Dagena
	female=yes
	dynasty=10
	culture=azerothian religion=holy_light
	father=1132	#Raff
	279.3.4={ birth=yes }
	372.11.25={ death=yes }
}
1140={
	name=Fitch
	dynasty=10
	culture=azerothian religion=holy_light
	martial=6 diplomacy=7 stewardship=4 intrigue=7 learning=4
	trait=education_learning_1 trait=patient trait=humble trait=trusting 
	father=1132	#Raff
	284.7.1={ birth=yes }
	380.8.15={ death=yes }
}
1141={
	name=Ramona
	female=yes
	dynasty=10
	culture=azerothian religion=holy_light
	father=1132	#Raff
	289.4.15={ birth=yes }
	374.10.7={ death=yes }
}
1142={
	name=Velvet
	female=yes
	dynasty=10
	culture=azerothian religion=holy_light
	father=1132	#Raff
	295.11.15={ birth=yes }
	385.11.1={ death=yes }
}
1143={
	name=Keegan
	dynasty=10
	culture=azerothian religion=holy_light
	martial=4 diplomacy=5 stewardship=6 intrigue=4 learning=7
	trait=education_diplomacy_3 trait=humble trait=compassionate trait=lustful trait=deceitful 
	father=1132	#Raff
	300.1.19={ birth=yes }
	360.6.3={ death=yes }
}
1144={
	name=Tiffin
	female=yes
	dynasty=10
	culture=azerothian religion=holy_light
	father=1140	#Fitch
	314.9.6={ birth=yes }
	384.2.14={ death=yes }
}
1145={
	name=Keira
	female=yes
	dynasty=10
	culture=azerothian religion=holy_light
	father=1140	#Fitch
	322.12.5={ birth=yes }
	395.6.11={ death=yes }
}
1146={
	name=Dwayne
	dynasty=10
	culture=azerothian religion=holy_light
	martial=5 diplomacy=7 stewardship=5 intrigue=7 learning=4
	trait=education_diplomacy_4 trait=just trait=honest trait=trusting 
	trait=gluttonous 
	father=1140	#Fitch
	328.10.17={ birth=yes }
	426.3.7={ death=yes }
}
1147={
	name=Role
	dynasty=10
	culture=azerothian religion=holy_light
	martial=6 diplomacy=4 stewardship=8 intrigue=8 learning=8
	trait=education_intrigue_3 trait=sadistic trait=brave trait=shy trait=diligent 
	father=1146	#Dwayne
	359.4.6={ birth=yes }
	416.3.7={ death=yes }
}
1148={
	name=Noreen
	female=yes
	dynasty=10
	culture=azerothian religion=holy_light
	father=1146	#Dwayne
	363.7.6={ birth=yes }
	436.12.20={ death=yes }
}
1149={
	name=Aedis
	dynasty=10
	culture=azerothian religion=holy_light
	martial=5 diplomacy=7 stewardship=5 intrigue=4 learning=5
	trait=education_martial_2 trait=paranoid trait=sadistic trait=content trait=wrathful 
	father=1146	#Dwayne
	367.8.25={ birth=yes }
	432.12.17={ death=yes }
}
1150={
	name=Robben
	dynasty=10
	culture=azerothian religion=holy_light
	martial=5 diplomacy=7 stewardship=8 intrigue=7 learning=4
	trait=education_intrigue_1 trait=diligent trait=arbitrary trait=generous trait=humble 
	father=1146	#Dwayne
	371.12.26={ birth=yes }
	465.11.24={ death=yes }
}
1151={
	name=Isobel
	female=yes
	dynasty=10
	culture=azerothian religion=holy_light
	father=1146	#Dwayne
	375.2.2={ birth=yes }
	453.3.26={ death=yes }
}
1152={
	name=Whittaker
	dynasty=10
	culture=azerothian religion=holy_light
	martial=4 diplomacy=8 stewardship=8 intrigue=4 learning=4
	trait=education_martial_2 trait=compassionate trait=deceitful trait=trusting 
	trait=generous
	father=1147	#Role
	387.11.20={ birth=yes }
	472.7.31={ death=yes }
}
1153={
	name=Stefan
	dynasty=10
	culture=azerothian religion=holy_light
	martial=5 diplomacy=4 stewardship=4 intrigue=8 learning=7
	trait=education_learning_1 trait=arrogant trait=craven trait=temperate 
	father=1147	#Role
	394.5.15={ birth=yes }
	466.1.11={ death=yes }
}
1154={
	name=Angela
	female=yes
	dynasty=10
	culture=azerothian religion=holy_light
	father=1147	#Role
	400.4.5={ birth=yes }
	495.2.1={ death=yes }
}
1155={
	name=Brandon
	dynasty=10
	culture=azerothian religion=holy_light
	martial=6 diplomacy=6 stewardship=7 intrigue=8 learning=5
	trait=education_stewardship_4 trait=patient trait=compassionate trait=craven trait=content 
	father=1147	#Role
	404.6.7={ birth=yes }
	448.9.3={ death=yes }
}
1156={
	name=Dorothea
	female=yes
	dynasty=10
	culture=azerothian religion=holy_light
	father=1152	#Whittaker
	407.12.1={ birth=yes }
	470.6.21={ death=yes }
}
1157={
	name=Fitch
	dynasty=10
	culture=azerothian religion=holy_light
	martial=5 diplomacy=7 stewardship=4 intrigue=4 learning=8
	trait=education_diplomacy_3 trait=arbitrary trait=shy trait=ambitious trait=lustful 
	father=1152	#Whittaker
	412.6.22={ birth=yes }
	493.8.8={ death=yes }
}
1158={
	name=Medivh
	dynasty=10
	culture=azerothian religion=holy_light
	martial=4 diplomacy=5 stewardship=8 intrigue=8 learning=7
	trait=education_intrigue_1 trait=brave trait=lustful trait=paranoid 
	father=1152	#Whittaker
	417.5.23={ birth=yes }
	479.7.21={ death=yes }
}
1159={
	name=Nico
	dynasty=10
	culture=azerothian religion=holy_light
	martial=8 diplomacy=8 stewardship=4 intrigue=6 learning=7
	trait=education_intrigue_1 trait=deceitful trait=just trait=craven trait=lustful 
	father=1152	#Whittaker
	422.2.5={ birth=yes }
	518.9.3={ death=yes }
}
1160={
	name=Chapman
	dynasty=10
	culture=azerothian religion=holy_light
	martial=7 diplomacy=5 stewardship=6 intrigue=6 learning=7
	trait=education_learning_3 trait=sadistic trait=gluttonous 
	father=1152	#Whittaker
	429.1.7={ birth=yes }
	492.8.28={ death=yes }
}
1161={
	name=Alma
	female=yes
	dynasty=10
	culture=azerothian religion=holy_light
	father=1157	#Fitch
	436.5.7={ birth=yes }
	534.1.8={ death=yes }
}
1162={
	name=Barnett
	dynasty=10
	culture=azerothian religion=holy_light
	martial=4 diplomacy=4 stewardship=8 intrigue=5 learning=7
	trait=education_intrigue_4 trait=just trait=gluttonous trait=shy trait=wrathful 
	father=1157	#Fitch
	442.8.21={ birth=yes }
	504.4.18={ death=yes }
}
1163={
	name=Medivh
	dynasty=10
	culture=azerothian religion=holy_light
	martial=8 diplomacy=6 stewardship=8 intrigue=6 learning=6
	trait=education_diplomacy_4 trait=ambitious trait=brave trait=lustful 
	father=1162	#Barnett
	463.1.3={ birth=yes }
	530.2.1={ death=yes }
}
1164={
	name=Bellatrix
	female=yes
	dynasty=10
	culture=azerothian religion=holy_light
	father=1162	#Barnett
	467.10.1={ birth=yes }
	535.10.27={ death=yes }
}
1165={
	name=Alison
	female=yes
	dynasty=10
	culture=azerothian religion=holy_light
	father=1162	#Barnett
	471.11.10={ birth=yes }
	562.5.16={ death=yes }
}
1166={
	name=Bela
	female=yes
	dynasty=10
	culture=azerothian religion=holy_light
	father=1162	#Barnett
	477.1.19={ birth=yes }
	560.1.7={ death=yes }
}
1167={
	name=Kenelm
	dynasty=10
	culture=azerothian religion=holy_light
	martial=4 diplomacy=6 stewardship=4 intrigue=5 learning=4
	trait=education_learning_2 trait=ambitious trait=gluttonous trait=generous trait=craven 
	father=1162	#Barnett
	482.3.8={ birth=yes }
	562.10.29={ death=yes }
}
1168={
	name=Catarina
	female=yes
	dynasty=10
	culture=azerothian religion=holy_light
	father=1163	#Medivh
	493.1.21={ birth=yes }
	590.3.26={ death=yes }
}
1169={
	name=Medivh
	dynasty=10
	culture=azerothian religion=holy_light
	martial=6 diplomacy=5 stewardship=8 intrigue=7 learning=7
	trait=education_learning_2 trait=patient trait=deceitful trait=craven trait=diligent 
	father=1163	#Medivh
	499.2.19={ birth=yes }
	571.2.23={ death=yes }
}
1170={
	name=Framberta
	female=yes
	dynasty=10
	culture=azerothian religion=holy_light
	father=1163	#Medivh
	503.10.20={ birth=yes }
	589.9.10={ death=yes }
}
1171={
	name=Ayanna
	female=yes
	dynasty=10
	culture=azerothian religion=holy_light
	father=1163	#Medivh
	508.5.13={ birth=yes }
	621.9.27={ death=yes }
}
1172={
	name=Rothaide
	female=yes
	dynasty=10
	culture=azerothian religion=holy_light
	father=1163	#Medivh
	511.4.19={ birth=yes }
	578.3.25={ death=yes }
}
1173={
	name=Dickinson
	dynasty=10
	culture=azerothian religion=holy_light
	martial=4 diplomacy=7 stewardship=6 intrigue=5 learning=8
	trait=education_intrigue_1 trait=diligent trait=patient trait=humble trait=zealous 
	father=1163	#Medivh
	515.11.8={ birth=yes }
	595.3.21={ death=yes }
}
1174={
	name=Milton
	dynasty=10
	culture=azerothian religion=holy_light
	martial=4 diplomacy=7 stewardship=4 intrigue=7 learning=8
	trait=education_diplomacy_1 trait=honest trait=humble trait=gregarious trait=greedy 
	father=1169	#Medivh
	521.6.26={ birth=yes }
	620.5.27={ death=yes }
}
1175={
	name=Newton
	dynasty=10
	culture=azerothian religion=holy_light
	martial=5 diplomacy=7 stewardship=8 intrigue=6 learning=6
	trait=education_learning_3 trait=wrathful trait=ambitious 
	father=1169	#Medivh
	528.3.27={ birth=yes }
	588.4.12={ death=yes }
}
1176={
	name=Carletta
	female=yes
	dynasty=10
	culture=azerothian religion=holy_light
	father=1169	#Medivh
	532.8.12={ birth=yes }
	628.6.13={ death=yes }
}
# Farrin Daris
1177={
	name=Farrin
	dynasty=10
	culture=azerothian religion=holy_light
	martial=4 diplomacy=4 stewardship=4 intrigue=5 learning=8
	trait=education_learning_3 trait=honest trait=generous trait=brave 
	father=1174	#Milton
	549.3.25={ birth=yes }
	647.6.27={ death=yes }
}
# Lord Robin Daris
1178={
	name=Robin
	dynasty=10
	culture=azerothian religion=holy_light
	martial=8 diplomacy=8 stewardship=4 intrigue=8 learning=8
	trait=education_martial_1 trait=zealous trait=deceitful trait=lustful 
	trait=brave 
	father=1174	#Milton
	555.1.23={ birth=yes }
	575.1.1={
		effect={
			set_variable = { name = wc_endurance_physical_lifestyle_additional_perks_variable value = wc_perks_needed_for_level_3_physical_trait_value }
			set_variable = { name = wc_strength_physical_lifestyle_additional_perks_variable value = wc_perks_needed_for_level_3_physical_trait_value }
		}
		# trait=physical_lifestyle_endurance_3
		# trait=physical_lifestyle_strength_3
	}
	585.1.1={
		death={ death_reason = death_murder_known killer = 5000 }	# Killed by Medivh
	}
}
1179={
	name=Chilton
	dynasty=10
	culture=azerothian religion=holy_light
	martial=7 diplomacy=4 stewardship=6 intrigue=5 learning=6
	trait=education_intrigue_3 trait=lifestyle_hunter trait=diligent trait=gregarious trait=trusting 
	father=1174	#Milton
	563.12.7={ birth=yes
		effect = {
			add_trait_xp = {
				trait = lifestyle_hunter
				track = hunter
				value = 50
			}
		}
	}
	613.4.19={ death=yes }
}
1180={
	name=Ruben
	dynasty=10
	culture=azerothian religion=holy_light
	martial=5 diplomacy=8 stewardship=5 intrigue=6 learning=7
	trait=education_intrigue_4 trait=cynical trait=ambitious trait=arrogant 
	trait=honest 
	father=1177	#Parr
	581.11.15={ birth=yes }
	678.5.21={ death=yes }
}
1181={
	name=Alexandra
	female=yes
	dynasty=10
	culture=azerothian religion=holy_light
	father=1177	#Parr
	584.10.14={ birth=yes }
	671.9.2={ death=yes }
}
1182={
	name=Nielas
	dynasty=10
	culture=azerothian religion=holy_light
	martial=8 diplomacy=8 stewardship=7 intrigue=4 learning=4
	trait=education_intrigue_3 trait=wrathful trait=craven trait=ill 
	trait=possessed_1 
	father=1180	#Ruben
	609.3.5={ birth=yes }
	687.5.6={ death=yes }
}
1183={
	name=Dagena
	female=yes
	dynasty=10
	culture=azerothian religion=holy_light
	father=1180	#Ruben
	612.1.21={ birth=yes }
	726.2.6={ death=yes }
}
1184={
	name=Sullivan
	dynasty=10
	culture=azerothian religion=holy_light
	martial=5 diplomacy=8 stewardship=8 intrigue=6 learning=4
	trait=education_martial_1 trait=trusting trait=shy trait=temperate trait=greedy 
	father=1180	#Ruben
	614.1.22={ birth=yes }
	691.8.8={ death=yes }
}
1185={
	name=Ander
	dynasty=10
	culture=azerothian religion=holy_light
	martial=8 diplomacy=6 stewardship=8 intrigue=5 learning=8
	trait=education_intrigue_4 trait=zealous trait=paranoid trait=content 
	father=1180	#Ruben
	618.2.6={ birth=yes }
	705.2.3={ death=yes }
}
1186={
	name=Rell
	dynasty=10
	culture=azerothian religion=holy_light
	martial=7 diplomacy=7 stewardship=8 intrigue=5 learning=5
	trait=education_stewardship_1 trait=celibate trait=sadistic trait=ambitious 
	trait=arbitrary 
	father=1180	#Ruben
	621.3.2={ birth=yes }
	717.5.23={ death=yes }
}
1187={
	name=Wilson
	dynasty=10
	culture=azerothian religion=holy_light
	martial=4 diplomacy=5 stewardship=7 intrigue=8 learning=4
	trait=education_stewardship_1 trait=wrathful trait=shy 
	father=1180	#Ruben
	626.11.27={ birth=yes }
	716.6.15={ death=yes }
}
1188={
	name=Barnett
	dynasty=10
	culture=azerothian religion=holy_light
	martial=4 diplomacy=8 stewardship=4 intrigue=5 learning=8
	trait=education_learning_2 trait=content trait=diligent trait=arbitrary trait=zealous 
	trait=possessed_1 
	father=1180	#Ruben
	629.11.21={ birth=yes }
	721.6.17={ death=yes }
}

# dynasty=11 Dreuger Nobles of Darkshire
1200={
	name=Sean
	dynasty=11
	culture=azerothian religion=holy_light
	martial=5 diplomacy=8 stewardship=7 intrigue=6 learning=4
	trait=education_learning_4 trait=content trait=zealous trait=craven trait=honest 
	2.2.7={ birth=yes }
	72.9.8={ death=yes }
}
1201={
	name=Varian
	dynasty=11
	culture=azerothian religion=holy_light
	martial=4 diplomacy=7 stewardship=8 intrigue=4 learning=4
	trait=education_martial_1 trait=humble trait=patient trait=gregarious trait=sadistic 
	father=1200	#Sean
	21.10.18={ birth=yes }
	107.11.7={ death=yes }
}
1202={
	name=Alexandra
	female=yes
	dynasty=11
	culture=azerothian religion=holy_light
	father=1200	#Sean
	27.3.20={ birth=yes }
	137.2.15={ death=yes }
}
1203={
	name=Jaxon
	female=yes
	dynasty=11
	culture=azerothian religion=holy_light
	father=1200	#Sean
	33.11.10={ birth=yes }
	99.5.13={ death=yes }
}
1204={
	name=Stuart
	dynasty=11
	culture=azerothian religion=holy_light
	martial=7 diplomacy=4 stewardship=8 intrigue=7 learning=5
	trait=education_stewardship_2 trait=lifestyle_herbalist trait=content trait=gluttonous trait=brave 
	trait=lazy 
	father=1200	#Sean
	35.12.25={ birth=yes }
	102.10.19={ death=yes }
}
1205={
	name=Shayne
	dynasty=11
	culture=azerothian religion=holy_light
	martial=7 diplomacy=6 stewardship=6 intrigue=4 learning=8
	trait=education_diplomacy_4 trait=diligent trait=honest trait=cynical trait=sadistic 
	father=1200	#Sean
	39.11.22={ birth=yes }
	114.3.20={ death=yes }
}
1206={
	name=Isobel
	female=yes
	dynasty=11
	culture=azerothian religion=holy_light
	father=1201	#Varian
	45.4.13={ birth=yes }
	117.12.12={ death=yes }
}
1207={
	name=Neal
	dynasty=11
	culture=azerothian religion=holy_light
	martial=5 diplomacy=4 stewardship=8 intrigue=4 learning=7
	trait=education_stewardship_1 trait=generous trait=chaste trait=honest trait=arrogant 
	father=1201	#Varian
	51.9.3={ birth=yes }
	151.5.23={ death=yes }
}
1208={
	name=Darrius
	dynasty=11
	culture=azerothian religion=holy_light
	martial=5 diplomacy=8 stewardship=4 intrigue=6 learning=7
	trait=education_martial_1 trait=ambitious trait=lazy trait=brave trait=generous 
	father=1207	#Neal
	70.5.15={ birth=yes }
	165.4.19={ death=yes }
}
1209={
	name=Ember
	female=yes
	dynasty=11
	culture=azerothian religion=holy_light
	father=1207	#Neal
	74.6.7={ birth=yes }
	169.9.26={ death=yes }
}
1210={
	name=Alison
	female=yes
	dynasty=11
	culture=azerothian religion=holy_light
	father=1208	#Darrius
	91.8.21={ birth=yes }
	209.4.1={ death=yes }
}
1211={
	name=Sarias
	female=yes
	dynasty=11
	culture=azerothian religion=holy_light
	father=1208	#Darrius
	98.9.1={ birth=yes }
	165.7.5={ death=yes }
}
1212={
	name=Sean
	dynasty=11
	culture=azerothian religion=holy_light
	martial=6 diplomacy=4 stewardship=6 intrigue=7 learning=7
	trait=education_intrigue_1 trait=craven trait=content trait=trusting trait=chaste 
	father=1208	#Darrius
	102.4.3={ birth=yes }
	195.5.13={ death=yes }
}
1213={
	name=Ang
	dynasty=11
	culture=azerothian religion=holy_light
	martial=7 diplomacy=5 stewardship=6 intrigue=7 learning=7
	trait=education_martial_2 trait=humble trait=gluttonous trait=diligent trait=patient 
	father=1212	#Sean
	129.4.19={ birth=yes }
	216.3.30={ death=yes }
}
1214={
	name=Rose
	female=yes
	dynasty=11
	culture=azerothian religion=holy_light
	father=1212	#Sean
	136.8.10={ birth=yes }
	233.8.6={ death=yes }
}
1215={
	name=Parr
	dynasty=11
	culture=azerothian religion=holy_light
	martial=6 diplomacy=7 stewardship=4 intrigue=6 learning=5
	trait=education_intrigue_3 trait=patient trait=cynical trait=chaste trait=deceitful 
	trait=ill 
	father=1213	#Ang
	154.6.6={ birth=yes }
	234.8.31={ death=yes }
}
1216={
	name=Anson
	dynasty=11
	culture=azerothian religion=holy_light
	martial=4 diplomacy=5 stewardship=5 intrigue=6 learning=6
	trait=education_stewardship_4 trait=just trait=ambitious trait=sadistic 
	father=1213	#Ang
	159.5.26={ birth=yes }
	245.4.5={ death=yes }
}
1217={
	name=Landan
	dynasty=11
	culture=azerothian religion=holy_light
	martial=7 diplomacy=6 stewardship=7 intrigue=5 learning=7
	trait=education_stewardship_1 trait=diligent trait=just trait=arrogant trait=ambitious 
	father=1213	#Ang
	163.6.8={ birth=yes }
	258.7.3={ death=yes }
}
1218={
	name=Tito
	dynasty=11
	culture=azerothian religion=holy_light
	martial=5 diplomacy=6 stewardship=5 intrigue=6 learning=7
	trait=education_diplomacy_3 trait=deceitful trait=lustful trait=lazy trait=temperate 
	father=1215	#Parr
	179.8.14={ birth=yes }
	268.12.4={ death=yes }
}
1219={
	name=Dwenn
	dynasty=11
	culture=azerothian religion=holy_light
	martial=4 diplomacy=6 stewardship=4 intrigue=4 learning=7
	trait=education_stewardship_1 trait=lustful trait=honest trait=diligent trait=gluttonous 
	father=1215	#Parr
	184.10.23={ birth=yes }
	279.12.22={ death=yes }
}
1220={
	name=Rowan
	dynasty=11
	culture=azerothian religion=holy_light
	martial=5 diplomacy=6 stewardship=5 intrigue=4 learning=6
	trait=education_diplomacy_3 trait=diligent trait=paranoid trait=gluttonous trait=wrathful 
	father=1218	#Tito
	201.6.14={ birth=yes }
	279.3.10={ death=yes }
}
1221={
	name=Aldwin
	dynasty=11
	culture=azerothian religion=holy_light
	martial=7 diplomacy=8 stewardship=4 intrigue=6 learning=5
	trait=education_stewardship_4 trait=humble trait=just trait=generous trait=temperate 
	father=1218	#Tito
	207.6.6={ birth=yes }
	301.3.16={ death=yes }
}
1222={
	name=Mercy
	female=yes
	dynasty=11
	culture=azerothian religion=holy_light
	father=1218	#Tito
	214.9.4={ birth=yes }
	298.11.12={ death=yes }
}
1223={
	name=Bruce
	dynasty=11
	culture=azerothian religion=holy_light
	martial=4 diplomacy=8 stewardship=5 intrigue=4 learning=5
	trait=education_martial_1 trait=sadistic trait=temperate trait=honest 
	trait=arrogant 
	father=1218	#Tito
	220.9.13={ birth=yes }
	317.4.7={ death=yes }
}
1224={
	name=Betty
	female=yes
	dynasty=11
	culture=azerothian religion=holy_light
	father=1220	#Rowan
	228.11.7={ birth=yes }
	311.4.17={ death=yes }
}
1225={
	name=Aedis
	dynasty=11
	culture=azerothian religion=holy_light
	martial=7 diplomacy=4 stewardship=8 intrigue=7 learning=5
	trait=education_stewardship_2 trait=trusting trait=zealous 
	father=1220	#Rowan
	232.6.7={ birth=yes }
	292.11.5={ death=yes }
}
1226={
	name=Kristoff
	dynasty=11
	culture=azerothian religion=holy_light
	martial=6 diplomacy=6 stewardship=5 intrigue=6 learning=6
	trait=education_learning_2 trait=lazy trait=arrogant trait=craven 
	father=1220	#Rowan
	236.2.3={ birth=yes }
	335.4.1={ death=yes }
}
1227={
	name=Wilson
	dynasty=11
	culture=azerothian religion=holy_light
	martial=4 diplomacy=4 stewardship=8 intrigue=8 learning=7
	trait=education_learning_1 trait=arbitrary trait=temperate trait=ambitious trait=chaste 
	father=1220	#Rowan
	244.10.21={ birth=yes }
	341.5.19={ death=yes }
}
1228={
	name=Chapman
	dynasty=11
	culture=azerothian religion=holy_light
	martial=6 diplomacy=8 stewardship=7 intrigue=6 learning=8
	trait=education_intrigue_1 trait=ambitious trait=brave trait=diligent 
	trait=wrathful 
	father=1225	#Aedis
	259.2.4={ birth=yes }
	322.6.23={ death=yes }
}
1229={
	name=Theodelinda
	female=yes
	dynasty=11
	culture=azerothian religion=holy_light
	father=1225	#Aedis
	266.6.26={ birth=yes }
	351.3.20={ death=yes }
}
1230={
	name=Velvet
	female=yes
	dynasty=11
	culture=azerothian religion=holy_light
	father=1225	#Aedis
	271.2.7={ birth=yes }
	365.2.8={ death=yes }
}
1231={
	name=Dwite
	dynasty=11
	culture=azerothian religion=holy_light
	martial=6 diplomacy=4 stewardship=5 intrigue=7 learning=7
	trait=education_martial_1 trait=lifestyle_mystic trait=deceitful trait=craven trait=zealous 
	trait=temperate 
	father=1225	#Aedis
	277.10.23={ birth=yes
		effect = {
			add_trait_xp = {
				trait = lifestyle_mystic
				value = 50
			}
		}
	}
	346.9.20={ death=yes }
}
1232={
	name=Martinga
	female=yes
	dynasty=11
	culture=azerothian religion=holy_light
	father=1225	#Aedis
	283.3.9={ birth=yes }
	365.12.8={ death=yes }
}
1233={
	name=Parker
	female=yes
	dynasty=11
	culture=azerothian religion=holy_light
	father=1225	#Aedis
	288.7.5={ birth=yes }
	359.10.13={ death=yes }
}
1234={
	name=Arthur
	dynasty=11
	culture=azerothian religion=holy_light
	martial=6 diplomacy=8 stewardship=6 intrigue=6 learning=4
	trait=education_intrigue_3 trait=wrathful trait=arbitrary trait=arrogant trait=ambitious 
	father=1228	#Chapman
	292.8.25={ birth=yes }
	390.3.14={ death=yes }
}
1235={
	name=Role
	dynasty=11
	culture=azerothian religion=holy_light
	martial=6 diplomacy=8 stewardship=4 intrigue=6 learning=6
	trait=education_martial_1 trait=deceitful trait=temperate trait=diligent 
	trait=humble trait=wounded_1 trait=lunatic_1 
	father=1228	#Chapman
	296.7.19={ birth=yes }
	371.8.28={ death=yes }
}
1236={
	name=Ryan
	dynasty=11
	culture=azerothian religion=holy_light
	martial=8 diplomacy=8 stewardship=4 intrigue=5 learning=5
	trait=education_intrigue_1 trait=chaste trait=cynical trait=humble trait=patient 
	trait=stuttering 
	father=1228	#Chapman
	301.9.14={ birth=yes }
	366.9.28={ death=yes }
}
1237={
	name=Newall
	dynasty=11
	culture=azerothian religion=holy_light
	martial=4 diplomacy=4 stewardship=5 intrigue=5 learning=7
	trait=education_intrigue_1 trait=generous trait=trusting trait=shy trait=ill 
	father=1228	#Chapman
	306.1.10={ birth=yes }
	385.8.5={ death=yes }
}
1238={
	name=Sybil
	female=yes
	dynasty=11
	culture=azerothian religion=holy_light
	father=1228	#Chapman
	313.5.13={ birth=yes }
	385.6.3={ death=yes }
}
1239={
	name=Lucretia
	female=yes
	dynasty=11
	culture=azerothian religion=holy_light
	father=1228	#Chapman
	318.12.5={ birth=yes }
	360.3.5={ death=yes }
}
1240={
	name=Alize
	female=yes
	dynasty=11
	culture=azerothian religion=holy_light
	father=1228	#Chapman
	324.5.1={ birth=yes }
	420.6.27={ death=yes }
}
1241={
	name=Cesaria
	female=yes
	dynasty=11
	culture=azerothian religion=holy_light
	father=1234	#Arthur
	323.11.18={ birth=yes }
	410.9.23={ death=yes }
}
1242={
	name=Gavinrad
	dynasty=11
	culture=azerothian religion=holy_light
	martial=7 diplomacy=4 stewardship=6 intrigue=6 learning=8
	trait=education_learning_2 trait=sadistic trait=ambitious trait=trusting trait=temperate 
	father=1234	#Arthur
	328.3.15={ birth=yes }
	396.11.7={ death=yes }
}
1243={
	name=Bethany
	female=yes
	dynasty=11
	culture=azerothian religion=holy_light
	father=1234	#Arthur
	331.9.10={ birth=yes }
	412.11.3={ death=yes }
}
1244={
	name=Fitzgerald
	dynasty=11
	culture=azerothian religion=holy_light
	martial=6 diplomacy=7 stewardship=5 intrigue=8 learning=7
	trait=education_martial_2 trait=brave trait=gluttonous trait=just trait=wrathful 
	father=1234	#Arthur
	334.3.19={ birth=yes }
	404.8.16={ death=yes }
}
1245={
	name=Bradney
	dynasty=11
	culture=azerothian religion=holy_light
	martial=7 diplomacy=4 stewardship=8 intrigue=4 learning=7
	trait=education_diplomacy_4 trait=cynical trait=trusting trait=chaste trait=arbitrary 
	father=1234	#Arthur
	338.2.21={ birth=yes }
	413.12.26={ death=yes }
}
1246={
	name=Cesaria
	female=yes
	dynasty=11
	culture=azerothian religion=holy_light
	father=1234	#Arthur
	341.11.16={ birth=yes }
	386.12.21={ death=yes }
}
1247={
	name=Keegan
	dynasty=11
	culture=azerothian religion=holy_light
	martial=8 diplomacy=8 stewardship=8 intrigue=7 learning=4
	trait=education_stewardship_2 trait=honest trait=arrogant trait=content trait=trusting 
	father=1234	#Arthur
	345.9.9={ birth=yes }
	436.8.23={ death=yes }
}
1248={
	name=Idonea
	female=yes
	dynasty=11
	culture=azerothian religion=holy_light
	father=1242	#Gavinrad
	349.4.25={ birth=yes }
	447.2.14={ death=yes }
}
1249={
	name=Lauffer
	dynasty=11
	culture=azerothian religion=holy_light
	martial=4 diplomacy=4 stewardship=4 intrigue=4 learning=7
	trait=education_martial_2 trait=scholar trait=generous trait=deceitful trait=zealous 
	trait=chaste 
	father=1242	#Gavinrad
	353.5.15={ birth=yes }
	461.2.13={ death=yes }
}
1250={
	name=Bellatrix
	female=yes
	dynasty=11
	culture=azerothian religion=holy_light
	father=1242	#Gavinrad
	359.9.19={ birth=yes }
	402.10.20={ death=yes }
}
1251={
	name=Behsten
	dynasty=11
	culture=azerothian religion=holy_light
	martial=4 diplomacy=7 stewardship=6 intrigue=6 learning=8
	trait=education_diplomacy_3 trait=zealous trait=arrogant trait=sadistic trait=gluttonous 
	trait=clubfooted 
	father=1242	#Gavinrad
	362.7.22={ birth=yes }
	438.6.20={ death=yes }
}
1252={
	name=Rigunth
	female=yes
	dynasty=11
	culture=azerothian religion=holy_light
	father=1242	#Gavinrad
	365.11.20={ birth=yes }
	443.12.11={ death=yes }
}
1253={
	name=Barnett
	dynasty=11
	culture=azerothian religion=holy_light
	martial=4 diplomacy=5 stewardship=8 intrigue=8 learning=7
	trait=education_learning_4 trait=zealous trait=gregarious trait=lustful 
	father=1242	#Gavinrad
	370.10.9={ birth=yes }
	445.5.11={ death=yes }
}
1254={
	name=Dwenn
	dynasty=11
	culture=azerothian religion=holy_light
	martial=5 diplomacy=6 stewardship=8 intrigue=8 learning=8
	trait=education_stewardship_4 trait=sadistic trait=cynical trait=shy
	trait=lustful 
	father=1242	#Gavinrad
	373.11.23={ birth=yes }
	472.7.7={ death=yes }
}
1255={
	name=Sirra
	dynasty=11
	culture=azerothian religion=holy_light
	martial=6 diplomacy=6 stewardship=7 intrigue=7 learning=4
	trait=education_learning_3 trait=temperate trait=brave 
	father=1249	#Lauffer
	382.12.21={ birth=yes }
	474.11.23={ death=yes }
}
1256={
	name=Thorne
	dynasty=11
	culture=azerothian religion=holy_light
	martial=8 diplomacy=4 stewardship=7 intrigue=7 learning=5
	trait=education_diplomacy_3 trait=diligent trait=content 
	father=1249	#Lauffer
	388.4.17={ birth=yes }
	476.8.20={ death=yes }
}
1257={
	name=Anduin
	dynasty=11
	culture=azerothian religion=holy_light
	martial=5 diplomacy=7 stewardship=4 intrigue=4 learning=8
	trait=education_diplomacy_3 trait=generous trait=chaste trait=shy trait=just 
	father=1249	#Lauffer
	393.1.5={ birth=yes }
	469.1.9={ death=yes }
}
1258={
	name=Sybil
	female=yes
	dynasty=11
	culture=azerothian religion=holy_light
	father=1249	#Lauffer
	396.6.4={ birth=yes }
	481.8.27={ death=yes }
}
1259={
	name=Nico
	dynasty=11
	culture=azerothian religion=holy_light
	martial=5 diplomacy=4 stewardship=5 intrigue=4 learning=8
	trait=education_diplomacy_4 trait=sadistic trait=shy trait=deceitful trait=wrathful 
	father=1249	#Lauffer
	400.10.10={ birth=yes }
	478.1.19={ death=yes }
}
1260={
	name=Clover
	female=yes
	dynasty=11
	culture=azerothian religion=holy_light
	father=1255	#Sirra
	412.5.5={ birth=yes }
	479.3.1={ death=yes }
}
1261={
	name=Parella
	female=yes
	dynasty=11
	culture=azerothian religion=holy_light
	father=1255	#Sirra
	414.2.14={ birth=yes }
	478.9.23={ death=yes }
}
1262={
	name=Osbert
	dynasty=11
	culture=azerothian religion=holy_light
	martial=5 diplomacy=5 stewardship=5 intrigue=5 learning=4
	trait=education_learning_2 trait=lustful trait=cynical 
	father=1255	#Sirra
	422.11.26={ birth=yes }
	496.3.28={ death=yes }
}
1263={
	name=Declan
	dynasty=11
	culture=azerothian religion=holy_light
	martial=6 diplomacy=5 stewardship=7 intrigue=8 learning=6
	trait=education_martial_2 trait=ambitious trait=craven trait=zealous trait=arrogant 
	father=1255	#Sirra
	429.8.14={ birth=yes }
	519.1.3={ death=yes }
}
1264={
	name=Eliza
	female=yes
	dynasty=11
	culture=azerothian religion=holy_light
	father=1262	#Osbert
	447.9.19={ birth=yes }
	541.2.5={ death=yes }
}
1265={
	name=Ardwyn
	female=yes
	dynasty=11
	culture=azerothian religion=holy_light
	father=1262	#Osbert
	453.9.2={ birth=yes }
	542.7.8={ death=yes }
}
1266={
	name=Landina
	female=yes
	dynasty=11
	culture=azerothian religion=holy_light
	father=1262	#Osbert
	458.6.4={ birth=yes }
	532.11.18={ death=yes }
}
1267={
	name=Rowan
	dynasty=11
	culture=azerothian religion=holy_light
	martial=8 diplomacy=8 stewardship=6 intrigue=6 learning=5
	trait=education_learning_1 trait=lifestyle_hunter trait=zealous trait=brave trait=diligent 
	father=1262	#Osbert
	465.2.11={ birth=yes
		effect = {
			add_trait_xp = {
				trait = lifestyle_hunter
				track = hunter
				value = 50
			}
		}
	}
	552.6.10={ death=yes }
}
1268={
	name=Jagger
	dynasty=11
	culture=azerothian religion=holy_light
	martial=5 diplomacy=4 stewardship=5 intrigue=7 learning=4
	trait=education_diplomacy_3 trait=education_martial_prowess_4 trait=greedy trait=trusting trait=ambitious 
	trait=honest 
	father=1267	#Rowan
	492.7.6={ birth=yes }
	577.2.24={ death=yes }
}
1269={
	name=Beatrix
	female=yes
	dynasty=11
	culture=azerothian religion=holy_light
	father=1267	#Rowan
	497.1.10={ birth=yes }
	575.11.1={ death=yes }
}
1270={
	name=Jillia
	female=yes
	dynasty=11
	culture=azerothian religion=holy_light
	father=1267	#Rowan
	505.4.4={ birth=yes }
	578.1.24={ death=yes }
}
1271={
	name=Vanessa
	female=yes
	dynasty=11
	culture=azerothian religion=holy_light
	father=1268	#Jagger
	523.6.10={ birth=yes }
	600.4.6={ death=yes }
}
# Baron Rafe Dreuger
1272={
	name=Rafe
	dynasty=11
	culture=azerothian religion=holy_light
	martial=8 diplomacy=6 stewardship=6 intrigue=4 learning=4
	trait=education_learning_3 trait=sadistic trait=generous trait=arbitrary trait=deceitful 
	father=1268	#Jagger
	529.8.10={ birth=yes }
	550.1.1={
		effect={ set_variable = { name = wc_light_magic_lifestyle_additional_perks_variable value = wc_perks_needed_for_level_3_magic_trait_value } }
	}
	585.1.1={
		death={ death_reason = death_murder_known killer = 5000 }	# Killed by Medivh
	}
}
1273={
	name=Alicia
	female=yes
	dynasty=11
	culture=azerothian religion=holy_light
	father=1268	#Jagger
	533.5.4={ birth=yes }
	585.1.10={ death=yes }
}
1274={
	name=Camilla
	female=yes
	dynasty=11
	culture=azerothian religion=holy_light
	father=1268	#Jagger
	538.6.26={ birth=yes }
	635.12.27={ death=yes }
}
# Role Dreuger
1275={
	name=Role
	dynasty=11
	culture=azerothian religion=holy_light
	martial=8 diplomacy=8 stewardship=7 intrigue=6 learning=7
	trait=education_stewardship_2 trait=arbitrary trait=humble trait=lustful trait=lazy 
	father=1272	#Bazzil
	554.11.11={ birth=yes }
	648.9.30={ death=yes }
}
1276={
	name=Hesse
	dynasty=11
	culture=azerothian religion=holy_light
	martial=7 diplomacy=5 stewardship=5 intrigue=7 learning=7
	trait=education_diplomacy_3 trait=content trait=diligent trait=patient 
	father=1272	#Bazzil
	560.8.8={ birth=yes }
	644.4.12={ death=yes }
}
1277={
	name=Bazzil
	dynasty=11
	culture=azerothian religion=holy_light
	martial=7 diplomacy=4 stewardship=4 intrigue=8 learning=7
	trait=education_intrigue_1 trait=sadistic trait=humble trait=arbitrary 
	father=1272	#Bazzil
	564.5.10={ birth=yes }
	630.1.2={ death=yes }
}
1278={
	name=Llane
	dynasty=11
	culture=azerothian religion=holy_light
	martial=7 diplomacy=6 stewardship=6 intrigue=4 learning=5
	trait=education_intrigue_4 trait=brave trait=paranoid trait=temperate 
	father=1275	#Gavin
	579.3.3={ birth=yes }
	639.12.15={ death=yes }
}
1279={
	name=Deidra
	female=yes
	dynasty=11
	culture=azerothian religion=holy_light
	father=1275	#Gavin
	582.12.19={ birth=yes }
	656.7.4={ death=yes }
}
1280={
	name=Darrius
	dynasty=11
	culture=azerothian religion=holy_light
	martial=5 diplomacy=8 stewardship=6 intrigue=8 learning=6
	trait=education_martial_2 trait=paranoid trait=compassionate trait=lustful
	trait=craven 
	father=1275	#Gavin
	585.5.24={ birth=yes }
	626.2.11={ death=yes }
}
1281={
	name=Ripley
	dynasty=11
	culture=azerothian religion=holy_light
	martial=4 diplomacy=4 stewardship=6 intrigue=5 learning=5
	trait=education_diplomacy_3 trait=arrogant trait=temperate trait=greedy trait=diligent 
	father=1278	#Llane
	602.6.11={ birth=yes }
	695.8.25={ death=yes }
}
1282={
	name=Nico
	dynasty=11
	culture=azerothian religion=holy_light
	martial=8 diplomacy=5 stewardship=8 intrigue=7 learning=7
	trait=education_intrigue_1 trait=scholar trait=wrathful trait=content trait=lazy 
	trait=sadistic 
	father=1278	#Llane
	608.10.27={ birth=yes }
	698.7.16={ death=yes }
}
1283={
	name=Llane
	dynasty=11
	culture=azerothian religion=holy_light
	martial=5 diplomacy=8 stewardship=6 intrigue=5 learning=7
	trait=education_martial_1 trait=diligent trait=gregarious trait=greedy trait=temperate 
	father=1278	#Llane
	612.6.3={ birth=yes }
	717.11.30={ death=yes }
}
1284={
	name=Carletta
	female=yes
	dynasty=11
	culture=azerothian religion=holy_light
	father=1278	#Llane
	619.3.17={ birth=yes }
	715.5.24={ death=yes }
}
1285={
	name=Dorothea
	female=yes
	dynasty=11
	culture=azerothian religion=holy_light
	father=1281	#Ripley
	634.10.26={ birth=yes }
	724.5.5={ death=yes }
}
1286={
	name=Tristen
	dynasty=11
	culture=azerothian religion=holy_light
	martial=4 diplomacy=7 stewardship=4 intrigue=4 learning=5
	trait=education_learning_2 trait=honest trait=wrathful trait=lustful trait=diligent 
	father=1281	#Ripley
	638.2.1={ birth=yes }
	728.5.28={ death=yes }
}
1287={
	name=Gisela
	female=yes
	dynasty=11
	culture=azerothian religion=holy_light
	father=1281	#Ripley
	644.10.6={ birth=yes }
	698.9.2={ death=yes }
}
1288={
	name=Joseph
	dynasty=11
	culture=azerothian religion=holy_light
	martial=5 diplomacy=8 stewardship=5 intrigue=6 learning=4
	trait=education_learning_4 trait=trusting trait=just trait=sadistic trait=lustful 
	father=1281	#Ripley
	650.6.5={ birth=yes }
	735.4.8={ death=yes }
}

# dynasty=12 Millstipe Nobles of Darkshire
1300={
	name=Whittaker
	dynasty=12
	culture=azerothian religion=holy_light
	martial=8 diplomacy=7 stewardship=7 intrigue=8 learning=5
	trait=education_stewardship_4 trait=diligent trait=sadistic trait=patient trait=honest 
	2.6.23={ 
		birth=yes 
		effect = { make_character_crypto_religionist_effect = { CRYPTO_RELIGION = faith:forgotten_shadow } } 
	}
	83.8.17={ death=yes }
}
1301={
	name=Shayne
	dynasty=12
	culture=azerothian religion=holy_light
	martial=6 diplomacy=8 stewardship=4 intrigue=4 learning=5
	trait=education_learning_3 trait=deceitful trait=sadistic trait=temperate trait=generous 
	father=1300	#Whittaker
	25.11.2={  
		birth=yes 
		effect = { make_character_crypto_religionist_effect = { CRYPTO_RELIGION = faith:forgotten_shadow } } 
	}
	102.1.17={ death=yes }
}
1302={
	name=Alma
	female=yes
	dynasty=12
	culture=azerothian religion=holy_light
	father=1300	#Whittaker
	29.4.1={  
		birth=yes 
		effect = { make_character_crypto_religionist_effect = { CRYPTO_RELIGION = faith:forgotten_shadow } } 
	}
	110.7.16={ death=yes }
}
1303={
	name=Sydell
	dynasty=12
	culture=azerothian religion=holy_light
	martial=6 diplomacy=5 stewardship=6 intrigue=7 learning=6
	trait=education_intrigue_1 trait=deceitful trait=ambitious 
	father=1300	#Whittaker
	35.11.25={  
		birth=yes 
		effect = { make_character_crypto_religionist_effect = { CRYPTO_RELIGION = faith:forgotten_shadow } } 
	}
	127.11.7={ death=yes }
}
1304={
	name=Martinga
	female=yes
	dynasty=12
	culture=azerothian religion=holy_light
	father=1301	#Shayne
	58.8.20={  
		birth=yes 
		effect = { make_character_crypto_religionist_effect = { CRYPTO_RELIGION = faith:forgotten_shadow } } 
	}
	143.3.26={ death=yes }
}
1305={
	name=Brodie
	dynasty=12
	culture=azerothian religion=holy_light
	martial=7 diplomacy=5 stewardship=5 intrigue=5 learning=5
	trait=education_intrigue_1 trait=lifestyle_mystic trait=paranoid trait=content trait=generous 
	trait=ill 
	father=1301	#Shayne
	60.2.16={ birth=yes
		effect = {
			add_trait_xp = {
				trait = lifestyle_mystic
				value = 50
			}
			make_character_crypto_religionist_effect = { CRYPTO_RELIGION = faith:forgotten_shadow }
		}
	}
	137.12.30={ death=yes }
}
1306={
	name=Nials
	female=yes
	dynasty=12
	culture=azerothian religion=holy_light
	father=1301	#Shayne
	68.3.12={  
		birth=yes 
		effect = { make_character_crypto_religionist_effect = { CRYPTO_RELIGION = faith:forgotten_shadow } } 
	}
	178.2.13={ death=yes }
}
1307={
	name=Dwenn
	dynasty=12
	culture=azerothian religion=holy_light
	martial=6 diplomacy=6 stewardship=8 intrigue=8 learning=8
	trait=education_diplomacy_4 trait=lazy trait=lustful trait=zealous trait=craven 
	father=1301	#Shayne
	74.7.13={  
		birth=yes 
		effect = { make_character_crypto_religionist_effect = { CRYPTO_RELIGION = faith:forgotten_shadow } } 
	}
	147.9.1={ death=yes }
}
1308={
	name=Brandon
	dynasty=12
	culture=azerothian religion=holy_light
	martial=5 diplomacy=4 stewardship=6 intrigue=8 learning=8
	trait=education_diplomacy_4 trait=lifestyle_herbalist trait=compassionate trait=greedy
	trait=chaste 
	father=1305	#Brodie
	92.9.6={  
		birth=yes 
		effect = { make_character_crypto_religionist_effect = { CRYPTO_RELIGION = faith:forgotten_shadow } } 
	}
	190.5.4={ death=yes }
}
1309={
	name=Anduin
	dynasty=12
	culture=azerothian religion=holy_light
	martial=5 diplomacy=5 stewardship=7 intrigue=8 learning=5
	trait=education_stewardship_4 trait=zealous trait=paranoid 
	father=1305	#Brodie
	97.7.16={  
		birth=yes 
		effect = { make_character_crypto_religionist_effect = { CRYPTO_RELIGION = faith:forgotten_shadow } } 
	}
	174.9.26={ death=yes }
}
1310={
	name=Fitzgerald
	dynasty=12
	culture=azerothian religion=holy_light
	martial=5 diplomacy=4 stewardship=8 intrigue=5 learning=7
	trait=education_learning_2 trait=cynical trait=ambitious trait=honest trait=brave 
	father=1305	#Brodie
	102.3.4={  
		birth=yes 
		effect = { make_character_crypto_religionist_effect = { CRYPTO_RELIGION = faith:forgotten_shadow } } 
	}
	174.5.31={ death=yes }
}
1311={
	name=Bradney
	dynasty=12
	culture=azerothian religion=holy_light
	martial=5 diplomacy=8 stewardship=4 intrigue=4 learning=4
	trait=education_stewardship_4 trait=arbitrary trait=diligent trait=craven trait=gluttonous 
	father=1305	#Brodie
	108.9.18={  
		birth=yes 
		effect = { make_character_crypto_religionist_effect = { CRYPTO_RELIGION = faith:forgotten_shadow } } 
	}
	174.3.23={ death=yes }
}
1312={
	name=Caledra
	female=yes
	dynasty=12
	culture=azerothian religion=holy_light
	father=1305	#Brodie
	113.12.27={  
		birth=yes 
		effect = { make_character_crypto_religionist_effect = { CRYPTO_RELIGION = faith:forgotten_shadow } } 
	}
	205.6.20={ death=yes }
}
1313={
	name=Mierelle
	female=yes
	dynasty=12
	culture=azerothian religion=holy_light
	father=1305	#Brodie
	117.8.13={  
		birth=yes 
		effect = { make_character_crypto_religionist_effect = { CRYPTO_RELIGION = faith:forgotten_shadow } } 
	}
	211.10.3={ death=yes }
}
1314={
	name=Milton
	dynasty=12
	culture=azerothian religion=holy_light
	martial=6 diplomacy=4 stewardship=7 intrigue=5 learning=6
	trait=education_stewardship_4 trait=arrogant trait=paranoid trait=wrathful 
	trait=just 
	father=1308	#Brandon
	120.9.2={  
		birth=yes 
		effect = { make_character_crypto_religionist_effect = { CRYPTO_RELIGION = faith:forgotten_shadow } } 
	}
	195.5.3={ death=yes }
}
1315={
	name=Constance
	female=yes
	dynasty=12
	culture=azerothian religion=holy_light
	father=1308	#Brandon
	127.8.6={  
		birth=yes 
		effect = { make_character_crypto_religionist_effect = { CRYPTO_RELIGION = faith:forgotten_shadow } } 
	}
	221.4.5={ death=yes }
}
1316={
	name=Eliza
	female=yes
	dynasty=12
	culture=azerothian religion=holy_light
	father=1308	#Brandon
	134.10.19={  
		birth=yes 
		effect = { make_character_crypto_religionist_effect = { CRYPTO_RELIGION = faith:forgotten_shadow } } 
	}
	193.9.15={ death=yes }
}
1317={
	name=Aldwin
	dynasty=12
	culture=azerothian religion=holy_light
	martial=6 diplomacy=4 stewardship=4 intrigue=6 learning=4
	trait=education_stewardship_1 trait=chaste trait=compassionate trait=deceitful trait=patient 
	father=1314	#Milton
	145.5.20={  
		birth=yes 
		effect = { make_character_crypto_religionist_effect = { CRYPTO_RELIGION = faith:forgotten_shadow } } 
	}
	210.12.29={ death=yes }
}
1318={
	name=Rose
	female=yes
	dynasty=12
	culture=azerothian religion=holy_light
	father=1314	#Milton
	148.10.14={  
		birth=yes 
		effect = { make_character_crypto_religionist_effect = { CRYPTO_RELIGION = faith:forgotten_shadow } } 
	}
	211.3.8={ death=yes }
}
1319={
	name=Alma
	female=yes
	dynasty=12
	culture=azerothian religion=holy_light
	father=1314	#Milton
	155.2.25={  
		birth=yes 
		effect = { make_character_crypto_religionist_effect = { CRYPTO_RELIGION = faith:forgotten_shadow } } 
	}
	243.6.8={ death=yes }
}
1320={
	name=Isobel
	female=yes
	dynasty=12
	culture=azerothian religion=holy_light
	father=1314	#Milton
	160.2.26={  
		birth=yes 
		effect = { make_character_crypto_religionist_effect = { CRYPTO_RELIGION = faith:forgotten_shadow } } 
	}
	227.3.20={ death=yes }
}
1321={
	name=Ansley
	female=yes
	dynasty=12
	culture=azerothian religion=holy_light
	father=1317	#Aldwin
	171.7.21={  
		birth=yes 
		effect = { make_character_crypto_religionist_effect = { CRYPTO_RELIGION = faith:forgotten_shadow } } 
	}
	255.10.16={ death=yes }
}
1322={
	name=Akyssa
	female=yes
	dynasty=12
	culture=azerothian religion=holy_light
	father=1317	#Aldwin
	177.2.6={  
		birth=yes 
		effect = { make_character_crypto_religionist_effect = { CRYPTO_RELIGION = faith:forgotten_shadow } } 
	}
	260.4.1={ death=yes }
}
1323={
	name=Theodelinda
	female=yes
	dynasty=12
	culture=azerothian religion=holy_light
	father=1317	#Aldwin
	181.9.2={  
		birth=yes 
		effect = { make_character_crypto_religionist_effect = { CRYPTO_RELIGION = faith:forgotten_shadow } } 
	}
	273.2.7={ death=yes }
}
1324={
	name=Catrina
	female=yes
	dynasty=12
	culture=azerothian religion=holy_light
	father=1317	#Aldwin
	185.3.5={  
		birth=yes 
		effect = { make_character_crypto_religionist_effect = { CRYPTO_RELIGION = faith:forgotten_shadow } } 
	}
	273.8.27={ death=yes }
}
1325={
	name=Anson
	dynasty=12
	culture=azerothian religion=holy_light
	martial=7 diplomacy=7 stewardship=6 intrigue=8 learning=6
	trait=education_diplomacy_3 trait=brave trait=chaste trait=shy 
	father=1317	#Aldwin
	191.2.12={  
		birth=yes 
		effect = { make_character_crypto_religionist_effect = { CRYPTO_RELIGION = faith:forgotten_shadow } } 
	}
	297.6.16={ death=yes }
}
1326={
	name=Welborne
	dynasty=12
	culture=azerothian religion=holy_light
	martial=8 diplomacy=6 stewardship=5 intrigue=6 learning=6
	trait=education_intrigue_3 trait=temperate trait=honest trait=sadistic trait=arbitrary 
	father=1325	#Anson
	214.9.3={  
		birth=yes 
		effect = { make_character_crypto_religionist_effect = { CRYPTO_RELIGION = faith:forgotten_shadow } } 
	}
	283.10.9={ death=yes }
}
1327={
	name=Egerton
	dynasty=12
	culture=azerothian religion=holy_light
	martial=7 diplomacy=8 stewardship=4 intrigue=8 learning=8
	trait=education_martial_2 trait=arrogant trait=generous 
	father=1325	#Anson
	219.2.5={  
		birth=yes 
		effect = { make_character_crypto_religionist_effect = { CRYPTO_RELIGION = faith:forgotten_shadow } } 
	}
	307.7.27={ death=yes }
}
1328={
	name=Elbridge
	dynasty=12
	culture=azerothian religion=holy_light
	martial=8 diplomacy=7 stewardship=4 intrigue=7 learning=5
	trait=education_diplomacy_4 trait=deceitful trait=gregarious trait=gluttonous trait=content 
	father=1325	#Anson
	224.3.25={  
		birth=yes 
		effect = { make_character_crypto_religionist_effect = { CRYPTO_RELIGION = faith:forgotten_shadow } } 
	}
	298.11.15={ death=yes }
}
1329={
	name=Brandon
	dynasty=12
	culture=azerothian religion=holy_light
	martial=7 diplomacy=4 stewardship=8 intrigue=7 learning=8
	trait=education_intrigue_4 trait=greedy trait=gregarious trait=paranoid trait=patient 
	father=1326	#Welborne
	245.6.18={  
		birth=yes 
		effect = { make_character_crypto_religionist_effect = { CRYPTO_RELIGION = faith:forgotten_shadow } } 
	}
	332.8.5={ death=yes }
}
1330={
	name=Redmund
	dynasty=12
	culture=azerothian religion=holy_light
	martial=5 diplomacy=8 stewardship=8 intrigue=6 learning=7
	trait=education_martial_1 trait=scholar trait=trusting trait=zealous trait=content 
	trait=deceitful 
	father=1326	#Welborne
	253.5.17={  
		birth=yes 
		effect = { make_character_crypto_religionist_effect = { CRYPTO_RELIGION = faith:forgotten_shadow } } 
	}
	322.10.17={ death=yes }
}
1331={
	name=Marjory
	female=yes
	dynasty=12
	culture=azerothian religion=holy_light
	father=1329	#Brandon
	268.7.12={  
		birth=yes 
		effect = { make_character_crypto_religionist_effect = { CRYPTO_RELIGION = faith:forgotten_shadow } } 
	}
	327.8.24={ death=yes }
}
1332={
	name=Newall
	dynasty=12
	culture=azerothian religion=holy_light
	martial=6 diplomacy=7 stewardship=4 intrigue=4 learning=5
	trait=education_intrigue_1 trait=generous trait=diligent trait=sadistic trait=trusting 
	father=1329	#Brandon
	271.11.22={  
		birth=yes 
		effect = { make_character_crypto_religionist_effect = { CRYPTO_RELIGION = faith:forgotten_shadow } } 
	}
	364.7.17={ death=yes }
}
1333={
	name=Nielas
	dynasty=12
	culture=azerothian religion=holy_light
	martial=4 diplomacy=5 stewardship=6 intrigue=7 learning=4
	trait=education_diplomacy_3 trait=ambitious trait=trusting trait=ill trait=beauty_good_3 
	father=1329	#Brandon
	278.12.19={  
		birth=yes 
		effect = { make_character_crypto_religionist_effect = { CRYPTO_RELIGION = faith:forgotten_shadow } } 
	}
	367.1.5={ death=yes }
}
1334={
	name=Bailey
	dynasty=12
	culture=azerothian religion=holy_light
	martial=8 diplomacy=6 stewardship=5 intrigue=5 learning=6
	trait=education_learning_4 trait=gluttonous trait=paranoid trait=sadistic 
	trait=patient  
	father=1329	#Brandon
	284.2.11={  
		birth=yes 
		effect = { make_character_crypto_religionist_effect = { CRYPTO_RELIGION = faith:forgotten_shadow } } 
	}
	363.5.10={ death=yes }
}
1335={
	name=Alize
	female=yes
	dynasty=12
	culture=azerothian religion=holy_light
	father=1329	#Brandon
	288.6.11={  
		birth=yes 
		effect = { make_character_crypto_religionist_effect = { CRYPTO_RELIGION = faith:forgotten_shadow } } 
	}
	383.11.29={ death=yes }
}
1336={
	name=Gavin
	dynasty=12
	culture=azerothian religion=holy_light
	martial=5 diplomacy=8 stewardship=6 intrigue=8 learning=4
	trait=education_intrigue_1 trait=temperate trait=honest trait=patient trait=shy 
	father=1332	#Newall
	296.10.6={  
		birth=yes 
		effect = { make_character_crypto_religionist_effect = { CRYPTO_RELIGION = faith:forgotten_shadow } } 
	}
	388.8.30={ death=yes }
}
1337={
	name=Bruce
	dynasty=12
	culture=azerothian religion=holy_light
	martial=5 diplomacy=7 stewardship=7 intrigue=7 learning=8
	trait=education_intrigue_1 trait=patient trait=shy trait=honest 
	father=1332	#Newall
	299.5.24={  
		birth=yes 
		effect = { make_character_crypto_religionist_effect = { CRYPTO_RELIGION = faith:forgotten_shadow } } 
	}
	362.8.22={ death=yes }
}
1338={
	name=Carla
	female=yes
	dynasty=12
	culture=azerothian religion=holy_light
	father=1332	#Newall
	304.8.11={  
		birth=yes 
		effect = { make_character_crypto_religionist_effect = { CRYPTO_RELIGION = faith:forgotten_shadow } } 
	}
	399.2.9={ death=yes }
}
1339={
	name=Jillia
	female=yes
	dynasty=12
	culture=azerothian religion=holy_light
	father=1336	#Gavin
	329.2.3={  
		birth=yes 
		effect = { make_character_crypto_religionist_effect = { CRYPTO_RELIGION = faith:forgotten_shadow } } 
	}
	423.4.14={ death=yes }
}
1340={
	name=Lauffer
	dynasty=12
	culture=azerothian religion=holy_light
	martial=7 diplomacy=6 stewardship=8 intrigue=5 learning=5
	trait=education_stewardship_1 trait=trusting trait=humble trait=cynical trait=arbitrary 
	father=1336	#Gavin
	331.4.15={  
		birth=yes 
		effect = { make_character_crypto_religionist_effect = { CRYPTO_RELIGION = faith:forgotten_shadow } } 
	}
	412.6.6={ death=yes }
}
1341={
	name=Bazzil
	dynasty=12
	culture=azerothian religion=holy_light
	martial=6 diplomacy=6 stewardship=6 intrigue=6 learning=7
	trait=education_intrigue_4 trait=content trait=arrogant trait=zealous 
	father=1336	#Gavin
	335.12.12={  
		birth=yes 
		effect = { make_character_crypto_religionist_effect = { CRYPTO_RELIGION = faith:forgotten_shadow } } 
	}
	404.9.2={ death=yes }
}
1342={
	name=Mercy
	female=yes
	dynasty=12
	culture=azerothian religion=holy_light
	father=1336	#Gavin
	340.9.24={  
		birth=yes 
		effect = { make_character_crypto_religionist_effect = { CRYPTO_RELIGION = faith:forgotten_shadow } } 
	}
	430.6.15={ death=yes }
}
1343={
	name=Alicia
	female=yes
	dynasty=12
	culture=azerothian religion=holy_light
	father=1336	#Gavin
	344.10.4={  
		birth=yes 
		effect = { make_character_crypto_religionist_effect = { CRYPTO_RELIGION = faith:forgotten_shadow } } 
	}
	417.3.14={ death=yes }
}
1344={
	name=Bradney
	dynasty=12
	culture=azerothian religion=holy_light
	martial=4 diplomacy=6 stewardship=5 intrigue=4 learning=8
	trait=education_learning_2 trait=generous trait=chaste trait=arrogant 
	father=1340	#Lauffer
	357.1.8={  
		birth=yes 
		effect = { make_character_crypto_religionist_effect = { CRYPTO_RELIGION = faith:forgotten_shadow } } 
	}
	453.7.15={ death=yes }
}
1345={
	name=Camilla
	female=yes
	dynasty=12
	culture=azerothian religion=holy_light
	father=1340	#Lauffer
	360.11.21={  
		birth=yes 
		effect = { make_character_crypto_religionist_effect = { CRYPTO_RELIGION = faith:forgotten_shadow } } 
	}
	458.12.13={ death=yes }
}
1346={
	name=Landina
	female=yes
	dynasty=12
	culture=azerothian religion=holy_light
	father=1340	#Lauffer
	367.10.15={  
		birth=yes 
		effect = { make_character_crypto_religionist_effect = { CRYPTO_RELIGION = faith:forgotten_shadow } } 
	}
	431.8.4={ death=yes }
}
1347={
	name=Taylor
	dynasty=12
	culture=azerothian religion=holy_light
	martial=7 diplomacy=8 stewardship=8 intrigue=7 learning=6
	trait=education_intrigue_3 trait=arbitrary trait=patient trait=craven 
	father=1340	#Lauffer
	371.11.18={  
		birth=yes 
		effect = { make_character_crypto_religionist_effect = { CRYPTO_RELIGION = faith:forgotten_shadow } } 
	}
	445.11.25={ death=yes }
}
1348={
	name=Dorothea
	female=yes
	dynasty=12
	culture=azerothian religion=holy_light
	father=1340	#Lauffer
	377.9.18={  
		birth=yes 
		effect = { make_character_crypto_religionist_effect = { CRYPTO_RELIGION = faith:forgotten_shadow } } 
	}
	453.1.21={ death=yes }
}
1349={
	name=Dagena
	female=yes
	dynasty=12
	culture=azerothian religion=holy_light
	father=1340	#Lauffer
	381.8.12={  
		birth=yes 
		effect = { make_character_crypto_religionist_effect = { CRYPTO_RELIGION = faith:forgotten_shadow } } 
	}
	464.7.1={ death=yes }
}
1350={
	name=Fitzgerald
	dynasty=12
	culture=azerothian religion=holy_light
	martial=6 diplomacy=5 stewardship=7 intrigue=5 learning=8
	trait=education_intrigue_1 trait=lazy trait=zealous trait=ambitious 
	father=1340	#Lauffer
	384.1.15={  
		birth=yes 
		effect = { make_character_crypto_religionist_effect = { CRYPTO_RELIGION = faith:forgotten_shadow } } 
	}
	478.1.27={ death=yes }
}
1351={
	name=Varia
	female=yes
	dynasty=12
	culture=azerothian religion=holy_light
	father=1344	#Bradney
	378.6.4={  
		birth=yes 
		effect = { make_character_crypto_religionist_effect = { CRYPTO_RELIGION = faith:forgotten_shadow } } 
	}
	465.1.4={ death=yes }
}
1352={
	name=Ann
	female=yes
	dynasty=12
	culture=azerothian religion=holy_light
	father=1344	#Bradney
	384.2.18={  
		birth=yes 
		effect = { make_character_crypto_religionist_effect = { CRYPTO_RELIGION = faith:forgotten_shadow } } 
	}
	455.9.3={ death=yes }
}
1353={
	name=Rubia
	female=yes
	dynasty=12
	culture=azerothian religion=holy_light
	father=1344	#Bradney
	390.6.24={  
		birth=yes 
		effect = { make_character_crypto_religionist_effect = { CRYPTO_RELIGION = faith:forgotten_shadow } } 
	}
	473.12.14={ death=yes }
}
1354={
	name=Johan
	dynasty=12
	culture=azerothian religion=holy_light
	martial=8 diplomacy=4 stewardship=8 intrigue=6 learning=7
	trait=education_learning_3 trait=trusting trait=cynical trait=sadistic 
	father=1344	#Bradney
	398.11.2={  
		birth=yes 
		effect = { make_character_crypto_religionist_effect = { CRYPTO_RELIGION = faith:forgotten_shadow } } 
	}
	481.3.27={ death=yes }
}
1355={
	name=Bruno
	dynasty=12
	culture=azerothian religion=holy_light
	martial=5 diplomacy=8 stewardship=5 intrigue=6 learning=4
	trait=education_diplomacy_1 trait=sadistic trait=trusting trait=generous trait=lustful 
	trait=lunatic_1 
	father=1354	#Johan
	430.5.22={  
		birth=yes 
		effect = { make_character_crypto_religionist_effect = { CRYPTO_RELIGION = faith:forgotten_shadow } } 
	}
	511.6.26={ death=yes }
}
1356={
	name=Bryan
	dynasty=12
	culture=azerothian religion=holy_light
	martial=4 diplomacy=7 stewardship=5 intrigue=5 learning=7
	trait=education_intrigue_3 trait=trusting trait=deceitful trait=gregarious trait=ambitious 
	father=1354	#Johan
	434.8.2={  
		birth=yes 
		effect = { make_character_crypto_religionist_effect = { CRYPTO_RELIGION = faith:forgotten_shadow } } 
	}
	507.12.2={ death=yes }
}
1357={
	name=Egerton
	dynasty=12
	culture=azerothian religion=holy_light
	martial=5 diplomacy=6 stewardship=6 intrigue=8 learning=4
	trait=education_learning_2 trait=shy trait=craven trait=lunatic_1 
	father=1354	#Johan
	440.12.18={  
		birth=yes 
		effect = { make_character_crypto_religionist_effect = { CRYPTO_RELIGION = faith:forgotten_shadow } } 
	}
	506.3.29={ death=yes }
}
1358={
	name=Asha
	female=yes
	dynasty=12
	culture=azerothian religion=holy_light
	father=1355	#Bruno
	458.7.15={  
		birth=yes 
		effect = { make_character_crypto_religionist_effect = { CRYPTO_RELIGION = faith:forgotten_shadow } } 
	}
	525.5.17={ death=yes }
}
1359={
	name=Barathen
	dynasty=12
	culture=azerothian religion=holy_light
	martial=8 diplomacy=7 stewardship=4 intrigue=5 learning=6
	trait=education_diplomacy_4 trait=patient trait=paranoid trait=sadistic trait=shy 
	father=1355	#Bruno
	462.1.4={  
		birth=yes 
		effect = { make_character_crypto_religionist_effect = { CRYPTO_RELIGION = faith:forgotten_shadow } } 
	}
	524.1.26={ death=yes }
}
1360={
	name=Joseph
	dynasty=12
	culture=azerothian religion=holy_light
	martial=7 diplomacy=4 stewardship=8 intrigue=5 learning=7
	trait=education_intrigue_3 trait=torturer trait=craven trait=sadistic trait=diligent 
	trait=chaste 
	father=1355	#Bruno
	468.4.4={  
		birth=yes 
		effect = { make_character_crypto_religionist_effect = { CRYPTO_RELIGION = faith:forgotten_shadow } } 
	}
	548.3.30={ death=yes }
}
1361={
	name=Amber
	female=yes
	dynasty=12
	culture=azerothian religion=holy_light
	father=1355	#Bruno
	470.7.12={  
		birth=yes 
		effect = { make_character_crypto_religionist_effect = { CRYPTO_RELIGION = faith:forgotten_shadow } } 
	}
	542.6.6={ death=yes }
}
1362={
	name=Alyn
	dynasty=12
	culture=azerothian religion=holy_light
	martial=4 diplomacy=8 stewardship=8 intrigue=5 learning=5
	trait=education_diplomacy_1 trait=greedy trait=ambitious trait=temperate 
	father=1355	#Bruno
	476.4.19={  
		birth=yes 
		effect = { make_character_crypto_religionist_effect = { CRYPTO_RELIGION = faith:forgotten_shadow } } 
	}
	542.1.30={ death=yes }
}
1363={
	name=Ang
	dynasty=12
	culture=azerothian religion=holy_light
	martial=5 diplomacy=4 stewardship=8 intrigue=7 learning=6
	trait=education_diplomacy_3 trait=craven trait=temperate trait=patient 
	trait=ambitious 
	father=1355	#Bruno
	481.12.21={  
		birth=yes 
		effect = { make_character_crypto_religionist_effect = { CRYPTO_RELIGION = faith:forgotten_shadow } } 
	}
	573.3.22={ death=yes }
}
1364={
	name=Marcia
	female=yes
	dynasty=12
	culture=azerothian religion=holy_light
	father=1359	#Barathen
	489.8.17={  
		birth=yes 
		effect = { make_character_crypto_religionist_effect = { CRYPTO_RELIGION = faith:forgotten_shadow } } 
	}
	545.4.26={ death=yes }
}
1365={
	name=Wade
	dynasty=12
	culture=azerothian religion=holy_light
	martial=6 diplomacy=5 stewardship=5 intrigue=4 learning=7
	trait=education_stewardship_1 trait=gluttonous trait=arbitrary trait=trusting 
	trait=ill 
	father=1359	#Barathen
	493.6.11={  
		birth=yes 
		effect = { make_character_crypto_religionist_effect = { CRYPTO_RELIGION = faith:forgotten_shadow } } 
	}
	575.4.15={ death=yes }
}
1366={
	name=Gwen
	female=yes
	dynasty=12
	culture=azerothian religion=holy_light
	father=1359	#Barathen
	498.8.24={  
		birth=yes 
		effect = { make_character_crypto_religionist_effect = { CRYPTO_RELIGION = faith:forgotten_shadow } } 
	}
	579.12.12={ death=yes }
}
1367={
	name=Nico
	dynasty=12
	culture=azerothian religion=holy_light
	martial=6 diplomacy=5 stewardship=5 intrigue=6 learning=8
	trait=education_intrigue_3 trait=humble trait=gregarious trait=zealous trait=patient 
	father=1365	#Wade
	516.9.1={ birth=yes
		effect = { make_character_crypto_religionist_effect = { CRYPTO_RELIGION = faith:forgotten_shadow } }
	}
	601.12.24={ death=yes }
}
1368={
	name=Spenser
	dynasty=12
	culture=azerothian religion=holy_light
	martial=8 diplomacy=7 stewardship=4 intrigue=6 learning=5
	trait=education_stewardship_2 trait=trusting trait=gluttonous trait=content trait=lustful 
	father=1365	#Wade
	520.1.10={ birth=yes 
		effect = { make_character_crypto_religionist_effect = { CRYPTO_RELIGION = faith:forgotten_shadow } }
	}
	612.3.11={ death=yes }
}
1369={
	name=Role
	dynasty=12
	culture=azerothian religion=holy_light
	martial=7 diplomacy=6 stewardship=6 intrigue=6 learning=7
	trait=education_martial_1 trait=wrathful trait=arbitrary trait=lazy trait=paranoid 
	father=1365	#Wade
	522.9.2={ birth=yes 
		effect = { make_character_crypto_religionist_effect = { CRYPTO_RELIGION = faith:forgotten_shadow } }
	}
	605.2.22={ death=yes }
}
1370={
	name=Eliza
	female=yes
	dynasty=12
	culture=azerothian religion=holy_light
	father=1365	#Wade
	528.10.7={ birth=yes 
		effect = { make_character_crypto_religionist_effect = { CRYPTO_RELIGION = faith:forgotten_shadow } }
	}
	626.8.21={ death=yes }
}
1371={
	name=Felita
	female=yes
	dynasty=12
	culture=azerothian religion=holy_light
	father=1365	#Wade
	533.3.14={ birth=yes
		effect = { make_character_crypto_religionist_effect = { CRYPTO_RELIGION = faith:forgotten_shadow } }
	}
	583.4.24={ death=yes }
}
1372={
	name=Bernard
	dynasty=12
	culture=azerothian religion=holy_light
	martial=8 diplomacy=5 stewardship=4 intrigue=6 learning=7
	trait=education_martial_1 trait=torturer trait=gregarious trait=chaste trait=just 
	trait=sadistic 
	father=1367	#Nico
	542.1.8={ birth=yes
		effect = { make_character_crypto_religionist_effect = { CRYPTO_RELIGION = faith:forgotten_shadow } }
	}
	597.3.13={ death=yes }
}
# Baroness Dorothea Millstipe
1373={
	name=Dorothea
	female=yes
	dynasty=12
	culture=azerothian religion=holy_light
	martial=5 diplomacy=7 stewardship=8 intrigue=4 learning=7
	trait=education_learning_3 trait=content trait=gregarious trait=sadistic trait=lustful 
	father=1367	#Nico
	547.6.19={ birth=yes
		effect = { make_character_crypto_religionist_effect = { CRYPTO_RELIGION = faith:forgotten_shadow } }
	}
	567.1.1={
		effect={ set_variable = { name = wc_shadow_magic_lifestyle_additional_perks_variable value = wc_perks_needed_for_level_3_magic_trait_value } }
	}
	585.1.1={
		death={ death_reason = death_murder_known killer = 5000 }	# Killed by Medivh
	}
}
# Councilman Millstipe
1374={
	name=Brodie
	dynasty=12
	culture=azerothian religion=holy_light
	martial=6 diplomacy=8 stewardship=8 intrigue=7 learning=4
	trait=education_intrigue_1 trait=paranoid trait=honest trait=wrathful trait=temperate 
	father=1372	#Bernard
	573.7.20={ birth=yes }
	667.9.13={ death=yes }
}
1375={
	name=Akyssa
	female=yes
	dynasty=12
	culture=azerothian religion=holy_light
	father=1372	#Bernard
	580.6.3={ birth=yes
		effect = { make_character_crypto_religionist_effect = { CRYPTO_RELIGION = faith:forgotten_shadow } }
	}
	650.7.8={ death=yes }
}
1376={
	name=Jillia
	female=yes
	dynasty=12
	culture=azerothian religion=holy_light
	father=1372	#Bernard
	584.8.14={ birth=yes
		effect = { make_character_crypto_religionist_effect = { CRYPTO_RELIGION = faith:forgotten_shadow } }
	}
	672.6.13={ death=yes }
}
1377={
	name=Jagger
	dynasty=12
	culture=azerothian religion=holy_light
	martial=6 diplomacy=8 stewardship=5 intrigue=8 learning=7
	trait=education_learning_4 trait=trusting trait=sadistic trait=arrogant trait=wrathful 
	father=1372	#Bernard
	590.5.16={ birth=yes
		effect = { make_character_crypto_religionist_effect = { CRYPTO_RELIGION = faith:forgotten_shadow } }
	}
	659.2.6={ death=yes }
}
1378={
	name=Bruce
	dynasty=12
	culture=azerothian religion=holy_light
	martial=6 diplomacy=7 stewardship=4 intrigue=7 learning=7
	trait=education_intrigue_3 trait=humble trait=wrathful trait=gregarious 
	father=1374	#Brodie
	600.3.3={ birth=yes
		effect = { make_character_crypto_religionist_effect = { CRYPTO_RELIGION = faith:forgotten_shadow } }
	}
	647.1.8={ death=yes }
}
1379={
	name=Taria
	female=yes
	dynasty=12
	culture=azerothian religion=holy_light
	father=1374	#Brodie
	606.11.11={ birth=yes
		effect = { make_character_crypto_religionist_effect = { CRYPTO_RELIGION = faith:forgotten_shadow } }
	}
	684.9.1={ death=yes }
}
1380={
	name=Catarina
	female=yes
	dynasty=12
	culture=azerothian religion=holy_light
	father=1374	#Brodie
	609.3.23={  
		birth=yes 
		effect = { make_character_crypto_religionist_effect = { CRYPTO_RELIGION = faith:forgotten_shadow } } 
	}
	673.7.25={ death=yes }
}
1381={
	name=Edwina
	female=yes
	dynasty=12
	culture=azerothian religion=holy_light
	father=1374	#Brodie
	613.8.10={  
		birth=yes 
		effect = { make_character_crypto_religionist_effect = { CRYPTO_RELIGION = faith:forgotten_shadow } } 
	}
	687.4.17={ death=yes }
}
1382={
	name=Rose
	female=yes
	dynasty=12
	culture=azerothian religion=holy_light
	father=1378	#Bruce
	620.5.8={  
		birth=yes 
		effect = { make_character_crypto_religionist_effect = { CRYPTO_RELIGION = faith:forgotten_shadow } } 
	}
	684.8.12={ death=yes }
}
1383={
	name=Jackson
	dynasty=12
	culture=azerothian religion=holy_light
	martial=6 diplomacy=6 stewardship=5 intrigue=6 learning=6
	trait=education_intrigue_3 trait=deceitful trait=chaste trait=patient 
	father=1378	#Bruce
	627.12.12={  
		birth=yes 
		effect = { make_character_crypto_religionist_effect = { CRYPTO_RELIGION = faith:forgotten_shadow } } 
	}
	710.6.19={ death=yes }
}
1384={
	name=Medivh
	dynasty=12
	culture=azerothian religion=holy_light
	martial=6 diplomacy=7 stewardship=5 intrigue=7 learning=4
	trait=education_diplomacy_3 trait=gluttonous trait=gregarious 
	father=1383	#Jackson
	651.3.14={  
		birth=yes 
		effect = { make_character_crypto_religionist_effect = { CRYPTO_RELIGION = faith:forgotten_shadow } } 
	}
	731.9.10={ death=yes }
}
1385={
	name=Newton
	dynasty=12
	culture=azerothian religion=holy_light
	martial=6 diplomacy=7 stewardship=5 intrigue=5 learning=6
	trait=education_diplomacy_4 trait=lazy trait=trusting trait=ill 
	father=1383	#Jackson
	656.5.14={  
		birth=yes 
		effect = { make_character_crypto_religionist_effect = { CRYPTO_RELIGION = faith:forgotten_shadow } } 
	}
	741.11.13={ death=yes }
}
1386={
	name=Theodelinda
	female=yes
	dynasty=12
	culture=azerothian religion=holy_light
	father=1383	#Jackson
	659.5.4={  
		birth=yes 
		effect = { make_character_crypto_religionist_effect = { CRYPTO_RELIGION = faith:forgotten_shadow } } 
	}
	730.2.13={ death=yes }
}
1387={
	name=Lucretia
	female=yes
	dynasty=12
	culture=azerothian religion=holy_light
	father=1383	#Jackson
	665.9.20={  
		birth=yes 
		effect = { make_character_crypto_religionist_effect = { CRYPTO_RELIGION = faith:forgotten_shadow } } 
	}
	739.6.27={ death=yes }
}
1388={
	name=Jazel
	female=yes
	dynasty=12
	culture=azerothian religion=holy_light
	father=1383	#Jackson
	670.12.1={  
		birth=yes 
		effect = { make_character_crypto_religionist_effect = { CRYPTO_RELIGION = faith:forgotten_shadow } } 
	}
	714.9.4={ death=yes }
}

# dynasty=13 Von'indi Nobles of Darkshire
1400={
	name=Adair
	dynasty=13
	culture=azerothian religion=holy_light
	martial=8 diplomacy=6 stewardship=7 intrigue=7 learning=6
	trait=education_stewardship_1 trait=temperate trait=lazy trait=arbitrary trait=honest 
	2.6.16={ birth=yes }
	88.11.11={ death=yes }
}
1401={
	name=Medivh
	dynasty=13
	culture=azerothian religion=holy_light
	martial=8 diplomacy=6 stewardship=6 intrigue=4 learning=4
	trait=education_martial_2 trait=paranoid trait=lazy trait=zealous 
	father=1400	#Adair
	28.7.14={ birth=yes }
	142.11.30={ death=yes }
}
1402={
	name=Varian
	dynasty=13
	culture=azerothian religion=holy_light
	martial=8 diplomacy=8 stewardship=5 intrigue=8 learning=4
	trait=education_stewardship_4 trait=sadistic trait=paranoid trait=humble trait=ambitious 
	father=1400	#Adair
	33.8.16={ birth=yes }
	93.10.12={ death=yes }
}
1403={
	name=Llane
	dynasty=13
	culture=azerothian religion=holy_light
	martial=7 diplomacy=5 stewardship=5 intrigue=7 learning=4
	trait=education_learning_2 trait=zealous trait=sadistic trait=chaste 
	father=1400	#Adair
	40.9.4={ birth=yes }
	110.12.30={ death=yes }
}
1404={
	name=Bruno
	dynasty=13
	culture=azerothian religion=holy_light
	martial=7 diplomacy=7 stewardship=7 intrigue=4 learning=7
	trait=education_learning_1 trait=lifestyle_mystic trait=deceitful trait=generous trait=chaste 
	trait=gregarious 
	father=1401	#Medivh
	49.2.23={ birth=yes
		effect = {
			add_trait_xp = {
				trait = lifestyle_mystic
				value = 50
			}
		}
	}
	114.12.23={ death=yes }
}
1405={
	name=Stefan
	dynasty=13
	culture=azerothian religion=holy_light
	martial=8 diplomacy=5 stewardship=5 intrigue=7 learning=7
	trait=education_intrigue_3 trait=generous trait=paranoid trait=shy trait=just 
	father=1401	#Medivh
	53.9.5={ birth=yes }
	130.5.10={ death=yes }
}
1406={
	name=Stefan
	dynasty=13
	culture=azerothian religion=holy_light
	martial=7 diplomacy=8 stewardship=7 intrigue=5 learning=5
	trait=education_diplomacy_3 trait=cynical trait=gluttonous 
	father=1401	#Medivh
	59.8.26={ birth=yes }
	173.11.20={ death=yes }
}
1407={
	name=Ryan
	dynasty=13
	culture=azerothian religion=holy_light
	martial=5 diplomacy=7 stewardship=6 intrigue=4 learning=7
	trait=education_learning_1 trait=ambitious trait=patient trait=zealous trait=arrogant 
	father=1404	#Bruno
	71.8.15={ birth=yes }
	157.9.20={ death=yes }
}
1408={
	name=Noreen
	female=yes
	dynasty=13
	culture=azerothian religion=holy_light
	father=1404	#Bruno
	77.2.13={ birth=yes }
	164.9.2={ death=yes }
}
1409={
	name=Rose
	female=yes
	dynasty=13
	culture=azerothian religion=holy_light
	father=1407	#Ryan
	96.6.11={ birth=yes }
	166.10.16={ death=yes }
}
1410={
	name=Rhett
	dynasty=13
	culture=azerothian religion=holy_light
	martial=8 diplomacy=4 stewardship=7 intrigue=4 learning=8
	trait=education_intrigue_1 trait=deceitful trait=greedy trait=lustful trait=craven 
	trait=wounded_1 
	father=1407	#Ryan
	101.7.20={ birth=yes }
	182.7.15={ death=yes }
}
1411={
	name=Winward
	dynasty=13
	culture=azerothian religion=holy_light
	martial=6 diplomacy=5 stewardship=8 intrigue=7 learning=4
	trait=education_stewardship_4 trait=gregarious trait=brave trait=humble 
	father=1407	#Ryan
	105.4.24={ birth=yes }
	183.5.5={ death=yes }
}
1412={
	name=Anastasia
	female=yes
	dynasty=13
	culture=azerothian religion=holy_light
	father=1407	#Ryan
	108.3.3={ birth=yes }
	201.7.18={ death=yes }
}
1413={
	name=Severina
	female=yes
	dynasty=13
	culture=azerothian religion=holy_light
	father=1407	#Ryan
	113.1.1={ birth=yes }
	209.4.11={ death=yes }
}
1414={
	name=Sean
	dynasty=13
	culture=azerothian religion=holy_light
	martial=8 diplomacy=5 stewardship=8 intrigue=5 learning=4
	trait=education_intrigue_3 trait=gregarious trait=deceitful trait=arbitrary 
	father=1410	#Rhett
	123.7.16={ birth=yes }
	196.5.21={ death=yes }
}
1415={
	name=Sybil
	female=yes
	dynasty=13
	culture=azerothian religion=holy_light
	father=1410	#Rhett
	130.2.18={ birth=yes }
	231.2.17={ death=yes }
}
1416={
	name=Tristen
	dynasty=13
	culture=azerothian religion=holy_light
	martial=4 diplomacy=4 stewardship=6 intrigue=8 learning=4
	trait=education_diplomacy_1 trait=lazy trait=generous trait=gluttonous trait=shy 
	father=1414	#Sean
	146.11.20={ birth=yes }
	241.10.13={ death=yes }
}
1417={
	name=Ang
	dynasty=13
	culture=azerothian religion=holy_light
	martial=7 diplomacy=8 stewardship=4 intrigue=7 learning=5
	trait=education_martial_1 trait=deceitful trait=zealous trait=lustful 
	father=1414	#Sean
	152.1.4={ birth=yes }
	243.3.22={ death=yes }
}
1418={
	name=Alicia
	female=yes
	dynasty=13
	culture=azerothian religion=holy_light
	father=1414	#Sean
	155.9.16={ birth=yes
		effect = {
			add_trait_xp = {
				trait = lifestyle_reveler
				value = 50
			}
		}
	}
	227.3.25={ death=yes }
}
1419={
	name=Keegan
	dynasty=13
	culture=azerothian religion=holy_light
	martial=7 diplomacy=7 stewardship=5 intrigue=5 learning=7
	trait=education_martial_1 trait=lustful trait=patient trait=sadistic 
	father=1414	#Sean
	159.10.20={ birth=yes }
	238.12.31={ death=yes }
}
1420={
	name=Rell
	dynasty=13
	culture=azerothian religion=holy_light
	martial=7 diplomacy=7 stewardship=6 intrigue=7 learning=8
	trait=education_stewardship_2 trait=compassionate trait=paranoid trait=lazy
	father=1414	#Sean
	163.8.26={ birth=yes }
	252.6.30={ death=yes }
}
1421={
	name=Simon
	dynasty=13
	culture=azerothian religion=holy_light
	martial=5 diplomacy=6 stewardship=8 intrigue=8 learning=4
	trait=education_martial_2 trait=lustful trait=temperate trait=wrathful 
	father=1416	#Tristen
	164.3.17={ birth=yes }
	225.10.27={ death=yes }
}
1422={
	name=Sarias
	female=yes
	dynasty=13
	culture=azerothian religion=holy_light
	father=1416	#Tristen
	169.9.5={ birth=yes }
	236.2.23={ death=yes }
}
1423={
	name=Lizbeth
	female=yes
	dynasty=13
	culture=azerothian religion=holy_light
	father=1416	#Tristen
	174.5.7={ birth=yes }
	254.7.10={ death=yes }
}
1424={
	name=Dwite
	dynasty=13
	culture=azerothian religion=holy_light
	martial=7 diplomacy=7 stewardship=4 intrigue=4 learning=6
	trait=education_martial_1 trait=lifestyle_reveler trait=temperate trait=paranoid trait=brave 
	trait=generous 
	father=1416	#Tristen
	180.4.24={ birth=yes }
	245.4.15={ death=yes }
}
1425={
	name=Newall
	dynasty=13
	culture=azerothian religion=holy_light
	martial=7 diplomacy=5 stewardship=4 intrigue=8 learning=8
	trait=education_intrigue_1 trait=ambitious trait=temperate trait=wrathful trait=lustful 
	father=1416	#Tristen
	185.4.2={ birth=yes }
	264.2.12={ death=yes }
}
1426={
	name=Parker
	female=yes
	dynasty=13
	culture=azerothian religion=holy_light
	father=1421	#Simon
	195.12.23={ birth=yes }
	258.10.11={ death=yes }
}
1427={
	name=Randy
	dynasty=13
	culture=azerothian religion=holy_light
	martial=8 diplomacy=6 stewardship=8 intrigue=7 learning=8
	trait=education_martial_1 trait=brave trait=chaste trait=ambitious 
	father=1421	#Simon
	201.2.22={ birth=yes }
	263.10.16={ death=yes }
}
1428={
	name=Dickinson
	dynasty=13
	culture=azerothian religion=holy_light
	martial=5 diplomacy=8 stewardship=4 intrigue=7 learning=6
	trait=education_learning_1 trait=zealous trait=just trait=deceitful trait=lunatic_1 
	father=1427	#Randy
	220.11.19={ birth=yes }
	300.11.19={ death=yes }
}
1429={
	name=Kristoff
	dynasty=13
	culture=azerothian religion=holy_light
	martial=7 diplomacy=7 stewardship=5 intrigue=8 learning=7
	trait=education_intrigue_4 trait=celibate trait=gregarious trait=humble 
	trait=diligent 
	father=1427	#Randy
	224.8.22={ birth=yes }
	293.5.3={ death=yes }
}
1430={
	name=Stuart
	dynasty=13
	culture=azerothian religion=holy_light
	martial=8 diplomacy=7 stewardship=6 intrigue=7 learning=4
	trait=education_diplomacy_4 trait=gluttonous trait=sadistic trait=honest 
	trait=ambitious 
	father=1427	#Randy
	230.2.25={ birth=yes }
	306.11.23={ death=yes }
}
1431={
	name=Ursyn
	female=yes
	dynasty=13
	culture=azerothian religion=holy_light
	father=1427	#Randy
	234.1.17={ birth=yes }
	300.1.23={ death=yes }
}
1432={
	name=Ursyn
	female=yes
	dynasty=13
	culture=azerothian religion=holy_light
	father=1427	#Randy
	237.2.8={ birth=yes }
	323.8.25={ death=yes }
}
1433={
	name=Ander
	dynasty=13
	culture=azerothian religion=holy_light
	martial=5 diplomacy=7 stewardship=7 intrigue=4 learning=8
	trait=education_martial_1 trait=chaste trait=temperate trait=ambitious 
	father=1427	#Randy
	242.5.19={ birth=yes }
	314.7.22={ death=yes }
}
1434={
	name=Argos
	dynasty=13
	culture=azerothian religion=holy_light
	martial=6 diplomacy=7 stewardship=5 intrigue=4 learning=5
	trait=education_diplomacy_4 trait=education_martial_prowess_4 trait=sadistic trait=trusting trait=arbitrary 
	father=1427	#Randy
	246.12.2={ birth=yes }
	309.4.28={ death=yes }
}
1435={
	name=Barnett
	dynasty=13
	culture=azerothian religion=holy_light
	martial=8 diplomacy=8 stewardship=5 intrigue=7 learning=7
	trait=education_stewardship_4 trait=deceitful trait=lustful trait=greedy trait=ambitious 
	father=1428	#Dickinson
	240.5.9={ birth=yes }
	335.1.26={ death=yes }
}
1436={
	name=June
	female=yes
	dynasty=13
	culture=azerothian religion=holy_light
	father=1428	#Dickinson
	243.2.6={ birth=yes }
	326.8.10={ death=yes }
}
1437={
	name=Ann
	female=yes
	dynasty=13
	culture=azerothian religion=holy_light
	father=1428	#Dickinson
	248.3.1={ birth=yes }
	322.10.25={ death=yes }
}
1438={
	name=Marcovefa
	female=yes
	dynasty=13
	culture=azerothian religion=holy_light
	father=1428	#Dickinson
	252.12.12={ birth=yes }
	317.9.27={ death=yes }
}
1439={
	name=Varia
	female=yes
	dynasty=13
	culture=azerothian religion=holy_light
	father=1428	#Dickinson
	256.2.2={ birth=yes }
	318.11.22={ death=yes }
}
1440={
	name=Jillia
	female=yes
	dynasty=13
	culture=azerothian religion=holy_light
	father=1428	#Dickinson
	262.12.19={ birth=yes }
	343.1.16={ death=yes }
}
1441={
	name=Dwayne
	dynasty=13
	culture=azerothian religion=holy_light
	martial=4 diplomacy=7 stewardship=4 intrigue=4 learning=5
	trait=education_martial_1 trait=scholar trait=trusting trait=wrathful trait=sadistic 
	trait=chaste 
	father=1428	#Dickinson
	267.7.11={ birth=yes }
	364.4.18={ death=yes }
}
1442={
	name=Bernard
	dynasty=13
	culture=azerothian religion=holy_light
	martial=5 diplomacy=4 stewardship=7 intrigue=5 learning=7
	trait=education_intrigue_4 trait=craven trait=wrathful trait=trusting 
	trait=ill 
	father=1435	#Barnett
	262.1.15={ birth=yes }
	349.4.18={ death=yes }
}
1443={
	name=Philip
	dynasty=13
	culture=azerothian religion=holy_light
	martial=4 diplomacy=7 stewardship=5 intrigue=6 learning=4
	trait=education_learning_2 trait=greedy trait=trusting trait=wrathful 
	trait=honest 
	father=1435	#Barnett
	267.2.9={ birth=yes }
	356.3.11={ death=yes }
}
1444={
	name=Josphine
	female=yes
	dynasty=13
	culture=azerothian religion=holy_light
	father=1435	#Barnett
	273.11.23={ birth=yes }
	363.11.16={ death=yes }
}
1445={
	name=Nielas
	dynasty=13
	culture=azerothian religion=holy_light
	martial=5 diplomacy=4 stewardship=5 intrigue=4 learning=8
	trait=education_diplomacy_3 trait=arrogant trait=wrathful trait=zealous 
	father=1435	#Barnett
	279.9.16={ birth=yes }
	355.12.6={ death=yes }
}
1446={
	name=Egerton
	dynasty=13
	culture=azerothian religion=holy_light
	martial=6 diplomacy=7 stewardship=4 intrigue=5 learning=8
	trait=education_intrigue_3 trait=lifestyle_reveler trait=lazy trait=patient trait=lustful 
	father=1442	#Bernard
	290.8.13={ birth=yes
		effect = {
			add_trait_xp = {
				trait = lifestyle_reveler
				value = 50
			}
		}
	}
	368.9.18={ death=yes }
}
1447={
	name=Declan
	dynasty=13
	culture=azerothian religion=holy_light
	martial=4 diplomacy=4 stewardship=7 intrigue=6 learning=7
	trait=education_stewardship_2 trait=sadistic trait=paranoid trait=ill 
	father=1442	#Bernard
	297.3.11={ birth=yes }
	361.2.23={ death=yes }
}
1448={
	name=Eliza
	female=yes
	dynasty=13
	culture=azerothian religion=holy_light
	father=1442	#Bernard
	304.8.21={ birth=yes }
	402.5.31={ death=yes }
}
1449={
	name=Kerwin
	dynasty=13
	culture=azerothian religion=holy_light
	martial=4 diplomacy=4 stewardship=5 intrigue=5 learning=7
	trait=education_intrigue_4 trait=ambitious trait=sadistic trait=deceitful 
	trait=patient trait=wounded_1 
	father=1446	#Egerton
	323.6.4={ birth=yes }
	386.12.8={ death=yes }
}
1450={
	name=Catarina
	female=yes
	dynasty=13
	culture=azerothian religion=holy_light
	father=1446	#Egerton
	329.11.27={ birth=yes }
	394.11.18={ death=yes }
}
1451={
	name=Fitzgerald
	dynasty=13
	culture=azerothian religion=holy_light
	martial=4 diplomacy=7 stewardship=6 intrigue=8 learning=4
	trait=education_intrigue_4 trait=content trait=diligent trait=patient trait=deceitful 
	trait=drunkard 
	father=1446	#Egerton
	335.12.13={ birth=yes }
	434.11.27={ death=yes }
}
1452={
	name=Isolde
	female=yes
	dynasty=13
	culture=azerothian religion=holy_light
	father=1446	#Egerton
	341.9.13={ birth=yes }
	404.9.18={ death=yes }
}
1453={
	name=Robin
	dynasty=13
	culture=azerothian religion=holy_light
	martial=6 diplomacy=5 stewardship=7 intrigue=7 learning=5
	trait=education_stewardship_4 trait=sadistic trait=cynical trait=content 
	father=1449	#Kerwin
	346.6.10={ birth=yes }
	419.5.20={ death=yes }
}
1454={
	name=Ello
	dynasty=13
	culture=azerothian religion=holy_light
	martial=6 diplomacy=6 stewardship=7 intrigue=6 learning=8
	trait=education_martial_1 trait=diligent trait=wrathful 
	father=1449	#Kerwin
	352.10.23={ birth=yes }
	431.5.9={ death=yes }
}
1455={
	name=Carolaine
	female=yes
	dynasty=13
	culture=azerothian religion=holy_light
	father=1449	#Kerwin
	357.3.9={ birth=yes }
	441.8.30={ death=yes }
}
1456={
	name=Nico
	dynasty=13
	culture=azerothian religion=holy_light
	martial=6 diplomacy=7 stewardship=8 intrigue=8 learning=5
	trait=education_diplomacy_4 trait=wrathful trait=generous 
	father=1453	#Robin
	380.9.10={ birth=yes }
	470.8.17={ death=yes }
}
1457={
	name=Role
	dynasty=13
	culture=azerothian religion=holy_light
	martial=6 diplomacy=7 stewardship=8 intrigue=8 learning=5
	trait=education_martial_2 trait=celibate trait=deceitful trait=temperate trait=content 
	trait=compassionate 
	father=1453	#Robin
	385.8.9={ birth=yes }
	479.11.9={ death=yes }
}
1458={
	name=Cesaria
	female=yes
	dynasty=13
	culture=azerothian religion=holy_light
	father=1453	#Robin
	390.5.10={ birth=yes }
	451.2.3={ death=yes }
}
1459={
	name=Carletta
	female=yes
	dynasty=13
	culture=azerothian religion=holy_light
	father=1453	#Robin
	398.5.11={ birth=yes }
	465.7.1={ death=yes }
}
1460={
	name=Constance
	female=yes
	dynasty=13
	culture=azerothian religion=holy_light
	father=1456	#Nico
	409.8.2={ birth=yes }
	476.9.6={ death=yes }
}
1461={
	name=Chapman
	dynasty=13
	culture=azerothian religion=holy_light
	martial=6 diplomacy=4 stewardship=8 intrigue=5 learning=5
	trait=education_martial_1 trait=content trait=deceitful trait=compassionate trait=greedy 
	father=1456	#Nico
	414.7.20={ birth=yes }
	499.11.9={ death=yes }
}
1462={
	name=Carrington
	dynasty=13
	culture=azerothian religion=holy_light
	martial=5 diplomacy=4 stewardship=6 intrigue=7 learning=5
	trait=education_diplomacy_3 trait=paranoid trait=deceitful 
	father=1456	#Nico
	417.11.18={ birth=yes }
	517.10.15={ death=yes }
}
1463={
	name=Dagena
	female=yes
	dynasty=13
	culture=azerothian religion=holy_light
	father=1456	#Nico
	421.6.22={ birth=yes }
	520.11.23={ death=yes }
}
1464={
	name=Ariana
	female=yes
	dynasty=13
	culture=azerothian religion=holy_light
	father=1456	#Nico
	424.7.12={ birth=yes }
	522.12.18={ death=yes }
}
1465={
	name=Cecil
	female=yes
	dynasty=13
	culture=azerothian religion=holy_light
	father=1456	#Nico
	429.8.13={ birth=yes }
	501.4.23={ death=yes }
}
1466={
	name=Tristen
	dynasty=13
	culture=azerothian religion=holy_light
	martial=7 diplomacy=6 stewardship=7 intrigue=7 learning=7
	trait=education_learning_1 trait=arrogant trait=lustful 
	father=1456	#Nico
	434.6.9={ birth=yes }
	500.6.8={ death=yes }
}
1467={
	name=Fitch
	dynasty=13
	culture=azerothian religion=holy_light
	martial=6 diplomacy=7 stewardship=4 intrigue=4 learning=4
	trait=education_learning_1 trait=gluttonous trait=zealous trait=greedy trait=lazy 
	father=1461	#Chapman
	446.12.23={ birth=yes }
	541.5.1={ death=yes }
}
1468={
	name=Lucille
	female=yes
	dynasty=13
	culture=azerothian religion=holy_light
	father=1461	#Chapman
	449.12.22={ birth=yes }
	528.9.27={ death=yes }
}
1469={
	name=Randy
	dynasty=13
	culture=azerothian religion=holy_light
	martial=6 diplomacy=6 stewardship=4 intrigue=4 learning=7
	trait=education_intrigue_1 trait=honest trait=shy trait=content trait=cynical 
	father=1461	#Chapman
	454.9.1={ birth=yes }
	557.11.20={ death=yes }
}
1470={
	name=Isobel
	female=yes
	dynasty=13
	culture=azerothian religion=holy_light
	father=1461	#Chapman
	458.6.3={ birth=yes }
	527.6.14={ death=yes }
}
1471={
	name=Varian
	dynasty=13
	culture=azerothian religion=holy_light
	martial=7 diplomacy=7 stewardship=6 intrigue=5 learning=7
	trait=education_learning_2 trait=arbitrary trait=paranoid trait=zealous trait=ambitious 
	father=1461	#Chapman
	461.1.13={ birth=yes }
	521.8.14={ death=yes }
}
1472={
	name=Alison
	female=yes
	dynasty=13
	culture=azerothian religion=holy_light
	father=1461	#Chapman
	466.5.27={ birth=yes }
	526.9.10={ death=yes }
}
1473={
	name=Gaiman
	dynasty=13
	culture=azerothian religion=holy_light
	martial=6 diplomacy=7 stewardship=6 intrigue=5 learning=5
	trait=education_diplomacy_3 trait=gluttonous trait=shy trait=ambitious trait=lustful 
	father=1461	#Chapman
	472.11.23={ birth=yes }
	555.12.21={ death=yes }
}
1474={
	name=Adair
	dynasty=13
	culture=azerothian religion=holy_light
	martial=4 diplomacy=7 stewardship=8 intrigue=5 learning=5
	trait=education_martial_1 trait=paranoid trait=generous 
	father=1467	#Fitch
	468.2.18={ birth=yes }
	533.6.27={ death=yes }
}
1475={
	name=Bernard
	dynasty=13
	culture=azerothian religion=holy_light
	martial=5 diplomacy=4 stewardship=4 intrigue=4 learning=7
	trait=education_stewardship_4 trait=paranoid trait=arbitrary trait=generous trait=lazy 
	father=1467	#Fitch
	471.4.7={ birth=yes }
	577.5.7={ death=yes }
}
1476={
	name=Bellatrix
	female=yes
	dynasty=13
	culture=azerothian religion=holy_light
	father=1467	#Fitch
	478.3.15={ birth=yes }
	576.11.17={ death=yes }
}
1477={
	name=Bailey
	dynasty=13
	culture=azerothian religion=holy_light
	martial=8 diplomacy=4 stewardship=8 intrigue=6 learning=7
	trait=education_learning_3 trait=craven trait=sadistic trait=arrogant 
	trait=deceitful 
	father=1474	#Adair
	493.10.27={ birth=yes }
	566.5.24={ death=yes }
}
1478={
	name=Jackson
	dynasty=13
	culture=azerothian religion=holy_light
	martial=7 diplomacy=5 stewardship=4 intrigue=5 learning=6
	trait=education_learning_1 trait=temperate trait=chaste trait=just trait=possessed_1 
	father=1474	#Adair
	498.7.25={ birth=yes }
	573.3.22={ death=yes }
}
1479={
	name=Angus
	dynasty=13
	culture=azerothian religion=holy_light
	martial=8 diplomacy=7 stewardship=8 intrigue=4 learning=7
	trait=education_learning_1 trait=lustful trait=arbitrary 
	father=1474	#Adair
	505.2.16={ birth=yes }
	597.7.11={ death=yes }
}
1480={
	name=Whittaker
	dynasty=13
	culture=azerothian religion=holy_light
	martial=4 diplomacy=8 stewardship=8 intrigue=7 learning=8
	trait=education_diplomacy_3 trait=deceitful trait=wrathful trait=compassionate 
	father=1477	#Bailey
	522.9.24={ birth=yes }
	572.5.24={ death=yes }
}
1481={
	name=Barnett
	dynasty=13
	culture=azerothian religion=holy_light
	martial=7 diplomacy=7 stewardship=8 intrigue=5 learning=5
	trait=education_stewardship_2 trait=lifestyle_herbalist trait=cynical trait=compassionate 
	father=1477	#Bailey
	525.8.26={ birth=yes }
	604.1.17={ death=yes }
}
1482={
	name=Gavinrad
	dynasty=13
	culture=azerothian religion=holy_light
	martial=5 diplomacy=4 stewardship=5 intrigue=4 learning=4
	trait=education_intrigue_4 trait=greedy trait=paranoid trait=arrogant trait=wrathful 
	father=1477	#Bailey
	529.9.6={ birth=yes }
	621.6.15={ death=yes }
}
1483={
	name=Ann
	female=yes
	dynasty=13
	culture=azerothian religion=holy_light
	father=1477	#Bailey
	535.11.14={ birth=yes }
	645.6.6={ death=yes }
}
1484={
	name=Ariana
	female=yes
	dynasty=13
	culture=azerothian religion=holy_light
	father=1477	#Bailey
	539.7.24={ birth=yes }
	627.7.11={ death=yes }
}
1485={
	name=Carson
	dynasty=13
	culture=azerothian religion=holy_light
	martial=6 diplomacy=4 stewardship=6 intrigue=5 learning=8
	trait=education_martial_1 trait=cynical trait=craven trait=sadistic 
	father=1477	#Bailey
	544.12.12={ birth=yes }
	642.1.18={ death=yes }
}
# Lady Catriona Von'Indi
1486={
	name=Catriona
	female=yes
	dynasty=13
	culture=azerothian religion=holy_light
	martial=4 diplomacy=8 stewardship=6 intrigue=4 learning=7
	trait=education_learning_3 trait=sadistic trait=ambitious trait=patient 
	trait=temperate 
	father=1480	#Whittaker
	541.4.17={ birth=yes }
	561.1.1={
		effect={ set_variable = { name = wc_light_magic_lifestyle_additional_perks_variable value = wc_perks_needed_for_level_3_magic_trait_value } }
	}
	585.1.1={
		death={ death_reason = death_murder_known killer = 5000 }	# Killed by Medivh
	}
}
1487={
	name=Nials
	female=yes
	dynasty=13
	culture=azerothian religion=holy_light
	father=1480	#Whittaker
	547.3.15={ birth=yes }
	607.4.16={ death=yes }
}
1488={
	name=Brandon
	dynasty=13
	culture=azerothian religion=holy_light
	martial=8 diplomacy=7 stewardship=4 intrigue=4 learning=6
	trait=education_intrigue_1 trait=zealous trait=arrogant 
	father=1480	#Whittaker
	553.5.5={ birth=yes }
	625.3.27={ death=yes }
}
1489={
	name=Randy
	dynasty=13
	culture=azerothian religion=holy_light
	martial=5 diplomacy=7 stewardship=4 intrigue=6 learning=6
	trait=education_stewardship_4 trait=temperate trait=patient 
	father=1480	#Whittaker
	555.11.20={ birth=yes }
	627.5.23={ death=yes }
}
#Sirra Von'Indi
1490={
	name=Sirra
	dynasty=13
	culture=azerothian religion=holy_light
	martial=7 diplomacy=7 stewardship=4 intrigue=7 learning=4
	trait=education_learning_3 trait=patient trait=paranoid trait=lazy trait=gluttonous 
	trait=scholar
	mother=1486	#Catriona
	568.6.26={ birth=yes }
	636.8.3={ death=yes }
}
1491={
	name=Morberga
	female=yes
	dynasty=13
	culture=azerothian religion=holy_light
	mother=1486	#Catriona
	573.3.19={ birth=yes }
	616.12.19={ death=yes }
}
1492={
	name=Gavin
	dynasty=13
	culture=azerothian religion=holy_light
	martial=5 diplomacy=7 stewardship=6 intrigue=8 learning=5
	trait=education_diplomacy_3 trait=lazy trait=sadistic trait=trusting trait=chaste 
	mother=1486	#Catriona
	578.12.2={ birth=yes }
	632.12.27={ death=yes }
}
1493={
	name=Stefan
	dynasty=13
	culture=azerothian religion=holy_light
	martial=5 diplomacy=7 stewardship=6 intrigue=4 learning=5
	trait=education_learning_2 trait=sadistic trait=lustful trait=humble trait=trusting 
	mother=1486	#Catriona
	586.7.26={ birth=yes }
	666.7.22={ death=yes }
}
1494={
	name=Cecil
	female=yes
	dynasty=13
	culture=azerothian religion=holy_light
	father=1490	#Taylor
	603.11.12={ birth=yes }
	680.10.31={ death=yes }
}
1495={
	name=Randy
	dynasty=13
	culture=azerothian religion=holy_light
	martial=8 diplomacy=8 stewardship=6 intrigue=5 learning=6
	trait=education_martial_1 trait=diligent trait=lustful trait=sadistic trait=just 
	father=1490	#Taylor
	608.2.22={ birth=yes }
	694.3.7={ death=yes }
}
1496={
	name=Landina
	female=yes
	dynasty=13
	culture=azerothian religion=holy_light
	father=1490	#Taylor
	612.12.4={ birth=yes }
	708.11.4={ death=yes }
}
1497={
	name=Bernard
	dynasty=13
	culture=azerothian religion=holy_light
	martial=7 diplomacy=6 stewardship=6 intrigue=6 learning=8
	trait=education_intrigue_1 trait=temperate trait=chaste trait=shy 
	father=1490	#Taylor
	619.11.12={ birth=yes }
	710.6.26={ death=yes }
}

# dynasty=14 Wishock Stormwind nobles, have seat in House of Nobles
1500={
	name=Raff
	dynasty=14
	culture=azerothian religion=holy_light
	martial=5 diplomacy=6 stewardship=6 intrigue=5 learning=8
	trait=education_stewardship_4 trait=diligent trait=chaste trait=sadistic trait=patient 
	2.12.20={ birth=yes }
	72.1.24={ death=yes }
}
1501={
	name=Robin
	dynasty=14
	culture=azerothian religion=holy_light
	martial=6 diplomacy=4 stewardship=6 intrigue=4 learning=6
	trait=education_martial_2 trait=patient trait=craven trait=cynical 
	trait=just 
	father=1500	#Raff
	34.4.4={ birth=yes }
	126.6.19={ death=yes }
}
1502={
	name=Ayanna
	female=yes
	dynasty=14
	culture=azerothian religion=holy_light
	father=1500	#Raff
	41.4.13={ birth=yes }
	118.12.6={ death=yes }
}
1503={
	name=Zarise
	female=yes
	dynasty=14
	culture=azerothian religion=holy_light
	father=1500	#Raff
	46.5.10={ birth=yes }
	132.4.8={ death=yes }
}
1504={
	name=Barathen
	dynasty=14
	culture=azerothian religion=holy_light
	martial=5 diplomacy=7 stewardship=7 intrigue=6 learning=7
	trait=education_diplomacy_4 trait=ambitious trait=wrathful trait=gregarious 
	father=1500	#Raff
	51.4.9={ birth=yes }
	141.1.7={ death=yes }
}
1505={
	name=Alexa
	female=yes
	dynasty=14
	culture=azerothian religion=holy_light
	father=1501	#Robin
	62.3.5={ birth=yes }
	139.8.27={ death=yes }
}
1506={
	name=Robin
	dynasty=14
	culture=azerothian religion=holy_light
	martial=6 diplomacy=8 stewardship=6 intrigue=8 learning=5
	trait=education_learning_1 trait=lifestyle_mystic trait=arbitrary trait=patient trait=humble 
	trait=deceitful 
	father=1501	#Robin
	66.5.9={ birth=yes
		effect = {
			add_trait_xp = {
				trait = lifestyle_mystic
				value = 50
			}
		}
	}
	152.1.7={ death=yes }
}
1507={
	name=Rell
	dynasty=14
	culture=azerothian religion=holy_light
	martial=4 diplomacy=5 stewardship=4 intrigue=5 learning=8
	trait=education_stewardship_4 trait=lazy trait=generous trait=lustful trait=temperate 
	father=1501	#Robin
	70.12.25={ birth=yes }
	143.3.30={ death=yes }
}
1508={
	name=Eliza
	female=yes
	dynasty=14
	culture=azerothian religion=holy_light
	father=1501	#Robin
	74.5.7={ birth=yes }
	148.3.7={ death=yes }
}
1509={
	name=Ralph
	dynasty=14
	culture=azerothian religion=holy_light
	martial=8 diplomacy=8 stewardship=4 intrigue=5 learning=8
	trait=education_learning_3 trait=generous trait=arrogant trait=lazy trait=deceitful 
	father=1501	#Robin
	78.6.22={ birth=yes }
	151.12.11={ death=yes }
}
1510={
	name=Payton
	dynasty=14
	culture=azerothian religion=holy_light
	martial=6 diplomacy=5 stewardship=8 intrigue=7 learning=5
	trait=education_diplomacy_3 trait=sadistic trait=lustful trait=trusting trait=greedy 
	father=1506	#Robin
	90.2.3={ birth=yes }
	182.3.25={ death=yes }
}
1511={
	name=Hesse
	dynasty=14
	culture=azerothian religion=holy_light
	martial=6 diplomacy=6 stewardship=6 intrigue=7 learning=6
	trait=education_learning_3 trait=content trait=sadistic trait=gregarious 
	father=1506	#Robin
	96.4.18={ birth=yes }
	171.3.19={ death=yes }
}
1512={
	name=Aldwin
	dynasty=14
	culture=azerothian religion=holy_light
	martial=6 diplomacy=5 stewardship=8 intrigue=8 learning=5
	trait=education_stewardship_1 trait=cynical trait=gluttonous trait=sadistic 
	father=1510	#Payton
	123.7.11={ birth=yes }
	193.3.23={ death=yes }
}
1513={
	name=Alcott
	dynasty=14
	culture=azerothian religion=holy_light
	martial=5 diplomacy=8 stewardship=4 intrigue=5 learning=8
	trait=education_intrigue_3 trait=scholar trait=compassionate trait=brave trait=gluttonous 
	trait=trusting trait=wounded_1 
	father=1510	#Payton
	131.6.8={ birth=yes }
	198.11.27={ death=yes }
}
1514={
	name=Mercy
	female=yes
	dynasty=14
	culture=azerothian religion=holy_light
	father=1510	#Payton
	138.9.20={ birth=yes }
	219.5.21={ death=yes }
}
1515={
	name=Edwin
	dynasty=14
	culture=azerothian religion=holy_light
	martial=5 diplomacy=5 stewardship=4 intrigue=6 learning=7
	trait=education_diplomacy_3 trait=arbitrary trait=shy trait=arrogant trait=diligent 
	trait=stuttering 
	father=1512	#Aldwin
	144.8.6={ birth=yes }
	211.1.12={ death=yes }
}
1516={
	name=Ralph
	dynasty=14
	culture=azerothian religion=holy_light
	martial=6 diplomacy=7 stewardship=6 intrigue=6 learning=5
	trait=education_learning_4 trait=content trait=brave trait=lustful trait=humble 
	father=1512	#Aldwin
	149.6.20={ birth=yes }
	246.11.1={ death=yes }
}
1517={
	name=Catriona
	dynasty=14
	culture=azerothian religion=holy_light
	martial=5 diplomacy=8 stewardship=6 intrigue=5 learning=4
	trait=education_intrigue_3 trait=lifestyle_reveler trait=wrathful trait=zealous 
	trait=sadistic 
	father=1512	#Aldwin
	154.2.20={ birth=yes
		effect = {
			add_trait_xp = {
				trait = lifestyle_reveler
				value = 50
			}
		}
	}
	271.9.22={ death=yes }
}
1518={
	name=Lantsida
	female=yes
	dynasty=14
	culture=azerothian religion=holy_light
	father=1512	#Aldwin
	160.6.19={ birth=yes }
	239.6.8={ death=yes }
}
1519={
	name=Dickinson
	dynasty=14
	culture=azerothian religion=holy_light
	martial=7 diplomacy=8 stewardship=6 intrigue=4 learning=5
	trait=education_diplomacy_3 trait=deceitful trait=temperate trait=shy 
	father=1512	#Aldwin
	165.11.8={ birth=yes }
	246.8.11={ death=yes }
}
1520={
	name=Lauffer
	dynasty=14
	culture=azerothian religion=holy_light
	martial=7 diplomacy=8 stewardship=5 intrigue=6 learning=6
	trait=education_learning_1 trait=paranoid trait=deceitful trait=sadistic 
	trait=craven 
	father=1512	#Aldwin
	169.3.17={ birth=yes }
	248.11.18={ death=yes }
}
1521={
	name=Elenor
	female=yes
	dynasty=14
	culture=azerothian religion=holy_light
	father=1512	#Aldwin
	173.11.15={ birth=yes }
	244.2.12={ death=yes }
}
1522={
	name=Sandon
	dynasty=14
	culture=azerothian religion=holy_light
	martial=5 diplomacy=7 stewardship=5 intrigue=4 learning=6
	trait=education_stewardship_2 trait=lifestyle_herbalist trait=generous trait=brave trait=temperate 
	trait=honest trait=drunkard 
	father=1515	#Edwin
	169.5.2={ birth=yes }
	268.1.16={ death=yes }
}
1523={
	name=Cecil
	female=yes
	dynasty=14
	culture=azerothian religion=holy_light
	father=1515	#Edwin
	171.5.25={ birth=yes }
	269.8.8={ death=yes }
}
1524={
	name=Ripley
	dynasty=14
	culture=azerothian religion=holy_light
	martial=4 diplomacy=6 stewardship=6 intrigue=6 learning=4
	trait=education_learning_1 trait=patient trait=shy trait=ambitious 
	trait=craven 
	father=1522	#Sandon
	189.5.19={ birth=yes }
	288.10.13={ death=yes }
}
1525={
	name=Fitch
	dynasty=14
	culture=azerothian religion=holy_light
	martial=8 diplomacy=4 stewardship=6 intrigue=6 learning=8
	trait=education_martial_2 trait=paranoid trait=content trait=gluttonous trait=cynical 
	father=1522	#Sandon
	193.3.11={ birth=yes }
	269.5.23={ death=yes }
}
1526={
	name=Ellen
	female=yes
	dynasty=14
	culture=azerothian religion=holy_light
	father=1522	#Sandon
	200.9.4={ birth=yes }
	299.8.9={ death=yes }
}
1527={
	name=Dwite
	dynasty=14
	culture=azerothian religion=holy_light
	martial=8 diplomacy=6 stewardship=6 intrigue=4 learning=7
	trait=education_learning_3 trait=honest trait=gregarious trait=ambitious 
	trait=diligent 
	father=1522	#Sandon
	204.12.27={ birth=yes }
	318.1.24={ death=yes }
}
1528={
	name=Carson
	dynasty=14
	culture=azerothian religion=holy_light
	martial=5 diplomacy=6 stewardship=4 intrigue=6 learning=7
	trait=education_stewardship_2 trait=lustful trait=humble trait=sadistic 
	father=1524	#Ripley
	208.4.8={ birth=yes }
	278.11.21={ death=yes }
}
1529={
	name=Celina
	female=yes
	dynasty=14
	culture=azerothian religion=holy_light
	father=1524	#Ripley
	213.11.12={ birth=yes }
	294.5.10={ death=yes }
}
1530={
	name=Milton
	dynasty=14
	culture=azerothian religion=holy_light
	martial=5 diplomacy=7 stewardship=4 intrigue=5 learning=4
	trait=education_intrigue_3 trait=patient trait=diligent trait=gluttonous 
	father=1524	#Ripley
	217.8.15={ birth=yes }
	301.6.8={ death=yes }
}
1531={
	name=Redwald
	dynasty=14
	culture=azerothian religion=holy_light
	martial=4 diplomacy=5 stewardship=4 intrigue=4 learning=8
	trait=education_martial_1 trait=compassionate trait=deceitful trait=patient 
	father=1528	#Carson
	231.9.7={ birth=yes }
	331.5.5={ death=yes }
}
1532={
	name=Luana
	female=yes
	dynasty=14
	culture=azerothian religion=holy_light
	father=1528	#Carson
	237.12.6={ birth=yes }
	340.11.15={ death=yes }
}
1533={
	name=Shayne
	dynasty=14
	culture=azerothian religion=holy_light
	martial=8 diplomacy=5 stewardship=8 intrigue=6 learning=4
	trait=education_intrigue_1 trait=torturer trait=brave trait=ambitious trait=paranoid 
	father=1528	#Carson
	243.3.16={ birth=yes }
	304.6.17={ death=yes }
}
1534={
	name=Newton
	dynasty=14
	culture=azerothian religion=holy_light
	martial=8 diplomacy=4 stewardship=7 intrigue=5 learning=4
	trait=education_learning_3 trait=generous trait=compassionate trait=arbitrary trait=patient 
	father=1528	#Carson
	247.4.12={ birth=yes }
	346.1.11={ death=yes }
}
1535={
	name=Catriona
	dynasty=14
	culture=azerothian religion=holy_light
	martial=7 diplomacy=8 stewardship=7 intrigue=5 learning=5
	trait=education_diplomacy_3 trait=torturer trait=content trait=zealous 
	trait=lunatic_1 
	father=1528	#Carson
	252.5.14={ birth=yes }
	312.10.11={ death=yes }
}
1536={
	name=Eva
	female=yes
	dynasty=14
	culture=azerothian religion=holy_light
	father=1528	#Carson
	256.2.7={ birth=yes }
	335.11.21={ death=yes }
}
1537={
	name=Nials
	female=yes
	dynasty=14
	culture=azerothian religion=holy_light
	father=1528	#Carson
	260.7.14={ birth=yes }
	342.7.14={ death=yes }
}
1538={
	name=Sandon
	dynasty=14
	culture=azerothian religion=holy_light
	martial=6 diplomacy=4 stewardship=6 intrigue=8 learning=4
	trait=education_stewardship_4 trait=lifestyle_mystic trait=sadistic trait=brave trait=arbitrary 
	father=1531	#Redwald
	257.11.12={ birth=yes
		effect = {
			add_trait_xp = {
				trait = lifestyle_mystic
				value = 50
			}
		}
	}
	338.5.4={ death=yes }
}
1539={
	name=Liz
	female=yes
	dynasty=14
	culture=azerothian religion=holy_light
	father=1531	#Redwald
	260.11.18={ birth=yes }
	349.1.11={ death=yes }
}
1540={
	name=Robin
	dynasty=14
	culture=azerothian religion=holy_light
	martial=7 diplomacy=4 stewardship=6 intrigue=6 learning=7
	trait=education_learning_1 trait=chaste trait=wrathful trait=greedy 
	father=1531	#Redwald
	266.3.10={ birth=yes }
	353.4.11={ death=yes }
}
1541={
	name=Bernard
	dynasty=14
	culture=azerothian religion=holy_light
	martial=6 diplomacy=5 stewardship=6 intrigue=5 learning=5
	trait=education_martial_1 trait=education_martial_prowess_4 trait=paranoid trait=compassionate 
	father=1531	#Redwald
	272.10.22={ birth=yes }
	335.9.8={ death=yes }
}
1542={
	name=Stuart
	dynasty=14
	culture=azerothian religion=holy_light
	martial=6 diplomacy=8 stewardship=8 intrigue=6 learning=8
	trait=education_stewardship_1 trait=temperate trait=craven trait=sadistic trait=gregarious 
	father=1531	#Redwald
	277.10.3={ birth=yes }
	363.9.22={ death=yes }
}
1543={
	name=Adrien
	dynasty=14
	culture=azerothian religion=holy_light
	martial=7 diplomacy=5 stewardship=4 intrigue=7 learning=6
	trait=education_learning_2 trait=humble trait=chaste trait=just trait=sadistic 
	father=1538	#Sandon
	288.1.2={ birth=yes }
	356.2.17={ death=yes }
}
1544={
	name=Martinga
	female=yes
	dynasty=14
	culture=azerothian religion=holy_light
	father=1538	#Sandon
	293.5.7={ birth=yes }
	381.1.10={ death=yes }
}
1545={
	name=Lucretia
	female=yes
	dynasty=14
	culture=azerothian religion=holy_light
	father=1538	#Sandon
	298.1.1={ birth=yes }
	377.9.8={ death=yes }
}
1546={
	name=Anastasia
	female=yes
	dynasty=14
	culture=azerothian religion=holy_light
	father=1538	#Sandon
	303.9.6={ birth=yes }
	385.9.23={ death=yes }
}
1547={
	name=Lizbeth
	female=yes
	dynasty=14
	culture=azerothian religion=holy_light
	father=1538	#Sandon
	307.12.16={ birth=yes }
	377.6.17={ death=yes }
}
1548={
	name=Kelsing
	dynasty=14
	culture=azerothian religion=holy_light
	martial=7 diplomacy=6 stewardship=8 intrigue=8 learning=4
	trait=education_stewardship_2 trait=zealous trait=honest trait=humble trait=brave 
	father=1538	#Sandon
	312.9.21={ birth=yes }
	407.9.19={ death=yes }
}
1549={
	name=Osbert
	dynasty=14
	culture=azerothian religion=holy_light
	martial=8 diplomacy=6 stewardship=4 intrigue=6 learning=7
	trait=education_learning_1 trait=patient trait=sadistic trait=paranoid trait=diligent 
	father=1538	#Sandon
	318.10.6={ birth=yes }
	380.10.12={ death=yes }
}
1550={
	name=Akyssa
	female=yes
	dynasty=14
	culture=azerothian religion=holy_light
	father=1543	#Adrien
	318.8.6={ birth=yes }
	401.9.19={ death=yes }
}
1551={
	name=Whittaker
	dynasty=14
	culture=azerothian religion=holy_light
	martial=5 diplomacy=7 stewardship=5 intrigue=5 learning=6
	trait=education_learning_1 trait=lazy trait=deceitful trait=trusting 
	father=1543	#Adrien
	321.9.11={ birth=yes }
	409.7.4={ death=yes }
}
1552={
	name=Catriona
	dynasty=14
	culture=azerothian religion=holy_light
	martial=8 diplomacy=6 stewardship=6 intrigue=5 learning=5
	trait=education_learning_4 trait=lifestyle_reveler trait=sadistic trait=just trait=content 
	trait=shy 
	father=1543	#Adrien
	329.7.19={ birth=yes
		effect = {
			add_trait_xp = {
				trait = lifestyle_reveler
				value = 50
			}
		}
	}
	419.3.2={ death=yes }
}
1553={
	name=Jaiden
	dynasty=14
	culture=azerothian religion=holy_light
	martial=6 diplomacy=6 stewardship=4 intrigue=5 learning=5
	trait=education_intrigue_1 trait=honest trait=sadistic trait=gluttonous
	father=1543	#Adrien
	334.1.5={ birth=yes }
	412.9.18={ death=yes }
}
1554={
	name=Stuart
	dynasty=14
	culture=azerothian religion=holy_light
	martial=5 diplomacy=4 stewardship=7 intrigue=7 learning=7
	trait=education_stewardship_1 trait=lifestyle_herbalist trait=greedy trait=arrogant trait=content 
	trait=wounded_1 
	father=1551	#Whittaker
	353.12.7={ birth=yes }
	433.8.16={ death=yes }
}
1555={
	name=Morelan
	dynasty=14
	culture=azerothian religion=holy_light
	martial=6 diplomacy=6 stewardship=5 intrigue=4 learning=5
	trait=education_intrigue_3 trait=trusting trait=arrogant trait=clubfooted 
	father=1551	#Whittaker
	358.1.26={ birth=yes }
	440.12.30={ death=yes }
}
1556={
	name=Adam
	dynasty=14
	culture=azerothian religion=holy_light
	martial=6 diplomacy=6 stewardship=5 intrigue=4 learning=6
	trait=education_martial_1 trait=arbitrary trait=wrathful trait=content trait=lazy 
	trait=physique_bad_3 
	father=1551	#Whittaker
	360.9.10={ birth=yes }
	449.2.12={ death=yes }
}
1557={
	name=Ansley
	female=yes
	dynasty=14
	culture=azerothian religion=holy_light
	father=1551	#Whittaker
	365.5.13={ birth=yes }
	425.6.28={ death=yes }
}
1558={
	name=Bazzil
	dynasty=14
	culture=azerothian religion=holy_light
	martial=5 diplomacy=7 stewardship=7 intrigue=5 learning=6
	trait=education_intrigue_4 trait=deceitful trait=trusting trait=craven trait=temperate 
	father=1551	#Whittaker
	369.4.20={ birth=yes }
	474.5.19={ death=yes }
}
1559={
	name=Newall
	dynasty=14
	culture=azerothian religion=holy_light
	martial=8 diplomacy=7 stewardship=5 intrigue=5 learning=8
	trait=education_intrigue_3 trait=diligent trait=content trait=brave trait=patient 
	father=1554	#Stuart
	382.8.7={ birth=yes }
	452.4.1={ death=yes }
}
1560={
	name=Adrien
	dynasty=14
	culture=azerothian religion=holy_light
	martial=7 diplomacy=6 stewardship=8 intrigue=8 learning=8
	trait=education_learning_1 trait=craven trait=zealous trait=greedy 
	father=1554	#Stuart
	387.5.15={ birth=yes }
	459.1.1={ death=yes }
}
1561={
	name=Carson
	dynasty=14
	culture=azerothian religion=holy_light
	martial=7 diplomacy=4 stewardship=8 intrigue=4 learning=6
	trait=education_martial_2 trait=deceitful trait=sadistic trait=just 
	father=1554	#Stuart
	392.2.3={ birth=yes }
	460.9.7={ death=yes }
}
1562={
	name=Redfield
	dynasty=14
	culture=azerothian religion=holy_light
	martial=4 diplomacy=6 stewardship=5 intrigue=6 learning=4
	trait=education_learning_1 trait=temperate trait=cynical trait=deceitful trait=brave 
	father=1554	#Stuart
	396.11.21={ birth=yes }
	471.3.23={ death=yes }
}
1563={
	name=Kenelm
	dynasty=14
	culture=azerothian religion=holy_light
	martial=6 diplomacy=6 stewardship=7 intrigue=6 learning=7
	trait=education_diplomacy_3 trait=sadistic trait=wrathful 
	father=1554	#Stuart
	400.5.12={ birth=yes }
	452.6.29={ death=yes }
}
1564={
	name=Allan
	dynasty=14
	culture=azerothian religion=holy_light
	martial=4 diplomacy=5 stewardship=5 intrigue=6 learning=4
	trait=education_learning_4 trait=arbitrary trait=ambitious trait=sadistic trait=diligent 
	father=1559	#Newall
	415.6.24={ birth=yes }
	490.11.20={ death=yes }
}
1565={
	name=Lucretia
	female=yes
	dynasty=14
	culture=azerothian religion=holy_light
	father=1559	#Newall
	418.5.21={ birth=yes }
	501.4.28={ death=yes }
}
1566={
	name=Taria
	female=yes
	dynasty=14
	culture=azerothian religion=holy_light
	father=1559	#Newall
	423.6.22={ birth=yes }
	501.10.24={ death=yes }
}
1567={
	name=Joseph
	dynasty=14
	culture=azerothian religion=holy_light
	martial=7 diplomacy=4 stewardship=8 intrigue=6 learning=4
	trait=education_diplomacy_4 trait=celibate trait=zealous trait=generous 
	father=1564	#Allan
	443.6.8={ birth=yes }
	522.11.10={ death=yes }
}
1568={
	name=Theodelinda
	female=yes
	dynasty=14
	culture=azerothian religion=holy_light
	father=1564	#Allan
	446.10.25={ birth=yes }
	521.9.21={ death=yes }
}
1569={
	name=Catriona
	dynasty=14
	culture=azerothian religion=holy_light
	martial=4 diplomacy=7 stewardship=4 intrigue=5 learning=6
	trait=education_martial_1 trait=zealous trait=honest trait=paranoid trait=gluttonous 
	father=1567	#Joseph
	475.5.27={ birth=yes }
	541.11.3={ death=yes }
}
1570={
	name=Sybil
	female=yes
	dynasty=14
	culture=azerothian religion=holy_light
	father=1567	#Joseph
	479.2.2={ birth=yes }
	559.1.9={ death=yes }
}
1571={
	name=Alison
	female=yes
	dynasty=14
	culture=azerothian religion=holy_light
	father=1567	#Joseph
	481.1.15={ birth=yes }
	544.7.28={ death=yes }
}
1572={
	name=Velvet
	female=yes
	dynasty=14
	culture=azerothian religion=holy_light
	father=1567	#Joseph
	484.7.23={ birth=yes }
	559.9.16={ death=yes }
}
1573={
	name=Brennan
	dynasty=14
	culture=azerothian religion=holy_light
	martial=7 diplomacy=4 stewardship=7 intrigue=7 learning=8
	trait=education_learning_1 trait=paranoid trait=arrogant trait=zealous 
	trait=chaste 
	father=1567	#Joseph
	488.8.26={ birth=yes }
	584.6.11={ death=yes }
}
1574={
	name=Redfield
	dynasty=14
	culture=azerothian religion=holy_light
	martial=7 diplomacy=6 stewardship=7 intrigue=6 learning=6
	trait=education_diplomacy_3 trait=paranoid trait=gluttonous trait=gregarious 
	father=1567	#Joseph
	493.4.3={ birth=yes }
	548.1.21={ death=yes }
}
1575={
	name=Shayne
	dynasty=14
	culture=azerothian religion=holy_light
	martial=7 diplomacy=5 stewardship=4 intrigue=8 learning=4
	trait=education_learning_1 trait=just trait=deceitful trait=zealous trait=craven 
	father=1567	#Joseph
	498.3.17={ birth=yes }
	590.8.25={ death=yes }
}
1576={
	name=Baros
	dynasty=14
	culture=azerothian religion=holy_light
	martial=6 diplomacy=8 stewardship=5 intrigue=6 learning=6
	trait=education_learning_4 trait=deceitful trait=lazy 
	father=1569	#Catriona
	502.10.4={ birth=yes }
	565.7.29={ death=yes }
}
1577={
	name=Landan
	dynasty=14
	culture=azerothian religion=holy_light
	martial=8 diplomacy=6 stewardship=5 intrigue=8 learning=6
	trait=education_diplomacy_3 trait=lifestyle_mystic trait=just trait=greedy 
	father=1569	#Catriona
	508.4.2={ birth=yes
		effect = {
			add_trait_xp = {
				trait = lifestyle_mystic
				value = 50
			}
		}
	}
	578.8.7={ death=yes }
}
1578={
	name=Redwald
	dynasty=14
	culture=azerothian religion=holy_light
	martial=7 diplomacy=8 stewardship=8 intrigue=5 learning=8
	trait=education_intrigue_4 trait=humble trait=wrathful trait=cynical trait=temperate 
	father=1569	#Catriona
	516.4.23={ birth=yes }
	609.7.23={ death=yes }
}
1579={
	name=Kelsing
	dynasty=14
	culture=azerothian religion=holy_light
	martial=8 diplomacy=8 stewardship=7 intrigue=5 learning=7
	trait=education_learning_1 trait=torturer trait=shy trait=lustful trait=just 
	trait=paranoid trait=intellect_good_3 
	father=1576	#Baros
	522.3.6={ birth=yes }
	584.4.25={ death=yes }
}
1580={
	name=Rhett
	dynasty=14
	culture=azerothian religion=holy_light
	martial=6 diplomacy=5 stewardship=5 intrigue=7 learning=5
	trait=education_diplomacy_3 trait=arrogant trait=deceitful trait=wrathful 
	trait=ambitious 
	father=1576	#Baros
	528.4.18={ birth=yes }
	602.11.30={ death=yes }
}
1581={
	name=Barrett
	dynasty=14
	culture=azerothian religion=holy_light
	martial=5 diplomacy=5 stewardship=8 intrigue=4 learning=4
	trait=education_martial_1 trait=honest trait=paranoid trait=temperate trait=lustful 
	father=1579	#Kelsing
	551.9.18={ birth=yes }
	591.12.13={ death=yes }
}
1582={
	name=Philip
	dynasty=14
	culture=azerothian religion=holy_light
	martial=5 diplomacy=5 stewardship=7 intrigue=5 learning=8
	trait=education_martial_3 trait=temperate trait=drunkard 
	father=1579	#Kelsing
	555.5.27={ birth=yes }
	645.7.30={ death=yes }
}
# Lord Baurles K. Wishock
1583={
	name=Baurles
	dynasty=14
	culture=azerothian religion=holy_light
	martial=8 diplomacy=7 stewardship=4 intrigue=4 learning=5
	trait=education_intrigue_2
	trait=content trait=zealous trait=paranoid trait=honest
	father=1581	#Barrett
	582.11.22={ birth=yes }
	661.7.29={ death=yes }
}
1584={
	name=Gillian
	female=yes
	dynasty=14
	culture=azerothian religion=holy_light
	father=1581	#Barrett
	587.6.25={ birth=yes }
	663.2.20={ death=yes }
}
1585={
	name=Robben
	dynasty=14
	culture=azerothian religion=holy_light
	martial=4 diplomacy=5 stewardship=4 intrigue=8 learning=5
	trait=education_diplomacy_3 trait=arbitrary trait=deceitful trait=diligent 
	father=1583	#Chilton
	611.10.24={ birth=yes }
	672.7.28={ death=yes }
}
1586={
	name=Redwald
	dynasty=14
	culture=azerothian religion=holy_light
	martial=4 diplomacy=5 stewardship=5 intrigue=8 learning=6
	trait=education_stewardship_1 trait=honest trait=diligent trait=just trait=content 
	father=1583	#Chilton
	614.3.24={ birth=yes }
	703.8.3={ death=yes }
}
1587={
	name=Sean
	dynasty=14
	culture=azerothian religion=holy_light
	martial=5 diplomacy=4 stewardship=7 intrigue=4 learning=6
	trait=education_learning_1 trait=zealous trait=lazy trait=humble 
	trait=lustful 
	father=1583	#Chilton
	618.3.11={ birth=yes }
	709.12.1={ death=yes }
}
1588={
	name=Frotlina
	female=yes
	dynasty=14
	culture=azerothian religion=holy_light
	father=1583	#Chilton
	625.1.6={ birth=yes }
	709.10.15={ death=yes }
}
1589={
	name=Aldous
	dynasty=14
	culture=azerothian religion=holy_light
	martial=4 diplomacy=7 stewardship=7 intrigue=7 learning=4
	trait=education_stewardship_1 trait=generous trait=gregarious trait=deceitful trait=ambitious 
	father=1583	#Chilton
	630.11.15={ birth=yes }
	718.10.17={ death=yes }
}
1590={
	name=Chapman
	dynasty=14
	culture=azerothian religion=holy_light
	martial=4 diplomacy=6 stewardship=5 intrigue=5 learning=5
	trait=education_diplomacy_3 trait=just trait=arrogant trait=trusting trait=zealous 
	father=1583	#Chilton
	634.9.13={ birth=yes }
	705.4.27={ death=yes }
}
1591={
	name=Allison
	dynasty=14
	culture=azerothian religion=holy_light
	martial=5 diplomacy=7 stewardship=7 intrigue=4 learning=8
	trait=education_diplomacy_3 trait=zealous trait=arrogant trait=sadistic trait=lustful
	father=1583	#Chilton
	638.7.4={ birth=yes }
	703.10.22={ death=yes }
}

#dynasty=15
# Shaw, a lore dynasty, spymasters of Stormwind
# Pathonia Shaw, RPG grandmother of Mathias
1600={
	name=Pathonia
	female=yes
	dynasty=15
	culture=azerothian religion=holy_light
	sexuality = heterosexual
	martial=5 diplomacy=7 stewardship=5 intrigue=7 learning=5
	trait=education_intrigue_4
	trait=content trait=just
	530.8.10={ birth=yes }
	550.1.22={
		effect={
			set_relation_lover = character:1610 #Waltion

			set_variable = { name = wc_dexterity_physical_lifestyle_additional_perks_variable value = wc_perks_needed_for_level_4_physical_trait_value }
			set_variable = { name = wc_strength_physical_lifestyle_additional_perks_variable value = wc_perks_needed_for_level_4_physical_trait_value }
		}
		# trait=physical_lifestyle_dexterity_4
		# trait=physical_lifestyle_strength_4
	}
	560.1.1={
		employer=1 #Barathen Wrynn
		# Spymaster of Stormwind before 600
		effect = {
			if = {
				limit = { game_start_date < 600.1.1 }
				# give_council_position doesn't work
				liege = {
					fire_councillor = cp:councillor_spymaster
					assign_councillor_type = {
						type = councillor_spymaster
						target = root
			}
		}
	}
		}
	}
	565.1.1={
		employer=2 #Llane Wrynn
	}
	586.1.1={
		employer=8 #Varian Wrynn
	}
	620.7.19={ death=yes }
}
# Unnamed lore character, RPG mother of Mathias
1601={
	name=Ellen
	female=yes
	dynasty=15
	culture=azerothian religion=holy_light
	martial=7 diplomacy=8 stewardship=5 intrigue=6 learning=4
	trait=education_intrigue_1
	father=1610	#Waltion
	mother=1600	#Pathonia
	550.1.22={ birth=yes }
	570.1.1={
		effect={
			set_variable = { name = wc_dexterity_physical_lifestyle_additional_perks_variable value = wc_perks_needed_for_level_2_physical_trait_value }
			set_variable = { name = wc_strength_physical_lifestyle_additional_perks_variable value = wc_perks_needed_for_level_2_physical_trait_value }
		}
		# trait=physical_lifestyle_dexterity_2
		# trait=physical_lifestyle_strength_2
	}
	575.11.10={ death=yes }
}
#Master Mathias Shaw
1602={
	name=Mathias
	sexuality = homosexual
	dna = mathias_shaw_dna
	dynasty=15
	culture=lordaeronian religion=holy_light #White skin
	martial=6 diplomacy=4 stewardship=6 intrigue=9 learning=4
	trait=education_intrigue_4
	trait=content trait=diligent trait=calm trait=humble 
	mother=1601	#Ellen
	570.1.7={ 
		birth=yes
		effect = { make_important_lore_character_effect = yes }
		culture=azerothian
	}
	580.1.1={
		# Mathias and Edwin VanCleef were childhood friends
		effect = {
			if = {
				limit = { NOT = { game_start_date >= 600.1.1 } }
				set_relation_friend = character:5811 #Edwin VanCleef
			}
		}
	}
	590.1.1={
		effect={
			set_variable = { name = wc_dexterity_physical_lifestyle_additional_perks_variable value = wc_perks_needed_for_level_4_physical_trait_value }
			set_variable = { name = wc_strength_physical_lifestyle_additional_perks_variable value = wc_perks_needed_for_level_4_physical_trait_value }
		}
		# trait=physical_lifestyle_dexterity_4
		# trait=physical_lifestyle_strength_4
	}
	600.1.1={
		employer=8 #Varian Wrynn
		effect = {
			# give_council_position doesn't work
			liege = {
				if = {
					limit = {
						exists = cp:councillor_spymaster
					}
					fire_councillor = cp:councillor_spymaster
				}
				assign_councillor_type = {
					type = councillor_spymaster
					target = root
				}
			}
		}
	}
	617.1.14 = {
		effect = {
			set_relation_soulmate = character:flynn_fairwind
		}
	}
	630.1.16={ death=yes }
}

#dynasty=16
#Freemore, RPG assassins of Stormwind
#Waltion Freemore, RPG grandfather of Mathias
1610={
	name=Waltion
	dynasty=16
	culture=azerothian religion=holy_light
	sexuality = heterosexual
	martial=8 diplomacy=4 stewardship=5 intrigue=7 learning=4
	trait=education_intrigue_3
	trait=honest trait=content
	530.1.11={ birth=yes }
	550.1.1={
		effect={
			set_variable = { name = wc_dexterity_physical_lifestyle_additional_perks_variable value = wc_perks_needed_for_level_3_physical_trait_value }
			set_variable = { name = wc_strength_physical_lifestyle_additional_perks_variable value = wc_perks_needed_for_level_3_physical_trait_value }
		}
		# trait=physical_lifestyle_dexterity_3
		# trait=physical_lifestyle_strength_3
		trait=physique_good_1
	}
	620.8.28={ death=yes }
}


#dynasty=17
#Natalie Seline
1620={
	name=Natalie
	female=yes
	dynasty=17
	culture=pirate_culture religion=holy_light #Black skin
	martial=5 diplomacy=5 stewardship=7 intrigue=4 learning=6
	trait=education_learning_3
	trait=diligent trait=content trait=temperate trait=chaste
	560.1.23={ birth=yes }
	560.1.23={
		culture=azerothian
	}
	580.1.1={
		effect={ set_variable = { name = wc_light_magic_lifestyle_additional_perks_variable value = wc_perks_needed_for_level_3_magic_trait_value } }
		employer=2 #Llane Wrynn
		# Bishop of Stormwind before 585
		give_council_position = councillor_court_chaplain
	}
	585.1.1={
		effect={ set_variable = { name = wc_shadow_magic_lifestyle_additional_perks_variable value = wc_perks_needed_for_level_3_magic_trait_value } }
		religion=forgotten_shadow
	}
	589.1.1={ death=yes }
}
#dynasty=0
#High Priestess Laurena
1630={
	name=Laurena
	female=yes
	culture=lordaeronian religion=holy_light #White skin
	martial=6 diplomacy=6 stewardship=4 intrigue=8 learning=8
	trait=education_learning_3
	trait=zealous trait=compassionate trait=honest trait=generous
	560.9.7={ birth=yes }
	560.9.7={
		culture=azerothian
	}
	580.1.1={
		effect={ set_variable = { name = wc_light_magic_lifestyle_additional_perks_variable value = wc_perks_needed_for_level_4_magic_trait_value } }
		trait=beauty_good_1 # Don't ask anything
	}
	585.1.1={
		employer=2 #Llane Wrynn
		# Bishop of Stormwind after 585
		give_council_position = councillor_court_chaplain
		}
	589.11.1={
		employer=8 #Varian Wrynn
	}
	620.4.29={ death=yes }
}

#dynasty=31
5000 = {
	name=Medivh
	dynasty=31
	dna=medivh_dna
	father=5001
	mother=60578
	culture=azerothian religion=kirin_tor
	sexuality = heterosexual
	martial=6 diplomacy=6 stewardship=7 intrigue=6 learning=8
	trait=education_learning_4
	trait=magic_good_3
	trait=just trait=intellect_good_3 trait=stubborn trait=cynical trait=chaste
	538.1.16={
		birth=yes
		trait=creature_human 
		effect = { make_important_lore_character_effect = yes }
	}
	560.1.1={
		trait=being_order # May change later with the Guardian trait
		effect = {
			set_variable = { name = wc_order_magic_lifestyle_additional_perks_variable value = wc_perks_needed_for_level_5_magic_trait_value }
		}
		# trait = guardian_of_tirisfal
		# effect = {
			# if = {
				# limit = { is_ai = yes }
				# trait = cannot_marry_trait
			# }
			# set_special_character_title = title_guardian_of_tirisfal
		# }
	}
	573.1.1={
		effect = {
			set_variable = { name = wc_disorder_magic_lifestyle_additional_perks_variable value = wc_perks_needed_for_level_5_magic_trait_value }
			add_character_flag = is_medivh_flag
			make_character_crypto_religionist_effect = { CRYPTO_RELIGION = faith:burning_legion_religion }
		}
	}
	584.1.1={
		effect = {
			set_relation_lover = character:10620 # Garona
		}
	}
	586.1.1={
		death = {
			death_reason = death_battle
			killer = 1008
		}
	}
}

5001 = {
	name=Nielas
	dynasty=31
	culture=azerothian religion=holy_light
	sexuality = heterosexual
	martial=6 diplomacy=6 stewardship=7 intrigue=6 learning=8
	trait=education_learning_4
	trait=magic_good_3
	501.1.1={
		birth=yes trait=creature_human
		effect={ set_variable = { name = wc_order_magic_lifestyle_additional_perks_variable value = wc_perks_needed_for_level_4_magic_trait_value } }
	}
	537.1.1={
		add_spouse = 60578
		effect = {
			set_relation_soulmate = character:60578 # Aegwynn
		}
	}
	552.1.16={death=yes}
}

# dynasty=34 (of Redridge)
5100={
	name=Payton
	dynasty=34
	culture=azerothian religion=holy_light
	martial=6 diplomacy=8 stewardship=8 intrigue=7 learning=6
	trait=education_martial_2 trait=just trait=paranoid trait=diligent trait=cynical 
	2.12.8={ birth=yes }
	75.12.22={ death=yes }
}
5101={
	name=Bailey
	dynasty=34
	culture=azerothian religion=holy_light
	martial=5 diplomacy=5 stewardship=5 intrigue=4 learning=6
	trait=education_martial_2 trait=cynical trait=sadistic trait=generous trait=patient 
	father=5100	#Payton
	19.1.14={ birth=yes }
	90.2.12={ death=yes }
}
5102={
	name=Nials
	female=yes
	dynasty=34
	culture=azerothian religion=holy_light
	father=5100	#Payton
	25.1.16={ birth=yes }
	105.12.14={ death=yes }
}
5103={
	name=Eva
	female=yes
	dynasty=34
	culture=azerothian religion=holy_light
	father=5100	#Payton
	30.10.10={ birth=yes }
	94.10.28={ death=yes }
}
5104={
	name=Dorothea
	female=yes
	dynasty=34
	culture=azerothian religion=holy_light
	father=5100	#Payton
	35.1.17={ birth=yes }
	132.11.13={ death=yes }
}
5105={
	name=Bruno
	dynasty=34
	culture=azerothian religion=holy_light
	martial=5 diplomacy=8 stewardship=8 intrigue=8 learning=5
	trait=education_learning_1 trait=torturer trait=brave trait=temperate trait=paranoid 
	trait=shy 
	father=5101	#Bailey
	50.3.8={ birth=yes }
	146.12.30={ death=yes }
}
5106={
	name=Parr
	dynasty=34
	culture=azerothian religion=holy_light
	martial=8 diplomacy=8 stewardship=8 intrigue=7 learning=8
	trait=education_intrigue_1 trait=temperate trait=trusting trait=humble 
	trait=brave 
	father=5101	#Bailey
	57.2.17={ birth=yes }
	134.5.3={ death=yes }
}
5107={
	name=Newall
	dynasty=34
	culture=azerothian religion=holy_light
	martial=8 diplomacy=4 stewardship=8 intrigue=6 learning=4
	trait=education_diplomacy_4 trait=cynical trait=humble trait=chaste trait=gluttonous 
	father=5105	#Bruno
	80.10.25={ birth=yes }
	196.2.26={ death=yes }
}
5108={
	name=Aedis
	dynasty=34
	culture=azerothian religion=holy_light
	martial=7 diplomacy=5 stewardship=4 intrigue=5 learning=7
	trait=education_intrigue_4 trait=deceitful trait=lazy trait=ambitious 
	trait=gregarious 
	father=5105	#Bruno
	86.8.14={ birth=yes }
	186.7.3={ death=yes }
}
5109={
	name=Carrington
	dynasty=34
	culture=azerothian religion=holy_light
	martial=7 diplomacy=4 stewardship=5 intrigue=8 learning=4
	trait=education_intrigue_1 trait=temperate trait=lazy trait=arrogant 
	father=5105	#Bruno
	92.1.25={ birth=yes }
	169.5.4={ death=yes }
}
5110={
	name=Kelsey
	female=yes
	dynasty=34
	culture=azerothian religion=holy_light
	father=5105	#Bruno
	97.10.9={ birth=yes }
	171.12.2={ death=yes }
}
5111={
	name=Chapman
	dynasty=34
	culture=azerothian religion=holy_light
	martial=5 diplomacy=4 stewardship=7 intrigue=7 learning=7
	trait=education_learning_1 trait=compassionate trait=cynical trait=content trait=deceitful 
	father=5107	#Newall
	109.8.16={ birth=yes }
	194.10.4={ death=yes }
}
5112={
	name=Whittaker
	dynasty=34
	culture=azerothian religion=holy_light
	martial=7 diplomacy=7 stewardship=4 intrigue=6 learning=4
	trait=education_intrigue_1 trait=lazy trait=trusting 
	father=5107	#Newall
	111.11.5={ birth=yes }
	207.3.28={ death=yes }
}
5113={
	name=Vanessa
	female=yes
	dynasty=34
	culture=azerothian religion=holy_light
	father=5107	#Newall
	118.8.25={ birth=yes }
	190.1.4={ death=yes }
}
5114={
	name=Edwina
	female=yes
	dynasty=34
	culture=azerothian religion=holy_light
	father=5107	#Newall
	122.8.11={ birth=yes }
	183.11.11={ death=yes }
}
5115={
	name=Elenor
	female=yes
	dynasty=34
	culture=azerothian religion=holy_light
	father=5111	#Chapman
	140.5.1={ birth=yes }
	217.8.3={ death=yes }
}
5116={
	name=Creada
	female=yes
	dynasty=34
	culture=azerothian religion=holy_light
	father=5111	#Chapman
	146.5.10={ birth=yes }
	223.10.9={ death=yes }
}
5117={
	name=Kelsey
	female=yes
	dynasty=34
	culture=azerothian religion=holy_light
	father=5111	#Chapman
	151.11.18={ birth=yes }
	237.11.21={ death=yes }
}
5118={
	name=Tito
	dynasty=34
	culture=azerothian religion=holy_light
	martial=8 diplomacy=4 stewardship=8 intrigue=6 learning=5
	trait=education_martial_1 trait=gregarious trait=greedy trait=content 
	father=5111	#Chapman
	158.8.24={ birth=yes }
	223.6.24={ death=yes }
}
5119={
	name=Llane
	dynasty=34
	culture=azerothian religion=holy_light
	martial=5 diplomacy=4 stewardship=7 intrigue=6 learning=5
	trait=education_stewardship_4 trait=just trait=honest trait=sadistic trait=generous 
	trait=lisping 
	father=5118	#Tito
	181.6.23={ birth=yes }
	279.2.10={ death=yes }
}
5120={
	name=Chilton
	dynasty=34
	culture=azerothian religion=holy_light
	martial=7 diplomacy=4 stewardship=6 intrigue=7 learning=4
	trait=education_diplomacy_3 trait=chaste trait=craven trait=humble trait=lazy 
	father=5118	#Tito
	184.5.22={ birth=yes }
	283.11.7={ death=yes }
}
5121={
	name=Finnula
	female=yes
	dynasty=34
	culture=azerothian religion=holy_light
	father=5118	#Tito
	188.4.12={ birth=yes }
	274.8.1={ death=yes }
}
5122={
	name=Simon
	dynasty=34
	culture=azerothian religion=holy_light
	martial=6 diplomacy=7 stewardship=8 intrigue=5 learning=6
	trait=education_learning_4 trait=gluttonous trait=brave trait=generous trait=zealous 
	father=5118	#Tito
	191.8.24={ birth=yes }
	274.2.16={ death=yes }
}
5123={
	name=Theda
	female=yes
	dynasty=34
	culture=azerothian religion=holy_light
	father=5118	#Tito
	198.6.11={ birth=yes }
	272.11.2={ death=yes }
}
5124={
	name=Nielas
	dynasty=34
	culture=azerothian religion=holy_light
	martial=7 diplomacy=6 stewardship=5 intrigue=5 learning=4
	trait=education_intrigue_1 trait=greedy trait=arrogant trait=lustful 
	father=5118	#Tito
	201.3.22={ birth=yes }
	272.2.10={ death=yes }
}
5125={
	name=Gavin
	dynasty=34
	culture=azerothian religion=holy_light
	martial=5 diplomacy=5 stewardship=8 intrigue=7 learning=5
	trait=education_learning_2 trait=lazy trait=lustful 
	father=5118	#Tito
	208.7.10={ birth=yes }
	297.9.28={ death=yes }
}
5126={
	name=Carolaine
	female=yes
	dynasty=34
	culture=azerothian religion=holy_light
	father=5119	#Llane
	209.2.9={ birth=yes }
	269.5.18={ death=yes }
}
5127={
	name=Chapman
	dynasty=34
	culture=azerothian religion=holy_light
	martial=6 diplomacy=8 stewardship=4 intrigue=4 learning=8
	trait=education_intrigue_1 trait=chaste trait=gregarious trait=temperate trait=sadistic 
	father=5119	#Llane
	216.3.26={ birth=yes }
	286.3.16={ death=yes }
}
5128={
	name=Ardwyn
	female=yes
	dynasty=34
	culture=azerothian religion=holy_light
	father=5119	#Llane
	222.3.17={ birth=yes }
	286.1.2={ death=yes }
}
5129={
	name=Luana
	female=yes
	dynasty=34
	culture=azerothian religion=holy_light
	father=5119	#Llane
	226.12.22={ birth=yes }
	303.6.23={ death=yes }
}
5130={
	name=Newton
	dynasty=34
	culture=azerothian religion=holy_light
	martial=5 diplomacy=4 stewardship=5 intrigue=8 learning=7
	trait=education_diplomacy_3 trait=greedy trait=arbitrary trait=deceitful 
	father=5127	#Chapman
	248.1.15={ birth=yes }
	333.6.22={ death=yes }
}
5131={
	name=Chapman
	dynasty=34
	culture=azerothian religion=holy_light
	martial=4 diplomacy=4 stewardship=4 intrigue=4 learning=7
	trait=education_diplomacy_3 trait=torturer trait=wrathful trait=trusting trait=just 
	trait=lazy trait=wounded_1 
	father=5127	#Chapman
	254.1.21={ birth=yes }
	327.12.27={ death=yes }
}
5132={
	name=Jazel
	female=yes
	dynasty=34
	culture=azerothian religion=holy_light
	father=5127	#Chapman
	260.6.9={ birth=yes }
	334.8.3={ death=yes }
}
5133={
	name=Parella
	female=yes
	dynasty=34
	culture=azerothian religion=holy_light
	father=5127	#Chapman
	264.12.19={ birth=yes }
	329.11.10={ death=yes }
}
5134={
	name=Kenelm
	dynasty=34
	culture=azerothian religion=holy_light
	martial=4 diplomacy=7 stewardship=7 intrigue=4 learning=6
	trait=education_martial_3 trait=zealous trait=gluttonous trait=chaste trait=patient 
	trait=beauty_good_3 
	father=5130	#Newton
	276.6.9={ birth=yes }
	356.12.19={ death=yes }
}
5135={
	name=Hannah
	female=yes
	dynasty=34
	culture=azerothian religion=holy_light
	father=5130	#Newton
	280.3.5={ birth=yes }
	368.11.4={ death=yes }
}
5136={
	name=Sirra
	dynasty=34
	culture=azerothian religion=holy_light
	martial=6 diplomacy=6 stewardship=5 intrigue=5 learning=7
	trait=education_intrigue_1 trait=chaste trait=compassionate trait=greedy trait=wrathful 
	father=5130	#Newton
	285.6.21={ birth=yes }
	351.1.4={ death=yes }
}
5137={
	name=Nielas
	dynasty=34
	culture=azerothian religion=holy_light
	martial=7 diplomacy=4 stewardship=4 intrigue=7 learning=7
	trait=education_learning_1 trait=zealous trait=ambitious trait=greedy trait=sadistic 
	trait=clubfooted 
	father=5130	#Newton
	287.9.16={ birth=yes }
	365.6.30={ death=yes }
}
5138={
	name=Mercy
	female=yes
	dynasty=34
	culture=azerothian religion=holy_light
	father=5130	#Newton
	290.2.22={ birth=yes }
	354.9.6={ death=yes }
}
5139={
	name=Kenelm
	dynasty=34
	culture=azerothian religion=holy_light
	martial=5 diplomacy=8 stewardship=4 intrigue=7 learning=4
	trait=education_martial_3 trait=gluttonous trait=cynical trait=generous trait=ambitious 
	father=5130	#Newton
	296.6.25={ birth=yes }
	358.8.3={ death=yes }
}
5140={
	name=Betty
	female=yes
	dynasty=34
	culture=azerothian religion=holy_light
	father=5130	#Newton
	299.1.20={ birth=yes }
	371.4.11={ death=yes }
}
5141={
	name=Spenser
	dynasty=34
	culture=azerothian religion=holy_light
	martial=8 diplomacy=4 stewardship=6 intrigue=5 learning=6
	trait=education_intrigue_1 trait=content trait=deceitful trait=zealous trait=craven 
	trait=wounded_1 
	father=5134	#Kenelm
	304.11.5={ birth=yes }
	421.2.20={ death=yes }
}
5142={
	name=Kali
	female=yes
	dynasty=34
	culture=azerothian religion=holy_light
	father=5134	#Kenelm
	310.10.15={ birth=yes }
	400.12.16={ death=yes }
}
5143={
	name=Newton
	dynasty=34
	culture=azerothian religion=holy_light
	martial=4 diplomacy=5 stewardship=6 intrigue=7 learning=8
	trait=education_diplomacy_4 trait=patient trait=humble trait=arbitrary trait=cynical 
	father=5134	#Kenelm
	316.6.20={ birth=yes }
	377.3.22={ death=yes }
}
5144={
	name=Jackson
	dynasty=34
	culture=azerothian religion=holy_light
	martial=7 diplomacy=6 stewardship=8 intrigue=6 learning=8
	trait=education_diplomacy_3 trait=temperate trait=craven trait=gregarious 
	father=5141	#Spenser
	332.9.10={ birth=yes }
	398.10.16={ death=yes }
}
5145={
	name=Hannah
	female=yes
	dynasty=34
	culture=azerothian religion=holy_light
	father=5141	#Spenser
	339.3.27={ birth=yes }
	406.6.4={ death=yes }
}
5146={
	name=Amanda
	female=yes
	dynasty=34
	culture=azerothian religion=holy_light
	father=5141	#Spenser
	343.3.10={ birth=yes }
	440.12.23={ death=yes }
}
5147={
	name=Johan
	dynasty=34
	culture=azerothian religion=holy_light
	martial=5 diplomacy=5 stewardship=6 intrigue=5 learning=5
	trait=education_martial_1 trait=patient trait=chaste trait=paranoid trait=lunatic_1 
	father=5144	#Jackson
	356.2.11={ birth=yes }
	465.6.19={ death=yes }
}
5148={
	name=Celsa
	female=yes
	dynasty=34
	culture=azerothian religion=holy_light
	father=5144	#Jackson
	361.1.11={ birth=yes }
	436.12.4={ death=yes }
}
5149={
	name=Sean
	dynasty=34
	culture=azerothian religion=holy_light
	martial=8 diplomacy=7 stewardship=7 intrigue=6 learning=6
	trait=education_intrigue_1 trait=chaste trait=patient 
	father=5144	#Jackson
	368.5.14={ birth=yes }
	454.10.8={ death=yes }
}
5150={
	name=Isolde
	female=yes
	dynasty=34
	culture=azerothian religion=holy_light
	father=5144	#Jackson
	375.8.14={ birth=yes }
	458.2.1={ death=yes }
}
5151={
	name=Bazzil
	dynasty=34
	culture=azerothian religion=holy_light
	martial=7 diplomacy=4 stewardship=4 intrigue=7 learning=4
	trait=education_martial_2 trait=diligent trait=chaste trait=trusting trait=humble 
	trait=drunkard
	father=5147	#Johan
	388.7.15={ birth=yes }
	478.1.26={ death=yes }
}
5152={
	name=Farrin
	dynasty=34
	culture=azerothian religion=holy_light
	martial=5 diplomacy=4 stewardship=4 intrigue=6 learning=7
	trait=education_diplomacy_4 trait=just trait=zealous trait=craven trait=gregarious 
	father=5147	#Johan
	392.4.19={ birth=yes }
	499.11.11={ death=yes }
}
5153={
	name=Earl
	dynasty=34
	culture=azerothian religion=holy_light
	martial=7 diplomacy=8 stewardship=5 intrigue=5 learning=5
	trait=education_intrigue_4 trait=gregarious trait=lazy trait=chaste trait=content 
	father=5147	#Johan
	397.7.7={ birth=yes }
	470.1.21={ death=yes }
}
5154={
	name=Barnett
	dynasty=34
	culture=azerothian religion=holy_light
	martial=5 diplomacy=8 stewardship=5 intrigue=4 learning=7
	trait=education_learning_1 trait=greedy trait=lazy trait=trusting 
	father=5147	#Johan
	401.3.18={ birth=yes }
	507.2.20={ death=yes }
}
5155={
	name=Rose
	female=yes
	dynasty=34
	culture=azerothian religion=holy_light
	father=5147	#Johan
	405.3.4={ birth=yes }
	496.11.9={ death=yes }
}
5156={
	name=Kristoff
	dynasty=34
	culture=azerothian religion=holy_light
	martial=5 diplomacy=7 stewardship=6 intrigue=5 learning=4
	trait=education_intrigue_4 trait=wrathful trait=zealous trait=diligent trait=chaste 
	father=5147	#Johan
	408.10.12={ birth=yes }
	477.11.12={ death=yes }
}
5157={
	name=Mercy
	female=yes
	dynasty=34
	culture=azerothian religion=holy_light
	father=5147	#Johan
	411.5.7={ birth=yes }
	511.3.31={ death=yes }
}
5158={
	name=Constance
	female=yes
	dynasty=34
	culture=azerothian religion=holy_light
	father=5151	#Bazzil
	415.2.6={ birth=yes }
	485.3.8={ death=yes }
}
5159={
	name=Wade
	dynasty=34
	culture=azerothian religion=holy_light
	martial=7 diplomacy=6 stewardship=5 intrigue=4 learning=8
	trait=education_stewardship_4 trait=sadistic trait=shy trait=humble trait=lazy 
	father=5151	#Bazzil
	422.7.4={ birth=yes }
	501.3.7={ death=yes }
}
5160={
	name=Morberga
	female=yes
	dynasty=34
	culture=azerothian religion=holy_light
	father=5151	#Bazzil
	424.11.17={ birth=yes }
	485.9.10={ death=yes }
}
5161={
	name=Lizbeth
	female=yes
	dynasty=34
	culture=azerothian religion=holy_light
	father=5151	#Bazzil
	429.7.24={ birth=yes }
	520.7.16={ death=yes }
}
5162={
	name=Jillia
	female=yes
	dynasty=34
	culture=azerothian religion=holy_light
	father=5151	#Bazzil
	433.7.21={ birth=yes }
	522.10.3={ death=yes }
}
5163={
	name=Anduin
	dynasty=34
	culture=azerothian religion=holy_light
	martial=5 diplomacy=8 stewardship=8 intrigue=4 learning=7
	trait=education_martial_3 trait=lifestyle_mystic trait=arrogant trait=just trait=sadistic 
	trait=greedy 
	father=5159	#Wade
	448.12.2={ birth=yes
		effect = {
			add_trait_xp = {
				trait = lifestyle_mystic
				value = 50
			}
		}
	}
	515.2.25={ death=yes }
}
5164={
	name=Edwardson
	dynasty=34
	culture=azerothian religion=holy_light
	martial=8 diplomacy=5 stewardship=8 intrigue=8 learning=8
	trait=education_stewardship_4 trait=arrogant trait=arbitrary trait=wrathful 
	father=5159	#Wade
	453.10.8={ birth=yes }
	525.10.12={ death=yes }
}
5165={
	name=Parella
	female=yes
	dynasty=34
	culture=azerothian religion=holy_light
	father=5159	#Wade
	457.11.17={ birth=yes }
	531.5.24={ death=yes }
}
5166={
	name=Sybil
	female=yes
	dynasty=34
	culture=azerothian religion=holy_light
	father=5159	#Wade
	463.6.2={ birth=yes }
	580.3.1={ death=yes }
}
5167={
	name=Adrien
	dynasty=34
	culture=azerothian religion=holy_light
	martial=8 diplomacy=8 stewardship=8 intrigue=5 learning=4
	trait=education_learning_1 trait=wrathful trait=sadistic trait=arbitrary 
	father=5163	#Anduin
	470.9.25={ birth=yes }
	565.9.24={ death=yes }
}
5168={
	name=Jaiden
	dynasty=34
	culture=azerothian religion=holy_light
	martial=8 diplomacy=7 stewardship=7 intrigue=5 learning=4
	trait=education_diplomacy_4 trait=greedy trait=ambitious trait=cynical trait=diligent 
	father=5163	#Anduin
	476.2.17={ birth=yes }
	558.10.18={ death=yes }
}
5169={
	name=Carrington
	dynasty=34
	culture=azerothian religion=holy_light
	martial=6 diplomacy=7 stewardship=7 intrigue=5 learning=5
	trait=education_martial_1 trait=greedy trait=arrogant trait=sadistic trait=wrathful 
	father=5163	#Anduin
	483.6.3={ birth=yes }
	573.2.20={ death=yes }
}
5170={
	name=Anastasia
	female=yes
	dynasty=34
	culture=azerothian religion=holy_light
	father=5163	#Anduin
	488.3.14={ birth=yes }
	577.12.30={ death=yes }
}
5171={
	name=Lantsida
	female=yes
	dynasty=34
	culture=azerothian religion=holy_light
	father=5167	#Adrien
	500.12.5={ birth=yes }
	563.2.9={ death=yes }
}
5172={
	name=Dwayne
	dynasty=34
	culture=azerothian religion=holy_light
	martial=7 diplomacy=6 stewardship=6 intrigue=7 learning=4
	trait=education_intrigue_4 trait=just trait=diligent trait=cynical trait=humble 
	father=5167	#Adrien
	505.6.19={ birth=yes }
	546.5.27={ death=yes }
}
5173={
	name=Keegan
	dynasty=34
	culture=azerothian religion=holy_light
	martial=4 diplomacy=7 stewardship=8 intrigue=5 learning=6
	trait=education_diplomacy_4 trait=trusting trait=craven trait=temperate trait=arbitrary 
	father=5167	#Adrien
	509.10.2={ birth=yes }
	582.9.9={ death=yes }
}
5174={
	name=Aedis
	dynasty=34
	culture=azerothian religion=holy_light
	martial=4 diplomacy=8 stewardship=5 intrigue=5 learning=6
	trait=education_learning_3 trait=brave trait=content trait=paranoid 
	father=5172	#Dwayne
	532.1.1={ birth=yes }
	582.10.5={ death=yes }
}
5175={
	name=Gaiman
	dynasty=34
	culture=azerothian religion=holy_light
	martial=5 diplomacy=5 stewardship=4 intrigue=8 learning=7
	trait=education_intrigue_3 trait=trusting trait=lustful trait=cynical trait=wounded_1 
	father=5172	#Dwayne
	538.8.4={ birth=yes }
	582.1.2={ death=yes }
}
5176={
	name=Ann
	female=yes
	dynasty=34
	culture=azerothian religion=holy_light
	father=5172	#Dwayne
	542.1.20={ birth=yes }
	582.5.29={ death=yes }
}
5177={
	name=Tito
	dynasty=34
	culture=azerothian religion=holy_light
	martial=5 diplomacy=4 stewardship=4 intrigue=7 learning=6
	trait=education_learning_1 trait=honest trait=patient trait=paranoid trait=humble 
	father=5174	#Aedis
	557.8.26={ birth=yes }
	582.12.20={ death=yes }
}
5178={
	name=Ansley
	female=yes
	dynasty=34
	culture=azerothian religion=holy_light
	father=5174	#Aedis
	561.2.21={ birth=yes }
	580.9.25={ death=yes }
}
5179={
	name=Jazel
	female=yes
	dynasty=34
	culture=azerothian religion=holy_light
	father=5174	#Aedis
	565.12.5={ birth=yes }
	580.7.7={ death=yes }
}
5180={
	name=Nielas
	dynasty=34
	culture=azerothian religion=holy_light
	martial=4 diplomacy=5 stewardship=7 intrigue=8 learning=4
	trait=education_diplomacy_3 trait=gregarious trait=trusting trait=compassionate trait=lazy 
	father=5177	#Tito
	579.3.14={ birth=yes }
	580.1.20={ death=yes }
}
5181={
	name=Creada
	female=yes
	dynasty=34
	culture=azerothian religion=holy_light
	father=5177	#Tito
	580.4.1={ birth=yes }
	600.10.16={ death=yes }
}
5182={
	name=Morgan
	female=yes
	dynasty=34
	culture=azerothian religion=holy_light
	martial=7 diplomacy=6 stewardship=5 intrigue=1 learning=3
	trait=education_martial_3
	trait=ambitious trait=stubborn trait=patient trait=just
	father=5177	#Tito
	581.7.2={
		birth=yes trait=creature_human
		add_pressed_claim = title:d_burning_steppes
		add_pressed_claim = title:c_redpath
		add_pressed_claim = title:c_chiselgrip
		add_pressed_claim = title:c_khalfok
	}
	694.6.14={ death=yes }
}

# dynasty=none (holders of cities and temples)
# c_northshire
5500={
	name=Lauffer
	culture=azerothian religion=holy_light
	martial=6 diplomacy=4 stewardship=7 intrigue=4 learning=4
	trait=education_martial_2 trait=zealous trait=chaste 
	2.8.1={ birth=yes }
	71.6.6={ death=yes }
}
5501={
	name=Alize
	female=yes
	culture=azerothian religion=holy_light
	father=5500	#Lauffer
	57.6.14={ birth=yes }
	129.8.18={ death=yes }
}
5502={
	name=Asha
	female=yes
	culture=azerothian religion=holy_light
	father=5500	#Lauffer
	55.12.19={ birth=yes }
	144.7.7={ death=yes }
}
5503={
	name=Sarias
	female=yes
	culture=azerothian religion=holy_light
	father=5500	#Lauffer
	54.8.5={ birth=yes }
	122.4.22={ death=yes }
}
5504={
	name=Isolde
	female=yes
	culture=azerothian religion=holy_light
	father=5500	#Lauffer
	52.10.23={ birth=yes }
	129.3.14={ death=yes }
}
5505={
	name=Spenser
	culture=azerothian religion=holy_light
	martial=4 diplomacy=8 stewardship=8 intrigue=6 learning=4
	trait=education_intrigue_3 trait=torturer trait=brave trait=ambitious trait=wrathful 
	trait=chaste trait=wounded_1 
	father=5500	#Lauffer
	51.2.19={ birth=yes }
	107.9.10={ death=yes }
}
5506={
	name=Stefan
	culture=azerothian religion=holy_light
	martial=5 diplomacy=8 stewardship=5 intrigue=7 learning=7
	trait=education_learning_4 trait=patient trait=compassionate trait=brave trait=lunatic_1 
	father=5505	#Spenser
	107.10.19={ birth=yes }
	169.2.23={ death=yes }
}
5507={
	name=Angela
	female=yes
	culture=azerothian religion=holy_light
	father=5505	#Spenser
	106.2.27={ birth=yes }
	182.3.28={ death=yes }
}
5508={
	name=Ben
	culture=azerothian religion=holy_light
	martial=7 diplomacy=7 stewardship=6 intrigue=4 learning=6
	trait=education_learning_3 trait=shy trait=deceitful trait=zealous 
	trait=compassionate 
	father=5506	#Stefan
	165.1.11={ birth=yes }
	230.9.3={ death=yes }
}
5509={
	name=Aldwin
	culture=azerothian religion=holy_light
	martial=4 diplomacy=5 stewardship=7 intrigue=4 learning=4
	trait=education_intrigue_4 trait=just trait=greedy trait=brave 
	trait=humble 
	father=5506	#Stefan
	164.4.2={ birth=yes }
	230.4.8={ death=yes }
}
5510={
	name=Adair
	culture=azerothian religion=holy_light
	martial=6 diplomacy=7 stewardship=4 intrigue=8 learning=7
	trait=education_intrigue_1 trait=patient trait=trusting trait=arbitrary trait=compassionate 
	trait=beauty_bad_3 
	father=5506	#Stefan
	161.5.26={ birth=yes }
	225.10.13={ death=yes }
}
5511={
	name=Johan
	culture=azerothian religion=holy_light
	martial=4 diplomacy=4 stewardship=8 intrigue=6 learning=8
	trait=education_diplomacy_3 trait=lifestyle_mystic trait=just trait=gluttonous trait=gregarious 
	trait=lustful trait=wounded_1 
	father=5506	#Stefan
	160.12.20={ birth=yes
		effect = {
			add_trait_xp = {
				trait = lifestyle_mystic
				value = 50
			}
		}
	}
	258.4.14={ death=yes }
}
5512={
	name=Sean
	culture=azerothian religion=holy_light
	martial=7 diplomacy=5 stewardship=4 intrigue=8 learning=6
	trait=education_diplomacy_3 trait=honest trait=trusting trait=gluttonous trait=content 
	father=5508	#Ben
	222.10.16={ birth=yes }
	284.10.6={ death=yes }
}
5513={
	name=Spenser
	culture=azerothian religion=holy_light
	martial=7 diplomacy=4 stewardship=6 intrigue=6 learning=6
	trait=education_learning_1 trait=ambitious trait=sadistic 
	father=5508	#Ben
	220.3.11={ birth=yes }
	279.12.12={ death=yes }
}
5514={
	name=Catarina
	female=yes
	culture=azerothian religion=holy_light
	father=5508	#Ben
	219.10.22={ birth=yes }
	301.11.27={ death=yes }
}
5515={
	name=Sirra
	culture=azerothian religion=holy_light
	martial=5 diplomacy=5 stewardship=6 intrigue=8 learning=5
	trait=education_diplomacy_4 trait=shy trait=sadistic trait=lazy 
	father=5512	#Sean
	278.6.8={ birth=yes }
	372.7.19={ death=yes }
}
5516={
	name=Robben
	culture=azerothian religion=holy_light
	martial=4 diplomacy=5 stewardship=7 intrigue=5 learning=5
	trait=education_diplomacy_1 trait=generous trait=paranoid trait=honest trait=sadistic 
	father=5512	#Sean
	277.6.17={ birth=yes }
	334.12.20={ death=yes }
}
5517={
	name=Edwina
	female=yes
	culture=azerothian religion=holy_light
	father=5512	#Sean
	274.9.14={ birth=yes }
	348.9.30={ death=yes }
}
5518={
	name=Theda
	female=yes
	culture=azerothian religion=holy_light
	father=5512	#Sean
	273.9.6={ birth=yes }
	341.12.24={ death=yes }
}
5519={
	name=Raff
	culture=azerothian religion=holy_light
	martial=4 diplomacy=5 stewardship=5 intrigue=6 learning=5
	trait=education_stewardship_4 trait=wrathful trait=zealous trait=brave 
	trait=deceitful 
	father=5515	#Sirra
	337.10.17={ birth=yes }
	425.10.8={ death=yes }
}
5520={
	name=Betty
	female=yes
	culture=azerothian religion=holy_light
	father=5515	#Sirra
	334.7.26={ birth=yes }
	410.9.11={ death=yes }
}
5521={
	name=Fastrada
	female=yes
	culture=azerothian religion=holy_light
	father=5515	#Sirra
	332.1.4={ birth=yes }
	415.11.11={ death=yes }
}
5522={
	name=Gilian
	female=yes
	culture=azerothian religion=holy_light
	father=5515	#Sirra
	330.5.5={ birth=yes }
	400.4.7={ death=yes }
}
5523={
	name=Payton
	culture=azerothian religion=holy_light
	martial=7 diplomacy=4 stewardship=4 intrigue=7 learning=4
	trait=education_martial_1 trait=lifestyle_herbalist trait=honest trait=craven trait=content 
	trait=patient trait=wounded_1 
	father=5519	#Raff
	393.11.7={ birth=yes }
	479.8.2={ death=yes }
}
5524={
	name=Parella
	female=yes
	culture=azerothian religion=holy_light
	father=5519	#Raff
	391.5.8={ birth=yes }
	451.5.9={ death=yes }
}
5525={
	name=Tiffin
	female=yes
	culture=azerothian religion=holy_light
	father=5519	#Raff
	390.2.20={ birth=yes }
	450.4.6={ death=yes }
}
5526={
	name=Caledra
	female=yes
	culture=azerothian religion=holy_light
	father=5523	#Payton
	450.12.5={ birth=yes }
	529.3.11={ death=yes }
}
5527={
	name=Earl
	culture=azerothian religion=holy_light
	martial=6 diplomacy=6 stewardship=8 intrigue=7 learning=4
	trait=education_diplomacy_3 trait=paranoid trait=sadistic trait=diligent trait=patient 
	father=5523	#Payton
	448.8.4={ birth=yes }
	501.6.1={ death=yes }
}
5528={
	name=Gilian
	female=yes
	culture=azerothian religion=holy_light
	father=5523	#Payton
	447.12.1={ birth=yes }
	522.10.10={ death=yes }
}
5529={
	name=Augustus
	culture=azerothian religion=holy_light
	martial=4 diplomacy=6 stewardship=8 intrigue=6 learning=4
	trait=education_stewardship_4 trait=honest trait=compassionate trait=arrogant trait=ambitious 
	trait=wounded_1 
	father=5527	#Earl
	506.12.11={ birth=yes }
	586.8.14={ death=yes }
}
5530={
	name=Nielas
	culture=azerothian religion=holy_light
	martial=4 diplomacy=6 stewardship=7 intrigue=6 learning=6
	trait=education_stewardship_1 trait=generous trait=deceitful trait=content 
	father=5527	#Earl
	503.9.16={ birth=yes }
	574.1.8={ death=yes }
}
5531={
	name=Casey
	culture=azerothian religion=holy_light
	martial=6 diplomacy=6 stewardship=8 intrigue=7 learning=4
	trait=education_martial_1 trait=just trait=wrathful trait=deceitful 
	father=5527	#Earl
	502.9.15={ birth=yes }
	578.9.11={ death=yes }
}
5532={
	name=Thoradin
	culture=azerothian religion=holy_light
	martial=6 diplomacy=5 stewardship=8 intrigue=6 learning=7
	trait=education_learning_3 trait=sadistic trait=ambitious trait=diligent trait=temperate 
	trait=wounded_1 
	father=5529	#Augustus
	564.12.18={ birth=yes }
	618.11.24={ death=yes }
}
5533={
	name=Jaezel
	female=yes
	culture=azerothian religion=holy_light
	father=5529	#Augustus
	562.2.25={ birth=yes }
	619.5.24={ death=yes }
}
5534={
	name=Mercy
	female=yes
	culture=azerothian religion=holy_light
	father=5529	#Augustus
	560.1.27={ birth=yes }
	614.9.15={ death=yes }
}
5535={
	name=Rell
	culture=azerothian religion=holy_light
	martial=8 diplomacy=7 stewardship=5 intrigue=7 learning=7
	trait=education_stewardship_4 trait=greedy trait=patient trait=temperate trait=chaste 
	father=5529	#Augustus
	559.9.25={ birth=yes }
	637.1.4={ death=yes }
}

# c_northfield
5550={
	name=Whittaker
	culture=azerothian religion=holy_light
	martial=4 diplomacy=4 stewardship=5 intrigue=5 learning=6
	trait=education_intrigue_1 trait=shy trait=zealous trait=humble trait=trusting 
	2.8.3={ birth=yes }
	79.4.11={ death=yes }
}
5551={
	name=Adrien
	culture=azerothian religion=holy_light
	martial=6 diplomacy=8 stewardship=6 intrigue=4 learning=4
	trait=education_learning_4 trait=shy trait=sadistic 
	father=5550	#Whittaker
	67.8.12={ birth=yes }
	141.9.28={ death=yes }
}
5552={
	name=Gavin
	culture=azerothian religion=holy_light
	martial=6 diplomacy=6 stewardship=4 intrigue=4 learning=4
	trait=education_intrigue_3 trait=greedy trait=brave trait=humble 
	father=5550	#Whittaker
	62.8.12={ birth=yes }
	121.8.17={ death=yes }
}
5553={
	name=Alexa
	female=yes
	culture=azerothian religion=holy_light
	father=5550	#Whittaker
	60.10.21={ birth=yes }
	138.5.28={ death=yes }
}
5554={
	name=Theodelinda
	female=yes
	culture=azerothian religion=holy_light
	father=5550	#Whittaker
	58.11.13={ birth=yes }
	149.11.9={ death=yes }
}
5555={
	name=Chapman
	culture=azerothian religion=holy_light
	martial=4 diplomacy=4 stewardship=8 intrigue=6 learning=7
	trait=education_stewardship_4 trait=greedy trait=craven 
	father=5550	#Whittaker
	54.12.24={ birth=yes }
	119.10.16={ death=yes }
}
5556={
	name=Spenser
	culture=azerothian religion=holy_light
	martial=6 diplomacy=5 stewardship=4 intrigue=5 learning=4
	trait=education_learning_4 trait=greedy trait=chaste trait=temperate 
	father=5551	#Adrien
	133.2.19={ birth=yes }
	231.7.15={ death=yes }
}
5557={
	name=Baros
	culture=azerothian religion=holy_light
	martial=6 diplomacy=5 stewardship=4 intrigue=6 learning=7
	trait=education_diplomacy_3 trait=gluttonous trait=zealous trait=shy trait=sadistic 
	father=5551	#Adrien
	128.11.9={ birth=yes }
	222.3.11={ death=yes }
}
5558={
	name=Sybil
	female=yes
	culture=azerothian religion=holy_light
	father=5551	#Adrien
	125.7.8={ birth=yes }
	189.11.22={ death=yes }
}
5559={
	name=Bethany
	female=yes
	culture=azerothian religion=holy_light
	father=5551	#Adrien
	121.6.1={ birth=yes }
	206.1.25={ death=yes }
}
5560={
	name=Bethany
	female=yes
	culture=azerothian religion=holy_light
	father=5551	#Adrien
	118.4.12={ birth=yes }
	184.6.24={ death=yes }
}
5561={
	name=Hesse
	culture=azerothian religion=holy_light
	martial=5 diplomacy=4 stewardship=8 intrigue=5 learning=6
	trait=education_intrigue_1 trait=wrathful trait=zealous trait=deceitful trait=gregarious 
	father=5556	#Spenser
	198.8.6={ birth=yes }
	266.4.24={ death=yes }
}
5562={
	name=Noreen
	female=yes
	culture=azerothian religion=holy_light
	father=5556	#Spenser
	195.3.15={ birth=yes }
	266.6.13={ death=yes }
}
5563={
	name=Noreen
	female=yes
	culture=azerothian religion=holy_light
	father=5556	#Spenser
	193.6.14={ birth=yes }
	275.1.17={ death=yes }
}
5564={
	name=Elenor
	female=yes
	culture=azerothian religion=holy_light
	father=5556	#Spenser
	190.4.9={ birth=yes }
	253.7.27={ death=yes }
}
5565={
	name=Genovefa
	female=yes
	culture=azerothian religion=holy_light
	father=5556	#Spenser
	187.10.23={ birth=yes }
	277.1.23={ death=yes }
}
5566={
	name=Gwen
	female=yes
	culture=azerothian religion=holy_light
	father=5561	#Hesse
	264.12.14={ birth=yes }
	342.7.9={ death=yes }
}
5567={
	name=Whittaker
	culture=azerothian religion=holy_light
	martial=4 diplomacy=8 stewardship=8 intrigue=8 learning=6
	trait=education_diplomacy_4 trait=torturer trait=paranoid trait=greedy 
	trait=arrogant trait=gregarious 
	father=5561	#Hesse
	260.6.21={ birth=yes }
	339.7.14={ death=yes }
}
5568={
	name=Celsa
	female=yes
	culture=azerothian religion=holy_light
	father=5561	#Hesse
	256.7.6={ birth=yes }
	317.11.10={ death=yes }
}
5569={
	name=Llane
	culture=azerothian religion=holy_light
	martial=5 diplomacy=7 stewardship=7 intrigue=8 learning=4
	trait=education_martial_3 trait=gluttonous trait=arbitrary 
	father=5561	#Hesse
	253.7.25={ birth=yes }
	344.1.24={ death=yes }
}
5570={
	name=Bruce
	culture=azerothian religion=holy_light
	martial=7 diplomacy=4 stewardship=4 intrigue=8 learning=4
	trait=education_learning_1 trait=humble trait=cynical trait=wrathful trait=arbitrary 
	father=5567	#Whittaker
	325.5.25={ birth=yes }
	421.11.3={ death=yes }
}
5571={
	name=Isobel
	female=yes
	culture=azerothian religion=holy_light
	father=5567	#Whittaker
	320.7.4={ birth=yes }
	398.10.23={ death=yes }
}
5572={
	name=Celina
	female=yes
	culture=azerothian religion=holy_light
	father=5567	#Whittaker
	317.2.21={ birth=yes }
	388.4.3={ death=yes }
}
5573={
	name=Morberga
	female=yes
	culture=azerothian religion=holy_light
	father=5567	#Whittaker
	315.3.8={ birth=yes }
	403.7.10={ death=yes }
}
5574={
	name=Chapman
	culture=azerothian religion=holy_light
	martial=7 diplomacy=7 stewardship=4 intrigue=5 learning=6
	trait=education_diplomacy_1 trait=honest trait=craven trait=arbitrary trait=content 
	father=5570	#Bruce
	389.1.11={ birth=yes }
	449.1.24={ death=yes }
}
5575={
	name=Marjory
	female=yes
	culture=azerothian religion=holy_light
	father=5570	#Bruce
	387.2.14={ birth=yes }
	485.10.7={ death=yes }
}
5576={
	name=Jaxon
	female=yes
	culture=azerothian religion=holy_light
	father=5570	#Bruce
	384.10.22={ birth=yes }
	434.8.29={ death=yes }
}
5577={
	name=Eliza
	female=yes
	culture=azerothian religion=holy_light
	father=5570	#Bruce
	382.6.21={ birth=yes }
	447.1.4={ death=yes }
}
5578={
	name=Barks
	culture=azerothian religion=holy_light
	martial=8 diplomacy=5 stewardship=4 intrigue=8 learning=4
	trait=education_diplomacy_4 trait=zealous trait=deceitful trait=patient trait=sadistic 
	father=5570	#Bruce
	379.2.9={ birth=yes }
	455.9.20={ death=yes }
}
5579={
	name=Hogan
	culture=azerothian religion=holy_light
	martial=4 diplomacy=4 stewardship=5 intrigue=8 learning=7
	trait=education_learning_2 trait=trusting trait=patient trait=sadistic trait=diligent 
	father=5570	#Bruce
	377.3.4={ birth=yes }
	455.1.31={ death=yes }
}
5580={
	name=Osbert
	culture=azerothian religion=holy_light
	martial=8 diplomacy=7 stewardship=5 intrigue=4 learning=6
	trait=education_intrigue_1 trait=wrathful trait=craven 
	father=5570	#Bruce
	373.9.20={ birth=yes }
	453.1.4={ death=yes }
}
5581={
	name=Milton
	culture=azerothian religion=holy_light
	martial=6 diplomacy=4 stewardship=7 intrigue=6 learning=5
	trait=education_diplomacy_1 trait=patient trait=gluttonous trait=honest 
	father=5574	#Chapman
	454.3.3={ birth=yes }
	521.11.15={ death=yes }
}
5582={
	name=Ariana
	female=yes
	culture=azerothian religion=holy_light
	father=5574	#Chapman
	452.10.27={ birth=yes }
	521.9.17={ death=yes }
}
5583={
	name=Eliza
	female=yes
	culture=azerothian religion=holy_light
	father=5574	#Chapman
	446.12.1={ birth=yes }
	519.2.20={ death=yes }
}
5584={
	name=Alcott
	culture=azerothian religion=holy_light
	martial=4 diplomacy=5 stewardship=5 intrigue=6 learning=4
	trait=education_learning_2 trait=lifestyle_reveler trait=greedy trait=ambitious trait=cynical 
	father=5574	#Chapman
	443.3.19={ birth=yes
		effect = {
			add_trait_xp = {
				trait = lifestyle_reveler
				value = 50
			}
		}
	}
	517.8.15={ death=yes }
}
5585={
	name=Rubia
	female=yes
	culture=azerothian religion=holy_light
	father=5581	#Milton
	520.6.10={ birth=yes }
	585.12.16={ death=yes }
}
5586={
	name=Gaiman
	culture=azerothian religion=holy_light
	martial=7 diplomacy=8 stewardship=6 intrigue=8 learning=5
	trait=education_stewardship_4 trait=gregarious trait=paranoid trait=content 
	father=5581	#Milton
	517.4.12={ birth=yes }
	594.3.19={ death=yes }
}
5587={
	name=Bernard
	culture=azerothian religion=holy_light
	martial=6 diplomacy=8 stewardship=5 intrigue=7 learning=7
	trait=education_stewardship_4 trait=diligent trait=just trait=lustful trait=brave 
	father=5586	#Gaiman
	583.4.25={ birth=yes }
	661.9.3={ death=yes }
}
5588={
	name=Lantsida
	female=yes
	culture=azerothian religion=holy_light
	father=5586	#Gaiman
	578.7.25={ birth=yes }
	666.11.27={ death=yes }
}
5589={
	name=Shayne
	culture=azerothian religion=holy_light
	martial=6 diplomacy=4 stewardship=6 intrigue=6 learning=8
	trait=education_stewardship_4 trait=cynical trait=shy 
	father=5586	#Gaiman
	574.1.4={ birth=yes }
	667.12.14={ death=yes }
}
5590={
	name=Akyssa
	female=yes
	culture=azerothian religion=holy_light
	father=5586	#Gaiman
	571.10.12={ birth=yes }
	655.6.4={ death=yes }
}

# c_longshore
5600={
	name=Brandon
	culture=azerothian religion=holy_light
	martial=8 diplomacy=4 stewardship=5 intrigue=6 learning=8
	trait=education_martial_1 trait=content trait=greedy trait=shy trait=wrathful 
	2.11.3={ birth=yes }
	66.3.3={ death=yes }
}
5601={
	name=Spenser
	culture=azerothian religion=holy_light
	martial=4 diplomacy=5 stewardship=5 intrigue=4 learning=7
	trait=education_diplomacy_3 trait=scholar trait=shy trait=compassionate trait=greedy 
	trait=paranoid 
	father=5600	#Brandon
	67.4.23={ birth=yes }
	152.2.11={ death=yes }
}
5602={
	name=Celsa
	female=yes
	culture=azerothian religion=holy_light
	father=5600	#Brandon
	65.2.6={ birth=yes }
	158.2.21={ death=yes }
}
5603={
	name=Milton
	culture=azerothian religion=holy_light
	martial=7 diplomacy=8 stewardship=4 intrigue=8 learning=4
	trait=education_stewardship_1 trait=patient trait=compassionate trait=arbitrary trait=lazy 
	father=5600	#Brandon
	62.7.4={ birth=yes }
	177.6.22={ death=yes }
}
5604={
	name=Kristoff
	culture=azerothian religion=holy_light
	martial=4 diplomacy=8 stewardship=5 intrigue=8 learning=4
	trait=education_diplomacy_3 trait=lifestyle_mystic trait=patient trait=honest trait=cynical 
	trait=temperate 
	father=5601	#Spenser
	132.2.17={ birth=yes
		effect = {
			add_trait_xp = {
				trait = lifestyle_mystic
				value = 50
			}
		}
	}
	231.8.3={ death=yes }
}
5605={
	name=Isobel
	female=yes
	culture=azerothian religion=holy_light
	father=5601	#Spenser
	129.9.10={ birth=yes }
	192.3.16={ death=yes }
}
5606={
	name=Theda
	female=yes
	culture=azerothian religion=holy_light
	father=5601	#Spenser
	126.1.14={ birth=yes }
	218.7.27={ death=yes }
}
5607={
	name=Morberga
	female=yes
	culture=azerothian religion=holy_light
	father=5601	#Spenser
	124.7.9={ birth=yes }
	208.1.30={ death=yes }
}
5608={
	name=Adrien
	culture=azerothian religion=holy_light
	martial=5 diplomacy=4 stewardship=6 intrigue=6 learning=5
	trait=education_stewardship_4 trait=lifestyle_hunter trait=sadistic trait=just trait=gregarious 
	trait=ambitious
	father=5601	#Spenser
	120.5.14={ birth=yes
		effect = {
			add_trait_xp = {
				trait = lifestyle_hunter
				track = hunter
				value = 50
			}
		}
	}
	203.1.23={ death=yes }
}
5609={
	name=Framberta
	female=yes
	culture=azerothian religion=holy_light
	father=5601	#Spenser
	117.8.10={ birth=yes }
	198.2.17={ death=yes }
}
5610={
	name=Bazzil
	culture=azerothian religion=holy_light
	martial=6 diplomacy=8 stewardship=8 intrigue=8 learning=4
	trait=education_martial_3 trait=sadistic trait=greedy trait=chaste trait=lunatic_1 
	father=5601	#Spenser
	114.2.17={ birth=yes }
	169.3.8={ death=yes }
}
5611={
	name=Dwite
	culture=azerothian religion=holy_light
	martial=8 diplomacy=5 stewardship=4 intrigue=4 learning=7
	trait=education_intrigue_4 trait=lifestyle_mystic trait=diligent trait=greedy trait=ambitious 
	father=5604	#Kristoff
	200.10.2={ birth=yes
		effect = {
			add_trait_xp = {
				trait = lifestyle_mystic
				value = 50
			}
		}
	}
	269.10.30={ death=yes }
}
5612={
	name=Alcott
	culture=azerothian religion=holy_light
	martial=7 diplomacy=8 stewardship=5 intrigue=5 learning=8
	trait=education_diplomacy_3 trait=torturer trait=generous 
	father=5604	#Kristoff
	194.10.15={ birth=yes }
	296.11.20={ death=yes }
}
5613={
	name=Milton
	culture=azerothian religion=holy_light
	martial=8 diplomacy=7 stewardship=6 intrigue=6 learning=6
	trait=education_diplomacy_3 trait=sadistic trait=gregarious trait=arrogant 
	father=5604	#Kristoff
	190.2.26={ birth=yes }
	253.7.26={ death=yes }
}
5614={
	name=Akyssa
	female=yes
	culture=azerothian religion=holy_light
	father=5604	#Kristoff
	185.9.24={ birth=yes }
	263.9.17={ death=yes }
}
5615={
	name=Shayne
	culture=azerothian religion=holy_light
	martial=8 diplomacy=7 stewardship=6 intrigue=8 learning=8
	trait=education_intrigue_3 trait=lazy trait=deceitful trait=gluttonous trait=shy 
	trait=stuttering 
	father=5611	#Dwite
	266.10.2={ birth=yes }
	335.11.2={ death=yes }
}
5616={
	name=Dorothea
	female=yes
	culture=azerothian religion=holy_light
	father=5611	#Dwite
	263.5.13={ birth=yes }
	339.1.8={ death=yes }
}
5617={
	name=Redwald
	culture=azerothian religion=holy_light
	martial=6 diplomacy=8 stewardship=5 intrigue=6 learning=8
	trait=education_learning_2 trait=compassionate trait=honest 
	father=5611	#Dwite
	260.8.2={ birth=yes }
	325.5.4={ death=yes }
}
5618={
	name=Arthur
	culture=azerothian religion=holy_light
	martial=6 diplomacy=6 stewardship=5 intrigue=4 learning=4
	trait=education_stewardship_4 trait=brave trait=temperate trait=chaste trait=compassionate 
	father=5611	#Dwite
	258.10.7={ birth=yes }
	332.4.8={ death=yes }
}
5619={
	name=Allan
	culture=azerothian religion=holy_light
	martial=8 diplomacy=6 stewardship=6 intrigue=6 learning=7
	trait=education_martial_2 trait=ambitious trait=shy trait=greedy trait=sadistic 
	trait=intellect_good_2 
	father=5615	#Shayne
	331.12.18={ birth=yes }
	403.6.30={ death=yes }
}
5620={
	name=Elaine
	female=yes
	culture=azerothian religion=holy_light
	father=5615	#Shayne
	328.6.15={ birth=yes }
	405.9.6={ death=yes }
}
5621={
	name=Mercy
	female=yes
	culture=azerothian religion=holy_light
	father=5615	#Shayne
	326.6.8={ birth=yes }
	411.1.17={ death=yes }
}
5622={
	name=Alexandra
	female=yes
	culture=azerothian religion=holy_light
	father=5615	#Shayne
	325.4.20={ birth=yes }
	390.7.14={ death=yes }
}
5623={
	name=Severina
	female=yes
	culture=azerothian religion=holy_light
	father=5619	#Allan
	395.4.2={ birth=yes }
	466.6.25={ death=yes }
}
5624={
	name=Ripley
	culture=azerothian religion=holy_light
	martial=8 diplomacy=5 stewardship=5 intrigue=7 learning=8
	trait=education_stewardship_4 trait=lustful trait=patient trait=temperate trait=trusting 
	father=5619	#Allan
	391.1.11={ birth=yes }
	472.9.29={ death=yes }
}
5625={
	name=Jagger
	culture=azerothian religion=holy_light
	martial=5 diplomacy=5 stewardship=4 intrigue=7 learning=7
	trait=education_martial_1 trait=zealous trait=arbitrary trait=compassionate trait=paranoid 
	father=5619	#Allan
	388.1.19={ birth=yes }
	479.10.28={ death=yes }
}
5626={
	name=Celina
	female=yes
	culture=azerothian religion=holy_light
	father=5619	#Allan
	386.11.4={ birth=yes }
	448.9.23={ death=yes }
}
5627={
	name=Sydell
	culture=azerothian religion=holy_light
	martial=5 diplomacy=5 stewardship=5 intrigue=7 learning=4
	trait=education_learning_1 trait=lifestyle_reveler trait=sadistic trait=shy trait=lustful 
	father=5619	#Allan
	381.3.27={ birth=yes
		effect = {
			add_trait_xp = {
				trait = lifestyle_reveler
				value = 50
			}
		}
	}
	456.8.31={ death=yes }
}
5628={
	name=Anduin
	culture=azerothian religion=holy_light
	martial=6 diplomacy=5 stewardship=7 intrigue=8 learning=6
	trait=education_intrigue_1 trait=ambitious trait=paranoid trait=humble 
	trait=temperate 
	father=5624	#Ripley
	457.5.23={ birth=yes }
	551.8.14={ death=yes }
}
5629={
	name=Sydell
	culture=azerothian religion=holy_light
	martial=7 diplomacy=8 stewardship=4 intrigue=6 learning=7
	trait=education_martial_2 trait=ambitious trait=sadistic trait=arrogant trait=cynical 
	father=5624	#Ripley
	453.4.16={ birth=yes }
	540.10.19={ death=yes }
}
5630={
	name=Lizbeth
	female=yes
	culture=azerothian religion=holy_light
	father=5624	#Ripley
	451.2.8={ birth=yes }
	502.4.23={ death=yes }
}
5631={
	name=Brian
	culture=azerothian religion=holy_light
	martial=5 diplomacy=4 stewardship=8 intrigue=6 learning=5
	trait=education_learning_1 trait=shy trait=deceitful trait=temperate trait=just 
	father=5628	#Anduin
	522.7.27={ birth=yes }
	620.3.30={ death=yes }
}
5632={
	name=Noreen
	female=yes
	culture=azerothian religion=holy_light
	father=5628	#Anduin
	519.4.12={ birth=yes }
	605.5.23={ death=yes }
}
5633={
	name=Eva
	female=yes
	culture=azerothian religion=holy_light
	father=5628	#Anduin
	516.11.4={ birth=yes }
	593.2.20={ death=yes }
}
5634={
	name=Frotlina
	female=yes
	culture=azerothian religion=holy_light
	father=5628	#Anduin
	513.7.6={ birth=yes }
	562.12.7={ death=yes }
}
5635={
	name=Osbert
	culture=azerothian religion=holy_light
	martial=7 diplomacy=6 stewardship=4 intrigue=7 learning=8
	trait=education_intrigue_4 trait=greedy trait=humble trait=ambitious trait=compassionate 
	father=5631	#Brian
	587.5.8={ birth=yes }
	665.2.17={ death=yes }
}
5636={
	name=Gaiman
	culture=azerothian religion=holy_light
	martial=5 diplomacy=8 stewardship=7 intrigue=4 learning=5
	trait=education_diplomacy_3 trait=chaste trait=deceitful trait=brave trait=trusting 
	father=5631	#Brian
	582.11.17={ birth=yes }
	649.2.11={ death=yes }
}
5637={
	name=Raff
	culture=azerothian religion=holy_light
	martial=4 diplomacy=6 stewardship=6 intrigue=5 learning=6
	trait=education_diplomacy_3 trait=zealous trait=sadistic 
	father=5631	#Brian
	578.11.14={ birth=yes }
	676.11.4={ death=yes }
}

# c_gold_coast
5650={
	name=Joseph
	culture=azerothian religion=holy_light
	martial=8 diplomacy=8 stewardship=8 intrigue=5 learning=5
	trait=education_diplomacy_3 trait=education_martial_prowess_4 trait=just trait=cynical trait=gluttonous 
	2.3.8={ birth=yes }
	89.5.24={ death=yes }
}
5651={
	name=Taria
	female=yes
	culture=azerothian religion=holy_light
	father=5650	#Joseph
	68.10.1={ birth=yes }
	135.8.26={ death=yes }
}
5652={
	name=Felita
	female=yes
	culture=azerothian religion=holy_light
	father=5650	#Joseph
	67.8.13={ birth=yes }
	165.8.31={ death=yes }
}
5653={
	name=Brandon
	culture=azerothian religion=holy_light
	martial=7 diplomacy=6 stewardship=6 intrigue=5 learning=7
	trait=education_diplomacy_3 trait=arrogant trait=content trait=temperate trait=deceitful 
	father=5650	#Joseph
	64.11.6={ birth=yes }
	146.9.29={ death=yes }
}
5654={
	name=Elisa
	female=yes
	culture=azerothian religion=holy_light
	father=5653	#Brandon
	129.12.9={ birth=yes }
	218.11.23={ death=yes }
}
5655={
	name=Halley
	female=yes
	culture=azerothian religion=holy_light
	father=5653	#Brandon
	125.7.14={ birth=yes }
	218.6.19={ death=yes }
}
5656={
	name=Anson
	culture=azerothian religion=holy_light
	martial=7 diplomacy=4 stewardship=7 intrigue=5 learning=8
	trait=education_stewardship_4 trait=arbitrary trait=diligent trait=cynical trait=greedy 
	father=5653	#Brandon
	120.12.6={ birth=yes }
	215.5.5={ death=yes }
}
5657={
	name=Creada
	female=yes
	culture=azerothian religion=holy_light
	father=5656	#Anson
	185.1.22={ birth=yes }
	265.7.20={ death=yes }
}
5658={
	name=Luana
	female=yes
	culture=azerothian religion=holy_light
	father=5656	#Anson
	182.8.1={ birth=yes }
	242.7.6={ death=yes }
}
5659={
	name=Augustus
	culture=azerothian religion=holy_light
	martial=8 diplomacy=6 stewardship=6 intrigue=7 learning=6
	trait=education_intrigue_3 trait=lifestyle_hunter trait=trusting trait=sadistic trait=chaste 
	trait=gluttonous 
	father=5656	#Anson
	178.2.16={ birth=yes
		effect = {
			add_trait_xp = {
				trait = lifestyle_hunter
				track = hunter
				value = 50
			}
		}
	}
	270.8.2={ death=yes }
}
5660={
	name=Bradney
	culture=azerothian religion=holy_light
	martial=7 diplomacy=6 stewardship=8 intrigue=5 learning=7
	trait=education_learning_2 trait=torturer trait=arrogant trait=content trait=just 
	trait=gluttonous 
	father=5659	#Augustus
	243.9.27={ birth=yes }
	321.9.18={ death=yes }
}
5661={
	name=Ruben
	culture=azerothian religion=holy_light
	martial=5 diplomacy=4 stewardship=6 intrigue=5 learning=5
	trait=education_diplomacy_3 trait=greedy trait=gregarious 
	father=5659	#Augustus
	242.1.21={ birth=yes }
	328.8.9={ death=yes }
}
5662={
	name=Llane
	culture=azerothian religion=holy_light
	martial=7 diplomacy=8 stewardship=5 intrigue=7 learning=7
	trait=education_intrigue_3 trait=lifestyle_mystic trait=sadistic trait=generous trait=lazy 
	trait=arrogant 
	father=5659	#Augustus
	240.9.27={ birth=yes
		effect = {
			add_trait_xp = {
				trait = lifestyle_mystic
				value = 50
			}
		}
	}
	327.4.28={ death=yes }
}
5663={
	name=Bradney
	culture=azerothian religion=holy_light
	martial=6 diplomacy=4 stewardship=7 intrigue=8 learning=4
	trait=education_intrigue_1 trait=gregarious trait=arrogant 
	father=5660	#Bradney
	310.12.1={ birth=yes }
	377.3.19={ death=yes }
}
5664={
	name=Taria
	female=yes
	culture=azerothian religion=holy_light
	father=5660	#Bradney
	305.9.27={ birth=yes }
	367.4.23={ death=yes }
}
5665={
	name=Newbold
	culture=azerothian religion=holy_light
	martial=8 diplomacy=7 stewardship=8 intrigue=8 learning=6
	trait=education_martial_1 trait=arbitrary trait=cynical 
	father=5660	#Bradney
	302.8.11={ birth=yes }
	375.9.16={ death=yes }
}
5666={
	name=Augustus
	culture=azerothian religion=holy_light
	martial=7 diplomacy=4 stewardship=7 intrigue=4 learning=6
	trait=education_learning_2 trait=arrogant trait=temperate trait=sadistic trait=craven 
	father=5663	#Bradney
	376.4.7={ birth=yes }
	438.3.1={ death=yes }
}
5667={
	name=Halley
	female=yes
	culture=azerothian religion=holy_light
	father=5663	#Bradney
	372.2.1={ birth=yes }
	447.9.15={ death=yes }
}
5668={
	name=Kenata
	female=yes
	culture=azerothian religion=holy_light
	father=5666	#Augustus
	441.5.11={ birth=yes }
	536.3.15={ death=yes }
}
5669={
	name=Finnula
	female=yes
	culture=azerothian religion=holy_light
	father=5666	#Augustus
	439.9.7={ birth=yes }
	540.8.5={ death=yes }
}
5670={
	name=Frotlina
	female=yes
	culture=azerothian religion=holy_light
	father=5666	#Augustus
	436.11.22={ birth=yes }
	525.12.2={ death=yes }
}
5671={
	name=Ralph
	culture=azerothian religion=holy_light
	martial=8 diplomacy=6 stewardship=8 intrigue=4 learning=7
	trait=education_martial_2 trait=brave trait=cynical 
	father=5666	#Augustus
	433.5.10={ birth=yes }
	516.6.19={ death=yes }
}
5672={
	name=Ardwyn
	female=yes
	culture=azerothian religion=holy_light
	father=5666	#Augustus
	429.2.7={ birth=yes }
	498.12.19={ death=yes }
}
5673={
	name=Johan
	culture=azerothian religion=holy_light
	martial=7 diplomacy=8 stewardship=4 intrigue=5 learning=5
	trait=education_intrigue_1 trait=scholar trait=humble trait=lazy trait=content 
	trait=greedy 
	father=5671	#Ralph
	498.10.11={ birth=yes }
	563.1.8={ death=yes }
}
5674={
	name=Anastasia
	female=yes
	culture=azerothian religion=holy_light
	father=5671	#Ralph
	494.11.17={ birth=yes }
	570.10.11={ death=yes }
}
5675={
	name=Idonea
	female=yes
	culture=azerothian religion=holy_light
	father=5671	#Ralph
	491.4.20={ birth=yes }
	578.3.10={ death=yes }
}
5676={
	name=Robben
	culture=azerothian religion=holy_light
	martial=5 diplomacy=5 stewardship=8 intrigue=5 learning=8
	trait=education_diplomacy_4 trait=temperate trait=ambitious trait=just trait=sadistic 
	father=5671	#Ralph
	490.11.17={ birth=yes }
	532.7.1={ death=yes }
}
5677={
	name=Parr
	culture=azerothian religion=holy_light
	martial=4 diplomacy=8 stewardship=4 intrigue=5 learning=5
	trait=education_martial_1 trait=sadistic trait=lazy trait=generous trait=craven 
	father=5673	#Johan
	563.1.8={ birth=yes }
	635.1.31={ death=yes }
}
5678={
	name=Rose
	female=yes
	culture=azerothian religion=holy_light
	father=5673	#Johan
	560.4.1={ birth=yes }
	648.2.8={ death=yes }
}

# c_mortwakes_tower
5750={
	name=Newton
	culture=azerothian religion=holy_light
	martial=6 diplomacy=5 stewardship=6 intrigue=7 learning=5
	trait=education_intrigue_3 trait=compassionate trait=craven trait=chaste trait=lazy 
	2.4.10={ birth=yes }
	66.8.19={ death=yes }
}
5751={
	name=Brand
	culture=azerothian religion=holy_light
	martial=5 diplomacy=8 stewardship=7 intrigue=4 learning=5
	trait=education_learning_1 trait=content trait=lazy trait=just 
	father=5750	#Newton
	67.8.25={ birth=yes }
	178.3.24={ death=yes }
}
5752={
	name=Anson
	culture=azerothian religion=holy_light
	martial=8 diplomacy=8 stewardship=5 intrigue=8 learning=7
	trait=education_learning_4 trait=generous trait=chaste trait=diligent 
	trait=honest 
	father=5750	#Newton
	64.8.24={ birth=yes }
	144.9.27={ death=yes }
}
5753={
	name=Sirra
	culture=azerothian religion=holy_light
	martial=4 diplomacy=8 stewardship=6 intrigue=4 learning=6
	trait=education_intrigue_3 trait=lifestyle_hunter trait=just trait=cynical trait=greedy 
	father=5750	#Newton
	62.4.3={ birth=yes
		effect = {
			add_trait_xp = {
				trait = lifestyle_hunter
				track = hunter
				value = 50
			}
		}
	}
	158.11.17={ death=yes }
}
5754={
	name=Velvet
	female=yes
	culture=azerothian religion=holy_light
	father=5750	#Newton
	61.9.16={ birth=yes }
	140.12.26={ death=yes }
}
5755={
	name=Rell
	culture=azerothian religion=holy_light
	martial=7 diplomacy=6 stewardship=6 intrigue=6 learning=7
	trait=education_intrigue_3 trait=deceitful trait=just trait=gluttonous 
	father=5750	#Newton
	57.2.15={ birth=yes }
	133.1.26={ death=yes }
}
5756={
	name=Severina
	female=yes
	culture=azerothian religion=holy_light
	father=5751	#Brand
	131.3.1={ birth=yes }
	194.10.12={ death=yes }
}
5757={
	name=Brand
	culture=azerothian religion=holy_light
	martial=6 diplomacy=4 stewardship=4 intrigue=4 learning=4
	trait=education_learning_3 trait=lifestyle_reveler trait=paranoid trait=arrogant trait=deceitful 
	father=5751	#Brand
	128.10.26={ birth=yes
		effect = {
			add_trait_xp = {
				trait = lifestyle_reveler
				value = 50
			}
		}
	}
	221.9.4={ death=yes }
}
5758={
	name=Aldwin
	culture=azerothian religion=holy_light
	martial=7 diplomacy=4 stewardship=5 intrigue=5 learning=8
	trait=education_stewardship_4 trait=content trait=deceitful trait=gregarious trait=chaste 
	father=5751	#Brand
	125.12.26={ birth=yes }
	205.8.12={ death=yes }
}
5759={
	name=Chapman
	culture=azerothian religion=holy_light
	martial=5 diplomacy=6 stewardship=7 intrigue=5 learning=5
	trait=education_diplomacy_3 trait=lifestyle_herbalist trait=just trait=craven 
	father=5751	#Brand
	123.1.23={ birth=yes }
	185.12.25={ death=yes }
}
5760={
	name=Brodie
	culture=azerothian religion=holy_light
	martial=6 diplomacy=4 stewardship=6 intrigue=8 learning=6
	trait=education_stewardship_4 trait=education_martial_prowess_4 trait=greedy trait=zealous 
	father=5751	#Brand
	121.7.13={ birth=yes }
	217.5.14={ death=yes }
}
5761={
	name=Stuart
	culture=azerothian religion=holy_light
	martial=7 diplomacy=5 stewardship=6 intrigue=6 learning=6
	trait=education_martial_2 trait=lazy trait=patient trait=compassionate trait=temperate 
	father=5757	#Brand
	194.4.22={ birth=yes }
	287.4.24={ death=yes }
}
5762={
	name=Elaine
	female=yes
	culture=azerothian religion=holy_light
	father=5757	#Brand
	193.5.25={ birth=yes }
	261.7.12={ death=yes }
}
5763={
	name=Joseph
	culture=azerothian religion=holy_light
	martial=8 diplomacy=4 stewardship=8 intrigue=7 learning=6
	trait=education_diplomacy_3 trait=sadistic trait=arbitrary trait=content 
	trait=cynical trait=drunkard
	father=5757	#Brand
	188.10.2={ birth=yes }
	268.5.23={ death=yes }
}
5764={
	name=Kristoff
	culture=azerothian religion=holy_light
	martial=5 diplomacy=8 stewardship=4 intrigue=5 learning=8
	trait=education_learning_1 trait=temperate 
	father=5757	#Brand
	184.4.21={ birth=yes }
	273.5.29={ death=yes }
}
5765={
	name=Gillian
	female=yes
	culture=azerothian religion=holy_light
	father=5761	#Stuart
	261.11.23={ birth=yes }
	321.12.8={ death=yes }
}
5766={
	name=Bazzil
	culture=azerothian religion=holy_light
	martial=8 diplomacy=6 stewardship=7 intrigue=8 learning=8
	trait=education_learning_1 trait=deceitful trait=greedy trait=temperate 
	trait=humble 
	father=5761	#Stuart
	259.10.23={ birth=yes }
	322.1.20={ death=yes }
}
5767={
	name=Camilla
	female=yes
	culture=azerothian religion=holy_light
	father=5761	#Stuart
	257.1.12={ birth=yes }
	339.3.5={ death=yes }
}
5768={
	name=Augustus
	culture=azerothian religion=holy_light
	martial=4 diplomacy=5 stewardship=5 intrigue=6 learning=6
	trait=education_learning_2 trait=paranoid trait=just 
	father=5766	#Bazzil
	324.12.8={ birth=yes }
	414.9.10={ death=yes }
}
5769={
	name=Deidra
	female=yes
	culture=azerothian religion=holy_light
	father=5766	#Bazzil
	319.5.13={ birth=yes }
	369.3.10={ death=yes }
}
5770={
	name=Elaine
	female=yes
	culture=azerothian religion=holy_light
	father=5766	#Bazzil
	314.5.12={ birth=yes }
	379.2.21={ death=yes }
}
5771={
	name=Newton
	culture=azerothian religion=holy_light
	martial=8 diplomacy=6 stewardship=6 intrigue=8 learning=4
	trait=education_intrigue_4 trait=trusting trait=wrathful 
	father=5766	#Bazzil
	311.11.6={ birth=yes }
	398.6.8={ death=yes }
}
5772={
	name=Brentan
	culture=azerothian religion=holy_light
	martial=4 diplomacy=6 stewardship=4 intrigue=5 learning=7
	trait=education_diplomacy_4 trait=sadistic trait=craven trait=generous trait=temperate 
	father=5768	#Augustus
	388.4.24={ birth=yes }
	435.9.21={ death=yes }
}
5773={
	name=Alison
	female=yes
	culture=azerothian religion=holy_light
	father=5768	#Augustus
	386.3.12={ birth=yes }
	471.4.24={ death=yes }
}
5774={
	name=Rowan
	culture=azerothian religion=holy_light
	martial=4 diplomacy=4 stewardship=5 intrigue=8 learning=4
	trait=education_diplomacy_4 trait=paranoid trait=chaste trait=arbitrary 
	father=5772	#Brentan
	452.6.12={ birth=yes }
	517.8.12={ death=yes }
}
5775={
	name=Akyssa
	female=yes
	culture=azerothian religion=holy_light
	father=5772	#Brentan
	448.5.24={ birth=yes }
	541.12.3={ death=yes }
}
5776={
	name=Carson
	culture=azerothian religion=holy_light
	martial=8 diplomacy=5 stewardship=5 intrigue=4 learning=6
	trait=education_martial_2 trait=honest trait=diligent trait=content 
	father=5772	#Brentan
	444.12.4={ birth=yes }
	537.5.27={ death=yes }
}
5777={
	name=Johan
	culture=azerothian religion=holy_light
	martial=5 diplomacy=5 stewardship=8 intrigue=4 learning=5
	trait=education_martial_1 trait=lifestyle_reveler trait=content trait=chaste 
	trait=sadistic 
	father=5772	#Brentan
	441.3.14={ birth=yes
		effect = {
			add_trait_xp = {
				trait = lifestyle_reveler
				value = 50
			}
		}
	}
	502.1.1={ death=yes }
}
5778={
	name=Brentan
	culture=azerothian religion=holy_light
	martial=8 diplomacy=5 stewardship=5 intrigue=8 learning=4
	trait=education_learning_2 trait=greedy trait=cynical trait=hunchbacked 
	father=5774	#Rowan
	517.8.12={ birth=yes }
	613.6.13={ death=yes }
}
5779={
	name=Allan
	culture=azerothian religion=holy_light
	martial=5 diplomacy=5 stewardship=7 intrigue=8 learning=7
	trait=education_learning_1 trait=lifestyle_mystic trait=generous trait=content trait=gluttonous 
	trait=arrogant 
	father=5774	#Rowan
	514.9.14={ birth=yes
		effect = {
			add_trait_xp = {
				trait = lifestyle_mystic
				value = 50
			}
		}
	}
	604.7.22={ death=yes }
}
5780={
	name=Betty
	female=yes
	culture=azerothian religion=holy_light
	father=5774	#Rowan
	510.4.3={ birth=yes }
	578.6.3={ death=yes }
}
5781={
	name=Ello
	culture=azerothian religion=holy_light
	martial=7 diplomacy=7 stewardship=7 intrigue=5 learning=4
	trait=education_diplomacy_3 trait=torturer trait=trusting trait=brave 
	trait=shy trait=sadistic 
	father=5774	#Rowan
	506.3.17={ birth=yes }
	579.4.17={ death=yes }
}
5782={
	name=Randy
	culture=azerothian religion=holy_light
	martial=6 diplomacy=4 stewardship=5 intrigue=7 learning=6
	trait=education_intrigue_4 trait=ambitious trait=sadistic trait=honest 
	trait=paranoid 
	father=5778	#Brentan
	585.9.2={ birth=yes }
	646.2.9={ death=yes }
}
5783={
	name=Thoradin
	culture=azerothian religion=holy_light
	martial=6 diplomacy=4 stewardship=6 intrigue=8 learning=5
	trait=education_intrigue_3 trait=sadistic trait=lazy trait=craven trait=paranoid 
	trait=wounded_1 
	father=5778	#Brentan
	582.8.23={ birth=yes }
	649.7.18={ death=yes }
}
5784={
	name=Ben
	culture=azerothian religion=holy_light
	martial=8 diplomacy=4 stewardship=7 intrigue=5 learning=7
	trait=education_intrigue_3 trait=patient trait=generous trait=trusting trait=honest 
	father=5778	#Brentan
	578.1.13={ birth=yes }
	671.5.19={ death=yes }
}
5785={
	name=Gavinrad
	culture=azerothian religion=holy_light
	martial=8 diplomacy=7 stewardship=7 intrigue=2 learning=7
	trait=education_martial_4 trait=education_martial_prowess_3 trait=compassionate trait=generous trait=just trait=honest trait=loyal 
	539.6.9={ 
		birth=yes
		effect = { make_important_lore_character_effect = yes }
	}
	557.8.10={
		effect={
			set_variable = { name = wc_endurance_physical_lifestyle_additional_perks_variable value = wc_perks_needed_for_level_2_physical_trait_value }
			set_variable = { name = wc_strength_physical_lifestyle_additional_perks_variable value = wc_perks_needed_for_level_2_physical_trait_value }
		}
		# trait=physical_lifestyle_endurance_2
		# trait=physical_lifestyle_strength_2
	}
	573.8.10={
		give_nickname = nick_the_dire
	}
	588.5.1={
		effect={ set_variable = { name = wc_light_magic_lifestyle_additional_perks_variable value = wc_perks_needed_for_level_1_magic_trait_value } }
		#employer=60036
		# create_bloodline = { #Silver Hand Founder
			# type = gavinrad
		# }
	}
	603.5.15={
		death = {
			death_reason = death_battle
			killer = 60003
		}
	}
}
#WORGEN Nightbane pack
5790={
	name=Gutspill
	dynasty=405
	culture=azerothian religion=wolf_cult_religion
	martial=8 diplomacy=5 stewardship=6 intrigue=7 learning=5
	trait=education_martial_2 trait=lifestyle_hunter trait=patient trait=sadistic 
	579.5.15={ birth=yes
		effect = {
			add_trait_xp = {
				trait = lifestyle_hunter
				track = hunter
				value = 50
			}
		}
	}
	600.1.1={
		#trait = worgen
	}
	605.9.29={ death=yes }
}
#dynasty=404
5800={
	name=Abercrombie
	dynasty=404
	culture=azerothian religion=holy_light
	sexuality = heterosexual
	martial=4 diplomacy=8 stewardship=8 intrigue=7 learning=5
	trait=education_learning_2 trait=generous trait=chaste trait=compassionate trait=diligent 
	disallow_random_traits = yes
	550.8.4={ birth=yes trait=creature_human }
	574.05.24={
		employer=575
		add_spouse=5802
		effect={
			set_relation_soulmate = character:5802
		}	
	}
	590.4.12={ 
		employer=5809
		effect={ set_variable = { name = wc_death_magic_lifestyle_additional_perks_variable value = wc_perks_needed_for_level_1_magic_trait_value } } 
		trait=lunatic_1 
		religion=maldraxxi
	}
	620.2.10={ death=yes }
}
#dynasty=403
5802={
	name=Eliza
	female=yes
	dynasty=403
	culture=azerothian religion=holy_light
	sexuality = heterosexual
	martial=5 diplomacy=8 stewardship=8 intrigue=4 learning=5
	trait=education_stewardship_4 trait=compassionate trait=gregarious trait=generous trait=chaste 
	disallow_random_traits = yes
	550.2.19={ birth=yes }
	574.05.24={
		employer=575
		add_spouse=5800
		}	
	590.4.12={ 
		employer=5809 
		trait=being_undead 
		religion=maldraxxi 
	}
	620.1.1={ death=yes }
}
#dynasty=402
5804={
	name=Conrad
	dynasty=402
	culture=azerothian religion=holy_light
	martial=7 diplomacy=8 stewardship=8 intrigue=8 learning=4
	trait=education_martial_3 trait=education_martial_prowess_2 trait=intellect_bad_1 trait=brave trait=diligent trait=cynical trait=paranoid
	trait = bossy
	disallow_random_traits = yes
	570.2.5={ birth=yes }
	590.1.1={
		effect={
			set_variable = { name = wc_endurance_physical_lifestyle_additional_perks_variable value = wc_perks_needed_for_level_2_physical_trait_value }
			set_variable = { name = wc_strength_physical_lifestyle_additional_perks_variable value = wc_perks_needed_for_level_2_physical_trait_value }
		}
		# trait=physical_lifestyle_endurance_2
		# trait=physical_lifestyle_strength_2
	}
	603.1.1={
		effect={
			add_opinion = {
				modifier = loyal_servant
				target = character:52400
			}
		}
		trait=lunatic_1
	}
	610.1.1={
		death = {
			death_reason = death_execution #Flung from tower for the crime of weakness
		}
	}
}
chief_esquivel={ #the interim chief of the Kurzen's Expedition after the death of Colonel Kurzen
	name=Esquivel
	culture=azerothian religion=holy_light
	martial=6 diplomacy=8 stewardship=6 intrigue=8 learning=4
	trait=education_martial_2 trait=education_martial_prowess_1 trait=brave trait=diligent trait=cynical trait=callous
	570.2.5={ birth=yes trait=creature_human }
	590.1.1={
		effect={
			set_variable = { name = wc_endurance_physical_lifestyle_additional_perks_variable value = wc_perks_needed_for_level_2_physical_trait_value }
			set_variable = { name = wc_strength_physical_lifestyle_additional_perks_variable value = wc_perks_needed_for_level_2_physical_trait_value }
		}
		# trait=physical_lifestyle_endurance_2
		# trait=physical_lifestyle_strength_2
	}
	603.1.1={
		employer=5804 #Conrad[5804]
		effect={
			add_opinion = {
				modifier = loyal_servant
				target = character:52400
			}
		}
		trait=lunatic_1
	}
	620.11.15={
		death = {
			death_reason = death_battle
		}
	}
}
chief_anders={ #one of the four big Kurzen's Expedition chiefs. He leads the commandos and jungle fighters and is responsible for maintaining the compound's militia and protecting the compound resources from rebel attacks
	name=Anders
	culture=azerothian religion=holy_light
	martial=8 diplomacy=5 stewardship=7 intrigue=8 learning=4
	trait=education_martial_2 trait=paranoid trait=deceitful trait=callous trait=jungle_stalker
	570.2.5={ birth=yes trait=creature_human }
	590.1.1={
		effect={
			set_variable = { name = wc_dexterity_physical_lifestyle_additional_perks_variable value = wc_perks_needed_for_level_2_physical_trait_value }
			set_variable = { name = wc_strength_physical_lifestyle_additional_perks_variable value = wc_perks_needed_for_level_2_physical_trait_value }
		}
		# trait=physical_lifestyle_endurance_2
		# trait=physical_lifestyle_strength_2
	}
	603.1.1={
		employer=5804 #Conrad[5804]
		give_council_position = councillor_marshal
		effect={
			add_opinion = {
				modifier = loyal_servant
				target = character:52400
			}
		}
		trait=lunatic_1
	}
	610.1.1={
		employer=chief_esquivel
		give_council_position = councillor_marshal
	}
	620.11.15={
		death = {
			death_reason = death_battle
		}
	}
}
chief_gaulus={ #leads the medicine men and head shrinkers of Kurzen's Expedition. He is also responsible for medical corps and maintaining peace with nearby Bloodscalps and Skullsplitters
	name=Gaulus
	culture=azerothian religion=holy_light
	martial=5 diplomacy=8 stewardship=7 intrigue=7 learning=5
	trait=education_diplomacy_2 trait=paranoid trait=fickle trait=lifestyle_physician trait=lifestyle_mystic
	560.2.5={ birth=yes trait=creature_human }
	590.1.1={
		effect={
			set_variable = { name = wc_elemental_air_magic_lifestyle_additional_perks_variable value = wc_perks_needed_for_level_1_magic_trait_value }
		}
	}
	603.1.1={
		employer=5804 #Conrad[5804]
		give_council_position = councillor_chancellor
		effect={
			add_opinion = {
				modifier = loyal_servant
				target = character:52400
			}
		}
		trait=lunatic_1
	}
	610.1.1={
		employer=chief_esquivel
		give_council_position = councillor_chancellor
	}
	620.11.15={
		death = {
			death_reason = death_battle
		}
	}
}
chief_miranda={ #one of the four chiefs of Kurzen's Expedition, leads the Kurzen Shadow Ops and is responsible for maintaining blue stone cache and for further research into its uses
	name=Miranda
	female=yes
	culture=azerothian religion=holy_light
	martial=5 diplomacy=6 stewardship=5 intrigue=8 learning=8
	trait=education_learning_2 trait=paranoid trait=deceitful
	570.2.5={ birth=yes trait=creature_human }
	590.1.1={
		effect={
			set_variable = { name = wc_light_magic_lifestyle_additional_perks_variable value = wc_perks_needed_for_level_2_magic_trait_value }
		}
	}
	603.1.1={
		employer=5804 #Conrad[5804]
		give_council_position = councillor_spymaster
		effect={
			add_opinion = {
				modifier = loyal_servant
				target = character:52400
			}
		}
		trait=lunatic_1
	}
	610.1.1={
		employer=chief_esquivel
		give_council_position = councillor_spymaster
	}
	620.11.15={
		death = {
			death_reason = death_battle
		}
	}
}

#dynasty=406
5806={
	name=Moroes
	dynasty=406
	culture=azerothian religion=holy_light
	martial=4 diplomacy=8 stewardship=6 intrigue=8 learning=4
	trait=education_stewardship_4
	trait=diligent
	trait=honest
	trait=cynical
	trait=gregarious
	disallow_random_traits = yes
	535.2.5={ 
		birth=yes trait=creature_human
		effect = { make_important_lore_character_effect = yes }
	}
	558.1.16={
		employer=5000
		give_council_position = councillor_steward
	}
	584.12.3={
		trait = being_undead
		religion = maldraxxi
		effect={
			set_variable = { name = wc_dexterity_physical_lifestyle_additional_perks_variable value = wc_perks_needed_for_level_3_physical_trait_value }
			set_variable = { name = wc_strength_physical_lifestyle_additional_perks_variable value = wc_perks_needed_for_level_3_physical_trait_value }
		}
		# trait=physical_lifestyle_dexterity_3
		# trait=physical_lifestyle_strength_3
	}
	620.1.1={ death=yes }
}
5807={
	name=Cook
	female=yes
	culture=azerothian religion=holy_light
	martial=4 diplomacy=5 stewardship=7 intrigue=6 learning=4
	trait=education_stewardship_4
	trait=diligent
	trait=honest
	trait=gregarious
	disallow_random_traits = yes
	510.5.1={ birth=yes }
	560.1.16={ employer=5000 }
	584.12.3={ death=yes }
}
5808={
	name=Attumen
	culture=azerothian religion=holy_light
	martial=8 diplomacy=6 intrigue=4 stewardship=7 learning=5
	trait=education_martial_2
	trait=lifestyle_hunter
	trait=diligent
	trait=brave
	trait=trusting
	trait=wrathful
	disallow_random_traits = yes
	545.5.1={ birth=yes
		effect = {
			add_trait_xp = {
				trait = lifestyle_hunter
				track = hunter
				value = 50
			}
		}
	}
	562.1.16={ employer=5000 }
	584.12.3={ 
		trait = being_undead
		effect={
			set_variable = { name = wc_endurance_physical_lifestyle_additional_perks_variable value = wc_perks_needed_for_level_2_physical_trait_value }
			set_variable = { name = wc_strength_physical_lifestyle_additional_perks_variable value = wc_perks_needed_for_level_2_physical_trait_value }
			set_variable = { name = wc_death_magic_lifestyle_additional_perks_variable value = wc_perks_needed_for_level_1_magic_trait_value }
		}
		# trait=physical_lifestyle_endurance_2
		# trait=physical_lifestyle_strength_2
		religion = maldraxxi
	}
	600.1.1={
		employer=5806 #Moroes
}
	620.1.1={ death=yes }
}
#dynasty=407
5809={
	name=Morbent
	dynasty=407
	culture=azerothian religion=maldraxxi
	martial=5 diplomacy=6 stewardship=6 intrigue=7 learning=8
	trait=education_learning_2 trait=ambitious trait=sadistic trait=diligent	trait=cynical
	disallow_random_traits = yes
	541.2.13={ birth=yes trait=creature_human }
	580.4.12={
		effect={ set_variable = { name = wc_death_magic_lifestyle_additional_perks_variable value = wc_perks_needed_for_level_3_magic_trait_value } } 
	}
	#608.3.19={ death=yes }
	610.1.1={
		remove_trait = creature_human
		add_trait = creature_lich
		trait = being_undead
	}
	611.1.15={
		death = {
			death_reason = death_battle
		}
	}
}

#dynasty=408
5810={
	name=Gryan
	dynasty=408
	culture=azerothian religion=holy_light
	martial=6 diplomacy=6 stewardship=7 intrigue=4 learning=6
	trait=education_martial_3 trait=compassionate trait=just trait=zealous trait=humble
	disallow_random_traits = yes
	544.1.15={ birth=yes }
	580.4.12={
		effect={
			set_variable = { name = wc_endurance_physical_lifestyle_additional_perks_variable value = wc_perks_needed_for_level_2_physical_trait_value }
			set_variable = { name = wc_strength_physical_lifestyle_additional_perks_variable value = wc_perks_needed_for_level_2_physical_trait_value }
			set_variable = { name = wc_light_magic_lifestyle_additional_perks_variable value = wc_perks_needed_for_level_1_magic_trait_value }
		}
		# trait=physical_lifestyle_endurance_2
		# trait=physical_lifestyle_strength_2
	}
	618.3.19={ death=yes }
}

#dynasty=409
#VanCleef
5811={
	name=Edwin
	dna = edwin_vancleef_dna
	dynasty=409
	culture=azerothian religion=holy_light
	martial=5 diplomacy=6 stewardship=4 intrigue=7 learning=5
	trait=education_intrigue_3 trait=cynical trait=greedy trait=just trait=patient
	trait = curious
	disallow_random_traits = yes
	568.8.9={ 
		birth=yes
		effect = { make_important_lore_character_effect = yes } 
	}
	592.1.15={
		religion=masonry
		trait=peasant_leader
		add_pressed_claim = title:k_stormwind
		effect = {
			# Well-balanced troops
			# spawn_colonial_troops_effect = yes
			#spawn_colonial_troops_effect = yes

			set_variable = { name = wc_dexterity_physical_lifestyle_additional_perks_variable value = wc_perks_needed_for_level_3_physical_trait_value }
			set_variable = { name = wc_strength_physical_lifestyle_additional_perks_variable value = wc_perks_needed_for_level_3_physical_trait_value }
		}
		# trait=physical_lifestyle_dexterity_3
		# trait=physical_lifestyle_strength_3
	}
	608.1.8 = {
		death = {
			death_reason = death_battle
		}
	}
}
5812={
	name=Vanessa
	dna = vanessa_vancleef_dna
	dynasty=409
	female=yes
	father=5811
	culture=azerothian religion=masonry
	martial=7 diplomacy=4 stewardship=4 intrigue=7 learning=5
	595.2.11={ 
		birth=yes trait=creature_human 
		effect = { make_important_lore_character_effect = yes } 
	}
	620.9.13={ death=yes }
}

#dynasty=410
#Thredd
5813={
	name=Bazil
	dynasty=410
	culture=azerothian religion=holy_light
	martial=5 diplomacy=6 stewardship=4 intrigue=7 learning=5
	trait=education_intrigue_3
	565.8.9={ birth=yes trait=creature_human }
	592.1.15={ 
		effect={
			set_variable = { name = wc_dexterity_physical_lifestyle_additional_perks_variable value = wc_perks_needed_for_level_2_physical_trait_value }
			set_variable = { name = wc_strength_physical_lifestyle_additional_perks_variable value = wc_perks_needed_for_level_2_physical_trait_value }
		}
		# trait=physical_lifestyle_dexterity_2
		# trait=physical_lifestyle_strength_2
		religion=masonry
		trait=peasant_leader
	}
	598.3.17={
		employer=5811
	}
	608.6.15={ death=yes }
}

#dynasty=412
5815={
	name=Klaven
	dynasty=412
	culture=azerothian religion=holy_light
	martial=4 diplomacy=5 stewardship=5 intrigue=6 learning=7
	trait=education_learning_3
	trait=arrogant trait=paranoid  trait=ambitious trait=journaller
	566.11.10={ birth=yes trait=creature_human }
	583.1.1={ 
		effect={
			set_variable = { name = wc_dexterity_physical_lifestyle_additional_perks_variable value = wc_perks_needed_for_level_2_physical_trait_value }
			set_variable = { name = wc_strength_physical_lifestyle_additional_perks_variable value = wc_perks_needed_for_level_2_physical_trait_value }
		}
		# trait=physical_lifestyle_dexterity_2
		# trait=physical_lifestyle_strength_2
		religion=masonry
		trait=peasant_leader
		trait=lunatic_1
	}
	608.3.10={ death=yes }
}

#dynasty=413
#Windsor
#Lore dynasty of Reginald Windsor
5820={
	name=Isiah			#Reginald's greatgrandfather
	dynasty=413
	culture=azerothian religion=holy_light
	sexuality = heterosexual
	martial=4 diplomacy=6 stewardship=3 intrigue=4 learning=4
	495.10.8 = { birth=yes }
	522.7.13 = {
		add_spouse=5830		#Reginald's greatgrandmother
		effect = {
			#add_artifact_ironfoe_effect = yes
	}
	}
	550.6.13={ death=yes }
}
5821={
	name=Landen			#Reginald's grandfather
	dynasty=413
	culture=azerothian religion=holy_light
	sexuality = heterosexual
	martial=4 diplomacy=6 stewardship=3 intrigue=4 learning=4
	father=5820		# Isiah
	mother=5830		# Dalia
	523.10.8 = { birth=yes }
	546.7.13 = {
		add_spouse=5835		#Reginald's grandmother
	}
	550.6.13 = {
		effect = {
			#add_artifact_ironfoe_effect = yes
		}
	}
	574.6.13={ death=yes }
}
5822={
	name=Scot			#Reginald's father
	dynasty=413
	culture=azerothian religion=holy_light
	sexuality = heterosexual
	martial=5 diplomacy=4 stewardship=5 intrigue=3 learning=4
	father=5821		# Landen
	mother=5835		# Ysabel
	547.3.20 = {
		birth=yes trait=creature_human
	}
	565.1.1={
		employer=2 #Llane Wrynn
	}
	569.4.16 = {
		add_spouse=5840		#Reginald's mother
	}
	574.6.13 = {
		effect = {
			#add_artifact_ironfoe_effect = yes
		}
	}
	590.1.1={ death=yes }
}
#Reginald Windsor
5823={
	name=Reginald
	dynasty=413
	culture=azerothian religion=holy_light
	sexuality = heterosexual
	martial=6 diplomacy=6 stewardship=4 intrigue=4 learning=4
	trait=education_martial_2 trait=education_martial_prowess_2 trait=strong trait=stubborn trait=honest trait=brave trait=loyal
	father=5822		# Scot
	mother=5840		# Jane
	572.1.1 = { birth=yes }
	572.1.1 = {
		employer=2 #Llane Wrynn
	}
	588.1.1 = {
		effect={
			set_variable = { name = wc_endurance_physical_lifestyle_additional_perks_variable value = wc_perks_needed_for_level_3_physical_trait_value }
			set_variable = { name = wc_strength_physical_lifestyle_additional_perks_variable value = wc_perks_needed_for_level_3_physical_trait_value }
		}
		# trait=physical_lifestyle_endurance_3
		# trait=physical_lifestyle_strength_3
	}
	590.1.1 = {
		employer=8						# Varian Wrynn
		give_council_position = councillor_marshal
		}
	660.1.1={ death=yes }
}
#Windsor's wifes
5830={
	name=Dalia				#Reginald's greatgrandmother
	female=yes
	culture=azerothian religion=holy_light
	sexuality = heterosexual
	martial=1 diplomacy=6 stewardship=6 intrigue=5 learning=3
	498.3.26 = { birth=yes }
	551.10.8={ death=yes }
}
5835={
	name=Ysabel				#Reginald's grandmother
	female=yes
	culture=azerothian religion=holy_light
	sexuality = heterosexual
	martial=2 diplomacy=4 stewardship=6 intrigue=4 learning=4
	524.1.16 = { birth=yes }
	576.11.12={ death=yes }
}
5840={
	name=Jane				#Reginald's mother
	female=yes
	culture=azerothian religion=holy_light
	sexuality = heterosexual
	martial=2 diplomacy=4 stewardship=6 intrigue=4 learning=4
	550.1.16 = { birth=yes }
	565.1.1={
		employer=2 #Llane Wrynn
	}
	590.10.8={ death=yes }
}

# Highlord Demitrian
5850={
	name=Demitrian
	dynasty=414
	culture=azerothian religion=holy_light
	martial=4 diplomacy=3 stewardship=4 intrigue=5 learning=6
	trait=education_learning_4 trait=stubborn trait=deceitful trait=shrewd
	567.3.11 = { birth=yes }
	583.1.1={
		employer=2 #Llane Wrynn
	}
	# Joins the service of the Twilight's Hammer
	589.11.1={
		employer = 52000
<<<<<<< HEAD
		religion = twilight
=======
		religion = twilights_hammer_cult
>>>>>>> 31d725dc
		effect={
			set_variable = { name = wc_elemental_air_magic_lifestyle_additional_perks_variable value = wc_perks_needed_for_level_3_magic_trait_value }
			#join_society_twilights_hammer_cult_effect = yes
		}
	}
	619.10.4={ death=yes }
}

# Doctor Lapidis
5851={
	name=Paul
	dynasty=415
	culture=azerothian religion=holy_light
	martial=4 diplomacy=4 stewardship=5 intrigue=5 learning=6
	trait=education_learning_4 trait=shrewd trait=lunatic_1 trait=lifestyle_physician
	552.8.20={ birth=yes trait=creature_human
		effect = {
			add_trait_xp = {
				trait = lifestyle_physician
				value = 50
			}
		}
	}
	582.8.20={
		effect = {
			add_trait_xp = {
				trait = lifestyle_physician
				value = 50
			}
		}
	}
	619.10.4={ death=yes }
}

# Quentin Bandor
5852={
	name=Quentin
	dynasty=416
	culture=azerothian religion=holy_light
	martial=5 diplomacy=4 stewardship=5 intrigue=4 learning=6
	trait=education_learning_3 trait=architect trait=brave trait=sadistic
	580.1.11 = { birth=yes }
	603.1.1 = {
		employer = 63080 # Colton
		culture = northsea
		religion = pirate_faith
	}
	619.10.4={ death=yes }
}

kerri_hicks={ #The Strongest Woman Alive!
	name=Kerri
	female=yes
	dynasty=hicks
	culture=azerothian religion=holy_light
	trait=education_martial_1
	trait=wrathful trait=brave trait=physique_good_3 trait=strong
	588.1.11 = { birth=yes }
	600.1.1 = {
		employer = 16630 #Silas
	}
	619.10.4={ death=yes }
}

harrison_jones={
	name=Harrison
	dynasty=jones
	culture=azerothian religion=holy_light
	trait=education_learning_3
	trait=greedy trait=brave trait=arbitrary trait=adventurer trait=lifestyle_traveler
	578.1.11 = { birth=yes }
	619.10.4={ death=yes }
}

leeroy_jenkins={
	name=Leeroy
	dynasty=jenkins
	culture=azerothian religion=holy_light
	trait=education_martial_1 trait=education_martial_prowess_1 trait=reckless
	trait=impatient trait=brave trait=arbitrary trait=adventurer
	568.1.11 = { birth=yes }
	588.5.1={
		effect={
			set_variable = { name = wc_endurance_physical_lifestyle_additional_perks_variable value = wc_perks_needed_for_level_2_physical_trait_value }
			set_variable = { name = wc_strength_physical_lifestyle_additional_perks_variable value = wc_perks_needed_for_level_2_physical_trait_value }
			set_variable = { name = wc_light_magic_lifestyle_additional_perks_variable value = wc_perks_needed_for_level_2_magic_trait_value }
		}
	}
	619.10.4={ death=yes }
}

jem_father = {
	name = Jem
	religion = holy_light
	culture = azerothian
	trait = education_martial_prowess_2
	560.10.3 = { birth = yes trait = creature_human }
	583.4.3 = { death = yes }
}

john_keeshan = {
	name = John
	dynasty=keeshan
	religion = holy_light culture = azerothian
	sexuality = heterosexual
	trait=education_martial_3 trait = education_martial_prowess_3
	trait=vengeful trait=arbitrary trait=brave
	566.10.3 = { birth = yes trait = creature_human }
	581.6.10={
		add_spouse=jade_keeshan
		set_relation_friend = character:brubaker
	}
	582.5.1={
		effect={
			set_variable = { name = wc_endurance_physical_lifestyle_additional_perks_variable value = wc_perks_needed_for_level_3_physical_trait_value }
			set_variable = { name = wc_strength_physical_lifestyle_additional_perks_variable value = wc_perks_needed_for_level_2_physical_trait_value }
		}
	}
	603.1.17={
		employer=378 #Count Remington Ridgewell
	}
	683.4.3 = { death = yes }
}
jade_keeshan = {
	name = Jade
	female=yes
	religion = holy_light culture = azerothian
	sexuality = heterosexual
	trait = education_martial_prowess_2
	566.10.3 = { birth = yes trait = creature_human }
	589.4.3 = {
		death = {
			death_reason = death_battle
		}
	}
}
colonel_troteman = {
	name = Samuel
	dynasty=troteman
	religion = holy_light culture = azerothian
	trait=education_martial_3 trait = education_martial_prowess_2
	trait=vengeful trait=just trait=diligent
	563.10.3 = { birth = yes trait = creature_human }
	683.4.3 = { death = yes }
}
messner = {
	name = Messner
	religion = holy_light culture = azerothian
	trait=education_martial_3 trait = magic_good_1
	trait=calm trait=shy
	566.10.3 = { birth = yes trait = creature_human }
	582.5.1={
		effect={
			set_variable = { name = wc_elemental_fire_magic_lifestyle_additional_perks_variable value = wc_perks_needed_for_level_3_magic_trait_value }
		}
	}
	611.1.13 = {
		death = {
			death_reason = death_battle
			killer = darkblaze
		}
	}
}
jorgensen = {
	name = Jorgensen
	religion = holy_light culture = azerothian
	trait=education_martial_2
	trait=compassionate trait=shy trait=trusting
	566.10.3 = { birth = yes trait = creature_human }
	582.5.1={
		effect={
			set_variable = { name = wc_endurance_physical_lifestyle_additional_perks_variable value = wc_perks_needed_for_level_2_physical_trait_value }
			set_variable = { name = wc_strength_physical_lifestyle_additional_perks_variable value = wc_perks_needed_for_level_2_physical_trait_value }
			set_variable = { name = wc_light_magic_lifestyle_additional_perks_variable value = wc_perks_needed_for_level_2_magic_trait_value }
		}
	}
	611.1.13 = {
		death = {
			death_reason = death_battle
			killer = darkblaze
		}
	}
}
krakauer = {
	name = Krakauer
	religion = holy_light culture = azerothian
	trait=education_martial_3
	trait=gregarious trait=wrathful
	566.10.3 = { birth = yes trait = creature_human }
	582.5.1={
		effect={
			set_variable = { name = wc_endurance_physical_lifestyle_additional_perks_variable value = wc_perks_needed_for_level_2_physical_trait_value }
			set_variable = { name = wc_strength_physical_lifestyle_additional_perks_variable value = wc_perks_needed_for_level_2_physical_trait_value }
		}
	}
	611.1.13 = {
		death = {
			death_reason = death_battle
			killer = darkblaze
		}
	}
}
danforth = {
	name = Danforth
	religion = holy_light culture = azerothian
	trait=education_martial_3
	trait=gregarious trait=wrathful
	566.10.3 = { birth = yes trait = creature_human }
	583.5.1={
		effect={
			set_variable = { name = wc_endurance_physical_lifestyle_additional_perks_variable value = wc_perks_needed_for_level_2_physical_trait_value }
			set_variable = { name = wc_strength_physical_lifestyle_additional_perks_variable value = wc_perks_needed_for_level_2_physical_trait_value }
		}
	}
	611.1.13 = {
		death = {
			death_reason = death_battle
			killer = darkblaze
		}
	}
}
brubaker = {
	name = Brubaker
	religion = holy_light culture = azerothian
	trait=education_intrigue_2
	566.10.3 = { birth = yes trait = creature_human }
	611.1.12 = {
		death = {
			death_reason = death_battle
		}
	}
}

hugarin = { #one of the two most powerful mages in the service of the Kingdom of Stormwind
	name = Hugarin
	religion = holy_light culture = azerothian
	trait=education_learning_4 trait=magic_good_3
	martial=5 diplomacy=5 stewardship=7 intrigue=4 learning=8
	546.10.3 = { birth = yes trait = creature_human }
	560.1.1={
		effect = {
			set_variable = { name = wc_order_magic_lifestyle_additional_perks_variable value = wc_perks_needed_for_level_3_magic_trait_value }
		}
	}
	565.1.1={
		employer = 2
	}
	585.1.1={
		death={ death_reason = death_murder killer = 5000 }	# Killed by Medivh
	}
}
huglar = { #one of the two most powerful mages in the service of the Kingdom of Stormwind
	name = Huglar
	religion = holy_light culture = azerothian
	trait=education_learning_4 trait=magic_good_3
	martial=5 diplomacy=4 stewardship=7 intrigue=5 learning=8
	546.10.3 = { birth = yes trait = creature_human }
	560.1.1={
		effect = {
			set_variable = { name = wc_order_magic_lifestyle_additional_perks_variable value = wc_perks_needed_for_level_3_magic_trait_value }
		}
	}
	565.1.1={
		employer = 2
	}
	585.1.1={
		death={ death_reason = death_murder killer = 5000 }	# Killed by Medivh
	}
}

dougan = {
	name = Dougan
	religion = holy_light culture = azerothian
	sexuality=heterosexual
	trait=education_martial_2 trait=education_martial_prowess_2
	trait=compassionate trait=brave trait=trusting
	566.10.3 = { birth = yes trait = creature_human }
	582.5.1={
		effect={
			set_variable = { name = wc_endurance_physical_lifestyle_additional_perks_variable value = wc_perks_needed_for_level_2_physical_trait_value }
			set_variable = { name = wc_strength_physical_lifestyle_additional_perks_variable value = wc_perks_needed_for_level_2_physical_trait_value }
			set_variable = { name = wc_light_magic_lifestyle_additional_perks_variable value = wc_perks_needed_for_level_2_magic_trait_value }
		}
	}
	587.12.1={
		add_spouse=adena
	}
	601.1.13 = {
		death = {
			death_reason = death_battle
			killer = terestian_illhoof
		}
	}
}
adena = {
	name = Adena
	female=yes
	religion = holy_light culture = azerothian
	sexuality=heterosexual
	trait=education_diplomacy_1 trait=beauty_good_2
	trait=compassionate trait=brave trait=trusting
	566.10.3 = { birth = yes trait = creature_human }
	582.5.1={
		effect={
			set_variable = { name = wc_endurance_physical_lifestyle_additional_perks_variable value = wc_perks_needed_for_level_2_physical_trait_value }
			set_variable = { name = wc_strength_physical_lifestyle_additional_perks_variable value = wc_perks_needed_for_level_2_physical_trait_value }
			set_variable = { name = wc_light_magic_lifestyle_additional_perks_variable value = wc_perks_needed_for_level_2_magic_trait_value }
		}
	}
	592.1.15={
		trait=lunatic_1
	}
	595.1.15={
		trait=being_undead
	}
	600.1.1={
		employer=5806  #Moroes
	}
	608.1.13 = {
		death = {
			death_reason = death_battle
			killer = lieren
		}
	}
}
lieren = {
	name = Lieren
	female=yes
	religion = holy_light culture = azerothian
	father=dougan
	mother=adena
	trait=education_martial_2 trait=education_martial_prowess_2 trait=twin trait=beauty_good_2
	trait=compassionate trait=brave trait=impatient
	trait=rowdy
	disallow_random_traits=yes
	590.10.3 = { birth = yes trait = creature_human }
	592.1.15={
		culture=wildhammer religion=shamanism
		employer=22001
	}
	602.5.1={
		effect={
			set_variable = { name = wc_endurance_physical_lifestyle_additional_perks_variable value = wc_perks_needed_for_level_2_physical_trait_value }
			set_variable = { name = wc_strength_physical_lifestyle_additional_perks_variable value = wc_perks_needed_for_level_2_physical_trait_value }
		}
	}
	688.10.24 = { death = yes }
}
loania = {
	name = Loania
	female=yes
	religion = holy_light culture = azerothian
	father=dougan
	mother=adena
	trait=education_diplomacy_2 trait=twin trait=beauty_good_2
	trait=compassionate trait=shy trait=trusting
	trait=pensive
	disallow_random_traits=yes
	590.10.3 = { birth = yes trait = creature_human }
	592.1.15={
		culture=high_elf religion=cult_of_sunwell
		employer = jalinde_summerdrake
	}
	602.5.1={
		effect={
			set_variable = { name = wc_endurance_physical_lifestyle_additional_perks_variable value = wc_perks_needed_for_level_2_physical_trait_value }
			set_variable = { name = wc_dexterity_physical_lifestyle_additional_perks_variable value = wc_perks_needed_for_level_2_physical_trait_value }
		}
	}
	605.5.1={
		effect={
			set_variable = { name = wc_order_magic_lifestyle_additional_perks_variable value = wc_perks_needed_for_level_2_magic_trait_value }
		}
	}
	688.10.24 = { death = yes }
}
woo_ping = {
	name = Woo
	dynasty=ping
	religion = holy_light culture = azerothian #Should get his own culture
	trait=education_martial_3 trait=education_martial_prowess_3 trait=lifestyle_blademaster
	trait=patient trait=calm trait=brave
	576.10.3 = { birth = yes trait = creature_human }
	593.5.1={
		effect={
			set_variable = { name = wc_endurance_physical_lifestyle_additional_perks_variable value = wc_perks_needed_for_level_2_physical_trait_value }
			set_variable = { name = wc_strength_physical_lifestyle_additional_perks_variable value = wc_perks_needed_for_level_3_physical_trait_value }
			add_trait_xp = {
				trait = lifestyle_blademaster
				value = 50
			}
		}
	}
	602.1.12={
		employer=8 #Varian Wrynn
	}
	611.1.13 = {
		death = {
			death_reason = death_battle
			#killer = 62200 # Deathwing
		}
	}
}
wyll_benton = { #Anduin Wrynn's servant
	name = Wyll
	dynasty=benton
	religion = holy_light culture = azerothian
	sexuality = heterosexual
	trait=education_stewardship_2
	trait=compassionate trait=calm trait=stubborn trait=diligent trait=loyal
	541.1.1 = { birth = yes trait = creature_human }
	561.6.10={
		add_spouse=vellcinda_benton
		effect = {
			set_relation_soulmate = character:vellcinda_benton
		}
	}
	565.1.1={employer=2} #Llane[1]
	586.1.1={employer=8} #Varian[1]
	603.1.1={
		add_opinion = { modifier = loyal_servant target = character:9 }
	}
	615.1.30={employer=9} #Anduin[1]
	616.1.1 = { death = yes }
}
vellcinda_benton = { #wife of Wyll Benton and former Prime Governor of the Desolate Council
	name = Vellcinda
	female=yes
	religion = holy_light culture = azerothian
	sexuality = heterosexual
	trait=education_stewardship_2
	trait=compassionate trait=generous trait=patient trait=diligent
	543.5.1 = { birth = yes trait = creature_human }
	603.5.1={
		trait=being_undead
		religion = death_god
		culture = scourge
	}
	605.5.5={
		religion=forsaken_cult
		culture=forsaken
		employer=42076 # Sylvanas
	}
	616.1.8={
		death = {
			death_reason = death_murder_known
			killer = 42076 # Sylvanas
		}
	}
}


mildred_stonefield = { #oldest living member of the Stonefield family
	name = Mildred
	female=yes
	dynasty=stonefield
	religion = holy_light culture = azerothian
	sexuality = heterosexual
	trait=education_diplomacy_2
	trait=compassionate trait=generous trait=patient trait=forgiving
	544.5.1 = { birth = yes trait = creature_human }
	563.1.1={
		effect={
			set_relation_friend = character:william_pestle
		}
	}
	563.5.1 = { give_nickname = nick_gramma }
	688.10.24 = { death = yes }
}
ma_stonefield = {
	name = Ma
	female=yes
	religion = holy_light culture = azerothian
	sexuality = heterosexual
	trait=education_diplomacy_1
	trait=compassionate trait=generous trait=patient trait=diligent trait=family_first
	563.5.1 = { birth = yes trait = creature_human }
	688.10.24 = { death = yes }
}
homer_stonefield = { #fruit vendor located on the Stonefield Farm in Elwynn Forest
	name = Homer
	dynasty=stonefield
	mother=mildred_stonefield
	religion = holy_light culture = azerothian
	sexuality = heterosexual
	trait=education_stewardship_2
	trait=gluttonous trait=gregarious trait=lazy trait=family_first
	560.5.1 = { birth = yes trait = creature_human }
	581.6.10={
		add_spouse=ma_stonefield
	}
	688.10.24 = { death = yes }
}
uncle_stonefield = {
	name = Joe
	dynasty=stonefield
	mother=mildred_stonefield
	religion = holy_light culture = azerothian
	sexuality = heterosexual
	trait=education_martial_1 trait=education_martial_prowess_2
	trait=compassionate trait=brave trait=diligent
	563.5.1 = { birth = yes trait = creature_human }
	581.6.10={
		add_spouse=bernice_stonefield
	}
	589.10.24 = { death = yes }
}
tommy_joe_stonefield = {
	name = Tommy
	dynasty=stonefield
	father=homer_stonefield
	mother=ma_stonefield
	religion = holy_light culture = azerothian
	sexuality = heterosexual
	trait=education_stewardship_1
	trait=compassionate trait=brave trait=diligent trait=beauty_good_2
	589.1.1 = { birth = yes trait = creature_human }
	603.1.1={
		effect={
			set_relation_soulmate = character:maybell_maclure
		}
	}
	612.6.10={
		add_spouse=maybell_maclure
	}
	688.10.24 = { death = yes }
}
bernice_stonefield = {
	name = Bernice
	female=yes
	religion = holy_light culture = azerothian
	sexuality = heterosexual
	trait=education_diplomacy_1
	trait=compassionate trait=brave trait=diligent
	give_nickname=nick_auntie
	563.5.1 = { birth = yes trait = creature_human }
	688.10.24 = { death = yes }
}

pa_maclure = { #patriarch of the Maclure family
	name = Pa
	dynasty=maclure
	religion = holy_light culture = azerothian
	sexuality = heterosexual
	trait=education_stewardship_2
	trait=temperate trait=diligent trait=stubborn trait=family_first
	560.5.1 = { birth = yes trait = creature_human }
	581.6.10={
		effect={
			set_relation_rival = character:homer_stonefield
		}
	}
	688.10.24 = { death = yes }
}
maybell_maclure = {
	name = Maybell
	female=yes
	dynasty=maclure
	father=pa_maclure
	religion = holy_light culture = azerothian
	sexuality = heterosexual
	trait=education_stewardship_1
	trait=compassionate trait=brave trait=diligent trait=beauty_good_2
	589.5.1 = { birth = yes trait = creature_human }
	688.10.24 = { death = yes }
}
billy_maclure = {
	name = Billy
	dynasty=maclure
	father=pa_maclure
	religion = holy_light culture = azerothian
	sexuality = heterosexual
	trait=rowdy trait=brave trait=greedy trait=deceitful
	596.5.1 = { birth = yes trait = creature_human }
	688.10.24 = { death = yes }
}
joshua_maclure = { #drink vendor located at Maclure Vineyards in Elwynn Forest
	name = Joshua
	dynasty=maclure
	father=pa_maclure
	religion = holy_light culture = azerothian
	sexuality = heterosexual
	trait=education_stewardship_1
	trait=gregarious trait=humble trait=content trait=lifestyle_reveler
	585.5.1 = { birth = yes trait = creature_human }
	688.10.24 = { death = yes }
}

william_pestle = { #He and his brother Morgan Pestle run the apothecary in the Trade District of Stormwind City
	name = William
	dynasty=pestle
	father=pestle_father
	mother=pestle_mother
	religion = holy_light culture = azerothian
	trait=education_learning_3
	trait=compassionate trait=generous trait=patient trait=forgiving #trait=profession_alchemist
	544.5.1 = { birth = yes trait = creature_human }
	575.1.24={employer=175} #Gregor[2]
	589.11.1={employer=175} #Gregor[2]
	608.1.1={employer=176} #Aldous[2]
	688.10.24 = { death = yes }
}
morgan_pestle = { #located in the Trade District in Stormwind City
	name = Morgan
	dynasty=pestle
	father=pestle_father
	mother=pestle_mother
	religion = holy_light culture = azerothian
	trait=education_learning_2
	trait=trusting trait=generous trait=patient #trait=profession_alchemist
	550.5.1 = { birth = yes trait = creature_human }
	565.1.1={employer=2} #Llane[1]
	586.1.1={employer=8} #Varian[1]
	615.1.30={employer=9} #Anduin[1]
	688.10.24 = { death = yes }
}
supply_officer_pestle = { #general goods vendor located at Shatter Point in the Hellfire Peninsula
	name = Olaf
	dynasty=pestle
	father=pestle_father
	mother=pestle_mother
	religion = holy_light culture = azerothian
	trait=education_martial_2
	trait=impatient trait=gregarious trait=brave
	555.5.1 = { birth = yes trait = creature_human }
	688.10.24 = { death = yes }
}
pestle_father = {
	name = William
	dynasty=pestle
	religion = holy_light culture = azerothian
	sexuality = heterosexual
	trait=education_learning_3
	trait=compassionate trait=generous trait=patient trait=forgiving #trait=profession_alchemist
	514.5.1 = { birth = yes trait = creature_human }
	532.6.10={
		add_spouse=pestle_mother
	}
	580.10.24 = { death = yes }
}
pestle_mother = {
	name = Morgan
	female=yes
	religion = holy_light culture = azerothian
	sexuality = heterosexual
	trait=education_learning_3
	trait=compassionate trait=generous trait=patient trait=forgiving #trait=profession_alchemist
	514.5.1 = { birth = yes trait = creature_human }
	580.10.24 = { death = yes }
}

#dynasty = 18
azerothian1 = { #Generated
	name = Duncan
	dynasty = 18
	religion = holy_light
	culture = azerothian
	10.2.18 = { birth = yes trait = creature_human }
	88.10.24 = { death = yes }
}
azerothian2 = { #Generated
	name = Duncan
	dynasty = 18
	religion = holy_light
	culture = azerothian
	father = azerothian1
	71.2.18 = { birth = yes trait = creature_human }
	149.10.24 = { death = yes }
}
azerothian3 = { #Generated
	name = Falcon
	dynasty = 18
	religion = holy_light
	culture = azerothian
	father = azerothian2
	132.6.3 = { birth = yes trait = creature_human }
	218.7.27 = { death = yes }
}
azerothian4 = { #Generated
	name = Rodolf
	dynasty = 18
	religion = holy_light
	culture = azerothian
	father = azerothian3
	201.11.14 = { birth = yes trait = creature_human }
	279.1.26 = { death = yes }
}
azerothian5 = { #Generated
	name = Seth
	dynasty = 18
	religion = holy_light
	culture = azerothian
	father = azerothian4
	262.5.18 = { birth = yes trait = creature_human }
	334.10.4 = { death = yes }
}
azerothian6 = { #Generated
	name = Norman
	dynasty = 18
	religion = holy_light
	culture = azerothian
	father = azerothian5
	317.11.19 = { birth = yes trait = creature_human }
	366.4.5 = { death = yes }
}
azerothian7 = { #Generated
	name = Darion
	dynasty = 18
	religion = holy_light
	culture = azerothian
	father = azerothian6
	349.8.15 = { birth = yes trait = creature_human }
	398.6.7 = { death = yes }
}
azerothian8 = { #Generated
	name = Smith
	dynasty = 18
	religion = holy_light
	culture = azerothian
	father = azerothian7
	381.6.11 = { birth = yes trait = creature_human }
	432.8.9 = { death = yes }
}
azerothian9 = { #Generated
	name = Calhoun
	dynasty = 18
	religion = holy_light
	culture = azerothian
	father = azerothian8
	415.4.7 = { birth = yes trait = creature_human }
	468.11.11 = { death = yes }
}
azerothian10 = { #Generated
	name = Robby
	dynasty = 18
	religion = holy_light
	culture = azerothian
	father = azerothian9
	451.6.16 = { birth = yes trait = creature_human }
	512.11.17 = { death = yes }
}
azerothian11 = { #Generated
	name = Alonsus
	dynasty = 18
	religion = holy_light
	culture = azerothian
	father = azerothian10
	495.3.12 = { birth = yes trait = creature_human }
	558.2.19 = { death = yes }
}
azerothian12 = { #Generated
	name = Thrain
	dynasty = 18
	religion = holy_light
	culture = azerothian
	father = azerothian11
	541.1.8 = { birth = yes trait = creature_human }
	604.5.21 = { death = yes }
}
azerothian13 = { #Generated
	name = Darric
	dynasty = 18
	religion = holy_light
	culture = azerothian
	father = azerothian12
	587.10.4 = { birth = yes trait = creature_human }
	652.7.23 = { death = yes }
}
azerothian14 = { #Generated
	name = Osion
	dynasty = 18
	religion = holy_light
	culture = azerothian
	father = azerothian13
	635.8.28 = { birth = yes trait = creature_human }
	702.9.25 = { death = yes }
}

#dynasty = 19
azerothian15 = { #Generated
	name = Cedrik
	dynasty = 19
	religion = holy_light
	culture = azerothian
	10.10.6 = { birth = yes trait = creature_human }
	80.2.22 = { death = yes }
}
azerothian16 = { #Generated
	name = Hrodwulf
	dynasty = 19
	religion = holy_light
	culture = azerothian
	father = azerothian15
	63.7.2 = { birth = yes trait = creature_human }
	135.4.24 = { death = yes }
}
azerothian17 = { #Generated
	name = Erick
	dynasty = 19
	religion = holy_light
	culture = azerothian
	father = azerothian16
	118.5.26 = { birth = yes trait = creature_human }
	190.7.26 = { death = yes }
}
azerothian18 = { #Generated
	name = Foley
	dynasty = 19
	religion = holy_light
	culture = azerothian
	father = azerothian17
	173.10.3 = { birth = yes trait = creature_human }
	238.4.3 = { death = yes }
}
azerothian19 = { #Generated
	name = Seff
	dynasty = 19
	religion = holy_light
	culture = azerothian
	father = azerothian18
	221.8.26 = { birth = yes trait = creature_human }
	286.7.5 = { death = yes }
}
azerothian20 = { #Generated
	name = Fenrisulfr
	dynasty = 19
	religion = holy_light
	culture = azerothian
	father = azerothian19
	269.2.27 = { birth = yes trait = creature_human }
	353.1.7 = { death = yes }
}
azerothian21 = { #Generated
	name = Gautmar
	dynasty = 19
	religion = holy_light
	culture = azerothian
	father = azerothian20
	336.11.23 = { birth = yes trait = creature_human }
	422.3.9 = { death = yes }
}
azerothian22 = { #Generated
	name = Marcus
	dynasty = 19
	religion = holy_light
	culture = azerothian
	father = azerothian21
	405.9.19 = { birth = yes trait = creature_human }
	491.5.11 = { death = yes }
}
azerothian23 = { #Generated
	name = Emmerson
	dynasty = 19
	religion = holy_light
	culture = azerothian
	father = azerothian22
	474.11.1 = { birth = yes trait = creature_human }
	529.5.16 = { death = yes }
}
azerothian24 = { #Generated
	name = Adolfo
	dynasty = 19
	religion = holy_light
	culture = azerothian
	father = azerothian23
	512.9.24 = { birth = yes trait = creature_human }
	569.8.18 = { death = yes }
}
azerothian25 = { #Generated
	name = Hrolfr
	dynasty = 19
	religion = holy_light
	culture = azerothian
	father = azerothian24
	552.6.20 = { birth = yes trait = creature_human }
	609.10.20 = { death = yes }
}
azerothian26 = { #Generated
	name = Roz
	dynasty = 19
	religion = holy_light
	culture = azerothian
	father = azerothian25
	592.8.2 = { birth = yes trait = creature_human }
	659.10.25 = { death = yes }
}
azerothian27 = { #Generated
	name = Ulf
	dynasty = 19
	religion = holy_light
	culture = azerothian
	father = azerothian26
	642.3.3 = { birth = yes trait = creature_human }
	728.4.27 = { death = yes }
}<|MERGE_RESOLUTION|>--- conflicted
+++ resolved
@@ -16742,11 +16742,7 @@
 	# Joins the service of the Twilight's Hammer
 	589.11.1={
 		employer = 52000
-<<<<<<< HEAD
-		religion = twilight
-=======
 		religion = twilights_hammer_cult
->>>>>>> 31d725dc
 		effect={
 			set_variable = { name = wc_elemental_air_magic_lifestyle_additional_perks_variable value = wc_perks_needed_for_level_3_magic_trait_value }
 			#join_society_twilights_hammer_cult_effect = yes
