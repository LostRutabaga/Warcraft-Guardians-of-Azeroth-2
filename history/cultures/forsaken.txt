1.1.1 = {
	discover_innovation = innovation_mustering_grounds 
	discover_innovation = innovation_barracks 
	#
	discover_innovation = innovation_development_01 
	discover_innovation = innovation_crop_rotation 
	#
	discover_innovation = innovation_taming_the_skies
	discover_innovation = innovation_giants
}
270.1.1 = {
	discover_innovation = innovation_motte 
	discover_innovation = innovation_catapult 
	#
	discover_innovation = innovation_ledger 
	discover_innovation = innovation_city_planning 
	discover_innovation = innovation_casus_belli 
}
400.1.1 = {
	discover_innovation = innovation_quilted_armor 
	discover_innovation = innovation_bannus 
	#
	discover_innovation = innovation_currency_01 
	discover_innovation = innovation_plenary_assemblies 
	discover_innovation = innovation_gavelkind 
	#
	join_era = culture_era_early_medieval
}
508.1.1 = {
	discover_innovation  = innovation_horseshoes 
	#
	discover_innovation = innovation_baliffs 
	discover_innovation = innovation_currency_02 
<<<<<<< HEAD
=======
	#
	discover_innovation = innovation_epidemic
>>>>>>> 051d1462
}
583.1.1 = {
	discover_innovation  = innovation_arched_saddle 
	discover_innovation  = innovation_mangonel 
	#
	discover_innovation = innovation_chronicle_writing 
	discover_innovation = innovation_hereditary_rule 
}
605.1.1 = {
	discover_innovation  = innovation_battlements 
	discover_innovation  = innovation_burhs 
	#
	discover_innovation = innovation_development_02 
	discover_innovation = innovation_armilary_sphere 
}<|MERGE_RESOLUTION|>--- conflicted
+++ resolved
@@ -31,11 +31,8 @@
 	#
 	discover_innovation = innovation_baliffs 
 	discover_innovation = innovation_currency_02 
-<<<<<<< HEAD
-=======
 	#
 	discover_innovation = innovation_epidemic
->>>>>>> 051d1462
 }
 583.1.1 = {
 	discover_innovation  = innovation_arched_saddle 
