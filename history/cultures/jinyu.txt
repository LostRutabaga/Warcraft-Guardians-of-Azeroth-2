--- conflicted
+++ resolved
@@ -4,10 +4,6 @@
 	discover_innovation = innovation_casus_belli 
 	discover_innovation = innovation_city_planning 
 	#
-<<<<<<< HEAD
-	#
-=======
->>>>>>> eaea6935
 	discover_innovation = innovation_amphibious
 }
 270.1.1 = {
@@ -15,11 +11,8 @@
 	#
 	discover_innovation = innovation_crop_rotation 
 	discover_innovation = innovation_development_01 
-<<<<<<< HEAD
 	#
 	discover_innovation = innovation_waterspeaking 
-=======
->>>>>>> eaea6935
 }
 400.1.1 = {
 	discover_innovation = innovation_motte 
@@ -27,7 +20,6 @@
 	#
 	discover_innovation = innovation_currency_01 
 	discover_innovation = innovation_ledger 
-	#
 }
 508.1.1 = {
 	discover_innovation  = innovation_barracks 
@@ -50,5 +42,4 @@
 	#
 	discover_innovation = innovation_manorialism 
 	discover_innovation = innovation_hereditary_rule 
-	#
 }