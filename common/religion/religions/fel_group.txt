﻿fel_group = {
	family = rf_disorder
	graphical_faith = pagan_gfx

	doctrine = disorder_hostility_doctrine

	#Main Group
	doctrine = doctrine_no_head
	doctrine = doctrine_gender_equal
	doctrine = doctrine_pluralism_righteous
	doctrine = doctrine_theocracy_lay_clergy

	#Marriage
	doctrine = doctrine_concubines
	doctrine = doctrine_divorce_allowed
	doctrine = doctrine_bastardry_none
	doctrine = doctrine_consanguinity_unrestricted

	#Crimes
	doctrine = doctrine_homosexuality_accepted
	doctrine = doctrine_adultery_men_accepted
	doctrine = doctrine_adultery_women_accepted
	doctrine = doctrine_kinslaying_accepted
	doctrine = doctrine_deviancy_accepted
	doctrine = doctrine_witchcraft_accepted

	#Magic
	doctrine = doctrine_light_magic_shunned
	doctrine = doctrine_shadow_magic_accepted
	doctrine = doctrine_disorder_magic_approved
	doctrine = doctrine_order_magic_ignored
	doctrine = doctrine_life_magic_shunned
	doctrine = doctrine_death_magic_accepted
	doctrine = doctrine_elemental_spirit_magic_shunned
	doctrine = doctrine_elemental_decay_magic_accepted
	doctrine = doctrine_elemental_fire_magic_accepted
	doctrine = doctrine_elemental_water_magic_ignored
	doctrine = doctrine_elemental_air_magic_ignored
	doctrine = doctrine_elemental_earth_magic_ignored

	#Clerical Functions
	doctrine = doctrine_clerical_function_recruitment
	doctrine = doctrine_clerical_gender_either
	doctrine = doctrine_clerical_marriage_allowed
	doctrine = doctrine_clerical_succession_temporal_appointment

	# Placeholder
	traits = {
		virtues = { sadistic callous deceitful ambitious }
		sins = { compassionate honest content }
	}

	# Placeholder
	reserved_male_names = {
	}
	reserved_female_names = {
	}

	custom_faith_icons = {
		custom_faith_1 custom_faith_2 custom_faith_3 custom_faith_4 custom_faith_5 custom_faith_6 custom_faith_7 custom_faith_8 custom_faith_9 custom_faith_10 dualism_custom_1 zoroastrian_custom_1 zoroastrian_custom_2 buddhism_custom_1 buddhism_custom_2 buddhism_custom_3 buddhism_custom_4 taoism_custom_1 yazidi_custom_1 sunni_custom_2 sunni_custom_3 sunni_custom_4 ibadi_custom muhakkima_1 muhakkima_2 muhakkima_4 muhakkima_5 muhakkima_6 judaism_custom_1
	}

	holy_order_names = {
		{ name = "holy_order_fel" coat_of_arms = "ho_fel" }
	}

	holy_order_maa = { teutonic_knights }

	localization = {
		#HighGod
		HighGodName = DISORDER_NAME
		HighGodNamePossessive = DISORDER_POSSESSIVE
		HighGodNameSheHe = CHARACTER_SHEHE_IT
		HighGodHerselfHimself = CHARACTER_ITSELF
		HighGodHerHis = CHARACTER_HERHIS_ITS
		HighGodNameAlternate = DISORDER_NAME
		HighGodNameAlternatePossessive = DISORDER_POSSESSIVE

		#Creator
		CreatorName = DISORDER_NAME
		CreatorNamePossessive = DISORDER_POSSESSIVE
		CreatorSheHe = CHARACTER_SHEHE_IT
		CreatorHerHis = CHARACTER_HERHIS_ITS
		CreatorHerHim = CHARACTER_HERHIM_IT

		#HealthGod
		HealthGodName = DISORDER_NAME
		HealthGodNamePossessive = DISORDER_POSSESSIVE
		HealthGodSheHe = CHARACTER_SHEHE_IT
		HealthGodHerHis = CHARACTER_HERHIS_ITS
		HealthGodHerHim = CHARACTER_HERHIM_IT

		#FertilityGod
		FertilityGodName = DISORDER_NAME
		FertilityGodNamePossessive = DISORDER_POSSESSIVE
		FertilityGodSheHe = CHARACTER_SHEHE_IT
		FertilityGodHerHis = CHARACTER_HERHIS_ITS
		FertilityGodHerHim = CHARACTER_HERHIM_IT

		#WealthGod
		WealthGodName = DISORDER_NAME
		WealthGodNamePossessive = DISORDER_POSSESSIVE
		WealthGodSheHe = CHARACTER_SHEHE_IT
		WealthGodHerHis = CHARACTER_HERHIS_ITS
		WealthGodHerHim = CHARACTER_HERHIM_IT

		#HouseholdGod
		HouseholdGodName = DISORDER_NAME
		HouseholdGodNamePossessive = DISORDER_POSSESSIVE
		HouseholdGodSheHe = CHARACTER_SHEHE_IT
		HouseholdGodHerHis = CHARACTER_HERHIS_ITS
		HouseholdGodHerHim = CHARACTER_HERHIM_IT

		#FateGod
		FateGodName = DISORDER_NAME
		FateGodNamePossessive = DISORDER_POSSESSIVE
		FateGodSheHe = CHARACTER_SHEHE_IT
		FateGodHerHis = CHARACTER_HERHIS_ITS
		FateGodHerHim = CHARACTER_HERHIM_IT

		#KnowledgeGod
		KnowledgeGodName = DISORDER_NAME
		KnowledgeGodNamePossessive = DISORDER_POSSESSIVE
		KnowledgeGodSheHe = CHARACTER_SHEHE_IT
		KnowledgeGodHerHis = CHARACTER_HERHIS_ITS
		KnowledgeGodHerHim = CHARACTER_HERHIM_IT

		#WarGod
		WarGodName = DISORDER_NAME
		WarGodNamePossessive = DISORDER_POSSESSIVE
		WarGodSheHe = CHARACTER_SHEHE_IT
		WarGodHerHis = CHARACTER_HERHIS_ITS
		WarGodHerHim = CHARACTER_HERHIM_IT

		#TricksterGod
		TricksterGodName = FORTUNA_NAME
		TricksterGodNamePossessive = FORTUNA_POSSESSIVE
		TricksterGodSheHe = CHARACTER_SHEHE_HE
		TricksterGodHerHis = CHARACTER_HERHIS_HIS
		TricksterGodHerHim = CHARACTER_HERHIM_HIM

		#NightGod
		NightGodName = DISORDER_NAME
		NightGodNamePossessive = DISORDER_POSSESSIVE
		NightGodSheHe = CHARACTER_SHEHE_IT
		NightGodHerHis = CHARACTER_HERHIS_ITS
		NightGodHerHim = CHARACTER_HERHIM_IT

		#WaterGod
		WaterGodName = DISORDER_NAME
		WaterGodNamePossessive = DISORDER_POSSESSIVE
		WaterGodSheHe = CHARACTER_SHEHE_IT
		WaterGodHerHis = CHARACTER_HERHIS_ITS
		WaterGodHerHim = CHARACTER_HERHIM_IT

		PantheonTerm = DISORDER_NAME
		PantheonTermHasHave = pantheon_term_has
		GoodGodNames = {
			DISORDER_NAME
		}

		DevilName = ORDER_NAME
		DevilNamePossessive = ORDER_POSSESSIVE
		DevilSheHe = CHARACTER_SHEHE_IT
		DevilHerHis = CHARACTER_HERHIS_ITS
		DevilHerselfHimself = CHARACTER_ITSELF
		EvilGodNames = {
			ORDER_NAME
		}

		HouseOfWorship = TEMPLE_NAME
		HouseOfWorshipPlural = TEMPLE_PLURAL

		ReligiousSymbol = FLAME_NAME
		ReligiousText = GRIMOIRES_NAME

		ReligiousHeadName = HIGH_WARLOCK_MALE_NAME
		ReligiousHeadNameFemale = HIGH_WARLOCK_FEMALE_NAME
		ReligiousHeadTitleName = HIGH_CHURCH_NAME

		DevoteeMale = WARLOCK_MALE_NAME
		DevoteeMalePlural = WARLOCK_MALE_PLURAL
		DevoteeFemale = WARLOCK_FEMALE_NAME
		DevoteeFemalePlural = WARLOCK_FEMALE_PLURAL
		DevoteeNeuter = WARLOCK_MALE_NAME
		DevoteeNeuterPlural = WARLOCK_MALE_PLURAL

		PriestMale = WARLOCK_MALE_NAME
		PriestMalePlural = WARLOCK_MALE_PLURAL
		PriestFemale = WARLOCK_FEMALE_NAME
		PriestFemalePlural = WARLOCK_FEMALE_PLURAL
		PriestNeuter = WARLOCK_MALE_NAME
		PriestNeuterPlural = WARLOCK_MALE_PLURAL
		AltPriestTermPlural = WARLOCK_MALE_NAME

		BishopMale = WARLOCK_MALE_NAME
		BishopMalePlural = WARLOCK_MALE_PLURAL
		BishopFemale = WARLOCK_FEMALE_NAME
		BishopFemalePlural = WARLOCK_FEMALE_PLURAL
		BishopNeuter = WARLOCK_MALE_NAME
		BishopNeuterPlural = WARLOCK_MALE_PLURAL

		DivineRealm = GREAT_DARK_BEYOND_NAME
		PositiveAfterLife = GREAT_DARK_BEYOND_NAME
		NegativeAfterLife = GREAT_DARK_BEYOND_NAME

		DeathDeityName = DEATH_NAME
		DeathDeityNamePossessive = DEATH_POSSESSIVE
		DeathDeitySheHe = CHARACTER_SHEHE_HE
		DeathDeityHerHis = CHARACTER_HERHIS_HIS

		WitchGodName = UNSEEN_GUESTS_NAME
		WitchGodHerHis = CHARACTER_HERHIS_THEIR
		WitchGodSheHe = CHARACTER_SHEHE_THEY
		WitchGodHerHim = CHARACTER_HERHIM_THEM
		WitchGodMistressMaster = master
		WitchGodMotherFather = father

		GHWName = ghw_crusade
		GHWNamePlural = ghw_crusades
	}

	faiths = {
		illidari = {
			#Main Group
			color = rgb { 100 175 50 }
			icon = wccc_illidari

			holy_site = nordrassil
			holy_site = dark_portal
			holy_site = karazhan
			holy_site = sunwell_plateau
			holy_site = dalaran

			doctrine = tenet_sacred_shadows
			doctrine = tenet_unrelenting_faith
			doctrine = tenet_carnal_exaltation
		}

		orcish_fel = {
			#Main Group
			color = rgb { 100 155 80 }
			icon = wccc_orcish_fel

			holy_site = nordrassil
			holy_site = dark_portal
			holy_site = karazhan
			holy_site = sunwell_plateau
			holy_site = dalaran
			
<<<<<<< HEAD
			#Special hostility
			doctrine = intolerance_hostility_doctrine
=======
			doctrine = doctrine_pluralism_pluralistic
>>>>>>> 5b096fb1

			doctrine = tenet_pursuit_of_power
			doctrine = tenet_elemental_syncretism
			doctrine = tenet_warmonger

			#Magic
			doctrine = doctrine_light_magic_crime
			doctrine = doctrine_elemental_water_magic_accepted
			doctrine = doctrine_elemental_air_magic_accepted
			doctrine = doctrine_elemental_earth_magic_accepted
			
			#Marriage
			doctrine = doctrine_consanguinity_aunt_nephew_and_uncle_niece
		}
	}
}<|MERGE_RESOLUTION|>--- conflicted
+++ resolved
@@ -247,17 +247,12 @@
 			holy_site = karazhan
 			holy_site = sunwell_plateau
 			holy_site = dalaran
-			
-<<<<<<< HEAD
-			#Special hostility
-			doctrine = intolerance_hostility_doctrine
-=======
-			doctrine = doctrine_pluralism_pluralistic
->>>>>>> 5b096fb1
 
 			doctrine = tenet_pursuit_of_power
 			doctrine = tenet_elemental_syncretism
 			doctrine = tenet_warmonger
+
+			doctrine = doctrine_pluralism_pluralistic
 
 			#Magic
 			doctrine = doctrine_light_magic_crime
