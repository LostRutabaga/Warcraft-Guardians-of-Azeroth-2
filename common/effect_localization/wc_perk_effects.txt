--- conflicted
+++ resolved
@@ -14,11 +14,10 @@
 	first = go_running_decision
 }
 
-<<<<<<< HEAD
+nightstalker_perk_effect = {
+	first = nightstalker_desc
+}
+
 stasis_trap_perk_effect = {
 	first = stasis_trap_perk_desc
-=======
-nightstalker_perk_effect = {
-	first = nightstalker_desc
->>>>>>> c0f30c42
 }