--- conflicted
+++ resolved
@@ -22,13 +22,12 @@
  maraad_memento.name:0 "Remembrance Of Leran"
  maraad_memento.desc:0 "A broken and tarnished tiara that once belonged to Leran, the sister of Vindicator Maraad. She wore it as a symbol of grace, until she was raped and killed by the orcs of the Bladewind clan. Maraad took it from her corpse as a remembrance of his beloved sister, and vowed to avenge her death."
 
-<<<<<<< HEAD
  ashbringer_name:0 "Ashbringer"
  ashbringer_desc:0 "This sword has been forged from a crystal of pure Light energy. Any evil being faced with this holy weapon will be turned to ash by its purifying light."
  corrupted_ashbringer_name:0 "Corrupted Ashbringer"
  corrupted_ashbringer_desc:0 "This sword has been forged from a crystal of pure Light energy. Twisted by the powers of darkness, any good being faced with this unholy weapon will suffer painful decay by its power."
-=======
-#Librams
+
+ #Librams
  libram_general_desc:0 "Librams are holy books, sacred artifacts of the Light. They serve to greatly empower their holder and their allies."
  libram_original_general_desc:0 "This is one of the five original Librams bestowed at the founding of the Order of the Silver Hand, symbolizing one of the Order's foundational principles. The Church wished its bearer to become the embodiment of this virtue."
  
@@ -47,5 +46,4 @@
  book_of_medivh_description:0 "The last surviving spellbook written by Medivh, the Last Guardian of Trisfal. This book is a powerful and ancient artifact that contains vast arcane knowledge and dark secrets. It is imbued with Medivh's magical prowess and power. It is rumoured to have the power to alter the fabric of reality and wield unimaginable magical power."
 
  bloodhoof_runespear_name:0 "Bloodhoof Runespear"
- bloodhoof_runespear_desc:0 "This spear was handed down through many generations of the Bloodhoof line. Each owner carved his own major history into the shaft before passing it on to the next generation."
->>>>>>> 90f0269c
+ bloodhoof_runespear_desc:0 "This spear was handed down through many generations of the Bloodhoof line. Each owner carved his own major history into the shaft before passing it on to the next generation."