# Ogre

100.1.1 = {
	discover_innovation = innovation_mustering_grounds
	#
	discover_innovation = innovation_casus_belli 
	#
<<<<<<< HEAD
	discover_innovation = innovation_taming_the_skies
=======
>>>>>>> 5f539b45
	discover_innovation = innovation_large_soldiers
}
270.1.1 = {
 	discover_innovation = innovation_barracks 
	#
	discover_innovation = innovation_plenary_assemblies 
}
400.1.1 = {
	discover_innovation = innovation_motte 
	#
	discover_innovation = innovation_city_planning
	#
	discover_innovation = innovation_ogre_tactics
}
508.1.1 = {
	discover_innovation = innovation_catapult 
	#
	discover_innovation = innovation_currency_01
}
583.1.1 = {
	discover_innovation = innovation_quilted_armor
	#
	discover_innovation = innovation_crop_rotation
}
605.1.1 = {
	discover_innovation = innovation_bannus 
	#
	discover_innovation = innovation_development_01
	discover_innovation = innovation_gavelkind 
}<|MERGE_RESOLUTION|>--- conflicted
+++ resolved
@@ -5,10 +5,6 @@
 	#
 	discover_innovation = innovation_casus_belli 
 	#
-<<<<<<< HEAD
-	discover_innovation = innovation_taming_the_skies
-=======
->>>>>>> 5f539b45
 	discover_innovation = innovation_large_soldiers
 }
 270.1.1 = {
