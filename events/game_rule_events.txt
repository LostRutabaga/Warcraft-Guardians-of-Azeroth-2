--- conflicted
+++ resolved
@@ -131,181 +131,16 @@
 			has_government = theocracy_government
 			
 			# Warcraft
-<<<<<<< HEAD
-
-		}
-
+		}
+
+		# Warcraft
 		trigger_if = {
 			limit = { has_game_rule = wc_lore_characters_generate_families_off }
 
 			NOT = {
-				## Humans
-				AND = {
-					exists = character:60036
-					this = character:60036 # Uther the Lightbringer
-				}
-				AND = {
-					exists = character:48435
-					this = character:48435 # Priscilla Ashvane
-				}
-				AND = {
-					exists = character:59000
-					this = character:59000 # Archmage Antonidas
-				}
-				AND = {
-					exists = character:5000
-					this = character:5000 # Medivh
-				}
-				AND = {
-					exists = character:60014
-					this = character:60014 # Tirion Fordring
-				}
-				AND = {
-					exists = character:38002
-					this = character:38002 # Galen Trollbane
-				}
-				AND = {
-					exists = character:46100
-					this = character:46100 # Arugal
-				}
-
-				## Orcs & Ogres
-				AND = {
-					exists = character:10021
-					this = character:10021 # Go'el/Thrall
-				}
-				AND = {
-					exists = character:10005
-					this = character:10005 # Kilrogg
-				}
-				AND = {
-					exists = character:52000
-					this = character:52000 # Cho'gall
-				}
-				AND = {
-					exists = character:10015
-					this = character:10015 # Gul'dan
-				}
-				AND = {
-					exists = character:10050
-					this = character:10050 # Orgrim
-				}
-				AND = {
-					exists = character:10002
-					this = character:10002 # Dal'rend Blackhand
-				}
-				AND = {
-					exists = character:10100
-					this = character:10100 # Drek'thar
-				}
-				AND = {
-					exists = character:10656
-					this = character:10656 # Rehgar Earthfury
-				}
-
-				## Dwarves
-				AND = {
-					exists = character:12002
-					this = character:12002 # Dagran Thaurissan
-				}
-				AND = {
-					exists = character:22001
-					this = character:22001 # Falstad Wildhammer
-				}
-
-				## Night Elves
-				AND = {
-					exists = character:340018
-					this = character:340018 # Fandral Staghelm
-				}
-				AND = {
-					exists = character:340003
-					this = character:340003 # Tyrande (Theocracy)
-				}
-				AND = {
-					exists = character:340100
-					this = character:340100 # Shandris Feathermoon
-				}
-
-				## High Elves/Blood Elves
-				AND = {
-					exists = character:42077
-					this = character:42077 # Halduron Brightwing (minor-ish character, maybe generated family is okay)
-				}
-				AND = {
-					exists = character:42078
-					this = character:42078 # Dar'Khan Drathir (minor-ish character, maybe generated family is okay)
-				}
-				AND = {
-					exists = character:42304
-					this = character:42304 # Grand Magister Belo'vir
-				}
-				AND = {
-					exists = character:42075
-					this = character:42075 # Lor'themar Theron
-				}
-				AND = {
-					exists = character:42306
-					this = character:42306 # Grand Magister Rommath
-				}
-				AND = {
-					exists = character:42003
-					this = character:42003 # Kael'thas Sunstrider
-				}
-
-				## Dragons/Draconic
-				AND = {
-					exists = character:62202
-					this = character:62202 # Nefarian (Theocracy)
-				}
-				AND = {
-					exists = character:62203
-					this = character:62203 # Onyxia
-				}
-				AND = {
-					exists = character:62400
-					this = character:62400 # Alexstrasza (Theocracy)
-				}
-				AND = {
-					exists = character:62401
-					this = character:62401 # Korialstrasz (Theocracy)
-				}
-
-				## Trolls
-				AND = {
-					exists = character:57000
-					this = character:57000 # Zul'jin
-				}
-				AND = {
-					exists = character:68001
-					this = character:68001 # Vol'jin
-				}
-
-				## Demons
-				AND = {
-					exists = character:430400
-					this = character:430400 # Balnazzar
-				}
-				AND = {
-					exists = character:360000
-					this = character:360000 # Kazzak
-				}
-
-				## Undead
-				AND = {
-					exists = character:5806
-					this = character:5806 # Moroes
-				}
-				AND = {
-					exists = character:10014
-					this = character:10014 # Ner'zhul (the Lich, not the Orc)
-				}
-			}
-=======
-			has_character_modifier = important_lore_character
->>>>>>> 619a10ff
-		}
-
+				has_character_modifier = important_lore_character
+			}
+		}
 	}
 
 	
