--- conflicted
+++ resolved
@@ -119,9 +119,7 @@
  doctrine_parameter_life_syncretism_active:0 ""
  doctrine_parameter_order_syncretism_active:0 ""
  doctrine_parameter_shadow_syncretism_active:0 ""
-<<<<<<< HEAD
  doctrine_parameter_apostasy_syncretism_active:0 ""
-=======
  
  doctrine_parameter_elunes_marks_enabled:0 "Female [adult|E] adherents bear markings on their faces"
  
@@ -130,5 +128,4 @@
  
  incompatible_tenet_bloody_feast_trigger_first_not:0 "Incompatible with the [core_tenet|E] [GetFaithDoctrine('tenet_bloody_feast').GetName( GetPlayer.GetFaith )]"
  tenet_bloody_feast_name:0 "Blood Feast"
- tenet_bloody_feast_desc:0 "The most valuable sacrifice we can offer is the sacrifice of sentient life. Blood goes to the divine while the flesh can be consumed to absorb the wisdom and strength of the deceased."
->>>>>>> f536dafc
+ tenet_bloody_feast_desc:0 "The most valuable sacrifice we can offer is the sacrifice of sentient life. Blood goes to the divine while the flesh can be consumed to absorb the wisdom and strength of the deceased."