﻿#On actions related to religion

# Code on-action: character creates a faith
# Root is the creator
# scope:old_faith is the faith they used to have
on_faith_created = {
	effect = {
		scope:old_faith = {
			if = {
				limit = { has_doctrine_parameter = unreformed }
				set_variable = { name = has_been_reformed }
			}
		
			root = { play_music_cue = "mx_cue_faith_conversion" }
		}
		set_variable = {
			name = has_created_a_faith
		}
		# Set original faith this one was based on
		if = {
			limit = {
				exists = scope:old_faith.founder
				scope:old_faith.founder = { has_variable = foundational_faith }
			}
			set_variable = {
				name = foundational_faith
				value = scope:old_faith.founder.var:foundational_faith
			}
		}
		else = {
			set_variable = {
				name = foundational_faith
				value = scope:old_faith
			}
		}
		check_for_equal_doctrine_effect = yes
		
		# Warcraft
		# Set original faith this one was based on inside of the faith itself
		if = {
			limit = {
				scope:old_faith = { has_variable = parental_faith }
			}
			faith = {
				set_variable = {
					name = parental_faith
					value = scope:old_faith.var:parental_faith
				}
			}
		}
		else = {
			faith = {
				set_variable = {
					name = parental_faith
					value = scope:old_faith
				}
			}
		}
	}

	events = {
		faith_conversion.0001 # Convert capital county
		faith_conversion.0003 # Convert close family
		faith_creation.0001 # Temporal rel head setup
		faith_creation.0002 # Spiritual rel head setup
		faith_creation.0003 # Faith flags
		faith_creation.1000 # Notification event
	}
}

# Code on-action: character converts faith. Only fired when using the convert window, or the script effect that uses the same logic
# Root is the converter
# scope:old_faith is the faith they used to have
on_faith_conversion = {
	events = {
		faith_conversion.0001	# Convert capital county
		faith_conversion.0003	# Convert close family
		faith_conversion.1002	# Player-only narrative-notification event
		faith_conversion.1101   # Notify vassals of conversion
	}
}

# Code on-action: character changes faith. Not called when a character gets a faith on birth, creation, and similar
# Root is the character
# scope:old_faith is the faith they used to have
on_character_faith_change = {
	effect = {
		check_for_equal_doctrine_effect = yes
		every_held_title = {
			update_dynamic_coa = yes
		}

		# Warcraft
		# Struggle Catalyst: heir changes culture while under age
<<<<<<< HEAD
		if = {
			limit = {
				catalyst_very_important_child_change_culture_or_faith_preliminary_trigger = yes
			}
			random_parent = {
				limit = {
					any_character_struggle = {
						involvement = involved
					}
				}
				every_character_struggle = {
					involvement = involved
					activate_struggle_catalyst = {
						catalyst = catalyst_very_important_child_change_culture_or_faith
						character = root
					}
				}
			}
		}
		
		# Local conversion
		if = {
			limit = {
				exists = root.capital_province
				root.capital_province.faith = root.faith
				any_character_struggle = {
					involvement = involved
					phase_has_catalyst = catalyst_convert_local_culture_faith
					is_faith_involved_in_struggle = root.faith
				}
			}
			every_character_struggle = {
				involvement = involved
				activate_struggle_catalyst = {
					catalyst = catalyst_convert_local_culture_faith
					character = root
				}
			}
		}
		else_if = { # Forced conversion
			limit = {
				any_character_struggle = {
					involvement = involved
					is_faith_involved_in_struggle = root.faith
					phase_has_catalyst = catalyst_forced_conversion
				}
			}
			every_character_struggle = {
				involvement = involved
				activate_struggle_catalyst = {
					catalyst = catalyst_forced_conversion
					character = root
				}
			}
		}
		# End of Warcraft
		
		# Warcraft - Removing
=======
		# Local conversion
>>>>>>> 71af8cd9
		# End of Warcraft

		# Hostage story cycle
		if = {
			limit = {
				is_hostage = yes
				is_adult = no
				# Did they just change to their captor's culture
				faith = warden.faith
			}
			save_scope_as = hostage
			warden = {
				trigger_event = bp2_yearly.8050
			}
		}
	}
	events = {
		# Warcraft
		WCGOV.10 # Check if you can change governments
		# End of Warcraft
		
		faith_conversion.0002 # Remove obsolete modifiers
		faith_conversion.0004 # Convert Theocracies
		faith_conversion.0005 # Update marriage opinions
		great_holy_war.0025 # Replace Recipient for ongoing GHW
		great_holy_war.0029 # Beneficiary converted, remove and replace.
		great_holy_war.0059 # Clear Crusader traits on conversion.
		great_holy_war.0084 # Replace fallback ghw recipient
		great_holy_war.0085 # Remove pledged vassals upon conversion of their liege.
		war_event.3100		# Handles invalidation of religious wars
	}
}

# Code on-action: once a month for each faith
# Root is the faith
on_faith_monthly = {
	on_actions = {
		faith_holy_order_land_acquisition_pulse
		delay = { days = { 5 10 }}
		faith_heresy_events_pulse
		delay = { days = { 15 20 }}
		faith_fervor_events_pulse
	}
	events = {
		#hajj.0010 #Someone changed their capital to Mecca without having the Hajjaj trait
		great_holy_war.0010 #Great Holy Wars are unlocked for a Faith.
		great_holy_war.0001
		great_holy_war.0022 #Pope harasses players for not pledging support to Crusade yet.
		great_holy_war.0030 #Monthly cleanup for Beneficiaries becoming unfit for various reasons.
	}
}

faith_holy_order_land_acquisition_pulse = {
	trigger = {
		any_faith_holy_order = {
			always = yes
		}
	}

	random_events = {
		chance_to_happen = 17 # ~1 every six months
		chance_of_no_event = {
			value = 100
			every_faith_holy_order = {
				subtract = 5
			}
			every_ruler = {
				limit = {
					holy_order_1000_request_target_trigger = yes
				}
				subtract = 5
			}
			if = {
				limit = {
					NOT = {
						any_faith_holy_order = {
							num_leased_titles < holy_order_barony_number_soft_threshold
						}
					}
				}
				add = 80
			}
			min = 30
		}
		100 = 0
		500 = holy_order.1000
	}
}

faith_heresy_events_pulse = {
	trigger = {
		fervor <= 40
		NOR = {
			has_doctrine_parameter = unreformed
			has_variable = current_heresy
		}
	}

	random_events = {
		chance_to_happen = 25
		chance_of_no_event = {
			if = {
				limit = { fervor > 30 }
				value = 90
			}
			else_if = {
				limit = { fervor > 20 }
				value = 70
			}
			else_if = {
				limit = { fervor > 10 }
				value = 40
			}
		}
		100 = heresy.0001
		
		# Warcraft
		# 100 = heresy.0005
	}
}

faith_fervor_events_pulse = {
	trigger = {
		NOR = {
			has_doctrine_parameter = unreformed
			has_variable = recent_fervor_event
		}
	}

	random_events = {
		chance_to_happen = 6 # ~53% chance of occuring within a given year. 90% chance within 3 years, 99.8% chance within 5.
		100 = fervor.1001
		100 = fervor.2001
	}
}

pagan_conversion_pulse = {
	trigger = { #Is the character ready to convert?
		is_ai = yes
		is_independent_ruler = yes
		
		# Warcraft
		#OR = {
		#	is_independent_ruler = yes
		#	AND = { # Steppe people convert a bit more often & freely
		#		exists = capital_province
		#		# capital_province = { geographical_region = world_steppe }
		#		primary_title.tier >= tier_duchy
		#	}
		#}
		# End of Warcraft
		
		government_has_flag = government_is_tribal
		OR = {
			has_realm_law = tribal_authority_2
			has_realm_law = tribal_authority_3
		}
		faith = { has_doctrine_parameter = unreformed }
		prestige_level >= 1 #lower than the regular requirement to make sure some rulers can convert
		
		# Warcraft - Removing
		# End of Warcraft

		trigger_if = {
			capital_province.county = {
				development_level >= 5 #lower than the regular requirement to make sure some rulers can convert
			}
		}

		culture = {
			calc_true_if = {
				amount >= 7
				has_innovation = innovation_motte
				has_innovation = innovation_catapult
				has_innovation = innovation_barracks
				has_innovation = innovation_mustering_grounds
				has_innovation = innovation_bannus
				has_innovation = innovation_quilted_armor
				has_innovation = innovation_gavelkind
				has_innovation = innovation_crop_rotation
				has_innovation = innovation_city_planning
				has_innovation = innovation_casus_belli
				has_innovation = innovation_plenary_assemblies
				has_innovation = innovation_ledger
				has_innovation = innovation_development_01
				has_innovation = innovation_currency_01
			}
		}
	}

	events = {
		global_religion.0001 #Pagan reformed by neighbor, spouse, soulmate, friend, or geographic location
	}
}

# Code on-action: when a great holy war no longer has a valid target, and there was no one left in the target kingdom to replace them. The target scopes will still point to the last target at this point
# If a new target is not picked in script, the GHW will be invalidated
# Root is the great holy war
on_potential_great_holy_war_invalidation = {
	events = {
		great_holy_war.0004
	}
}

# Code on-action: when on_potential_great_holy_war_invalidation did not find a new target, and the GHW is about to be destroyed. no way out at this point
# Root is the great holy war
on_great_holy_war_invalidation = {
	events = {
		great_holy_war.0055 #Send notifications to players.
	}
}

# Code on-action: when the GHW's war launch countdown hits zero. If a war is not started at this point, the GHW will invalidate, bypassing on_potential_great_holy_war_invalidation but not on_great_holy_war_invalidation
# Root is the great holy war
on_great_holy_war_countdown_end = {
	trigger = { #Only launch the holy war if attacker strength is above one third of defender. 
		ghw_attackers_strength >= third_of_defenders_strength
	}
	events = {
		great_holy_war.0005
	}
}

# Code on-action: when a character in a GHW is replaced. This can only happen when the war has begun, and a participant dies; if they get replaced in the war by someone of the right faith, then this will get called. Can be used to validate their benficiary, for instance
# Root is character being replaced
# scope:great_holy_war is the GHW
# scope:replacement is the replacement character
on_great_holy_war_participant_replaced = {
	events = {
		great_holy_war.0027 #Refresh Beneficiary for AI.
	}
}<|MERGE_RESOLUTION|>--- conflicted
+++ resolved
@@ -92,7 +92,6 @@
 
 		# Warcraft
 		# Struggle Catalyst: heir changes culture while under age
-<<<<<<< HEAD
 		if = {
 			limit = {
 				catalyst_very_important_child_change_culture_or_faith_preliminary_trigger = yes
@@ -151,9 +150,6 @@
 		# End of Warcraft
 		
 		# Warcraft - Removing
-=======
-		# Local conversion
->>>>>>> 71af8cd9
 		# End of Warcraft
 
 		# Hostage story cycle
