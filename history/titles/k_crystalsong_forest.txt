k_crystalsong_forest = {
	800.1.1={
		liege=e_storm_peaks
	}
}

d_myehona = {
	800.1.1={
		liege=k_crystalsong_forest
	}
}
<<<<<<< HEAD
c_myehona = {
	750.1.1={government=feudal_government}
	800.1.1={
		liege=d_myehona
	}
}
c_violet_stand = {
	750.1.1={government=feudal_government}
	800.1.1={
		liege=d_myehona
	}
}
c_fydir = {
	750.1.1={government=feudal_government}
	800.1.1={
		liege=d_myehona
=======
c_jahaqua = {
	# e_storm_peaks
	1.1.1={
	}
	40.1.1={
		liege=k_crystalsong_forest
	}
	40.1.1={holder=440002} #Thiassi[146000] # Lore character
	# Conquered by Scourge
	591.11.1={
		liege=e_scourge
		holder=10014
	}
	# Illidari War Outpost: Kael'thas' Base
	605.04.29={
		liege = d_sunfury
		holder = 42003
	}
}
c_myehona = {
	# e_storm_peaks
	1.1.1={
		liege=e_green_dragonflight
>>>>>>> b3334a2f
	}
	2.1.1={holder=62001} #Ysera[38000]
}
c_jahaqua = {
	750.1.1={government=feudal_government}
	800.1.1={
		liege=d_myehona
	}
}



d_shandaral = {
	800.1.1={
		liege=k_crystalsong_forest
	}
}
<<<<<<< HEAD
c_shandaral = {
	750.1.1={government=feudal_government}
	800.1.1={
		liege=d_shandaral
	}
}
c_thaneras = {
	750.1.1={government=feudal_government}
	800.1.1={
		liege=d_shandaral
	}
}
c_assmel = {
	750.1.1={government=feudal_government}
	800.1.1={
		liege=d_shandaral
	}
}



d_shazuna = {
	800.1.1={
		liege=k_crystalsong_forest
	}
}
c_shazuna = {
	750.1.1={government=feudal_government}
	800.1.1={
		liege=d_shazuna
	}
}
c_folorn = {
	750.1.1={government=feudal_government}
	800.1.1={
		liege=d_shazuna
=======
c_forlorn = {
	# e_storm_peaks
	1.1.1={
	}
	40.1.1={
		liege=k_crystalsong_forest
	}
	40.1.1={holder=440001} #Gymer[146000] # Lore character
	# Conquered by Scourge
	591.11.1={
		liege=e_scourge
		holder=10014
	}
	# Illidari War Outpost: Kael'thas' Base
	605.04.29={
		liege = d_sunfury
		holder = 42003
	}
}
c_assmel = {
	# e_storm_peaks
	1.1.1={
	}
	40.1.1={
		liege=k_crystalsong_forest
	}
	40.1.1={holder=440001} #Gymer[146000] # Lore character
	# Conquered by Scourge
	591.11.1={
		liege=e_scourge
		holder=10014
	}
	# Illidari War Outpost: Kael'thas' Base
	605.04.29={
		liege = d_sunfury
		holder = 42003
>>>>>>> b3334a2f
	}
}<|MERGE_RESOLUTION|>--- conflicted
+++ resolved
@@ -3,30 +3,11 @@
 		liege=e_storm_peaks
 	}
 }
-
-d_myehona = {
+d_jahaqua = {
 	800.1.1={
 		liege=k_crystalsong_forest
 	}
 }
-<<<<<<< HEAD
-c_myehona = {
-	750.1.1={government=feudal_government}
-	800.1.1={
-		liege=d_myehona
-	}
-}
-c_violet_stand = {
-	750.1.1={government=feudal_government}
-	800.1.1={
-		liege=d_myehona
-	}
-}
-c_fydir = {
-	750.1.1={government=feudal_government}
-	800.1.1={
-		liege=d_myehona
-=======
 c_jahaqua = {
 	# e_storm_peaks
 	1.1.1={
@@ -50,62 +31,14 @@
 	# e_storm_peaks
 	1.1.1={
 		liege=e_green_dragonflight
->>>>>>> b3334a2f
 	}
 	2.1.1={holder=62001} #Ysera[38000]
 }
-c_jahaqua = {
-	750.1.1={government=feudal_government}
-	800.1.1={
-		liege=d_myehona
-	}
-}
-
-
-
-d_shandaral = {
+d_assmel = {
 	800.1.1={
 		liege=k_crystalsong_forest
 	}
 }
-<<<<<<< HEAD
-c_shandaral = {
-	750.1.1={government=feudal_government}
-	800.1.1={
-		liege=d_shandaral
-	}
-}
-c_thaneras = {
-	750.1.1={government=feudal_government}
-	800.1.1={
-		liege=d_shandaral
-	}
-}
-c_assmel = {
-	750.1.1={government=feudal_government}
-	800.1.1={
-		liege=d_shandaral
-	}
-}
-
-
-
-d_shazuna = {
-	800.1.1={
-		liege=k_crystalsong_forest
-	}
-}
-c_shazuna = {
-	750.1.1={government=feudal_government}
-	800.1.1={
-		liege=d_shazuna
-	}
-}
-c_folorn = {
-	750.1.1={government=feudal_government}
-	800.1.1={
-		liege=d_shazuna
-=======
 c_forlorn = {
 	# e_storm_peaks
 	1.1.1={
@@ -142,6 +75,5 @@
 	605.04.29={
 		liege = d_sunfury
 		holder = 42003
->>>>>>> b3334a2f
 	}
 }