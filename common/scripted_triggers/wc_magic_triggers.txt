<<<<<<< HEAD
﻿MAGIC_is_shunned_or_illegal_trigger = {
	faith = {
		OR = {
			has_doctrine_parameter = $MAGIC$_magic_illegal
			has_doctrine_parameter = $MAGIC$_magic_shunned
		}
	}
}
MAGIC_is_approved_trigger = {
	faith = {
		has_doctrine_parameter = $MAGIC$_magic_approved
=======
﻿#TODO Maybe such triggers exist on some branch, so they should be replaced
any_element_magic_openly_learnable_trigger = {
	OR = {
		fire_magic_openly_learnable_trigger = yes
		water_magic_openly_learnable_trigger = yes
		air_magic_openly_learnable_trigger = yes
		earth_magic_openly_learnable_trigger = yes
	}
}

fire_magic_openly_learnable_trigger = {
	OR = {
		has_doctrine_parameter = elemental_fire_magic_openly_learnable
		has_doctrine_parameter = elemental_fire_spirit_magic_openly_learnable
		has_doctrine_parameter = elemental_fire_decay_magic_openly_learnable
	}
}

water_magic_openly_learnable_trigger = {
	OR = {
		has_doctrine_parameter = elemental_water_magic_openly_learnable
		has_doctrine_parameter = elemental_water_spirit_magic_openly_learnable
		has_doctrine_parameter = elemental_water_decay_magic_openly_learnable
	}
}

air_magic_openly_learnable_trigger = {
	OR = {
		has_doctrine_parameter = elemental_air_magic_openly_learnable
		has_doctrine_parameter = elemental_air_spirit_magic_openly_learnable
		has_doctrine_parameter = elemental_air_decay_magic_openly_learnable
	}
}

earth_magic_openly_learnable_trigger = {
	OR = {
		has_doctrine_parameter = elemental_earth_magic_openly_learnable
		has_doctrine_parameter = elemental_earth_spirit_magic_openly_learnable
		has_doctrine_parameter = elemental_earth_decay_magic_openly_learnable
>>>>>>> bcf02354
	}
}<|MERGE_RESOLUTION|>--- conflicted
+++ resolved
@@ -1,4 +1,3 @@
-<<<<<<< HEAD
 ﻿MAGIC_is_shunned_or_illegal_trigger = {
 	faith = {
 		OR = {
@@ -10,8 +9,9 @@
 MAGIC_is_approved_trigger = {
 	faith = {
 		has_doctrine_parameter = $MAGIC$_magic_approved
-=======
-﻿#TODO Maybe such triggers exist on some branch, so they should be replaced
+	}
+}
+#TODO Maybe such triggers exist on some branch, so they should be replaced
 any_element_magic_openly_learnable_trigger = {
 	OR = {
 		fire_magic_openly_learnable_trigger = yes
@@ -50,6 +50,5 @@
 		has_doctrine_parameter = elemental_earth_magic_openly_learnable
 		has_doctrine_parameter = elemental_earth_spirit_magic_openly_learnable
 		has_doctrine_parameter = elemental_earth_decay_magic_openly_learnable
->>>>>>> bcf02354
 	}
 }