--- conflicted
+++ resolved
@@ -81,7 +81,6 @@
  duke_republic_female_forsaken:0 "Magistrate"
  duchy_republic_forsaken:0 "Magistracy"
  
-<<<<<<< HEAD
  ### Stromic ###
  # Special
  emperor_arathor_male:0 "Emperor"
@@ -114,10 +113,18 @@
  prince_male_zandalari_empire:0 "Prince"
  princess_female_zandalari_empire:0 "Princess"
 
- ### Zandalari ###
+ ### Drakkari ###
  # Feudal
  frost_king_feudal:0 "Frost King"
  frost_queen_feudal:0 "Frost Queen"
+
+ ### Blood trolls ###
+ # Feudal
+ blood_troll_male:0 "#"
+ blood_troll_count_female:0 "Warmother"
+ blood_troll_duke_female:0 "Grand Ma'da"
+ blood_troll_queen_female:0 "Queen Ma'da"
+ blood_troll_empress_female:0 "Divine Ma'da" lady_nightborne_female:0 "Lady"
 
  ### Dragons ###
  dragonlord_male_dragon:0 "Dragon Lord"
@@ -330,39 +337,7 @@
  duchy_feudal_nerubian:0 "High Lordship"
  king_feudal_male_nerubian:0 "Underking"
  king_feudal_female_nerubian:0 "Underqueen"
-=======
- warchief_male:0 "Warchief"
- warchief_female:0 "Warchief"
- warlord_male:0 "Warlord"
- warlord_female:0 "Warlord"
- high_overlord_male:0 "High Overlord"
- high_overlord_female:0 "High Overlord"
- overlord_male:0 "Overlord"
- overlord_female:0 "Overlord"
-
- king_nightborne_male:0 "King"
- queen_nightborne_female:0 "Queen"
-
- grand_prince_nightborne_male:0 "Grand Prince"
- grand_princess_nightborne_female:0 "Grand Princess"
- grand_principality_nightborne:0 "Grand Principality"
-
- prince_nightborne_male:0 "Prince"
- princess_nightborne_female:0 "Princess"
- principality_nightborne:0 "Principality"
-
- lord_nightborne_male:0 "Lord"
- lady_nightborne_female:0 "Lady"
-
- blood_troll_male:0 "#"
- blood_troll_count_female:0 "Warmother"
- blood_troll_duke_female:0 "Grand Ma'da"
- blood_troll_queen_female:0 "Queen Ma'da"
- blood_troll_empress_female:0 "Divine Ma'da" lady_nightborne_female:0 "Lady"
- 
+
+ ### Scourge ###
  lich_king_male:0 "Lich King"
- lich_king_female:0 "Lich Queen"
-
- god_king_male:0 "God King"
- god_king_female:0 "God Queen"
->>>>>>> 90fa8dca
+ lich_king_female:0 "Lich Queen"