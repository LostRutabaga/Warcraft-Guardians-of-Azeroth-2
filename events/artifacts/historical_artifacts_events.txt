namespace = historical_artifacts
# Generation of historical artifacts #

#Historical artifacts generator at game start
historical_artifacts.0023 = {
	scope = none
	hidden = yes

	immediate = {
		# Seeded Court Artifacts
		if = {
			limit = { has_dlc_feature = royal_court }
			# All starting courts will have a dynasty banner
			every_character_with_royal_court = {
				#Warcraft
				limit = { is_lowborn = no }
				save_scope_as = banner_ruler
				# House Banner
				set_variable = banner_from_house
				set_variable = startup_banner
				create_artifact_wall_banner_effect = {
					OWNER = scope:banner_ruler
					CREATOR = scope:banner_ruler
					TARGET = scope:banner_ruler.house
				}
				# Dynasty Banner
				If = {
					limit = {
						OR = {
							this = dynasty.dynast # Dynasty Head
							any_parent = { # Parent landless Dynasty Head
								employer = prev
								dynasty = prev.dynasty
								this = dynasty.dynast
							}
						}
					}
					set_variable = banner_from_dynasty
					set_variable = startup_banner
					create_artifact_wall_banner_effect = {
						OWNER = scope:banner_ruler
						CREATOR = scope:banner_ruler
						TARGET = scope:banner_ruler.dynasty
					}
				}
			}
			#Warcraft
			# Court Artifacts: Christianity
			#while = {
			#	count = 6
			#	random_character_with_royal_court = {
			#		limit = {
			#			like_christianity_religion_trigger = yes
			#			NOT = { has_character_flag = seeded_relic }
			#		}
			#		create_artifact_pedestal_christian_relic_effect_hist = { OWNER = this }
			#		add_character_flag = {
			#			flag = seeded_relic
			#			days = 1
			#		}
			#	}
			#}
			## Court Artifacts: Islam
			#while = {
			#	count = 6
			#	random_character_with_royal_court = {
			#		limit = {
			#			like_islam_religion_trigger = yes
			#			NOT = { has_character_flag = seeded_relic }
			#		}
			#		create_artifact_pedestal_islamic_relic_effect_hist = { OWNER = this }
			#		add_character_flag = {
			#			flag = seeded_relic
			#			days = 1
			#		}
			#	}
			#}
			## Court Artifacts: Buddhism
			#while = {
			#	count = 6
			#	random_character_with_royal_court = {
			#		limit = {
			#			like_buddhism_religion_trigger = yes
			#			NOT = { has_character_flag = seeded_relic }
			#		}
			#		create_artifact_pedestal_buddhism_relic_effect_hist = { OWNER = this }
			#		add_character_flag = {
			#			flag = seeded_relic
			#			days = 1
			#		}
			#	}
			#}
		}
		#Warcraft
		#if = {
		#	limit = { has_dlc_feature = royal_court } #Court Artifacts
		#	while = {
		#		count = 2
		#		random_ruler = {
		#			limit = {
		#				like_germanic_religion_trigger = yes
		#				NOT = { has_character_flag = seeded_relic }
		#				has_royal_court = yes
		#			}
		#			create_artifact_pedestal_branch_relic_germanic_effect = { OWNER = this }
		#			add_character_flag = {
		#				flag = seeded_relic
		#				days = 1
		#			}
		#		}
		#	}
		#}
		#if = {
		#	limit = { has_dlc_feature = royal_court } #Court Artifacts
		#	while = {
		#		count = 5
		#		random_in_list = {
		#			list = potential_votive_crown_holders_list
		#			limit = {
		#				like_hinduism_religion_trigger = yes
		#				NOT = { has_character_flag = seeded_relic }
		#			}
		#			create_artifact_pedestal_branch_relic_hinduism_effect = { OWNER = this }
		#			add_character_flag = {
		#				flag = seeded_relic
		#				days = 1
		#			}
		#		}
		#	}
		#}

		#if = {
		#	limit = { has_dlc_feature = royal_court } #Court Artifacts
		#	random_ruler = {
		#		limit = {
		#			like_west_african_roog_religion_trigger = yes
		#		}
		#		create_artifact_pedestal_branch_relic_boog_effect = { OWNER = this }
		#	}
		#}

		#if = {
		#	limit = { has_dlc_feature = royal_court } #Court Artifacts
		#	random_ruler = {
		#		limit = {
		#			like_slavic_religion_trigger = yes
		#		}
		#		create_artifact_pedestal_branch_relic_slavic_effect = { OWNER = this }
		#	}
		#}
		#Warcraft

		#Historical Artifacts
		random_ruler = {
			limit = { has_title = title:k_lordaeron }
			create_artifact_terenas_crown_effect = { OWNER = this }
		}
		# Warcraft
		# Frostmourne
		if = {
			limit = {
				exists = character:60003 # Arthas
				character:60003 = { is_alive = yes }
				game_start_date >= 603.4.1
			}
			character:60003 = { create_artifact_frostmourne_effect = { OWNER = this } }
		}
		# Gorehowl
		if = {
			limit = {
				exists = character:10200 # Grommash
				character:10200 = { is_alive = yes }
				game_start_date >= 603.1.1
			}
			character:10200 = { create_artifact_gorehowl_effect = { OWNER = this } }
		}
<<<<<<< HEAD
		# Hammer of Twilight
		if = {
			limit = {
				exists = character:52000 # Cho'gall
				character:52000 = { is_alive = yes }
				game_start_date >= 603.1.1
			}
			character:52000 = { create_artifact_hammer_of_twilight_effect = { OWNER = this } }
=======
		# Dark Crystal
		if = {
			limit = {
				game_start_date >= 1.1.1
			}
>>>>>>> 77ee55f1
		}
	}
}


#Save a memorable battle as potential topic for artifacts
historical_artifacts.0100 = {
	hidden = yes
	scope = combat_side

	trigger = {
		# Check to ensure all needed scopes are valid
		exists = combat.location
		exists = side_primary_participant
		exists = enemy_side.side_primary_participant

		# Check if this battle was important enough to be memorialized
		calc_true_if = {
			amount >= 2
			any_in_list = {
				list = slain_combatants
				OR = {
					this = root.enemy_side.side_primary_participant
					is_heir_of = root.enemy_side.side_primary_participant
				}
			}
			any_in_list = {
				list = prisoners_of_war
				OR = {
					this = root.enemy_side.side_primary_participant
					is_heir_of = root.enemy_side.side_primary_participant
				}
			}
			troops_ratio <= 0.5
			num_enemies_killed >= 10000
			AND = {
				percent_enemies_killed >= 75
				combat = {
					num_total_troops >= 20000
				}
			}
			combat = {
				OR = {
					num_total_troops >= 30000
					warscore_value >= 25
				}
			}
		}
	}

	immediate = {
		side_primary_participant = {
			if = {
				limit = {
					exists = var:epic_battle_location
				}
				remove_variable = epic_battle_location
			}
			if = {
				limit = {
					exists = var:epic_loser
				}
				remove_variable = epic_loser
			}
			set_variable = {
				name = epic_battle_location
				value = root.combat.location
				years = 5
			}
			set_variable = {
				name = epic_loser
				value = root.enemy_side.side_primary_participant
				years = 5
			}
		}
	}
}<|MERGE_RESOLUTION|>--- conflicted
+++ resolved
@@ -174,7 +174,6 @@
 			}
 			character:10200 = { create_artifact_gorehowl_effect = { OWNER = this } }
 		}
-<<<<<<< HEAD
 		# Hammer of Twilight
 		if = {
 			limit = {
@@ -183,13 +182,13 @@
 				game_start_date >= 603.1.1
 			}
 			character:52000 = { create_artifact_hammer_of_twilight_effect = { OWNER = this } }
-=======
+    }
+
 		# Dark Crystal
 		if = {
 			limit = {
 				game_start_date >= 1.1.1
 			}
->>>>>>> 77ee55f1
 		}
 	}
 }
