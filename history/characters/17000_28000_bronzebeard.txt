﻿#dynasty=4200
17000={
	name=Madoran
	dynasty=4200
	culture=bronzebeard religion=khazism
	martial=8 diplomacy=5 stewardship=7 intrigue=5 learning=7
	trait=education_martial_4 trait=patient
	1.1.1={ birth=yes trait=creature_dwarf }
	20.1.1={
		effect={
			set_variable = { name = wc_endurance_physical_lifestyle_additional_perks_variable value = wc_perks_needed_for_level_4_physical_trait_value }
			set_variable = { name = wc_strength_physical_lifestyle_additional_perks_variable value = wc_perks_needed_for_level_4_physical_trait_value }
		}
		# trait=physical_lifestyle_endurance_4
		# trait=physical_lifestyle_strength_4
	}
	354.1.23={
		# create_bloodline = {
			# type = madoran
		# }
	}		
	367.3.29={ death=yes }
}
17001={
	name=Magni
	dynasty=4200
	dna=magni_bronzebeard_dna
	culture=bronzebeard religion=khazism
	martial=8 diplomacy=8 stewardship=6 intrigue=4 learning=6
	trait=education_martial_4 trait=patient trait=generous trait=compassionate trait=honest
	father=17042	#Horhunn
	mother=17043
	disallow_random_traits = yes
	365.4.16={
		birth=yes	
		trait=creature_dwarf 
		effect = { make_important_lore_character_effect = yes }
	}
	383.4.16={
		effect={
			set_variable = { name = wc_endurance_physical_lifestyle_additional_perks_variable value = wc_perks_needed_for_level_3_physical_trait_value }
			set_variable = { name = wc_strength_physical_lifestyle_additional_perks_variable value = wc_perks_needed_for_level_3_physical_trait_value }
		}
		# trait=physical_lifestyle_endurance_3
		# trait=physical_lifestyle_strength_3
	}
	630.3.29={ death=yes }
}
17002={
	name=Muradin
	dynasty=4200
	dna=muradin_bronzebeard_dna
	culture=bronzebeard religion=khazism
	martial=8 diplomacy=6 stewardship=6 intrigue=5 learning=8
	trait=education_martial_4 trait=trusting trait=brave trait=honest trait=compassionate
	father=17042	#Horhunn
	mother=17043
	disallow_random_traits = yes
	382.4.16={ birth=yes trait=creature_dwarf }
	400.4.16={
		effect={
			set_variable = { name = wc_endurance_physical_lifestyle_additional_perks_variable value = wc_perks_needed_for_level_3_physical_trait_value }
			set_variable = { name = wc_strength_physical_lifestyle_additional_perks_variable value = wc_perks_needed_for_level_3_physical_trait_value }
		}
		# trait=physical_lifestyle_endurance_3
		# trait=physical_lifestyle_strength_3
	}
	# Arthas hurts Muradin
	603.3.17 = {
		effect = {
			#add_severely_injured_effect = yes
		}
	}
	620.3.29={ death=yes }
}
#dynasty=4201
17003={
	name=Urmihann
	dynasty=4201
	culture=bronzebeard religion=khazism
	martial=8 diplomacy=8 stewardship=4 intrigue=5 learning=6
	trait=education_stewardship_2 trait=hunter_2 trait=arbitrary trait=cynical
	trait=diligent trait=physique_bad_3
	291.7.17={ birth=yes trait=creature_dwarf }
	589.12.12={ death=yes }
}
17004={
	name=Magmur
	dynasty=4201
	culture=bronzebeard religion=khazism
	martial=4 diplomacy=7 stewardship=4 intrigue=7 learning=8
	trait=education_intrigue_2 trait=diligent trait=humble trait=generous trait=lustful
	father=17003	#Urmihann
	307.4.24={ birth=yes trait=creature_dwarf }
	674.8.16={ death=yes }
}
17005={
	name=Ironuman
	dynasty=4201
	culture=bronzebeard religion=khazism
	martial=8 diplomacy=5 stewardship=5 intrigue=7 learning=7
	trait=education_martial_2 trait=trusting trait=generous trait=compassionate
	trait=patient 
	father=17003	#Urmihann
	361.4.15={ birth=yes trait=creature_dwarf }
	759.9.18={ death=yes }
}
17006={
	name=Grimunus
	dynasty=4201
	culture=bronzebeard religion=khazism
	martial=4 diplomacy=7 stewardship=7 intrigue=6 learning=7
	trait=education_intrigue_2 trait=gluttonous trait=chaste trait=ambitious trait=zealous
	father=17004	#Magmur
	345.11.24={ birth=yes trait=creature_dwarf }
	824.1.2={ death=yes }
}
17007={
	name=Grimihrrigg
	dynasty=4201
	culture=bronzebeard religion=khazism
	martial=8 diplomacy=7 stewardship=5 intrigue=7 learning=6
	trait=education_intrigue_4 trait=deceitful trait=patient trait=generous trait=shy
	father=17004	#Magmur
	397.1.27={ birth=yes trait=creature_dwarf }
	773.5.26={ death=yes }
}
17008={
	name=Thalnus
	dynasty=4201
	culture=bronzebeard religion=khazism
	martial=8 diplomacy=8 stewardship=8 intrigue=6 learning=6
	trait=education_diplomacy_3 trait=ambitious trait=brave trait=sadistic trait=cynical
	father=17004	#Magmur
	427.1.23={ birth=yes trait=creature_dwarf }
	884.6.29={ death=yes }
}
17009={
	name=Bargurn
	dynasty=4201
	culture=bronzebeard religion=khazism
	martial=6 diplomacy=4 stewardship=5 intrigue=8 learning=6
	trait=education_diplomacy_4 trait=gregarious trait=wrathful trait=ambitious
	father=17004	#Magmur
	459.10.8={ birth=yes trait=creature_dwarf }
	724.11.17={ death=yes }
}
17010={
	name=Gromiunu
	dynasty=4201
	culture=bronzebeard religion=khazism
	martial=7 diplomacy=5 stewardship=5 intrigue=8 learning=8
	trait=education_learning_1 trait=generous trait=cynical trait=gluttonous trait=humble
	father=17004	#Magmur
	488.4.3={ birth=yes trait=creature_dwarf }
	890.8.25={ death=yes }
}
#dynasty=4202
17011={
	name=Baluamund
	dynasty=4202
	culture=bronzebeard religion=khazism
	martial=8 diplomacy=6 stewardship=6 intrigue=8 learning=7
	trait=education_learning_1 trait=chaste trait=temperate trait=deceitful 
	trait=diligent trait=wounded_1
	251.10.18={ birth=yes trait=creature_dwarf }
	674.6.6={ death=yes }
}
17012={
	name=Thelahrgram
	culture=bronzebeard religion=khazism
	martial=4 diplomacy=4 stewardship=8 intrigue=7 learning=5
	trait=education_intrigue_2 trait=diligent trait=sadistic
	father=17011	#Baluamund
	312.9.12={ birth=yes trait=creature_dwarf }
	595.2.9={ death=yes }
}
17013={
	name=Thygron
	dynasty=4202
	culture=bronzebeard religion=khazism
	martial=8 diplomacy=8 stewardship=6 intrigue=4 learning=8
	trait=education_intrigue_2 trait=torturer trait=diligent trait=greedy trait=ambitious
	trait=zealous
	father=17011	#Baluamund
	355.5.24={ birth=yes trait=creature_dwarf }
	697.1.27={ death=yes }
}
17014={
	name=Edohtin
	female=yes
	dynasty=4202
	culture=bronzebeard religion=khazism
	father=17011	#Baluamund
	389.11.24={ birth=yes trait=creature_dwarf }
	807.2.7={ death=yes }
}
17015={
	name=Thyn
	dynasty=4202
	culture=bronzebeard religion=khazism
	martial=5 diplomacy=8 stewardship=5 intrigue=5 learning=6
	trait=education_intrigue_3 trait=arrogant trait=brave trait=deceitful trait=drunkard
	trait=lunatic_1
	father=17011	#Baluamund
	432.9.14={ birth=yes trait=creature_dwarf }
	732.11.19={ death=yes }
}
#dynasty=4203
17016={
	name=Bhelihrmus
	dynasty=4203
	culture=bronzebeard religion=khazism
	martial=8 diplomacy=6 stewardship=5 intrigue=6 learning=4
	trait=education_martial_2 trait=sadistic trait=generous trait=honest trait=brave
	221.6.18={ birth=yes trait=creature_dwarf }
	597.2.22={ death=yes }
}
17017={
	name=Hjolram
	dynasty=4203
	culture=bronzebeard religion=khazism
	martial=7 diplomacy=8 stewardship=7 intrigue=8 learning=8
	trait=education_learning_1 trait=craven trait=compassionate trait=diligent
	father=17016	#Bhelihrmus
	254.9.22={ birth=yes trait=creature_dwarf }
	563.10.14={ death=yes }
}
17018={
	name=Drumuthurn
	dynasty=4203
	culture=bronzebeard religion=khazism
	martial=7 diplomacy=4 stewardship=5 intrigue=6 learning=7
	trait=education_diplomacy_3 trait=gregarious trait=lustful trait=sadistic trait=just
	father=17016	#Bhelihrmus
	305.6.8={ birth=yes trait=creature_dwarf }
	568.11.2={ death=yes }
}
17019={
	name=Gruntharm
	dynasty=4203
	culture=bronzebeard religion=khazism
	martial=6 diplomacy=5 stewardship=5 intrigue=5 learning=5
	trait=education_martial_1 trait=compassionate trait=brave trait=ambitious trait=trusting
	trait=intellect_good_3
	father=17016	#Bhelihrmus
	357.5.21={ birth=yes trait=creature_dwarf }
	656.11.27={ death=yes }
}
#dynasty=4204
17020={
	name=Olnom
	dynasty=4204
	culture=bronzebeard religion=khazism
	martial=4 diplomacy=6 stewardship=8 intrigue=6 learning=4
	trait=education_intrigue_2 trait=cynical trait=trusting 
	289.1.9={ birth=yes trait=creature_dwarf }
	782.8.3={ death=yes }
}
17021={
	name=Grygus
	dynasty=4204
	culture=bronzebeard religion=khazism
	martial=8 diplomacy=7 stewardship=7 intrigue=8 learning=5
	trait=education_intrigue_4 trait=patient trait=content trait=shy trait=temperate
	father=17020	#Olnom
	382.4.9={ birth=yes trait=creature_dwarf }
	817.5.29={ death=yes }
}
17022={
	name=Gramtharn
	dynasty=4204
	culture=bronzebeard religion=khazism
	martial=8 diplomacy=8 stewardship=5 intrigue=8 learning=7
	trait=education_intrigue_3 trait=arrogant trait=sadistic trait=brave
	father=17020	#Olnom
	446.3.5={ birth=yes trait=creature_dwarf }
	857.5.19={ death=yes }
}
17023={
	name=Reynirmyl
	female=yes
	dynasty=4204
	culture=bronzebeard religion=khazism
	father=17020	#Olnom
	478.7.16={ birth=yes trait=creature_dwarf }
	751.9.20={ death=yes }
}
#dynasty=4205
17024={
	name=Hjalkum
	dynasty=4205
	culture=bronzebeard religion=khazism
	martial=5 diplomacy=8 stewardship=6 intrigue=4 learning=6
	trait=education_learning_3 trait=craven trait=humble trait=diligent
	299.6.25={ birth=yes trait=creature_dwarf }
	678.7.24={ death=yes }
}
17025={
	name=Nisslyl
	female=yes
	dynasty=4205
	culture=bronzebeard religion=khazism
	father=17024	#Hjalkum
	375.9.9={ birth=yes trait=creature_dwarf }
	739.3.7={ death=yes }
}
17026={
	name=Bharyth
	dynasty=4205
	culture=bronzebeard religion=khazism
	martial=5 diplomacy=7 stewardship=8 intrigue=6 learning=6
	trait=education_intrigue_2 trait=humble trait=gregarious trait=ambitious trait=temperate
	father=17024	#Hjalkum
	441.5.20={ birth=yes trait=creature_dwarf }
	716.2.13={ death=yes }
}
17027={
	name=Kromamin
	dynasty=4205
	culture=bronzebeard religion=khazism
	martial=6 diplomacy=7 stewardship=7 intrigue=5 learning=7
	trait=education_stewardship_1 trait=sadistic trait=lustful trait=wrathful trait=craven
	father=17024	#Hjalkum
	495.9.17={ birth=yes trait=creature_dwarf }
	810.1.3={ death=yes }
}
#dynasty=4200;??????????
17028={
	name=Brann
	dynasty=4200
	dna=brann_bronzebeard_dna
	culture=bronzebeard religion=khazism
	martial=6 diplomacy=6 stewardship=6 intrigue=6 learning=8
	trait=education_learning_4 trait=brave trait=patient trait=diligent
	father=17042	#Horhunn
	mother=17043
	disallow_random_traits = yes
	413.1.1={ birth=yes trait=creature_dwarf }
	431.1.1={
<<<<<<< HEAD
		effect={ set_variable = { name = wc_hunter_lifestyle_additional_perks_variable value = wc_perks_needed_for_level_3_magic_trait_value } }
=======
		effect={
			set_variable = { name = wc_endurance_physical_lifestyle_additional_perks_variable value = wc_perks_needed_for_level_3_physical_trait_value }
			set_variable = { name = wc_dexterity_physical_lifestyle_additional_perks_variable value = wc_perks_needed_for_level_3_physical_trait_value }
		}
		# trait=physical_lifestyle_endurance_3
		# trait=physical_lifestyle_dexterity_3
>>>>>>> 13bdda14
		#trait = explorer
	}
	620.3.29={ death=yes }
}
17029={
	name=Moira
	dynasty=4200
	dna=moira_bronzebeard_dna
	female=yes
	culture=bronzebeard religion=khazism
	trait=education_learning_3 trait=compassionate trait=patient trait=content
	father=17001	#Magni
	disallow_random_traits = yes
	533.1.1={ birth=yes trait=creature_dwarf }
	551.1.1={
		effect={ set_variable = { name = wc_light_magic_lifestyle_additional_perks_variable value = wc_perks_needed_for_level_2_magic_trait_value } }
	}
	#Around WoW Classic
	608.1.1={
		employer = 12002
		effect = {
			set_relation_lover = character:12002
		}
	}
	630.11.16={ death=yes }
}
17040={
	name=Gremdor
	dynasty=4200
	culture=bronzebeard religion=khazism
	martial=5 diplomacy=6 stewardship=7 intrigue=5 learning=8
	trait=education_martial_1 trait=reveler_2 trait=patient trait=gregarious trait=gluttonous
	trait=chaste 
	father=17000	#Madoran
	17.5.5={ birth=yes trait=creature_dwarf }
	411.3.10={ death=yes }
}
17041={
	name=Grundar
	dynasty=4200
	culture=bronzebeard religion=khazism
	martial=8 diplomacy=7 stewardship=4 intrigue=4 learning=6
	trait=education_stewardship_4 trait=greedy trait=arbitrary trait=cynical trait=gluttonous
	father=17040	#Gremdor
	151.5.24={ birth=yes trait=creature_dwarf }
	445.7.5={ death=yes }
}
17042={
	name=Horhunn
	dynasty=4200
	culture=bronzebeard religion=khazism
	trait=education_martial_3 trait=paranoid trait=cynical trait=patient
	trait=arrogant
	father=17041	#Grundar
	271.9.10={ birth=yes trait=creature_dwarf }
	291.1.1={
		add_spouse = 17043
	}
	511.7.14={ death=yes }
}

17043={
	name = Kusahe
	female = yes
	culture=bronzebeard religion=khazism
	trait=education_diplomacy_3
	275.2.12={ birth=yes trait=creature_dwarf }
	295.1.1={
		add_spouse = 17042
	}
	513.7.17={ death=yes }
}
# dynasty=4239
# Ruler of Farson Hold on Tol Barad
17050={
	name=Hornus
	dynasty=4239
	culture=bronzebeard religion=khazism
	martial=5 diplomacy=8 stewardship=8 intrigue=4 learning=5
	trait=education_martial_1 trait=greedy trait=shy trait=compassionate trait=honest 
	499.12.20={ birth=yes trait=creature_dwarf }
	# Went insane because of Old Gods
	604.1.1={
		trait=lunatic_1
		religion=nzoth_worship
		# Became ruler on Tol Barad, so embraced human culture
		culture=baradin
	}
	644.4.11={ death=yes }
}

#dynasty=4206
18000={
	name=Thuliggs
	dynasty=4206
	culture=bronzebeard religion=khazism
	martial=5 diplomacy=6 stewardship=8 intrigue=5 learning=8
	trait=education_intrigue_2 trait=compassionate trait=patient trait=temperate trait=cynical
	256.4.5={ birth=yes trait=creature_dwarf }
	662.6.30={ death=yes }
}
18001={
	name=Gromhun
	dynasty=4206
	culture=bronzebeard religion=khazism
	martial=6 diplomacy=5 stewardship=7 intrigue=4 learning=7
	trait=education_martial_1 trait=brave trait=lustful trait=arrogant
	father=18000	#Thuliggs
	286.4.3={ birth=yes trait=creature_dwarf }
	693.10.21={ death=yes }
}
18002={
	name=Hjalmin
	dynasty=4206
	culture=bronzebeard religion=khazism
	martial=6 diplomacy=7 stewardship=7 intrigue=4 learning=8
	trait=education_diplomacy_3 trait=temperate trait=gregarious trait=honest trait=diligent
	father=18000	#Thuliggs
	327.5.13={ birth=yes trait=creature_dwarf }
	754.6.20={ death=yes }
}
18003={
	name=Hjulrus
	dynasty=4206
	culture=bronzebeard religion=khazism
	martial=8 diplomacy=4 stewardship=7 intrigue=7 learning=6
	trait=education_intrigue_3 trait=humble trait=temperate trait=brave trait=lazy
	father=18000	#Thuliggs
	364.12.4={ birth=yes trait=creature_dwarf }
	692.7.30={ death=yes }
}
18004={
	name=Gremmin
	dynasty=4206
	culture=bronzebeard religion=khazism
	martial=4 diplomacy=4 stewardship=8 intrigue=4 learning=7
	trait=education_learning_1 trait=trusting trait=wrathful trait=generous
	father=18000	#Thuliggs
	399.9.7={ birth=yes trait=creature_dwarf }
	705.2.12={ death=yes }
}
18005={
	name=Ingrwhaen
	female=yes
	dynasty=4206
	culture=bronzebeard religion=khazism
	father=18000	#Thuliggs
	440.11.12={ birth=yes trait=creature_dwarf }
	710.10.11={ death=yes }
}
#dynasty=4207
18006={
	name=Raggarn
	dynasty=4207
	culture=bronzebeard religion=khazism
	martial=7 diplomacy=4 stewardship=7 intrigue=6 learning=6
	trait=education_learning_4 trait=greedy trait=cynical trait=chaste
	trait=just
	310.8.9={ birth=yes trait=creature_dwarf }
	819.7.14={ death=yes }
}
18007={
	name=Hjolnom
	dynasty=4207
	culture=bronzebeard religion=khazism
	martial=4 diplomacy=6 stewardship=5 intrigue=4 learning=8
	trait=education_intrigue_2 trait=patient trait=cynical trait=arbitrary trait=lazy
	father=18006	#Raggarn
	406.11.16={ birth=yes trait=creature_dwarf }
	890.2.23={ death=yes }
}
18008={
	name=Melahrkahm
	dynasty=4207
	culture=bronzebeard religion=khazism
	martial=7 diplomacy=5 stewardship=8 intrigue=8 learning=8
	trait=education_intrigue_2 trait=greedy trait=paranoid trait=shy 
	father=18006	#Raggarn
	449.7.23={ birth=yes trait=creature_dwarf }
	730.9.18={ death=yes }
}
18009={
	name=Brylorlinn
	female=yes
	dynasty=4207
	culture=bronzebeard religion=khazism
	father=18006	#Raggarn
	481.4.8={ birth=yes trait=creature_dwarf }
	860.5.18={ death=yes }
}
18010={
	name=Jardus
	dynasty=4207
	culture=bronzebeard religion=khazism
	martial=8 diplomacy=7 stewardship=6 intrigue=7 learning=6
	trait=education_martial_2 trait=trusting trait=craven trait=shy trait=deceitful
	father=18006	#Raggarn
	525.6.18={ birth=yes trait=creature_dwarf }
	876.4.20={ death=yes }
}
#dynasty=4208
18011={
	name=Hjulrom
	dynasty=4208
	culture=bronzebeard religion=khazism
	martial=4 diplomacy=8 stewardship=4 intrigue=8 learning=5
	trait=education_learning_2 trait=sadistic trait=paranoid trait=greedy trait=cynical
	277.4.12={ birth=yes trait=creature_dwarf }
	636.5.25={ death=yes }
}
18012={
	name=Nisares
	female=yes
	dynasty=4208
	culture=bronzebeard religion=khazism
	father=18011	#Hjulrom
	355.10.1={ birth=yes trait=creature_dwarf }
	766.12.6={ death=yes }
}
18013={
	name=Lyssimri
	female=yes
	dynasty=4208
	culture=bronzebeard religion=khazism
	father=18011	#Hjulrom
	405.2.5={ birth=yes trait=creature_dwarf }
	810.11.15={ death=yes }
}
18014={
	name=Gromiunu
	dynasty=4208
	culture=bronzebeard religion=khazism
	martial=5 diplomacy=7 stewardship=4 intrigue=8 learning=5
	trait=education_diplomacy_3 trait=honest trait=diligent trait=arbitrary trait=compassionate
	trait=beauty_good_3
	father=18011	#Hjulrom
	454.11.16={ birth=yes trait=creature_dwarf }
	730.3.19={ death=yes }
}
#dynasty=4209
18015={
	name=Gramtharn
	dynasty=4209
	culture=bronzebeard religion=khazism
	martial=4 diplomacy=5 stewardship=6 intrigue=7 learning=6
	trait=education_diplomacy_4 trait=gluttonous trait=patient trait=ambitious
	255.9.5={ birth=yes trait=creature_dwarf }
	663.3.18={ death=yes }
}
18016={
	name=Jingiel
	female=yes
	dynasty=4209
	culture=bronzebeard religion=khazism
	father=18015	#Gramtharn
	325.5.27={ birth=yes trait=creature_dwarf }
	686.9.18={ death=yes }
}
18017={
	name=Grulg
	dynasty=4209
	culture=bronzebeard religion=khazism
	martial=5 diplomacy=4 stewardship=5 intrigue=6 learning=4
	trait=education_diplomacy_3 trait=education_martial_prowess_4 trait=wrathful trait=lazy trait=greedy
	father=18015	#Gramtharn
	358.10.24={ birth=yes trait=creature_dwarf }
	683.11.17={ death=yes }
}
18018={
	name=Nysinwhyn
	female=yes
	dynasty=4209
	culture=bronzebeard religion=khazism
	father=18015	#Gramtharn
	400.5.7={ birth=yes trait=creature_dwarf }
	776.1.8={ death=yes }
}
18019={
	name=Eynorin
	female=yes
	dynasty=4209
	culture=bronzebeard religion=khazism
	father=18015	#Gramtharn
	468.5.17={ birth=yes trait=creature_dwarf }
	897.2.6={ death=yes }
}
18020={
	name=Emkuhm
	dynasty=4209
	culture=bronzebeard religion=khazism
	martial=4 diplomacy=5 stewardship=8 intrigue=4 learning=5
	trait=education_intrigue_2 trait=compassionate trait=gregarious trait=ambitious
	trait=patient
	father=18015	#Gramtharn
	504.10.9={ birth=yes trait=creature_dwarf }
	866.4.17={ death=yes }
}
18021={
	name=Hjolnom
	dynasty=4209
	culture=bronzebeard religion=khazism
	martial=4 diplomacy=4 stewardship=6 intrigue=4 learning=6
	trait=education_intrigue_4 trait=gregarious trait=temperate trait=humble trait=wounded_1
	father=18015	#Gramtharn
	555.2.6={ birth=yes trait=creature_dwarf }
	841.12.20={ death=yes }
}
18022={
	name=Brananmora
	female=yes
	dynasty=4209
	culture=bronzebeard religion=khazism
	father=18015	#Gramtharn
	593.3.12={ birth=yes trait=creature_dwarf }
	941.10.11={ death=yes }
}
18023={
	name=Doligrom
	dynasty=4209
	culture=bronzebeard religion=khazism
	martial=7 diplomacy=6 stewardship=5 intrigue=7 learning=8
	trait=education_intrigue_2 trait=sadistic trait=humble trait=honest trait=gluttonous
	father=18017	#Grulg
	387.8.12={ birth=yes trait=creature_dwarf }
	750.6.25={ death=yes }
}
18024={
	name=Krumgos
	dynasty=4209
	culture=bronzebeard religion=khazism
	martial=6 diplomacy=5 stewardship=4 intrigue=7 learning=7
	trait=education_diplomacy_3 trait=reveler_2 trait=just trait=diligent trait=patient
	trait=chaste
	father=18017	#Grulg
	454.12.20={ birth=yes trait=creature_dwarf }
	865.7.4={ death=yes }
}
18025={
	name=Lessohthel
	female=yes
	dynasty=4209
	culture=bronzebeard religion=khazism
	father=18017	#Grulg
	500.10.17={ birth=yes trait=creature_dwarf }
	821.11.21={ death=yes }
}
18026={
	name=Bromorim
	dynasty=4209
	culture=bronzebeard religion=khazism
	martial=5 diplomacy=8 stewardship=5 intrigue=7 learning=8
	trait=education_diplomacy_3 trait=education_martial_prowess_4 trait=temperate trait=compassionate trait=shy
	trait=craven
	father=18017	#Grulg
	551.4.25={ birth=yes trait=creature_dwarf }
	857.8.18={ death=yes }
}
#dynasty=4210
18027={
	name=Dramuakohm
	dynasty=4210
	culture=bronzebeard religion=khazism
	martial=8 diplomacy=5 stewardship=6 intrigue=4 learning=4
	trait=education_learning_1 trait=hunter_2 trait=content trait=gregarious
	281.1.16={ birth=yes trait=creature_dwarf }
	683.8.27={ death=yes }
}
18028={
	name=Muiredon
	dynasty=4210
	culture=bronzebeard religion=khazism
	martial=8 diplomacy=4 stewardship=8 intrigue=7 learning=8
	trait=education_learning_2 trait=sadistic trait=just trait=patient trait=temperate
	father=18027	#Dramuakohm
	354.9.27={ birth=yes trait=creature_dwarf }
	617.9.3={ death=yes }
}
18029={
	name=Bromorim
	dynasty=4210
	culture=bronzebeard religion=khazism
	martial=5 diplomacy=8 stewardship=8 intrigue=4 learning=7
	trait=education_learning_3 trait=cynical trait=sadistic trait=lazy
	father=18027	#Dramuakohm
	394.12.14={ birth=yes trait=creature_dwarf }
	761.2.17={ death=yes }
}
18030={
	name=Belmus
	dynasty=4210
	culture=bronzebeard religion=khazism
	martial=8 diplomacy=8 stewardship=4 intrigue=7 learning=6
	trait=education_learning_1 trait=content trait=humble trait=deceitful
	trait=diligent
	father=18027	#Dramuakohm
	437.9.11={ birth=yes trait=creature_dwarf }
	710.6.30={ death=yes }
}
18031={
	name=Lysumwyn
	female=yes
	dynasty=4210
	culture=bronzebeard religion=khazism
	father=18027	#Dramuakohm
	474.10.21={ birth=yes trait=creature_dwarf }
	804.4.8={ death=yes }
}
#dynasty=4211
18032={
	name=Geruagarn
	dynasty=4211
	culture=bronzebeard religion=khazism
	martial=7 diplomacy=8 stewardship=7 intrigue=4 learning=5
	trait=education_diplomacy_3 trait=arbitrary trait=honest
	280.9.23={ birth=yes trait=creature_dwarf }
	588.7.30={ death=yes }
}
18033={
	name=Ermthrun
	dynasty=4211
	culture=bronzebeard religion=khazism
	martial=6 diplomacy=8 stewardship=6 intrigue=7 learning=6
	trait=education_learning_3 trait=ambitious trait=wrathful trait=lazy 
	trait=lustful 
	father=18032	#Geruagarn
	299.7.7={ birth=yes trait=creature_dwarf }
	615.7.16={ death=yes }
}
18034={
	name=Jordir
	dynasty=4211
	culture=bronzebeard religion=khazism
	martial=4 diplomacy=7 stewardship=6 intrigue=8 learning=5
	trait=education_learning_4 trait=humble trait=brave trait=just
	father=18032	#Geruagarn
	345.1.11={ birth=yes trait=creature_dwarf }
	668.11.14={ death=yes }
}
18035={
	name=Saroudora
	female=yes
	dynasty=4211
	culture=bronzebeard religion=khazism
	father=18032	#Geruagarn
	414.9.27={ birth=yes trait=creature_dwarf }
	727.10.15={ death=yes }
}
18036={
	name=Thuroumyl
	dynasty=4211
	culture=bronzebeard religion=khazism
	martial=6 diplomacy=6 stewardship=7 intrigue=7 learning=8
	trait=education_intrigue_3 trait=deceitful trait=just trait=gluttonous trait=compassionate
	father=18032	#Geruagarn
	461.6.5={ birth=yes trait=creature_dwarf }
	950.10.16={ death=yes }
}
#dynasty=4212
18037={
	name=Grundar
	dynasty=4212
	culture=bronzebeard religion=khazism
	martial=8 diplomacy=4 stewardship=6 intrigue=8 learning=4
	trait=education_learning_2 trait=trusting trait=diligent trait=ambitious trait=lustful
	275.7.14={ birth=yes trait=creature_dwarf }
	646.7.28={ death=yes }
}
18038={
	name=Krumrum
	dynasty=4212
	culture=bronzebeard religion=khazism
	martial=4 diplomacy=6 stewardship=7 intrigue=4 learning=5
	trait=education_stewardship_4 trait=humble trait=gluttonous trait=zealous
	trait=sadistic 
	father=18037	#Grundar
	346.12.1={ birth=yes trait=creature_dwarf }
	646.5.24={ death=yes }
}
18039={
	name=Hjuliamand
	dynasty=4212
	culture=bronzebeard religion=khazism
	martial=8 diplomacy=7 stewardship=4 intrigue=5 learning=6
	trait=education_martial_2 trait=lazy trait=sadistic trait=craven
	father=18037	#Grundar
	399.11.19={ birth=yes trait=creature_dwarf }
	828.8.6={ death=yes }
}
18040={
	name=Eynorin
	female=yes
	dynasty=4212
	culture=bronzebeard religion=khazism
	father=18037	#Grundar
	429.10.18={ birth=yes trait=creature_dwarf }
	799.4.8={ death=yes }
}
#dynasty=4213
18041={
	name=Iromohthrom
	dynasty=4213
	culture=bronzebeard religion=khazism
	martial=7 diplomacy=4 stewardship=8 intrigue=4 learning=5
	trait=education_intrigue_2 trait=education_martial_prowess_4 trait=gregarious trait=craven trait=trusting
	266.6.6={ birth=yes trait=creature_dwarf }
	716.12.1={ death=yes }
}
18042={
	name=Dulomar
	dynasty=4213
	culture=bronzebeard religion=khazism
	martial=6 diplomacy=7 stewardship=6 intrigue=8 learning=6
	trait=education_martial_2 trait=mystic_2 trait=chaste trait=diligent trait=zealous
	father=18041	#Iromohthrom
	287.11.10={ birth=yes trait=creature_dwarf }
	550.3.19={ death=yes }
}
18043={
	name=Runahnera
	female=yes
	dynasty=4213
	culture=bronzebeard religion=khazism
	father=18041	#Iromohthrom
	338.7.14={ birth=yes trait=creature_dwarf }
	673.3.2={ death=yes }
}
18044={
	name=Byloniss
	female=yes
	dynasty=4213
	culture=bronzebeard religion=khazism
	father=18041	#Iromohthrom
	381.9.25={ birth=yes trait=creature_dwarf }
	668.8.26={ death=yes }
}
18045={
	name=Dulthorn
	dynasty=4213
	culture=bronzebeard religion=khazism
	martial=7 diplomacy=5 stewardship=7 intrigue=4 learning=7
	trait=education_learning_4 trait=arrogant trait=greedy trait=sadistic
	father=18041	#Iromohthrom
	421.6.13={ birth=yes trait=creature_dwarf }
	707.4.4={ death=yes }
}
18046={
	name=Tyshaleen
	female=yes
	dynasty=4213
	culture=bronzebeard religion=khazism
	father=18041	#Iromohthrom
	467.10.19={ birth=yes trait=creature_dwarf }
	836.12.20={ death=yes }
}
18047={
	name=Karumwhaen
	female=yes
	dynasty=4213
	culture=bronzebeard religion=khazism
	father=18041	#Iromohthrom
	502.11.23={ birth=yes trait=creature_dwarf }
	849.9.10={ death=yes }
}
#dynasty=4214
18048={
	name=Gremdohr
	dynasty=4214
	culture=bronzebeard religion=khazism
	martial=6 diplomacy=6 stewardship=5 intrigue=5 learning=5
	trait=education_intrigue_3 trait=reveler_2 trait=gregarious trait=just trait=trusting
	trait=diligent
	299.3.5={ birth=yes trait=creature_dwarf }
	648.12.15={ death=yes }
}
18049={
	name=Regahmus
	dynasty=4214
	culture=bronzebeard religion=khazism
	martial=6 diplomacy=7 stewardship=5 intrigue=5 learning=8
	trait=education_intrigue_4 trait=lustful trait=deceitful trait=zealous trait=gregarious
	father=18048	#Gremdohr
	330.8.11={ birth=yes trait=creature_dwarf }
	681.9.19={ death=yes }
}
18050={
	name=Thoromond
	dynasty=4214
	culture=bronzebeard religion=khazism
	martial=7 diplomacy=5 stewardship=6 intrigue=8 learning=7
	trait=education_diplomacy_4 trait=scholar trait=patient trait=chaste trait=brave
	trait=sadistic
	father=18048	#Gremdohr
	399.7.2={ birth=yes trait=creature_dwarf }
	686.1.21={ death=yes }
}
#dynasty=4215
18051={
	name=Thelahrgram
	dynasty=4215
	culture=bronzebeard religion=khazism
	martial=5 diplomacy=8 stewardship=5 intrigue=6 learning=5
	trait=education_intrigue_4 trait=lustful trait=arrogant trait=gluttonous
	278.3.6={ birth=yes trait=creature_dwarf }
	601.11.21={ death=yes }
}
18052={
	name=Lesianora
	female=yes
	dynasty=4215
	culture=bronzebeard religion=khazism
	father=18051	#Thelahrgram
	305.12.23={ birth=yes trait=creature_dwarf }
	629.5.17={ death=yes }
}
18053={
	name=Kaitorla
	female=yes
	dynasty=4215
	culture=bronzebeard religion=khazism
	father=18051	#Thelahrgram
	363.3.14={ birth=yes trait=creature_dwarf }
	789.3.8={ death=yes }
}
18054={
	name=Gimthran
	dynasty=4215
	culture=bronzebeard religion=khazism
	martial=6 diplomacy=5 stewardship=4 intrigue=5 learning=6
	trait=education_martial_3 trait=torturer trait=ambitious trait=gregarious trait=patient
	trait=paranoid trait=beauty_bad_3
	father=18051	#Thelahrgram
	410.5.8={ birth=yes trait=creature_dwarf }
	687.4.29={ death=yes }
}
#dynasty=4216
#?? ????????????
18055={
	name=Hurhann
	dynasty=4216
	culture=bronzebeard religion=khazism
	martial=4 diplomacy=8 stewardship=8 intrigue=5 learning=8
	trait=education_intrigue_3 trait=wrathful trait=chaste trait=ambitious trait=honest
	241.4.2={ birth=yes trait=creature_dwarf }
	589.6.23={ death=yes }
}
18056={
	name=Dalhan
	dynasty=4216
	culture=bronzebeard religion=khazism
	martial=8 diplomacy=6 stewardship=6 intrigue=8 learning=5
	trait=education_learning_3 trait=lifestyle_herbalist trait=greedy trait=ambitious trait=honest
	father=18055	#Hurhann
	336.12.13={ birth=yes trait=creature_dwarf }
	656.9.27={ death=yes }
}
18057={
	name=Nisares
	female=yes
	dynasty=4216
	culture=bronzebeard religion=khazism
	father=18055	#Hurhann
	367.2.5={ birth=yes trait=creature_dwarf }
	802.7.6={ death=yes }
}
#dynasty=0
18058={
	name=Thalnus
	culture=bronzebeard religion=khazism
	martial=7 diplomacy=5 stewardship=6 intrigue=6 learning=5
	trait=education_stewardship_4 trait=lifestyle_herbalist trait=humble trait=arbitrary trait=gluttonous
	trait=brave
	267.9.21={ birth=yes trait=creature_dwarf }
	791.1.9={ death=yes }
}
#dynasty=4217
19000={
	name=Oldahr
	dynasty=4217
	culture=bronzebeard religion=khazism
	martial=6 diplomacy=6 stewardship=8 intrigue=8 learning=8
	trait=education_martial_1 trait=honest trait=lazy trait=sadistic trait=brave
	310.10.8={ birth=yes trait=creature_dwarf }
	733.7.29={ death=yes }
}
19001={
	name=Grumihrmur
	dynasty=4217
	culture=bronzebeard religion=khazism
	martial=7 diplomacy=6 stewardship=8 intrigue=8 learning=4
	trait=education_intrigue_4 trait=brave trait=sadistic trait=trusting trait=deceitful
	father=19000	#Oldahr
	379.6.15={ birth=yes trait=creature_dwarf }
	785.11.10={ death=yes }
}
19002={
	name=Grimihrrigg
	dynasty=4217
	culture=bronzebeard religion=khazism
	martial=6 diplomacy=6 stewardship=8 intrigue=8 learning=6
	trait=education_learning_2 trait=scholar trait=content trait=temperate trait=lazy
	father=19000	#Oldahr
	410.7.13={ birth=yes trait=creature_dwarf }
	774.4.8={ death=yes }
}
19003={
	name=Rotgrun
	dynasty=4217
	culture=bronzebeard religion=khazism
	martial=7 diplomacy=7 stewardship=4 intrigue=5 learning=4
	trait=education_stewardship_4 trait=scholar trait=gregarious trait=cynical trait=diligent
	trait=gluttonous
	father=19000	#Oldahr
	447.12.7={ birth=yes trait=creature_dwarf }
	755.5.12={ death=yes }
}
19004={
	name=Ragthrun
	dynasty=4217
	culture=bronzebeard religion=khazism
	martial=7 diplomacy=5 stewardship=4 intrigue=6 learning=5
	trait=education_intrigue_2 trait=wrathful trait=brave trait=arrogant trait=shy
	father=19000	#Oldahr
	483.11.6={ birth=yes trait=creature_dwarf }
	853.9.2={ death=yes }
}
19005={
	name=Hjolkohm
	dynasty=4217
	culture=bronzebeard religion=khazism
	martial=7 diplomacy=4 stewardship=8 intrigue=8 learning=4
	trait=education_stewardship_4 trait=honest trait=diligent trait=lisping
	father=19000	#Oldahr
	526.5.9={ birth=yes trait=creature_dwarf }
	834.4.25={ death=yes }
}
#dynasty=4218
19006={
	name=Bromnam
	dynasty=4218
	culture=bronzebeard religion=khazism
	martial=6 diplomacy=5 stewardship=5 intrigue=8 learning=4
	trait=education_learning_2 trait=hunter_2 trait=lustful trait=trusting trait=deceitful
	288.11.5={ birth=yes trait=creature_dwarf }
	777.5.17={ death=yes }
}
19007={
	name=Rotgrun
	dynasty=4218
	culture=bronzebeard religion=khazism
	martial=6 diplomacy=6 stewardship=4 intrigue=6 learning=4
	trait=education_intrigue_4 trait=arrogant trait=content trait=just trait=trusting
	father=19006	#Bromnam
	326.2.10={ birth=yes trait=creature_dwarf }
	777.5.17={ death=yes }
}
19008={
	name=Sheloudram
	dynasty=4218
	culture=bronzebeard religion=khazism
	martial=5 diplomacy=4 stewardship=4 intrigue=8 learning=7
	trait=education_martial_1 trait=deceitful trait=brave trait=paranoid trait=sadistic
	father=19006	#Bromnam
	365.2.21={ birth=yes trait=creature_dwarf }
	783.11.27={ death=yes }
}
19009={
	name=Jynnanlen
	female=yes
	dynasty=4218
	culture=bronzebeard religion=khazism
	father=19006	#Bromnam
	409.9.15={ birth=yes trait=creature_dwarf }
	747.12.3={ death=yes }
}
19010={
	name=Meluakom
	dynasty=4218
	culture=bronzebeard religion=khazism
	martial=6 diplomacy=8 stewardship=7 intrigue=6 learning=8
	trait=education_martial_3 trait=just trait=generous trait=sadistic trait=brave
	father=19006	#Bromnam
	473.3.14={ birth=yes trait=creature_dwarf }
	872.3.12={ death=yes }
}
19011={
	name=Nalirnia
	female=yes
	dynasty=4218
	culture=bronzebeard religion=khazism
	father=19007	#Rotgrun
	396.3.10={ birth=yes trait=creature_dwarf }
	669.4.6={ death=yes }
}
19012={
	name=Ketalyl
	female=yes
	dynasty=4218
	culture=bronzebeard religion=khazism
	father=19007	#Rotgrun
	427.8.26={ birth=yes trait=creature_dwarf }
	690.11.12={ death=yes }
}
19013={
	name=Hulfdus
	dynasty=4218
	culture=bronzebeard religion=khazism
	martial=7 diplomacy=7 stewardship=8 intrigue=5 learning=8
	trait=education_diplomacy_3 trait=trusting trait=deceitful trait=compassionate
	trait=brave
	father=19007	#Rotgrun
	473.1.26={ birth=yes trait=creature_dwarf }
	744.10.27={ death=yes }
}
#dynasty=4219
19014={
	name=Shelthrom
	dynasty=4219
	culture=bronzebeard religion=khazism
	martial=8 diplomacy=8 stewardship=4 intrigue=5 learning=6
	trait=education_intrigue_2 trait=sadistic trait=diligent trait=temperate trait=shy
	285.10.24={ birth=yes trait=creature_dwarf }
	648.1.3={ death=yes }
}
19015={
	name=Bromahrgas
	dynasty=4219
	culture=bronzebeard religion=khazism
	martial=5 diplomacy=8 stewardship=7 intrigue=8 learning=8
	trait=education_learning_1 trait=chaste trait=patient trait=zealous trait=paranoid
	father=19014	#Shelthrom
	306.12.8={ birth=yes trait=creature_dwarf }
	588.2.14={ death=yes }
}
19016={
	name=Thulmiir
	dynasty=4219
	culture=bronzebeard religion=khazism
	martial=4 diplomacy=8 stewardship=5 intrigue=6 learning=5
	trait=education_learning_3 trait=temperate trait=greedy trait=shy trait=deceitful
	trait=physique_bad_3
	father=19014	#Shelthrom
	345.1.19={ birth=yes trait=creature_dwarf }
	724.8.28={ death=yes }
}
19017={
	name=Belleadora
	female=yes
	dynasty=4219
	culture=bronzebeard religion=khazism
	father=19014	#Shelthrom
	387.5.12={ birth=yes trait=creature_dwarf }
	754.1.4={ death=yes }
}
19018={
	name=Brytualyl
	female=yes
	dynasty=4219
	culture=bronzebeard religion=khazism
	father=19014	#Shelthrom
	434.10.23={ birth=yes trait=creature_dwarf }
	754.3.15={ death=yes }
}
19019={
	name=Shelthrom
	dynasty=4219
	culture=bronzebeard religion=khazism
	martial=5 diplomacy=4 stewardship=4 intrigue=8 learning=7
	trait=education_martial_1 trait=arrogant trait=craven trait=gregarious
	trait=patient 
	father=19014	#Shelthrom
	475.3.2={ birth=yes trait=creature_dwarf }
	878.5.14={ death=yes }
}
#dynasty=4220
19020={
	name=Banohrgron
	dynasty=4220
	culture=bronzebeard religion=khazism
	martial=4 diplomacy=5 stewardship=5 intrigue=4 learning=5
	trait=education_stewardship_4 trait=gluttonous trait=diligent trait=chaste trait=patient
	266.1.8={ birth=yes trait=creature_dwarf }
	699.3.25={ death=yes }
}
19021={
	name=Muiredon
	dynasty=4220
	culture=bronzebeard religion=khazism
	martial=8 diplomacy=4 stewardship=5 intrigue=4 learning=6
	trait=education_stewardship_1 trait=brave trait=ambitious trait=sadistic trait=greedy
	father=19020	#Banohrgron
	297.2.27={ birth=yes trait=creature_dwarf }
	647.11.2={ death=yes }
}
19022={
	name=Gromhun
	dynasty=4220
	culture=bronzebeard religion=khazism
	martial=4 diplomacy=8 stewardship=5 intrigue=8 learning=7
	trait=education_intrigue_2 trait=craven trait=arrogant trait=greedy trait=lazy
	father=19020	#Banohrgron
	329.3.5={ birth=yes trait=creature_dwarf }
	531.11.24={ death=yes }
}
19023={
	name=Darmur
	dynasty=4220
	culture=bronzebeard religion=khazism
	martial=8 diplomacy=7 stewardship=8 intrigue=7 learning=6
	trait=education_learning_1 trait=patient trait=gluttonous trait=lustful trait=greedy
	father=19020	#Banohrgron
	374.1.5={ birth=yes trait=creature_dwarf }
	775.10.21={ death=yes }
}
19024={
	name=Bronorris
	female=yes
	dynasty=4220
	culture=bronzebeard religion=khazism
	father=19020	#Banohrgron
	423.10.11={ birth=yes trait=creature_dwarf }
	741.10.9={ death=yes }
}
19025={
	name=Girmund
	dynasty=4220
	culture=bronzebeard religion=khazism
	martial=4 diplomacy=6 stewardship=6 intrigue=8 learning=5
	trait=education_martial_2 trait=mystic_2 trait=craven trait=just trait=generous
	trait=ambitious
	father=19020	#Banohrgron
	464.6.20={ birth=yes trait=creature_dwarf }
	857.4.13={ death=yes }
}
#dynasty=4221
20000={
	name=Baldrom
	dynasty=4221
	culture=bronzebeard religion=khazism
	martial=7 diplomacy=7 stewardship=4 intrigue=5 learning=4
	trait=education_martial_2 trait=gluttonous trait=zealous trait=ambitious
	261.12.16={ birth=yes trait=creature_dwarf }
	684.4.12={ death=yes }
}
20001={
	name=Thornur
	dynasty=4221
	culture=bronzebeard religion=khazism
	martial=5 diplomacy=7 stewardship=5 intrigue=4 learning=5
	trait=education_learning_2 trait=zealous trait=sadistic trait=honest trait=gregarious
	father=20000	#Baldrom
	357.6.22={ birth=yes trait=creature_dwarf }
	672.6.30={ death=yes }
}
20002={
	name=Bhelihrmus
	dynasty=4221
	culture=bronzebeard religion=khazism
	martial=4 diplomacy=6 stewardship=6 intrigue=8 learning=6
	trait=education_stewardship_4 trait=mystic_2 trait=patient trait=chaste trait=ambitious
	father=20000	#Baldrom
	428.3.6={ birth=yes trait=creature_dwarf }
	849.2.9={ death=yes }
}
20003={
	name=Hornus
	dynasty=4221
	culture=bronzebeard religion=khazism
	martial=8 diplomacy=7 stewardship=6 intrigue=7 learning=8
	trait=education_learning_4 trait=craven trait=honest trait=chaste trait=gluttonous
	father=20000	#Baldrom
	483.4.24={ birth=yes trait=creature_dwarf }
	873.3.3={ death=yes }
}
20004={
	name=Thuluhdonore
	dynasty=4221
	culture=bronzebeard religion=khazism
	martial=4 diplomacy=6 stewardship=7 intrigue=8 learning=7
	trait=education_learning_3 trait=diligent trait=paranoid
	father=20000	#Baldrom
	548.10.17={ birth=yes trait=creature_dwarf }
	959.4.24={ death=yes }
}
#dynasty=4222
20005={
	name=Hurhann
	dynasty=4222
	culture=bronzebeard religion=khazism
	martial=4 diplomacy=6 stewardship=6 intrigue=6 learning=6
	trait=education_diplomacy_3 trait=hunter_2 trait=craven trait=generous trait=cynical
	trait=diligent
	288.12.26={ birth=yes trait=creature_dwarf }
	780.6.24={ death=yes }
}
20006={
	name=Gwenohri
	female=yes
	dynasty=4222
	culture=bronzebeard religion=khazism
	father=20005	#Hurhann
	318.7.20={ birth=yes trait=creature_dwarf }
	632.1.2={ death=yes }
}
20007={
	name=Bromthrum
	dynasty=4222
	culture=bronzebeard religion=khazism
	martial=5 diplomacy=4 stewardship=4 intrigue=5 learning=6
	trait=education_learning_2 trait=chaste trait=zealous trait=temperate trait=content
	father=20005	#Hurhann
	351.2.23={ birth=yes trait=creature_dwarf }
	733.10.7={ death=yes }
}
20008={
	name=Belgarn
	dynasty=4222
	culture=bronzebeard religion=khazism
	martial=5 diplomacy=6 stewardship=6 intrigue=8 learning=7
	trait=education_learning_2 trait=cynical trait=trusting trait=craven trait=sadistic
	father=20005	#Hurhann
	398.7.12={ birth=yes trait=creature_dwarf }
	736.1.27={ death=yes }
}
20009={
	name=Toredon
	dynasty=4222
	culture=bronzebeard religion=khazism
	martial=7 diplomacy=4 stewardship=4 intrigue=5 learning=4
	trait=education_intrigue_2 trait=education_martial_prowess_4 trait=cynical trait=honest
	trait=content trait=beauty_good_3
	father=20005	#Hurhann
	470.9.14={ birth=yes trait=creature_dwarf }
	952.6.23={ death=yes }
}
#dynasty=4223
20010={
	name=Dolnam
	dynasty=4223
	culture=bronzebeard religion=khazism
	martial=8 diplomacy=6 stewardship=6 intrigue=8 learning=8
	trait=education_martial_2 trait=craven trait=trusting
	295.3.1={ birth=yes trait=creature_dwarf }
	755.7.11={ death=yes }
}
20011={
	name=Gremdrum
	dynasty=4223
	culture=bronzebeard religion=khazism
	martial=6 diplomacy=7 stewardship=6 intrigue=4 learning=8
	trait=education_learning_2 trait=sadistic trait=generous trait=trusting trait=chaste
	father=20010	#Dolnam
	346.1.17={ birth=yes trait=creature_dwarf }
	756.5.16={ death=yes }
}
20012={
	name=Grammus
	dynasty=4223
	culture=bronzebeard religion=khazism
	martial=5 diplomacy=7 stewardship=7 intrigue=5 learning=7
	trait=education_intrigue_3 trait=chaste trait=compassionate trait=trusting trait=wrathful
	father=20010	#Dolnam
	409.2.22={ birth=yes trait=creature_dwarf }
	903.4.29={ death=yes }
}
20013={
	name=Malram
	dynasty=4223
	culture=bronzebeard religion=khazism
	martial=5 diplomacy=4 stewardship=7 intrigue=5 learning=7
	trait=education_intrigue_2 trait=patient trait=lazy trait=trusting
	father=20010	#Dolnam
	466.9.18={ birth=yes trait=creature_dwarf }
	896.10.1={ death=yes }
}
20014={
	name=Sugnthurn
	dynasty=4223
	culture=bronzebeard religion=khazism
	martial=5 diplomacy=5 stewardship=5 intrigue=8 learning=4
	trait=education_stewardship_4 trait=diligent trait=lustful trait=temperate
	father=20010	#Dolnam
	530.11.5={ birth=yes trait=creature_dwarf }
	928.6.3={ death=yes }
}
#dynasty=4224
20015={
	name=Maltharn
	dynasty=4224
	culture=bronzebeard religion=khazism
	martial=6 diplomacy=7 stewardship=4 intrigue=7 learning=6
	trait=education_martial_1 trait=brave trait=humble trait=physique_bad_3
	304.7.11={ birth=yes trait=creature_dwarf }
	616.11.1={ death=yes }
}
20016={
	name=Mysorwaen
	female=yes
	dynasty=4224
	culture=bronzebeard religion=khazism
	father=20015	#Maltharn
	337.11.7={ birth=yes trait=creature_dwarf }
	828.9.17={ death=yes }
}
20017={
	name=Magahrig
	dynasty=4224
	culture=bronzebeard religion=khazism
	martial=5 diplomacy=6 stewardship=5 intrigue=7 learning=7
	trait=education_learning_1 trait=shy trait=paranoid trait=lustful trait=brave
	father=20015	#Maltharn
	408.2.12={ birth=yes trait=creature_dwarf }
	715.6.14={ death=yes }
}
20018={
	name=Sarwyn
	female=yes
	dynasty=4224
	culture=bronzebeard religion=khazism
	father=20015	#Maltharn
	487.1.13={ birth=yes trait=creature_dwarf }
	964.11.27={ death=yes }
}
20019={
	name=Myssunnyl
	female=yes
	dynasty=4224
	culture=bronzebeard religion=khazism
	father=20015	#Maltharn
	559.9.8={ birth=yes trait=creature_dwarf }
	958.9.13={ death=yes }
}
#dynasty=4225
21000={
	name=Gramihrthurn
	dynasty=4225
	culture=bronzebeard religion=khazism
	martial=4 diplomacy=7 stewardship=6 intrigue=8 learning=6
	trait=education_martial_3 trait=scholar trait=just trait=arrogant trait=craven
	304.12.13={ birth=yes trait=creature_dwarf }
	709.2.2={ death=yes }
}
21001={
	name=Myssamura
	female=yes
	dynasty=4225
	culture=bronzebeard religion=khazism
	father=21000	#Gramihrthurn
	396.6.16={ birth=yes trait=creature_dwarf }
	804.1.4={ death=yes }
}
21002={
	name=Belohrdus
	dynasty=4225
	culture=bronzebeard religion=khazism
	martial=7 diplomacy=4 stewardship=5 intrigue=5 learning=6
	trait=education_diplomacy_4 trait=temperate trait=gregarious trait=brave trait=honest
	trait=lunatic_1
	father=21000	#Gramihrthurn
	456.5.3={ birth=yes trait=creature_dwarf }
	933.7.31={ death=yes }
}
21003={
	name=Thulohkum
	dynasty=4225
	culture=bronzebeard religion=khazism
	martial=4 diplomacy=5 stewardship=4 intrigue=7 learning=8
	trait=education_learning_3 trait=gluttonous trait=cynical trait=patient 
	father=21000	#Gramihrthurn
	499.6.12={ birth=yes trait=creature_dwarf }
	866.5.28={ death=yes }
}
21004={
	name=Gwynouras
	female=yes
	dynasty=4225
	culture=bronzebeard religion=khazism
	father=21000	#Gramihrthurn
	560.3.11={ birth=yes trait=creature_dwarf }
	1006.7.5={ death=yes }
}
21005={
	name=Brettthel
	female=yes
	dynasty=4225
	culture=bronzebeard religion=khazism
	father=21000	#Gramihrthurn
	621.3.12={ birth=yes trait=creature_dwarf }
	996.1.19={ death=yes }
}
21006={
	name=Reynirmyl
	female=yes
	dynasty=4225
	culture=bronzebeard religion=khazism
	father=21000	#Gramihrthurn
	671.1.24={ birth=yes trait=creature_dwarf }
	988.11.8={ death=yes }
}
21007={
	name=Belros
	female=yes
	dynasty=4225
	culture=bronzebeard religion=khazism
	father=21000	#Gramihrthurn
	706.12.19={ birth=yes trait=creature_dwarf }
	1206.12.10={ death=yes }
}
#dynasty=4226
21008={
	name=Harhann
	dynasty=4226
	culture=bronzebeard religion=khazism
	martial=6 diplomacy=8 stewardship=4 intrigue=4 learning=4
	trait=education_diplomacy_4 trait=wrathful trait=zealous trait=sadistic
	285.7.19={ birth=yes trait=creature_dwarf }
	755.2.7={ death=yes }
}
21009={
	name=Kromnom
	dynasty=4226
	culture=bronzebeard religion=khazism
	martial=8 diplomacy=7 stewardship=8 intrigue=6 learning=4
	trait=education_intrigue_3 trait=humble trait=sadistic
	father=21008	#Harhann
	308.6.2={ birth=yes trait=creature_dwarf }
	540.10.11={ death=yes }
}
21010={
	name=Grygron
	dynasty=4226
	culture=bronzebeard religion=khazism
	martial=4 diplomacy=8 stewardship=8 intrigue=8 learning=4
	trait=education_learning_1 trait=shy trait=diligent 
	father=21008	#Harhann
	351.9.2={ birth=yes trait=creature_dwarf }
	805.6.15={ death=yes }
}
21011={
	name=Muirutharn
	dynasty=4226
	culture=bronzebeard religion=khazism
	martial=6 diplomacy=6 stewardship=6 intrigue=6 learning=7
	trait=education_learning_1 trait=scholar trait=craven trait=wrathful trait=arrogant
	father=21008	#Harhann
	408.9.7={ birth=yes trait=creature_dwarf }
	799.6.17={ death=yes }
}
21012={
	name=Bhalman
	dynasty=4226
	culture=bronzebeard religion=khazism
	martial=8 diplomacy=4 stewardship=5 intrigue=7 learning=4
	trait=education_stewardship_4 trait=generous trait=wrathful
	father=21008	#Harhann
	458.9.17={ birth=yes trait=creature_dwarf }
	801.8.3={ death=yes }
}
21013={
	name=Sugohron
	dynasty=4226
	culture=bronzebeard religion=khazism
	martial=4 diplomacy=4 stewardship=8 intrigue=8 learning=7
	trait=education_learning_1 trait=scholar trait=temperate trait=chaste 
	father=21008	#Harhann
	515.12.17={ birth=yes trait=creature_dwarf }
	921.8.3={ death=yes }
}
21014={
	name=Grumihrmur
	dynasty=4226
	culture=bronzebeard religion=khazism
	martial=8 diplomacy=5 stewardship=7 intrigue=5 learning=8
	trait=education_learning_4 trait=lazy trait=wrathful trait=sadistic
	father=21008	#Harhann
	580.6.6={ birth=yes trait=creature_dwarf }
	1007.3.25={ death=yes }
}
21015={
	name=Brandram
	dynasty=4226
	culture=bronzebeard religion=khazism
	martial=4 diplomacy=7 stewardship=8 intrigue=7 learning=8
	trait=education_intrigue_3 trait=deceitful trait=humble trait=lazy trait=brave
	trait=physique_bad_3
	father=21008	#Harhann
	631.11.1={ birth=yes trait=creature_dwarf }
	954.4.15={ death=yes }
}
#dynasty=4227
21016={
	name=Hulfrom
	dynasty=4227
	culture=bronzebeard religion=khazism
	martial=7 diplomacy=6 stewardship=5 intrigue=4 learning=4
	trait=education_martial_3 trait=reveler_2 trait=sadistic trait=zealous
	trait=craven
	302.6.22={ birth=yes trait=creature_dwarf }
	626.8.21={ death=yes }
}
21017={
	name=Bantharn
	dynasty=4227
	culture=bronzebeard religion=khazism
	martial=4 diplomacy=4 stewardship=8 intrigue=6 learning=6
	trait=education_diplomacy_4 trait=compassionate trait=brave trait=generous trait=arrogant
	trait=drunkard
	father=21016	#Hulfrom
	320.6.25={ birth=yes trait=creature_dwarf }
	731.10.10={ death=yes }
}
21018={
	name=Ormithorm
	dynasty=4227
	culture=bronzebeard religion=khazism
	martial=6 diplomacy=5 stewardship=6 intrigue=7 learning=4
	trait=education_learning_2 trait=trusting trait=sadistic trait=content trait=honest
	father=21016	#Hulfrom
	355.9.6={ birth=yes trait=creature_dwarf }
	704.6.6={ death=yes }
}
#dynasty=4228
#Flamebeard
#Kinda lore dynasty of Baelgun Flamebeard
21019={
	name=Orimyth
	dynasty=4228
	culture=bronzebeard religion=khazism
	martial=8 diplomacy=5 stewardship=6 intrigue=5 learning=4
	trait=education_intrigue_3 trait=just trait=shy trait=temperate
	302.11.4={ birth=yes trait=creature_dwarf }
	625.6.2={ death=yes }
}
21020={
	name=Urmmond
	dynasty=4228
	culture=bronzebeard religion=khazism
	martial=7 diplomacy=5 stewardship=5 intrigue=4 learning=5
	trait=education_diplomacy_4 trait=hunter_2 trait=zealous trait=humble trait=honest
	father=21019	#Orimyth
	365.6.3={ birth=yes trait=creature_dwarf }
	705.7.31={ death=yes }
}
21021={
	name=Iromhann
	dynasty=4228
	culture=bronzebeard religion=khazism
	martial=6 diplomacy=8 stewardship=7 intrigue=4 learning=6
	trait=education_diplomacy_3 trait=gregarious trait=temperate trait=sadistic trait=lustful
	father=21019	#Orimyth
	399.6.1={ birth=yes trait=creature_dwarf }
	767.11.10={ death=yes }
}
21022={
	name=Grumdar
	dynasty=4228
	culture=bronzebeard religion=khazism
	martial=4 diplomacy=4 stewardship=4 intrigue=7 learning=6
	trait=education_martial_3 trait=shy trait=ambitious
	father=21019	#Orimyth
	451.4.8={ birth=yes trait=creature_dwarf }
	773.7.17={ death=yes }
}
#Baelgun Flamebeard
21023={
	name=Baelgun
	dynasty=4228
	culture=bronzebeard religion=khazism
	martial=5 diplomacy=7 stewardship=8 intrigue=5 learning=5
	trait=education_martial_3
	trait=diligent trait=just trait=wrathful trait=brave 
	father=21019	#Orimyth
	486.7.23={ birth=yes trait=creature_dwarf }
	506.1.1={
		effect={
			set_variable = { name = wc_endurance_physical_lifestyle_additional_perks_variable value = wc_perks_needed_for_level_3_physical_trait_value }
			set_variable = { name = wc_strength_physical_lifestyle_additional_perks_variable value = wc_perks_needed_for_level_3_physical_trait_value }
		}
		# trait=physical_lifestyle_endurance_3
		# trait=physical_lifestyle_strength_3
	}
	603.1.1={
		employer=17002 #Muradin Bronzebeard
	}
	606.1.1={
		death={ death_reason=death_battle killer=60003 } #Arthas Menethil
	}
}
21024={
	name=Nyssros
	female=yes
	dynasty=4228
	culture=bronzebeard religion=khazism
	father=21019	#Orimyth
	537.3.14={ birth=yes trait=creature_dwarf }
	867.5.4={ death=yes }
}
21025={
	name=Jynnornyl
	female=yes
	dynasty=4228
	culture=bronzebeard religion=khazism
	father=21019	#Orimyth
	576.8.21={ birth=yes trait=creature_dwarf }
	896.4.1={ death=yes }
}
#dynasty=4229
21026={
	name=Grimm
	dynasty=4229
	culture=bronzebeard religion=khazism
	martial=5 diplomacy=4 stewardship=7 intrigue=4 learning=5
	trait=education_diplomacy_1 trait=gluttonous trait=just
	255.6.11={ birth=yes trait=creature_dwarf }
	627.6.16={ death=yes }
}
21027={
	name=Thalnus
	dynasty=4229
	culture=bronzebeard religion=khazism
	martial=6 diplomacy=4 stewardship=7 intrigue=5 learning=6
	trait=education_learning_2 trait=temperate trait=patient trait=just trait=chaste
	father=21026	#Grimm
	359.3.8={ birth=yes trait=creature_dwarf }
	548.5.25={ death=yes }
}
21028={
	name=Rotgrun
	dynasty=4229
	culture=bronzebeard religion=khazism
	martial=8 diplomacy=8 stewardship=7 intrigue=4 learning=5
	trait=education_stewardship_4 trait=generous trait=lustful trait=diligent trait=shy
	father=21026	#Grimm
	414.7.1={ birth=yes trait=creature_dwarf }
	845.12.25={ death=yes }
}
21029={
	name=Thoromond
	dynasty=4229
	culture=bronzebeard religion=khazism
	martial=4 diplomacy=8 stewardship=6 intrigue=4 learning=8
	trait=education_learning_2 trait=diligent trait=wrathful trait=compassionate trait=lustful
	father=21027	#Thalnus
	412.7.1={ birth=yes trait=creature_dwarf }
	687.11.26={ death=yes }
}
21030={
	name=Belros
	female=yes
	dynasty=4229
	culture=bronzebeard religion=khazism
	father=21027	#Thalnus
	462.4.12={ birth=yes trait=creature_dwarf }
	748.11.27={ death=yes }
}
21031={
	name=Edartyn
	female=yes
	dynasty=4229
	culture=bronzebeard religion=khazism
	father=21027	#Thalnus
	492.7.5={ birth=yes trait=creature_dwarf }
	917.3.12={ death=yes }
}
#dynasty=4230
21032={
	name=Ormmek
	dynasty=4230
	culture=bronzebeard religion=khazism
	martial=5 diplomacy=7 stewardship=8 intrigue=6 learning=4
	trait=education_learning_3 trait=lifestyle_herbalist trait=just trait=wrathful trait=generous
	232.6.3={ birth=yes trait=creature_dwarf }
	600.3.13={ death=yes }
}
21033={
	name=Ketanleil
	female=yes
	dynasty=4230
	culture=bronzebeard religion=khazism
	father=21032	#Ormmek
	271.3.11={ birth=yes trait=creature_dwarf }
	643.8.3={ death=yes }
}
21034={
	name=Nessinwyn
	female=yes
	dynasty=4230
	culture=bronzebeard religion=khazism
	father=21032	#Ormmek
	338.7.12={ birth=yes trait=creature_dwarf }
	605.12.17={ death=yes }
}
21035={
	name=Bretnora
	female=yes
	dynasty=4230
	culture=bronzebeard religion=khazism
	father=21032	#Ormmek
	410.6.24={ birth=yes trait=creature_dwarf }
	812.11.22={ death=yes }
}
21036={
	name=Grunmor
	dynasty=4230
	culture=bronzebeard religion=khazism
	martial=5 diplomacy=4 stewardship=4 intrigue=6 learning=7
	trait=education_learning_1 trait=brave trait=lazy trait=temperate trait=arrogant
	father=21032	#Ormmek
	440.9.9={ birth=yes trait=creature_dwarf }
	817.11.23={ death=yes }
}
21037={
	name=Gwynarwyn
	female=yes
	dynasty=4230
	culture=bronzebeard religion=khazism
	father=21036	#Grunmor
	477.9.2={ birth=yes trait=creature_dwarf }
	879.7.14={ death=yes }
}
21038={
	name=Thulmiir
	dynasty=4230
	culture=bronzebeard religion=khazism
	martial=7 diplomacy=8 stewardship=6 intrigue=4 learning=5
	trait=education_stewardship_4 trait=chaste trait=greedy trait=humble trait=deceitful
	father=21036	#Grunmor
	548.6.21={ birth=yes trait=creature_dwarf }
	907.1.24={ death=yes }
}
21039={
	name=Gralgorn
	dynasty=4230
	culture=bronzebeard religion=khazism
	martial=8 diplomacy=8 stewardship=6 intrigue=5 learning=8
	trait=education_diplomacy_1 trait=temperate trait=humble
	father=21036	#Grunmor
	605.10.25={ birth=yes trait=creature_dwarf }
	916.10.3={ death=yes }
}
#dynasty=4231
28000={
	name=Sognar
	dynasty=4231
	culture=bronzebeard religion=khazism
	martial=5 diplomacy=5 stewardship=8 intrigue=8 learning=8
	trait=education_learning_3 trait=gluttonous trait=gregarious trait=diligent trait=arbitrary
	288.12.13={ birth=yes trait=creature_dwarf }
	709.11.8={ death=yes }
}
28001={
	name=Belohrdus
	dynasty=4231
	culture=bronzebeard religion=khazism
	martial=7 diplomacy=5 stewardship=7 intrigue=7 learning=5
	trait=education_learning_2 trait=humble
	father=28000	#Sognar
	304.1.14={ birth=yes trait=creature_dwarf }
	637.2.11={ death=yes }
}
28002={
	name=Lesswin
	female=yes
	dynasty=4231
	culture=bronzebeard religion=khazism
	father=28000	#Sognar
	338.7.17={ birth=yes trait=creature_dwarf }
	779.5.6={ death=yes }
}
28003={
	name=Grimorus
	dynasty=4231
	culture=bronzebeard religion=khazism
	martial=4 diplomacy=6 stewardship=7 intrigue=8 learning=4
	trait=education_intrigue_4 trait=zealous trait=temperate trait=honest trait=sadistic
	father=28001	#Belohrdus
	364.10.22={ birth=yes trait=creature_dwarf }
	687.12.14={ death=yes }
}
28004={
	name=Orimyth
	dynasty=4231
	culture=bronzebeard religion=khazism
	martial=6 diplomacy=8 stewardship=8 intrigue=8 learning=4
	trait=education_intrigue_2 trait=sadistic 
	father=28001	#Belohrdus
	402.5.19={ birth=yes trait=creature_dwarf }
	771.11.22={ death=yes }
}
28005={
	name=Brytiria
	female=yes
	dynasty=4231
	culture=bronzebeard religion=khazism
	father=28001	#Belohrdus
	434.8.6={ birth=yes trait=creature_dwarf }
	877.3.18={ death=yes }
}
28006={
	name=Tiseonar
	female=yes
	dynasty=4231
	culture=bronzebeard religion=khazism
	father=28001	#Belohrdus
	482.5.24={ birth=yes trait=creature_dwarf }
	791.4.18={ death=yes }
}
28007={
	name=Reynonar
	female=yes
	dynasty=4231
	culture=bronzebeard religion=khazism
	father=28001	#Belohrdus
	529.11.4={ birth=yes trait=creature_dwarf }
	853.1.29={ death=yes }
}

#dynasty=4232
28008={
	name=Grumihrmur
	dynasty=4232
	culture=bronzebeard religion=khazism
	martial=4 diplomacy=4 stewardship=8 intrigue=6 learning=6
	trait=education_martial_3 trait=humble trait=craven trait=gregarious trait=lustful
	284.2.11={ birth=yes trait=creature_dwarf }
	653.8.9={ death=yes }
}
28009={
	name=Banianik
	dynasty=4232
	culture=bronzebeard religion=khazism
	martial=7 diplomacy=7 stewardship=5 intrigue=7 learning=5
	trait=education_stewardship_4 trait=gregarious trait=trusting trait=humble trait=greedy
	father=28008	#Grumihrmur
	358.4.22={ birth=yes trait=creature_dwarf }
	796.7.27={ death=yes }
}
28010={
	name=Bhalomar
	dynasty=4232
	culture=bronzebeard religion=khazism
	martial=4 diplomacy=5 stewardship=5 intrigue=6 learning=6
	trait=education_diplomacy_3 trait=wrathful trait=just trait=diligent
	father=28008	#Grumihrmur
	416.5.7={ birth=yes trait=creature_dwarf }
	702.1.8={ death=yes }
}
28011={
	name=Shelthrom
	dynasty=4232
	culture=bronzebeard religion=khazism
	martial=7 diplomacy=4 stewardship=8 intrigue=6 learning=4
	trait=education_diplomacy_1 trait=shy trait=sadistic trait=cynical trait=lazy
	father=28008	#Grumihrmur
	458.2.19={ birth=yes trait=creature_dwarf }
	845.1.22={ death=yes }
}
28012={
	name=Thorthorm
	dynasty=4232
	culture=bronzebeard religion=khazism
	martial=7 diplomacy=4 stewardship=5 intrigue=7 learning=8
	trait=education_learning_2 trait=deceitful trait=lustful trait=temperate trait=wrathful
	father=28008	#Grumihrmur
	496.8.18={ birth=yes trait=creature_dwarf }
	864.3.22={ death=yes }
}
28013={
	name=Grilrum
	dynasty=4232
	culture=bronzebeard religion=khazism
	martial=5 diplomacy=8 stewardship=7 intrigue=7 learning=5
	trait=education_stewardship_2 trait=arbitrary trait=honest trait=brave
	trait=temperate
	father=28009	#Banianik
	395.7.18={ birth=yes trait=creature_dwarf }
	752.5.22={ death=yes }
}
28014={
	name=Drumiakahm
	dynasty=4232
	culture=bronzebeard religion=khazism
	martial=8 diplomacy=6 stewardship=4 intrigue=6 learning=7
	trait=education_diplomacy_3 trait=cynical trait=generous
	father=28009	#Banianik
	455.4.1={ birth=yes trait=creature_dwarf }
	743.5.31={ death=yes }
}

#dynasty=4233
28015={
	name=Ironuman
	dynasty=4233
	culture=bronzebeard religion=khazism
	martial=5 diplomacy=5 stewardship=4 intrigue=8 learning=5
	trait=education_stewardship_4 trait=craven trait=patient trait=lazy trait=lustful
	329.3.7={ birth=yes trait=creature_dwarf }
	696.2.19={ death=yes }
}
28016={
	name=Magmur
	dynasty=4233
	culture=bronzebeard religion=khazism
	martial=7 diplomacy=6 stewardship=7 intrigue=5 learning=6
	trait=education_intrigue_4 trait=greedy trait=lustful
	father=28015	#Ironuman
	365.5.26={ birth=yes trait=creature_dwarf }
	726.3.4={ death=yes }
}
28017={
	name=Brettarwhin
	female=yes
	dynasty=4233
	culture=bronzebeard religion=khazism
	father=28015	#Ironuman
	407.1.1={ birth=yes trait=creature_dwarf }
	828.8.20={ death=yes }
}
28018={
	name=Gremdohr
	dynasty=4233
	culture=bronzebeard religion=khazism
	martial=4 diplomacy=5 stewardship=5 intrigue=4 learning=7
	trait=education_martial_2 trait=cynical trait=trusting trait=gregarious
	father=28015	#Ironuman
	475.12.13={ birth=yes trait=creature_dwarf }
	824.4.14={ death=yes }
}

#dynasty=4234
28019={
	name=Iromhann
	dynasty=4234
	culture=bronzebeard religion=khazism
	martial=8 diplomacy=8 stewardship=8 intrigue=8 learning=8
	trait=education_learning_1 trait=sadistic trait=wrathful trait=brave trait=honest
	374.11.8={ birth=yes trait=creature_dwarf }
	670.4.2={ death=yes }
}
28020={
	name=Thorthorm
	dynasty=4234
	culture=bronzebeard religion=khazism
	martial=7 diplomacy=6 stewardship=8 intrigue=8 learning=7
	trait=education_diplomacy_3 trait=brave trait=content trait=chaste
	father=28019	#Iromhann
	410.10.2={ birth=yes trait=creature_dwarf }
	830.2.26={ death=yes }
}
28021={
	name=Brytearia
	female=yes
	dynasty=4234
	culture=bronzebeard religion=khazism
	father=28019	#Iromhann
	445.8.17={ birth=yes trait=creature_dwarf }
	863.4.2={ death=yes }
}
28022={
	name=Bengiggs
	dynasty=4234
	culture=bronzebeard religion=khazism
	martial=6 diplomacy=6 stewardship=8 intrigue=6 learning=6
	trait=education_martial_3 trait=paranoid trait=sadistic trait=just trait=content
	father=28019	#Iromhann
	494.2.25={ birth=yes trait=creature_dwarf }
	879.8.28={ death=yes }
}
28023={
	name=Anginnis
	female=yes
	dynasty=4234
	culture=bronzebeard religion=khazism
	father=28019	#Iromhann
	536.6.7={ birth=yes trait=creature_dwarf }
	965.1.8={ death=yes }
}
28024={
	name=Armmand
	dynasty=4234
	culture=bronzebeard religion=khazism
	martial=6 diplomacy=5 stewardship=7 intrigue=7 learning=5
	trait=education_intrigue_2 trait=lustful trait=zealous trait=humble
	father=28019	#Iromhann
	576.1.18={ birth=yes trait=creature_dwarf }
	916.6.19={ death=yes }
}

#dynasty=4235
#Stormpike
#Vanndar Stormpike
28025={
	name=Vanndar
	dynasty=4235
	culture=bronzebeard religion=khazism
	martial=5 diplomacy=8 stewardship=6 intrigue=4 learning=7
	trait=education_martial_3
	trait=ambitious trait=brave trait=stubborn trait=arbitrary
	320.3.21={ birth=yes trait=creature_dwarf }
	600.1.1={
		add_pressed_claim=c_alterac_valley
		add_pressed_claim=c_headland
	}
	753.10.31={ death=yes }
}
28026={
	name=Sugnrigg
	dynasty=4235
	culture=bronzebeard religion=khazism
	martial=8 diplomacy=4 stewardship=6 intrigue=8 learning=7
	trait=education_learning_4 trait=lifestyle_herbalist trait=paranoid trait=temperate trait=cynical
	father=28025	#Raggarn
	348.7.6={ birth=yes trait=creature_dwarf }
	688.2.1={ death=yes }
}
28027={
	name=Ormithorm
	dynasty=4235
	culture=bronzebeard religion=khazism
	martial=6 diplomacy=6 stewardship=6 intrigue=7 learning=5
	trait=education_stewardship_2 trait=chaste trait=diligent trait=craven trait=deceitful
	father=28025	#Raggarn
	385.3.20={ birth=yes trait=creature_dwarf }
	678.4.30={ death=yes }
}
28028={
	name=Granotharn
	dynasty=4235
	culture=bronzebeard religion=khazism
	martial=7 diplomacy=4 stewardship=6 intrigue=4 learning=4
	trait=education_intrigue_2 trait=lifestyle_herbalist trait=honest trait=lazy trait=trusting
	trait=gregarious
	father=28025	#Raggarn
	419.5.17={ birth=yes trait=creature_dwarf }
	668.2.5={ death=yes }
}
28029={
	name=Deariori
	female=yes
	dynasty=4235
	culture=bronzebeard religion=khazism
	father=28025	#Raggarn
	448.11.26={ birth=yes trait=creature_dwarf }
	774.3.29={ death=yes }
}
28030={
	name=Dariagus
	dynasty=4235
	culture=bronzebeard religion=khazism
	martial=5 diplomacy=5 stewardship=4 intrigue=6 learning=7
	trait=education_learning_3 trait=lifestyle_herbalist trait=lustful trait=craven trait=sadistic
	father=28025	#Raggarn
	485.3.13={ birth=yes trait=creature_dwarf }
	835.10.19={ death=yes }
}
28031={
	name=Bromthrum
	dynasty=4235
	culture=bronzebeard religion=khazism
	martial=5 diplomacy=7 stewardship=8 intrigue=4 learning=6
	trait=education_learning_3 trait=ambitious trait=arrogant trait=shy
	father=28026	#Sugnrigg
	411.2.22={ birth=yes trait=creature_dwarf }
	691.4.11={ death=yes }
}
28032={
	name=Gwenohri
	female=yes
	dynasty=4235
	culture=bronzebeard religion=khazism
	father=28026	#Sugnrigg
	459.7.26={ birth=yes trait=creature_dwarf }
	804.8.22={ death=yes }
}
28033={
	name=Baldrom
	dynasty=4235
	culture=bronzebeard religion=khazism
	martial=4 diplomacy=7 stewardship=7 intrigue=7 learning=7
	trait=education_diplomacy_3 trait=honest trait=zealous trait=ambitious trait=sadistic
	father=28026	#Sugnrigg
	500.5.24={ birth=yes trait=creature_dwarf }
	761.1.7={ death=yes }
}
28034={
	name=Bramgos
	dynasty=4235
	culture=bronzebeard religion=khazism
	martial=4 diplomacy=8 stewardship=6 intrigue=6 learning=8
	trait=education_diplomacy_3 trait=wrathful trait=arrogant trait=trusting trait=ambitious
	father=28026	#Sugnrigg
	537.8.11={ birth=yes trait=creature_dwarf }
	897.9.2={ death=yes }
}

#dynasty=4236
28035={
	name=Shelrus
	dynasty=4236
	culture=bronzebeard religion=khazism
	martial=4 diplomacy=5 stewardship=4 intrigue=7 learning=8
	trait=education_stewardship_4 trait=humble trait=shy trait=lustful
	300.12.16={ birth=yes trait=creature_dwarf }
	600.1.3={ death=yes }
}
28036={
	name=Gimthran
	dynasty=4236
	culture=bronzebeard religion=khazism
	martial=4 diplomacy=7 stewardship=4 intrigue=6 learning=4
	trait=education_diplomacy_1 trait=humble trait=brave trait=temperate trait=chaste
	father=28035	#Shelrus
	349.9.22={ birth=yes trait=creature_dwarf }
	617.10.4={ death=yes }
}
28037={
	name=Rotgrom
	dynasty=4236
	culture=bronzebeard religion=khazism
	martial=4 diplomacy=7 stewardship=7 intrigue=7 learning=6
	trait=education_learning_2 trait=gregarious trait=gluttonous trait=compassionate trait=brave
	father=28035	#Shelrus
	383.3.27={ birth=yes trait=creature_dwarf }
	668.5.20={ death=yes }
}
28038={
	name=Tyshioryn
	female=yes
	dynasty=4236
	culture=bronzebeard religion=khazism
	father=28035	#Shelrus
	418.4.26={ birth=yes trait=creature_dwarf }
	685.3.6={ death=yes }
}
28039={
	name=Neswhin
	female=yes
	dynasty=4236
	culture=bronzebeard religion=khazism
	father=28035	#Shelrus
	451.5.17={ birth=yes trait=creature_dwarf }
	807.2.1={ death=yes }
}
28040={
	name=Bharyth
	dynasty=4236
	culture=bronzebeard religion=khazism
	martial=8 diplomacy=5 stewardship=8 intrigue=8 learning=4
	trait=education_martial_1 trait=arrogant trait=craven trait=temperate
	father=28035	#Shelrus
	496.3.23={ birth=yes trait=creature_dwarf }
	913.12.15={ death=yes }
}
28041={
	name=Hjolhun
	dynasty=4236
	culture=bronzebeard religion=khazism
	martial=5 diplomacy=8 stewardship=8 intrigue=6 learning=4
	trait=education_learning_4 trait=mystic_2 trait=content trait=arbitrary trait=zealous
	trait=gregarious
	father=28035	#Shelrus
	533.6.24={ birth=yes trait=creature_dwarf }
	846.8.20={ death=yes }
}
28042={
	name=Ketiari
	female=yes
	dynasty=4236
	culture=bronzebeard religion=khazism
	father=28035	#Shelrus
	560.9.6={ birth=yes trait=creature_dwarf }
	998.6.16={ death=yes }
}
28043={
	name=Hjuliamand
	dynasty=4236
	culture=bronzebeard religion=khazism
	martial=8 diplomacy=4 stewardship=8 intrigue=8 learning=7
	trait=education_diplomacy_3 trait=hunter_2 trait=greedy trait=temperate trait=lazy
	trait=humble
	father=28036	#Gimthran
	400.7.11={ birth=yes trait=creature_dwarf }
	721.6.3={ death=yes }
}
28044={
	name=Iromgurn
	dynasty=4236
	culture=bronzebeard religion=khazism
	martial=7 diplomacy=6 stewardship=8 intrigue=5 learning=5
	trait=education_stewardship_4 trait=chaste trait=wrathful trait=craven
	father=28036	#Gimthran
	434.3.3={ birth=yes trait=creature_dwarf }
	720.9.20={ death=yes }
}
28045={
	name=Bhelmek
	dynasty=4236
	culture=bronzebeard religion=khazism
	martial=8 diplomacy=7 stewardship=8 intrigue=7 learning=7
	trait=education_martial_2 trait=diligent trait=paranoid trait=chaste
	father=28043	#Hjuliamand
	437.11.10={ birth=yes trait=creature_dwarf }
	745.10.12={ death=yes }
}
28046={
	name=Jinnoglian
	female=yes
	dynasty=4236
	culture=bronzebeard religion=khazism
	father=28043	#Hjuliamand
	493.7.27={ birth=yes trait=creature_dwarf }
	723.5.14={ death=yes }
}

#dynasty=4237
28050={
	name=Hemet
	dynasty=4337
	culture=bronzebeard religion=khazism
	martial=8 diplomacy=7 stewardship=6 intrigue=5 learning=5
	trait=education_martial_4 trait=greedy trait=brave trait=wrathful trait=diligent
	disallow_random_traits = yes 
	400.1.15={ birth=yes trait=creature_dwarf }
	420.1.1={
<<<<<<< HEAD
		effect={ set_variable = { name = wc_hunter_lifestyle_additional_perks_variable value = wc_perks_needed_for_level_5_magic_trait_value } }
=======
		effect={
			set_variable = { name = wc_endurance_physical_lifestyle_additional_perks_variable value = wc_perks_needed_for_level_5_physical_trait_value }
			set_variable = { name = wc_dexterity_physical_lifestyle_additional_perks_variable value = wc_perks_needed_for_level_5_physical_trait_value }
		}
		# trait=physical_lifestyle_endurance_5
		# trait=physical_lifestyle_dexterity_5
>>>>>>> 13bdda14
		trait=strong
	}
	700.10.12={ death=yes }
}


#dynasty=none
28047={
	name=Horomund
	culture=bronzebeard religion=khazism
	martial=4 diplomacy=8 stewardship=8 intrigue=8 learning=8
	trait=education_stewardship_4 trait=content trait=lustful trait=paranoid
	410.11.8={ birth=yes trait=creature_dwarf }
	635.5.11={ death=yes }
}
23000={
	name=Stoutfist
	dynasty=4237
	culture=bronzebeard religion=khazism
	martial=5 diplomacy=7 stewardship=8 intrigue=5 learning=6
	trait=education_martial_3 trait=chaste trait=brave trait=just
	400.10.25={ birth=yes trait=creature_dwarf }
	644.6.8={ death=yes }
}

#dynasty=4238
#Prospector Khazgorm, a lore character
23001={
	name=Khazgorm
	dynasty=4238
	culture=bronzebeard religion=khazism
	martial=5 diplomacy=6 stewardship=7 intrigue=4 learning=5
	381.6.21={ birth=yes trait=creature_dwarf }
	608.6.8={ death=yes }
}

#dynasty = 4240
bronzebeard1 = { #Generated
	name = Amnur
	dynasty = 4240
	religion = khazism
	culture = bronzebeard
	10.6.8 = { birth = yes }
	398.7.10 = { death = yes }
}
bronzebeard2 = { #Generated
	name = Bramhunn
	dynasty = 4240
	religion = khazism
	culture = bronzebeard
	father = bronzebeard1
	381.6.8 = { birth = yes }
	769.7.10 = { death = yes }
}
bronzebeard3 = { #Generated
	name = Jaridrom
	dynasty = 4240
	religion = khazism
	culture = bronzebeard
	father = bronzebeard2
	752.6.8 = { birth = yes }
	1140.7.10 = { death = yes }
}

#dynasty = 4241
bronzebeard4 = { #Generated
	name = Maghann
	dynasty = 4241
	religion = khazism
	culture = bronzebeard
	10.1.4 = { birth = yes }
	350.2.2 = { death = yes }
}
bronzebeard5 = { #Generated
	name = Brumimand
	dynasty = 4241
	religion = khazism
	culture = bronzebeard
	father = bronzebeard4
	333.5.14 = { birth = yes }
	637.7.2 = { death = yes }
}
bronzebeard6 = { #Generated
	name = Hurman
	dynasty = 4241
	religion = khazism
	culture = bronzebeard
	father = bronzebeard5
	620.11.18 = { birth = yes }
	1116.4.7 = { death = yes }
}

#dynasty = 4242
bronzebeard7 = { #Generated
	name = Drumthran
	dynasty = 4242
	religion = khazism
	culture = bronzebeard
	10.7.5 = { birth = yes }
	458.7.10 = { death = yes }
}
bronzebeard8 = { #Generated
	name = Thorthorm
	dynasty = 4242
	religion = khazism
	culture = bronzebeard
	father = bronzebeard7
	441.11.15 = { birth = yes }
	853.1.9 = { death = yes }
}
bronzebeard9 = { #Generated
	name = Brandram
	dynasty = 4242
	religion = khazism
	culture = bronzebeard
	father = bronzebeard8
	836.1.6 = { birth = yes }
	1152.1.11 = { death = yes }
}<|MERGE_RESOLUTION|>--- conflicted
+++ resolved
@@ -338,16 +338,12 @@
 	disallow_random_traits = yes
 	413.1.1={ birth=yes trait=creature_dwarf }
 	431.1.1={
-<<<<<<< HEAD
-		effect={ set_variable = { name = wc_hunter_lifestyle_additional_perks_variable value = wc_perks_needed_for_level_3_magic_trait_value } }
-=======
 		effect={
 			set_variable = { name = wc_endurance_physical_lifestyle_additional_perks_variable value = wc_perks_needed_for_level_3_physical_trait_value }
 			set_variable = { name = wc_dexterity_physical_lifestyle_additional_perks_variable value = wc_perks_needed_for_level_3_physical_trait_value }
 		}
 		# trait=physical_lifestyle_endurance_3
 		# trait=physical_lifestyle_dexterity_3
->>>>>>> 13bdda14
 		#trait = explorer
 	}
 	620.3.29={ death=yes }
@@ -2371,16 +2367,12 @@
 	disallow_random_traits = yes 
 	400.1.15={ birth=yes trait=creature_dwarf }
 	420.1.1={
-<<<<<<< HEAD
-		effect={ set_variable = { name = wc_hunter_lifestyle_additional_perks_variable value = wc_perks_needed_for_level_5_magic_trait_value } }
-=======
 		effect={
 			set_variable = { name = wc_endurance_physical_lifestyle_additional_perks_variable value = wc_perks_needed_for_level_5_physical_trait_value }
 			set_variable = { name = wc_dexterity_physical_lifestyle_additional_perks_variable value = wc_perks_needed_for_level_5_physical_trait_value }
 		}
 		# trait=physical_lifestyle_endurance_5
 		# trait=physical_lifestyle_dexterity_5
->>>>>>> 13bdda14
 		trait=strong
 	}
 	700.10.12={ death=yes }
