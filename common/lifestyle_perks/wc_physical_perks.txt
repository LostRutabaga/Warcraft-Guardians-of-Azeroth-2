--- conflicted
+++ resolved
@@ -4,16 +4,15 @@
 	position = { 2 0 }
 	icon = node_martial
 
-<<<<<<< HEAD
+	auto_selection_weight = {
+		value = wc_physical_lifestyle_auto_selection_weight_base_value
+
+	}
+
 	character_modifier = {
 		stress_gain_mult = -0.1
 		negate_health_penalty_add = 0.25
 		negate_fertility_penalty_add = 0.1
-=======
-	auto_selection_weight = {
-		value = wc_physical_lifestyle_auto_selection_weight_base_value
-
->>>>>>> 1fe3d476
 	}
 }
 
