﻿l_english:
 being_undead_crime:0 "[GetTrait('being_undead').GetName( GetNullCharacter )]"
 being_undead_intolerant:0 "[GetTrait('being_undead').GetName( GetNullCharacter )]"
 
 loyal_undead:0 "Loyal [GetTrait('being_undead').GetName( GetNullCharacter )]"
 attempted_to_kill_me:0 "Attempted to Kill Me"
 
 being_demon_crime:0 "[GetTrait('being_demon').GetName( GetNullCharacter )]"
 being_demon_intolerant:0 "[GetTrait(being_demon).GetName( GetNullCharacter )]"
 
 being_void_crime:0 "[GetTrait('being_void').GetName( GetNullCharacter )]"
 being_void_intolerant:0 "[GetTrait(being_void).GetName( GetNullCharacter )]"
 
 being_life_crime:0 "[GetTrait('being_life').GetName( GetNullCharacter )]"
 being_life_intolerant:0 "[GetTrait(being_life).GetName( GetNullCharacter )]"
 
 being_order_crime:0 "[GetTrait('being_order').GetName( GetNullCharacter )]"
 being_order_intolerant:0 "[GetTrait(being_order).GetName( GetNullCharacter )]"
 
 being_light_crime:0 "[GetTrait('being_light').GetName( GetNullCharacter )]"
 being_light_intolerant:0 "[GetTrait(being_light).GetName( GetNullCharacter )]"
<<<<<<< HEAD
 
=======

>>>>>>> 5426fc98
 attempted_plagued_me:0 "Attempted to Plague Me"
 plagued_me:0 "Plagued Me"<|MERGE_RESOLUTION|>--- conflicted
+++ resolved
@@ -19,10 +19,6 @@
  
  being_light_crime:0 "[GetTrait('being_light').GetName( GetNullCharacter )]"
  being_light_intolerant:0 "[GetTrait(being_light).GetName( GetNullCharacter )]"
-<<<<<<< HEAD
- 
-=======
 
->>>>>>> 5426fc98
  attempted_plagued_me:0 "Attempted to Plague Me"
  plagued_me:0 "Plagued Me"