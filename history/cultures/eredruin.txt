<<<<<<< HEAD
1.1.1 = {
=======
# Observer
# Sayaadi

# Annihlan, Eredar, Eredruin, Nathrezim, Shivarra - Seperate Files

100.1.1 = {
>>>>>>> 24606b7b
	discover_innovation = innovation_motte 
	discover_innovation = innovation_mustering_grounds 
	discover_innovation = innovation_quilted_armor 
	discover_innovation = innovation_catapult 
	discover_innovation = innovation_bannus 
	discover_innovation = innovation_barracks 
	#
	discover_innovation = innovation_crop_rotation 
	discover_innovation = innovation_casus_belli 
	discover_innovation = innovation_gavelkind 
	discover_innovation = innovation_city_planning 
	discover_innovation = innovation_ledger 
	discover_innovation = innovation_development_01 
	discover_innovation = innovation_plenary_assemblies 
	discover_innovation = innovation_currency_01 
	#
	discover_innovation = innovation_taming_the_skies
	discover_innovation = innovation_large_soldiers
	discover_innovation = innovation_giants
	discover_innovation = innovation_loyal_pawns
	#
	join_era = culture_era_early_medieval
}
270.1.1 = {
	discover_innovation = innovation_arched_saddle 
	discover_innovation = innovation_burhs 
	discover_innovation = innovation_house_soldiers 
	discover_innovation = innovation_horseshoes 
	discover_innovation = innovation_mangonel 
	discover_innovation = innovation_battlements 
	#
	discover_innovation = innovation_chronicle_writing 
	discover_innovation = innovation_armilary_sphere 
	discover_innovation = innovation_baliffs 
	discover_innovation = innovation_development_02 
	discover_innovation = innovation_manorialism 
	discover_innovation = innovation_currency_02 
	discover_innovation = innovation_hereditary_rule 
	discover_innovation = innovation_royal_prerogative 
	#
	discover_innovation = innovation_fel_guard
	discover_innovation = innovation_demon_tactics
	#
	join_era = culture_era_high_medieval
}
400.1.1 = {
	discover_innovation = innovation_advanced_bowmaking
	discover_innovation = innovation_castle_baileys 
	discover_innovation = innovation_knighthood 
	discover_innovation = innovation_hoardings 
	discover_innovation = innovation_trebuchet 
	discover_innovation = innovation_men_at_arms
	#
	discover_innovation = innovation_land_grants 
	discover_innovation = innovation_development_03 
	discover_innovation = innovation_scutage 
	discover_innovation = innovation_divine_right 
	discover_innovation = innovation_heraldry 
	discover_innovation = innovation_windmills 
	discover_innovation = innovation_guilds 
	discover_innovation = innovation_currency_03
	#
	join_era = culture_era_late_medieval
}
508.1.1 = {
	discover_innovation = innovation_standing_armies 
	discover_innovation = innovation_machicolations 
	discover_innovation = innovation_bombard
	discover_innovation = innovation_sappers
	discover_innovation = innovation_plate_armor
	discover_innovation = innovation_royal_armory
	#
	discover_innovation = innovation_primogeniture 
	discover_innovation = innovation_rightful_ownership 
	discover_innovation = innovation_court_officials 
	discover_innovation = innovation_cranes
	discover_innovation = innovation_noblesse_oblige
	discover_innovation = innovation_ermine_cloaks
	discover_innovation = innovation_development_04
	discover_innovation = innovation_currency_04
	#
	join_era = culture_era_early_modern
}
583.1.1 = {
	discover_innovation = innovation_conscripts
	discover_innovation = innovation_better_seige
	#
	discover_innovation = innovation_production_lines
	discover_innovation = innovation_centralization
	discover_innovation = innovation_expansionism
}
605.1.1 = {
	discover_innovation = innovation_defense_charters
	#
	discover_innovation = innovation_high_eminence
	discover_innovation = innovation_currency_05
}<|MERGE_RESOLUTION|>--- conflicted
+++ resolved
@@ -1,13 +1,9 @@
-<<<<<<< HEAD
-1.1.1 = {
-=======
 # Observer
 # Sayaadi
 
 # Annihlan, Eredar, Eredruin, Nathrezim, Shivarra - Seperate Files
 
 100.1.1 = {
->>>>>>> 24606b7b
 	discover_innovation = innovation_motte 
 	discover_innovation = innovation_mustering_grounds 
 	discover_innovation = innovation_quilted_armor 
