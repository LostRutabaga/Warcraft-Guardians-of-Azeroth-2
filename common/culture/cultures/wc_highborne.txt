﻿highborne = {
	color = rgb { 155 194 230 }
	
	ethos = ethos_courtly
	heritage = heritage_highborne
	language = language_darnassian
	martial_custom = martial_custom_equal
	traditions = {
		tradition_ruling_caste
		tradition_philosopher_culture
		tradition_festivities
		tradition_castle_keepers
	}
	
	dlc_tradition = {
		trait = tradition_staunch_traditionalists
		requires_dlc_flag = royal_court
		fallback = tradition_isolationist
	}
	
	dlc_tradition = {
		trait = tradition_artisans
		requires_dlc_flag = royal_court
		fallback = tradition_sorcerous_metallurgy
	}

	name_list = name_list_highborne
	
	coa_gfx = { elunic_coa_gfx }
	building_gfx = { mediterranean_building_gfx }
	clothing_gfx = { creature_highborne_gfx high_elven_clothing_gfx high_elven_hairstyles_gfx no_headgear_gfx high_elven_beards_gfx }
	unit_gfx = { eastern_unit_gfx }
	
	ethnicities = {
		10 = highborne_ethnicity
	}
}

high_elf = {
	color = rgb { 255 255 0 }
	
	parents = { highborne }
	created = 2.1.1

	ethos = ethos_bureaucratic
	heritage = heritage_highborne
	language = language_thalassian
	martial_custom = martial_custom_equal
	traditions = {
		tradition_hereditary_hierarchy
		tradition_hunters
		tradition_gardening
		tradition_philosopher_culture
		tradition_religion_blending
		tradition_festivities
	}

	name_list = name_list_quel_dorei
	
	coa_gfx = { high_elven_coa_gfx western_coa_gfx }
	building_gfx = { mediterranean_building_gfx }
	clothing_gfx = { creature_high_elf_gfx high_elven_clothing_gfx high_elven_hairstyles_gfx high_elven_beards_gfx no_headgear_gfx }
	unit_gfx = { western_unit_gfx }
	
	ethnicities = {
		10 = high_elven
	}
}

blood_elf = {
	color = rgb { 255 51 0 }
	
	parents = { high_elf }
	created = 2.1.1

	ethos = ethos_stoic
	heritage = heritage_highborne
	language = language_thalassian
	martial_custom = martial_custom_equal
	traditions = {
		tradition_religion_blending
		tradition_hunters
		tradition_philosopher_culture
		tradition_stalwart_defenders
		tradition_eye_for_an_eye
		tradition_sorcerous_metallurgy
	}

	name_list = name_list_sin_dorei
	
<<<<<<< HEAD
	coa_gfx = { high_elven_coa_gfx western_coa_gfx  }
=======
	coa_gfx = { high_elven_coa_gfx western_coa_gfx }
>>>>>>> ecfea823
	building_gfx = { mediterranean_building_gfx }
	clothing_gfx = { blood_elven_clothing_gfx creature_high_elf_gfx high_elven_clothing_gfx high_elven_hairstyles_gfx high_elven_beards_gfx no_headgear_gfx }
	unit_gfx = { western_unit_gfx }
	
	ethnicities = {
		10 = high_elven
	}
}

nightborne = {
	color = rgb { 53 33 121 }
	
	parents = { highborne }
	created = 2.1.1

	ethos = ethos_courtly
	heritage = heritage_highborne
	language = language_shalassian
	martial_custom = martial_custom_equal
	traditions = {
		tradition_ruling_caste
		tradition_isolationist
		tradition_philosopher_culture
		tradition_gardening
		tradition_festivities
		tradition_city_keepers
	}

	name_list = name_list_sin_dorei
	
	coa_gfx = { elunic_coa_gfx }
	building_gfx = { mediterranean_building_gfx }
	clothing_gfx = { creature_nightborne_gfx high_elven_clothing_gfx high_elven_beards_gfx high_elven_hairstyles_gfx no_headgear_gfx }
	unit_gfx = { western_unit_gfx }
	
	ethnicities = {
		10 = high_elven
	}
}<|MERGE_RESOLUTION|>--- conflicted
+++ resolved
@@ -88,11 +88,7 @@
 
 	name_list = name_list_sin_dorei
 	
-<<<<<<< HEAD
-	coa_gfx = { high_elven_coa_gfx western_coa_gfx  }
-=======
 	coa_gfx = { high_elven_coa_gfx western_coa_gfx }
->>>>>>> ecfea823
 	building_gfx = { mediterranean_building_gfx }
 	clothing_gfx = { blood_elven_clothing_gfx creature_high_elf_gfx high_elven_clothing_gfx high_elven_hairstyles_gfx high_elven_beards_gfx no_headgear_gfx }
 	unit_gfx = { western_unit_gfx }
