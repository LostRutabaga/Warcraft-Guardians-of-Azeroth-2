k_silithus = {
	800.1.1={
		liege=e_ahnqiraj
	}
}
d_murcevin = {
	340.1.1={
		holder=340000
	}
	500.1.1={
		succession_laws = { male_only_law }
	}
}
c_murcevin = {
	340.1.1={
		holder=340000
		liege=d_murcevin
	}
}
c_staghelm = {
	340.1.1={
		holder=340000
		liege=d_murcevin
	}
}
c_valor = {
	340.1.1={
		holder=340002
		liege=d_murcevin
	}
}
c_hiveashi = {
	# d_twilights_hammer
	20.1.1 = {
		holder=240010
	}
	590.11.1={holder=52000} #Cho'gall[2050]
	590.11.1={
		liege=d_twilights_hammer
	}
}
c_southwind = {
	340.1.1={
		holder=340002
		liege=d_murcevin
	}
}
c_sacro = {
	750.1.1={government=feudal_government}
	800.1.1={
		liege=d_murcevin
	}
}
c_nanke = {
	750.1.1={government=feudal_government}
	800.1.1={
		liege=d_murcevin
	}
}
c_daretke = {
	750.1.1={government=feudal_government}
	800.1.1={
		liege=d_murcevin
	}
}
d_crystalvale = {
	800.1.1={
		liege=k_silithus
	}
}
c_crystalvale = {
	# d_twilights_hammer
	20.1.1 = {
		holder=240010
	}
	590.11.1={
		holder=52000 #Cho'gall[2050]
	}
}
c_ishrak = {
	# d_twilights_hammer
	20.1.1 = {
		holder=240010
	}
	590.11.1={holder=52000} #Cho'gall[2050]
	590.11.1={
		liege=d_twilights_hammer
	}
}
c_hivezora = {
	# d_twilights_hammer
	20.1.1 = {
		holder=240010
	}
	590.11.1={holder=52000} #Cho'gall[2050]
	590.11.1={
		liege=d_twilights_hammer
	}
}
c_waterscar = {
<<<<<<< HEAD
	750.1.1={government=feudal_government}
	800.1.1={
		liege=d_crystalvale
	}
}
c_qintoku = {
	750.1.1={government=feudal_government}
	800.1.1={
		liege=d_crystalvale
	}
=======
# c_wyhelly
	1.1.1={
		succession_laws = {
			male_only_law
		}
	}	
	26.1.1={holder=35000} #Gmrgml[6023]
	63.08.15={holder=35002} #Grgmgh[6023]
	96.03.08={holder=35003} #Gmghg[6023]
	130.09.02={holder=35006} #Ghgmhr[6023]
	149.07.13={holder=35011} #Mrlhg[6023]
	172.05.05={holder=35018} #Gmrgml[6023]
	222.12.27={holder=35020} #Gmghl[6023]
	235.08.29={holder=35025} #Mrhgh[6023]
	264.06.21={holder=35030} #Gmghgmm[6023]
	271.07.10={holder=35032} #Mlrmlh[6023]
	290.06.10={holder=35037} #Lghml[6023]
	333.10.21={holder=35044} #Rghmghml[6023]
	373.04.16={holder=35046} #Mrgmmrgm[6023]
	394.05.29={holder=35051} #Mlrmlh[6023]
	399.05.11={holder=35054} #Grgmgh[6023]
	447.01.31={holder=35058} #Mlgmgm[6023]
	454.02.14={holder=35061} #Hlgghm[6023]
	504.02.20={holder=35063} #Hmml[6023]
	529.02.06={holder=35066} #Rmll[6023]
	557.01.11={holder=35071} #Mrmrlh[6023]
	582.12.01={holder=35075} #Mrghmg[6023]
	587.09.15={holder=35084} #Rhmrml[6023]
>>>>>>> b3334a2f
}<|MERGE_RESOLUTION|>--- conflicted
+++ resolved
@@ -98,18 +98,6 @@
 	}
 }
 c_waterscar = {
-<<<<<<< HEAD
-	750.1.1={government=feudal_government}
-	800.1.1={
-		liege=d_crystalvale
-	}
-}
-c_qintoku = {
-	750.1.1={government=feudal_government}
-	800.1.1={
-		liege=d_crystalvale
-	}
-=======
 # c_wyhelly
 	1.1.1={
 		succession_laws = {
@@ -138,5 +126,10 @@
 	557.01.11={holder=35071} #Mrmrlh[6023]
 	582.12.01={holder=35075} #Mrghmg[6023]
 	587.09.15={holder=35084} #Rhmrml[6023]
->>>>>>> b3334a2f
+}
+c_qintoku = {
+	750.1.1={government=feudal_government}
+	800.1.1={
+		liege=d_crystalvale
+	}
 }