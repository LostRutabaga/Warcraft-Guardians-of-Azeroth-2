--- conflicted
+++ resolved
@@ -2559,245 +2559,7 @@
 
 # Naked preacher claiming to have reclaimed the lost innocence of Adam & Eve
 # by Sean Hughes
-<<<<<<< HEAD
 # Warcraft
-=======
-pilgrimage.3002 = {
-	type = character_event
-	title = pilgrimage.3002.t
-	desc = pilgrimage.3002.desc
-	theme = pilgrimage_activity
-	override_icon = {
-		reference = "gfx/interface/icons/event_types/type_faith.dds"
-	}
-	left_portrait = {
-		character = scope:naked_preacher
-		animation = personality_zealous
-	}
-
-	trigger = {
-		exists = scope:activity
-		NOT = {
-			exists = scope:activity.var:had_pilgrimage_3002
-		}
-		like_christianity_religion_trigger = yes
-		faith = {
-			NOR = {
-				has_doctrine = tenet_natural_primitivism
-				has_doctrine = special_doctrine_naked_priests
-			}
-		}
-	}
-
-	immediate = {
-		create_character = {
-			age = 40
-			gender_female_chance = 50
-			location = root.capital_province
-			faith = faith:adamites
-			culture = root.culture
-			trait = zealous
-			random_traits_list = {
-				count = 2
-				calm = {}
-				brave = {}
-				gregarious = {}
-				ambitious = {}
-				stubborn = {}
-				arrogant = {}
-			}
-			trait = mystic_2
-			save_scope_as = naked_preacher
-		}
-		
-		# Warcraft
-		scope:naked_preacher = {
-			trigger_event = WCRAC.5			#Assigns race trait
-		}
-		
-		scope:activity = {
-			set_variable = {
-				name = had_pilgrimage_3002
-				value = yes
-			}
-		}
-	}
-
-	option = {
-		name = pilgrimage.3002.a
-		add_piety = massive_piety_loss
-		set_character_faith = faith:adamites
-		if = {
-			limit = { NOT = { scope:naked_preacher = { is_courtier_of = root } } }
-			add_courtier = scope:naked_preacher
-		}
-		
-		ai_chance = {
-			base = -80	
-
-			# Between -400 and +400 based on ai_rationality (Only highly irrational characters should even consider this option, due to running so strongly against social norms).
-			modifier = {
-				add = {
-					value = ai_rationality
-					if = {
-						limit = {
-							has_trait = wrathful
-						}
-						subtract = medium_negative_ai_value # Though Wrathful does has a low ai_rationality score, that's not *quite* the personality we're looking for here.
-					}
-					if = {
-						limit = {
-							has_trait = paranoid
-						}
-						subtract = medium_negative_ai_value # Same goes for Paranoid, they shouldn't be *more* likely to bare all to their supposed enemies!
-					}
-					if = {
-						limit = {
-							OR = {
-								has_trait = arbitrary
-								has_trait = fickle
-							}
-						}
-						add = low_negative_ai_value # Yet arbitrary and/or fickle rulers should be even more likely to entertain this strange preacher than their 'ai_rationality' would suggest.
-					}
-					multiply = -5
-				}
-			}
-
-			# Between -200 and +50 based on ai_greed (Greedy characters far less likely to accept, while generous characters are only slightly more likely to entertain the possibility).
-			modifier = {
-				add = {
-					value = ai_greed
-					if = {
-						limit = {
-							ai_greed < 0
-						}
-						multiply = 0.5
-					}
-					else = {
-						multiply = -2
-					}
-				}
-			}
-			# Between -200 and +0 based on ai_zeal (Zealous characters extremely unlikely to convert from their faith, regardless of the new faith).
-			modifier = {
-				add = {
-					value = ai_zeal
-					multiply = -2
-					max = 0
-				}
-			}
-		}
-
-		debug_log = "Character converting to Adamitism"
-	}
-
-	option = {
-		name = pilgrimage.3002.b
-		add_piety = medium_piety_gain
-
-		hidden_effect = {
-			scope:naked_preacher = {
-				death = {
-					death_reason = death_vanished
-				}
-			}
-		}
-
-		ai_chance = {
-			base = 50
-
-			ai_value_modifier = {
-				ai_zeal = 1
-			}
-		}
-	}
-
-	option = {
-		name = pilgrimage.3002.c
-
-		add_prestige = medium_prestige_loss
-		duel = {
-			skill = learning
-			value = average_skill_rating
-
-			50 = {
-				desc = pilgrimage.3002.c.success
-				compare_modifier = {
-					value = scope:duel_value
-					multiplier = 3
-					min = -49
-				}
-
-				send_interface_toast = {
-					title = pilgrimage.3002.c.success
-
-					scope:naked_preacher = {
-						set_character_faith = root.faith
-					}
-					add_courtier = scope:naked_preacher
-					add_learning_lifestyle_xp = major_lifestyle_xp
-					add_piety = major_piety_gain
-				}
-
-			}
-			50 = {
-				desc = pilgrimage.3002.c.failure
-				compare_modifier = {
-					value = scope:duel_value
-					multiplier = -3
-					min = -49
-				}
-
-				send_interface_toast = {
-					title = pilgrimage.3002.c.failure
-					add_learning_lifestyle_xp = medium_lifestyle_xp
-				}
-
-				hidden_effect = {
-					scope:naked_preacher = {
-						death = {
-							death_reason = death_vanished
-						}
-					}
-				}				
-			}
-		}
-
-		ai_chance = {
-			base = 0
-			ai_value_modifier = {
-				ai_zeal = 0.5
-				ai_compassion = 1
-			}
-		}
-	}
-
-	option = {
-		name = pilgrimage.3002.d
-		add_prestige = minor_prestige_gain
-
-		hidden_effect = {
-			scope:naked_preacher = {
-				death = {
-					death_reason = death_vanished
-				}
-			}
-		}
-
-		ai_chance = {
-			base = 50
-			ai_value_modifier = {
-				ai_zeal = -1
-			}
-		}
-	}
-
-	after = {
-		set_up_next_pilgrimage_event_effect = { DAYS = 30 }
-	}	
-}
->>>>>>> 710e365b
 
 # Doomsayer claiming the end is nigh!
 # by Sean Hughes
