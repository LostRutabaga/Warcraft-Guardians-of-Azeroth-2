--- conflicted
+++ resolved
@@ -30,15 +30,11 @@
 	}
 
 	effect = {
-<<<<<<< HEAD
-		wc_MAGIC_magic_lifestyle_other_rank_up_check_effect = { MAGIC = order }
-=======
 		# Maintenance effects
 		hidden_effect = {
 			wc_start_mana_regeneration_loop_effect = yes
 			wc_fill_mana_on_day_one_from_perks_crutch_effect = yes
 		}
->>>>>>> 3f38c6c1
 	}
 }
 order_magic_tree_1_perk_2 = {
@@ -50,14 +46,10 @@
 	parent = order_magic_tree_1_perk_1
 
 	effect = {
-<<<<<<< HEAD
-		wc_MAGIC_magic_lifestyle_other_rank_up_check_effect = { MAGIC = order }
-=======
-		# Maintenance effects
-		hidden_effect = {
-			wc_fill_mana_on_day_one_from_perks_crutch_effect = yes
-		}
->>>>>>> 3f38c6c1
+		# Maintenance effects
+		hidden_effect = {
+			wc_fill_mana_on_day_one_from_perks_crutch_effect = yes
+		}
 	}
 }
 order_magic_tree_1_perk_3 = {
@@ -69,14 +61,10 @@
 	parent = order_magic_tree_1_perk_1
 
 	effect = {
-<<<<<<< HEAD
-		wc_MAGIC_magic_lifestyle_other_rank_up_check_effect = { MAGIC = order }
-=======
-		# Maintenance effects
-		hidden_effect = {
-			wc_fill_mana_on_day_one_from_perks_crutch_effect = yes
-		}
->>>>>>> 3f38c6c1
+		# Maintenance effects
+		hidden_effect = {
+			wc_fill_mana_on_day_one_from_perks_crutch_effect = yes
+		}
 	}
 }
 order_magic_tree_1_perk_4 = {
@@ -88,14 +76,10 @@
 	parent = order_magic_tree_1_perk_2
 
 	effect = {
-<<<<<<< HEAD
-		wc_MAGIC_magic_lifestyle_other_rank_up_check_effect = { MAGIC = order }
-=======
-		# Maintenance effects
-		hidden_effect = {
-			wc_fill_mana_on_day_one_from_perks_crutch_effect = yes
-		}
->>>>>>> 3f38c6c1
+		# Maintenance effects
+		hidden_effect = {
+			wc_fill_mana_on_day_one_from_perks_crutch_effect = yes
+		}
 	}
 }
 order_magic_tree_1_perk_5 = {
@@ -107,14 +91,10 @@
 	parent = order_magic_tree_1_perk_3
 
 	effect = {
-<<<<<<< HEAD
-		wc_MAGIC_magic_lifestyle_other_rank_up_check_effect = { MAGIC = order }
-=======
-		# Maintenance effects
-		hidden_effect = {
-			wc_fill_mana_on_day_one_from_perks_crutch_effect = yes
-		}
->>>>>>> 3f38c6c1
+		# Maintenance effects
+		hidden_effect = {
+			wc_fill_mana_on_day_one_from_perks_crutch_effect = yes
+		}
 	}
 }
 order_magic_tree_1_perk_6 = {
@@ -127,14 +107,10 @@
 	parent = order_magic_tree_1_perk_3
 
 	effect = {
-<<<<<<< HEAD
-		wc_MAGIC_magic_lifestyle_other_rank_up_check_effect = { MAGIC = order }
-=======
-		# Maintenance effects
-		hidden_effect = {
-			wc_fill_mana_on_day_one_from_perks_crutch_effect = yes
-		}
->>>>>>> 3f38c6c1
+		# Maintenance effects
+		hidden_effect = {
+			wc_fill_mana_on_day_one_from_perks_crutch_effect = yes
+		}
 	}
 }
 order_magic_tree_1_perk_7 = {
@@ -147,14 +123,10 @@
 	parent = order_magic_tree_1_perk_6
 
 	effect = {
-<<<<<<< HEAD
-		wc_MAGIC_magic_lifestyle_other_rank_up_check_effect = { MAGIC = order }
-=======
-		# Maintenance effects
-		hidden_effect = {
-			wc_fill_mana_on_day_one_from_perks_crutch_effect = yes
-		}
->>>>>>> 3f38c6c1
+		# Maintenance effects
+		hidden_effect = {
+			wc_fill_mana_on_day_one_from_perks_crutch_effect = yes
+		}
 	}
 }
 order_magic_tree_1_perk_8 = {
@@ -167,14 +139,10 @@
 	parent = order_magic_tree_1_perk_6
 
 	effect = {
-<<<<<<< HEAD
-		wc_MAGIC_magic_lifestyle_other_rank_up_check_effect = { MAGIC = order }
-=======
-		# Maintenance effects
-		hidden_effect = {
-			wc_fill_mana_on_day_one_from_perks_crutch_effect = yes
-		}
->>>>>>> 3f38c6c1
+		# Maintenance effects
+		hidden_effect = {
+			wc_fill_mana_on_day_one_from_perks_crutch_effect = yes
+		}
 	}
 }
 order_magic_tree_1_perk_9 = {
@@ -187,14 +155,10 @@
 	parent = order_magic_tree_1_perk_8
 
 	effect = {
-<<<<<<< HEAD
-		wc_MAGIC_magic_lifestyle_other_rank_up_check_effect = { MAGIC = order }
-=======
-		# Maintenance effects
-		hidden_effect = {
-			wc_fill_mana_on_day_one_from_perks_crutch_effect = yes
-		}
->>>>>>> 3f38c6c1
+		# Maintenance effects
+		hidden_effect = {
+			wc_fill_mana_on_day_one_from_perks_crutch_effect = yes
+		}
 	}
 }
 
@@ -230,15 +194,11 @@
 	}
 
 	effect = {
-<<<<<<< HEAD
-		wc_MAGIC_magic_lifestyle_other_rank_up_check_effect = { MAGIC = order }
-=======
 		# Maintenance effects
 		hidden_effect = {
 			wc_start_mana_regeneration_loop_effect = yes
 			wc_fill_mana_on_day_one_from_perks_crutch_effect = yes
 		}
->>>>>>> 3f38c6c1
 	}
 }
 order_magic_tree_2_perk_2 = {
@@ -250,14 +210,10 @@
 	parent = order_magic_tree_2_perk_1
 
 	effect = {
-<<<<<<< HEAD
-		wc_MAGIC_magic_lifestyle_other_rank_up_check_effect = { MAGIC = order }
-=======
-		# Maintenance effects
-		hidden_effect = {
-			wc_fill_mana_on_day_one_from_perks_crutch_effect = yes
-		}
->>>>>>> 3f38c6c1
+		# Maintenance effects
+		hidden_effect = {
+			wc_fill_mana_on_day_one_from_perks_crutch_effect = yes
+		}
 	}
 }
 order_magic_tree_2_perk_3 = {
@@ -269,14 +225,10 @@
 	parent = order_magic_tree_2_perk_1
 
 	effect = {
-<<<<<<< HEAD
-		wc_MAGIC_magic_lifestyle_other_rank_up_check_effect = { MAGIC = order }
-=======
-		# Maintenance effects
-		hidden_effect = {
-			wc_fill_mana_on_day_one_from_perks_crutch_effect = yes
-		}
->>>>>>> 3f38c6c1
+		# Maintenance effects
+		hidden_effect = {
+			wc_fill_mana_on_day_one_from_perks_crutch_effect = yes
+		}
 	}
 }
 order_magic_tree_2_perk_4 = {
@@ -288,14 +240,10 @@
 	parent = order_magic_tree_2_perk_2
 
 	effect = {
-<<<<<<< HEAD
-		wc_MAGIC_magic_lifestyle_other_rank_up_check_effect = { MAGIC = order }
-=======
-		# Maintenance effects
-		hidden_effect = {
-			wc_fill_mana_on_day_one_from_perks_crutch_effect = yes
-		}
->>>>>>> 3f38c6c1
+		# Maintenance effects
+		hidden_effect = {
+			wc_fill_mana_on_day_one_from_perks_crutch_effect = yes
+		}
 	}
 }
 order_magic_tree_2_perk_5 = {
@@ -307,14 +255,10 @@
 	parent = order_magic_tree_2_perk_3
 
 	effect = {
-<<<<<<< HEAD
-		wc_MAGIC_magic_lifestyle_other_rank_up_check_effect = { MAGIC = order }
-=======
-		# Maintenance effects
-		hidden_effect = {
-			wc_fill_mana_on_day_one_from_perks_crutch_effect = yes
-		}
->>>>>>> 3f38c6c1
+		# Maintenance effects
+		hidden_effect = {
+			wc_fill_mana_on_day_one_from_perks_crutch_effect = yes
+		}
 	}
 }
 order_magic_tree_2_perk_6 = {
@@ -326,14 +270,10 @@
 	parent = order_magic_tree_2_perk_4
 
 	effect = {
-<<<<<<< HEAD
-		wc_MAGIC_magic_lifestyle_other_rank_up_check_effect = { MAGIC = order }
-=======
-		# Maintenance effects
-		hidden_effect = {
-			wc_fill_mana_on_day_one_from_perks_crutch_effect = yes
-		}
->>>>>>> 3f38c6c1
+		# Maintenance effects
+		hidden_effect = {
+			wc_fill_mana_on_day_one_from_perks_crutch_effect = yes
+		}
 	}
 }
 order_magic_tree_2_perk_7 = {
@@ -345,14 +285,10 @@
 	parent = order_magic_tree_2_perk_5
 
 	effect = {
-<<<<<<< HEAD
-		wc_MAGIC_magic_lifestyle_other_rank_up_check_effect = { MAGIC = order }
-=======
-		# Maintenance effects
-		hidden_effect = {
-			wc_fill_mana_on_day_one_from_perks_crutch_effect = yes
-		}
->>>>>>> 3f38c6c1
+		# Maintenance effects
+		hidden_effect = {
+			wc_fill_mana_on_day_one_from_perks_crutch_effect = yes
+		}
 	}
 }
 order_magic_tree_2_perk_8 = {
@@ -365,14 +301,10 @@
 	parent = order_magic_tree_2_perk_7
 
 	effect = {
-<<<<<<< HEAD
-		wc_MAGIC_magic_lifestyle_other_rank_up_check_effect = { MAGIC = order }
-=======
-		# Maintenance effects
-		hidden_effect = {
-			wc_fill_mana_on_day_one_from_perks_crutch_effect = yes
-		}
->>>>>>> 3f38c6c1
+		# Maintenance effects
+		hidden_effect = {
+			wc_fill_mana_on_day_one_from_perks_crutch_effect = yes
+		}
 	}
 }
 order_magic_tree_2_perk_9 = {
@@ -384,14 +316,10 @@
 	parent = order_magic_tree_2_perk_8
 
 	effect = {
-<<<<<<< HEAD
-		wc_MAGIC_magic_lifestyle_other_rank_up_check_effect = { MAGIC = order }
-=======
-		# Maintenance effects
-		hidden_effect = {
-			wc_fill_mana_on_day_one_from_perks_crutch_effect = yes
-		}
->>>>>>> 3f38c6c1
+		# Maintenance effects
+		hidden_effect = {
+			wc_fill_mana_on_day_one_from_perks_crutch_effect = yes
+		}
 	}
 }
 
@@ -428,15 +356,11 @@
 	}
 
 	effect = {
-<<<<<<< HEAD
-		wc_MAGIC_magic_lifestyle_other_rank_up_check_effect = { MAGIC = order }
-=======
 		# Maintenance effects
 		hidden_effect = {
 			wc_start_mana_regeneration_loop_effect = yes
 			wc_fill_mana_on_day_one_from_perks_crutch_effect = yes
 		}
->>>>>>> 3f38c6c1
 	}
 }
 order_magic_tree_3_perk_2 = {
@@ -472,15 +396,11 @@
 	}
 
 	effect = {
-<<<<<<< HEAD
-		wc_MAGIC_magic_lifestyle_other_rank_up_check_effect = { MAGIC = order }
-=======
 		# Maintenance effects
 		hidden_effect = {
 			wc_start_mana_regeneration_loop_effect = yes
 			wc_fill_mana_on_day_one_from_perks_crutch_effect = yes
 		}
->>>>>>> 3f38c6c1
 	}
 }
 order_magic_tree_3_perk_3 = {
@@ -492,14 +412,10 @@
 	parent = order_magic_tree_3_perk_1
 
 	effect = {
-<<<<<<< HEAD
-		wc_MAGIC_magic_lifestyle_other_rank_up_check_effect = { MAGIC = order }
-=======
-		# Maintenance effects
-		hidden_effect = {
-			wc_fill_mana_on_day_one_from_perks_crutch_effect = yes
-		}
->>>>>>> 3f38c6c1
+		# Maintenance effects
+		hidden_effect = {
+			wc_fill_mana_on_day_one_from_perks_crutch_effect = yes
+		}
 	}
 }
 order_magic_tree_3_perk_4 = {
@@ -511,14 +427,10 @@
 	parent = order_magic_tree_3_perk_2
 
 	effect = {
-<<<<<<< HEAD
-		wc_MAGIC_magic_lifestyle_other_rank_up_check_effect = { MAGIC = order }
-=======
-		# Maintenance effects
-		hidden_effect = {
-			wc_fill_mana_on_day_one_from_perks_crutch_effect = yes
-		}
->>>>>>> 3f38c6c1
+		# Maintenance effects
+		hidden_effect = {
+			wc_fill_mana_on_day_one_from_perks_crutch_effect = yes
+		}
 	}
 }
 order_magic_tree_3_perk_5 = {
@@ -531,14 +443,10 @@
 	parent = order_magic_tree_3_perk_4
 
 	effect = {
-<<<<<<< HEAD
-		wc_MAGIC_magic_lifestyle_other_rank_up_check_effect = { MAGIC = order }
-=======
-		# Maintenance effects
-		hidden_effect = {
-			wc_fill_mana_on_day_one_from_perks_crutch_effect = yes
-		}
->>>>>>> 3f38c6c1
+		# Maintenance effects
+		hidden_effect = {
+			wc_fill_mana_on_day_one_from_perks_crutch_effect = yes
+		}
 	}
 }
 order_magic_tree_3_perk_6 = {
@@ -550,14 +458,10 @@
 	parent = order_magic_tree_3_perk_5
 
 	effect = {
-<<<<<<< HEAD
-		wc_MAGIC_magic_lifestyle_other_rank_up_check_effect = { MAGIC = order }
-=======
-		# Maintenance effects
-		hidden_effect = {
-			wc_fill_mana_on_day_one_from_perks_crutch_effect = yes
-		}
->>>>>>> 3f38c6c1
+		# Maintenance effects
+		hidden_effect = {
+			wc_fill_mana_on_day_one_from_perks_crutch_effect = yes
+		}
 	}
 }
 order_magic_tree_3_perk_7 = {
@@ -569,14 +473,10 @@
 	parent = order_magic_tree_3_perk_6
 
 	effect = {
-<<<<<<< HEAD
-		wc_MAGIC_magic_lifestyle_other_rank_up_check_effect = { MAGIC = order }
-=======
-		# Maintenance effects
-		hidden_effect = {
-			wc_fill_mana_on_day_one_from_perks_crutch_effect = yes
-		}
->>>>>>> 3f38c6c1
+		# Maintenance effects
+		hidden_effect = {
+			wc_fill_mana_on_day_one_from_perks_crutch_effect = yes
+		}
 	}
 }
 order_magic_tree_3_perk_8 = {
@@ -588,14 +488,10 @@
 	parent = order_magic_tree_3_perk_6
 
 	effect = {
-<<<<<<< HEAD
-		wc_MAGIC_magic_lifestyle_other_rank_up_check_effect = { MAGIC = order }
-=======
-		# Maintenance effects
-		hidden_effect = {
-			wc_fill_mana_on_day_one_from_perks_crutch_effect = yes
-		}
->>>>>>> 3f38c6c1
+		# Maintenance effects
+		hidden_effect = {
+			wc_fill_mana_on_day_one_from_perks_crutch_effect = yes
+		}
 	}
 }
 order_magic_tree_3_perk_9 = {
@@ -608,13 +504,9 @@
 	parent = order_magic_tree_3_perk_8
 
 	effect = {
-<<<<<<< HEAD
-		wc_MAGIC_magic_lifestyle_other_rank_up_check_effect = { MAGIC = order }
-=======
-		# Maintenance effects
-		hidden_effect = {
-			wc_fill_mana_on_day_one_from_perks_crutch_effect = yes
-		}
->>>>>>> 3f38c6c1
+		# Maintenance effects
+		hidden_effect = {
+			wc_fill_mana_on_day_one_from_perks_crutch_effect = yes
+		}
 	}
 }