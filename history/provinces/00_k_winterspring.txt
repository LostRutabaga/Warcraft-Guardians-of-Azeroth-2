--- conflicted
+++ resolved
@@ -253,18 +253,8 @@
 	holding = none
 }
 
-<<<<<<< HEAD
-
-##d_mazthoril ###################################
-###c_mazthoril
-1961 = {	# Mazthoril
-	culture = blue_dragon
-	religion = blue_dragons_religion
-	holding = castle_holding
-=======
 5826 = {	# Sanng
 	holding = none
->>>>>>> 6568b4d1
 }
 
 
