﻿# character just about to die in root scope
# if a killer is known, it's set as scope:killer
#Triggered by code

on_death = {
	effect = {
		play_music_cue = "mx_cue_death"

		add_character_flag = { flag = about_to_die_but_not_dead_yet_flag } # Used in perk calc

		# Legend inheritance - Warcraft: removed

		if = {
			limit = {
				has_bp2_dlc_trigger = yes
				prestige_level >= 3 #Illustrious
				player_heir ?= {
					is_child_of = root
					age >= 6 #Can happen as a child, but also as an adult.
					NOT = {
						has_character_flag = bp2_prestige_piety_chain
					}
				}
				NOR = {
					has_character_flag = bp2_prestige_piety_chain
					prestige_level < piety_level #higher stat gives the chain
				}
			}
			save_scope_as = famous_parent
			player_heir = {
				set_variable = {
					name = parent_fame_lvl
					value = scope:famous_parent.prestige_level
				}
				create_character_memory = {
					type = famed_parent_became_very_famous
					participants = {
						famed_parent = scope:famous_parent
					}
				}
				trigger_event = {
					id = bp2_yearly.4010
					days = 5
				}
			}
		}
		if = {
			limit = {
				has_bp2_dlc_trigger = yes
				piety_level >= 3 #Illustrious
				player_heir ?= {
					is_child_of = root
					age >= 6 #Can happen as a child, but also as an adult.
					faith = root.faith
					NOT = {
						has_character_flag = bp2_prestige_piety_chain
					}	
				}
				NOR = {
					has_character_flag = bp2_prestige_piety_chain
					piety_level < prestige_level #higher stat gives the chain
				}
				faith = {
					NOR = {
						trait_is_virtue = humble
						trait_is_virtue = content
					}
				}
			}
			save_scope_as = pious_parent
			player_heir = {
				set_variable = {
					name = parent_piety_lvl
					value = scope:pious_parent.piety_level
				}
				create_character_memory = {
					type = pious_parent_became_very_pious
					participants = {
						pious_parent = scope:pious_parent
					}
				}
				trigger_event = {
					id = bp2_yearly.4020
					days = 10
				}
			}
		}

		if = {
			limit = {
				exists = player_heir
			}
			player_heir = {
				apply_hold_court_grace_effect = yes
			}
			if = {
				limit = {
					is_ai = no
				}
				player_heir = {
					add_character_flag = {
						flag = tutorial_reactive_advice_succession
					}
				}
				if = {
					limit = {
						has_royal_court = yes
						any_sponsored_inspiration = { count >= 1 }
					}
					save_scope_as = old_ruler
					every_sponsored_inspiration = { add_to_list = inherited_inspiration_list }
					player_heir = {
						trigger_event = { id = fund_inspiration.9005 days = 5 }
					}
				}
			}
			
			# Warcraft
		}

		if = {
			limit = {
				exists = player_heir
			}
			trigger_event = {
				id = fp3_yearly.2030
				days = 16
			}
		}
		
		if = { # Lower Grandeur a little bit on death
			limit = {
				has_royal_court = yes
				exists = primary_heir
				primary_heir = {
					has_royal_court = no
				}
			}
			change_current_court_grandeur = grandeur_loss_on_succession_value
		}
		
		if = { # Grandeur in elective realms
			limit = {
				has_royal_court = yes
				exists = primary_heir
				primary_heir = {
					has_royal_court = no
				}
				primary_title = {
					has_order_of_succession = election
				}
			}
			primary_heir = {
				set_variable = {
					name = previous_holder_grandeur_value
					value = prev.court_grandeur_current
				}
			}
		}

		# Warcraft
		if = {
			limit = { has_global_variable = custom_leader global_var:custom_leader = root has_variable = this_union }
			random_in_global_list = {
				variable = all_unions
				limit = { var:this_union = flag:custom }
				every_in_list = {
					variable = union_members
					limit = { is_alive = yes NOT = { this = root } }
					try_to_transfer_this_union_custom_name_effect = { PREV_HOLDER = root }
				}
			}
			if = {
				limit = { exists = primary_heir }
				primary_heir = { try_to_transfer_this_union_custom_name_effect = { PREV_HOLDER = root } }
			}
		}
		
		if = {
			limit = { exists = scope:killer }
			hurt_scourge_jailor_consequences_effect = { HURT_JAILOR = root SCOURGE = scope:killer }
		}

		# Warcraft
		# if = {
			# limit = {
				# exists = global_var:mongol_empire_was_broken_up
				# exists = global_var:handed_out_mongolia_in_mongol_succession # If Mongolia wasn't properly granted, something has gone wrong, and the primary_heir should receive the Mongol Empire as expected
				# any_held_title = {
					# this = title:e_mongol_empire
				# }
			# }
			# destroy_title = title:e_mongol_empire
		# }


		# Handle regency loyalties.
		if = {
			limit = {
				# We only want to hand this to children.
				primary_heir ?= { is_adult = no }
				# Now, what type of regent are we checking?
				## An actual regency.
				trigger_if = {
					limit = {
						has_active_diarchy = yes
						has_diarchy_active_parameter = diarchy_is_regency
					}
					diarch = { regent_would_remain_loyal_after_death_trigger = yes }
				}
				## An organised would-be regency.
				trigger_else_if = {
					limit = { exists = designated_diarch }
					designated_diarch = { regent_would_remain_loyal_after_death_trigger = yes }
				}
				## Otherwise, stop the flow.
				trigger_else = { always = no }
			}
			# Nab our affected character.
			## Actual regents.
			if = {
				limit = {
					has_active_diarchy = yes
					has_diarchy_active_parameter = diarchy_is_regency
				}
				diarch = { save_scope_as = liege_loyalist }
			}
			## Designated regents.
			else = {
				designated_diarch = { save_scope_as = liege_loyalist }
			}
			# Now, give 'em a hook that'll last till their 20th birthday.
			primary_heir ?= {
				if = {
					limit = { is_alive = yes }

					add_hook = {
						type = predecessor_loyalty_hook
						target = scope:liege_loyalist
						years = regent_loyal_after_death_hook_duration_years_value
					}
					reverse_add_opinion = {
						target = scope:liege_loyalist
						modifier = promise_to_predecessor
						opinion = 50
					}
					# Plus remember who the promise was made to.
					set_variable = {
						name = promise_to_predecessor
						value = root
						years = regent_loyal_after_death_hook_duration_years_value
					}
				}
			}
		}
    
		invalidate_claimant_factions_on_death_effect = yes

		# EP2 - Handle Grand Wedding betrothals
		if = {
			limit = {
				is_ai = no
				has_variable = promised_grand_wedding_marriage_countdown
				exists = player_heir
			}
			var:promised_grand_wedding_marriage_countdown = { save_scope_as = temp_marriage_scope }
			player_heir = {
				set_variable = {
					name = promised_grand_wedding_marriage_countdown
					value = prev.var:promised_grand_wedding_marriage_countdown
					years = grand_wedding_timeout_alt
				}
				# Notification that the countdown has expired (one day before, to avoid getting the variable deleted before we have used it)
				trigger_event = {
					id = ep2_wedding.0001
					days = grand_wedding_timeout_notification_alt
				}
			}
		}
		if = {
			limit = {
				is_ai = no
				has_variable = promised_grand_wedding_marriage_countdown
				exists = primary_heir
				NOT = {
					primary_heir = {
						has_variable = promised_grand_wedding_marriage_countdown
					}
				}
			}
			var:promised_grand_wedding_marriage_countdown = { save_scope_as = temp_marriage_scope }
			primary_heir = {
				set_variable = {
					name = promised_grand_wedding_marriage_countdown
					value = prev.var:promised_grand_wedding_marriage_countdown
					years = grand_wedding_timeout_alt
				}
				# Notification that the countdown has expired (one day before, to avoid getting the variable deleted before we have used it)
				trigger_event = {
					id = ep2_wedding.0001
					days = grand_wedding_timeout_notification_alt
				}
			}
		}
		if = {
			limit = {
				# You are a spouse to be
				has_variable = promised_grand_wedding_by
				# your Grand Wedding has not been organized yet
				NOR = {
					exists = involved_activity
					involved_activity ?= {
						has_activity_type = activity_wedding
						OR = {
							special_guest:spouse_1 ?= root
							special_guest:spouse_2 ?= root
						}
					}
				}
			}
			save_scope_as = dead_spouse
			# Free the betrothed
			betrothed = {
				save_scope_as = alive_spouse
				trigger_event = ep2_wedding.0003
			}
			# Free the host if they were not the betrothed themselves
			if = {
				limit = {
					NOT = { betrothed = { has_variable = promised_grand_wedding_marriage_countdown } }
				}
				var:promised_grand_wedding_by = { trigger_event = ep2_wedding.0002 }
			}
		}

		# EP2 - Complete murder intents
		# Complete activity intent if relevant
		if = {
			limit = {
				exists = involved_activity
				scope:killer.involved_activity ?= root.involved_activity
				scope:killer = {
					has_activity_intent = murder_attendee_intent
					intent_target = root
				}
			}
			scope:killer = {
				save_scope_as = intent_completer
				send_interface_toast = {
					title = activity_intent_complete_toast
					left_icon = root
					complete_activity_intent = yes
				}
				# Achievements.
				# Warcraft
			}
		}

		# EP2 - Death while traveling 
		# Send relevant event to player heir 
		if = {
			limit = {
				exists = player_heir
				exists = involved_activity
				is_travelling = yes 
				# Tour has their own death invalidation event
				trigger_if = {
					limit = {
						involved_activity ?= {
							has_activity_type = activity_tour
						}
					}
				}
				# Hunt has their own death invalidation event at actual hunt
				NAND = {
					involved_activity ?= { has_activity_type = activity_hunt }
					location = involved_activity.activity_location
				}
			}
			# Save a couple things for loc
			save_scope_as = predecessor
			scope:predecessor.location = { save_scope_as = predecessor_location }
			involved_activity.activity_location = { save_scope_as = travel_destination }
			# Figure out if we were heading to or home from an activity
			if = {
				limit = { exists = involved_activity }
				if = {
					limit = {
						exists = scope:predecessor_location
						scope:predecessor_location = scope:travel_destination
					}
					save_scope_as = at_destination
				}
				else = {
					save_scope_as = to_activity
				}
			}
			# Fire event for player heir
			player_heir = {
				if = {
					limit = { is_available = yes }
					trigger_event = {
						id = travel_events.0010
						days = 1
					}
				}
				else_if = {
					limit = {
						NOT = { location ?= scope:predecessor_location }
					}
					trigger_event = {
						id = travel_events.0011
						days = 1
					}
				}
			}
		}

		#EP2 - Death on a Pilgrimage
		#Did we like our predecessor?
		player_heir ?= {
			if = {
				limit = {
					OR = {
						opinion = {
							target = root
							value > 10
						}
						has_any_good_relationship_with_root_trigger = yes
					}
					is_alive = yes #if the predecessor died during a murder feast/bloody wedding is quite likely that the heir would've died too
				}
				add_character_flag = pilgrimage_liked_my_predecessor
			}
		}

		# Event Setup
		## FP1: Rumoured Draugr - fp1_yearly.0051
		# Warcraft

		## EP1: Might later be rumored to haunt the location in a court event
		if = {
			limit = {
				OR = {
					AND = {
						exists = capital_province
						location = capital_province
						exists = player_heir
						OR = {
							any_close_family_member = { this = root.player_heir }
							any_spouse = { this = root.player_heir }
						}
					}
					AND = {
						exists = court_owner
						court_owner = {
							is_ai = no
							exists = capital_province
						}
						location = court_owner.capital_province
						OR = {
							any_close_family_member = { this = root.court_owner }
							any_spouse = { this = root.court_owner }
						}
					}
				}
			}
			location = {
				set_variable = {
					name = possible_haunting
					value = prev
					years = 100
				}
			}
		}

		if = {
			limit = { has_royal_court = yes }
			# Clear pay homage once-per-liege grace
			every_vassal = {
				if = {
					limit = { has_variable = homage_type }
					remove_variable = homage_type
				}
			}
			# Check equipped artifacts
			if = {
				limit = {
					any_equipped_character_artifact = { ep1_artifact_is_court_artifact_trigger = yes }
				}
				every_equipped_character_artifact = {
					limit = { ep1_artifact_is_court_artifact_trigger = yes }
					set_variable = equipped_court_succession
				}
			}
		}

		# Ritual best friends have a bad, bad, *bad* time.
		if = {
			limit = {
				valid_ritualised_best_friendship_one_way_trigger = { ACTOR_FRIEND = root }
			}
			random_relation = {
				type = best_friend
				limit = { culture_valid_for_ritualised_best_friends_trigger = yes }
				# Save a flag for the death management event's ease.
				add_character_flag = dead_ritual_best_friend
			}
		}
		# Best friend loses synergy
		if = {
			limit = { has_any_best_friend_synergy_bonus_modifier_trigger = yes }
			remove_every_best_friend_synergy_bonus_modifier_effect = yes
		}
		random_relation = {
			type = best_friend
			if = {
				limit = { has_any_best_friend_synergy_bonus_modifier_trigger = yes }
				remove_every_best_friend_synergy_bonus_modifier_effect = yes
			}
		}

		# Warcraft
		# Struggle Catalyst
		# End of Warcraft
		every_close_family_member = {
			create_character_memory = {
				type = relative_died
		
				participants = {
					dead_relation = root
				}
			}
			if = {
				limit = {
					is_adult = no
				}
				scope:new_memory = {
					set_variable = {
						name = childhood_memory
					}
				}
			}
		}

		every_spouse = {
			limit = {
				NOR = {
					has_relation_friend = root
					has_relation_rival = root
					has_relation_lover = root
					is_close_family_of = root
				}
			}
			create_character_memory = {
				type = spouse_died
		
				participants = {
					dead_relation = root
				}
			}
		}

		# Tournament
		tournament_versus_qualifier_death_effect = yes

		# Family Feud
		if = {
			limit = {
				has_bp1_dlc_trigger = yes
				exists = house.house_head
				exists = scope:killer.house.house_head
			}
			# Notifications
			# Inform victim house that they have lost score
			if = {
				limit = {
					# Victim's House targets killer's House
					existing_feud_against_target_trigger = { TARGET = scope:killer }
				}
				house = {
					house_head = {
						random_owned_story = {
							limit = { story_type = story_cycle_house_feud }
							save_scope_as = house_feud_story
							change_variable = {
								name = house_feud_death_counter
								add = house_feud_medium_counter_value
							}
						}
					}
					every_house_member = {
						limit = { is_ai = no }
						send_interface_message = {
							type = house_feud_kill_us_message
							left_icon = root
							right_icon = scope:killer
							custom_tooltip = house_feud_tipped_scales_neg_medium
						}
					}
				}
			}
			if = {
				limit = {
					# Victim's House is targeted by killer's House
					scope:killer = {
						existing_feud_against_target_trigger = { TARGET = root }
					}
				}
				# Inform killer house that they have gained score
				scope:killer.house = {
					house_head = {
						random_owned_story = {
							limit = { story_type = story_cycle_house_feud }
							save_scope_as = house_feud_story
							change_variable = {
								name = house_feud_kill_counter
								add = house_feud_medium_counter_value
							}
						}
					}
					every_house_member = {
						limit = { is_ai = no }
						send_interface_message = {
							type = house_feud_kill_them_message
							left_icon = scope:killer
							right_icon = root
							custom_tooltip = house_feud_tipped_scales_pos_medium
						}
					}
				}
			}
			# Events
			# Fire Feud start event for victim house
			if = {
				limit = {
					# Feud won't start if House Head was rival of victim
					NOT = {
						has_any_bad_relationship_with_character_trigger = { CHARACTER = root.house.house_head }
					}
					house.house_head = {
						house_head_can_start_feud_against_trigger = { TARGET = scope:killer }
					}
				}
				save_scope_as = house_feud_victim
				scope:killer = { house_feud_save_head_and_attacker_effect = yes }
				house.house_head = {
					random = {
						chance = 50
						modifier = {
							add = 25
							has_trait = vengeful
						}
						modifier = {
							add = -25
							has_trait = forgiving
						}
						modifier = {
							add = 25
							has_any_bad_relationship_with_character_trigger = { CHARACTER = scope:killer }
						}
						trigger_event = {
							id = bp1_house_feud.0005
							days = { 5 15 }
						}
					}
				}
			}
			# Fire Feud revenge event for killer house
			if = {
				limit = {
					scope:killer.house.house_head = {
						any_owned_story = {
							story_type = story_cycle_house_feud
							exists = var:house_feud_reason
							OR = {
								var:house_feud_reason = flag:head_killed
								var:house_feud_reason = flag:family_killed
							}
							exists = var:house_feud_attacker							
							var:house_feud_attacker = root
						}
					}
				}
				scope:killer.house.house_head = {
					trigger_event = { id = bp1_house_feud.7001 days = 15 }
				}
			}
		}
		#Petition liege invalidation
		if = {
			limit = {
				any_vassal = { var:petition_liege_scope ?= root }
			}
			every_vassal = {
				limit = { var:petition_liege_scope ?= root }
				trigger_event = { on_action = petition_liege_travel_planner_exit }
				current_travel_plan = { cancel_travel_plan = yes }
			}
		}
		#Pay homage invalidation
		if = {
			limit = {
				any_vassal = { var:homage_liege_scope ?= root }
			}
			every_vassal = {
				limit = { var:homage_liege_scope ?= root }
				trigger_event = { on_action = pay_homage_travel_planner_exit }
				current_travel_plan = { cancel_travel_plan = yes }
			}
		}

		# Ward travel invalidation
		if = {
			limit = {
				exists = var:ward_travelling_to_guardian
				is_travelling = yes
			}
			save_scope_as = ward
			var:ward_travelling_to_guardian = {
				save_scope_as = guardian
				liege ?= { save_scope_as = guardian_liege }
			}
			var:character_making_education_request ?= { save_scope_as = ward_liege }
			# Inform Guardian
			scope:guardian ?= {
				send_interface_toast = {
					title = ward_invalidated_during_travel_title
					left_icon = scope:ward
					right_icon = scope:ward_liege
					show_as_tooltip = {
						scope:ward = { override_death_effect = { death_reason = death_fight } }
					}
				}
			}
			# Inform Liege
			scope:ward_liege ?= {
				send_interface_toast = {
					title = ward_invalidated_during_travel_title
					left_icon = scope:ward
					right_icon = scope:guardian
					show_as_tooltip = {
						scope:ward = { override_death_effect = { death_reason = death_fight } }
					}
				}
			}
			# Inform Guardian Liege
			if = {
				limit = {
					exists = scope:guardian_liege
					NOT = { scope:guardian_liege = scope:guardian }
				}
				scope:guardian_liege = {
					send_interface_toast = {
						title = ward_invalidated_during_travel_title
						left_icon = scope:ward
						right_icon = scope:guardian
						show_as_tooltip = {
							scope:ward = { override_death_effect = { death_reason = death_fight } }
						}
					}
				}
			}
		}
		# Guardian travel invalidation
		else_if = {
			limit = {
				exists = var:guardian_travelling_to_ward
				is_travelling = yes
			}
			save_scope_as = guardian
			liege ?= { save_scope_as = guardian_liege }
			var:guardian_travelling_to_ward = {
				save_scope_as = ward
				var:character_making_education_request ?= { save_scope_as = ward_liege }
			}
			scope:ward = {
				send_interface_toast = {
					title = guardian_invalidated_during_travel_title
					left_icon = scope:guardian
					show_as_tooltip = {
						scope:guardian = { override_death_effect = { death_reason = death_fight } }
					}
				}
			}
			if = {
				limit = {
					exists = scope:ward_liege
					NOT = { scope:ward_liege = scope:ward }
				}
				scope:ward_liege = {
					send_interface_toast = {
						title = guardian_invalidated_during_travel_title
						left_icon = scope:guardian
						right_icon = scope:ward
						show_as_tooltip = {
							scope:guardian = { override_death_effect = { death_reason = death_fight } }
						}
					}
				}
			}
			if = {
				limit = {
					exists = scope:guardian_liege
					NOT = { scope:guardian_liege = scope:guardian }
				}
				scope:guardian_liege = {
					send_interface_toast = {
						title = guardian_invalidated_during_travel_title
						left_icon = scope:guardian
						right_icon = scope:ward
						show_as_tooltip = {
							scope:guardian = { override_death_effect = { death_reason = death_fight } }
						}
					}
				}
			}
		}

		# BP2
		if = { # Hostage travel
			limit = {
				exists = var:hostage_travelling_to_warden
				is_travelling = yes
			}
			save_scope_as = hostage
			liege = {
				send_interface_toast = {
					title = hostage_invalidated_during_travel_title
					left_icon = scope:hostage
					right_icon = scope:hostage.var:hostage_travelling_to_warden
					show_as_tooltip = {
						scope:hostage = {
							override_death_effect = { death_reason = death_fight }
						}
					}
				}
			}
			var:hostage_travelling_to_warden = {
				save_scope_as = warden
				send_interface_toast = {
					title = hostage_invalidated_during_travel_title
					left_icon = scope:hostage
					right_icon = scope:hostage.liege
					show_as_tooltip = {
						scope:hostage = {
							override_death_effect = { death_reason = death_fight }
						}
					}
				}
			}
		}
		if = {
			limit = { is_hostage = yes }
			save_scope_as = hostage
			home_court = {
				save_scope_as = hostage_home_court
				set_variable = {
					name = let_my_hostage_die
					value = scope:hostage.warden
				}
			}
			warden = {
				set_variable = {
					name = hostage_died
					value = scope:hostage_home_court
				}
				save_scope_as = hostage_warden
				trigger_event = { id = bp2_hostage_system.0300 days = 1 }
				if = {
					limit = {
						NOT = { is_close_family_of = scope:hostage }
					}
					create_character_memory = {
						type = hostage_died
				
						participants = {
							home_court = scope:hostage.home_court
							hostage = scope:hostage
						}
					}
				}
			}
		}
		
		# Clan Succession effects
		if = {
			limit = {
				government_has_flag = government_is_clan
				house ?= {
					OR = {
						has_house_unity_stage = competitive
						has_house_unity_stage = antagonistic
					}
				}
			}
			every_vassal = {
				limit = { house ?= root.house }
				add_unpressed_claim = root.primary_title
			}
		}

		# When the house head of a clan dies, they have an impact on their house's unity
		# Effect of reducing the house unity has to be delayed in death_management.0100 so that your succession laws don't change from lowered house unity before the succession happens
		if = {
			limit = {
				government_has_flag = government_is_clan
				exists = house
				house = {
					house_head = root
					NOT = { has_house_unity_stage = impassive }
				}
				primary_title.title_held_years >= 1
			}
			#calculate the unity value you should lose on this character and save it to pass it to the add_unity_value effect in the death_management.0100 event
			save_scope_value_as = {
				name = unity_change
				value = {
					value = 10
					add = root.primary_title.title_held_years
					multiply = -1
					min = -50
				}
			}
			save_scope_as = dead_house_head
			#trigger the death_management.0100 event that will remove the unity after succession happens
			if = {
				limit = {
					exists = player_heir
				}
				player_heir = {
					trigger_event = {
						id = death_management.0100
						delayed = yes
					}
				}
			}
		}

		# If someone has set out a revenge quest on you, give them an event
		if = {
			limit = {
				exists = var:8180_marked_for_death
			}
			var:8180_marked_for_death = {
				trigger_event = {
					id = legend_spread_events.8181
					weeks = 1
				}
			}
		}

		if = { # Add Legitimacy Legacy Level 2
			limit = { 
				dynasty ?= {
					has_dynasty_perk = ce1_legitimacy_legacy_2
				}
				exists = player_heir
			}				
			player_heir = {
				add_character_modifier = {
					modifier = ce1_lasting_line
					years = 10
				}
			}
		}

<<<<<<< HEAD

		# Warcraft
		wc_spell_death_maintenence_effect = yes
=======
		# Warcraft
		if = {
			limit = {
				has_variable = block_union
				var:block_union_inherit = yes
				current_year < var:block_union_year
			}
			primary_heir = {
				set_variable = block_union
				set_variable = {
					name = block_union_inherit
					value = root.var:block_union_inherit
				}
				set_variable = {
					name = block_union_year
					value = root.var:block_union_year
				}

				really_block_character_unions_effect = yes
			}

			remove_block_character_unions_effect = yes
		}

>>>>>>> 3081b859
	}
	events = {
		death_management.0096	# Updates marriage opinions of other spouses if relevant.
		death_management.0097	# Sets a flag if the dead one was someone you loved (to make suicide available)
		death_management.0098 	# Removes rejected_from_marriage_bed_modifier if spouse dies
		death_management.0099 	# If spouse is pregnant, save as variable
		death_management.0001 	# Finds characters which would care about death for notifications etc.
		intrigue_dread.4012		# Interrupts this event chain for the imprisoner when their prisoner dies.
		stewardship_duty.1065 	# Removes the patron buff from their employer when this character dies.
		stewardship_duty.1067 	# When you die removes your clients fron your court.
		great_holy_war.0024		# Replace recipient for ongoing GHW.
		great_holy_war.0028 	# Beneficiary died, reset and replace.
		great_holy_war.0080 	# ghw_sponsor died, replace.
		great_holy_war.0083		# ghw fallback beneficiary dies.
		religious_decision.0301 # ancestor died and needs to be buried.
		religious_decision.0311 # Dynasty member has died and you can raise a runestone
		game_rule.2				# Exclave Independence
		martial_authority.2057	# Right-Hand Person Dies 
		martial_authority.2055  # Right-handed Person (person with right-hand) Died
		fp1_yearly.0052			# FP1: Rumoured Draugr
		fp1_yearly.1061			# FP1: Ship Burial
		fp1_other_decisions.0062	# FP1: someone intending to HumSac you has died
		fp1_other_decisions.0063	# FP1: designated HumSac has died
		fp1_other_decisions.0064	# FP1: remove counties offended by HumSac modifier
		bp1_house_feud.9000 	# BP1: save rivals on death and fire inheritance on action
	}
}
# Warcraft
# character just about to die in root scope
# if a killer is know, it's set as scope:killer
on_demon_death = {
	effect = {
		if = {
			limit = { exists = scope:killer }
			hurt_scourge_jailor_consequences_effect = { HURT_JAILOR = root SCOURGE = scope:killer }
		}
	}
	events = {
		WCBEI.100	# Return to the Twisting Nether
	}
}

# Root = character
# Triggered when someone is about to die from a natural death but is given a second chance by meeting
# the has_natural_death_second_chance scripted rule
on_natural_death_second_chance = {
	effect = {
		add_character_flag = {
			flag = know_thyself_perk_delay_period
			days = 390
		}
		add_character_flag = know_thyself_has_triggered_delay
		trigger_event = death_management.9998
		trigger_event = {
			id = death_management.9999
			days = { 340 380 }
		}
	}
}<|MERGE_RESOLUTION|>--- conflicted
+++ resolved
@@ -1,4 +1,4 @@
-﻿# character just about to die in root scope
+# character just about to die in root scope
 # if a killer is known, it's set as scope:killer
 #Triggered by code
 
@@ -965,12 +965,10 @@
 			}
 		}
 
-<<<<<<< HEAD
 
 		# Warcraft
 		wc_spell_death_maintenence_effect = yes
-=======
-		# Warcraft
+		
 		if = {
 			limit = {
 				has_variable = block_union
@@ -993,8 +991,6 @@
 
 			remove_block_character_unions_effect = yes
 		}
-
->>>>>>> 3081b859
 	}
 	events = {
 		death_management.0096	# Updates marriage opinions of other spouses if relevant.
