##d_bosaresh ###################################
###c_tolnariv
1561 = {	# Tol'nariv
	culture = tolvir
	religion = suntouched
	holding = castle_holding
}

4720 = {	# Ptah
	holding = city_holding
}

4730 = {	# Rajh
	holding = none
}


###c_bosaresh
4767 = {	# Bosaresh
	culture = tolvir
	religion = suntouched
	holding = castle_holding
}

4768 = {	# Dokalhe
	holding = city_holding
}

4769 = {	# Turmath
	holding = none
}


###c_moersib
4775 = {	# Moersib
	culture = tolvir
	religion = suntouched
	holding = castle_holding
}

4776 = {	# Inhikhim
	holding = city_holding
}

4777 = {	# Chohushe
	holding = none
}


###c_nahom
1565 = {	# Nahom
	culture = tolvir
	religion = mystery_of_the_makers
	holding = church_holding
}

4786 = {	# Sermet
	holding = city_holding
}

4787 = {	# Zersum
	holding = none
}



##d_uldum ###################################
###c_ikhilap
4770 = {	# Ikhilap
	culture = tolvir
	religion = suntouched
	holding = castle_holding
}

4771 = {	# Korsuv
	holding = city_holding
}

4772 = {	# Kolhem
	holding = none
}


###c_dulized
1562 = {	# Dulized
	culture = tolvir
	religion = suntouched
	holding = castle_holding
}

4773 = {	# Taesub
	holding = city_holding
}

4774 = {	# Naludu
	holding = none
}


###c_sunstone
1563 = {	# Sunstone
	culture = tolvir
	religion = suntouched
	holding = tribal_holding
	
	531.07.12 = {
		culture = pygmy
		religion = farrism
	}
}

4778 = {	# Tebhud
	holding = none
}

4779 = {	# Uthabu
	holding = none
}


###c_aelhithahn
4780 = {	# Aelhithahn
	culture = tolvir
	religion = suntouched
	holding = tribal_holding
	
	531.07.12 = {
		culture = pygmy
		religion = farrism
	}
}

4781 = {	# Sukalhad
	holding = none
}

4782 = {	# Bozet
	holding = none
}



##d_khartut ###################################
###c_khartut
4785 = {	# Balaas
	culture = tolvir
	religion = mystery_of_the_makers
	holding = tribal_holding
	
	542.05.27 = {
		culture = pygmy
		religion = farrism
	}
}

1564 = {	# Khartut
	holding = none
}

4783 = {	# Ghevas
	holding = none
}

4784 = {	# Timetheth
	holding = none
}


###c_tammano
1566 = {	# Tammano
	culture = tolvir
	religion = mystery_of_the_makers
	holding = castle_holding
<<<<<<< HEAD
	
	542.05.27 = {
		culture = pygmy
		religion = farrism
		holding = tribal_holding
	}
}

4788 = {	# Phinbaah
	holding = city_holding
=======
}

4788 = {	# Phinbaah
	holding = church_holding
>>>>>>> cfa51a44
}

4789 = {	# Hivi
	holding = none
}


###c_helhuvip
4806 = {	# Darsela
	culture = tolvir
	religion = mystery_of_the_makers
	holding = tribal_holding
	
	542.05.27 = {
		culture = pygmy
		religion = farrism
	}
}

1573 = {	# Helhuvip
	holding = none
}

4807 = {	# Enbad
	holding = none
}


<|MERGE_RESOLUTION|>--- conflicted
+++ resolved
@@ -171,23 +171,16 @@
 	culture = tolvir
 	religion = mystery_of_the_makers
 	holding = castle_holding
-<<<<<<< HEAD
 	
 	542.05.27 = {
 		culture = pygmy
 		religion = farrism
 		holding = tribal_holding
 	}
-}
-
-4788 = {	# Phinbaah
-	holding = city_holding
-=======
 }
 
 4788 = {	# Phinbaah
 	holding = church_holding
->>>>>>> cfa51a44
 }
 
 4789 = {	# Hivi
