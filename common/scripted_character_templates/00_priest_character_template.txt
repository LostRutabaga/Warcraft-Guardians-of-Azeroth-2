--- conflicted
+++ resolved
@@ -201,12 +201,9 @@
 	}
 
 	after_creation = {
-<<<<<<< HEAD
-=======
 		# Warcraft
 		trigger_race_giving_no_gene_effect = yes
 		
->>>>>>> ea69a75e
 		add_character_flag = {
 			flag = need_priest_outfit
 		}
@@ -231,12 +228,9 @@
 		min_template_high_skill
 		max_template_high_skill
 	}
-<<<<<<< HEAD
-=======
 	
 	after_creation = {
 		# Warcraft
 		trigger_race_giving_no_gene_effect = yes
 	}
->>>>>>> ea69a75e
 }