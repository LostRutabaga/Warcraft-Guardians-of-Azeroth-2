--- conflicted
+++ resolved
@@ -146,27 +146,7 @@
 	
 	# Historical one-time increases to Cultural Acceptance (added on top of the baseline)
 	# Note: List the cultures in the same order as they appear in script in common\culture\cultures.
-<<<<<<< HEAD
-	if = {
-		limit = { current_date >= 1060.1.1 } # Changes for the 1066 bookmark
-		if = {
-			limit = { # The Ghaznavids have ruled over Afghan land for a few generations - Let's help them keep it
-				this = culture:afghan
-				scope:culture = culture:turkish
-			}
-			add = 25
-		}
-		if = {
-			limit = { # The Ghaznavids have ruled over Punjabi land for some time - We don't want them to revolt too quickly
-				this = culture:punjabi
-				scope:culture = culture:turkish
-			}
-			add = 20
-		}
-	}
-=======
 	# Warcraft
->>>>>>> ea69a75e
 }
 
 # What cultural acceptance should two cultures drift down towards if above?
