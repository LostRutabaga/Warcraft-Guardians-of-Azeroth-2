--- conflicted
+++ resolved
@@ -329,13 +329,8 @@
 	}
 }
 
-<<<<<<< HEAD
-#Warcraft
-#saintly_bones_template = {
-=======
 # Warcraft
 # saintly_bones_template = {
->>>>>>> 93b66892
 #	can_equip = {
 #		scope:artifact = { has_variable = saint_bone_faith }
 #		saintly_bones_faith_trigger = yes
@@ -349,11 +344,7 @@
 #	fallback = {
 #
 #	}
-<<<<<<< HEAD
-#}
-=======
 # }
->>>>>>> 93b66892
 
 general_unique_template = {
 	can_equip = {
