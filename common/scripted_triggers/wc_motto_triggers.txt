--- conflicted
+++ resolved
@@ -101,11 +101,7 @@
 
 gazelle_motto_trigger = {
 	OR = {
-<<<<<<< HEAD
-		has_culture = culture:tauren
-=======
 		culture = { is_culture_or_parent_culture_trigger = { CULTURE = culture:tauren } }
->>>>>>> ea69a75e
 		culture = { has_cultural_pillar = heritage_zulite }
 		AND = {
 			exists = capital_province
@@ -122,11 +118,7 @@
 	OR = {
 		culture = { has_cultural_pillar = heritage_vrykulic }
 		culture = { has_cultural_pillar = heritage_odobenus }
-<<<<<<< HEAD
-		has_culture = culture:taunka
-=======
 		culture = { is_culture_or_parent_culture_trigger = { CULTURE = culture:taunka } }
->>>>>>> ea69a75e
 		AND = {
 			exists = capital_province
 			capital_province = { reindeer_region_trigger = yes }
