﻿wc_learn_spell_effect = {
    if = {
        limit = {
            NOT = {
                is_known_spell_trigger = {
                    SPELL = flag:$SPELL$
                }
            }
        }
        add_to_variable_list = {
            name = known_spells
            target = flag:$SPELL$
        }
        if = {
            limit = {
                NOT = {
                    has_variable = known_spells_count
                }
            }
            set_variable = {
                name = known_spells_count
                value = 0
            }
        }
        change_variable = {
            name = known_spells_count
            add = 1
        }
    }
}
# Just like learn spell effect, but doing it via execute_scoped_spell_effect
wc_learn_spell_effect_external = {
    wc_learn_spell_effect = {
        SPELL = $SPELL$
    }
    if = { limit = { $RANK$ = 2 } } # error suppression
    if = { limit = { flag:$TYPE$ = flag:poop } } # error suppression
}

# Like the above, but for elemental spells
wc_learn_spell_effect_external_elemental = {
    wc_learn_spell_effect_external = { SPELL = $SPELL$ TYPE = $TYPE$ RANK = $RANK$ }
}

learn_spell_rank_effect = {
    add_to_variable_list = {
        name = known_rank_$RANK$_spells
        target = flag:$SPELL$
    }
}

# change_elemental_favour_effect = {
# 	if = {
# 		limit = {
# 			has_variable = wc_$TYPE$_favour_variable
# 		}
# 		# nothing
# 	}
# 	else = {
# 		set_variable = {
# 			name = wc_$TYPE$_favour_variable
# 			value = wc_$TYPE$_favour_current_value
# 		}
# 	}
# 	change_variable = {
# 		name = wc_$TYPE$_favour_variable
# 		$CHANGE$ = $VALUE$
# 	}
# 	# TODO : recalculate traits / secrets

# }

show_spell_tt_effect = {
    # Dodging localization
    if = {
        limit = {
            spell_can_be_dodged_trigger = { SPELL = flag:$SPELL$ }
            
        }
        if = {
            limit = {
                var:current_target_type = flag:character
                exists = var:spell_recipient
                NOT = { exists = var:original_recipient }
            }
            spell_dodge_effect = { RECIPIENT = var:spell_recipient TYPE = $TYPE$ SPELL = $SPELL$ USE_LIEGE = no }
        }
        else_if = {
            limit = {
                var:current_target_type = flag:character
                exists = var:original_recipient 
            }
            spell_dodge_effect = { RECIPIENT = var:original_recipient TYPE = $TYPE$ SPELL = $SPELL$ USE_LIEGE = no }
        }
        else_if = {
            limit = {
                var:current_target_type = flag:character_list
            }
            every_in_list = {
                variable = current_targets_list
                save_scope_as = this_recipient
                spell_dodge_effect = { RECIPIENT = scope:this_recipient TYPE = $TYPE$ SPELL = $SPELL$ USE_LIEGE = no }
            }
        }
        else_if = {
            limit = {
                var:current_target_type = flag:title_list
            }
            every_in_list = {
                variable = current_targets_list
                holder = { save_scope_as = this_recipient }
                if = {
                    limit = {
                        scope:this_recipient = { is_independent_ruler = yes}
                    }
                    spell_dodge_effect = { RECIPIENT = scope:this_recipient TYPE = $TYPE$ SPELL = $SPELL$ USE_LIEGE = no }
                }
                else = {
                    spell_dodge_effect = { RECIPIENT = scope:this_recipient TYPE = $TYPE$ SPELL = $SPELL$ USE_LIEGE = yes }
                }
            }
        }
    }
    else = {
        # actually cast
        spell_execute = { EFFECT = cast_$SPELL$_effect }
        if = { # Chance to double cast if you have Evocation
            limit = {
                has_character_modifier = wc_evocation_character_modifier
                NOT = {
                    spell_is_ritual_trigger = { SPELL = flag:$SPELL$ }
                }
            }
            random_list = {
                50 = {
                    spell_execute = { EFFECT = cast_$SPELL$_effect }
                }
                50 = {

                }
            }
        }
    }

    # Chance to expose secret
    wc_expose_magic_effect = { MAGIC = $TYPE$ SPELL = $SPELL$ }

    if = { limit = { $RANK$ = 2 } } # error suppression
}

show_spell_tt_effect_elemental = {
    show_spell_tt_effect = { SPELL = $SPELL$ TYPE = $TYPE$ RANK = $RANK$ }
    if = {
        limit = { # Change elemental disposition
            spell_is_elemental_trigger = { SPELL = flag:$SPELL$ }
            OR = {
                exists = var:$SPELL$_type
                exists = var:elemental_type
            }
        }
        if = {
            limit = {
                NOT = {
                    spell_is_ritual_trigger = {
                        SPELL = flag:$SPELL$
                    }
                }
            }
            save_scope_value_as = {
                name = elemental_favour_change
                value = {
                    add = wc_spell_$SPELL$_cost_mana_value
                    divide = 2
                }
            }
        }
        else = {
            save_scope_value_as = {
                name = elemental_favour_change
                value = {
                    add = wc_spell_$SPELL$_cost_mana_value
                    divide = 4
                }
            }
        }

        if = {
            limit = {
                OR = {
                    AND = {
                        exists = var:$SPELL$_type
                        NOT = { exists = var:elemental_type }
                        var:$SPELL$_type = flag:spirit
                    }
                    AND = {
                        exists = var:elemental_type
                        var:elemental_type = flag:spirit
                    }
                }
            }
            wc_change_amount_element_favour_effect = {
                ELEMENT = $TYPE$
                CHANGE = add
                VALUE = scope:elemental_favour_change
            }
        }
        else_if = {
            limit = {
                OR = {
                    AND = {
                        exists = var:$SPELL$_type
                        NOT = { exists = var:elemental_type }
                        var:$SPELL$_type = flag:decay
                    }
                    AND = {
                        exists = var:elemental_type
                        var:elemental_type = flag:decay
                    }
                }
            }
            wc_change_amount_element_favour_effect = {
                ELEMENT = $TYPE$
                CHANGE = subtract
                VALUE = scope:elemental_favour_change
            }
        }
    }
}

execute_scoped_spell_effect = {
    if = { limit = { NOT = { has_variable = current_spell_rank } } set_variable = { name = current_spell_rank value = 1 }  }
    switch = {
        trigger = $SPELL$
        # Elemental Fire
        flag:backdraft = { $EFFECT$_elemental = { SPELL = backdraft RANK = var:current_spell_rank TYPE = elemental_fire } }
        flag:summon_fire_elemental = { $EFFECT$_elemental = { SPELL = summon_fire_elemental RANK = var:current_spell_rank TYPE = elemental_fire } }
        flag:lava_lash = { $EFFECT$_elemental = { SPELL = lava_lash RANK = var:current_spell_rank TYPE = elemental_fire } }
        flag:flame_wall = { $EFFECT$_elemental = { SPELL = flame_wall RANK = var:current_spell_rank TYPE = elemental_fire } }
        flag:flame_shock = { $EFFECT$_elemental = { SPELL = flame_shock RANK = var:current_spell_rank TYPE = elemental_fire } }
        flag:burnout = { $EFFECT$_elemental = { SPELL = burnout RANK = var:current_spell_rank TYPE = elemental_fire } }
        flag:planar_fire = { $EFFECT$_elemental = { SPELL = planar_fire RANK = var:current_spell_rank TYPE = elemental_fire } }
        flag:cauterize_wound = { $EFFECT$_elemental = { SPELL = cauterize_wound RANK = var:current_spell_rank TYPE = elemental_fire } }
        flag:vernal_solstice = { $EFFECT$_elemental = { SPELL = vernal_solstice RANK = var:current_spell_rank TYPE = elemental_fire } }

        # Order
        flag:polymorph = { $EFFECT$ = { SPELL = polymorph RANK = var:current_spell_rank TYPE = order } }
        flag:counterspell = { $EFFECT$ = { SPELL = counterspell RANK = var:current_spell_rank TYPE = order } }
        flag:spellsteal = { $EFFECT$ = { SPELL = spellsteal RANK = var:current_spell_rank TYPE = order } }
        flag:scry = { $EFFECT$ = { SPELL = scry RANK = var:current_spell_rank TYPE = order } }
        flag:haste = { $EFFECT$ = { SPELL = haste RANK = var:current_spell_rank TYPE = order } }
        flag:conjure_refreshment = { $EFFECT$ = { SPELL = conjure_refreshment RANK = var:current_spell_rank TYPE = order } }
        flag:chronomancy = { $EFFECT$ = { SPELL = chronomancy RANK = var:current_spell_rank TYPE = order } }
        flag:evocation = { $EFFECT$ = { SPELL = evocation RANK = var:current_spell_rank TYPE = order } }
        flag:arcane_dome = { $EFFECT$ = { SPELL = arcane_dome RANK = var:current_spell_rank TYPE = order } }

        ## Fire
        flag:scorch = { $EFFECT$ = { SPELL = scorch RANK = var:current_spell_rank TYPE = order } }
        flag:pyroblast = { $EFFECT$ = { SPELL = pyroblast RANK = var:current_spell_rank TYPE = order } }
        flag:flamestrike = { $EFFECT$ = { SPELL = flamestrike RANK = var:current_spell_rank TYPE = order } }
        flag:fire_shield = { $EFFECT$ = { SPELL = fire_shield RANK = var:current_spell_rank TYPE = order } }

        ## Frost
        flag:frostbolt = { $EFFECT$ = { SPELL = frostbolt RANK = var:current_spell_rank TYPE = order } }
        flag:frost_nova = { $EFFECT$ = { SPELL = frost_nova RANK = var:current_spell_rank TYPE = order } }
        flag:frost_armor = { $EFFECT$ = { SPELL = frost_armor RANK = var:current_spell_rank TYPE = order } }
        flag:blizzard = { $EFFECT$ = { SPELL = blizzard RANK = var:current_spell_rank TYPE = order } }

        ## Both
        flag:frostfire_bolt = { $EFFECT$ = { SPELL = frostfire_bolt RANK = var:current_spell_rank TYPE = order } }

        ## Light
        flag:flash_of_light = { $EFFECT$ = { SPELL = flash_of_light RANK = var:current_spell_rank TYPE = light } }
        flag:dispel = { $EFFECT$ = { SPELL = dispel RANK = var:current_spell_rank TYPE = light } }
        flag:holy_fire = { $EFFECT$ = { SPELL = holy_fire RANK = var:current_spell_rank TYPE = light } }
        flag:lightwell = { $EFFECT$ = { SPELL = lightwell RANK = var:current_spell_rank TYPE = light } }
        flag:judgement = { $EFFECT$ = { SPELL = judgement RANK = var:current_spell_rank TYPE = light } }
        flag:exorcism = { $EFFECT$ = { SPELL = exorcism RANK = var:current_spell_rank TYPE = light } }
        flag:expulsion = { $EFFECT$ = { SPELL = expulsion RANK = var:current_spell_rank TYPE = light } }
        flag:avenging_wrath = { $EFFECT$ = { SPELL = avenging_wrath RANK = var:current_spell_rank TYPE = light } }
        flag:salvation = { $EFFECT$ = { SPELL = salvation RANK = var:current_spell_rank TYPE = light } }
        flag:bless = { $EFFECT$ = { SPELL = bless RANK = var:current_spell_rank TYPE = light } }
        flag:divine_shield = { $EFFECT$ = { SPELL = divine_shield RANK = var:current_spell_rank TYPE = light } }
        flag:consecration = { $EFFECT$ = { SPELL = consecration RANK = var:current_spell_rank TYPE = light } }
        flag:rebuke = { $EFFECT$ = { SPELL = rebuke RANK = var:current_spell_rank TYPE = light } }
        flag:divine_storm = { $EFFECT$ = { SPELL = divine_storm RANK = var:current_spell_rank TYPE = light } }
        flag:blessed_bastion = { $EFFECT$ = { SPELL = blessed_bastion RANK = var:current_spell_rank TYPE = light } }

<<<<<<< HEAD
        # Shadow
        flag:void_touch = { $EFFECT$ = { SPELL = void_touch RANK = var:current_spell_rank TYPE = shadow } }
        flag:summon_void_leader = { $EFFECT$ = { SPELL = summon_void_leader RANK = var:current_spell_rank TYPE = shadow } }
        flag:voidborne = { $EFFECT$ = { SPELL = voidborne RANK = var:current_spell_rank TYPE = shadow } }
=======
        # Death
        flag:raise_dead = { $EFFECT$ = { SPELL = raise_dead RANK = var:current_spell_rank TYPE = death } }
        flag:death_coil = { $EFFECT$ = { SPELL = death_coil RANK = var:current_spell_rank TYPE = death } }
        flag:death_grip = { $EFFECT$ = { SPELL = death_grip RANK = var:current_spell_rank TYPE = death } }
        flag:give_disease = { $EFFECT$ = { SPELL = give_disease RANK = var:current_spell_rank TYPE = death } }
        flag:death_and_decay = { $EFFECT$ = { SPELL = death_and_decay RANK = var:current_spell_rank TYPE = death } }
        flag:cripple = { $EFFECT$ = { SPELL = cripple RANK = var:current_spell_rank TYPE = death } }
        flag:improved_body = { $EFFECT$ = { SPELL = improved_body RANK = var:current_spell_rank TYPE = death } }
        flag:coagulation = { $EFFECT$ = { SPELL = coagulation RANK = var:current_spell_rank TYPE = death } }
        flag:blood_boil = { $EFFECT$ = { SPELL = blood_boil RANK = var:current_spell_rank TYPE = death } }
        flag:strangulate = { $EFFECT$ = { SPELL = strangulate RANK = var:current_spell_rank TYPE = death } }
        flag:supreme_raise_dead = { $EFFECT$ = { SPELL = supreme_raise_dead RANK = var:current_spell_rank TYPE = death } }
        flag:army_of_the_dead = { $EFFECT$ = { SPELL = army_of_the_dead RANK = var:current_spell_rank TYPE = death } }
        flag:epidemic = { $EFFECT$ = { SPELL = epidemic RANK = var:current_spell_rank TYPE = death } }
        flag:crimson_binding = { $EFFECT$ = { SPELL = crimson_binding RANK = var:current_spell_rank TYPE = death } }
>>>>>>> 0b0bab23
    }
}



every_spell_modifier_effect = {
    $EFFECT$ = { MODIFIER = wc_frost_armor SPELL = frost_armor TYPE = positive }
    $EFFECT$ = { MODIFIER = wc_summon_fire_elemental SPELL = summon_fire_elemental TYPE = positive }
    $EFFECT$ = { MODIFIER = wc_empowered_fire_elemental SPELL = summon_fire_elemental TYPE = positive }
    $EFFECT$ = { MODIFIER = wc_animate_rage SPELL = none TYPE = positive }
    $EFFECT$ = { MODIFIER = wc_backdraft_proc SPELL = backdraft TYPE = positive }
    $EFFECT$ = { MODIFIER = wc_flame_wall_good SPELL = flame_wall TYPE = positive }
    $EFFECT$ = { MODIFIER = wc_pyromania SPELL = none TYPE = positive }
    $EFFECT$ = { MODIFIER = wc_cauterized_wound SPELL = cauterize_wound TYPE = positive }
    $EFFECT$ = { MODIFIER = wc_counterspell SPELL = counterspell TYPE = positive }
    $EFFECT$ = { MODIFIER = wc_scry SPELL = scry TYPE = positive }
    $EFFECT$ = { MODIFIER = wc_empowered_scry SPELL = scry TYPE = positive }
    $EFFECT$ = { MODIFIER = wc_haste SPELL = haste TYPE = positive }
    $EFFECT$ = { MODIFIER = wc_conjure_food SPELL = conjure_refreshment TYPE = positive }
    $EFFECT$ = { MODIFIER = wc_conjure_feast SPELL = conjure_refreshment TYPE = positive }
    $EFFECT$ = { MODIFIER = wc_conjure_drink SPELL = conjure_refreshment TYPE = positive }
    $EFFECT$ = { MODIFIER = wc_fire_shield SPELL = fire_shield TYPE = positive }
    $EFFECT$ = { MODIFIER = wc_frostfire_bolt_good SPELL = frostfire_bolt TYPE = positive }
    $EFFECT$ = { MODIFIER = wc_elemental_fire_minor_protection SPELL = planar_fire TYPE = positive }
    $EFFECT$ = { MODIFIER = wc_elemental_fire_major_protection SPELL = planar_fire TYPE = positive }
    $EFFECT$ = { MODIFIER = wc_elemental_fire_minor_efficiency SPELL = planar_fire TYPE = positive }
    $EFFECT$ = { MODIFIER = wc_elemental_fire_major_efficiency SPELL = planar_fire TYPE = positive }
    $EFFECT$ = { MODIFIER = wc_elemental_fire_major_companionship SPELL = planar_fire TYPE = positive }
    $EFFECT$ = { MODIFIER = wc_elemental_fire_minor_companionship SPELL = planar_fire TYPE = positive }
    # $EFFECT$ = { MODIFIER = wc_elemental_fire_fear_me SPELL = planar_fire TYPE = positive }
    # $EFFECT$ = { MODIFIER = wc_elemental_fire_love_me SPELL = planar_fire TYPE = positive }
    # $EFFECT$ = { MODIFIER = wc_hearth_blessing SPELL = iforgot TYPE = positive } #
    $EFFECT$ = { MODIFIER = wc_elemental_fire_planar_fire SPELL = planar_fire TYPE = positive }
    $EFFECT$ = { MODIFIER = wc_fire_magic_blessing SPELL = planar_fire TYPE = positive }
    # Unused
    $EFFECT$ = { MODIFIER = wc_elemental_fire_learning_boost SPELL = none TYPE = positive }
    $EFFECT$ = { MODIFIER = wc_elemental_air_learning_boost SPELL = none TYPE = positive }
    $EFFECT$ = { MODIFIER = wc_elemental_water_learning_boost SPELL = none TYPE = positive }
    $EFFECT$ = { MODIFIER = wc_elemental_earth_learning_boost SPELL = none TYPE = positive }
    $EFFECT$ = { MODIFIER = wc_light_learning_boost SPELL = none TYPE = positive }
    $EFFECT$ = { MODIFIER = wc_shadow_learning_boost SPELL = none TYPE = positive }
    $EFFECT$ = { MODIFIER = wc_life_learning_boost SPELL = none TYPE = positive }
    $EFFECT$ = { MODIFIER = wc_death_learning_boost SPELL = none TYPE = positive }
    $EFFECT$ = { MODIFIER = wc_order_learning_boost SPELL = none TYPE = positive }
    $EFFECT$ = { MODIFIER = wc_disorder_learning_boost SPELL = none TYPE = positive }
    $EFFECT$ = { MODIFIER = wc_fire_magic_offensive_force SPELL = none TYPE = positive }
    $EFFECT$ = { MODIFIER = wc_fire_magic_defensive_force SPELL = none TYPE = positive }
    # End Unused
    $EFFECT$ = { MODIFIER = wc_fire_decay_ritual_feed SPELL = planar_fire TYPE = positive }
    $EFFECT$ = { MODIFIER = wc_elemental_fire_planar_fire_decay_win SPELL = planar_fire TYPE = positive }
    $EFFECT$ = { MODIFIER = wc_quickening SPELL = none TYPE = positive }
    # $EFFECT$ = { MODIFIER = wc_evocation_character SPELL = iforgot TYPE = positive } # Only applied when inside specific location
    $EFFECT$ = { MODIFIER = wc_flamestrike SPELL = flamestrike TYPE = negative }
    $EFFECT$ = { MODIFIER = wc_flame_wall_bad SPELL = flame_wall TYPE = negative }
    $EFFECT$ = { MODIFIER = wc_frostfire_bolt_bad SPELL = frostfire_bolt TYPE = negative }
    $EFFECT$ = { MODIFIER = wc_frostbolt SPELL = frostbolt TYPE = negative }
    $EFFECT$ = { MODIFIER = wc_frost_nova SPELL = frost_nova TYPE = negative }
    # $EFFECT$ = { MODIFIER = wc_blizzard_character SPELL = iforgot TYPE = negative } # Only applied when inside specific location
    $EFFECT$ = { MODIFIER = wc_slow SPELL = haste TYPE = negative }
    # $EFFECT$ = { MODIFIER = wc_arcane_dome_character SPELL = iforgot TYPE = negative } # Only applied when inside specific location
    $EFFECT$ = { MODIFIER = wc_exorcism SPELL = exorcism TYPE = negative }
    $EFFECT$ = { MODIFIER = wc_lightwell SPELL = lightwell TYPE = positive }
    $EFFECT$ = { MODIFIER = wc_holy_fire SPELL = holy_fire TYPE = negative }
    # $EFFECT$ = { MODIFIER = wc_saved_with_salvation SPELL = salvation TYPE = negative } Ritual modifier #
    # $EFFECT$ = { MODIFIER = wc_salvation SPELL = salvation TYPE = positive } Ritual modifier #
    $EFFECT$ = { MODIFIER = wc_rebuke SPELL = none TYPE = negative }
    $EFFECT$ = { MODIFIER = wc_divine_storm_character SPELL = divine_storm TYPE = negative }
    $EFFECT$ = { MODIFIER = wc_blessed_bastion SPELL = blessed_bastion TYPE = positive }
    $EFFECT$ = { MODIFIER = wc_death_coil_positive SPELL = death_coil TYPE = positive }
    $EFFECT$ = { MODIFIER = wc_death_coil_negative SPELL = death_coil TYPE = negative }
    $EFFECT$ = { MODIFIER = wc_death_grip SPELL = death_grip TYPE = negative }
    # $EFFECT$ = { MODIFIER = wc_death_and_decay_character SPELL = death_and_decay TYPE = negative } # Only applied when inside specific location
    $EFFECT$ = { MODIFIER = wc_cripple SPELL = cripple TYPE = negative }
    $EFFECT$ = { MODIFIER = wc_death_pact SPELL = none TYPE = positive }
    $EFFECT$ = { MODIFIER = wc_mark_of_blood_commander SPELL = none TYPE = negative }
    $EFFECT$ = { MODIFIER = wc_mark_of_blood_knight SPELL = none TYPE = negative }
    $EFFECT$ = { MODIFIER = wc_strangulate SPELL = strangulate TYPE = negative }
    $EFFECT$ = { MODIFIER = wc_crimson_binding SPELL = crimson_binding TYPE = negative }
}

record_spell_stats_effect = {
    if = {
        limit = {
            NOT = {
                has_variable = $SPELL$_cast_count
            }
        }
        set_variable = {
            name = $SPELL$_cast_count
            value = 0
        }
    }
    change_variable = {
        name = $SPELL$_cast_count
        add = 1
    }
    get_or_set_top_casted_spell_effect = { SPELL = $SPELL$ }
    if = { limit = { $RANK$ = 2 } } # error suppression
    if = { limit = { flag:$TYPE$ = flag:none } } # error suppression
}

record_spell_stats_effect_elemental = {
    record_spell_stats_effect = { SPELL = $SPELL$ RANK = $RANK$ TYPE = $TYPE$ }
}

get_or_set_top_casted_spell_effect = {
    if = {
        limit = {
            NOT = {
                has_variable = top_casted_spell
            }
        }
        set_variable = {
            name = top_casted_spell
            value = flag:$SPELL$
        }
        set_variable = {
            name = top_casted_spell_cast_count
            value = var:$SPELL$_cast_count
        }
    }
    if = {
        limit = {
            has_variable = top_casted_spell
            var:$SPELL$_cast_count > var:top_casted_spell_cast_count
        }
        set_variable = {
            name = top_casted_spell
            value = flag:$SPELL$
        }
        set_variable = {
            name = top_casted_spell_cast_count
            value = var:$SPELL$_cast_count
        }
    }
}
set_spell_mana_cost_variable_effect = { # not actually used in casting, just for triggers
    set_variable = {
        name = current_spell_mana_cost
        value = wc_spell_$SPELL$_cost_mana_value
    }
    if = { limit = { $RANK$ = 2 } } # error suppression
    if = { limit = { flag:$TYPE$ = flag:none } } # error suppression
}

set_spell_mana_cost_variable_effect_elemental = { # not actually used in casting, just for triggers
    set_spell_mana_cost_variable_effect = { SPELL = $SPELL$ RANK = $RANK$ TYPE = $TYPE$ }
}

spell_cast_effect = {
    set_variable = {
        name = $SPELL$_cost
        value = wc_spell_$SPELL$_cost_mana_value
    }

    trigger_event = {
        on_action = wc_on_spell_cast_started
    }

    wc_change_mana_by_value_effect = { # Remove mana
        CHANGE = subtract
        VALUE = wc_spell_$SPELL$_cost_mana_value
    }

    if = {
        limit = {
            spell_is_ritual_trigger = {
                SPELL = flag:$SPELL$
            }
        }
        add_character_flag = {
            flag = any_ritual_cd
            days = wc_spell_cooldown_ritual_short
        }
    }


    # Save Variables so when the event triggers they wont be lost
    set_variable = {
        name = $SPELL$_rank
        value = $RANK$
    }

    if = {
        limit = {
            exists = var:spell_recipient
        }
        set_variable = {
            name = $SPELL$_recipient
            value = var:spell_recipient
        }
    }

    else_if = {
        limit = {
            has_variable_list = spell_targets_list
        }
        every_in_list = {
            variable = spell_targets_list
            save_scope_as = new_target
            root = {
                add_to_variable_list = {
                    name = $SPELL$_targets_list
                    target = scope:new_target
                }
            }
        }
    }

    if = {
        limit = { has_variable = elemental_type }
        set_variable = {
            name = $SPELL$_type
            value = var:elemental_type
        }
    }

    set_variable = {
        name = $SPELL$_class
        value = flag:$TYPE$
    }

    set_variable = {
        name = $SPELL$_progress
        value = 0
    }

    set_variable = {
        name = $SPELL$_target_type
        value = var:current_target_type
    }

    if = {
        limit = {
            exists = var:original_recipient
        }
        set_variable = {
            name = $SPELL$_original_recipient
            value = var:original_recipient
        }
    }

    set_variable = {
        name = $SPELL$_progress_percent
        value = 0
    }

    set_variable = {
        name = $SPELL$_progress_remaining
        value = wc_spell_$SPELL$_cast_time_value
    }

    if = { # start the loop if its not on already
        limit = {
            NOT = { exists = var:spell_loop_on }
        }
        trigger_event = { on_action = wc_on_spell_progression days = 1 }
    }

    add_to_variable_list = { # add to loop
        name = current_spells_casting
        target = flag:$SPELL$
    }

    if = { # friendly fire warning
        limit = {
            spell_is_harmful_trigger = {
                SPELL = flag:$SPELL$
            }
        }
        if = {
            limit = {
                var:current_target_type = flag:character
                exists = var:spell_recipient
                OR = {
                    AND = {
                        var:spell_recipient = root
                        NOT = { spell_is_harmful_trigger_not_self = { SPELL = flag:$SPELL$ } }
                    }
                    var:spell_recipient = {
                        is_vassal_or_below_of = root
                    }
                }
            }
            custom_tooltip = friendly_fire_warning
        }
    }


    if = {
        limit = {
            spell_is_helpful_trigger = {
                SPELL = flag:$SPELL$
            }
            spell_adds_opinion_trigger = { SPELL = flag:$SPELL$ }
        }

        if = {
            limit = {
                var:current_target_type = flag:character
                exists = var:spell_recipient
                NOT = { this = var:spell_recipient }
                NOT = { 
                    spell_is_harmful_trigger_not_self = { SPELL = flag:$SPELL$ }
                    spell_is_helpful_trigger_self = { SPELL = flag:$SPELL$ }
                }
            }
            if = {
                limit = {
                    spell_is_ritual_trigger = {
                        SPELL = flag:$SPELL$
                    }
                }
                var:spell_recipient = {
                    add_opinion = { modifier = wc_casted_helpful_spell target = root opinion = 20 }
                }
            }
            else = {
                var:spell_recipient = {
                    add_opinion = { modifier = wc_casted_helpful_spell target = root }
                }
            }
        }
        else_if = {
            limit = {
                var:current_target_type = flag:title
                exists = var:spell_recipient.holder
                NOT = { this = var:spell_recipient.holder }
                NOT = { 
                    spell_is_harmful_trigger_not_self = { SPELL = flag:$SPELL$ }
                    spell_is_helpful_trigger_self = { SPELL = flag:$SPELL$ }
                }
            }
            if = {
                limit = {
                    exists = var:spell_recipient.holder.liege
                    NOT = { var:spell_recipient.holder.liege = var:spell_recipient.holder }
                    NOT = { var:spell_recipient.holder.liege = root }
                }
                if = {
                    limit = {
                        spell_is_ritual_trigger = {
                            SPELL = flag:$SPELL$
                        }
                    }
                    var:spell_recipient.holder.liege = {
                        add_opinion = { modifier = wc_casted_helpful_spell target = root opinion = 20 }
                    }
                }
                else = {
                    var:spell_recipient.holder.liege = {
                        add_opinion = { modifier = wc_casted_helpful_spell target = root }
                    }
                }
            }
            else = {
                if = {
                    limit = {
                        spell_is_ritual_trigger = {
                            SPELL = flag:$SPELL$
                        }
                    }
                    var:spell_recipient.holder = {
                        add_opinion = { modifier = wc_casted_helpful_spell target = root opinion = 20 }
                    }
                }
                else = {
                    var:spell_recipient.holder = {
                        add_opinion = { modifier = wc_casted_helpful_spell target = root }
                    }
                }
            }
        }
        else_if = {
            limit = {
                var:current_target_type = flag:character_list
                has_variable_list = spell_targets_list
                NOT = { 
                    spell_is_harmful_trigger_not_self = { SPELL = flag:$SPELL$ }
                    spell_is_helpful_trigger_self = { SPELL = flag:$SPELL$ }
                }
            }
            every_in_list = {
                variable = spell_targets_list
                save_scope_as = new_target
                if = {
                    limit = {
                        NOT = { scope:new_target = root }
                    }
                    if = {
                        limit = {
                            spell_is_ritual_trigger = {
                                SPELL = flag:$SPELL$
                            }
                        }
                        scope:new_target = {
                            add_opinion = { modifier = wc_casted_helpful_spell target = root opinion = 20 }
                        }
                    }
                    else = {
                        scope:new_target = {
                            add_opinion = { modifier = wc_casted_helpful_spell target = root }
                        }
                    }
                }
            }
        }
        else_if = {
            limit = {
                var:current_target_type = flag:title_list
                has_variable_list = spell_targets_list
                NOT = { 
                    spell_is_harmful_trigger_not_self = { SPELL = flag:$SPELL$ }
                    spell_is_helpful_trigger_self = { SPELL = flag:$SPELL$ }
                }
            }
            every_in_list = {
                variable = spell_targets_list
                save_scope_as = new_target
                if = {
                    limit = {
                        NOT = { scope:new_target.holder = root }
                    }
                    if = {
                        limit = {
                            spell_is_ritual_trigger = {
                                SPELL = flag:$SPELL$
                            }
                        }
                        scope:new_target.holder = {
                            add_opinion = { modifier = wc_casted_helpful_spell target = root opinion = 20 }
                        }
                    }
                    else = {
                        scope:new_target.holder  = {
                            add_opinion = { modifier = wc_casted_helpful_spell target = root }
                        }
                    }
                    if = {
                        limit = {
                            exists = scope:new_target.holder.liege
                            NOT = { scope:new_target.holder.liege = root }
                        }
                        if = {
                            limit = {
                                spell_is_ritual_trigger = {
                                    SPELL = flag:$SPELL$
                                }
                            }
                            scope:new_target.holder.liege = {
                                add_opinion = { modifier = wc_casted_helpful_spell target = root opinion = 20 }
                            }
                        }
                        else = {
                            scope:new_target.holder.liege = {
                                add_opinion = { modifier = wc_casted_helpful_spell target = root }
                            }
                        }
                    }
                }
            }
        }
        else_if = {
            limit = {
                var:current_target_type = flag:friendly_army
            }
            if = {
                limit = {
                    exists = var:spell_recipient
                    NOT = { this = var:spell_recipient }
                }
                var:spell_recipient.army_commander = {
                    add_opinion = { modifier = wc_casted_helpful_spell target = root }
                }
            }
        }
        else_if = { # Both type of army
            limit = {
                var:current_target_type = flag:army
            }
            if = {
                limit = {
                    exists = var:spell_recipient
                    NOT = { this = var:spell_recipient }
                }
                if = {
                    limit = {
                        target_is_friendly_commander_trigger = { TARGET = var:spell_recipient }
                    }
                    var:spell_recipient.army_commander = {
                        add_opinion = { modifier = wc_casted_helpful_spell target = root }
                    }
                }
            }
        }
    }

    if = {
        limit = {
            spell_is_harmful_trigger = { SPELL = flag:$SPELL$ }
            spell_adds_opinion_trigger = { SPELL = flag:$SPELL$ }
        }
        if = {
            limit = {
                var:current_target_type = flag:character
                exists = var:spell_recipient
                NOT = { this = var:spell_recipient }
            }
            if = {
                limit = {
                    spell_is_ritual_trigger = {
                        SPELL = flag:$SPELL$
                    }
                }
                var:spell_recipient = {
                    add_opinion = { modifier = wc_casted_harmful_spell target = root opinion = -20 }
                }
            }
            else = {
                var:spell_recipient  = {
                    add_opinion = { modifier = wc_casted_harmful_spell target = root }
                }
            }
        }
        else_if = {
            limit = {
                var:current_target_type = flag:title
                exists = var:spell_recipient.holder
                NOT = { this = var:spell_recipient.holder }
            }
            if = {
                limit = {
                    spell_is_ritual_trigger = {
                        SPELL = flag:$SPELL$
                    }
                }
                var:spell_recipient.holder  = {
                    add_opinion = { modifier = wc_casted_harmful_spell target = root opinion = -20 }
                }
            }
            else = {
                var:spell_recipient.holder  = {
                    add_opinion = { modifier = wc_casted_harmful_spell target = root }
                }
            }
            if = {
                limit = {
                    exists = var:spell_recipient.holder.liege
                    NOT = { var:spell_recipient.holder.liege = var:spell_recipient.holder }
                    NOT = { var:spell_recipient.holder.liege = root }
                }
                if = {
                    limit = {
                        spell_is_ritual_trigger = {
                            SPELL = flag:$SPELL$
                        }
                    }
                    var:spell_recipient.holder.liege  = {
                        add_opinion = { modifier = wc_casted_harmful_spell target = root opinion = -20 }
                    }
                }
                else = {
                    var:spell_recipient.holder.liege   = {
                        add_opinion = { modifier = wc_casted_harmful_spell target = root }
                    }
                }
            }
        }
        else_if = {
            limit = {
                var:current_target_type = flag:character_list
                has_variable_list = spell_targets_list
            }
            every_in_list = {
                variable = spell_targets_list
                save_scope_as = new_target
                if = {
                    limit = {
                        NOT = { scope:new_target = root }
                    }
                    if = {
                        limit = {
                            spell_is_ritual_trigger = {
                                SPELL = flag:$SPELL$
                            }
                        }
                        scope:new_target  = {
                            add_opinion = { modifier = wc_casted_harmful_spell target = root opinion = -20 }
                        }
                    }
                    else = {
                        scope:new_target  = {
                            add_opinion = { modifier = wc_casted_harmful_spell target = root }
                        }
                    }
                }
            }
        }
        else_if = {
            limit = {
                var:current_target_type = flag:title_list
                has_variable_list = spell_targets_list
            }
            every_in_list = {
                variable = spell_targets_list
                save_scope_as = new_target
                if = {
                    limit = {
                        NOT = { scope:new_target.holder = root }
                    }
                    if = {
                        limit = {
                            spell_is_ritual_trigger = {
                                SPELL = flag:$SPELL$
                            }
                        }
                        scope:new_target.holder = {
                            add_opinion = { modifier = wc_casted_harmful_spell target = root opinion = -20 }
                        }
                    }
                    else = {
                        scope:new_target.holder   = {
                            add_opinion = { modifier = wc_casted_harmful_spell target = root }
                        }
                    }
                }
                if = {
                    limit = {
                        exists = scope:new_target.holder.liege
                        NOT = { scope:new_target.holder.liege = root }
                    }
                    if = {
                        limit = {
                            spell_is_ritual_trigger = {
                                SPELL = flag:$SPELL$
                            }
                        }
                        scope:new_target.holder.liege = {
                            add_opinion = { modifier = wc_casted_harmful_spell target = root opinion = -20 }
                        }
                    }
                    else = {
                        scope:new_target.holder.liege  = {
                            add_opinion = { modifier = wc_casted_harmful_spell target = root }
                        }
                    }
                }
            }
        }
        else_if = {
            limit = {
                var:current_target_type = flag:enemy_army
            }
            if = {
                limit = {
                    exists = var:spell_recipient
                    NOT = { this = var:spell_recipient }
                }
                var:spell_recipient.army_commander = {
                    add_opinion = { modifier = wc_casted_harmful_spell target = root }
                }
            }
        }
        else_if = { # Both type of army
            limit = {
                var:current_target_type = flag:army
            }
            if = {
                limit = {
                    exists = var:spell_recipient
                    NOT = { this = var:spell_recipient }
                }
                if = {
                    limit = {
                        target_is_enemy_commander_trigger = { TARGET = var:spell_recipient }
                    }
                    var:spell_recipient.army_commander = {
                        add_opinion = { modifier = wc_casted_harmful_spell target = root }
                    }
                }
            }
        }
    }

    if = { limit = { flag:$TYPE$ = flag:none } } # error suppression
}

spell_cast_effect_elemental = {
    spell_cast_effect = { SPELL = $SPELL$ RANK = $RANK$ TYPE = $TYPE$ }
}

update_spell_cooldown_effect = {
    if = {
        limit = {
            var:$SPELL$_cd > 0
        }
        change_variable = {
            name = $SPELL$_cd
            add = -1
        }
        set_variable = {
            name = $SPELL$_cd_percent_first # for gui
            value = {
                add = 1
                add = {
                    value = {
                        add = var:$SPELL$_cd # e.g. 80 days left
                        divide = wc_spell_$SPELL$_cooldown_value # 80 / 120 = 0.66 left
                        multiply = -1 # 1 - 0.66 = 0.33
                    }
                }
                multiply = 100 # 0.33 * 100 = 33% done, 66% remaning.
            }
        }
        set_variable = {
            name = $SPELL$_cd_percent
            value = {
                add = 100
                subtract = var:$SPELL$_cd_percent_first
            }
        }
        remove_variable = $SPELL$_cd_percent_first
    }
    else = {
        remove_variable = $SPELL$_cd
        remove_variable = $SPELL$_cd_percent
        remove_list_variable = {
            name = spells_cd
            target = flag:$SPELL$
        }
    }
    if = { limit = { $RANK$ = 2 } } # error suppression
    if = { limit = { flag:$TYPE$ = flag:none } } # error suppression
}
update_spell_cooldown_effect_elemental = {
    update_spell_cooldown_effect = { SPELL = $SPELL$ RANK = $RANK$ TYPE = $TYPE$ }
}

add_spell_progression_effect = {
    if = {
        limit = {
            var:$SPELL$_progress < wc_spell_$SPELL$_cast_time_value
        }
        change_variable = {
            name = $SPELL$_progress
            add = 1
        }
        set_variable = {
            name = $SPELL$_progress_remaining
            value = {
                add = wc_spell_$SPELL$_cast_time_value
                subtract = var:$SPELL$_progress
            }
        }
        set_variable = {
            name = $SPELL$_progress_percent
            value = {
                add = var:$SPELL$_progress
                divide = wc_spell_$SPELL$_cast_time_value
                multiply = 100
            }
        }
    }
    else = {
        remove_list_variable = {
            name = current_spells_casting
            target = flag:$SPELL$
        }

        set_variable = spell_complete

        set_variable = {
            name = casted_spell
            value = flag:$SPELL$
        }

        set_variable = {
            name = casted_cost
            value = var:$SPELL$_cost
        }

        if = {
            limit = {
                exists = var:$SPELL$_recipient
            }
            set_variable = {
                name = casted_recipient
                value = var:$SPELL$_recipient
            }
        }

        if = {
            limit = {
                has_variable_list = $SPELL$_targets_list
            }
            every_in_list = {
                variable = $SPELL$_targets_list
                save_scope_as = new_target
                root = {
                    add_to_variable_list = {
                        name = casted_targets_list
                        target = scope:new_target
                    }
                }
            }
        }

        set_variable = {
            name = casted_rank
            value = var:$SPELL$_rank
        }

        if = {
            limit = {
                exists = var:$SPELL$_type
            }
            set_variable = {
                name = casted_type
                value = var:$SPELL$_type
            }
        }

        set_variable = {
            name = casted_target_type
            value = var:$SPELL$_target_type
        }

        if = {
            limit = {
                exists = var:$SPELL$_original_recipient
            }
            set_variable = {
                name = casted_original_recipient
                value = var:$SPELL$_original_recipient
            }
        }

        set_variable = {
            name = casted_class
            value = var:$SPELL$_class
        }

        ## trigger on_action
        trigger_event = {
            on_action = wc_on_spell_cast_before_cast
        }

        if = {
            limit = {
                has_variable = should_reflect
                var:should_reflect = yes
            }
            if = {
                limit = {
                    var:$SPELL$_target_type = flag:character
                }
                set_variable = {
                    name = $SPELL$_recipient
                    value = root
                }
                set_variable = {
                    name = casted_recipient
                    value = root
                }
            }
            else_if = {
                limit = {
                    var:$SPELL$_target_type = flag:character_list
                }
                add_to_variable_list = {
                    name = $SPELL$_targets_list
                    target = root
                }
                add_to_variable_list = {
                    name = casted_targets_list
                    target = root
                }
            }
        }

        if = {
            limit = {
                has_variable_list = $SPELL$_targets_list
            }
            every_in_list = {
                variable = $SPELL$_targets_list
                if = {
                    limit = {
                        NOT = {
                            OR = {
                                NOT = {
                                    has_variable = should_include
                                }
                                var:should_include = yes
                            }
                        }
                    }
                    save_scope_as = new_target
                    remove_list_variable = { name = $SPELL$_targets_list target = scope:new_target }
                    remove_list_variable = { name = casted_targets_list target = scope:new_target }
                }
                remove_variable = should_include
            }
        }

        if = {
            limit = {
                OR = {
                    NOT = {
                        has_variable = should_cast
                    }
                    var:should_cast = yes
                }
            }
            remove_variable = should_cast
            if = {
                limit = {
                    spell_can_be_dodged_trigger = { SPELL = flag:$SPELL$ }
                }
                if = {
                    limit = {
                        var:$SPELL$_target_type = flag:character
                    }
                    spell_dodge_effect = { RECIPIENT = var:$SPELL$_recipient TYPE = $TYPE$ SPELL = $SPELL$ USE_LIEGE = no }
                }
                else_if = {
                    limit = {
                        var:$SPELL$_target_type = flag:character_list
                    }
                    every_in_list = {
                        variable = $SPELL$_targets_list
                        save_scope_as = this_recipient
                        spell_dodge_effect = { RECIPIENT = scope:this_recipient TYPE = $TYPE$ SPELL = $SPELL$ USE_LIEGE = no }
                    }
                }
                else_if = {
                    limit = {
                        var:$SPELL$_target_type = flag:title_list
                    }
                    every_in_list = {
                        variable = $SPELL$_targets_list
                        holder = { save_scope_as = this_recipient }
                        if = {
                            limit = {
                                scope:this_recipient = { is_independent_ruler = yes}
                            }
                            spell_dodge_effect = { RECIPIENT = scope:this_recipient TYPE = $TYPE$ SPELL = $SPELL$ USE_LIEGE = no }
                        }
                        else = {
                            spell_dodge_effect = { RECIPIENT = scope:this_recipient TYPE = $TYPE$ SPELL = $SPELL$ USE_LIEGE = yes }
                        }
                    }
                }
            }
            else = {
                # actually cast
                spell_execute = { EFFECT = cast_$SPELL$_effect }
                if = { # Chance to double cast if you have Evocation
                    limit = {
                        has_character_modifier = wc_evocation_character_modifier
                        NOT = {
                            spell_is_ritual_trigger = { SPELL = flag:$SPELL$ }
                        }
                    }
                    random_list = {
                        50 = {
                            spell_execute = { EFFECT = cast_$SPELL$_effect }
                        }
                        50 = {
                            
                        }
                    }
                }
            }
        }

        #put the spell on cooldown
        put_spell_on_cooldown_effect = {
            SPELL = $SPELL$
            RANK = 1
            TYPE = $TYPE$
        }

        # Chance to expose secret
        wc_expose_magic_effect = { MAGIC = $TYPE$ SPELL = $SPELL$ }

        ## trigger on_action
        trigger_event = {
            on_action = wc_on_spell_cast_finish
        }

        clear_variable_list = $SPELL$_targets_list
        clear_variable_list = casted_targets_list
        remove_variable = should_cast
        remove_variable = should_reflect
        remove_variable = $SPELL$_progress
        remove_variable = $SPELL$_recipient
        remove_variable = $SPELL$_rank
        remove_variable = $SPELL$_progress_percent
        remove_variable = $SPELL$_progress_remaining
        remove_variable = $SPELL$_type
        remove_variable = $SPELL$_class
        remove_variable = $SPELL$_target_type
        remove_variable = $SPELL$_original_recipient
        remove_variable = elemental_favour_change
        remove_variable = casted_rank
        remove_variable = casted_type
        remove_variable = casted_spell
        remove_variable = casted_recipient
        remove_variable = casted_class
        remove_variable = casted_target_type
    }
    if = { limit = { $RANK$ = 2 } } # error suppression
    if = { limit = { flag:$TYPE$ = flag:spoon } } # error suppression
}

spell_dodge_effect = {
    if = {
        limit = {
            $USE_LIEGE$ = no
        }
        save_scope_value_as = {
            name = spell_dodge_chance
            value = $RECIPIENT$.wc_$TYPE$_magic_resistance_dodge_value
        }
    }
    else = {
        save_scope_value_as = {
            name = spell_dodge_chance
            value = $RECIPIENT$.wc_$TYPE$_magic_resistance_dodge_liege_value
        }
    }
    $RECIPIENT$ = { save_scope_as = dodger }
    random_list = {
        1 = {
            modifier = {
                add = { 45 60 }
                spell_dodge_chance_high_trigger = { SPELL = flag:$SPELL$ }
            }
            modifier = {
                add = { 60 75 }
                spell_dodge_chance_normal_trigger = { SPELL = flag:$SPELL$ }
            }
            modifier = {
                add = { 75 90 }
                spell_dodge_chance_low_trigger = { SPELL = flag:$SPELL$ }
            }
            modifier = {
                add = $TYPE$_magic_lifestyle_perks
                always = yes
            }
            spell_execute = { EFFECT = cast_$SPELL$_effect }
            if = { # Chance to double cast if you have Evocation
                limit = {
                    has_character_modifier = wc_evocation_character_modifier
                    NOT = {
                        spell_is_ritual_trigger = { SPELL = flag:$SPELL$ }
                    }
                }
                random_list = {
                    50 = {
                        spell_execute = { EFFECT = cast_$SPELL$_effect }
                    }
                    50 = {

                    }
                }
            }
            hidden_effect = {
                root = {
                    send_interface_toast = {
                        title = wc_spell_hit
                        left_icon = scope:this_recipient
                        right_icon = root
                        custom_tooltip = wc_$SPELL$_hit_tt
                    }
                }
            }
        }
        1 = {
            modifier = {
                add = { 40 55 }
                spell_dodge_chance_high_trigger = { SPELL = flag:$SPELL$ }
            }
            modifier = {
                add = { 25 40 }
                spell_dodge_chance_normal_trigger = { SPELL = flag:$SPELL$ }
            }
            modifier = {
                add = { 10 25 }
                spell_dodge_chance_low_trigger = { SPELL = flag:$SPELL$ }
            }
            modifier = {
                is_alive = yes
                add = scope:spell_dodge_chance
            }
            modifier = {
                add = -10
                AND = {
                    flag:$SPELL$ = flag:avenging_wrath
                    has_perk = light_magic_tree_2_perk_8
                }
            }
            custom_tooltip = wc_$SPELL$_resist_tt
            hidden_effect = {
                root = {
                    send_interface_toast = {
                        title = wc_spell_dodged
                        left_icon = scope:this_recipient
                        right_icon = root
                        custom_tooltip = wc_$SPELL$_dodge
                    }
                }
            }
        }
    }
}

add_spell_progression_effect_elemental = {
    remove_variable = spell_complete
    add_spell_progression_effect = { SPELL = $SPELL$ RANK = $RANK$ TYPE = $TYPE$ }
    if = {
        limit = { # Change elemental disposition
            has_variable = spell_complete
            spell_is_elemental_trigger = { SPELL = flag:$SPELL$ }
            OR = {
                exists = var:$SPELL$_type
                exists = var:elemental_type
            }
        }
        if = {
            limit = {
                NOT = {
                    spell_is_ritual_trigger = {
                        SPELL = flag:$SPELL$
                    }
                }
            }
            save_scope_value_as = {
                name = elemental_favour_change
                value = {
                    add = wc_spell_$SPELL$_cost_mana_value
                    divide = 2
                }
            }
        }
        else = {
            save_scope_value_as = {
                name = elemental_favour_change
                value = {
                    add = wc_spell_$SPELL$_cost_mana_value
                    divide = 4
                }
            }
        }

        if = {
            limit = {
                OR = {
                    AND = {
                        exists = var:$SPELL$_type
                        var:$SPELL$_type = flag:spirit
                    }
                    AND = {
                        exists = var:elemental_type
                        var:elemental_type = flag:spirit
                    }
                }
            }
            wc_change_amount_element_favour_effect = {
                ELEMENT = $TYPE$
                CHANGE = add
                VALUE = scope:elemental_favour_change
            }
        }
        else_if = {
            limit = {
                OR = {
                    AND = {
                        exists = var:$SPELL$_type
                        var:$SPELL$_type = flag:decay
                    }
                    AND = {
                        exists = var:elemental_type
                        var:elemental_type = flag:decay
                    }
                }
            }
            wc_change_amount_element_favour_effect = {
                ELEMENT = $TYPE$
                CHANGE = subtract
                VALUE = scope:elemental_favour_change
            }
        }
        remove_variable = spell_complete
    }
}

wc_spell_death_maintenence_effect = {
    set_variable = {
        name = on_death_maint
        value = yes
    }
    ### BURNOUT
    clear_burnout_effect = yes
    ### Ret aura
    if = {
        limit = {
            any_close_or_extended_family_member = {
                has_character_flag = wc_retribution_aura_flag 
            }
        }
        every_close_or_extended_family_member = {
            limit = {
                has_character_flag = wc_retribution_aura_flag 
                NOT = { has_character_modifier = wc_retribution_aura_modifier }
            }
            add_character_modifier = {
                modifier = wc_retribution_aura_modifier
                months = 6
            }
        }
    }
    ### Final Stand 
    if = {
        limit = {
            has_perk = light_magic_tree_3_perk_8
        }
        primary_heir ?= {
            send_interface_message = {
                title = fervor_gain_final_stand
                final_stand_effect = yes
            }
        }
        designated_heir ?= {
            send_interface_message = {
                title = fervor_gain_final_stand
                final_stand_effect = yes
            }
        }
    }
}


spell_execute = {
    $EFFECT$ = yes
}

magic_buff_maintenance_effect = { # Monthly Maint
    if = { # referesh modifier
        limit = {
            has_character_modifier = wc_hearth_blessing_modifier
        }
        remove_character_modifier = wc_hearth_blessing_modifier
        add_character_modifier = {
            modifier = wc_hearth_blessing_modifier
        }
    }
    if = {
        limit = {
            has_character_modifier = wc_diplo_range_from_mp_modifier
        }
        remove_character_modifier = wc_diplo_range_from_mp_modifier
    }
    add_character_modifier = {
        modifier = wc_diplo_range_from_mp_modifier
    }
}

put_spell_on_cooldown_effect = {
    if = {
        limit = {
            NOT = {
                spell_on_cooldown_trigger = {
                    SPELL = flag:$SPELL$
                }
            }
        }

        add_to_variable_list = {
            name = spells_cd
            target = flag:$SPELL$
        }

        set_variable = {
            name = $SPELL$_cd
            value = wc_spell_$SPELL$_cooldown_value
        }
    }

    if = { limit = { $RANK$ = 2 } } # error suppression

    if = { limit = { flag:$TYPE$ = flag:poop } } # error suppression
}

put_spell_on_cooldown_effect_elemental = {
    put_spell_on_cooldown_effect = { SPELL = $SPELL$ RANK = $RANK$ TYPE = $TYPE$ }
}

remove_spell_cooldown_effect = {
    if = {
        limit = {
            has_variable = $SPELL$_cd
            var:$SPELL$_cd > 0
        }
        remove_variable = $SPELL$_cd
        remove_variable = $SPELL$_cd_percent
        remove_list_variable = {
            name = spells_cd
            target = flag:$SPELL$
        }
    }
}

set_spell_secondary_interaction_effect = {
    switch = {
        trigger = $SPELL$

        flag:fire_shield = {
            if = {
                limit = {
                    has_perk = order_magic_tree_4_perk_7
                }
                set_variable = { name = current_secondary_interaction value = flag:wc_magic_fire_shield_interaction }
                set_variable = { name = current_secondary_interaction_target value = root }
            }
        }

        flag:give_disease = {
            set_variable = { name = current_secondary_interaction value = flag:wc_magic_give_disease_interaction }
            set_variable = { name = current_secondary_interaction_target value = var:spell_recipient }
        }

        flag:epidemic = {
            set_variable = { name = current_secondary_interaction value = flag:wc_magic_epidemic_interaction }
            set_variable = { name = current_secondary_interaction_target value = var:original_recipient }
        }

        fallback = { remove_variable = current_secondary_interaction remove_variable = current_secondary_interaction_target }
    }
}

wc_halve_cooldown_effect = {
    change_variable = {
        name = $SPELL$_cd
        multiply = 0.5
    }

    set_variable = {
        name = $SPELL$_cd_percent # for gui
        value = {
            add = 1
            add = {
                value = {
                    add = var:$SPELL$_cd # e.g. 80 days left
                    divide = wc_spell_$SPELL$_cooldown_value # 80 / 120 = 0.66 left
                    multiply = -1 # 1 - 0.66 = 0.33
                }
            }
            multiply = 100 # 0.33 * 100 = 33% done, 66% remaning.
        }
    }
    if = { limit = { $RANK$ = 2 } } # error suppression
    if = { limit = { flag:$TYPE$ = flag:poop } } # error suppression
}

wc_halve_cooldown_effect_elemental = {
    wc_halve_cooldown_effect = { SPELL = $SPELL$ RANK = $RANK$ TYPE = $TYPE$ }
}

wc_reverse_causality_effect = {
    #put the spell on cooldown
    put_spell_on_cooldown_effect = {
        SPELL = $SPELL$
        RANK = 1
        TYPE = $TYPE$
    }
    var:$SPELL$_cd = {
        save_scope_as = duration
    }
    set_variable = {
        name = reverse_causality_mult
        value = {
            add = {
                value = var:$SPELL$_cd
                divide = 365
            }
        }
        days = wc_current_spell_duration
    }
    if = { limit = { $RANK$ = 2 } } # error suppression
}

wc_reverse_causality_effect_elemental = {
    wc_reverse_causality_effect = { SPELL = $SPELL$ RANK = $RANK$ TYPE = $TYPE$ }
}

create_spell_types_effect = {
    add_to_variable_list = { name = spell_types target = flag:light }
    add_to_variable_list = { name = spell_types target = flag:shadow }
    add_to_variable_list = { name = spell_types target = flag:life }
    add_to_variable_list = { name = spell_types target = flag:death }
    add_to_variable_list = { name = spell_types target = flag:order }
    add_to_variable_list = { name = spell_types target = flag:disorder }
    add_to_variable_list = { name = spell_types target = flag:elemental_earth }
    add_to_variable_list = { name = spell_types target = flag:elemental_air }
    add_to_variable_list = { name = spell_types target = flag:elemental_fire }
    add_to_variable_list = { name = spell_types target = flag:elemental_water }
}

get_top_spell_class_by_cast_effect = {
    # this is so cringe yall
    set_variable = {
        name = first_place_spell_class
        value = flag:none
    }
    set_variable = {
        name = first_place_spell_class_count
        value = 0
    }
    if = {
        limit = {
            has_variable = elemental_fire_cast_count
        }
        set_variable = {
            name = first_place_spell_class
            value = flag:elemental_fire
        }
        set_variable = {
            name = first_place_spell_class_count
            value = var:elemental_fire_cast_count
        }
    }
    if = {
        limit = {
            has_variable = elemental_water_cast_count
            var:elemental_water_cast_count > var:first_place_spell_class_count
        }
        set_variable = {
            name = first_place_spell_class
            value = flag:elemental_water
        }
        set_variable = {
            name = first_place_spell_class_count
            value = var:elemental_water_cast_count
        }
    }
    if = {
        limit = {
            has_variable = elemental_air_cast_count
            var:elemental_air_cast_count > var:first_place_spell_class_count
        }
        set_variable = {
            name = first_place_spell_class
            value = flag:elemental_air
        }
        set_variable = {
            name = first_place_spell_class_count
            value = var:elemental_air_cast_count
        }
    }
    if = {
        limit = {
            has_variable = elemental_earth_cast_count
            var:elemental_earth_cast_count > var:first_place_spell_class_count
        }
        set_variable = {
            name = first_place_spell_class
            value = flag:elemental_earth
        }
        set_variable = {
            name = first_place_spell_class_count
            value = var:elemental_earth_cast_count
        }
    }
    if = {
        limit = {
            has_variable = life_cast_count
            var:life_cast_count > var:first_place_spell_class_count
        }
        set_variable = {
            name = first_place_spell_class
            value = flag:life
        }
        set_variable = {
            name = first_place_spell_class_count
            value = var:life_cast_count
        }
    }
    if = {
        limit = {
            has_variable = death_cast_count
            var:death_cast_count > var:first_place_spell_class_count
        }
        set_variable = {
            name = first_place_spell_class
            value = flag:death
        }
        set_variable = {
            name = first_place_spell_class_count
            value = var:death_cast_count
        }
    }
    if = {
        limit = {
            has_variable = order_cast_count
            var:order_cast_count > var:first_place_spell_class_count
        }
        set_variable = {
            name = first_place_spell_class
            value = flag:order
        }
        set_variable = {
            name = first_place_spell_class_count
            value = var:order_cast_count
        }
    }
    if = {
        limit = {
            has_variable = disorder_cast_count
            var:disorder_cast_count > var:first_place_spell_class_count
        }
        set_variable = {
            name = first_place_spell_class
            value = flag:disorder
        }
        set_variable = {
            name = first_place_spell_class_count
            value = var:displace_cast_count
        }
    }
    if = {
        limit = {
            has_variable = light_cast_count
            var:light_cast_count > var:first_place_spell_class_count
        }
        set_variable = {
            name = first_place_spell_class
            value = flag:light
        }
        set_variable = {
            name = first_place_spell_class_count
            value = var:light_cast_count
        }
    }
    if = {
        limit = {
            has_variable = shadow_cast_count
            var:shadow_cast_count > var:first_place_spell_class_count
        }
        set_variable = {
            name = first_place_spell_class
            value = flag:shadow
        }
        set_variable = {
            name = first_place_spell_class_count
            value = var:shadow_cast_count
        }
    }
}
## root is the caster
### upon finishing the spell cast, after setting cd and everything ###
### Variable prefix: casted_
### Variables: spell, recipient, targets_list (variable list), rank, type (for elemental type), class (spell class), target_type, cost
### e.g. var:casted_spell = flag:lava_lash
record_magic_stats_effect = {
    ### MAGIC STATS RECORDING ###
    set_variable = {
        name = last_spell_casted
        value = var:casted_spell
    }

    set_variable = {
        name = last_spell_casted_class
        value = var:casted_class
    }

    if = {
        limit = {
            NOT = { has_variable = casts_completed }
        }
        set_variable = { name = casts_completed value = 0 }
    }
    change_variable = { name = casts_completed add = 1 }

    switch = {
        trigger = var:casted_class
        flag:elemental_fire = {
            if = {
                limit = { NOT = { has_variable = elemental_fire_cast_count } }
                set_variable = { name = elemental_fire_cast_count value = 0 }
            }
            change_variable = { name = elemental_fire_cast_count add = 1 }
        }
        flag:elemental_water = {
            if = {
                limit = { NOT = { has_variable = elemental_water_cast_count } }
                set_variable = { name = elemental_water_cast_count value = 0 }
            }
            change_variable = { name = elemental_water_cast_count add = 1 }
        }
        flag:elemental_air = {
            if = {
                limit = { NOT = { has_variable = elemental_air_cast_count } }
                set_variable = { name = elemental_air_cast_count value = 0 }
            }
            change_variable = { name = elemental_air_cast_count add = 1 }
        }
        flag:elemental_earth = {
            if = {
                limit = { NOT = { has_variable = elemental_earth_cast_count } }
                set_variable = { name = elemental_earth_cast_count value = 0 }
            }
            change_variable = { name = elemental_earth_cast_count add = 1 }
        }
        flag:disorder = {
            if = {
                limit = { NOT = { has_variable = disorder_cast_count } }
                set_variable = { name = disorder_cast_count value = 0 }
            }
            change_variable = { name = disorder_cast_count add = 1 }
        }
        flag:order = {
            if = {
                limit = { NOT = { has_variable = order_cast_count } }
                set_variable = { name = order_cast_count value = 0 }
            }
            change_variable = { name = order_cast_count add = 1 }
        }
        flag:life = {
            if = {
                limit = { NOT = { has_variable = life_cast_count } }
                set_variable = { name = life_cast_count value = 0 }
            }
            change_variable = { name = life_cast_count add = 1 }
        }
        flag:death = {
            if = {
                limit = { NOT = { has_variable = death_cast_count } }
                set_variable = { name = death_cast_count value = 0 }
            }
            change_variable = { name = death_cast_count add = 1 }
        }
        flag:light = {
            if = {
                limit = { NOT = { has_variable = light_cast_count } }
                set_variable = { name = light_cast_count value = 0 }
            }
            change_variable = { name = light_cast_count add = 1 }
        }
        flag:shadow = {
            if = {
                limit = { NOT = { has_variable = shadow_cast_count } }
                set_variable = { name = shadow_cast_count value = 0 }
            }
            change_variable = { name = shadow_cast_count add = 1 }
        }
    }

    execute_scoped_spell_effect = {
        SPELL = var:casted_spell
        EFFECT = record_spell_stats_effect
    }

    get_top_spell_class_by_cast_effect = yes

    ### MAGIC STATS RECORDING ###
}
## root is the caster
### upon finishing the spell cast, after setting cd and everything ###
### Variable prefix: casted_
### Variables: spell, recipient, targets_list (variable list), rank, type (for elemental type), class (spell class), target_type, cost
### e.g. var:casted_spell = flag:lava_lash
wc_on_spell_cast_finish_effect = {
    # Send interface message to caster
    send_interface_message = {
        title = spell_cast_complete_title
        custom_tooltip = spell_cast_complete_desc
    }


    if = { # automatically used
        limit = {
            has_character_modifier = wc_backdraft_proc_modifier
        }
        remove_character_modifier = wc_backdraft_proc_modifier
    }

    if = {
        limit = {
            has_variable = casted_target_type
            var:casted_target_type = flag:character
            has_variable = casted_recipient
        }
        var:casted_recipient = {
            save_scope_as = current_target_character
            root = {
                trigger_event = {
                    on_action = wc_on_spell_cast_finish_character
                }
            }
        }
    }
    else_if = {
        limit = {
            has_variable = casted_target_type
            var:casted_target_type = flag:character_list
            has_variable = casted_targets_list
        }

        every_in_list = {
            variable = casted_targets_list
            save_scope_as = current_target_character
            root = {
                trigger_event = {
                    on_action = wc_on_spell_cast_finish_character
                }
            }
        }
    }
    else_if = {
        limit = {
            has_variable = casted_target_type
            var:casted_target_type = flag:title
            has_variable = casted_recipient
        }
        var:casted_recipient = {
            save_scope_as = current_target_title
            root = {
                trigger_event = {
                    on_action = wc_on_spell_cast_finish_title
                }
            }
        }
    }
    else_if = {
        limit = {
            has_variable = casted_target_type
            var:casted_target_type = flag:title_list
            has_variable = casted_targets_list
        }

        every_in_list = {
            variable = casted_targets_list
            save_scope_as = current_target_title
            root = {
                trigger_event = {
                    on_action = wc_on_spell_cast_finish_title
                }
            }
        }
    }

    # Send interface message to target
    if = {
        limit = {
            exists = var:casted_recipient
            OR = {
                var:casted_target_type = flag:army
                var:casted_target_type = flag:friendly_army
                var:casted_target_type = flag:enemy_army
            }
            NOT = { var:casted_recipient.army_owner = root }
        }
        var:casted_recipient.army_owner = {
            save_temporary_scope_as = castee
        }
        scope:castee = {
            root = {
                save_temporary_scope_as = caster
            }
            set_variable = {
                name = on_casted_spell
                value = root.var:casted_spell
            }
            send_interface_message = {
                title = spell_cast_on_you_title
                custom_tooltip = spell_cast_on_you_desc
            }
        }
    }

    ## PYROMANIA
    if = {
        limit = {
            has_perk = elemental_fire_magic_tree_1_perk_2
        }
        if = {
            limit = {
                var:casted_class = flag:elemental_fire
            }
            random_list = {
                75 = {}
                25 = {
                    send_interface_message = {
                        title = wc_pyromania_title
                        add_character_modifier = {
                            modifier = wc_pyromania_modifier
                            days = 365
                        }
                    }
                }
            }
        }
        else_if = {
            limit = {
                has_character_modifier = wc_pyromania_modifier
            }
            # Remove modifier
            send_interface_message = {
                title = wc_pyromania_title_lost
                remove_all_character_modifier_instances = wc_pyromania_modifier
            }
        }
    }

    ## BURNOUT
    clear_burnout_effect = yes

    # Burn caster when target has Fire Shield
    if = {
        limit = {
            exists = var:casted_recipient
            OR = {
                var:casted_target_type = flag:army
                var:casted_target_type = flag:friendly_army
                var:casted_target_type = flag:enemy_army
            }
            NOT = { var:casted_recipient.army_owner = root }
            NOT = { var:casted_recipient.army_commander = root }
            var:casted_recipient.army_commander = {
                has_character_modifier = wc_fire_shield_modifier
                has_perk = order_magic_tree_4_perk_6
            }
            spell_is_harmful_trigger = {
                SPELL = var:casted_spell
            }
        }

        root = {
            add_or_increase_burned_effect = yes

            send_interface_toast = {
                title = wc_spell_reflected
                left_icon = root
                right_icon = var:casted_recipient
                custom_tooltip = wc_fire_shield_reflect_tt
            }
        }
    }

    # Frost Synergy and Icy Veins
    if = {
        limit = {
            spell_is_arcane_frost = {
                SPELL = var:casted_spell
            }
        }

        remove_character_flag = flame_synergy

        if = {
            limit = {
                has_perk = order_magic_tree_4_perk_5
            }
            add_character_flag = frost_synergy
        }

        if = {
            limit = {
                has_perk = order_magic_tree_5_perk_4
                NOT = {
                    var:casted_spell = flag:frostbolt
                }
            }
            add_character_flag = icy_veins
        }
        else = {
            remove_character_flag = icy_veins
        }
    }
    else_if = {
        limit = {
            has_perk = order_magic_tree_5_perk_6
            spell_is_arcane_fire = {
                SPELL = var:casted_spell
            }
        }

        add_character_flag = flame_synergy
    }

    # Freeze time
    if = {
        limit = {
            spell_is_arcane_chronomancy_trigger = { SPELL = var:casted_spell }
            has_variable = freeze_time_mult
        }
        remove_variable = freeze_time_mult
    }

    if = {
        limit = {
            var:casted_class = flag:order
            has_perk = order_magic_tree_1_perk_4
            OR = {
                has_perk = order_magic_tree_1_perk_7
                NOR = {
                    spell_is_arcane_frost = {
                        SPELL = var:casted_spell
                    }
                    spell_is_arcane_fire = {
                        SPELL = var:casted_spell
                    }
                }
            }
        }

        add_character_modifier = {
            modifier = wc_quickening_modifier
            months = 1
        }
        if = {
            limit = {
                NOT = {
                    has_variable = quickening_count
                }
            }
            set_variable = { name = quickening_count value = 1 }
        }
        else = {
            change_variable = { name = quickening_count add = 1 }
        }
        trigger_event = {
            on_action = remove_quickening
            months = 1
        }
    }

    if = {
        limit = {
            var:casted_class = flag:light
            has_perk = light_magic_tree_2_perk_4
        }
        random_list = {
            90 = { }
            10 = {
                send_interface_message = {
                    title = wc_seal_of_command_title
                    add_legitimacy = 10
                }
            }
        }
    }
}

cancel_cast_effect = {
    remove_list_variable = {
        name = current_spells_casting
        target = flag:$SPELL$
    }

    set_variable = {
        name = cancelled_spell
        value = flag:$SPELL$
    }

    if = {
        limit = {
            exists = var:$SPELL$_recipient
        }
        set_variable = {
            name = cancelled_recipient
            value = var:$SPELL$_recipient
        }
    }

    if = {
        limit = {
            has_variable_list = $SPELL$_targets_list
        }
        every_in_list = {
            variable = $SPELL$_targets_list
            save_scope_as = new_target
            root = {
                add_to_variable_list = {
                    name = cancelled_targets_list
                    target = scope:new_target
                }
            }
        }
    }

    set_variable = {
        name = cancelled_rank
        value = var:$SPELL$_rank
    }

    set_variable = {
        name = cancelled_cost
        value = var:$SPELL$_cost
    }

    set_variable = {
        name = cancelled_type
        value = var:$SPELL$_type
    }

    set_variable = {
        name = cancelled_target_type
        value = var:$SPELL$_target_type
    }

    if = {
        limit = {
            exists = var:$SPELL$_original_recipient
        }
        set_variable = {
            name = cancelled_original_recipient
            value = var:$SPELL$_original_recipient
        }
    }

    set_variable = {
        name = cancelled_class
        value = var:$SPELL$_class
    }

    # send interface message
    send_interface_message = {
        title = spell_cast_cancel_title
        custom_tooltip = spell_cast_cancel_desc
    }

    ## trigger on_action
    trigger_event = {
        on_action = wc_on_spell_cast_cancelled
    }

    # remove vars
    clear_variable_list = $SPELL$_targets_list
    clear_variable_list = cancelled_targets_list
    remove_variable = should_cast
    remove_variable = $SPELL$_progress
    remove_variable = $SPELL$_recipient
    remove_variable = $SPELL$_rank
    remove_variable = $SPELL$_cost
    remove_variable = $SPELL$_progress_percent
    remove_variable = $SPELL$_progress_remaining
    remove_variable = $SPELL$_type
    remove_variable = $SPELL$_class
    remove_variable = $SPELL$_target_type
    remove_variable = $SPELL$_original_recipient
    remove_variable = cancelled_rank
    remove_variable = cancelled_cost
    remove_variable = cancelled_type
    remove_variable = cancelled_spell
    remove_variable = cancelled_recipient
    remove_variable = cancelled_class
    remove_variable = cancelled_target_type

    if = { limit = { $RANK$ = 2 } } # error suppression
    if = { limit = { flag:$TYPE$ = flag:none } } # error suppression
}

cancel_cast_effect_elemental = {
    cancel_cast_effect = { SPELL = $SPELL$ RANK = $RANK$ TYPE = $TYPE$ }
}

# Prio for removing debuffs -> Magic Illness > Magic Injury > Major Illness > Major Injury > Illness > Injury
# Remove a magic disease
remove_magic_illness_effect = {
    random_character_trait = {
        limit = {
            has_trait_flag = magic_illness
        }
        save_scope_as = target_trait
    }
    remove_trait = scope:target_trait
    add_character_flag = {
        flag = wc_recently_dispelled_flag
        days = wc_spell_cooldown_dispel_personal_short
    }
}

remove_illness_effect = {
    random_character_trait = {
        limit = {
            has_trait_flag = illness
            NOT = { has_trait_flag = debilitating_illness }
            NOT = { has_trait_flag = magic_illness }
        }
        save_scope_as = target_trait
    }
    remove_trait = scope:target_trait
    add_character_flag = {
        flag = wc_recently_dispelled_flag
        days = wc_spell_cooldown_dispel_personal_short
    }
}

remove_major_illness_effect = {
    random_character_trait = {
        limit = {
            has_trait_flag = debilitating_illness
            NOT = { has_trait_flag = magic_illness }
        }
        save_scope_as = target_trait
    }
    remove_trait = scope:target_trait
    add_character_flag = {
        flag = wc_recently_dispelled_flag
        days = wc_spell_cooldown_dispel_personal_short
    }
}

remove_physical_injury_effect = {
    random_character_trait = {
        limit = {
            has_trait_flag = injury
            NOT = { has_trait_flag = major_injury }
            NOT = { has_trait_flag = magic_injury }
        }
        save_scope_as = target_trait
    }
    remove_trait = scope:target_trait
    add_character_flag = {
        flag = wc_recently_dispelled_flag
        days = wc_spell_cooldown_dispel_personal_short
    }
}

remove_major_injury_effect = {
    random_character_trait = {
        limit = {
            has_trait_flag = major_injury
        }
        save_scope_as = target_trait
    }
    remove_trait = scope:target_trait
    add_character_flag = {
        flag = wc_recently_dispelled_flag
        days = wc_spell_cooldown_dispel_personal_short
    }
}

remove_magic_injury_effect = {
    if = {
        limit = {
            $REDUCE_SEVERITY$ = yes
        }
        if = {
            limit = {
                has_trait = burned
            }
            change_trait_rank = { trait = burned rank = -1 }
        }
        else_if = {
            limit = {
                has_trait = frostbite
            }
            change_trait_rank = { trait = frostbite rank = -1 }
        }
        else = {
            random_character_trait = {
                limit = {
                    has_trait_flag = magic_injury
                }
                save_scope_as = target_trait
            }
            remove_trait = scope:target_trait
        }
    }
    else = {
        random_character_trait = {
            limit = {
                has_trait_flag = magic_injury
            }
            save_scope_as = target_trait
        }
        remove_trait = scope:target_trait
    }
    add_character_flag = {
        flag = wc_recently_dispelled_flag
        days = wc_spell_cooldown_dispel_personal_short
    }
}

remove_injury_effect = {
    if = {
        limit = {
            $REDUCE_SEVERITY$ = yes
        }
        if = {
            limit = {
                has_trait = wounded
            }
            change_trait_rank = { trait = wounded rank = -1 }
        }
        else = {
            random_character_trait = {
                limit = {
                    has_trait_flag = injury
                    NOT = { has_trait_flag = major_injury }
                    NOT = { has_trait_flag = magic_injury }
                }
                save_scope_as = target_trait
            }
            remove_trait = scope:target_trait
        }
    }
    else = {
        random_character_trait = {
            limit = {
                has_trait_flag = injury
                NOT = { has_trait_flag = major_injury }
                NOT = { has_trait_flag = magic_injury }
            }
            save_scope_as = target_trait
        }
        remove_trait = scope:target_trait
    }
    add_character_flag = {
        flag = wc_recently_dispelled_flag
        days = wc_spell_cooldown_dispel_personal_short
    }
}

remove_psych_illness_effect = {
    random_character_trait = {
        limit = {
            has_trait_flag = psych_illness
        }
        save_scope_as = target_trait
    }
    remove_trait = scope:target_trait
    add_character_flag = {
        flag = wc_recently_dispelled_flag
        days = wc_spell_cooldown_dispel_personal_short
    }
}

remove_poison_effect = {
    random_character_trait = {
        limit = {
            has_trait_flag = poison
        }
        save_scope_as = target_trait
    }
    remove_trait = scope:target_trait
    add_character_flag = {
        flag = wc_recently_dispelled_flag
        days = wc_spell_cooldown_dispel_personal_short
    }
}<|MERGE_RESOLUTION|>--- conflicted
+++ resolved
@@ -285,12 +285,6 @@
         flag:divine_storm = { $EFFECT$ = { SPELL = divine_storm RANK = var:current_spell_rank TYPE = light } }
         flag:blessed_bastion = { $EFFECT$ = { SPELL = blessed_bastion RANK = var:current_spell_rank TYPE = light } }
 
-<<<<<<< HEAD
-        # Shadow
-        flag:void_touch = { $EFFECT$ = { SPELL = void_touch RANK = var:current_spell_rank TYPE = shadow } }
-        flag:summon_void_leader = { $EFFECT$ = { SPELL = summon_void_leader RANK = var:current_spell_rank TYPE = shadow } }
-        flag:voidborne = { $EFFECT$ = { SPELL = voidborne RANK = var:current_spell_rank TYPE = shadow } }
-=======
         # Death
         flag:raise_dead = { $EFFECT$ = { SPELL = raise_dead RANK = var:current_spell_rank TYPE = death } }
         flag:death_coil = { $EFFECT$ = { SPELL = death_coil RANK = var:current_spell_rank TYPE = death } }
@@ -306,7 +300,11 @@
         flag:army_of_the_dead = { $EFFECT$ = { SPELL = army_of_the_dead RANK = var:current_spell_rank TYPE = death } }
         flag:epidemic = { $EFFECT$ = { SPELL = epidemic RANK = var:current_spell_rank TYPE = death } }
         flag:crimson_binding = { $EFFECT$ = { SPELL = crimson_binding RANK = var:current_spell_rank TYPE = death } }
->>>>>>> 0b0bab23
+
+        # Shadow
+        flag:void_touch = { $EFFECT$ = { SPELL = void_touch RANK = var:current_spell_rank TYPE = shadow } }
+        flag:summon_void_leader = { $EFFECT$ = { SPELL = summon_void_leader RANK = var:current_spell_rank TYPE = shadow } }
+        flag:voidborne = { $EFFECT$ = { SPELL = voidborne RANK = var:current_spell_rank TYPE = shadow } }
     }
 }
 
