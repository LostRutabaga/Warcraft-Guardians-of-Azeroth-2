--- conflicted
+++ resolved
@@ -197,17 +197,14 @@
                 add = 200
 				is_anduin_wrynn_trigger = yes
             }
-<<<<<<< HEAD
+            modifier = {
+                add = 200
+				is_easteregg7_trigger = yes # Derthon Greenwood
+            }
 			modifier = {
 				add = 200
 				is_liam_trigger = yes
 			}
-=======
-            modifier = {
-                add = 200
-				is_easteregg7_trigger = yes # Derthon Greenwood
-            }
->>>>>>> fac95d20
         }
     }
 
