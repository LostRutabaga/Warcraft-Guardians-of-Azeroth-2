--- conflicted
+++ resolved
@@ -30,7 +30,6 @@
  nightstalker_name:0 "Nightstalker"
  master_of_shadows_name:0 "Master of Shadows"
  poison_blades_name:0 "Poison Blades"
-
  stasis_trap_name:0 "Stasis Trap"
 
  #Effects
@@ -39,12 +38,9 @@
  fortifying_feast_desc:0 "Holding a successful feast grants you the [GetModifier('fortifying_feast_gain_modifier').GetNameWithTooltip] [modifier|e] \n(Max 3 times)"
  go_running_decision:0 "Enables the Go Running [decision|e], granting you the [GetModifier('running_modifier').GetNameWithTooltip] [modifier|e]. \n(The modifier stacks, but only lasts five years)"
  nightstalker_desc:0 "Grant a bonus to [scheme_hostile|E] [scheme_power|e] depending on your [prowess|e]"
-<<<<<<< HEAD
- stasis_trap_perk_desc:0 "Enables the [stasis_trap|E]"
-=======
  master_of_shadow_desc:0 "Successfully completing a [hostile_scheme|e] grants you the [GetModifier('master_of_shadows_modifier').GetNameWithTooltip] [modifier|e] \n(Lasts 10 years)"
  poison_blades_desc:0 "Your enemies are #N 10%#! more likely to take injuries."
->>>>>>> ef498d77
+ stasis_trap_perk_desc:0 "Enables the [stasis_trap|E]"
 
  #
  HOSTILE_SCHEME_PROWESS_BONUS:0 "[prowess|e]: $VALUE|+0=-+$"