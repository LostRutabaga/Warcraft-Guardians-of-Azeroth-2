﻿# standard costs
@maa_buy_cost = 150
@maa_low_maintenance_cost = 1.0
@maa_high_maintenance_cost = 5.0
#Warcraft
camel_rider = {
	type = light_cavalry
	
	damage = 22
	toughness = 15
	pursuit = 20
	screen = 20
	
	terrain_bonus = {
		desert = { damage = 20 toughness = 8 }
		drylands = { damage = 15 toughness = 8 }
		oasis = { damage = 15 }
		floodplains = { damage = 5 }
		hills = { damage = -10 }
		desert_mountains = { damage = -10 pursuit = -10 }
		mountains = { damage = -15 pursuit = -20 }
		wetlands = { damage = -15 toughness = -10 pursuit = -20 screen = -20 }
	}
	
	counters = {
		archers = 1
<<<<<<< HEAD
=======
		
		# Warcraft
>>>>>>> b544d754
		caster = 1
	}

	winter_bonus = {
		normal_winter = { damage = -3 }
		harsh_winter = { damage = -5 toughness = -2 }
	}
	
	buy_cost = { gold = camel_rider_recruitment_cost }
	low_maintenance_cost = { gold = camel_rider_low_maint_cost }
	high_maintenance_cost = { gold = camel_rider_high_maint_cost }
	
	stack = 100
	ai_quality = { value = culture_ai_weight_camels }
	icon = war_camels
	fallback_in_hired_troops_if_unlocked = yes
}

war_elephant = {
	type = heavy_cavalry
	
	damage = 250
	toughness = 50
	pursuit = 0
	screen = 0
	
	siege_value = 0.1
	
	terrain_bonus = {
		jungle = { damage = 50 }
		mountains = { damage = -100 }
		desert_mountains = { damage = -100 }
		wetlands = { damage = -150 toughness = -20 }
	}
	
	counters = {
		skirmishers = 2
		heavy_infantry = 2
	}

	winter_bonus = {
		normal_winter = { damage = -20 toughness = -5 }
		harsh_winter = { damage = -40 toughness = -10 }
	}

	buy_cost = { gold = war_elephant_recruitment_cost }
	low_maintenance_cost = { gold = war_elephant_low_maint_cost }
	high_maintenance_cost = { gold = war_elephant_high_maint_cost }
	
	stack = 25
	hired_stack_size = 10
	ai_quality = { value = culture_ai_weight_elephants }
	icon = war_elekks
}<|MERGE_RESOLUTION|>--- conflicted
+++ resolved
@@ -24,11 +24,8 @@
 	
 	counters = {
 		archers = 1
-<<<<<<< HEAD
-=======
-		
+    
 		# Warcraft
->>>>>>> b544d754
 		caster = 1
 	}
 
