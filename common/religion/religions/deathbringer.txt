﻿deathbringer = {
	family = rf_death
	graphical_faith = pagan_gfx

	doctrine = death_god_hostility_doctrine

	#Main Group
	doctrine = doctrine_temporal_head
	doctrine = doctrine_gender_equal
	doctrine = doctrine_pluralism_fundamentalist
	doctrine = doctrine_theocracy_lay_clergy

	#Marriage
	doctrine = doctrine_monogamy
	doctrine = doctrine_divorce_allowed
	doctrine = doctrine_bastardry_legitimization
	doctrine = doctrine_consanguinity_cousins

	#Crimes
	doctrine = doctrine_homosexuality_accepted
	doctrine = doctrine_adultery_men_accepted
	doctrine = doctrine_adultery_women_accepted
	doctrine = doctrine_kinslaying_accepted
	doctrine = doctrine_deviancy_accepted
	doctrine = doctrine_witchcraft_accepted

	#Clerical Functions
	doctrine = doctrine_clerical_function_alms_and_pacification
	doctrine = doctrine_clerical_gender_either
	doctrine = doctrine_clerical_marriage_allowed
	doctrine = doctrine_clerical_succession_temporal_appointment
	
	#Special
	doctrine = special_doctrine_end_justifies_means

	# Placeholder
	traits = {
		virtues = { sadistic callous patient calm }
		sins = { compassionate impatient wrathful }
	}

	# Placeholder
	reserved_male_names = {
	}
	reserved_female_names = {
	}

	custom_faith_icons = {
		custom_faith_1 custom_faith_2 custom_faith_3 custom_faith_4 custom_faith_5 custom_faith_6 custom_faith_7 custom_faith_8 custom_faith_9 custom_faith_10 dualism_custom_1 zoroastrian_custom_1 zoroastrian_custom_2 buddhism_custom_1 buddhism_custom_2 buddhism_custom_3 buddhism_custom_4 taoism_custom_1 yazidi_custom_1 sunni_custom_2 sunni_custom_3 sunni_custom_4 ibadi_custom muhakkima_1 muhakkima_2 muhakkima_4 muhakkima_5 muhakkima_6 judaism_custom_1
	}

	holy_order_names = {
		{ name = "holy_order_necromancy" coat_of_arms = "ho_necromancy" }
	}

	holy_order_maa = { teutonic_knights }

	localization = {
		#HighGod
		HighGodName = DEATH_NAME
		HighGodNamePossessive = DEATH_POSSESSIVE
		HighGodNameSheHe = CHARACTER_SHEHE_IT
		HighGodHerselfHimself = CHARACTER_ITSELF
		HighGodHerHis = CHARACTER_HERHIS_ITS
		HighGodNameAlternate = DEATH_NAME
		HighGodNameAlternatePossessive = DEATH_POSSESSIVE

		#Creator
		CreatorName = DEATH_NAME
		CreatorNamePossessive = DEATH_POSSESSIVE
		CreatorSheHe = CHARACTER_SHEHE_IT
		CreatorHerHis = CHARACTER_HERHIS_ITS
		CreatorHerHim = CHARACTER_HERHIM_IT

		#HealthGod
		HealthGodName = DEATH_NAME
		HealthGodNamePossessive = DEATH_POSSESSIVE
		HealthGodSheHe = CHARACTER_SHEHE_IT
		HealthGodHerHis = CHARACTER_HERHIS_ITS
		HealthGodHerHim = CHARACTER_HERHIM_IT
		
		#FertilityGod
		FertilityGodName = DEATH_NAME
		FertilityGodNamePossessive = DEATH_POSSESSIVE
		FertilityGodSheHe = CHARACTER_SHEHE_IT
		FertilityGodHerHis = CHARACTER_HERHIS_ITS
		FertilityGodHerHim = CHARACTER_HERHIM_IT

		#WealthGod
		WealthGodName = DEATH_NAME
		WealthGodNamePossessive = DEATH_POSSESSIVE
		WealthGodSheHe = CHARACTER_SHEHE_IT
		WealthGodHerHis = CHARACTER_HERHIS_ITS
		WealthGodHerHim = CHARACTER_HERHIM_IT

		#HouseholdGod
		HouseholdGodName = DEATH_NAME
		HouseholdGodNamePossessive = DEATH_POSSESSIVE
		HouseholdGodSheHe = CHARACTER_SHEHE_IT
		HouseholdGodHerHis = CHARACTER_HERHIS_ITS
		HouseholdGodHerHim = CHARACTER_HERHIM_IT

		#FateGod
		FateGodName = DEATH_NAME
		FateGodNamePossessive = DEATH_POSSESSIVE
		FateGodSheHe = CHARACTER_SHEHE_IT
		FateGodHerHis = CHARACTER_HERHIS_ITS
		FateGodHerHim = CHARACTER_HERHIM_IT

		#KnowledgeGod
		KnowledgeGodName = DEATH_NAME
		KnowledgeGodNamePossessive = DEATH_POSSESSIVE
		KnowledgeGodSheHe = CHARACTER_SHEHE_IT
		KnowledgeGodHerHis = CHARACTER_HERHIS_ITS
		KnowledgeGodHerHim = CHARACTER_HERHIM_IT

		#WarGod
		WarGodName = DEATH_NAME
		WarGodNamePossessive = DEATH_POSSESSIVE
		WarGodSheHe = CHARACTER_SHEHE_IT
		WarGodHerHis = CHARACTER_HERHIS_ITS
		WarGodHerHim = CHARACTER_HERHIM_IT

		#TricksterGod
		TricksterGodName = FORTUNA_NAME
		TricksterGodNamePossessive = FORTUNA_POSSESSIVE
		TricksterGodSheHe = CHARACTER_SHEHE_HE
		TricksterGodHerHis = CHARACTER_HERHIS_HIS
		TricksterGodHerHim = CHARACTER_HERHIM_HIM

		#NightGod
		NightGodName = DEATH_NAME
		NightGodNamePossessive = DEATH_POSSESSIVE
		NightGodSheHe = CHARACTER_SHEHE_IT
		NightGodHerHis = CHARACTER_HERHIS_ITS
		NightGodHerHim = CHARACTER_HERHIM_IT

		#WaterGod
		WaterGodName = DEATH_NAME
		WaterGodNamePossessive = DEATH_POSSESSIVE
		WaterGodSheHe = CHARACTER_SHEHE_IT
		WaterGodHerHis = CHARACTER_HERHIS_ITS
		WaterGodHerHim = CHARACTER_HERHIM_IT

		PantheonTerm = DEATH_NAME
		PantheonTermHasHave = pantheon_term_has
		GoodGodNames = {
			DEATH_NAME
		}
		
		DevilName = LIFE_NAME
		DevilNamePossessive = LIFE_POSSESSIVE
		DevilSheHe = CHARACTER_SHEHE_IT
		DevilHerHis = CHARACTER_HERHIS_ITS
		DevilHerselfHimself = CHARACTER_ITSELF
		EvilGodNames = {
			LIFE_NAME
		}
		
		HouseOfWorship = TEMPLE_NAME
		HouseOfWorshipPlural = TEMPLE_PLURAL
		
		ReligiousSymbol = SKULL_NAME
		ReligiousText = SCRIPTURES_NAME
		
		ReligiousHeadName = HIGH_PRIEST_MALE_NAME
		ReligiousHeadNameFemale = HIGH_PRIEST_FEMALE_NAME
		ReligiousHeadTitleName = HIGH_PRIESTHOOD_NAME
		
		DevoteeMale = PRIEST_NAME
		DevoteeMalePlural = PRIEST_PLURAL
		DevoteeFemale = PRIESTESS_NAME
		DevoteeFemalePlural = PRIESTESS_PLURAL
		DevoteeNeuter = PRIEST_NAME
		DevoteeNeuterPlural = PRIEST_PLURAL
		
		PriestMale = PRIEST_NAME
		PriestMalePlural = PRIEST_PLURAL
		PriestFemale = PRIESTESS_NAME
		PriestFemalePlural = PRIESTESS_PLURAL
		PriestNeuter = PRIEST_NAME
		PriestNeuterPlural = PRIEST_PLURAL
		AltPriestTermPlural = PRIEST_NAME
		
		BishopMale = PRIEST_NAME
		BishopMalePlural = PRIEST_PLURAL
		BishopFemale = PRIESTESS_NAME
		BishopFemalePlural = PRIESTESS_PLURAL
		BishopNeuter = PRIEST_NAME
		BishopNeuterPlural = PRIEST_PLURAL
		
		DivineRealm = SHADOWLANDS_NAME
		PositiveAfterLife = SHADOWLANDS_NAME
		NegativeAfterLife = MAW_NAME
		
		DeathDeityName = DEATH_NAME
		DeathDeityNamePossessive = DEATH_POSSESSIVE
		DeathDeitySheHe = CHARACTER_SHEHE_IT
		DeathDeityHerHis = CHARACTER_HERHIS_ITS
		
		WitchGodName = OLD_ONE_NAME
		WitchGodHerHis = CHARACTER_HERHIS_HIS
		WitchGodSheHe = CHARACTER_SHEHE_HE
		WitchGodHerHim = CHARACTER_HERHIM_IT
		WitchGodMistressMaster = master
		WitchGodMotherFather = father

		GHWName = ghw_great_holy_war
		GHWNamePlural = ghw_great_holy_wars
	}

	faiths = {
		death_god = {
			#Main Group
			color = rgb { 95 75 100 }
<<<<<<< HEAD
			icon = wccc_death_god
=======
			religious_head = d_death_god
			icon = custom_faith_1
			
			holy_site = icecrown
			holy_site = draktharon
			holy_site = lordaeron
			holy_site = sunwell_plateau
			holy_site = dalaran
>>>>>>> badcd220

			doctrine = tenet_ritual_cannibalism
			doctrine = tenet_sacred_shadows
			doctrine = tenet_esotericism
		}
	}
}<|MERGE_RESOLUTION|>--- conflicted
+++ resolved
@@ -213,18 +213,14 @@
 		death_god = {
 			#Main Group
 			color = rgb { 95 75 100 }
-<<<<<<< HEAD
+			religious_head = d_death_god
 			icon = wccc_death_god
-=======
-			religious_head = d_death_god
-			icon = custom_faith_1
-			
+
 			holy_site = icecrown
 			holy_site = draktharon
 			holy_site = lordaeron
 			holy_site = sunwell_plateau
 			holy_site = dalaran
->>>>>>> badcd220
 
 			doctrine = tenet_ritual_cannibalism
 			doctrine = tenet_sacred_shadows
