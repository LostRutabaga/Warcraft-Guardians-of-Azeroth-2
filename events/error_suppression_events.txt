﻿#Events for error suppression. Please make sure we don't need these. TODO_CODE

namespace = error_suppression

#Show relation event
error_suppression.0001 = {
	hidden = yes
	orphan = yes
	
	trigger = {
		is_married = yes
	}
	
	option = {
		name = OK_BUTTON
		
		add_character_modifier = {
			modifier = matilda_of_canossa_modifier
		}
		add_character_modifier = {
			modifier = police_chief_of_baghdad_modifier
		}
		add_character_modifier = {
			modifier = fel_corruption_modifier
		}
		add_character_modifier = {
			modifier = loa_blessing
		}
		add_character_modifier = {
			modifier = dark_crystal_modifier
		}
		set_variable = start_side_soldiers
		set_variable = end_side_soldiers
		set_variable = university
		set_variable = book_topic_united_title
		set_variable = book_topic_restored_title
		if = {
			limit = {
				has_variable = gui_union_rename_open
				var:gui_union_rename_open = flag:true
				has_global_variable = horde_story_has_ended
				has_variable = timer
				any_artifact = {
					has_variable = gorehowl
				}
			}
		}
		random_artifact = {
			set_variable = no_gift
			set_variable = { #need until we add restoration and unification decisions
				name = book_artifact_topic
				value = flag:unification
			}
			set_variable = {
				name = book_artifact_topic
				value = flag:restoration
			}
		}

		
		# "Variable 'has_scripted_appearance' is used but is never set"
		# It's used in history, but we read the history after we check for these unused variable errors.
		add_character_flag = has_scripted_appearance
		add_character_flag = has_scripted_weight
		add_character_flag = has_scripted_clothes
		add_character_flag = no_headgear
		add_character_flag = no_drunkard_visual
		add_character_flag = is_medivh_flag #Used in history
		add_character_flag = wc_light_magic_lifestyle_perks_were_reset_flag
		add_character_flag = wc_disorder_magic_lifestyle_perks_were_reset_flag
		add_character_flag = lich_king_champion_flag

		# Warcraft
		set_variable = { name = wc_light_magic_lifestyle_additional_perks_variable value = yes }
		set_variable = { name = wc_shadow_magic_lifestyle_additional_perks_variable value = yes }
		set_variable = { name = wc_disorder_magic_lifestyle_additional_perks_variable value = yes }
		set_variable = { name = wc_order_magic_lifestyle_additional_perks_variable value = yes }
		set_variable = { name = wc_life_magic_lifestyle_additional_perks_variable value = yes }
		set_variable = { name = wc_death_magic_lifestyle_additional_perks_variable value = yes }
		set_variable = { name = wc_elemental_fire_magic_lifestyle_additional_perks_variable value = yes }
		set_variable = { name = wc_elemental_water_magic_lifestyle_additional_perks_variable value = yes }
		set_variable = { name = wc_elemental_air_magic_lifestyle_additional_perks_variable value = yes }
		set_variable = { name = wc_elemental_earth_magic_lifestyle_additional_perks_variable value = yes }
		set_variable = { name = wc_endurance_physical_lifestyle_additional_perks_variable value = yes }
		set_variable = { name = wc_dexterity_physical_lifestyle_additional_perks_variable value = yes }
		set_variable = { name = wc_strength_physical_lifestyle_additional_perks_variable value = yes }
<<<<<<< HEAD
		set_variable = { name = wc_light_magic_lifestyle_perks_were_reset_flag value = yes }
		set_variable = { name = wc_shadow_magic_lifestyle_perks_were_reset_flag value = yes }
		set_variable = { name = wc_disorder_magic_lifestyle_perks_were_reset_flag value = yes }
		set_variable = { name = wc_order_magic_lifestyle_perks_were_reset_flag value = yes }
		set_variable = { name = wc_life_magic_lifestyle_perks_were_reset_flag value = yes }
		set_variable = { name = wc_death_magic_lifestyle_perks_were_reset_flag value = yes }
		set_variable = { name = wc_elemental_fire_magic_lifestyle_perks_were_reset_flag value = yes }
		set_variable = { name = wc_elemental_water_magic_lifestyle_perks_were_reset_flag value = yes }
		set_variable = { name = wc_elemental_air_magic_lifestyle_perks_were_reset_flag value = yes }
		set_variable = { name = wc_elemental_earth_magic_lifestyle_perks_were_reset_flag value = yes }
=======
		set_variable = relic
		set_variable = artifact_succession_title #since we dont have any artifact tied to title now, this is in error.log
>>>>>>> fc5d38f0

		if = {
			limit = {
				# "Variable 'has_scripted_appearance' is set but is never used"
				# In no-graphics we never read the portrait script that uses these flags, so then the above fix causes issues.
				has_character_flag = has_scripted_appearance
				has_character_flag = has_scripted_weight
				has_character_flag = has_scripted_clothes
				has_character_flag = no_headgear
				has_character_flag = no_drunkard_visual
				has_character_flag = wc_light_magic_lifestyle_perks_were_reset_flag
				has_character_flag = wc_disorder_magic_lifestyle_perks_were_reset_flag
				
				# Warcraft
				has_variable = wc_light_magic_lifestyle_additional_perks_variable
				has_variable = wc_shadow_magic_lifestyle_additional_perks_variable
				has_variable = wc_disorder_magic_lifestyle_additional_perks_variable
				has_variable = wc_order_magic_lifestyle_additional_perks_variable
				has_variable = wc_life_magic_lifestyle_additional_perks_variable
				has_variable = wc_death_magic_lifestyle_additional_perks_variable
				has_variable = wc_elemental_fire_magic_lifestyle_additional_perks_variable
				has_variable = wc_elemental_water_magic_lifestyle_additional_perks_variable
				has_variable = wc_elemental_air_magic_lifestyle_additional_perks_variable
				has_variable = wc_elemental_earth_magic_lifestyle_additional_perks_variable
				has_variable = wc_endurance_physical_lifestyle_additional_perks_variable
				has_variable = wc_dexterity_physical_lifestyle_additional_perks_variable
				has_variable = wc_strength_physical_lifestyle_additional_perks_variable
				is_target_in_variable_list = {
					name = artifact_rewards
					target = root
				}
				is_target_in_variable_list = {
					name = trait_rewards
					target = root
				}

			}
		}
	}
}
# EP1 achievement variable erroring from not being used outside of ep1_achievements.txt
error_suppression.0002 = {
	hidden = yes
	orphan = yes
	
	trigger = {
		any_character_artifact = {
			exists = var:last_person_to_steal 
		}
	}
	
	option = {
		name = OK_BUTTON
	}
}
# Memory events to make sure they appear in the right order chronologically
error_suppression.0003 = {
	hidden = yes
	
	immediate = {
		create_character_memory = {
			type = imprisoned_other
			
			participants = {
				imprisoned = scope:prisoner_memory
			}
		}
	}
	
	option = {
		name = OK_BUTTON
	}
}<|MERGE_RESOLUTION|>--- conflicted
+++ resolved
@@ -84,7 +84,7 @@
 		set_variable = { name = wc_endurance_physical_lifestyle_additional_perks_variable value = yes }
 		set_variable = { name = wc_dexterity_physical_lifestyle_additional_perks_variable value = yes }
 		set_variable = { name = wc_strength_physical_lifestyle_additional_perks_variable value = yes }
-<<<<<<< HEAD
+
 		set_variable = { name = wc_light_magic_lifestyle_perks_were_reset_flag value = yes }
 		set_variable = { name = wc_shadow_magic_lifestyle_perks_were_reset_flag value = yes }
 		set_variable = { name = wc_disorder_magic_lifestyle_perks_were_reset_flag value = yes }
@@ -95,10 +95,10 @@
 		set_variable = { name = wc_elemental_water_magic_lifestyle_perks_were_reset_flag value = yes }
 		set_variable = { name = wc_elemental_air_magic_lifestyle_perks_were_reset_flag value = yes }
 		set_variable = { name = wc_elemental_earth_magic_lifestyle_perks_were_reset_flag value = yes }
-=======
+
 		set_variable = relic
 		set_variable = artifact_succession_title #since we dont have any artifact tied to title now, this is in error.log
->>>>>>> fc5d38f0
+
 
 		if = {
 			limit = {
