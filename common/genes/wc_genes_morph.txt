﻿@maleMin = -1.0
@maleMax = 1.0
@femaleMin = -0.8
@femaleMax = 0.8
@boyMin = -1.0
@boyMax = 1.0
@girlMin = -0.8
@girlMax = 0.8

morph_genes = {
	gene_race = {
		creature_human = { 					index = 0  	male = {} female = male boy = male girl = male }
		creature_orc = { 					index = 1  	male = {} female = male boy = male girl = male }
		creature_ogre = { 					index = 2  	male = {} female = male boy = male girl = male }
		creature_troll = { 					index = 3  	male = {} female = male boy = male girl = male }
		creature_murloc = { 				index = 4  	male = {} female = male boy = male girl = male }
		creature_gnoll = { 					index = 5  	male = {} female = male boy = male girl = male }
		creature_kobold = { 				index = 6  	male = {} female = male boy = male girl = male }
		creature_dwarf = { 					index = 7  	male = {} female = male boy = male girl = male }
		creature_gnome = { 					index = 8  	male = {} female = male boy = male girl = male }
		creature_high_elf = { 				index = 9  	male = {} female = male boy = male girl = male }
		creature_naga = { 					index = 10 	male = {} female = male boy = male girl = male }
		creature_red_dragon = { 			index = 11 	male = {} female = male boy = male girl = male }
		creature_blue_dragon = { 			index = 12 	male = {} female = male boy = male girl = male }
		creature_green_dragon = { 			index = 13 	male = {} female = male boy = male girl = male }
		creature_black_dragon = { 			index = 14 	male = {} female = male boy = male girl = male }
		creature_bronze_dragon = { 			index = 15 	male = {} female = male boy = male girl = male }
		creature_goblin = { 				index = 16 	male = {} female = male boy = male girl = male }
		creature_pygmy = { 					index = 17 	male = {} female = male boy = male girl = male }
		creature_hozen = { 					index = 18 	male = {} female = male boy = male girl = male }
		creature_draenei = {
			index = 19
			male = {
				# Warcraft
				setting = { attribute = "bs_baldness"  value = { min = 0.6 max = 1 }	}
			}
			female = male
			boy = male
			girl = male
		}
		creature_arakkoa_corrupted = { 		index = 20 	male = {} female = male boy = male girl = male }
		creature_abomination = { 			index = 21 	male = {} female = male boy = male girl = male }
		creature_lich = { 					index = 22 	male = {} female = male boy = male girl = male }
		creature_wickerman = { 				index = 23 	male = {} female = male boy = male girl = male }
		creature_wicker_behemoth = { 		index = 24 	male = {} female = male boy = male girl = male }
		creature_wicker_golem = { 			index = 25 	male = {} female = male boy = male girl = male }
		creature_annihilan = { 				index = 26 	male = {} female = male boy = male girl = male }
		creature_nathrezim = { 				index = 27 	male = {} female = male boy = male girl = male }
		creature_eredruin = { 				index = 28 	male = {} female = male boy = male girl = male }
		creature_satyr = { 					index = 29 	male = {} female = male boy = male girl = male }
		creature_sayaadi = { 				index = 30 	male = {} female = male boy = male girl = male }
		creature_shivarra = { 				index = 31 	male = {} female = male boy = male girl = male }
		creature_observer = { 				index = 32 	male = {} female = male boy = male girl = male }
		creature_flamewaker = { 			index = 33 	male = {} female = male boy = male girl = male }
		creature_vrykul = { 				index = 34 	male = {} female = male boy = male girl = male }
		creature_tuskarr = { 				index = 35 	male = {} female = male boy = male girl = male }
		creature_magnataur = { 				index = 36 	male = {} female = male boy = male girl = male }
		creature_furbolg = { 				index = 37 	male = {} female = male boy = male girl = male }
		creature_gorloc = { 				index = 38 	male = {} female = male boy = male girl = male }
		creature_watcher = { 				index = 39 	male = {} female = male boy = male girl = male }
		creature_wolvar = { 				index = 40 	male = {} female = male boy = male girl = male }
		creature_taunka = { 				index = 41 	male = {} female = male boy = male girl = male }
		creature_kvaldir = { 				index = 42 	male = {} female = male boy = male girl = male }
		creature_nerubian = { 				index = 43 	male = {} female = male boy = male girl = male }
		creature_harpy = { 					index = 44 	male = {} female = male boy = male girl = male }
		creature_mechagnome = { 			index = 45 	male = {} female = male boy = male girl = male }
		creature_giant = { 					index = 46 	male = {} female = male boy = male girl = male }
		creature_nraqi = { 					index = 47 	male = {} female = male boy = male girl = male }
		creature_cthraxxi = { 				index = 48 	male = {} female = male boy = male girl = male }
		creature_night_elf = { 				index = 49 	male = {} female = male boy = male girl = male }
		creature_nightborne = { 			index = 50 	male = {} female = male boy = male girl = male }
		creature_tauren = { 				index = 51 	male = {} female = male boy = male girl = male }
		creature_centaur = { 				index = 52 	male = {} female = male boy = male girl = male }
		creature_quilboar = { 				index = 53 	male = {} female = male boy = male girl = male }
		creature_tolvir = { 				index = 54 	male = {} female = male boy = male girl = male }
		creature_qiraji = { 				index = 55 	male = {} female = male boy = male girl = male }
		creature_dryad = { 					index = 56 	male = {} female = male boy = male girl = male }
		creature_frostnymph = { 			index = 57 	male = {} female = male boy = male girl = male }
		creature_highborne = { 				index = 58 	male = {} female = male boy = male girl = male }
		creature_infinite_dragon = { 		index = 59 	male = {} female = male boy = male girl = male }
		creature_vulpera = { 				index = 60 	male = {} female = male boy = male girl = male }
		creature_sethrak = { 				index = 61 	male = {} female = male boy = male girl = male }
		creature_protector = { 				index = 62 	male = {} female = male boy = male girl = male }
		creature_ancient_war = { 			index = 63 	male = {} female = male boy = male girl = male }
		creature_ancient_lore = { 			index = 64 	male = {} female = male boy = male girl = male }
		creature_ancient_wind = { 			index = 65 	male = {} female = male boy = male girl = male }
		creature_pandaren = { 				index = 66 	male = {} female = male boy = male girl = male }
		creature_jinyu = { 					index = 67 	male = {} female = male boy = male girl = male }
		creature_ankoan = { 				index = 68 	male = {} female = male boy = male girl = male }
		creature_mogu = { 					index = 69 	male = {} female = male boy = male girl = male }
		creature_saurok = { 				index = 70 	male = {} female = male boy = male girl = male }
		creature_grummle = { 				index = 71 	male = {} female = male boy = male girl = male }
		creature_mantid = { 				index = 72 	male = {} female = male boy = male girl = male }
		creature_yaungol = { 				index = 73 	male = {} female = male boy = male girl = male }
		creature_highmountain_tauren = { 	index = 74 	male = {} female = male boy = male girl = male }
		creature_drogbar = { 				index = 75 	male = {} female = male boy = male girl = male }
		creature_trogg = { 					index = 76 	male = {} female = male boy = male girl = male }
<<<<<<< HEAD
		creature_tortollan = { 				index = 77 	male = {} female = male boy = male girl = male }
=======
		creature_faldorei = { 			    index = 77 	male = {} female = male boy = male girl = male }
		creature_sea_giant = {				index = 78  male = {} female = male boy = male girl = male }
		creature_makrura = {				index = 79  male = {} female = male boy = male girl = male }
		creature_gilblin = {				index = 80  male = {} female = male boy = male girl = male }
>>>>>>> 6b935752
	}
	gene_being = {
		no_being = { 					index = 0  	male = {} female = male boy = male girl = male }
		being_undead = { 				index = 1  	male = {} female = male boy = male girl = male }
		being_demon = { 				index = 2  	male = {} female = male boy = male girl = male }
		being_void = { 					index = 3  	male = {} female = male boy = male girl = male }
		being_life = { 					index = 4  	male = {} female = male boy = male girl = male }
		being_order = { 				index = 5  	male = {} female = male boy = male girl = male }
		being_light = { 				index = 6  	male = {} female = male boy = male girl = male }
	}
	# gene_skin_saturation = {
		# index = 111
		# group = body
		# skin_saturation = {
			# index = 0
			# male = {
				# skin_hsv_shift_curve = {
					# curve = {
						# { 0   { 0 -1 0 } }
						# { 1   { 0 1 0 } }
					# }
				# }
			# }
			# female = male
			# boy = male
			# girl = male
		# }
	# }
	gene_skin_value = {
		group = body
		skin_value_neg = {
			index = 0
			positive_mirror = skin_value_pos
			male = {
				skin_hsv_shift_curve = {
					curve = {
						{ 0   { 0 0 0 } }
						{ 1   { 0 0 -1 } }
					}
				}
			}
			female = male
			boy = male
			girl = male
		}
		skin_value_pos = {
			index = 1
			negative_mirror = skin_value_neg
			male = {
				skin_hsv_shift_curve = {
					curve = {
						{ 0   { 0 0 0 } }
						{ 1   { 0 0 1 } }
					}
				}
			}
			female = male
			boy = male
			girl = male
		}
	}
	gene_bs_ear_lenght = {
		ugliness_feature_categories = { head }
		group = ears
		floppy_ear_length = { 
			index = 0 
			male = { 
				setting = { attribute = "bs_floppy_ear_length"	value = { min = 0.0 max = 1 }	age = age_preset_child_features }
				setting = { attribute = "bs_ear_length"	value = { min = 0.0 max = 4 }	age = age_preset_child_features }
			}
			female = { 
				setting = { attribute = "bs_floppy_ear_length"	value = { min = 0.0 max = 1 }	age = age_preset_child_features } 
				setting = { attribute = "bs_ear_length"	value = { min = 0.0 max = 4 }	age = age_preset_child_features }
			}
			boy = { 
				setting = { attribute = "bs_floppy_ear_length"	value = { min = 0.0 max = 1 }   age = age_preset_child_features } 
				setting = { attribute = "bs_ear_length"	value = { min = 0.0 max = 4 }	age = age_preset_child_features }
			}
			girl = { 
				setting = { attribute = "bs_floppy_ear_length"	value = { min = 0.0 max = 1 }   age = age_preset_child_features }
				setting = { attribute = "bs_ear_length"	value = { min = 0.0 max = 4 }	age = age_preset_child_features }
			}
		}
		floppy_ear_upside = { 
			index = 1 
			male = { 
				setting = { attribute = "bs_floppy_ear_upside"	value = { min = 0.0 max = 1 }	age = age_preset_child_features }
				setting = { attribute = "bs_ear_length"	value = { min = 0.0 max = 4 }	age = age_preset_child_features }
			}
			female = { 
				setting = { attribute = "bs_floppy_ear_upside"	value = { min = 0.0 max = 1 }	age = age_preset_child_features } 
				setting = { attribute = "bs_ear_length"	value = { min = 0.0 max = 4 }	age = age_preset_child_features }
			}
			boy = { 
				setting = { attribute = "bs_floppy_ear_upside"	value = { min = 0.0 max = 1 }   age = age_preset_child_features } 
				setting = { attribute = "bs_ear_length"	value = { min = 0.0 max = 4 }	age = age_preset_child_features }
			}
			girl = { 
				setting = { attribute = "bs_floppy_ear_upside"	value = { min = 0.0 max = 1 }   age = age_preset_child_features }
				setting = { attribute = "bs_ear_length"	value = { min = 0.0 max = 4 }	age = age_preset_child_features }
			}
		}
		erect_ear_lenght = { 
			index = 2
			male = { 
				setting = { attribute = "bs_erect_ear_lenght_max"	value = { min = 0.0 max = 1 }	age = age_preset_child_features }
				setting = { attribute = "bs_ear_length"	value = { min = 0.0 max = 4 }	age = age_preset_child_features }
			}
			female = { 
				setting = { attribute = "bs_erect_ear_lenght_max"	value = { min = 0.0 max = 1 }	age = age_preset_child_features }
				setting = { attribute = "bs_ear_length"	value = { min = 0.0 max = 4 }	age = age_preset_child_features }
			}
			boy = { 
				setting = { attribute = "bs_erect_ear_lenght_max"	value = { min = 0.0 max = 1 }   age = age_preset_child_features }
				setting = { attribute = "bs_ear_length"	value = { min = 0.0 max = 4 }	age = age_preset_child_features }
			}
			girl = { 
				setting = { attribute = "bs_erect_ear_lenght_max"	value = { min = 0.0 max = 1 }   age = age_preset_child_features }
				setting = { attribute = "bs_ear_length"	value = { min = 0.0 max = 4 }	age = age_preset_child_features }
			}
		}
		back_ear_lenght = {
			index = 3
			male = { 
				setting = { attribute = "bs_back_ear_lenght"	value = { min = 0.0 max = 1 }	age = age_preset_child_features }
				setting = { attribute = "bs_ear_length"	value = { min = 0.0 max = 4 }	age = age_preset_child_features }
			}
			female = {
				setting = { attribute = "bs_back_ear_lenght"	value = { min = 0.0 max = 1 }	age = age_preset_child_features }
				setting = { attribute = "bs_ear_length"	value = { min = 0.0 max = 4 }	age = age_preset_child_features }
			}
			boy = { 
				setting = { attribute = "bs_back_ear_lenght"	value = { min = 0.0 max = 1 }   age = age_preset_child_features }
				setting = { attribute = "bs_ear_length"	value = { min = 0.0 max = 4 }	age = age_preset_child_features }
			}
			girl = {
				setting = { attribute = "bs_back_ear_lenght"	value = { min = 0.0 max = 1 }	age = age_preset_child_features }
				setting = { attribute = "bs_ear_length"	value = { min = 0.0 max = 4 }	age = age_preset_child_features }
			}
		}
		harpy_ear = {
			index = 4
			male = {
				setting = { attribute = "bs_harpy_ear"	value = { min = 0.0 max = 1 }	age = age_preset_child_features }
				setting = { attribute = "bs_ear_length"	value = { min = 0.0 max = 4 }	age = age_preset_child_features }
			}
			female = {
				setting = { attribute = "bs_harpy_ear"	value = { min = 0.0 max = 1 }	age = age_preset_child_features }
				setting = { attribute = "bs_ear_length"	value = { min = 0.0 max = 4 }	age = age_preset_child_features }
			}
			boy = {
				setting = { attribute = "bs_harpy_ear"	value = { min = 0.0 max = 1 }   age = age_preset_child_features }
				setting = { attribute = "bs_ear_length"	value = { min = 0.0 max = 4 }	age = age_preset_child_features }
			}
			girl = {
				setting = { attribute = "bs_harpy_ear"	value = { min = 0.0 max = 1 }   age = age_preset_child_features }
				setting = { attribute = "bs_ear_length"	value = { min = 0.0 max = 4 }	age = age_preset_child_features }
			}
		}
	}
	gene_bs_ear_tip = {
		ugliness_feature_categories = { head }
		group = ears
		
		ear_tip_pos = {
			index = 0
			male = { 
				setting = { attribute = "bs_ear_tip_max"	value = { min = 0.0 max = 1 }	age = age_preset_child_features } 
			}
			female = { 
				setting = { attribute = "bs_ear_tip_max"	value = { min = 0.0 max = 1 }	age = age_preset_child_features } 
			}
			boy = { 
				setting = { attribute = "bs_ear_tip_max"	value = { min = 0.0 max = 1 }   age = age_preset_child_features } 
			}
			girl = { 
				setting = { attribute = "bs_ear_tip_max"	value = { min = 0.0 max = 1 }   age = age_preset_child_features } 
			}
		}
	}
	gene_bs_mouth_tusks = {
		sync_inheritance_with = gene_race
		ugliness_feature_categories = { mouth }
		
		no_mouth_tusks = { 
			index = 0
			male = {
			}
			female = {
			}
			boy = {
			}
			girl = {
			}
		}
		
		mouth_fangs = { 
			index = 1
			male = { 
				setting = { attribute = "bs_mouth_fangs"	value = { min = @maleMax max = @maleMax }	age = age_preset_child_features_wide_range }
				setting = { attribute = "mouth_lower_lip_size"	value = { min = @maleMax max = @maleMax }	age = age_preset_child_features_wide_range }
				setting = { attribute = "mouth_width"	value = { min = @maleMax max = @maleMax }	age = age_preset_child_features }
			}
			female = { 
				setting = { attribute = "bs_mouth_fangs"	value = { min = @femaleMax max = @femaleMax }	age = age_preset_child_features_wide_range }
			}
			boy = male
			girl = female
		}
		mouth_tusks = { 
			index = 2
			male = {
				setting = { attribute = "bs_mouth_tusks"	value = { min = @maleMax max = @maleMax }	age = age_preset_child_features_wide_range }
			}
			female = { 
				setting = { attribute = "bs_mouth_fangs"	value = { min = @femaleMax max = @femaleMax }	age = age_preset_child_features_wide_range }
			}
			boy = male
			girl = female
		}
	}
	gene_bs_fingers = {
		fingers_troll = { 
			index = 0
			male = { 
				setting = { attribute = "bs_fingers_troll"	value = { min = 0.0 max = 1 }	age = age_preset_child_features } 
			}
			female = { 
				setting = { attribute = "bs_fingers_troll"	value = { min = 0.0 max = 1 }	age = age_preset_child_features } 
			}
			boy = { 
				setting = { attribute = "bs_fingers_troll"	value = { min = 0.0 max = 1 }   age = age_preset_child_features } 
			}
			girl = { 
				setting = { attribute = "bs_fingers_troll"	value = { min = 0.0 max = 1 }	age = age_preset_child_features } 
			}
		}
	}
	gene_grade = {
		#sync_inheritance_with = gene_race
		
		plantigrade = { 
			index = 0
			male = { 
			}
			female = { 
			}
			boy = { 
			}
			girl = { 
			}
		}
		digitigrade = { 
			index = 1
			male = { 
				setting = { attribute = "body_digitigrade"	value = { min = @maleMax max = @maleMax } } 
				setting = { attribute = "bs_body_hooves"	value = { min = @maleMax max = @maleMax } } 
			}
			female = male
			boy = male
			girl = male
		}
		harpygrade = {
			index = 2
			male = {
				setting = { attribute = "body_digitigrade"	value = { min = @maleMax max = @maleMax } } 
				setting = { attribute = "bs_body_harpy"	value = { min = @maleMax max = @maleMax } } 
			}
			female = male
			boy = male
			girl = male
		}
	}
	gene_mustaches = {
		group = beard

		mustaches = {
			index = 0
			male = {
				# Warcraft
				setting = { attribute = "bs_mustaches"  value = { min = 0 max = 1 }	}
			}
			boy = male
		}
	}
	gene_hair_aging = {
		normal_hair_aging = {		
			index = 0
			male = {
				hair_hsv_shift_curve = {
					curve = {
						{ 0.0   { 0.0 -1.0 0.3 } }
					}
					age = age_preset_aging_hsv_curve
				}
			}
			female = male
			boy = male
			girl = female
		}
		fast_hair_aging = {		
			index = 1
			male = {
				hair_hsv_shift_curve = {
					curve = {
						{ 0.0   { 0.0 -1.0 0.3 } }
					}
					age = age_preset_aging_fast_hsv_curve
				}
			}
			female = male
			boy = male
			girl = female
		}
		very_fast_hair_aging = {		
			index = 2
			male = {
				hair_hsv_shift_curve = {
					curve = {
						{ 0.0   { 0.0 -1.0 0.3 } }
					}
					age = age_preset_aging_very_fast_hsv_curve
				}
			}
			female = male
			boy = male
			girl = female
		}
	}
}<|MERGE_RESOLUTION|>--- conflicted
+++ resolved
@@ -95,14 +95,11 @@
 		creature_highmountain_tauren = { 	index = 74 	male = {} female = male boy = male girl = male }
 		creature_drogbar = { 				index = 75 	male = {} female = male boy = male girl = male }
 		creature_trogg = { 					index = 76 	male = {} female = male boy = male girl = male }
-<<<<<<< HEAD
-		creature_tortollan = { 				index = 77 	male = {} female = male boy = male girl = male }
-=======
 		creature_faldorei = { 			    index = 77 	male = {} female = male boy = male girl = male }
 		creature_sea_giant = {				index = 78  male = {} female = male boy = male girl = male }
 		creature_makrura = {				index = 79  male = {} female = male boy = male girl = male }
 		creature_gilblin = {				index = 80  male = {} female = male boy = male girl = male }
->>>>>>> 6b935752
+		creature_tortollan = { 				index = 81 	male = {} female = male boy = male girl = male }
 	}
 	gene_being = {
 		no_being = { 					index = 0  	male = {} female = male boy = male girl = male }
