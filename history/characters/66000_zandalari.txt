﻿#Rastakhan dynasty=8330 and family
#dynasty = 8330
patlaa = {
	name = Patlaa
	female = yes
	dynasty = 8330
	religion = zandism
	culture = zandalari
	trait = vengeful #Scourge of her enemies
	trait = family_first #Beloved by her descendants
	10.11.25 = { birth = yes trait = creature_troll }
	113.10.1 = { death = yes }
}
rahuai = {
	name = Rahu'ai
	dynasty = 8330
	religion = zandism
	culture = zandalari
	trait = whole_of_body # Said to rule a lot
	mother = patlaa
	96.4.8 = { birth = yes trait = creature_troll }
	190.3.28 = { death = yes }
}
zandalari45 = { #Generated
	name = Zunjabu
	dynasty = 8330
	religion = zandism
	culture = zandalari
	father = rahuai
	173.5.26 = { birth = yes trait = creature_troll }
	243.3.2 = { death = yes }
}
timalji = {
	name = Timalji
	dynasty = 8330
	religion = zandism
	culture = zandalari
	trait = ambitious # Said to have a love o power
	father = zandalari45
	226.3.22 = { birth = yes trait = creature_troll }
	240.1.1 = {
		add_spouse = wasi
	}
	299.6.5 = { death = yes }
}
tezlekhan = {
	name = Tezlekhan
	dynasty = 8330
	religion = zandism
	culture = zandalari
	trait = arbitrary # Tried to expel tortollans
	trait = callous # Was called the Virulent
	father = timalji
	mother = wasi
	282.5.4 = { birth = yes trait = creature_troll }
	300.1.1 = {
		give_nickname = nick_the_virulent
	}
	367.6.10 = { death = yes }
}
aakul = {
	name = A'akul
	dynasty = 8330
	religion = zandism
	culture = zandalari
	trait = sadistic #Said his reigh was dark and bloody
	father = tezlekhan
	350.10.5 = { birth = yes trait = creature_troll }
	462.11.11 = { death = yes }
}
66000={
	name=Rastakhan
	dynasty=8330
	dna = rastakhan_dna
	culture=zandalari religion=zandism
	martial=8 diplomacy=8 stewardship=6 intrigue=4 learning=8
	trait=education_learning_4 trait=arrogant trait=zealous trait=physique_good_3
	disallow_random_traits = yes
	father = aakul
	sexuality = heterosexual
	382.1.1={ 
		birth=yes trait=creature_troll
		effect = { make_important_lore_character_effect = yes }
	}
	400.1.1={
		effect={
			set_variable = { name = wc_life_magic_lifestyle_additional_perks_variable value = wc_perks_needed_for_level_2_magic_trait_value }
			set_variable = { name = wc_death_magic_lifestyle_additional_perks_variable value = wc_perks_needed_for_level_2_magic_trait_value }
			set_variable = { name = wc_elemental_fire_magic_lifestyle_additional_perks_variable value = wc_perks_needed_for_level_3_magic_trait_value }
		}
	}
	440.1.1 = {
		effect = { add_character_modifier = loa_blessing }
	}
	545.10.1={
		trait=one_eyed
	}
	545.11.4 = {
		# create_bloodline = {
			# type = rastakhan
		# }
	}
	616.5.11 = {
		death = { 
			death_reason = death_battle # killed in Battle of Dazar'alor
		}
	}
}
66001={
	name=Talanji
	female=yes
	dna = talanji_dna
	dynasty=8330
	culture=zandalari religion=zandism
	martial=8 diplomacy=5 stewardship=7 intrigue=8 learning=4
	trait=education_diplomacy_3 trait=diligent trait=temperate trait=patient trait=brave
	father=66000
<<<<<<< HEAD
	580.4.5={ birth=yes trait=creature_troll effect = { make_important_lore_character_effect = yes } }
=======
	580.4.5={ 
		birth=yes trait=creature_troll
		effect = { make_important_lore_character_effect = yes }
	}
>>>>>>> 926a3987
	600.1.1={
		effect={ set_variable = { name = wc_light_magic_lifestyle_additional_perks_variable value = wc_perks_needed_for_level_4_magic_trait_value } }
		trait=shrewd
	}
	650.2.16={ death=yes }
}
#Zul dynasty=8349
66008={
	name=Zul
	dynasty=8349
	culture=zandalari religion=zandism
	martial=8 diplomacy=7 stewardship=6 intrigue=8 learning=8
	trait=education_learning_4 trait=ambitious trait=intellect_good_2 trait=physique_good_3 trait=deceitful
	disallow_random_traits = yes
	544.1.1={ 
		birth=yes trait=creature_troll
		effect = { make_important_lore_character_effect = yes }
	}
	566.1.1={
		effect={
			set_variable = { name = wc_shadow_magic_lifestyle_additional_perks_variable value = wc_perks_needed_for_level_5_magic_trait_value }
			liege = { # give_council_position doesn't work
				fire_councillor = cp:councillor_chancellor
				assign_councillor_type = {
					type = councillor_chancellor
					target = root
				}
			}
		}
	}
	616.2.19 = { # killed by adventurers in Uldir
		death = {
			death_reason = death_battle
		}
	}
}
#Dynasty=8351
66010={
	name=Yazma
	female=yes
	dynasty=8351
	culture=zandalari religion=zandism
	martial=7 diplomacy=5 stewardship=7 intrigue=5 learning=6
	trait=education_intrigue_3 trait=deceitful trait=patient trait=sadistic trait=diligent
	disallow_random_traits = yes
	540.3.6={ 
		birth=yes trait=creature_troll
		effect = { make_important_lore_character_effect = yes }
	}
	560.1.1={
		give_council_position = councillor_spymaster
		effect={ set_variable = { name = wc_shadow_magic_lifestyle_additional_perks_variable value = wc_perks_needed_for_level_3_magic_trait_value } }
	}
	616.8.15={ # slain by adventurers in Atal'Dazar
		death = {
			death_reason = death_battle
		}
	}
}

apari = { # Talanji's childhood best friend
	name = Apari
	female = yes
	dynasty = 8351
	culture = zandalari
	religion = zandism
	#stats
	trait=education_learning_2 trait=diligent trait=cynical trait=vengeful trait=sadistic
	mother = 66010 # Yazma
	disallow_random_traits = yes
	580.5.1={ birth=yes trait=creature_troll}
	590.5.1={
		# Talanji and Apari were friends until Rastakhan's death
		effect = {
			if = {
<<<<<<< HEAD
				limit = { current_date <= 616.12.11 } }
=======
				limit = { NOT = { game_start_date >= 616.12.11 } }
>>>>>>> 926a3987
				set_relation_friend = character:66001 #Talanji
			}
		}
	}
	616.12.11={
		set_relation_rival = character:66001 #Talanji
		trait = one_legged # had a limp after Battle for Dazar'alor
	}
	617.1.14={ # Killed by Talanji and Tayo
		death = {
			death_reason = death_battle
			killer = 66001 #Talanji
		}
	}
}

#dynasty=8300 Zandalari exiles
66050={
	name=Tan
	dynasty=8300
	culture=zandalari religion=zandism
	martial=6 diplomacy=4 stewardship=4 intrigue=4 learning=7
	trait=education_intrigue_4 trait=diligent trait=greedy trait=temperate trait=lustful
	480.9.9={ birth=yes trait=creature_troll }
	606.9.19={ death=yes }
}
66051={
	name=Tjombo
	dynasty=8300
	culture=zandalari religion=zandism
	martial=4 diplomacy=6 stewardship=5 intrigue=8 learning=5
	trait=education_diplomacy_4 trait=generous trait=compassionate trait=honest trait=lustful
	father=66050	#Tan
	500.8.1={ birth=yes trait=creature_troll }
	615.1.25={ death=yes }
}
66052={
	name=Sejiju
	dynasty=8300
	culture=zandalari religion=zandism
	martial=6 diplomacy=8 stewardship=8 intrigue=4 learning=8
	trait=education_learning_2 trait=greedy trait=arrogant trait=content trait=honest
	father=66050	#Tan
	502.8.9={ birth=yes trait=creature_troll }
	640.9.27={ death=yes }
}
66053={
	name=Zesumike
	dynasty=8300
	culture=zandalari religion=zandism
	martial=4 diplomacy=6 stewardship=8 intrigue=6 learning=6
	trait=education_martial_1 trait=craven trait=humble
	father=66051	#Tjombo
	513.7.27={ birth=yes trait=creature_troll }
	630.11.17={ death=yes }
}
# Blood Trolls
66080={ # Grand Ma'da Ateena
	name=Ateena
	female=yes
	dna = ateena_dna
	dynasty=8301
	culture=blood_troll religion=ghuun_worship
	martial=7 diplomacy=7 stewardship=7 intrigue=6 learning=8
	trait=education_intrigue_3 trait=patient trait=diligent trait=ambitious trait=shrewd trait=zealous
	disallow_random_traits = yes
	mother=66394	#Tijana
	545.9.17={ birth=yes trait=creature_troll }
	570.1.1={
		effect={ set_variable = { name = wc_shadow_magic_lifestyle_additional_perks_variable value = wc_perks_needed_for_level_4_magic_trait_value } }
	}
	616.2.19 = {
		death = {
			death_reason = death_battle # killed by adventurers in Underrot
		}
	}
}

#Dynasty=8302 Undead Troll
66085={
	name=Zem'lan
	dynasty=8302
	culture=zandalari religion=maldraxxi
	martial=7 diplomacy=8 stewardship=6 intrigue=7 learning=5
	trait=education_martial_3 trait=sadistic trait=greedy trait=deceitful trait=wrathful
	2.6.9={ birth=yes trait=creature_troll trait=being_undead }
	2.6.9={
	}
	20.1.1={
		effect={
			set_variable = { name = wc_endurance_physical_lifestyle_additional_perks_variable value = wc_perks_needed_for_level_3_physical_trait_value }
			set_variable = { name = wc_strength_physical_lifestyle_additional_perks_variable value = wc_perks_needed_for_level_3_physical_trait_value }
		}
		# trait=physical_lifestyle_endurance_3
		# trait=physical_lifestyle_strength_3
	}
	900.10.17={ death=yes }
}

#Dynasty=8305
66100={
	name=Rakazambi
	dynasty=8305
	culture=zandalari religion=zandism
	martial=5 diplomacy=4 stewardship=6 intrigue=8 learning=6
	trait=education_diplomacy_3 trait=ambitious trait=humble trait=zealous trait=arbitrary
	520.5.16={ birth=yes trait=creature_troll }
	610.5.8={ death=yes }
}
66101={
	name=Rhaz
	dynasty=8305
	culture=zandalari religion=zandism
	martial=5 diplomacy=5 stewardship=8 intrigue=8 learning=8
	trait=education_intrigue_3 trait=just trait=deceitful trait=greedy trait=content
	trait=intellect_bad_2
	father=66100	#Rakazambi
	534.11.24={ birth=yes trait=creature_troll }
	621.2.19={ death=yes }
}
66102={
	name=Jum
	dynasty=8305
	culture=zandalari religion=zandism
	martial=7 diplomacy=8 stewardship=6 intrigue=5 learning=5
	trait=education_learning_3 trait=zealous trait=honest trait=compassionate trait=wounded_1 
	father=66100	#Rakazambi
	541.6.18={ birth=yes trait=creature_troll }
	633.8.31={ death=yes }
}
66103={
	name=Zalila
	female=yes
	dynasty=8305
	culture=zandalari religion=zandism
	father=66101	#Rhaz
	548.2.23={ birth=yes trait=creature_troll }
	655.1.9={ death=yes }
}
#Dynasty=8306
66110={
	name=Drukinjo
	dynasty=8306
	culture=zandalari religion=zandism
	martial=5 diplomacy=5 stewardship=6 intrigue=4 learning=8
	trait=education_intrigue_2 trait=just trait=sadistic
	530.8.25={ birth=yes trait=creature_troll }
	610.8.3={ death=yes }
}
66111={
	name=Tjian
	dynasty=8306
	culture=zandalari religion=zandism
	martial=6 diplomacy=8 stewardship=4 intrigue=7 learning=4
	trait=education_learning_1 trait=gluttonous trait=craven
	father=66110	#Drukinjo
	558.8.15={ birth=yes trait=creature_troll }
	635.4.16={ death=yes }
}
66112={
	name=Jamaaz
	dynasty=8306
	culture=zandalari religion=zandism
	martial=6 diplomacy=6 stewardship=7 intrigue=4 learning=5
	trait=education_learning_1 trait=wrathful trait=deceitful
	father=66110	#Drukinjo
	559.4.9={ birth=yes trait=creature_troll }
	633.3.11={ death=yes }
}
66113={
	name=Bulliemalu
	female=yes
	dynasty=8306
	culture=zandalari religion=zandism
	father=66110	#Drukinjo
	562.4.3={ birth=yes trait=creature_troll }
	639.11.22={ death=yes }
}
#Dynasty=8307
66125={
	name=Aluhlak
	dynasty=8307
	culture=zandalari religion=zandism
	martial=7 diplomacy=4 stewardship=4 intrigue=8 learning=6
	trait=education_diplomacy_4 trait=wrathful trait=arbitrary trait=compassionate trait=paranoid
	trait=physique_good_3
	500.2.10={ birth=yes trait=creature_troll }
	606.3.24={ death=yes }
}
66126={
	name=Rhaabar
	dynasty=8307
	culture=zandalari religion=zandism
	martial=4 diplomacy=4 stewardship=8 intrigue=5 learning=6
	trait=education_stewardship_1 trait=lustful trait=honest trait=sadistic
	trait=cynical
	father=66125	#Aluhlak
	520.3.7={ birth=yes trait=creature_troll }
	610.3.16={ death=yes }
}
66127={
	name=Urbin
	dynasty=8307
	culture=zandalari religion=zandism
	martial=7 diplomacy=6 stewardship=6 intrigue=7 learning=5
	trait=education_learning_2 trait=arrogant trait=temperate trait=zealous trait=just
	father=66125	#Aluhlak
	522.4.6={ birth=yes trait=creature_troll }
	622.10.14={ death=yes }
}
66128={
	name=Akewatha
	female=yes
	dynasty=8307
	culture=zandalari religion=zandism
	father=66125	#Aluhlak
	524.5.11={ birth=yes trait=creature_troll }
	615.4.6={ death=yes }
}
#Dynasty=8308
66140={
	name=Zolthul
	dynasty=8308
	culture=zandalari religion=zandism
	martial=4 diplomacy=6 stewardship=5 intrigue=5 learning=7
	trait=education_diplomacy_4 trait=trusting trait=gregarious trait=drunkard
	540.11.6={ birth=yes trait=creature_troll }
	630.5.7={ death=yes }
}
66141={
	name=Sianuhun
	female=yes
	dynasty=8308
	culture=zandalari religion=zandism
	father=66140	#Zolthul
	560.12.26={ birth=yes trait=creature_troll }
	640.3.14={ death=yes }
}
66142={
	name=Kuzah
	dynasty=8308
	culture=zandalari religion=zandism
	martial=5 diplomacy=7 stewardship=4 intrigue=5 learning=5
	trait=education_diplomacy_3 trait=honest trait=humble trait=content
	trait=craven trait=lunatic_1
	father=66140	#Zolthul
	562.12.23={ birth=yes trait=creature_troll }
	635.9.7={ death=yes }
}
#Dynasty=8309
66160={
	name=Kuraji
	dynasty=8309
	culture=zandalari religion=zandism
	martial=5 diplomacy=6 stewardship=5 intrigue=4 learning=5
	trait=education_learning_2 trait=lazy trait=zealous trait=humble trait=brave
	trait=drunkard
	510.6.18={ birth=yes trait=creature_troll }
	615.6.18={ death=yes }
}
66161={
	name=Shalay
	dynasty=8309
	culture=zandalari religion=zandism
	martial=6 diplomacy=6 stewardship=7 intrigue=4 learning=5
	trait=education_learning_1 trait=craven trait=gregarious
	father=66160	#Kuraji
	525.3.13={ birth=yes trait=creature_troll }
	620.3.31={ death=yes }
}

# dynasty=8310
66200={
	name=Von
	dynasty=8310
	culture=zandalari religion=zandism
	martial=4 diplomacy=4 stewardship=6 intrigue=8 learning=8
	trait=education_learning_3 trait=diligent trait=patient trait=honest trait=arbitrary
	2.6.9={ birth=yes trait=creature_troll }
	95.12.15={ death=yes }
}
66201={
	name=Voneshi
	dynasty=8310
	culture=zandalari religion=zandism
	martial=7 diplomacy=8 stewardship=5 intrigue=4 learning=6
	trait=education_intrigue_3 trait=shy trait=greedy trait=sadistic
	father=66200	#Von
	34.7.2={ birth=yes trait=creature_troll }
	116.10.1={ death=yes }
}
66202={
	name=Rakazambi
	dynasty=8310
	culture=zandalari religion=zandism
	martial=4 diplomacy=8 stewardship=4 intrigue=8 learning=6
	trait=education_intrigue_4 trait=craven trait=humble trait=gregarious trait=lustful
	father=66200	#Von
	40.3.25={ birth=yes trait=creature_troll }
	125.11.8={ death=yes }
}
66203={
	name=Jan
	dynasty=8310
	culture=zandalari religion=zandism
	martial=6 diplomacy=8 stewardship=4 intrigue=6 learning=5
	trait=education_diplomacy_3 trait=craven trait=temperate trait=lazy trait=cynical
	trait=intellect_good_3
	father=66201	#Voneshi
	57.12.10={ birth=yes trait=creature_troll }
	139.8.30={ death=yes }
}
66204={
	name=Din
	female=yes
	dynasty=8310
	culture=zandalari religion=zandism
	father=66201	#Voneshi
	62.12.10={ birth=yes trait=creature_troll }
	160.12.7={ death=yes }
}
66205={
	name=Zesnannanju
	dynasty=8310
	culture=zandalari religion=zandism
	martial=6 diplomacy=8 stewardship=6 intrigue=6 learning=4
	trait=education_stewardship_1 trait=sadistic trait=just trait=ill
	father=66201	#Voneshi
	67.11.15={ birth=yes trait=creature_troll }
	161.12.2={ death=yes }
}
66206={
	name=Muzru
	dynasty=8310
	culture=zandalari religion=zandism
	martial=7 diplomacy=5 stewardship=5 intrigue=8 learning=4
	trait=education_stewardship_1 trait=education_martial_prowess_4 trait=brave trait=compassionate trait=patient
	father=66201	#Voneshi
	78.3.18={ birth=yes trait=creature_troll }
	126.1.21={ death=yes }
}
66207={
	name=Sinthal
	dynasty=8310
	culture=zandalari religion=zandism
	martial=5 diplomacy=8 stewardship=8 intrigue=6 learning=6
	trait=education_learning_1 trait=cynical trait=trusting trait=lazy trait=arbitrary
	father=66203	#Jan
	83.8.9={ birth=yes trait=creature_troll }
	182.12.14={ death=yes }
}
66208={
	name=Miguza
	dynasty=8310
	culture=zandalari religion=zandism
	martial=7 diplomacy=8 stewardship=6 intrigue=4 learning=5
	trait=education_learning_1 trait=education_martial_prowess_4 trait=generous trait=lazy trait=arrogant
	trait=patient trait=ill
	father=66203	#Jan
	93.11.26={ birth=yes trait=creature_troll }
	150.2.13={ death=yes }
}
66209={
	name=Unji
	female=yes
	dynasty=8310
	culture=zandalari religion=zandism
	father=66207	#Sinthal
	113.12.22={ birth=yes trait=creature_troll }
	186.3.24={ death=yes }
}
66210={
	name=To
	dynasty=8310
	culture=zandalari religion=zandism
	martial=8 diplomacy=5 stewardship=5 intrigue=7 learning=8
	trait=education_stewardship_4 trait=patient trait=zealous trait=gluttonous trait=trusting
	father=66207	#Sinthal
	119.7.14={ birth=yes trait=creature_troll }
	230.1.18={ death=yes }
}
66211={
	name=Ateaneja
	female=yes
	dynasty=8310
	culture=zandalari religion=zandism
	father=66207	#Sinthal
	126.8.15={ birth=yes trait=creature_troll }
	254.12.1={ death=yes }
}
66212={
	name=Rakazambi
	dynasty=8310
	culture=zandalari religion=zandism
	martial=7 diplomacy=6 stewardship=4 intrigue=7 learning=4
	trait=education_intrigue_3 trait=shy trait=ambitious trait=brave
	father=66210	#To
	143.12.27={ birth=yes trait=creature_troll }
	229.6.15={ death=yes }
}
66213={
	name=Ghan
	dynasty=8310
	culture=zandalari religion=zandism
	martial=4 diplomacy=7 stewardship=4 intrigue=8 learning=7
	trait=education_intrigue_3 trait=chaste trait=arbitrary trait=brave trait=wrathful
	father=66210	#To
	149.2.6={ birth=yes trait=creature_troll }
	255.2.15={ death=yes }
}
66214={
	name=Drukinjo
	dynasty=8310
	culture=zandalari religion=zandism
	martial=7 diplomacy=5 stewardship=8 intrigue=5 learning=5
	trait=education_learning_2 trait=wrathful trait=generous trait=lustful trait=cynical
	father=66210	#To
	157.9.18={ birth=yes trait=creature_troll }
	261.9.23={ death=yes }
}
66215={
	name=Aluunja
	female=yes
	dynasty=8310
	culture=zandalari religion=zandism
	father=66210	#To
	164.10.1={ birth=yes trait=creature_troll }
	235.3.9={ death=yes }
}
66216={
	name=Benieza
	female=yes
	dynasty=8310
	culture=zandalari religion=zandism
	father=66210	#To
	170.7.1={ birth=yes trait=creature_troll }
	261.11.19={ death=yes }
}
66217={
	name=Zesumike
	dynasty=8310
	culture=zandalari religion=zandism
	martial=5 diplomacy=6 stewardship=4 intrigue=8 learning=5
	trait=education_intrigue_4 trait=arbitrary trait=trusting trait=greedy
	trait=patient
	father=66212	#Rakazambi
	164.11.12={ birth=yes trait=creature_troll }
	225.3.13={ death=yes }
}
66218={
	name=Katueja
	female=yes
	dynasty=8310
	culture=zandalari religion=zandism
	father=66212	#Rakazambi
	171.3.9={ birth=yes trait=creature_troll }
	254.9.5={ death=yes }
}
66219={
	name=Uthel
	dynasty=8310
	culture=zandalari religion=zandism
	martial=5 diplomacy=5 stewardship=5 intrigue=8 learning=6
	trait=education_intrigue_3 trait=greedy trait=gregarious trait=zealous
	father=66217	#Zesumike
	192.10.5={ birth=yes trait=creature_troll }
	262.7.31={ death=yes }
}
66220={
	name=Ajjiinda
	female=yes
	dynasty=8310
	culture=zandalari religion=zandism
	father=66217	#Zesumike
	200.8.21={ birth=yes trait=creature_troll }
	259.11.8={ death=yes }
}
66221={
	name=Sujjiuja
	female=yes
	dynasty=8310
	culture=zandalari religion=zandism
	father=66217	#Zesumike
	209.1.20={ birth=yes trait=creature_troll }
	315.11.11={ death=yes }
}
66222={
	name=Ateaneja
	female=yes
	dynasty=8310
	culture=zandalari religion=zandism
	father=66217	#Zesumike
	213.2.19={ birth=yes trait=creature_troll }
	284.5.19={ death=yes }
}
66223={
	name=Xenlak
	dynasty=8310
	culture=zandalari religion=zandism
	martial=4 diplomacy=8 stewardship=7 intrigue=8 learning=7
	trait=education_stewardship_2 trait=content trait=trusting
	father=66219	#Uthel
	218.2.2={ birth=yes trait=creature_troll }
	302.1.10={ death=yes }
}
66224={
	name=Balliulae
	female=yes
	dynasty=8310
	culture=zandalari religion=zandism
	father=66219	#Uthel
	226.1.22={ birth=yes trait=creature_troll }
	329.9.20={ death=yes }
}
66225={
	name=Rakazambi
	dynasty=8310
	culture=zandalari religion=zandism
	martial=6 diplomacy=6 stewardship=5 intrigue=6 learning=8
	trait=education_stewardship_1 trait=wrathful trait=shy trait=cynical trait=humble
	father=66219	#Uthel
	234.11.3={ birth=yes trait=creature_troll }
	307.7.23={ death=yes }
}
66226={
	name=Meiunalu
	female=yes
	dynasty=8310
	culture=zandalari religion=zandism
	father=66219	#Uthel
	244.12.12={ birth=yes trait=creature_troll }
	353.5.24={ death=yes }
}
66227={
	name=Kuzwan
	dynasty=8310
	culture=zandalari religion=zandism
	martial=6 diplomacy=6 stewardship=5 intrigue=7 learning=7
	trait=education_martial_3 trait=reveler_2 trait=ambitious trait=humble trait=paranoid
	trait=patient
	father=66223	#Xenlak
	238.10.25={ birth=yes trait=creature_troll }
	332.4.7={ death=yes }
}
66228={
	name=Nay
	dynasty=8310
	culture=zandalari religion=zandism
	martial=6 diplomacy=6 stewardship=6 intrigue=4 learning=4
	trait=education_intrigue_2 trait=arrogant trait=temperate trait=wrathful trait=zealous
	trait=stuttering
	father=66223	#Xenlak
	243.8.3={ birth=yes trait=creature_troll }
	363.5.29={ death=yes }
}
66229={
	name=Jaaji
	dynasty=8310
	culture=zandalari religion=zandism
	martial=7 diplomacy=5 stewardship=7 intrigue=6 learning=7
	trait=education_intrigue_2 trait=chaste trait=lazy trait=honest trait=compassionate
	father=66223	#Xenlak
	251.3.2={ birth=yes trait=creature_troll }
	323.1.5={ death=yes }
}
66230={
	name=Zunjabu
	dynasty=8310
	culture=zandalari religion=zandism
	martial=7 diplomacy=5 stewardship=7 intrigue=4 learning=7
	trait=education_stewardship_1 trait=just trait=sadistic trait=paranoid trait=honest
	father=66223	#Xenlak
	256.6.20={ birth=yes trait=creature_troll }
	347.2.8={ death=yes }
}
66231={
	name=Senini
	female=yes
	dynasty=8310
	culture=zandalari religion=zandism
	father=66223	#Xenlak
	261.8.24={ birth=yes trait=creature_troll }
	343.7.7={ death=yes }
}
66232={
	name=Hanaajkalai
	dynasty=8310
	culture=zandalari religion=zandism
	martial=8 diplomacy=7 stewardship=6 intrigue=4 learning=7
	trait=education_intrigue_3 trait=deceitful trait=diligent
	father=66223	#Xenlak
	266.3.24={ birth=yes trait=creature_troll }
	352.7.3={ death=yes }
}
66233={
	name=Tezziemalu
	female=yes
	dynasty=8310
	culture=zandalari religion=zandism
	father=66223	#Xenlak
	271.9.6={ birth=yes trait=creature_troll }
	339.11.17={ death=yes }
}
66234={
	name=Ajjiinda
	female=yes
	dynasty=8310
	culture=zandalari religion=zandism
	father=66227	#Kuzwan
	265.11.3={ birth=yes trait=creature_troll }
	377.7.15={ death=yes }
}
66235={
	name=Jaaji
	dynasty=8310
	culture=zandalari religion=zandism
	martial=8 diplomacy=5 stewardship=4 intrigue=6 learning=7
	trait=education_intrigue_4 trait=lazy trait=craven trait=deceitful
	trait=sadistic trait=possessed_1
	father=66227	#Kuzwan
	272.3.6={ birth=yes trait=creature_troll }
	369.8.28={ death=yes }
}
66236={
	name=Umijo
	dynasty=8310
	culture=zandalari religion=zandism
	martial=4 diplomacy=7 stewardship=8 intrigue=5 learning=4
	trait=education_learning_1 trait=lifestyle_herbalist trait=zealous trait=sadistic trait=lustful
	father=66227	#Kuzwan
	278.12.4={ birth=yes trait=creature_troll }
	328.9.3={ death=yes }
}
66237={
	name=Kheleja
	female=yes
	dynasty=8310
	culture=zandalari religion=zandism
	father=66227	#Kuzwan
	285.7.23={ birth=yes trait=creature_troll }
	375.12.12={ death=yes }
}
66238={
	name=Tunizjel
	dynasty=8310
	culture=zandalari religion=zandism
	martial=8 diplomacy=4 stewardship=8 intrigue=5 learning=5
	trait=education_diplomacy_3 trait=honest trait=gregarious trait=zealous trait=lustful
	father=66227	#Kuzwan
	292.8.3={ birth=yes trait=creature_troll }
	394.12.3={ death=yes }
}
66239={
	name=Jamaaz
	dynasty=8310
	culture=zandalari religion=zandism
	martial=5 diplomacy=8 stewardship=7 intrigue=6 learning=4
	trait=education_diplomacy_1 trait=brave trait=lustful trait=diligent trait=zealous
	father=66227	#Kuzwan
	299.3.20={ birth=yes trait=creature_troll }
	381.4.15={ death=yes }
}
66240={
	name=Khia
	female=yes
	dynasty=8310
	culture=zandalari religion=zandism
	father=66235	#Jaaji
	295.1.24={ birth=yes trait=creature_troll }
	369.8.27={ death=yes }
}
66241={
	name=Hakuulkaz
	dynasty=8310
	culture=zandalari religion=zandism
	martial=7 diplomacy=5 stewardship=8 intrigue=7 learning=8
	trait=education_martial_1 trait=paranoid trait=generous trait=craven
	father=66235	#Jaaji
	305.12.8={ birth=yes trait=creature_troll }
	374.2.14={ death=yes }
}
66242={
	name=Zebaz
	dynasty=8310
	culture=zandalari religion=zandism
	martial=7 diplomacy=5 stewardship=4 intrigue=4 learning=4
	trait=education_learning_1 trait=sadistic trait=generous trait=ambitious
	father=66235	#Jaaji
	312.8.27={ birth=yes trait=creature_troll }
	400.7.11={ death=yes }
}
66243={
	name=Ros
	dynasty=8310
	culture=zandalari religion=zandism
	martial=8 diplomacy=7 stewardship=7 intrigue=5 learning=8
	trait=education_intrigue_2 trait=diligent trait=content trait=gregarious trait=arrogant
	father=66235	#Jaaji
	321.4.11={ birth=yes trait=creature_troll }
	404.8.11={ death=yes }
}
66244={
	name=Auzashi
	dynasty=8310
	culture=zandalari religion=zandism
	martial=7 diplomacy=6 stewardship=4 intrigue=4 learning=7
	trait=education_intrigue_3 trait=content trait=chaste trait=sadistic trait=generous
	father=66241	#Hakuulkaz
	339.12.9={ birth=yes trait=creature_troll }
	449.2.15={ death=yes }
}
66245={
	name=Holauzanji
	female=yes
	dynasty=8310
	culture=zandalari religion=zandism
	father=66241	#Hakuulkaz
	345.12.8={ birth=yes trait=creature_troll }
	435.9.10={ death=yes }
}
66246={
	name=Sianola
	female=yes
	dynasty=8310
	culture=zandalari religion=zandism
	father=66241	#Hakuulkaz
	349.9.10={ birth=yes trait=creature_troll }
	408.12.31={ death=yes }
}
66247={
	name=Zilodah
	dynasty=8310
	culture=zandalari religion=zandism
	martial=6 diplomacy=5 stewardship=6 intrigue=7 learning=7
	trait=education_intrigue_3 trait=patient trait=gregarious trait=generous trait=humble
	father=66241	#Hakuulkaz
	355.2.3={ birth=yes trait=creature_troll }
	457.11.16={ death=yes }
}
66248={
	name=Haianumike
	dynasty=8310
	culture=zandalari religion=zandism
	martial=6 diplomacy=5 stewardship=4 intrigue=5 learning=5
	trait=education_learning_1 trait=education_martial_prowess_4 trait=humble trait=shy trait=deceitful
	trait=temperate
	father=66244	#Auzashi
	368.12.11={ birth=yes trait=creature_troll }
	456.11.23={ death=yes }
}
66249={
	name=Alunjiujia
	female=yes
	dynasty=8310
	culture=zandalari religion=zandism
	father=66244	#Auzashi
	373.6.12={ birth=yes trait=creature_troll }
	471.6.4={ death=yes }
}
66250={
	name=Vinalai
	dynasty=8310
	culture=zandalari religion=zandism
	martial=4 diplomacy=6 stewardship=5 intrigue=8 learning=5
	trait=education_martial_1 trait=chaste trait=arrogant trait=temperate trait=just
	father=66244	#Auzashi
	379.5.17={ birth=yes trait=creature_troll }
	497.5.11={ death=yes }
}
66251={
	name=Sejiju
	dynasty=8310
	culture=zandalari religion=zandism
	martial=4 diplomacy=5 stewardship=4 intrigue=5 learning=5
	trait=education_learning_2 trait=chaste trait=paranoid trait=content trait=humble
	father=66244	#Auzashi
	387.6.19={ birth=yes trait=creature_troll }
	477.7.23={ death=yes }
}
66252={
	name=Khia
	female=yes
	dynasty=8310
	culture=zandalari religion=zandism
	father=66244	#Auzashi
	393.11.6={ birth=yes trait=creature_troll }
	483.3.7={ death=yes }
}
66253={
	name=Vuzaahjen
	dynasty=8310
	culture=zandalari religion=zandism
	martial=6 diplomacy=8 stewardship=4 intrigue=8 learning=4
	trait=education_stewardship_1 trait=temperate trait=patient trait=sadistic
	trait=just
	father=66248	#Haianumike
	403.12.9={ birth=yes trait=creature_troll }
	499.5.17={ death=yes }
}
66254={
	name=Vulujzim
	dynasty=8310
	culture=zandalari religion=zandism
	martial=7 diplomacy=4 stewardship=8 intrigue=4 learning=7
	trait=education_learning_2 trait=reveler_2 trait=deceitful trait=generous trait=temperate
	trait=chaste
	father=66248	#Haianumike
	407.7.10={ birth=yes trait=creature_troll }
	476.2.1={ death=yes }
}
66255={
	name=Ruzzim
	dynasty=8310
	culture=zandalari religion=zandism
	martial=4 diplomacy=8 stewardship=6 intrigue=8 learning=4
	trait=education_learning_4 trait=reveler_2 trait=trusting trait=chaste trait=gregarious
	trait=sadistic
	father=66248	#Haianumike
	414.12.21={ birth=yes trait=creature_troll }
	510.7.24={ death=yes }
}
66256={
	name=Sora
	dynasty=8310
	culture=zandalari religion=zandism
	martial=8 diplomacy=5 stewardship=7 intrigue=6 learning=8
	trait=education_intrigue_4 trait=compassionate trait=trusting trait=honest trait=lustful
	father=66253	#Vuzaahjen
	424.11.27={ birth=yes trait=creature_troll }
	517.10.15={ death=yes }
}
66257={
	name=Sianola
	female=yes
	dynasty=8310
	culture=zandalari religion=zandism
	father=66253	#Vuzaahjen
	431.1.12={ birth=yes trait=creature_troll }
	529.6.8={ death=yes }
}
66258={
	name=Anji
	female=yes
	dynasty=8310
	culture=zandalari religion=zandism
	father=66253	#Vuzaahjen
	437.4.9={ birth=yes trait=creature_troll }
	537.8.9={ death=yes }
}
66259={
	name=Jamazko
	dynasty=8310
	culture=zandalari religion=zandism
	martial=8 diplomacy=7 stewardship=8 intrigue=6 learning=8
	trait=education_intrigue_4 trait=lazy trait=compassionate
	father=66253	#Vuzaahjen
	444.4.22={ birth=yes trait=creature_troll }
	517.10.7={ death=yes }
}
66260={
	name=Xanbu
	dynasty=8310
	culture=zandalari religion=zandism
	martial=8 diplomacy=8 stewardship=6 intrigue=8 learning=5
	trait=education_martial_1 trait=zealous trait=humble trait=sadistic trait=greedy
	father=66253	#Vuzaahjen
	449.12.14={ birth=yes trait=creature_troll }
	521.10.18={ death=yes }
}
66261={
	name=Zolmok
	dynasty=8310
	culture=zandalari religion=zandism
	martial=4 diplomacy=5 stewardship=5 intrigue=8 learning=4
	trait=education_learning_1 trait=temperate trait=chaste trait=sadistic
	father=66253	#Vuzaahjen
	454.1.22={ birth=yes trait=creature_troll }
	524.11.30={ death=yes }
}
66262={
	name=Yera
	female=yes
	dynasty=8310
	culture=zandalari religion=zandism
	father=66253	#Vuzaahjen
	462.2.13={ birth=yes trait=creature_troll }
	570.9.17={ death=yes }
}
66263={
	name=Xenlak
	dynasty=8310
	culture=zandalari religion=zandism
	martial=8 diplomacy=6 stewardship=6 intrigue=7 learning=5
	trait=education_intrigue_4 trait=hunter_2 trait=just trait=deceitful trait=zealous
	father=66256	#Sora
	444.8.12={ birth=yes trait=creature_troll }
	530.6.13={ death=yes }
}
66264={
	name=Kuraji
	dynasty=8310
	culture=zandalari religion=zandism
	martial=4 diplomacy=8 stewardship=4 intrigue=7 learning=5
	trait=education_learning_1 trait=wrathful trait=gluttonous trait=brave trait=content
	father=66256	#Sora
	451.8.23={ birth=yes trait=creature_troll }
	532.5.3={ death=yes }
}
66265={
	name=Jaaji
	dynasty=8310
	culture=zandalari religion=zandism
	martial=5 diplomacy=6 stewardship=5 intrigue=4 learning=6
	trait=education_learning_3 trait=gregarious trait=generous trait=deceitful trait=wrathful
	father=66256	#Sora
	457.6.2={ birth=yes trait=creature_troll }
	534.3.11={ death=yes }
}
66266={
	name=Uran
	dynasty=8310
	culture=zandalari religion=zandism
	martial=6 diplomacy=6 stewardship=4 intrigue=4 learning=8
	trait=education_stewardship_2 trait=patient trait=generous trait=sadistic trait=arbitrary
	father=66256	#Sora
	463.1.20={ birth=yes trait=creature_troll }
	552.7.9={ death=yes }
}
66267={
	name=Soniujmahi
	female=yes
	dynasty=8310
	culture=zandalari religion=zandism
	father=66256	#Sora
	470.8.21={ birth=yes trait=creature_troll }
	534.9.5={ death=yes }
}
66268={
	name=Tzal
	dynasty=8310
	culture=zandalari religion=zandism
	martial=8 diplomacy=4 stewardship=4 intrigue=6 learning=5
	trait=education_intrigue_3 trait=arbitrary trait=gregarious trait=generous trait=paranoid
	father=66263	#Xenlak
	477.9.17={ birth=yes trait=creature_troll }
	565.8.30={ death=yes }
}
66269={
	name=Katuhalae
	female=yes
	dynasty=8310
	culture=zandalari religion=zandism
	father=66263	#Xenlak
	483.8.17={ birth=yes trait=creature_troll }
	594.1.8={ death=yes }
}
66270={
	name=Tsu
	female=yes
	dynasty=8310
	culture=zandalari religion=zandism
	father=66263	#Xenlak
	487.1.5={ birth=yes trait=creature_troll }
	585.1.27={ death=yes }
}
66271={
	name=Sujena
	female=yes
	dynasty=8310
	culture=zandalari religion=zandism
	father=66263	#Xenlak
	495.10.1={ birth=yes trait=creature_troll }
	575.9.9={ death=yes }
}
66272={
	name=Khijeza
	female=yes
	dynasty=8310
	culture=zandalari religion=zandism
	father=66263	#Xenlak
	498.9.6={ birth=yes trait=creature_troll }
	606.9.18={ death=yes }
}
66273={
	name=Tish
	dynasty=8310
	culture=zandalari religion=zandism
	martial=5 diplomacy=5 stewardship=8 intrigue=4 learning=8
	trait=education_stewardship_4 trait=patient trait=deceitful trait=gregarious trait=craven
	father=66268	#Tzal
	505.2.10={ birth=yes trait=creature_troll }
	599.3.21={ death=yes }
}
66274={
	name=Sonalu
	female=yes
	dynasty=8310
	culture=zandalari religion=zandism
	father=66268	#Tzal
	508.6.21={ birth=yes trait=creature_troll }
	579.3.18={ death=yes }
}
66275={
	name=Kaianyambi
	dynasty=8310
	culture=zandalari religion=zandism
	martial=4 diplomacy=5 stewardship=7 intrigue=6 learning=4
	trait=education_learning_2 trait=arrogant trait=trusting
	father=66268	#Tzal
	517.9.13={ birth=yes trait=creature_troll }
	618.11.7={ death=yes }
}
66276={
	name=Yashaty
	female=yes
	dynasty=8310
	culture=zandalari religion=zandism
	father=66268	#Tzal
	520.7.27={ birth=yes trait=creature_troll }
	590.1.19={ death=yes }
}
66277={
	name=Ateaneja
	female=yes
	dynasty=8310
	culture=zandalari religion=zandism
	father=66273	#Tish
	536.9.7={ birth=yes trait=creature_troll }
	647.5.14={ death=yes }
}
66278={
	name=Benulli
	female=yes
	dynasty=8310
	culture=zandalari religion=zandism
	father=66273	#Tish
	543.8.22={ birth=yes trait=creature_troll }
	638.8.28={ death=yes }
}
66279={
	name=Sinthal
	dynasty=8310
	culture=zandalari religion=zandism
	martial=8 diplomacy=5 stewardship=6 intrigue=5 learning=8
	trait=education_stewardship_4 trait=deceitful trait=lazy
	father=66273	#Tish
	552.8.18={ birth=yes trait=creature_troll }
	638.7.8={ death=yes }
}
66280={
	name=Kheleja
	female=yes
	dynasty=8310
	culture=zandalari religion=zandism
	father=66273	#Tish
	559.7.9={ birth=yes trait=creature_troll }
	668.8.8={ death=yes }
}
66281={
	name=Gan
	dynasty=8310
	culture=zandalari religion=zandism
	martial=4 diplomacy=8 stewardship=6 intrigue=5 learning=8
	trait=education_diplomacy_3 trait=lifestyle_herbalist trait=gregarious trait=brave trait=honest
	trait=gluttonous
	father=66279	#Sinthal
	580.11.25={ birth=yes trait=creature_troll }
	678.5.15={ death=yes }
}
66282={
	name=Zeauashi
	female=yes
	dynasty=8310
	culture=zandalari religion=zandism
	father=66279	#Sinthal
	590.8.27={ birth=yes trait=creature_troll }
	680.4.10={ death=yes }
}
66283={
	name=Seshejie
	female=yes
	dynasty=8310
	culture=zandalari religion=zandism
	father=66279	#Sinthal
	597.12.20={ birth=yes trait=creature_troll }
	661.3.5={ death=yes }
}
66284={
	name=Ajyra
	female=yes
	dynasty=8310
	culture=zandalari religion=zandism
	father=66281	#Gan
	611.4.25={ birth=yes trait=creature_troll }
	691.8.1={ death=yes }
}
66285={
	name=Hakuajodah
	dynasty=8310
	culture=zandalari religion=zandism
	martial=7 diplomacy=7 stewardship=7 intrigue=8 learning=5
	trait=education_martial_2 trait=cynical trait=temperate trait=compassionate trait=content
	father=66281	#Gan
	619.10.8={ birth=yes trait=creature_troll }
	714.3.9={ death=yes }
}
66286={
	name=Suja
	female=yes
	dynasty=8310
	culture=zandalari religion=zandism
	father=66281	#Gan
	628.12.27={ birth=yes trait=creature_troll }
	690.12.28={ death=yes }
}

#dynasty=8311
66300={
	name=Vuze
	dynasty=8311
	culture=zandalari religion=zandism
	martial=6 diplomacy=4 stewardship=8 intrigue=5 learning=7
	trait=education_diplomacy_3 trait=gluttonous trait=chaste
	2.10.27={ birth=yes }
	89.7.14={ death=yes }
}
66301={
	name=Muzujalai
	dynasty=8311
	culture=zandalari religion=zandism
	martial=7 diplomacy=8 stewardship=5 intrigue=7 learning=8
	trait=education_stewardship_1 trait=gluttonous trait=sadistic
	father=66300	#Vuze
	22.4.21={ birth=yes }
	94.11.8={ death=yes }
}
66302={
	name=Atha
	female=yes
	dynasty=8311
	culture=zandalari religion=zandism
	father=66300	#Vuze
	26.5.6={ birth=yes }
	111.9.11={ death=yes }
}
66303={
	name=Arn
	female=yes
	dynasty=8311
	culture=zandalari religion=zandism
	father=66300	#Vuze
	31.1.1={ birth=yes }
	90.3.20={ death=yes }
}
66304={
	name=Yuha
	female=yes
	dynasty=8311
	culture=zandalari religion=zandism
	father=66300	#Vuze
	36.10.7={ birth=yes }
	135.1.28={ death=yes }
}
66305={
	name=Makajiera
	female=yes
	dynasty=8311
	culture=zandalari religion=zandism
	father=66300	#Vuze
	41.5.4={ birth=yes }
	134.7.20={ death=yes }
}
66306={
	name=Drumonlaji
	dynasty=8311
	culture=zandalari religion=zandism
	martial=7 diplomacy=4 stewardship=4 intrigue=5 learning=4
	trait=education_diplomacy_1 trait=gluttonous trait=deceitful trait=paranoid trait=humble
	father=66301	#Muzujalai
	52.2.2={ birth=yes }
	124.5.9={ death=yes }
}
66307={
	name=Unji
	female=yes
	dynasty=8311
	culture=zandalari religion=zandism
	father=66301	#Muzujalai
	56.6.4={ birth=yes }
	139.1.3={ death=yes }
}
66308={
	name=Roso
	dynasty=8311
	culture=zandalari religion=zandism
	martial=7 diplomacy=5 stewardship=5 intrigue=7 learning=5
	trait=education_learning_1 trait=compassionate trait=arbitrary trait=brave trait=content
	father=66301	#Muzujalai
	61.3.26={ birth=yes }
	131.2.13={ death=yes }
}
66309={
	name=Senju
	dynasty=8311
	culture=zandalari religion=zandism
	martial=5 diplomacy=7 stewardship=4 intrigue=6 learning=8
	trait=education_intrigue_4 trait=sadistic trait=just trait=greedy trait=zealous
	father=66301	#Muzujalai
	65.4.9={ birth=yes }
	142.12.14={ death=yes }
}
66310={
	name=Peleun
	dynasty=8311
	culture=zandalari religion=zandism
	martial=5 diplomacy=8 stewardship=6 intrigue=7 learning=8
	trait=education_intrigue_2 trait=scholar trait=paranoid trait=zealous trait=shy
	trait=patient
	father=66301	#Muzujalai
	69.7.21={ birth=yes }
	168.7.21={ death=yes }
}
66311={
	name=Soniona
	female=yes
	dynasty=8311
	culture=zandalari religion=zandism
	father=66301	#Muzujalai
	74.10.8={ birth=yes }
	161.1.14={ death=yes }
}
66312={
	name=Vujonsiya
	female=yes
	dynasty=8311
	culture=zandalari religion=zandism
	father=66301	#Muzujalai
	77.9.21={ birth=yes }
	166.5.26={ death=yes }
}
66313={
	name=Kannonuwei
	female=yes
	dynasty=8311
	culture=zandalari religion=zandism
	father=66306	#Drumonlaji
	73.12.8={ birth=yes }
	137.10.17={ death=yes }
}
66314={
	name=Hakuajodah
	dynasty=8311
	culture=zandalari religion=zandism
	martial=8 diplomacy=5 stewardship=7 intrigue=6 learning=7
	trait=education_stewardship_1 trait=sadistic trait=craven trait=greedy
	trait=beauty_bad_3
	father=66306	#Drumonlaji
	77.2.25={ birth=yes }
	151.2.27={ death=yes }
}
66315={
	name=Atha
	female=yes
	dynasty=8311
	culture=zandalari religion=zandism
	father=66306	#Drumonlaji
	83.10.22={ birth=yes }
	159.4.13={ death=yes }
}
66316={
	name=Rusthul
	dynasty=8311
	culture=zandalari religion=zandism
	martial=6 diplomacy=6 stewardship=6 intrigue=7 learning=5
	trait=education_intrigue_3 trait=arrogant trait=temperate trait=craven
	father=66306	#Drumonlaji
	89.12.11={ birth=yes }
	152.12.27={ death=yes }
}
66317={
	name=Umijo
	dynasty=8311
	culture=zandalari religion=zandism
	martial=5 diplomacy=4 stewardship=7 intrigue=6 learning=5
	trait=education_diplomacy_3 trait=reveler_2 trait=patient trait=gluttonous trait=possessed_1
	father=66314	#Hakuajodah
	101.6.4={ birth=yes }
	197.9.14={ death=yes }
}
66318={
	name=Ran
	dynasty=8311
	culture=zandalari religion=zandism
	martial=6 diplomacy=6 stewardship=5 intrigue=4 learning=8
	trait=education_learning_4 trait=patient trait=zealous trait=arrogant trait=shy
	father=66314	#Hakuajodah
	107.11.20={ birth=yes }
	184.8.25={ death=yes }
}
66319={
	name=Azae
	female=yes
	dynasty=8311
	culture=zandalari religion=zandism
	father=66314	#Hakuajodah
	114.5.3={ birth=yes }
	185.3.16={ death=yes }
}
66320={
	name=Jammei
	female=yes
	dynasty=8311
	culture=zandalari religion=zandism
	father=66314	#Hakuajodah
	119.12.24={ birth=yes }
	216.10.7={ death=yes }
}
66321={
	name=Zameza
	female=yes
	dynasty=8311
	culture=zandalari religion=zandism
	father=66317	#Umijo
	124.12.27={ birth=yes }
	210.7.24={ death=yes }
}
66322={
	name=Shajuatha
	female=yes
	dynasty=8311
	culture=zandalari religion=zandism
	father=66317	#Umijo
	128.3.9={ birth=yes }
	227.9.26={ death=yes }
}
66323={
	name=Holauzanji
	female=yes
	dynasty=8311
	culture=zandalari religion=zandism
	father=66317	#Umijo
	130.1.1={ birth=yes }
	219.9.26={ death=yes }
}
66324={
	name=Kanazhena
	female=yes
	dynasty=8311
	culture=zandalari religion=zandism
	father=66317	#Umijo
	135.5.2={ birth=yes }
	200.3.22={ death=yes }
}
66325={
	name=Eza
	female=yes
	dynasty=8311
	culture=zandalari religion=zandism
	father=66317	#Umijo
	140.5.10={ birth=yes }
	215.4.23={ death=yes }
}
66326={
	name=Kiziamor
	female=yes
	dynasty=8311
	culture=zandalari religion=zandism
	father=66317	#Umijo
	143.3.3={ birth=yes }
	220.12.14={ death=yes }
}
66327={
	name=Ran
	dynasty=8311
	culture=zandalari religion=zandism
	martial=4 diplomacy=7 stewardship=4 intrigue=5 learning=5
	trait=education_intrigue_3 trait=brave trait=arrogant trait=generous
	trait=lazy
	father=66317	#Umijo
	149.1.24={ birth=yes }
	214.7.13={ death=yes }
}
66328={
	name=Zagu
	dynasty=8311
	culture=zandalari religion=zandism
	martial=8 diplomacy=8 stewardship=6 intrigue=6 learning=4
	trait=education_intrigue_3 trait=ambitious trait=sadistic trait=temperate trait=lustful
	father=66327	#Ran
	179.1.26={ birth=yes }
	244.5.10={ death=yes }
}
66329={
	name=Drumonlaji
	dynasty=8311
	culture=zandalari religion=zandism
	martial=6 diplomacy=8 stewardship=6 intrigue=7 learning=4
	trait=education_learning_3 trait=craven trait=deceitful trait=diligent
	trait=ambitious
	father=66327	#Ran
	184.9.12={ birth=yes }
	298.9.2={ death=yes }
}
66330={
	name=Xunash
	dynasty=8311
	culture=zandalari religion=zandism
	martial=8 diplomacy=5 stewardship=8 intrigue=5 learning=5
	trait=education_intrigue_4 trait=deceitful trait=greedy trait=compassionate
	father=66327	#Ran
	192.2.14={ birth=yes }
	270.10.13={ death=yes }
}
66331={
	name=Gan
	dynasty=8311
	culture=zandalari religion=zandism
	martial=4 diplomacy=5 stewardship=4 intrigue=5 learning=5
	trait=education_stewardship_4 trait=just trait=craven trait=compassionate
	father=66327	#Ran
	195.4.14={ birth=yes }
	264.11.5={ death=yes }
}
66332={
	name=Ahjen
	dynasty=8311
	culture=zandalari religion=zandism
	martial=5 diplomacy=8 stewardship=6 intrigue=6 learning=6
	trait=education_martial_1 trait=diligent trait=shy
	father=66328	#Zagu
	205.10.18={ birth=yes }
	283.4.23={ death=yes }
}
66333={
	name=Vumon
	dynasty=8311
	culture=zandalari religion=zandism
	martial=4 diplomacy=5 stewardship=7 intrigue=4 learning=5
	trait=education_diplomacy_4 trait=content trait=just trait=shy trait=honest
	father=66328	#Zagu
	209.3.16={ birth=yes }
	308.6.3={ death=yes }
}
66334={
	name=Aluhlak
	dynasty=8311
	culture=zandalari religion=zandism
	martial=4 diplomacy=8 stewardship=8 intrigue=4 learning=5
	trait=education_learning_1 trait=shy trait=just trait=wrathful trait=craven
	father=66332	#Ahjen
	230.7.4={ birth=yes }
	318.1.18={ death=yes }
}
66335={
	name=Vulshia
	female=yes
	dynasty=8311
	culture=zandalari religion=zandism
	father=66332	#Ahjen
	235.10.5={ birth=yes }
	344.1.13={ death=yes }
}
66336={
	name=Zirujila
	female=yes
	dynasty=8311
	culture=zandalari religion=zandism
	father=66332	#Ahjen
	243.12.17={ birth=yes }
	333.8.16={ death=yes }
}
66337={
	name=Tanuzash
	dynasty=8311
	culture=zandalari religion=zandism
	martial=5 diplomacy=8 stewardship=8 intrigue=5 learning=8
	trait=education_diplomacy_3 trait=humble trait=cynical trait=arbitrary trait=sadistic
	father=66332	#Ahjen
	248.12.5={ birth=yes }
	328.1.2={ death=yes }
}
66338={
	name=Zan
	dynasty=8311
	culture=zandalari religion=zandism
	martial=5 diplomacy=8 stewardship=5 intrigue=7 learning=7
	trait=education_martial_2 trait=sadistic trait=craven trait=temperate trait=humble
	father=66334	#Aluhlak
	258.4.5={ birth=yes }
	357.2.22={ death=yes }
}
66339={
	name=Xenungu
	dynasty=8311
	culture=zandalari religion=zandism
	martial=5 diplomacy=8 stewardship=8 intrigue=5 learning=5
	trait=education_stewardship_4 trait=patient trait=greedy trait=sadistic
	father=66334	#Aluhlak
	263.5.17={ birth=yes }
	337.7.31={ death=yes }
}
66340={
	name=Shi
	female=yes
	dynasty=8311
	culture=zandalari religion=zandism
	father=66334	#Aluhlak
	269.9.5={ birth=yes }
	357.3.13={ death=yes }
}
66341={
	name=Valbin
	dynasty=8311
	culture=zandalari religion=zandism
	martial=6 diplomacy=6 stewardship=8 intrigue=8 learning=5
	trait=education_stewardship_4 trait=scholar trait=trusting trait=sadistic
	father=66338	#Zan
	288.5.27={ birth=yes }
	384.8.13={ death=yes }
}
66342={
	name=Trezji
	dynasty=8311
	culture=zandalari religion=zandism
	martial=6 diplomacy=4 stewardship=6 intrigue=7 learning=4
	trait=education_martial_1 trait=lifestyle_herbalist trait=greedy trait=temperate
	father=66338	#Zan
	292.1.20={ birth=yes }
	372.1.12={ death=yes }
}
66343={
	name=Von
	dynasty=8311
	culture=zandalari religion=zandism
	martial=5 diplomacy=5 stewardship=5 intrigue=7 learning=4
	trait=education_martial_2 trait=brave trait=sadistic trait=just trait=wrathful
	father=66338	#Zan
	299.12.13={ birth=yes }
	385.5.29={ death=yes }
}
66344={
	name=Bajiija
	female=yes
	dynasty=8311
	culture=zandalari religion=zandism
	father=66341	#Valbin
	315.5.17={ birth=yes }
	400.9.9={ death=yes }
}
66345={
	name=Drumonlaji
	dynasty=8311
	culture=zandalari religion=zandism
	martial=5 diplomacy=6 stewardship=6 intrigue=7 learning=5
	trait=education_diplomacy_3 trait=torturer trait=brave trait=lustful trait=arbitrary
	trait=temperate
	father=66341	#Valbin
	320.3.15={ birth=yes }
	411.4.30={ death=yes }
}
66346={
	name=Talazra
	female=yes
	dynasty=8311
	culture=zandalari religion=zandism
	father=66341	#Valbin
	326.6.3={ birth=yes }
	416.8.2={ death=yes }
}
66347={
	name=Kiziamor
	female=yes
	dynasty=8311
	culture=zandalari religion=zandism
	father=66341	#Valbin
	331.6.16={ birth=yes }
	416.2.7={ death=yes }
}
66348={
	name=Kurane
	dynasty=8311
	culture=zandalari religion=zandism
	martial=6 diplomacy=7 stewardship=4 intrigue=6 learning=5
	trait=education_intrigue_2 trait=honest trait=trusting trait=brave trait=gluttonous
	father=66341	#Valbin
	334.5.20={ birth=yes }
	401.12.26={ death=yes }
}
66349={
	name=Mak
	dynasty=8311
	culture=zandalari religion=zandism
	martial=7 diplomacy=4 stewardship=5 intrigue=6 learning=5
	trait=education_intrigue_3 trait=wrathful trait=sadistic trait=diligent
	father=66345	#Drumonlaji
	340.9.16={ birth=yes }
	419.9.21={ death=yes }
}
66350={
	name=Jesulabar
	dynasty=8311
	culture=zandalari religion=zandism
	martial=4 diplomacy=8 stewardship=8 intrigue=8 learning=4
	trait=education_martial_2 trait=wrathful trait=just
	father=66345	#Drumonlaji
	345.5.15={ birth=yes }
	431.5.10={ death=yes }
}
66351={
	name=Xuk
	dynasty=8311
	culture=zandalari religion=zandism
	martial=6 diplomacy=4 stewardship=5 intrigue=8 learning=5
	trait=education_intrigue_2 trait=scholar trait=gluttonous trait=chaste trait=generous
	trait=sadistic
	father=66345	#Drumonlaji
	350.7.10={ birth=yes }
	432.9.20={ death=yes }
}
66352={
	name=Rhuzanga
	dynasty=8311
	culture=zandalari religion=zandism
	martial=7 diplomacy=4 stewardship=7 intrigue=8 learning=4
	trait=education_learning_2 trait=chaste trait=paranoid
	father=66349	#Mak
	368.3.4={ birth=yes }
	464.9.15={ death=yes }
}
66353={
	name=Illaoza
	female=yes
	dynasty=8311
	culture=zandalari religion=zandism
	father=66349	#Mak
	372.12.24={ birth=yes }
	471.1.2={ death=yes }
}
66354={
	name=Umijo
	dynasty=8311
	culture=zandalari religion=zandism
	martial=4 diplomacy=5 stewardship=6 intrigue=5 learning=6
	trait=education_learning_3 trait=sadistic trait=deceitful trait=content trait=diligent
	trait=wounded_1
	father=66352	#Rhuzanga
	393.8.12={ birth=yes }
	479.2.14={ death=yes }
}
66355={
	name=Gal
	dynasty=8311
	culture=zandalari religion=zandism
	martial=8 diplomacy=8 stewardship=8 intrigue=7 learning=8
	trait=education_stewardship_4 trait=ambitious trait=sadistic trait=gluttonous trait=generous
	father=66352	#Rhuzanga
	399.11.10={ birth=yes }
	499.11.11={ death=yes }
}
66356={
	name=Tulnoniya
	female=yes
	dynasty=8311
	culture=zandalari religion=zandism
	father=66352	#Rhuzanga
	403.1.17={ birth=yes }
	513.5.6={ death=yes }
}
66357={
	name=Tezezzi
	female=yes
	dynasty=8311
	culture=zandalari religion=zandism
	father=66352	#Rhuzanga
	410.12.10={ birth=yes }
	486.3.13={ death=yes }
}
66358={
	name=Ajyra
	female=yes
	dynasty=8311
	culture=zandalari religion=zandism
	father=66354	#Umijo
	413.9.19={ birth=yes }
	479.3.28={ death=yes }
}
66359={
	name=Khijeza
	female=yes
	dynasty=8311
	culture=zandalari religion=zandism
	father=66354	#Umijo
	420.8.18={ birth=yes }
	510.12.27={ death=yes }
}
66360={
	name=Senju
	dynasty=8311
	culture=zandalari religion=zandism
	martial=5 diplomacy=4 stewardship=5 intrigue=8 learning=6
	trait=education_stewardship_2 trait=honest trait=greedy trait=chaste trait=sadistic
	father=66354	#Umijo
	428.5.5={ birth=yes }
	512.3.18={ death=yes }
}
66361={
	name=Hokima
	dynasty=8311
	culture=zandalari religion=zandism
	martial=6 diplomacy=7 stewardship=7 intrigue=5 learning=8
	trait=education_diplomacy_1 trait=celibate trait=arbitrary trait=gluttonous
	trait=honest trait=trusting
	father=66360	#Senju
	449.7.10={ birth=yes }
	509.6.8={ death=yes }
}
66362={
	name=Mig
	dynasty=8311
	culture=zandalari religion=zandism
	martial=8 diplomacy=7 stewardship=6 intrigue=6 learning=6
	trait=education_intrigue_3 trait=arbitrary trait=wrathful trait=honest
	father=66360	#Senju
	453.3.8={ birth=yes }
	551.7.7={ death=yes }
}
66363={
	name=Zolmbu
	dynasty=8311
	culture=zandalari religion=zandism
	martial=8 diplomacy=4 stewardship=5 intrigue=6 learning=5
	trait=education_diplomacy_3 trait=greedy trait=gluttonous trait=honest trait=content
	father=66360	#Senju
	456.12.5={ birth=yes }
	540.2.20={ death=yes }
}
66364={
	name=Jaaji
	dynasty=8311
	culture=zandalari religion=zandism
	martial=5 diplomacy=6 stewardship=8 intrigue=8 learning=5
	trait=education_learning_1 trait=sadistic trait=temperate trait=wrathful trait=content
	father=66360	#Senju
	460.12.21={ birth=yes }
	535.9.28={ death=yes }
}
66365={
	name=Zollaunja
	female=yes
	dynasty=8311
	culture=zandalari religion=zandism
	father=66360	#Senju
	466.10.19={ birth=yes }
	585.9.22={ death=yes }
}
66366={
	name=Khelezzi
	female=yes
	dynasty=8311
	culture=zandalari religion=zandism
	father=66360	#Senju
	469.4.20={ birth=yes }
	558.11.11={ death=yes }
}
66367={
	name=Eza
	female=yes
	dynasty=8311
	culture=zandalari religion=zandism
	father=66360	#Senju
	474.3.27={ birth=yes }
	569.5.6={ death=yes }
}
66368={
	name=Zubmon
	dynasty=8311
	culture=zandalari religion=zandism
	martial=5 diplomacy=4 stewardship=5 intrigue=7 learning=6
	trait=education_learning_3 trait=temperate trait=generous trait=just trait=sadistic
	trait=physique_good_3
	father=66361	#Hokima
	473.5.8={ birth=yes }
	544.7.24={ death=yes }
}
66369={
	name=Kannonuwei
	female=yes
	dynasty=8311
	culture=zandalari religion=zandism
	father=66361	#Hokima
	478.4.17={ birth=yes }
	538.2.11={ death=yes }
}
66370={
	name=Drukinjo
	dynasty=8311
	culture=zandalari religion=zandism
	martial=5 diplomacy=4 stewardship=7 intrigue=7 learning=4
	trait=education_intrigue_4 trait=ambitious trait=honest trait=gregarious trait=greedy
	trait=clubfooted
	father=66361	#Hokima
	485.6.14={ birth=yes }
	529.11.8={ death=yes }
}
66371={
	name=Zilodah
	dynasty=8311
	culture=zandalari religion=zandism
	martial=7 diplomacy=8 stewardship=4 intrigue=5 learning=6
	trait=education_stewardship_1 trait=shy trait=generous trait=deceitful trait=brave
	trait=possessed_1
	father=66361	#Hokima
	489.3.7={ birth=yes }
	568.8.15={ death=yes }
}
66372={
	name=Araani
	female=yes
	dynasty=8311
	culture=zandalari religion=zandism
	father=66361	#Hokima
	493.2.3={ birth=yes }
	576.11.13={ death=yes }
}
66373={
	name=Zesumike
	dynasty=8311
	culture=zandalari religion=zandism
	martial=4 diplomacy=7 stewardship=8 intrigue=5 learning=5
	trait=education_martial_1 trait=lazy trait=temperate trait=trusting trait=sadistic
	father=66361	#Hokima
	498.8.14={ birth=yes }
	589.12.7={ death=yes }
}
66374={
	name=So
	female=yes
	dynasty=8311
	culture=zandalari religion=zandism
	father=66361	#Hokima
	501.8.23={ birth=yes }
	563.2.17={ death=yes }
}
66375={
	name=Haijo
	female=yes
	dynasty=8311
	culture=zandalari religion=zandism
	father=66368	#Zubmon
	496.2.26={ birth=yes }
	579.9.21={ death=yes }
}
66376={
	name=Ghan
	dynasty=8311
	culture=zandalari religion=zandism
	martial=8 diplomacy=5 stewardship=6 intrigue=6 learning=5
	trait=education_learning_1 trait=generous trait=paranoid trait=gregarious
	trait=gluttonous
	father=66368	#Zubmon
	500.5.2={ birth=yes }
	600.10.8={ death=yes }
}
66377={
	name=Anji
	female=yes
	dynasty=8311
	culture=zandalari religion=zandism
	father=66368	#Zubmon
	503.8.6={ birth=yes }
	599.5.13={ death=yes }
}
66378={
	name=Yuha
	female=yes
	dynasty=8311
	culture=zandalari religion=zandism
	father=66376	#Ghan
	522.8.15={ birth=yes }
	596.10.12={ death=yes }
}
66379={
	name=Zilnanju
	dynasty=8311
	culture=zandalari religion=zandism
	martial=5 diplomacy=6 stewardship=5 intrigue=6 learning=5
	trait=education_intrigue_3 trait=education_martial_prowess_4 trait=deceitful trait=sadistic trait=patient
	trait=physique_good_3
	father=66376	#Ghan
	526.8.12={ birth=yes }
	605.3.13={ death=yes }
}
66380={
	name=Xenungu
	dynasty=8311
	culture=zandalari religion=zandism
	martial=8 diplomacy=6 stewardship=5 intrigue=7 learning=4
	trait=education_martial_1 trait=ambitious trait=arbitrary trait=gregarious trait=paranoid
	father=66376	#Ghan
	530.11.2={ birth=yes }
	606.8.17={ death=yes }
}
66381={
	name=Beniishi
	female=yes
	dynasty=8311
	culture=zandalari religion=zandism
	father=66376	#Ghan
	536.3.6={ birth=yes }
	578.2.10={ death=yes }
}
66382={
	name=Vis
	dynasty=8311
	culture=zandalari religion=zandism
	martial=4 diplomacy=5 stewardship=8 intrigue=8 learning=7
	trait=education_diplomacy_3 trait=trusting trait=wrathful trait=wounded_1
	father=66376	#Ghan
	540.10.18={ birth=yes }
	635.12.22={ death=yes }
}
66383={
	name=Rhaz
	dynasty=8311
	culture=zandalari religion=zandism
	martial=8 diplomacy=7 stewardship=4 intrigue=7 learning=6
	trait=education_martial_1 trait=trusting trait=patient trait=deceitful
	father=66379	#Zilnanju
	558.6.27={ birth=yes }
	654.1.9={ death=yes }
}
66384={
	name=Vinengu
	dynasty=8311
	culture=zandalari religion=zandism
	martial=4 diplomacy=5 stewardship=6 intrigue=6 learning=8
	trait=education_martial_1 trait=trusting trait=temperate trait=gregarious trait=patient
	father=66379	#Zilnanju
	564.7.12={ birth=yes }
	628.6.27={ death=yes }
}
66385={
	name=Drukinjo
	dynasty=8311
	culture=zandalari religion=zandism
	martial=5 diplomacy=7 stewardship=5 intrigue=8 learning=4
	trait=education_martial_1 trait=zealous trait=gluttonous trait=ambitious
	father=66379	#Zilnanju
	569.10.16={ birth=yes }
	633.10.20={ death=yes }
}
66386={
	name=Jalalai
	dynasty=8311
	culture=zandalari religion=zandism
	martial=4 diplomacy=6 stewardship=7 intrigue=5 learning=8
	trait=education_martial_1 trait=patient trait=diligent trait=zealous
	trait=sadistic
	father=66383	#Rhaz
	591.9.26={ birth=yes }
	675.12.26={ death=yes }
}
66387={
	name=Anji
	female=yes
	dynasty=8311
	culture=zandalari religion=zandism
	father=66383	#Rhaz
	599.1.11={ birth=yes }
	694.4.8={ death=yes }
}
66388={
	name=Vinalai
	dynasty=8311
	culture=zandalari religion=zandism
	martial=5 diplomacy=6 stewardship=8 intrigue=7 learning=4
	trait=education_diplomacy_3 trait=arrogant trait=generous trait=zealous trait=temperate
	father=66383	#Rhaz
	604.7.23={ birth=yes }
	683.9.27={ death=yes }
}
66389={
	name=Linkima
	dynasty=8311
	culture=zandalari religion=zandism
	martial=8 diplomacy=4 stewardship=8 intrigue=5 learning=8
	trait=education_diplomacy_3 trait=torturer trait=humble trait=temperate trait=zealous
	trait=lazy trait=wounded_1
	father=66386	#Jalalai
	621.10.20={ birth=yes }
	703.5.16={ death=yes }
}
66390={
	name=Akuzatha
	female=yes
	dynasty=8311
	culture=zandalari religion=zandism
	father=66386	#Jalalai
	627.8.6={ birth=yes }
	692.10.5={ death=yes }
}
66391={
	name=Khia
	female=yes
	dynasty=8311
	culture=zandalari religion=zandism
	father=66386	#Jalalai
	630.7.19={ birth=yes }
	728.8.31={ death=yes }
}

#Jadakal the Old Believer
66392={
	name=Jadakal
	dynasty=8311
	culture=blood_troll religion=cult_of_hakkar
	martial=7 diplomacy=4 stewardship=4 intrigue=5 learning=6
	trait=education_martial_3 trait=zealous trait=wrathful trait=stubborn trait=ambitious
	464.9.17={ birth=yes trait=creature_troll }
	486.1.1 = {
		give_nickname = nick_the_old_believer
	}
	513.4.17={ death=yes }
}

#Mythera the Sanguine
66393={
	name=Mythera
	dynasty=8301
	female=yes
	culture=blood_troll religion=ghuun_worship
	martial=7 diplomacy=4 stewardship=7 intrigue=4 learning=5
	trait=education_diplomacy_3 trait=craven trait=sadistic trait=humble trait=generous 
	trait=intellect_good_2
	461.3.19={ birth=yes trait=creature_troll }
	479.1.1 = {
		give_nickname = nick_the_sanguine
	}
	517.6.11={ death=yes }
}
#Ma'da Tijana
66394={
	name=Tijana
	dynasty=8301
	female=yes
	culture=blood_troll religion=ghuun_worship
	mother=66393
	martial=7 diplomacy=6 stewardship=8 intrigue=5 learning=8
	trait=education_stewardship_2 trait=temperate trait=lunatic_1 
	506.1.10={ birth=yes trait=creature_troll }
	559.11.30={ death=yes }
}

#dynasty = zandalari1
zandalari1 = { #Generated
	name = Baluli
	female = yes
	dynasty = zandalari1
	religion = zandism
	culture = zandalari
	10.10.9 = { birth = yes trait = creature_troll }
	86.9.9 = { death = yes }
}
zandalari2 = { #Generated
	name = Taynantoa
	female = yes
	dynasty = zandalari1
	religion = zandism
	culture = zandalari
	mother = zandalari1
	69.7.26 = { birth = yes trait = creature_troll }
	145.10.6 = { death = yes }
}
zandalari3 = { #Generated
	name = Urlaji
	dynasty = zandalari1
	religion = zandism
	culture = zandalari
	mother = zandalari2
	128.5.27 = { birth = yes trait = creature_troll }
	212.11.8 = { death = yes }
}
zandalari4 = { #Generated
	name = Benieza
	female = yes
	dynasty = zandalari1
	religion = zandism
	culture = zandalari
	father = zandalari3
	195.3.28 = { birth = yes trait = creature_troll }
	246.1.9 = { death = yes }
}
wasi = {
	name = Wasi
	female = yes
	dynasty = zandalari1
	religion = zandism
	culture = zandalari
	trait = ambitious # Said to have a love o power
	mother = zandalari4
	229.3.22 = { birth = yes trait = creature_troll }
	299.6.5 = { death = yes }
}
zandalari5 = { #Generated
	name = Ajyra
	female = yes
	dynasty = zandalari1
	religion = zandism
	culture = zandalari
	mother = zandalari4
	229.9.18 = { birth = yes trait = creature_troll }
	290.2.8 = { death = yes }
}
zandalari6 = { #Generated
	name = Hakeshi
	dynasty = zandalari1
	religion = zandism
	culture = zandalari
	mother = zandalari5
	273.4.8 = { birth = yes trait = creature_troll }
	343.4.7 = { death = yes }
}
zandalari7 = { #Generated
	name = Ejionna
	female = yes
	dynasty = zandalari1
	religion = zandism
	culture = zandalari
	father = zandalari6
	326.8.15 = { birth = yes trait = creature_troll }
	396.6.28 = { death = yes }
}
zandalari8 = { #Generated
	name = Arn
	female = yes
	dynasty = zandalari1
	religion = zandism
	culture = zandalari
	mother = zandalari7
	379.8.27 = { birth = yes trait = creature_troll }
	467.7.7 = { death = yes }
}
zandalari9 = { #Generated
	name = To
	dynasty = zandalari1
	religion = zandism
	culture = zandalari
	mother = zandalari8
	450.3.17 = { birth = yes trait = creature_troll }
	505.9.5 = { death = yes }
}
zandalari10 = { #Generated
	name = Zuf
	dynasty = zandalari1
	religion = zandism
	culture = zandalari
	father = zandalari9
	488.3.2 = { birth = yes trait = creature_troll }
	562.9.12 = { death = yes }
}
zandalari11 = { #Generated
	name = Aszeona
	female = yes
	dynasty = zandalari1
	religion = zandism
	culture = zandalari
	father = zandalari10
	545.7.8 = { birth = yes trait = creature_troll }
	619.11.5 = { death = yes }
}
zandalari12 = { #Generated
	name = Zotioti
	female = yes
	dynasty = zandalari1
	religion = zandism
	culture = zandalari
	mother = zandalari11
	602.7.21 = { birth = yes trait = creature_troll }
	653.1.12 = { death = yes }
}

#dynasty = zandalari2
zandalari15 = { #Generated
	name = Ballioti
	female = yes
	dynasty = zandalari2
	religion = zandism
	culture = zandalari
	10.7.10 = { birth = yes trait = creature_troll }
	77.7.22 = { death = yes }
}
zandalari16 = { #Generated
	name = Atha
	female = yes
	dynasty = zandalari2
	religion = zandism
	culture = zandalari
	mother = zandalari15
	60.10.17 = { birth = yes trait = creature_troll }
	127.9.15 = { death = yes }
}
zandalari17 = { #Generated
	name = Zeauashi
	female = yes
	dynasty = zandalari2
	religion = zandism
	culture = zandalari
	mother = zandalari16
	110.5.7 = { birth = yes trait = creature_troll }
	186.11.14 = { death = yes }
}
zandalari18 = { #Generated
	name = Vuze
	dynasty = zandalari2
	religion = zandism
	culture = zandalari
	mother = zandalari17
	169.7.3 = { birth = yes trait = creature_troll }
	232.11.25 = { death = yes }
}
zandalari19 = { #Generated
	name = Kurane
	dynasty = zandalari2
	religion = zandism
	culture = zandalari
	father = zandalari18
	215.11.10 = { birth = yes trait = creature_troll }
	276.2.19 = { death = yes }
}
zandalari20 = { #Generated
	name = Hakuulkaz
	dynasty = zandalari2
	religion = zandism
	culture = zandalari
	father = zandalari19
	259.6.28 = { birth = yes trait = creature_troll }
	331.4.17 = { death = yes }
}
zandalari21 = { #Generated
	name = Rusthul
	dynasty = zandalari2
	religion = zandism
	culture = zandalari
	father = zandalari20
	314.6.12 = { birth = yes trait = creature_troll }
	363.5.24 = { death = yes }
}
zandalari22 = { #Generated
	name = Vumon
	dynasty = zandalari2
	religion = zandism
	culture = zandalari
	father = zandalari21
	346.10.19 = { birth = yes trait = creature_troll }
	434.7.18 = { death = yes }
}
zandalari23 = { #Generated
	name = To
	dynasty = zandalari2
	religion = zandism
	culture = zandalari
	father = zandalari22
	417.10.4 = { birth = yes trait = creature_troll }
	482.8.24 = { death = yes }
}
zandalari24 = { #Generated
	name = Uthelthil
	dynasty = zandalari2
	religion = zandism
	culture = zandalari
	father = zandalari23
	465.5.22 = { birth = yes trait = creature_troll }
	541.9.23 = { death = yes }
}
zandalari25 = { #Generated
	name = Taynantoa
	female = yes
	dynasty = zandalari2
	religion = zandism
	culture = zandalari
	father = zandalari24
	524.9.28 = { birth = yes trait = creature_troll }
	598.11.16 = { death = yes }
}
zandalari26 = { #Generated
	name = Haianumike
	dynasty = zandalari2
	religion = zandism
	culture = zandalari
	mother = zandalari25
	581.3.18 = { birth = yes trait = creature_troll }
	665.2.15 = { death = yes }
}

#dynasty = zandalari3
zandalari30 = { #Generated
	name = Bieulae
	female = yes
	dynasty = zandalari3
	religion = zandism
	culture = zandalari
	10.5.18 = { birth = yes trait = creature_troll }
	77.9.27 = { death = yes }
}
zandalari31 = { #Generated
	name = Shaumike
	dynasty = zandalari3
	religion = zandism
	culture = zandalari
	mother = zandalari30
	60.11.9 = { birth = yes trait = creature_troll }
	136.10.26 = { death = yes }
}
zandalari32 = { #Generated
	name = Wonlak
	dynasty = zandalari3
	religion = zandism
	culture = zandalari
	father = zandalari31
	119.11.21 = { birth = yes trait = creature_troll }
	172.11.4 = { death = yes }
}
zandalari33 = { #Generated
	name = Lujra
	female = yes
	dynasty = zandalari3
	religion = zandism
	culture = zandalari
	father = zandalari32
	155.4.28 = { birth = yes trait = creature_troll }
	208.2.26 = { death = yes }
}
zandalari34 = { #Generated
	name = Araani
	female = yes
	dynasty = zandalari3
	religion = zandism
	culture = zandalari
	mother = zandalari33
	191.10.18 = { birth = yes trait = creature_troll }
	252.4.24 = { death = yes }
}
zandalari35 = { #Generated
	name = Baluli
	female = yes
	dynasty = zandalari3
	religion = zandism
	culture = zandalari
	mother = zandalari34
	235.1.14 = { birth = yes trait = creature_troll }
	284.4.7 = { death = yes }
}
zandalari36 = { #Generated
	name = Vanutie
	female = yes
	dynasty = zandalari3
	religion = zandism
	culture = zandalari
	mother = zandalari35
	267.7.4 = { birth = yes trait = creature_troll }
	324.6.6 = { death = yes }
}
zandalari37 = { #Generated
	name = Korij
	dynasty = zandalari3
	religion = zandism
	culture = zandalari
	mother = zandalari36
	307.1.22 = { birth = yes trait = creature_troll }
	372.8.5 = { death = yes }
}
zandalari38 = { #Generated
	name = Mak
	female = yes
	dynasty = zandalari3
	religion = zandism
	culture = zandalari
	father = zandalari37
	355.5.1 = { birth = yes trait = creature_troll }
	420.10.26 = { death = yes }
}
zandalari39 = { #Generated
	name = Malrimon
	dynasty = zandalari3
	religion = zandism
	culture = zandalari
	mother = zandalari38
	403.11.19 = { birth = yes trait = creature_troll }
	477.1.25 = { death = yes }
}
zandalari40 = { #Generated
	name = Zubmon
	dynasty = zandalari3
	religion = zandism
	culture = zandalari
	father = zandalari39
	460.11.3 = { birth = yes trait = creature_troll }
	511.1.3 = { death = yes }
}
zandalari41 = { #Generated
	name = Aya
	female = yes
	dynasty = zandalari3
	religion = zandism
	culture = zandalari
	father = zandalari40
	494.4.10 = { birth = yes trait = creature_troll }
	545.3.25 = { death = yes }
}
zandalari42 = { #Generated
	name = Atha
	female = yes
	dynasty = zandalari3
	religion = zandism
	culture = zandalari
	mother = zandalari41
	528.6.6 = { birth = yes trait = creature_troll }
	608.4.8 = { death = yes }
}
zandalari43 = { #Generated
	name = Zeauashi
	female = yes
	dynasty = zandalari3
	religion = zandism
	culture = zandalari
	mother = zandalari42
	591.1.24 = { birth = yes trait = creature_troll }
	679.5.7 = { death = yes }
}
vilnakdor={
	name = Vilnak'dor
	culture = zandalari
	religion = zandism
	martial=8 diplomacy=7 stewardship=5 intrigue=5 learning=5
	trait=education_martial_3 trait=gregarious trait=arbitrary trait=wrathful
	disallow_random_traits = yes
	566.12.28={ birth=yes trait=creature_troll }
	588.12.28={
		trait = diplomat
	}
	598.1.1={
		# Vilnak'dor and Rastahkan used to be friends
		effect = {
			if = {
				limit = { NOT = { game_start_date >= 616.1.21 } }
				set_relation_friend = character:66000 #Rastakhan
			}
		}
		employer = 66000 #Rastakhan
		give_council_position = councillor_marshal
	}
	616.1.21={ # betrayed Rastakhan in BfA
		set_relation_rival = character:66000 #Rastakhan
	}
	616.2.19 = { # Killed by Rastakhan
		death = {
			death_reason = death_battle
			killer = 66000 #Rastakhan
		}
	}
}<|MERGE_RESOLUTION|>--- conflicted
+++ resolved
@@ -115,14 +115,10 @@
 	martial=8 diplomacy=5 stewardship=7 intrigue=8 learning=4
 	trait=education_diplomacy_3 trait=diligent trait=temperate trait=patient trait=brave
 	father=66000
-<<<<<<< HEAD
-	580.4.5={ birth=yes trait=creature_troll effect = { make_important_lore_character_effect = yes } }
-=======
 	580.4.5={ 
 		birth=yes trait=creature_troll
 		effect = { make_important_lore_character_effect = yes }
 	}
->>>>>>> 926a3987
 	600.1.1={
 		effect={ set_variable = { name = wc_light_magic_lifestyle_additional_perks_variable value = wc_perks_needed_for_level_4_magic_trait_value } }
 		trait=shrewd
@@ -198,11 +194,7 @@
 		# Talanji and Apari were friends until Rastakhan's death
 		effect = {
 			if = {
-<<<<<<< HEAD
-				limit = { current_date <= 616.12.11 } }
-=======
 				limit = { NOT = { game_start_date >= 616.12.11 } }
->>>>>>> 926a3987
 				set_relation_friend = character:66001 #Talanji
 			}
 		}
