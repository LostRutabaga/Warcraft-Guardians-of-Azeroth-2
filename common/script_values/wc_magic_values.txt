﻿### MANA

wc_sorcerer_trait_1_mana_value = 10
wc_sorcerer_trait_noninheritable_mana_value = 15
wc_sorcerer_trait_2_mana_value = 20
wc_sorcerer_trait_3_mana_value = 30

wc_base_mana_value = {
	desc = wc_mana_base_value_desc
	format = "WC_MAX_MANA_VALUE_FORMAT"

	value = 15
}

wc_base_mana_cp_terrible_value = 5
wc_base_mana_cp_poor_value = 7
wc_base_mana_cp_average_value = 10
wc_base_mana_cp_good_value = 13
wc_base_mana_cp_excellent_value = 15

wc_lifestyle_xp_gain_terrible_value = 0.03
wc_lifestyle_xp_gain_poor_value = 0.05
wc_lifestyle_xp_gain_average_value = 0.07
wc_lifestyle_xp_gain_good_value = 0.1
wc_lifestyle_xp_gain_excellent_value = 0.15

wc_mana_per_magic_perk_base_value = 2 # Also used in localization
wc_mana_per_magic_perk_magiclevel2_value = 3 # Also used in localization
wc_mana_per_magic_perk_magiclevel3_value = 4 # Also used in localization
wc_mana_per_magic_perk_magiclevel4_value = 5 # Also used in localization

wc_mana_per_light_magic_perk_value = {
	if = {
		limit = { has_trait = user_of_light_magic_2 }

		value = wc_mana_per_magic_perk_magiclevel2_value
	}
	else_if = {
		limit = { has_trait = user_of_light_magic_3 }

		value = wc_mana_per_magic_perk_magiclevel3_value
	}
	else_if = {
		limit = {
			OR = {
				has_trait = user_of_light_magic_4
				has_trait = user_of_light_magic_5
			}
		}

		value = wc_mana_per_magic_perk_magiclevel4_value
	}
	else = { value = wc_mana_per_magic_perk_base_value }
}
wc_mana_per_shadow_magic_perk_value = {
	if = {
		limit = { has_trait = user_of_shadow_magic_2 }

		value = wc_mana_per_magic_perk_magiclevel2_value
	}
	else_if = {
		limit = { has_trait = user_of_shadow_magic_3 }

		value = wc_mana_per_magic_perk_magiclevel3_value
	}
	else_if = {
		limit = {
			OR = {
				has_trait = user_of_shadow_magic_4
				has_trait = user_of_shadow_magic_5
			}
		}

		value = wc_mana_per_magic_perk_magiclevel4_value
	}
	else = { value = wc_mana_per_magic_perk_base_value }
}
wc_mana_per_disorder_magic_perk_value = {
	if = {
		limit = { has_trait = user_of_disorder_magic_2 }

		value = wc_mana_per_magic_perk_magiclevel2_value
	}
	else_if = {
		limit = { has_trait = user_of_disorder_magic_3 }

		value = wc_mana_per_magic_perk_magiclevel3_value
	}
	else_if = {
		limit = {
			OR = {
				has_trait = user_of_disorder_magic_4
				has_trait = user_of_disorder_magic_5
			}
		}

		value = wc_mana_per_magic_perk_magiclevel4_value
	}
	else = { value = wc_mana_per_magic_perk_base_value }
}
wc_mana_per_order_magic_perk_value = {
	if = {
		limit = { has_trait = user_of_order_magic_2 }

		value = wc_mana_per_magic_perk_magiclevel2_value
	}
	else_if = {
		limit = { has_trait = user_of_order_magic_3 }

		value = wc_mana_per_magic_perk_magiclevel3_value
	}
	else_if = {
		limit = {
			OR = {
				has_trait = user_of_order_magic_4
				has_trait = user_of_order_magic_5
			}
		}

		value = wc_mana_per_magic_perk_magiclevel4_value
	}
	else = { value = wc_mana_per_magic_perk_base_value }
}
wc_mana_per_life_magic_perk_value = {
	if = {
		limit = { has_trait = user_of_life_magic_2 }

		value = wc_mana_per_magic_perk_magiclevel2_value
	}
	else_if = {
		limit = { has_trait = user_of_life_magic_3 }

		value = wc_mana_per_magic_perk_magiclevel3_value
	}
	else_if = {
		limit = {
			OR = {
				has_trait = user_of_life_magic_4
				has_trait = user_of_life_magic_5
			}
		}

		value = wc_mana_per_magic_perk_magiclevel4_value
	}
	else = { value = wc_mana_per_magic_perk_base_value }
}
wc_mana_per_death_magic_perk_value = {
	if = {
		limit = { has_trait = user_of_death_magic_2 }

		value = wc_mana_per_magic_perk_magiclevel2_value
	}
	else_if = {
		limit = { has_trait = user_of_death_magic_3 }

		value = wc_mana_per_magic_perk_magiclevel3_value
	}
	else_if = {
		limit = {
			OR = {
				has_trait = user_of_death_magic_4
				has_trait = user_of_death_magic_5
			}
		}

		value = wc_mana_per_magic_perk_magiclevel4_value
	}
	else = { value = wc_mana_per_magic_perk_base_value }
}
wc_mana_per_elemental_fire_magic_perk_value = {
	if = {
		limit = { has_trait = user_of_elemental_fire_magic_2 }

		value = wc_mana_per_magic_perk_magiclevel2_value
	}
	else_if = {
		limit = { has_trait = user_of_elemental_fire_magic_3 }

		value = wc_mana_per_magic_perk_magiclevel3_value
	}
	else_if = {
		limit = {
			OR = {
				has_trait = user_of_elemental_fire_magic_4
				has_trait = user_of_elemental_fire_magic_5
			}
		}

		value = wc_mana_per_magic_perk_magiclevel4_value
	}
	else = { value = wc_mana_per_magic_perk_base_value }
}
wc_mana_per_elemental_water_magic_perk_value = {
	if = {
		limit = { has_trait = user_of_elemental_water_magic_2 }

		value = wc_mana_per_magic_perk_magiclevel2_value
	}
	else_if = {
		limit = { has_trait = user_of_elemental_water_magic_3 }

		value = wc_mana_per_magic_perk_magiclevel3_value
	}
	else_if = {
		limit = {
			OR = {
				has_trait = user_of_elemental_water_magic_4
				has_trait = user_of_elemental_water_magic_5
			}
		}

		value = wc_mana_per_magic_perk_magiclevel4_value
	}
	else = { value = wc_mana_per_magic_perk_base_value }
}
wc_mana_per_elemental_air_magic_perk_value = {
	if = {
		limit = { has_trait = user_of_elemental_air_magic_2 }

		value = wc_mana_per_magic_perk_magiclevel2_value
	}
	else_if = {
		limit = { has_trait = user_of_elemental_air_magic_3 }

		value = wc_mana_per_magic_perk_magiclevel3_value
	}
	else_if = {
		limit = {
			OR = {
				has_trait = user_of_elemental_air_magic_4
				has_trait = user_of_elemental_air_magic_5
			}
		}

		value = wc_mana_per_magic_perk_magiclevel4_value
	}
	else = { value = wc_mana_per_magic_perk_base_value }
}
wc_mana_per_elemental_earth_magic_perk_value = {
	if = {
		limit = { has_trait = user_of_elemental_earth_magic_2 }

		value = wc_mana_per_magic_perk_magiclevel2_value
	}
	else_if = {
		limit = { has_trait = user_of_elemental_earth_magic_3 }

		value = wc_mana_per_magic_perk_magiclevel3_value
	}
	else_if = {
		limit = {
			OR = {
				has_trait = user_of_elemental_earth_magic_4
				has_trait = user_of_elemental_earth_magic_5
			}
		}

		value = wc_mana_per_magic_perk_magiclevel4_value
	}
	else = { value = wc_mana_per_magic_perk_base_value }
}

wc_max_mana_value = {
	if = { # Light
		limit = { OR = {
				has_trait = wc_lifestyle_light_magic
				any_secret = { secret_type = secret_light_magic_user }
			} 
		}

		min = wc_base_mana_value

		if = {
			limit = {
				NOT = { any_secret = { secret_type = secret_light_magic_user } }
			}
			add = {
				desc = wc_mana_from_light_perks_value_desc

				format = "WC_MAX_MANA_VALUE_FORMAT"
	
				value = light_magic_lifestyle_perks
				add = light_magic_lifestyle_perk_points
				multiply = wc_mana_per_light_magic_perk_value
			}
		}
		else = {
			add = {
				desc = wc_source_unknown_desc

				format = "WC_MAX_MANA_VALUE_FORMAT"
	
				value = light_magic_lifestyle_perks
				add = light_magic_lifestyle_perk_points
				multiply = wc_mana_per_light_magic_perk_value
			}
		}
	}
	if = { # Shadow
		limit = { OR = {
				has_trait = wc_lifestyle_shadow_magic
				any_secret = { secret_type = secret_shadow_magic_user }
			} }

		min = wc_base_mana_value

		if = {
			limit = {
				NOT = { any_secret = { secret_type = secret_shadow_magic_user } }
			}
			add = {
				desc = wc_mana_from_shadow_perks_value_desc

				format = "WC_MAX_MANA_VALUE_FORMAT"
	
				value = shadow_magic_lifestyle_perks
				add = shadow_magic_lifestyle_perk_points
				multiply = wc_mana_per_shadow_magic_perk_value
			}
		}
		else = {
			add = {
				desc = wc_source_unknown_desc

				format = "WC_MAX_MANA_VALUE_FORMAT"
	
				value = shadow_magic_lifestyle_perks
				add = shadow_magic_lifestyle_perk_points
				multiply = wc_mana_per_shadow_magic_perk_value
			}
		}
	}
	if = { # Disorder
		limit = { OR = {
				has_trait = wc_lifestyle_disorder_magic
				any_secret = { secret_type = secret_disorder_magic_user }
			} }

		min = wc_base_mana_value
		if = {
			limit = {
				NOT = { any_secret = { secret_type = secret_disorder_magic_user } }
			}
			add = {
				desc = wc_mana_from_disorder_perks_value_desc

				format = "WC_MAX_MANA_VALUE_FORMAT"
	
				value = disorder_magic_lifestyle_perks
				add = disorder_magic_lifestyle_perk_points
				multiply = wc_mana_per_disorder_magic_perk_value
			}
		}
		else = {
			add = {
				desc = wc_source_unknown_desc

				format = "WC_MAX_MANA_VALUE_FORMAT"
	
				value = disorder_magic_lifestyle_perks
				add = disorder_magic_lifestyle_perk_points
				multiply = wc_mana_per_disorder_magic_perk_value
			}
		}
		
	}
	if = { # Order
		limit = { OR = {
				has_trait = wc_lifestyle_order_magic
				any_secret = { secret_type = secret_order_magic_user }
			} }

		min = wc_base_mana_value

		if = {
			limit = {
				NOT = { any_secret = { secret_type = secret_order_magic_user } }
			}
			add = {
				desc = wc_mana_from_order_perks_value_desc

				format = "WC_MAX_MANA_VALUE_FORMAT"
	
				value = order_magic_lifestyle_perks
				add = order_magic_lifestyle_perk_points
				multiply = wc_mana_per_order_magic_perk_value
			}
		}
		else = {
			add = {
				desc = wc_source_unknown_desc

				format = "WC_MAX_MANA_VALUE_FORMAT"
	
				value = order_magic_lifestyle_perks
				add = order_magic_lifestyle_perk_points
				multiply = wc_mana_per_order_magic_perk_value
			}
		}
			
	}
	if = { # Life
		limit = { OR = {
				has_trait = wc_lifestyle_life_magic
				any_secret = { secret_type = secret_life_magic_user }
			} }

		min = wc_base_mana_value

		if = {
			limit = {
				NOT = { any_secret = { secret_type = secret_life_magic_user } }
			}
			add = {
				desc = wc_mana_from_life_perks_value_desc

				format = "WC_MAX_MANA_VALUE_FORMAT"
	
				value = life_magic_lifestyle_perks
				add = life_magic_lifestyle_perk_points
				multiply = wc_mana_per_life_magic_perk_value
			}
		}
		else = {
			add = {
				desc = wc_source_unknown_desc

				format = "WC_MAX_MANA_VALUE_FORMAT"
	
				value = life_magic_lifestyle_perks
				add = life_magic_lifestyle_perk_points
				multiply = wc_mana_per_life_magic_perk_value
			}
		}
	}
	if = { # Death
		limit = { OR = {
				has_trait = wc_lifestyle_death_magic
				any_secret = { secret_type = secret_death_magic_user }
			} }

		min = wc_base_mana_value

		if = {
			limit = {
				NOT = { any_secret = { secret_type = secret_death_magic_user } }
			}
			add = {
				desc = wc_mana_from_death_perks_value_desc

				format = "WC_MAX_MANA_VALUE_FORMAT"
	
				value = death_magic_lifestyle_perks
				add = death_magic_lifestyle_perk_points
				multiply = wc_mana_per_death_magic_perk_value
			}
		}
		else = {
			add = {
				desc = wc_source_unknown_desc

				format = "WC_MAX_MANA_VALUE_FORMAT"
	
				value = death_magic_lifestyle_perks
				add = death_magic_lifestyle_perk_points
				multiply = wc_mana_per_death_magic_perk_value
			}
		}
	}
	# Elemental
	if = { # Fire
		limit = {
			OR = {
				has_trait_with_flag = wc_lifestyle_elemental_fire_magic_flag
				any_secret = { secret_type = secret_elemental_fire_magic_user }
			}			
		}

		min = wc_base_mana_value

		if = {
			limit = {
				NOT = { any_secret = { secret_type = secret_elemental_fire_magic_user } }
			}
			add = {
				desc = wc_mana_from_elemental_fire_perks_value_desc

				format = "WC_MAX_MANA_VALUE_FORMAT"
	
				value = elemental_fire_magic_lifestyle_perks
				add = elemental_fire_magic_lifestyle_perk_points
				multiply = wc_mana_per_elemental_fire_magic_perk_value
			}
		}
		else = {
			add = {
				desc = wc_source_unknown_desc

				format = "WC_MAX_MANA_VALUE_FORMAT"
	
				value = elemental_fire_magic_lifestyle_perks
				add = elemental_fire_magic_lifestyle_perk_points
				multiply = wc_mana_per_elemental_fire_magic_perk_value
			}
		}
	}
	if = { # Water
		limit = {
			OR = {
				has_trait_with_flag = wc_lifestyle_elemental_water_magic_flag
				any_secret = { secret_type = secret_elemental_water_magic_user }
			}			
		}

		min = wc_base_mana_value

		if = {
			limit = {
				NOT = { any_secret = { secret_type = secret_elemental_water_magic_user } }
			}
			add = {
				desc = wc_mana_from_elemental_water_perks_value_desc

				format = "WC_MAX_MANA_VALUE_FORMAT"
	
				value = elemental_water_magic_lifestyle_perks
				add = elemental_water_magic_lifestyle_perk_points
				multiply = wc_mana_per_elemental_water_magic_perk_value
			}
		}
		else = {
			add = {
				desc = wc_source_unknown_desc

				format = "WC_MAX_MANA_VALUE_FORMAT"
	
				value = elemental_water_magic_lifestyle_perks
				add = elemental_water_magic_lifestyle_perk_points
				multiply = wc_mana_per_elemental_water_magic_perk_value
			}
		}
	}
	if = { # Air
		limit = {
			OR = {
				has_trait_with_flag = wc_lifestyle_elemental_air_magic_flag
				any_secret = { secret_type = secret_elemental_air_magic_user }
			}			
		}

		min = wc_base_mana_value

		if = {
			limit = {
				NOT = { any_secret = { secret_type = secret_elemental_air_magic_user } }
			}
			add = {
				desc = wc_mana_from_elemental_air_perks_value_desc

				format = "WC_MAX_MANA_VALUE_FORMAT"
	
				value = elemental_air_magic_lifestyle_perks
				add = elemental_air_magic_lifestyle_perk_points
				multiply = wc_mana_per_elemental_air_magic_perk_value
			}
		}
		else = {
			add = {
				desc = wc_source_unknown_desc

				format = "WC_MAX_MANA_VALUE_FORMAT"
	
				value = elemental_air_magic_lifestyle_perks
				add = elemental_air_magic_lifestyle_perk_points
				multiply = wc_mana_per_elemental_air_magic_perk_value
			}
		}
	}
	if = { # Earth
		limit = {
			OR = {
				has_trait_with_flag = wc_lifestyle_elemental_earth_magic_flag
				any_secret = { secret_type = secret_elemental_earth_magic_user }
			}			
		}

		min = wc_base_mana_value

		if = {
			limit = {
				NOT = { any_secret = { secret_type = secret_elemental_earth_magic_user } }
			}
			add = {
				desc = wc_mana_from_elemental_earth_perks_value_desc

				format = "WC_MAX_MANA_VALUE_FORMAT"
	
				value = elemental_earth_magic_lifestyle_perks
				add = elemental_earth_magic_lifestyle_perk_points
				multiply = wc_mana_per_elemental_earth_magic_perk_value
			}
		}
		else = {
			add = {
				desc = wc_source_unknown_desc

				format = "WC_MAX_MANA_VALUE_FORMAT"
	
				value = elemental_earth_magic_lifestyle_perks
				add = elemental_earth_magic_lifestyle_perk_points
				multiply = wc_mana_per_elemental_earth_magic_perk_value
			}
		}
	}

	if = {
		limit = { has_trait = magic_good_1 }

		min = wc_base_mana_value

		add = {
			desc = wc_mana_from_magic_good_1_trait_value_desc
			format = "WC_MAX_MANA_VALUE_FORMAT"

			value = wc_sorcerer_trait_1_mana_value
		}
	}
	else_if = {
		limit = { has_trait = magic_good_2 }

		min = wc_base_mana_value

		add = {
			desc = wc_mana_from_magic_good_2_trait_value_desc
			format = "WC_MAX_MANA_VALUE_FORMAT"

			value = wc_sorcerer_trait_2_mana_value
		}
	}
	else_if = {
		limit = { has_trait = magic_good_3 }

		min = wc_base_mana_value

		add = {
			desc = wc_mana_from_magic_good_3_trait_value_desc
			format = "WC_MAX_MANA_VALUE_FORMAT"

			value = wc_sorcerer_trait_3_mana_value
		}
	}
	else_if = {
		limit = { has_trait = magic_bad_1 }
		subtract = {
			desc = wc_mana_from_magic_bad_1_trait_value_desc
			format = "WC_MAX_MANA_VALUE_FORMAT"

			value = wc_sorcerer_trait_1_mana_value
		}
	}
	else_if = {
		limit = { has_trait = magic_bad_2 }
		subtract = {
			desc = wc_mana_from_magic_bad_2_trait_value_desc
			format = "WC_MAX_MANA_VALUE_FORMAT"

			value = wc_sorcerer_trait_2_mana_value
		}
	}
	else_if = {
		limit = { has_trait = magic_bad_3 }
		subtract = {
			desc = wc_mana_from_magic_bad_3_trait_value_desc
			format = "WC_MAX_MANA_VALUE_FORMAT"

			value = wc_sorcerer_trait_3_mana_value
		}
	}

	if = {
		limit = { has_trait = magic_good_noninheritable }
		add = {
			desc = wc_mana_from_magic_good_noninheritable_value_desc
			format = "WC_MAX_MANA_VALUE_FORMAT"

			value = wc_sorcerer_trait_noninheritable_mana_value
		}
	}
	else_if = {
		limit = { has_trait = magic_bad_noninheritable }
		subtract = {
			desc = wc_mana_from_magic_bad_noninheritable_value_desc
			format = "WC_MAX_MANA_VALUE_FORMAT"

			value = wc_sorcerer_trait_noninheritable_mana_value
		}
	}
	
	if = {
		limit = {
			exists = court_position:court_mage_court_position
		}
		
		if = {
			limit = { court_position:court_mage_court_position.aptitude:court_mage_court_position = 4 }
			add = {
				format = "WC_MAX_MANA_VALUE_FORMAT"
				desc = wc_court_mage_position_desc
				value = wc_base_mana_cp_excellent_value
			}
		}
		else_if = {
			limit = { court_position:court_mage_court_position.aptitude:court_mage_court_position = 3 }
			add = {
				format = "WC_MAX_MANA_VALUE_FORMAT"
				desc = wc_court_mage_position_desc
				value = wc_base_mana_cp_good_value
			}
		}
		else_if = {
			limit = { court_position:court_mage_court_position.aptitude:court_mage_court_position = 2 }
			add = {
				format = "WC_MAX_MANA_VALUE_FORMAT"
				desc = wc_court_mage_position_desc
				value = wc_base_mana_cp_average_value
			}
		}
		else_if = {
			limit = { court_position:court_mage_court_position.aptitude:court_mage_court_position = 1 }
			add = {
				format = "WC_MAX_MANA_VALUE_FORMAT"
				desc = wc_court_mage_position_desc
				value = wc_base_mana_cp_poor_value
			}
		}
		else_if = {
			limit = { court_position:court_mage_court_position.aptitude:court_mage_court_position = 0 }
			add = {
				format = "WC_MAX_MANA_VALUE_FORMAT"
				desc = wc_court_mage_position_desc
				value = wc_base_mana_cp_terrible_value
			}
		}
	}

	min = 0
	ceiling = yes
}

wc_magic_good_trait_1_mana_replenishment_value = 0.01
wc_magic_good_trait_noninheritable_mana_replenishment_value = 0.02
wc_magic_good_trait_2_mana_replenishment_value = 0.015
wc_magic_good_trait_3_mana_replenishment_value = 0.025

wc_magic_bad_trait_1_mana_regeneration_value = -0.05
wc_magic_bad_trait_noninheritable_mana_regeneration_value = -0.1
wc_magic_bad_trait_2_mana_regeneration_value = -0.15
wc_magic_bad_trait_3_mana_regeneration_value = -0.25

wc_mana_replenishment_base_value = 0.01 # Used in localization

wc_mana_replenishment_value = { # Used in localization
	value = wc_mana_replenishment_base_value
	
	if = {
		limit = { has_trait = magic_good_1 }
		add = wc_magic_good_trait_1_mana_replenishment_value
	}
	else_if = {
		limit = { has_trait = magic_good_2 }
		add = wc_magic_good_trait_2_mana_replenishment_value
	}
	else_if = {
		limit = { has_trait = magic_good_3 }
		add = wc_magic_good_trait_3_mana_replenishment_value
	}

	if = {
		limit = { has_trait = magic_good_noninheritable }
		add = wc_magic_good_trait_noninheritable_mana_replenishment_value
	}
	min = 0.01
}

wc_mana_regeneration_value = {
	add = {
		desc = wc_hp_capacity_base_desc
		format = "WC_MAX_MANA_VALUE_FORMAT"
		value = 1 
	}

	add = {
		desc = wc_mana_regeneration_from_max_value_desc
		format = "WC_MANA_REPLENISHMENT_VALUE_FORMAT"

		value = wc_max_mana_value

		multiply = {
			value = {
				add = wc_mana_replenishment_value
				multiply = 0.75
			}
		}
	}
	add = {
		value = 1
		format = "WC_MAX_MANA_VALUE_FORMAT"
		desc = wc_hp_capacity_base_desc
	}
<<<<<<< HEAD
=======


>>>>>>> 98052229
	multiply = { # Mana Regeneration
		value = 1
		
		if = {
			limit = { has_trait = magic_bad_1 }

			add = {
				desc = wc_mana_regeneration_from_magic_bad_1_trait_value_desc
				format = "WC_MANA_REGENERATION_VALUE_PERCENTAGE_FORMAT"

				value = wc_magic_bad_trait_1_mana_regeneration_value
			}
		}
		else_if = {
			limit = { has_trait = magic_bad_2 }

			add = {
				desc = wc_mana_regeneration_from_magic_bad_2_trait_value_desc
				format = "WC_MANA_REGENERATION_VALUE_PERCENTAGE_FORMAT"

				value = wc_magic_bad_trait_2_mana_regeneration_value
			}
		}
		else_if = {
			limit = { has_trait = magic_bad_3 }

			add = {
				desc = wc_mana_regeneration_from_magic_bad_3_trait_value_desc
				format = "WC_MANA_REGENERATION_VALUE_PERCENTAGE_FORMAT"

				value = wc_magic_bad_trait_3_mana_regeneration_value
			}
		}
		if = {
			limit = { has_trait = magic_bad_noninheritable }

			add = {
				desc = wc_mana_regeneration_from_magic_bad_noninheritable_trait_value_desc
				format = "WC_MANA_REGENERATION_VALUE_PERCENTAGE_FORMAT"

				value = wc_magic_bad_trait_noninheritable_mana_regeneration_value
			}
		}
		if = {
			limit = {
				has_perk = elemental_fire_magic_tree_2_perk_5
				has_variable_list = spells_cd
				variable_list_size = { name = spells_cd value >= 3 }
			}
			add = {
				desc = wc_feedback_perk_desc
				format = "WC_MANA_REGENERATION_VALUE_PERCENTAGE_FORMAT"
				value = 0.3
			}
		}
	}

<<<<<<< HEAD
=======
	add = {
		value = wc_mp_value
		divide = 20
		desc = wc_mp_val_desc
		format = "WC_MAX_MANA_VALUE_FORMAT_DEC"
	}

	#every_in_list = {
	#	variable = wc_order_arcane_intellect_you_channel_on_variable_list
	#	subtract = wc_magic_spell_order_arcane_intellect_cost_mana_monthly_value
	#}

>>>>>>> 98052229
}

wc_sorcerer_trait_1_current_mana_to_prowess_value = 0.01
wc_sorcerer_trait_noninheritable_current_mana_to_prowess_value = 0.02
wc_sorcerer_trait_2_current_mana_to_prowess_value = 0.03
wc_sorcerer_trait_3_current_mana_to_prowess_value = 0.05

wc_current_mana_to_prowess_base_percent = 0.01 # Also used in localization

wc_current_mana_to_prowess_percent = {
	value = wc_current_mana_to_prowess_base_percent

	if = {
		limit = { has_trait = magic_good_1 }
		add = wc_sorcerer_trait_1_current_mana_to_prowess_value
	}
	else_if = {
		limit = { has_trait = magic_good_2 }
		add = wc_sorcerer_trait_2_current_mana_to_prowess_value
	}
	else_if = {
		limit = { has_trait = magic_good_3 }
		add = wc_sorcerer_trait_3_current_mana_to_prowess_value
	}
	else_if = {
		limit = { has_trait = magic_bad_1 }
		subtract = wc_sorcerer_trait_1_current_mana_to_prowess_value
	}
	else_if = {
		limit = { has_trait = magic_bad_2 }
		subtract = wc_sorcerer_trait_2_current_mana_to_prowess_value
	}
	else_if = {
		limit = { has_trait = magic_bad_3 }
		subtract = wc_sorcerer_trait_3_current_mana_to_prowess_value
	}

	if = {
		limit = { has_trait = magic_good_noninheritable }
		add = wc_sorcerer_trait_noninheritable_current_mana_to_prowess_value
	}
	else_if = {
		limit = { has_trait = magic_bad_noninheritable }
		subtract = wc_sorcerer_trait_noninheritable_current_mana_to_prowess_value
	}

	min = 0
}

wc_current_mana_to_prowess_value = {
	if = {
		limit = { has_variable = wc_current_mana_variable }
		add = var:wc_current_mana_variable
	}

	multiply = wc_current_mana_to_prowess_percent

	floor = yes
}

wc_current_mana_percent_value = { # Used in localization and progressbars
	if = {
		limit = { has_variable = wc_current_mana_variable }
		add = var:wc_current_mana_variable
	}
	divide = wc_max_mana_value

	min = 0
}

wc_sorcerer_good_trait_1_mp_value = 4
wc_sorcerer_good_trait_2_mp_value = 7
wc_sorcerer_good_trait_3_mp_value = 10
wc_mp_special_being_value = 20
wc_mp_powerful_being_value = 10
wc_mp_special_race_value = 5

wc_mp_value = {
	if = {
		limit = { has_trait = magic_good_1 }
		add = {
			desc = wc_mana_from_magic_good_1_trait_value_desc
			format = "WC_MAX_MANA_VALUE_FORMAT"

			value = wc_sorcerer_good_trait_1_mp_value
		}
	}
	else_if = {
		limit = { has_trait = magic_good_2 }
		add = {
			desc = wc_mana_from_magic_good_2_trait_value_desc
			format = "WC_MAX_MANA_VALUE_FORMAT"

			value = wc_sorcerer_good_trait_2_mp_value
		}
	}
	else_if = {
		limit = { has_trait = magic_good_3 }
		add = {
			desc = wc_mana_from_magic_good_3_trait_value_desc
			format = "WC_MAX_MANA_VALUE_FORMAT"

			value = wc_sorcerer_good_trait_3_mp_value
		}
	}
	else_if = {
		limit = { has_trait = magic_good_noninheritable }
		add = {
			desc = wc_mana_from_magic_good_noninheritable_value_desc
			format = "WC_MAX_MANA_VALUE_FORMAT"

			value = wc_sorcerer_good_trait_1_mp_value
		}
	}
	else_if = {
		limit = { has_trait = magic_bad_1 }
		subtract = {
			desc = wc_mana_regeneration_from_magic_bad_1_trait_value_desc
			format = "WC_MAX_MANA_VALUE_FORMAT"

			value = wc_sorcerer_good_trait_1_mp_value
		}
	}
	else_if = {
		limit = { has_trait = magic_bad_2 }
		subtract = {
			desc = wc_mana_regeneration_from_magic_bad_2_trait_value_desc
			format = "WC_MAX_MANA_VALUE_FORMAT"

			value = wc_sorcerer_good_trait_2_mp_value
		}
	}
	else_if = {
		limit = { has_trait = magic_bad_3 }
		subtract = {
			desc = wc_mana_regeneration_from_magic_bad_3_trait_value_desc
			format = "WC_MAX_MANA_VALUE_FORMAT"

			value = wc_sorcerer_good_trait_3_mp_value
		}
	}
	else_if = {
		limit = { has_trait = magic_bad_noninheritable }
		subtract = {
			desc = wc_mana_regeneration_from_magic_bad_noninheritable_trait_value_desc
			format = "WC_MAX_MANA_VALUE_FORMAT"

			value = wc_sorcerer_good_trait_1_mp_value
		}
	}
	if = { # Light
		limit = { 
			OR = {
				has_trait = wc_lifestyle_light_magic
				any_secret = { secret_type = secret_light_magic_user }
			}
		}
		if = {
			limit = {
				NOT = { any_secret = { secret_type = secret_light_magic_user } }
			}
			add = {
				desc = wc_mana_from_light_perks_value_desc

				format = "WC_MAX_MANA_VALUE_FORMAT"
	
				value = light_magic_lifestyle_perks
				add = light_magic_lifestyle_perk_points
			}
		}
		else = {
			add = {
				desc = wc_source_unknown_desc

				format = "WC_MAX_MANA_VALUE_FORMAT"
	
				value = light_magic_lifestyle_perks
				add = light_magic_lifestyle_perk_points
			}
		}
	}
	if = { # Shadow
		limit = { OR = {
				has_trait = wc_lifestyle_shadow_magic
				any_secret = { secret_type = secret_shadow_magic_user }
			} }

			if = {
				limit = {
					NOT = { any_secret = { secret_type = secret_shadow_magic_user } }
				}
				add = {
					desc = wc_mana_from_shadow_perks_value_desc
	
					format = "WC_MAX_MANA_VALUE_FORMAT"
		
					value = shadow_magic_lifestyle_perks
					add = shadow_magic_lifestyle_perk_points
				}
			}
			else = {
				add = {
					desc = wc_source_unknown_desc
	
					format = "WC_MAX_MANA_VALUE_FORMAT"
		
					value = shadow_magic_lifestyle_perks
					add = shadow_magic_lifestyle_perk_points
				}
			}
	}
	if = { # Disorder
		limit = { OR = {
				has_trait = wc_lifestyle_disorder_magic
				any_secret = { secret_type = secret_disorder_magic_user }
			} }

			if = {
				limit = {
					NOT = { any_secret = { secret_type = secret_disorder_magic_user } }
				}
				add = {
					desc = wc_mana_from_disorder_perks_value_desc
	
					format = "WC_MAX_MANA_VALUE_FORMAT"
		
					value = disorder_magic_lifestyle_perks
					add = disorder_magic_lifestyle_perk_points
				}
			}
			else = {
				add = {
					desc = wc_source_unknown_desc
	
					format = "WC_MAX_MANA_VALUE_FORMAT"
		
					value = disorder_magic_lifestyle_perks
					add = disorder_magic_lifestyle_perk_points
				}
			}
	}
	if = { # Order
		limit = { OR = {
				has_trait = wc_lifestyle_order_magic
				any_secret = { secret_type = secret_order_magic_user }
			} }

			if = {
				limit = {
					NOT = { any_secret = { secret_type = secret_order_magic_user } }
				}
				add = {
					desc = wc_mana_from_order_perks_value_desc
	
					format = "WC_MAX_MANA_VALUE_FORMAT"
		
					value = order_magic_lifestyle_perks
					add = order_magic_lifestyle_perk_points
				}
			}
			else = {
				add = {
					desc = wc_source_unknown_desc
	
					format = "WC_MAX_MANA_VALUE_FORMAT"
		
					value = order_magic_lifestyle_perks
					add = order_magic_lifestyle_perk_points
				}
			}
	}
	if = { # Life
		limit = { OR = {
				has_trait = wc_lifestyle_life_magic
				any_secret = { secret_type = secret_life_magic_user }
			} }

			if = {
				limit = {
					NOT = { any_secret = { secret_type = secret_life_magic_user } }
				}
				add = {
					desc = wc_mana_from_life_perks_value_desc
	
					format = "WC_MAX_MANA_VALUE_FORMAT"
		
					value = life_magic_lifestyle_perks
					add = life_magic_lifestyle_perk_points
				}
			}
			else = {
				add = {
					desc = wc_source_unknown_desc
	
					format = "WC_MAX_MANA_VALUE_FORMAT"
		
					value = life_magic_lifestyle_perks
					add = life_magic_lifestyle_perk_points
				}
			}
	}
	if = { # Death
		limit = { OR = {
				has_trait = wc_lifestyle_death_magic
				any_secret = { secret_type = secret_death_magic_user }
			} }

			if = {
				limit = {
					NOT = { any_secret = { secret_type = secret_death_magic_user } }
				}
				add = {
					desc = wc_mana_from_death_perks_value_desc
	
					format = "WC_MAX_MANA_VALUE_FORMAT"
		
					value = death_magic_lifestyle_perks
					add = death_magic_lifestyle_perk_points
				}
			}
			else = {
				add = {
					desc = wc_source_unknown_desc
	
					format = "WC_MAX_MANA_VALUE_FORMAT"
		
					value = death_magic_lifestyle_perks
					add = death_magic_lifestyle_perk_points
				}
			}
	}
	# Elemental
	if = { # Fire
		limit = {
			OR = {
				has_trait_with_flag = wc_lifestyle_elemental_fire_magic_flag
				any_secret = { secret_type = secret_elemental_fire_magic_user }
			}			
		}

		if = {
			limit = {
				NOT = { any_secret = { secret_type = secret_elemental_fire_magic_user } }
			}
			add = {
				desc = wc_mana_from_elemental_fire_perks_value_desc

				format = "WC_MAX_MANA_VALUE_FORMAT"
	
				value = elemental_fire_magic_lifestyle_perks
				add = elemental_fire_magic_lifestyle_perk_points
			}
		}
		else = {
			add = {
				desc = wc_source_unknown_desc

				format = "WC_MAX_MANA_VALUE_FORMAT"
	
				value = elemental_fire_magic_lifestyle_perks
				add = elemental_fire_magic_lifestyle_perk_points
			}
		}
	}
	if = { # Water
		limit = {
			OR = {
				has_trait_with_flag = wc_lifestyle_elemental_water_magic_flag
				any_secret = { secret_type = secret_elemental_water_magic_user }
			}			
		}

		if = {
			limit = {
				NOT = { any_secret = { secret_type = secret_elemental_water_magic_user } }
			}
			add = {
				desc = wc_mana_from_elemental_water_perks_value_desc

				format = "WC_MAX_MANA_VALUE_FORMAT"
	
				value = elemental_water_magic_lifestyle_perks
				add = elemental_water_magic_lifestyle_perk_points
			}
		}
		else = {
			add = {
				desc = wc_source_unknown_desc

				format = "WC_MAX_MANA_VALUE_FORMAT"
	
				value = elemental_water_magic_lifestyle_perks
				add = elemental_water_magic_lifestyle_perk_points
			}
		}
	}
	if = { # Air
		limit = {
			OR = {
				has_trait_with_flag = wc_lifestyle_elemental_air_magic_flag
				any_secret = { secret_type = secret_elemental_air_magic_user }
			}			
		}

		if = {
			limit = {
				NOT = { any_secret = { secret_type = secret_elemental_air_magic_user } }
			}
			add = {
				desc = wc_mana_from_elemental_air_perks_value_desc

				format = "WC_MAX_MANA_VALUE_FORMAT"
	
				value = elemental_air_magic_lifestyle_perks
				add = elemental_air_magic_lifestyle_perk_points
			}
		}
		else = {
			add = {
				desc = wc_source_unknown_desc

				format = "WC_MAX_MANA_VALUE_FORMAT"
	
				value = elemental_air_magic_lifestyle_perks
				add = elemental_air_magic_lifestyle_perk_points
			}
		}
	}
	if = { # Earth
		limit = {
			OR = {
				has_trait_with_flag = wc_lifestyle_elemental_earth_magic_flag
				any_secret = { secret_type = secret_elemental_earth_magic_user }
			}			
		}

		if = {
			limit = {
				NOT = { any_secret = { secret_type = secret_elemental_earth_magic_user } }
			}
			add = {
				desc = wc_mana_from_elemental_earth_perks_value_desc

				format = "WC_MAX_MANA_VALUE_FORMAT"
	
				value = elemental_earth_magic_lifestyle_perks
				add = elemental_earth_magic_lifestyle_perk_points
			}
		}
		else = {
			add = {
				desc = wc_source_unknown_desc

				format = "WC_MAX_MANA_VALUE_FORMAT"
	
				value = elemental_earth_magic_lifestyle_perks
				add = elemental_earth_magic_lifestyle_perk_points
			}
		}
	}

	if = {
		limit = {
			has_trait = aspect_of_nature
		}
		add = {
			format = "WC_MAX_MANA_VALUE_FORMAT"
			desc = trait_aspect_of_nature
			value = wc_mp_powerful_being_value			
		}
	}
	else_if = {
		limit = {
			has_trait = aspect_of_earth
		}
		add = {
			format = "WC_MAX_MANA_VALUE_FORMAT"
			desc = trait_aspect_of_earth
			value = wc_mp_powerful_being_value			
		}
	}
	else_if = {
		limit = {
			has_trait = aspect_of_magic
		}
		add = {
			format = "WC_MAX_MANA_VALUE_FORMAT"
			desc = trait_aspect_of_magic
			value = wc_mp_powerful_being_value			
		}
	}
	else_if = {
		limit = {
			has_trait = aspect_of_time
		}
		add = {
			format = "WC_MAX_MANA_VALUE_FORMAT"
			desc = trait_aspect_of_time
			value = wc_mp_powerful_being_value			
		}
	}
	else_if = {
		limit = {
			has_trait = aspect_of_infinity
		}
		add = {
			format = "WC_MAX_MANA_VALUE_FORMAT"
			desc = trait_aspect_of_infinity
			value = wc_mp_powerful_being_value			
		}
	}
	else_if = {
		limit = {
			has_trait = aspect_of_death
		}
		add = {
			format = "WC_MAX_MANA_VALUE_FORMAT"
			desc = trait_aspect_of_death
			value = wc_mp_powerful_being_value			
		}
	}
	if = {
		limit = {
			has_trait = being_undead
		}
		add = {
			format = "WC_MAX_MANA_VALUE_FORMAT"
			desc = trait_being_undead
			value = wc_mp_special_race_value		
		}
	}
	if = {
		limit = {
			has_trait = being_demon
		}
		add = {
			format = "WC_MAX_MANA_VALUE_FORMAT"
			desc = trait_being_demon
			value = wc_mp_special_race_value		
		}
	}
	if = {
		limit = {
			has_trait = being_void
		}
		add = {
			format = "WC_MAX_MANA_VALUE_FORMAT"
			desc = trait_being_void
			value = wc_mp_special_race_value		
		}
	}
	if = {
		limit = {
			has_trait = being_life
		}
		add = {
			format = "WC_MAX_MANA_VALUE_FORMAT"
			desc = trait_being_life
			value = wc_mp_special_race_value		
		}
	}
	if = {
		limit = {
			has_trait = being_order
		}
		add = {
			format = "WC_MAX_MANA_VALUE_FORMAT"
			desc = trait_being_order
			value = wc_mp_special_race_value		
		}
	}
	if = {
		limit = {
			has_trait = being_light
		}
		add = {
			format = "WC_MAX_MANA_VALUE_FORMAT"
			desc = trait_being_light
			value = wc_mp_special_race_value		
		}
	}
	if = {
		limit = {
			has_character_modifier = wc_burnout_modifier
			has_variable = burnout_count
		}
		add = {
			value = var:burnout_count
			multiply = -5
			format = "WC_MAX_MANA_VALUE_FORMAT"
			desc = wc_burnout_modifier
		}
	}
	else_if = {
		limit = {
			has_character_modifier = wc_burnout_good_modifier
			has_variable = burnout_count
		}
		add = {
			value = var:burnout_count
			multiply = 5
			format = "WC_MAX_MANA_VALUE_FORMAT"
			desc = wc_burnout_good_modifier
		}
	}
	if = {
		limit = {
			has_variable = mp_add
		}
		add = {
			value = var:mp_add
			format = "WC_MAX_MANA_VALUE_FORMAT"
			desc = wc_misc
		}
	}
	floor = yes
	min = 0
}

wc_mp_duration_value_percentage = {
	add = wc_mp_value 
	multiply = 4 
	divide = 1000 
}

wc_mp_value_cd_percentage = {
	add = wc_mp_value 
	multiply = 2.5 
	divide = 1000
}

# Magic Resistance
wc_magic_resistance_base_value = 6
wc_magic_resistance_racial_value = 5
wc_magic_vulnerability_racial_value = -5
wc_magic_resistance_religion_criminal_value = -3
wc_magic_resistance_religion_shunned_value = -2
wc_magic_resistance_religion_accepted_value = 2
wc_magic_resistance_religion_idolised_value = 3
wc_magic_resistance_level2_value = 2
wc_magic_resistance_level3_value = 4
wc_magic_resistance_level4_value = 6
wc_magic_resistance_level5_value = 8

wc_light_magic_resistance_value = {
	max = 20
	min = -5
	value = {
		add = {
			value = wc_magic_resistance_base_value
			desc = wc_mana_base_value_desc
			format = "WC_MAX_MANA_VALUE_FORMAT"
		}
	}
	# From User traits
	if = { 
		limit = { has_trait = user_of_shadow_magic_2 }


		add = {
			value = wc_magic_resistance_level2_value
			desc = wc_magic_scaling_value_desc
			format = "WC_MAX_MANA_VALUE_FORMAT"
		}
	}
	else_if = {
		limit = { has_trait = user_of_shadow_magic_3 }

		add = {
			value = wc_magic_resistance_level3_value
			desc = wc_magic_scaling_value_desc
			format = "WC_MAX_MANA_VALUE_FORMAT"
		}
	}
	else_if = {
		limit = { has_trait = user_of_shadow_magic_4 }

		add = {
			value = wc_magic_resistance_level4_value
			desc = wc_magic_scaling_value_desc
			format = "WC_MAX_MANA_VALUE_FORMAT"
		}
	}
	else_if = {
		limit = { has_trait = user_of_shadow_magic_5 }

		add = {
			value = wc_magic_resistance_level5_value
			desc = wc_magic_scaling_value_desc
			format = "WC_MAX_MANA_VALUE_FORMAT"
		}
	}
	# By Faith
	if = {
		limit = {
			faith = { has_doctrine = doctrine_shadow_magic_approved }
		}
		add = {
			value = wc_magic_resistance_religion_idolised_value
			desc = wc_magic_religion_desc
			format = "WC_MAX_MANA_VALUE_FORMAT"
		}
	}
	else_if = {
		limit = {
			faith = { has_doctrine = doctrine_shadow_magic_accepted }
		}
		add = {
			value = wc_magic_resistance_religion_accepted_value
			desc = wc_magic_religion_desc
			format = "WC_MAX_MANA_VALUE_FORMAT"
		}
	}
	else_if = {
		limit = {
			faith = { has_doctrine = doctrine_shadow_magic_ignored }
		}
		add = {
			value = wc_magic_resistance_religion_shunned_value
			desc = wc_magic_religion_desc
			format = "WC_MAX_MANA_VALUE_FORMAT"
		}
	}
	else_if = {
		limit = {
			faith = { has_doctrine = doctrine_shadow_magic_crime }
		}
		add = {
			value = wc_magic_resistance_religion_criminal_value
			desc = wc_magic_religion_desc
			format = "WC_MAX_MANA_VALUE_FORMAT"
		}
	}
	# By Race
	if = {
		limit = {
			has_trait_with_flag = racial_light_magic_resistance
		}
		add = {
			value = wc_magic_resistance_racial_value
			desc = wc_magic_race_desc
			format = "WC_MAX_MANA_VALUE_FORMAT"
		}
	}
	if = {
		limit = {
			has_trait_with_flag = racial_light_magic_vulnerability
		}
		add = {
			value = wc_magic_vulnerability_racial_value
			desc = wc_magic_race_desc
			format = "WC_MAX_MANA_VALUE_FORMAT"
		}
	}
	if = {
		limit = {
			is_lowborn = yes
		}
		add = {
			value = wc_magic_vulnerability_racial_value
			desc = wc_magic_lowborn_desc
			format = "WC_MAX_MANA_VALUE_FORMAT"
		}
	}
	if = {
		limit = {
			has_character_modifier = wc_elemental_fire_minor_protection_modifier
		}
		add = {
			value = 3
			desc = wc_elemental_fire_minor_protection_modifier
			format = "WC_MAX_MANA_VALUE_FORMAT"
		}
	}
	if = {
		limit = {
			has_character_modifier = wc_elemental_fire_major_protection_modifier
		}
		add = {
			value = 6
			desc = wc_elemental_fire_major_protection_modifier
			format = "WC_MAX_MANA_VALUE_FORMAT"
		}
	}
}
wc_order_magic_resistance_value = {
	max = 20
	min = -5
	value = {
		add = {
			value = wc_magic_resistance_base_value
			desc = wc_mana_base_value_desc
			format = "WC_MAX_MANA_VALUE_FORMAT"
		}
	}

	# From User traits
	if = { 
		limit = { has_trait = user_of_disorder_magic_2 }

		add = {
			value = wc_magic_resistance_level2_value
			desc = wc_magic_scaling_value_desc
			format = "WC_MAX_MANA_VALUE_FORMAT"
		}
	}
	else_if = {
		limit = { has_trait = user_of_disorder_magic_3 }

		add = {
			value = wc_magic_resistance_level3_value
			desc = wc_magic_scaling_value_desc
			format = "WC_MAX_MANA_VALUE_FORMAT"
		}
	}
	else_if = {
		limit = { has_trait = user_of_disorder_magic_4 }

		add = {
			value = wc_magic_resistance_level4_value
			desc = wc_magic_scaling_value_desc
			format = "WC_MAX_MANA_VALUE_FORMAT"
		}
	}
	else_if = {
		limit = { has_trait = user_of_disorder_magic_5 }

		add = {
			value = wc_magic_resistance_level5_value
			desc = wc_magic_scaling_value_desc
			format = "WC_MAX_MANA_VALUE_FORMAT"
		}
	}
	# By Faith
	if = {
		limit = {
			faith = { has_doctrine = doctrine_disorder_magic_approved }
		}
		add = {
			value = wc_magic_resistance_religion_idolised_value
			desc = wc_magic_religion_desc
			format = "WC_MAX_MANA_VALUE_FORMAT"
		}
	}
	else_if = {
		limit = {
			faith = { has_doctrine = doctrine_disorder_magic_accepted }
		}
		add = {
			value = wc_magic_resistance_religion_accepted_value
			desc = wc_magic_religion_desc
			format = "WC_MAX_MANA_VALUE_FORMAT"
		}
	}
	else_if = {
		limit = {
			faith = { has_doctrine = doctrine_disorder_magic_ignored }
		}
		add = {
			value = wc_magic_resistance_religion_shunned_value
			desc = wc_magic_religion_desc
			format = "WC_MAX_MANA_VALUE_FORMAT"
		}
	}
	else_if = {
		limit = {
			faith = { has_doctrine = doctrine_disorder_magic_crime }
		}
		add = {
			value = wc_magic_resistance_religion_criminal_value
			desc = wc_magic_religion_desc
			format = "WC_MAX_MANA_VALUE_FORMAT"
		}
	}
	# By Race
	if = {
		limit = {
			has_trait_with_flag = racial_order_magic_resistance
		}
		add = {
			value = wc_magic_resistance_racial_value
			desc = wc_magic_race_desc
			format = "WC_MAX_MANA_VALUE_FORMAT"
		}
	}
	if = {
		limit = {
			has_trait_with_flag = racial_order_magic_vulnerability
		}
		add = {
			value = wc_magic_vulnerability_racial_value
			desc = wc_magic_race_desc
			format = "WC_MAX_MANA_VALUE_FORMAT"
		}
	}
	if = {
		limit = {
			is_lowborn = yes
		}
		add = {
			value = wc_magic_vulnerability_racial_value
			desc = wc_magic_lowborn_desc
			format = "WC_MAX_MANA_VALUE_FORMAT"
		}
	}
	if = {
		limit = {
			has_character_modifier = wc_elemental_fire_minor_protection_modifier
		}
		add = {
			value = 3
			desc = wc_elemental_fire_minor_protection_modifier
			format = "WC_MAX_MANA_VALUE_FORMAT"
		}
	}
	if = {
		limit = {
			has_character_modifier = wc_elemental_fire_major_protection_modifier
		}
		add = {
			value = 6
			desc = wc_elemental_fire_major_protection_modifier
			format = "WC_MAX_MANA_VALUE_FORMAT"
		}
	}
}
wc_death_magic_resistance_value = {
	max = 20
	min = -5
	value = {
		add = {
			value = wc_magic_resistance_base_value
			desc = wc_mana_base_value_desc
			format = "WC_MAX_MANA_VALUE_FORMAT"
		}
	}
	# From User traits
	if = { 
		limit = { has_trait = user_of_life_magic_2 }

		add = {
			value = wc_magic_resistance_level2_value
			desc = wc_magic_scaling_value_desc
			format = "WC_MAX_MANA_VALUE_FORMAT"
		}
	}
	else_if = {
		limit = { has_trait = user_of_life_magic_3 }

		add = {
			value = wc_magic_resistance_level3_value
			desc = wc_magic_scaling_value_desc
			format = "WC_MAX_MANA_VALUE_FORMAT"
		}
	}
	else_if = {
		limit = { has_trait = user_of_life_magic_4 }

		add = {
			value = wc_magic_resistance_level4_value
			desc = wc_magic_scaling_value_desc
			format = "WC_MAX_MANA_VALUE_FORMAT"
		}
	}
	else_if = {
		limit = { has_trait = user_of_life_magic_5 }

		add = {
			value = wc_magic_resistance_level5_value
			desc = wc_magic_scaling_value_desc
			format = "WC_MAX_MANA_VALUE_FORMAT"
		}
	}
	# By Faith
	if = {
		limit = {
			faith = { has_doctrine = doctrine_life_magic_approved }
		}
		add = {
			value = wc_magic_resistance_religion_idolised_value
			desc = wc_magic_religion_desc
			format = "WC_MAX_MANA_VALUE_FORMAT"
		}
	}
	else_if = {
		limit = {
			faith = { has_doctrine = doctrine_life_magic_accepted }
		}
		add = {
			value = wc_magic_resistance_religion_accepted_value
			desc = wc_magic_religion_desc
			format = "WC_MAX_MANA_VALUE_FORMAT"
		}
	}
	else_if = {
		limit = {
			faith = { has_doctrine = doctrine_life_magic_ignored }
		}
		add = {
			value = wc_magic_resistance_religion_shunned_value
			desc = wc_magic_religion_desc
			format = "WC_MAX_MANA_VALUE_FORMAT"
		}
	}
	else_if = {
		limit = {
			faith = { has_doctrine = doctrine_life_magic_crime }
		}
		add = {
			value = wc_magic_resistance_religion_criminal_value
			desc = wc_magic_religion_desc
			format = "WC_MAX_MANA_VALUE_FORMAT"
		}
	}
	# By Race
	if = {
		limit = {
			has_trait_with_flag = racial_death_magic_resistance
		}
		add = {
			value = wc_magic_resistance_racial_value
			desc = wc_magic_race_desc
			format = "WC_MAX_MANA_VALUE_FORMAT"
		}
	}
	if = {
		limit = {
			has_trait_with_flag = racial_death_magic_vulnerability
		}
		add = {
			value = wc_magic_vulnerability_racial_value
			desc = wc_magic_race_desc
			format = "WC_MAX_MANA_VALUE_FORMAT"
		}
	}
	if = {
		limit = {
			is_lowborn = yes
		}
		add = {
			value = wc_magic_vulnerability_racial_value
			desc = wc_magic_lowborn_desc
			format = "WC_MAX_MANA_VALUE_FORMAT"
		}
	}
	if = {
		limit = {
			has_character_modifier = wc_elemental_fire_minor_protection_modifier
		}
		add = {
			value = 3
			desc = wc_elemental_fire_minor_protection_modifier
			format = "WC_MAX_MANA_VALUE_FORMAT"
		}
	}
	if = {
		limit = {
			has_character_modifier = wc_elemental_fire_major_protection_modifier
		}
		add = {
			value = 6
			desc = wc_elemental_fire_major_protection_modifier
			format = "WC_MAX_MANA_VALUE_FORMAT"
		}
	}
}
wc_disorder_magic_resistance_value = {
	max = 20
	min = -5
	value = {
		add = {
			value = wc_magic_resistance_base_value
			desc = wc_mana_base_value_desc
			format = "WC_MAX_MANA_VALUE_FORMAT"
		}
	}
	# From User traits
	if = { 
		limit = { has_trait = user_of_order_magic_2 }

		add = {
			value = wc_magic_resistance_level2_value
			desc = wc_magic_scaling_value_desc
			format = "WC_MAX_MANA_VALUE_FORMAT"
		}
	}
	else_if = {
		limit = { has_trait = user_of_order_magic_3 }

		add = {
			value = wc_magic_resistance_level3_value
			desc = wc_magic_scaling_value_desc
			format = "WC_MAX_MANA_VALUE_FORMAT"
		}
	}
	else_if = {
		limit = { has_trait = user_of_order_magic_4 }

		add = {
			value = wc_magic_resistance_level4_value
			desc = wc_magic_scaling_value_desc
			format = "WC_MAX_MANA_VALUE_FORMAT"
		}
	}
	else_if = {
		limit = { has_trait = user_of_order_magic_5 }

		add = {
			value = wc_magic_resistance_level5_value
			desc = wc_magic_scaling_value_desc
			format = "WC_MAX_MANA_VALUE_FORMAT"
		}
	}
	# By Faith
	if = {
		limit = {
			faith = { has_doctrine = doctrine_order_magic_approved }
		}
		add = {
			value = wc_magic_resistance_religion_idolised_value
			desc = wc_magic_religion_desc
			format = "WC_MAX_MANA_VALUE_FORMAT"
		}
	}
	else_if = {
		limit = {
			faith = { has_doctrine = doctrine_order_magic_accepted }
		}
		add = {
			value = wc_magic_resistance_religion_accepted_value
			desc = wc_magic_religion_desc
			format = "WC_MAX_MANA_VALUE_FORMAT"
		}
	}
	else_if = {
		limit = {
			faith = { has_doctrine = doctrine_order_magic_ignored }
		}
		add = {
			value = wc_magic_resistance_religion_shunned_value
			desc = wc_magic_religion_desc
			format = "WC_MAX_MANA_VALUE_FORMAT"
		}
	}
	else_if = {
		limit = {
			faith = { has_doctrine = doctrine_order_magic_crime }
		}
		add = {
			value = wc_magic_resistance_religion_criminal_value
			desc = wc_magic_religion_desc
			format = "WC_MAX_MANA_VALUE_FORMAT"
		}
	}
	# By Race
	if = {
		limit = {
			has_trait_with_flag = racial_disorder_magic_resistance
		}
		add = {
			value = wc_magic_resistance_racial_value
			desc = wc_magic_race_desc
			format = "WC_MAX_MANA_VALUE_FORMAT"
		}
	}
	if = {
		limit = {
			has_trait_with_flag = racial_disorder_magic_vulnerability
		}
		add = {
			value = wc_magic_vulnerability_racial_value
			desc = wc_magic_race_desc
			format = "WC_MAX_MANA_VALUE_FORMAT"
		}
	}
	if = {
		limit = {
			is_lowborn = yes
		}
		add = {
			value = wc_magic_vulnerability_racial_value
			desc = wc_magic_lowborn_desc
			format = "WC_MAX_MANA_VALUE_FORMAT"
		}
	}
	if = {
		limit = {
			has_character_modifier = wc_elemental_fire_minor_protection_modifier
		}
		add = {
			value = 3
			desc = wc_elemental_fire_minor_protection_modifier
			format = "WC_MAX_MANA_VALUE_FORMAT"
		}
	}
	if = {
		limit = {
			has_character_modifier = wc_elemental_fire_major_protection_modifier
		}
		add = {
			value = 6
			desc = wc_elemental_fire_major_protection_modifier
			format = "WC_MAX_MANA_VALUE_FORMAT"
		}
	}
}
wc_life_magic_resistance_value = {
	max = 20
	min = -5
	value = {
		add = {
			value = wc_magic_resistance_base_value
			desc = wc_mana_base_value_desc
			format = "WC_MAX_MANA_VALUE_FORMAT"
		}
	}
	if = { # Can be added or removed dynamically
		limit = { has_variable = wc_life_magic_resistance }
		add = var:wc_life_magic_resistance
	}
	# From User traits
	if = { 
		limit = { has_trait = user_of_death_magic_2 }

		add = {
			value = wc_magic_resistance_level2_value
			desc = wc_magic_scaling_value_desc
			format = "WC_MAX_MANA_VALUE_FORMAT"
		}
	}
	else_if = {
		limit = { has_trait = user_of_death_magic_3 }

		add = {
			value = wc_magic_resistance_level3_value
			desc = wc_magic_scaling_value_desc
			format = "WC_MAX_MANA_VALUE_FORMAT"
		}
	}
	else_if = {
		limit = { has_trait = user_of_death_magic_4 }

		add = {
			value = wc_magic_resistance_level4_value
			desc = wc_magic_scaling_value_desc
			format = "WC_MAX_MANA_VALUE_FORMAT"
		}
	}
	else_if = {
		limit = { has_trait = user_of_death_magic_5 }

		add = {
			value = wc_magic_resistance_level5_value
			desc = wc_magic_scaling_value_desc
			format = "WC_MAX_MANA_VALUE_FORMAT"
		}
	}
	# By Faith
	if = {
		limit = {
			faith = { has_doctrine = doctrine_death_magic_approved }
		}
		add = {
			value = wc_magic_resistance_religion_idolised_value
			desc = wc_magic_religion_desc
			format = "WC_MAX_MANA_VALUE_FORMAT"
		}
	}
	else_if = {
		limit = {
			faith = { has_doctrine = doctrine_death_magic_accepted }
		}
		add = {
			value = wc_magic_resistance_religion_accepted_value
			desc = wc_magic_religion_desc
			format = "WC_MAX_MANA_VALUE_FORMAT"
		}
	}
	else_if = {
		limit = {
			faith = { has_doctrine = doctrine_death_magic_ignored }
		}
		add = {
			value = wc_magic_resistance_religion_shunned_value
			desc = wc_magic_religion_desc
			format = "WC_MAX_MANA_VALUE_FORMAT"
		}
	}
	else_if = {
		limit = {
			faith = { has_doctrine = doctrine_death_magic_crime }
		}
		add = {
			value = wc_magic_resistance_religion_criminal_value
			desc = wc_magic_religion_desc
			format = "WC_MAX_MANA_VALUE_FORMAT"
		}
	}
	# By Race
	if = {
		limit = {
			has_trait_with_flag = racial_life_magic_resistance
		}
		add = {
			value = wc_magic_resistance_racial_value
			desc = wc_magic_race_desc
			format = "WC_MAX_MANA_VALUE_FORMAT"
		}
	}
	if = {
		limit = {
			has_trait_with_flag = racial_life_magic_vulnerability
		}
		add = {
			value = wc_magic_vulnerability_racial_value
			desc = wc_magic_race_desc
			format = "WC_MAX_MANA_VALUE_FORMAT"
		}
	}
	if = {
		limit = {
			is_lowborn = yes
		}
		add = {
			value = wc_magic_vulnerability_racial_value
			desc = wc_magic_lowborn_desc
			format = "WC_MAX_MANA_VALUE_FORMAT"
		}
	}
	if = {
		limit = {
			has_character_modifier = wc_elemental_fire_minor_protection_modifier
		}
		add = {
			value = 3
			desc = wc_elemental_fire_minor_protection_modifier
			format = "WC_MAX_MANA_VALUE_FORMAT"
		}
	}
	if = {
		limit = {
			has_character_modifier = wc_elemental_fire_major_protection_modifier
		}
		add = {
			value = 6
			desc = wc_elemental_fire_major_protection_modifier
			format = "WC_MAX_MANA_VALUE_FORMAT"
		}
	}
}
wc_shadow_magic_resistance_value = {
	max = 20
	min = -5
	value = {
		add = {
			value = wc_magic_resistance_base_value
			desc = wc_mana_base_value_desc
			format = "WC_MAX_MANA_VALUE_FORMAT"
		}
	}
	# From User traits
	if = { 
		limit = { has_trait = user_of_light_magic_2 }

		add = {
			value = wc_magic_resistance_level2_value
			desc = wc_magic_scaling_value_desc
			format = "WC_MAX_MANA_VALUE_FORMAT"
		}
	}
	else_if = {
		limit = { has_trait = user_of_light_magic_3 }

		add = {
			value = wc_magic_resistance_level3_value
			desc = wc_magic_scaling_value_desc
			format = "WC_MAX_MANA_VALUE_FORMAT"
		}
	}
	else_if = {
		limit = { has_trait = user_of_light_magic_4 }

		add = {
			value = wc_magic_resistance_level4_value
			desc = wc_magic_scaling_value_desc
			format = "WC_MAX_MANA_VALUE_FORMAT"
		}
	}
	else_if = {
		limit = { has_trait = user_of_light_magic_5 }

		add = {
			value = wc_magic_resistance_level5_value
			desc = wc_magic_scaling_value_desc
			format = "WC_MAX_MANA_VALUE_FORMAT"
		}
	}
	# By Faith
	if = {
		limit = {
			faith = { has_doctrine = doctrine_light_magic_approved }
		}
		add = {
			value = wc_magic_resistance_religion_idolised_value
			desc = wc_magic_religion_desc
			format = "WC_MAX_MANA_VALUE_FORMAT"
		}
	}
	else_if = {
		limit = {
			faith = { has_doctrine = doctrine_light_magic_accepted }
		}
		add = {
			value = wc_magic_resistance_religion_accepted_value
			desc = wc_magic_religion_desc
			format = "WC_MAX_MANA_VALUE_FORMAT"
		}
	}
	else_if = {
		limit = {
			faith = { has_doctrine = doctrine_light_magic_ignored }
		}
		add = {
			value = wc_magic_resistance_religion_shunned_value
			desc = wc_magic_religion_desc
			format = "WC_MAX_MANA_VALUE_FORMAT"
		}
	}
	else_if = {
		limit = {
			faith = { has_doctrine = doctrine_light_magic_crime }
		}
		add = {
			value = wc_magic_resistance_religion_criminal_value
			desc = wc_magic_religion_desc
			format = "WC_MAX_MANA_VALUE_FORMAT"
		}
	}
	# By Race
	if = {
		limit = {
			has_trait_with_flag = racial_shadow_magic_resistance
		}
		add = {
			value = wc_magic_resistance_racial_value
			desc = wc_magic_race_desc
			format = "WC_MAX_MANA_VALUE_FORMAT"
		}
	}
	if = {
		limit = {
			has_trait_with_flag = racial_shadow_magic_vulnerability
		}
		add = {
			value = wc_magic_vulnerability_racial_value
			desc = wc_magic_race_desc
			format = "WC_MAX_MANA_VALUE_FORMAT"
		}
	}
	if = {
		limit = {
			is_lowborn = yes
		}
		add = {
			value = wc_magic_vulnerability_racial_value
			desc = wc_magic_lowborn_desc
			format = "WC_MAX_MANA_VALUE_FORMAT"
		}
	}
	if = {
		limit = {
			has_character_modifier = wc_elemental_fire_minor_protection_modifier
		}
		add = {
			value = 3
			desc = wc_elemental_fire_minor_protection_modifier
			format = "WC_MAX_MANA_VALUE_FORMAT"
		}
	}
	if = {
		limit = {
			has_character_modifier = wc_elemental_fire_major_protection_modifier
		}
		add = {
			value = 6
			desc = wc_elemental_fire_major_protection_modifier
			format = "WC_MAX_MANA_VALUE_FORMAT"
		}
	}
}
wc_elemental_fire_magic_resistance_value = {
	max = 20
	min = -5
	value = {
		add = {
			value = wc_magic_resistance_base_value
			desc = wc_mana_base_value_desc
			format = "WC_MAX_MANA_VALUE_FORMAT"
		}
	}
	if = { # Can be added or removed dynamically
		limit = { has_variable = wc_elemental_fire_magic_resistance }
		add = var:wc_elemental_fire_magic_resistance
	}
	# From User traits
	if = { 
		limit = { has_trait = user_of_elemental_water_magic_2 }

		add = {
			value = wc_magic_resistance_level2_value
			desc = wc_magic_scaling_value_desc
			format = "WC_MAX_MANA_VALUE_FORMAT"
		}
	}
	else_if = {
		limit = { has_trait = user_of_elemental_water_magic_3 }

		add = {
			value = wc_magic_resistance_level3_value
			desc = wc_magic_scaling_value_desc
			format = "WC_MAX_MANA_VALUE_FORMAT"
		}
	}
	else_if = {
		limit = { has_trait = user_of_elemental_water_magic_4 }

		add = {
			value = wc_magic_resistance_level4_value
			desc = wc_magic_scaling_value_desc
			format = "WC_MAX_MANA_VALUE_FORMAT"
		}
	}
	else_if = {
		limit = { has_trait = user_of_elemental_water_magic_5 }

		add = {
			value = wc_magic_resistance_level5_value
			desc = wc_magic_scaling_value_desc
			format = "WC_MAX_MANA_VALUE_FORMAT"
		}
	}
	# By Faith
	if = { # Spirit Magic means more MR
		limit = {
			faith = { has_doctrine = doctrine_elemental_fire_spirit_magic_approved }
		}
		add = {
			value = {
				add = wc_magic_resistance_religion_idolised_value
			}
			desc = wc_magic_religion_desc
			format = "WC_MAX_MANA_VALUE_FORMAT"
		}
	}
	else_if = {
		limit = {
			faith = { has_doctrine = doctrine_elemental_fire_spirit_magic_accepted }
		}
		add = {
			value = {
				add = wc_magic_resistance_religion_accepted_value
			}
			desc = wc_magic_religion_desc
			format = "WC_MAX_MANA_VALUE_FORMAT"
		}
	}
	else_if = {
		limit = {
			faith = { has_doctrine = doctrine_elemental_fire_spirit_magic_ignored }
		}
		add = {
			value = {
				add = wc_magic_resistance_religion_shunned_value
			}
			desc = wc_magic_religion_desc
			format = "WC_MAX_MANA_VALUE_FORMAT"
		}
	}
	else_if = {
		limit = {
			faith = { has_doctrine = doctrine_elemental_fire_spirit_magic_crime }
		}
		add = {
			value = {
				add = wc_magic_resistance_religion_criminal_value
			}
			desc = wc_magic_religion_desc
			format = "WC_MAX_MANA_VALUE_FORMAT"
		}
	}
	# By Race
	if = {
		limit = {
			has_trait_with_flag = racial_elemental_fire_magic_resistance
		}
		add = {
			value = wc_magic_resistance_racial_value
			desc = wc_magic_race_desc
			format = "WC_MAX_MANA_VALUE_FORMAT"
		}
	}
	if = {
		limit = {
			has_trait_with_flag = racial_elemental_fire_magic_vulnerability
		}
		add = {
			value = wc_magic_vulnerability_racial_value
			desc = wc_magic_race_desc
			format = "WC_MAX_MANA_VALUE_FORMAT"
		}
	}
	# Spells
	if = {
		limit = {
			has_character_modifier = wc_summon_fire_elemental_modifier
		}
		add = {
			value = 5
			desc = wc_summon_fire_elemental_modifier
			format = "WC_MAX_MANA_VALUE_FORMAT"
		}
	}
	if = {
		limit = {
			is_lowborn = yes
		}
		add = {
			value = wc_magic_vulnerability_racial_value
			desc = wc_magic_lowborn_desc
			format = "WC_MAX_MANA_VALUE_FORMAT"
		}
	}
	if = {
		limit = {
			has_character_modifier = wc_elemental_fire_minor_protection_modifier
		}
		add = {
			value = 3
			desc = wc_elemental_fire_minor_protection_modifier
			format = "WC_MAX_MANA_VALUE_FORMAT"
		}
	}
	if = {
		limit = {
			has_character_modifier = wc_elemental_fire_major_protection_modifier
		}
		add = {
			value = 6
			desc = wc_elemental_fire_major_protection_modifier
			format = "WC_MAX_MANA_VALUE_FORMAT"
		}
	}
	if = {
		limit = {
			has_trait = burned_1
		}
		add = {
			value = -3
			desc = trait_burned_1
			format = "WC_MAX_MANA_VALUE_FORMAT"
		}
	}
	if = {
		limit = {
			has_trait = burned_2
		}
		add = {
			value = -5
			desc = trait_burned_2
			format = "WC_MAX_MANA_VALUE_FORMAT"
		}
	}
	if = {
		limit = {
			has_trait = burned_3
		}
		add = {
			value = -8
			desc = trait_burned_3
			format = "WC_MAX_MANA_VALUE_FORMAT"
		}
	}
}
wc_elemental_air_magic_resistance_value = {
	max = 20
	min = -5
	value = {
		add = {
			value = wc_magic_resistance_base_value
			desc = wc_mana_base_value_desc
			format = "WC_MAX_MANA_VALUE_FORMAT"
		}
	}
	if = { # Can be added or removed dynamically
		limit = { has_variable = wc_elemental_air_magic_resistance }
		add = var:wc_elemental_air_magic_resistance
	}
	# From User traits
	if = { 
		limit = { has_trait = user_of_elemental_earth_magic_2 }

		add = {
			value = wc_magic_resistance_level2_value
			desc = wc_magic_scaling_value_desc
			format = "WC_MAX_MANA_VALUE_FORMAT"
		}
	}
	else_if = {
		limit = { has_trait = user_of_elemental_earth_magic_3 }

		add = {
			value = wc_magic_resistance_level3_value
			desc = wc_magic_scaling_value_desc
			format = "WC_MAX_MANA_VALUE_FORMAT"
		}
	}
	else_if = {
		limit = { has_trait = user_of_elemental_earth_magic_4 }

		add = {
			value = wc_magic_resistance_level4_value
			desc = wc_magic_scaling_value_desc
			format = "WC_MAX_MANA_VALUE_FORMAT"
		}
	}
	else_if = {
		limit = { has_trait = user_of_elemental_earth_magic_5 }

		add = {
			value = wc_magic_resistance_level5_value
			desc = wc_magic_scaling_value_desc
			format = "WC_MAX_MANA_VALUE_FORMAT"
		}
	}
	# By Faith

	if = { # Spirit Magic means more MR
		limit = {
			faith = { has_doctrine = doctrine_elemental_earth_spirit_magic_approved }
		}
		add = {
			value = {
				add = wc_magic_resistance_religion_idolised_value
			}
			desc = wc_magic_religion_desc
			format = "WC_MAX_MANA_VALUE_FORMAT"
		}
	}
	else_if = {
		limit = {
			faith = { has_doctrine = doctrine_elemental_earth_spirit_magic_accepted }
		}
		add = {
			value = {
				add = wc_magic_resistance_religion_accepted_value
			}
			desc = wc_magic_religion_desc
			format = "WC_MAX_MANA_VALUE_FORMAT"
		}
	}
	else_if = {
		limit = {
			faith = { has_doctrine = doctrine_elemental_earth_spirit_magic_ignored }
		}
		add = {
			value = {
				add = wc_magic_resistance_religion_shunned_value
			}
			desc = wc_magic_religion_desc
			format = "WC_MAX_MANA_VALUE_FORMAT"
		}
	}
	else_if = {
		limit = {
			faith = { has_doctrine = doctrine_elemental_earth_spirit_magic_crime }
		}
		add = {
			value = {
				add = wc_magic_resistance_religion_criminal_value
			}
			desc = wc_magic_religion_desc
			format = "WC_MAX_MANA_VALUE_FORMAT"
		}
	}
	# By Race
	if = {
		limit = {
			has_trait_with_flag = racial_elemental_air_magic_resistance
		}
		add = {
			value = wc_magic_resistance_racial_value
			desc = wc_magic_race_desc
			format = "WC_MAX_MANA_VALUE_FORMAT"
		}
	}
	if = {
		limit = {
			has_trait_with_flag = racial_elemental_air_magic_vulnerability
		}
		add = {
			value = wc_magic_vulnerability_racial_value
			desc = wc_magic_race_desc
			format = "WC_MAX_MANA_VALUE_FORMAT"
		}
	}
	if = {
		limit = {
			is_lowborn = yes
		}
		add = {
			value = wc_magic_vulnerability_racial_value
			desc = wc_magic_lowborn_desc
			format = "WC_MAX_MANA_VALUE_FORMAT"
		}
	}
	if = {
		limit = {
			has_character_modifier = wc_elemental_fire_minor_protection_modifier
		}
		add = {
			value = 3
			desc = wc_elemental_fire_minor_protection_modifier
			format = "WC_MAX_MANA_VALUE_FORMAT"
		}
	}
	if = {
		limit = {
			has_character_modifier = wc_elemental_fire_major_protection_modifier
		}
		add = {
			value = 6
			desc = wc_elemental_fire_major_protection_modifier
			format = "WC_MAX_MANA_VALUE_FORMAT"
		}
	}
}
wc_elemental_water_magic_resistance_value = {
	max = 20
	min = -5
	value = {
		add = {
			value = wc_magic_resistance_base_value
			desc = wc_mana_base_value_desc
			format = "WC_MAX_MANA_VALUE_FORMAT"
		}
	}
	if = { # Can be added or removed dynamically
		limit = { has_variable = wc_elemental_water_magic_resistance }
		add = var:wc_elemental_water_magic_resistance
	}
	# From User traits
	if = { 
		limit = { has_trait = user_of_elemental_fire_magic_2 }

		add = {
			value = wc_magic_resistance_level2_value
			desc = wc_magic_scaling_value_desc
			format = "WC_MAX_MANA_VALUE_FORMAT"
		}
	}
	else_if = {
		limit = { has_trait = user_of_elemental_fire_magic_3 }

		add = {
			value = wc_magic_resistance_level3_value
			desc = wc_magic_scaling_value_desc
			format = "WC_MAX_MANA_VALUE_FORMAT"
		}
	}
	else_if = {
		limit = { has_trait = user_of_elemental_fire_magic_4 }

		add = {
			value = wc_magic_resistance_level4_value
			desc = wc_magic_scaling_value_desc
			format = "WC_MAX_MANA_VALUE_FORMAT"
		}
	}
	else_if = {
		limit = { has_trait = user_of_elemental_fire_magic_5 }

		add = {
			value = wc_magic_resistance_level5_value
			desc = wc_magic_scaling_value_desc
			format = "WC_MAX_MANA_VALUE_FORMAT"
		}
	}
	# By Faith
	if = { # Spirit Magic means more MR
		limit = {
			faith = { has_doctrine = doctrine_elemental_water_spirit_magic_approved }
		}
		add = {
			value = {
				add = wc_magic_resistance_religion_idolised_value
			}
			desc = wc_magic_religion_desc
			format = "WC_MAX_MANA_VALUE_FORMAT"
		}
	}
	else_if = {
		limit = {
			faith = { has_doctrine = doctrine_elemental_water_spirit_magic_accepted }
		}
		add = {
			value = {
				add = wc_magic_resistance_religion_accepted_value
			}
			desc = wc_magic_religion_desc
			format = "WC_MAX_MANA_VALUE_FORMAT"
		}
	}
	else_if = {
		limit = {
			faith = { has_doctrine = doctrine_elemental_water_spirit_magic_ignored }
		}
		add = {
			value = {
				add = wc_magic_resistance_religion_shunned_value
			}
			desc = wc_magic_religion_desc
			format = "WC_MAX_MANA_VALUE_FORMAT"
		}
	}
	else_if = {
		limit = {
			faith = { has_doctrine = doctrine_elemental_water_spirit_magic_crime }
		}
		add = {
			value = {
				add = wc_magic_resistance_religion_criminal_value
			}
			desc = wc_magic_religion_desc
			format = "WC_MAX_MANA_VALUE_FORMAT"
		}
	}
	# By Race
	if = {
		limit = {
			has_trait_with_flag = racial_elemental_water_magic_resistance
		}
		add = {
			value = wc_magic_resistance_racial_value
			desc = wc_magic_race_desc
			format = "WC_MAX_MANA_VALUE_FORMAT"
		}
	}
	if = {
		limit = {
			has_trait_with_flag = racial_elemental_water_magic_vulnerability
		}
		add = {
			value = wc_magic_vulnerability_racial_value
			desc = wc_magic_race_desc
			format = "WC_MAX_MANA_VALUE_FORMAT"
		}
	}
	if = {
		limit = {
			is_lowborn = yes
		}
		add = {
			value = wc_magic_vulnerability_racial_value
			desc = wc_magic_lowborn_desc
			format = "WC_MAX_MANA_VALUE_FORMAT"
		}
	}
	if = {
		limit = {
			has_character_modifier = wc_elemental_fire_minor_protection_modifier
		}
		add = {
			value = 3
			desc = wc_elemental_fire_minor_protection_modifier
			format = "WC_MAX_MANA_VALUE_FORMAT"
		}
	}
	if = {
		limit = {
			has_character_modifier = wc_elemental_fire_major_protection_modifier
		}
		add = {
			value = 6
			desc = wc_elemental_fire_major_protection_modifier
			format = "WC_MAX_MANA_VALUE_FORMAT"
		}
	}
	if = {
		limit = {
			has_character_modifier = wc_summon_fire_elemental_modifier
		}
		add = {
			value = 5
			desc = wc_summon_fire_elemental_modifier
			format = "WC_MAX_MANA_VALUE_FORMAT"
		}
	}
}
wc_elemental_earth_magic_resistance_value = {
	max = 20
	min = -5
	value = {
		add = {
			value = wc_magic_resistance_base_value
			desc = wc_mana_base_value_desc
			format = "WC_MAX_MANA_VALUE_FORMAT"
		}
	}
	# From User traits
	if = { 
		limit = { has_trait = user_of_elemental_air_magic_2 }

		add = {
			value = wc_magic_resistance_level2_value
			desc = wc_magic_scaling_value_desc
			format = "WC_MAX_MANA_VALUE_FORMAT"
		}
	}
	else_if = {
		limit = { has_trait = user_of_elemental_air_magic_3 }

		add = {
			value = wc_magic_resistance_level3_value
			desc = wc_magic_scaling_value_desc
			format = "WC_MAX_MANA_VALUE_FORMAT"
		}
	}
	else_if = {
		limit = { has_trait = user_of_elemental_air_magic_4 }

		add = {
			value = wc_magic_resistance_level4_value
			desc = wc_magic_scaling_value_desc
			format = "WC_MAX_MANA_VALUE_FORMAT"
		}
	}
	else_if = {
		limit = { has_trait = user_of_elemental_air_magic_5 }

		add = {
			value = wc_magic_resistance_level5_value
			desc = wc_magic_scaling_value_desc
			format = "WC_MAX_MANA_VALUE_FORMAT"
		}
	}
	# By Faith
	if = { # Spirit Magic means more MR
		limit = {
			faith = { has_doctrine = doctrine_elemental_air_spirit_magic_approved }
		}
		add = {
			value = {
				add = wc_magic_resistance_religion_idolised_value
			}
			desc = wc_magic_religion_desc
			format = "WC_MAX_MANA_VALUE_FORMAT"
		}
	}
	else_if = {
		limit = {
			faith = { has_doctrine = doctrine_elemental_air_spirit_magic_accepted }
		}
		add = {
			value = {
				add = wc_magic_resistance_religion_accepted_value
			}
			desc = wc_magic_religion_desc
			format = "WC_MAX_MANA_VALUE_FORMAT"
		}
	}
	else_if = {
		limit = {
			faith = { has_doctrine = doctrine_elemental_air_spirit_magic_ignored }
		}
		add = {
			value = {
				add = wc_magic_resistance_religion_shunned_value
			}
			desc = wc_magic_religion_desc
			format = "WC_MAX_MANA_VALUE_FORMAT"
		}
	}
	else_if = {
		limit = {
			faith = { has_doctrine = doctrine_elemental_air_spirit_magic_crime }
		}
		add = {
			value = {
				add = wc_magic_resistance_religion_criminal_value
			}
			desc = wc_magic_religion_desc
			format = "WC_MAX_MANA_VALUE_FORMAT"
		}
	}
	# By Race
	if = {
		limit = {
			has_trait_with_flag = racial_elemental_earth_magic_resistance
		}
		add = {
			value = wc_magic_resistance_racial_value
			desc = wc_magic_race_desc
			format = "WC_MAX_MANA_VALUE_FORMAT"
		}
	}
	if = {
		limit = {
			has_trait_with_flag = racial_elemental_earth_magic_vulnerability
		}
		add = {
			value = wc_magic_vulnerability_racial_value
			desc = wc_magic_race_desc
			format = "WC_MAX_MANA_VALUE_FORMAT"
		}
	}
	if = {
		limit = {
			is_lowborn = yes
		}
		add = {
			value = wc_magic_vulnerability_racial_value
			desc = wc_magic_lowborn_desc
			format = "WC_MAX_MANA_VALUE_FORMAT"
		}
	}
	if = {
		limit = {
			has_character_modifier = wc_elemental_fire_minor_protection_modifier
		}
		add = {
			value = 3
			desc = wc_elemental_fire_minor_protection_modifier
			format = "WC_MAX_MANA_VALUE_FORMAT"
		}
	}
	if = {
		limit = {
			has_character_modifier = wc_elemental_fire_major_protection_modifier
		}
		add = {
			value = 6
			desc = wc_elemental_fire_major_protection_modifier
			format = "WC_MAX_MANA_VALUE_FORMAT"
		}
	}
}
wc_elemental_fire_magic_resistance_dodge_liege_value = {
	add = wc_elemental_fire_magic_resistance_value
	add = liege.wc_elemental_fire_magic_resistance_value
	divide = 2
	multiply = 3.5
}
wc_elemental_fire_magic_resistance_dodge_value = {
	add = wc_elemental_fire_magic_resistance_value
	multiply = 3.5
}
wc_elemental_earth_magic_resistance_dodge_liege_value = {
	add = wc_elemental_earth_magic_resistance_value
	add = liege.wc_elemental_earth_magic_resistance_value
	divide = 2
	multiply = 3.5
}
wc_elemental_earth_magic_resistance_dodge_value = {
	add = wc_elemental_earth_magic_resistance_value
	multiply = 3.5
}
wc_elemental_air_magic_resistance_dodge_liege_value = {
	add = wc_elemental_air_magic_resistance_value
	add = liege.wc_elemental_air_magic_resistance_value
	divide = 2
	multiply = 3.5
}
wc_elemental_air_magic_resistance_dodge_value = {
	add = wc_elemental_air_magic_resistance_value
	multiply = 3.5
}
wc_elemental_water_magic_resistance_dodge_liege_value = {
	add = wc_elemental_water_magic_resistance_value
	add = liege.wc_elemental_water_magic_resistance_value
	divide = 2
	multiply = 3.5
}
wc_elemental_water_magic_resistance_dodge_value = {
	add = wc_elemental_water_magic_resistance_value
	multiply = 3.5
}
wc_light_magic_resistance_dodge_liege_value = {
	add = wc_light_magic_resistance_value
	add = liege.wc_light_magic_resistance_value
	divide = 2
	multiply = 3.5
}
wc_light_magic_resistance_dodge_value = {
	add = wc_light_magic_resistance_value
	multiply = 3.5
}
wc_shadow_magic_resistance_dodge_liege_value = {
	add = wc_shadow_magic_resistance_value
	add = liege.wc_shadow_magic_resistance_value
	divide = 2
	multiply = 3.5
}
wc_shadow_magic_resistance_dodge_value = {
	add = wc_shadow_magic_resistance_value
	multiply = 3.5
}
wc_death_magic_resistance_dodge_liege_value = {
	add = wc_death_magic_resistance_value
	add = liege.wc_death_magic_resistance_value
	divide = 2
	multiply = 3.5
}
wc_death_magic_resistance_dodge_value = {
	add = wc_death_magic_resistance_value
	multiply = 3.5
}
wc_life_magic_resistance_dodge_liege_value = {
	add = wc_life_magic_resistance_value
	add = liege.wc_life_magic_resistance_value
	divide = 2
	multiply = 3.5
}
wc_life_magic_resistance_dodge_value = {
	add = wc_life_magic_resistance_value
	multiply = 3.5
}
wc_order_magic_resistance_dodge_liege_value = {
	add = wc_order_magic_resistance_value
	add = liege.wc_order_magic_resistance_value
	divide = 2
	multiply = 3.5
}
wc_order_magic_resistance_dodge_value = {
	add = wc_order_magic_resistance_value
	multiply = 3.5
}
wc_disorder_magic_resistance_dodge_liege_value = {
	add = wc_disorder_magic_resistance_value
	add = liege.wc_disorder_magic_resistance_value
	divide = 2
	multiply = 3.5
}
wc_disorder_magic_resistance_dodge_value = {
	add = wc_disorder_magic_resistance_value
	multiply = 3.5
}
wc_hp_capacity_value = {
	value = 0
	add = {
		value = health
	}
	multiply = 10
}

wc_current_hp_percent_value = { # Used in localization and progressbars
	if = {
		limit = { has_variable = wc_current_hp_variable }
		add = var:wc_current_hp_variable
	}
	divide = wc_hp_capacity_value

	min = 0
}

wc_hp_replenishment_base_value = 2 # per month

wc_hp_replenishment_value = {
	add = {
		value = wc_hp_replenishment_base_value
		format = "WC_MAX_MANA_VALUE_FORMAT"
		desc = wc_hp_capacity_base_desc
	}
	if = {
		limit = {
			wc_hp_capacity_value > 100
		}
		add = {
			value = {
				add = wc_hp_capacity_value
				subtract = 100 
				divide = 2
			} 
			format = "WC_MAX_MANA_VALUE_FORMAT"
			desc = wc_hp_capacity_desc
		}
	}
	#add diseases here
	#add custom spells here
	# if = {
	# 	limit = {
	# 		has_variable = wc_hp_regen_boost_value
	# 	}
	# 	add = {
	# 		value = var:wc_hp_regen_boost_value
	# 		format = "WC_MAX_MANA_VALUE_FORMAT"
	# 		desc = wc_from_spells_desc
	# 	}
	# }
}
wc_elemental_earth_favour_script_var = {
	value = {
		add = var:wc_elemental_earth_favour_variable
	}
	round = yes
}
wc_elemental_air_favour_script_var = {
	value = {
		add = var:wc_elemental_air_favour_variable
	}
	round = yes
}
wc_elemental_water_favour_script_var = {
	value = {
		add = var:wc_elemental_water_favour_variable
	}
	round = yes
}
wc_elemental_fire_favour_script_var = {
	value = {
		add = var:wc_elemental_fire_favour_variable
	}
	round = yes
}<|MERGE_RESOLUTION|>--- conflicted
+++ resolved
@@ -807,11 +807,7 @@
 		format = "WC_MAX_MANA_VALUE_FORMAT"
 		desc = wc_hp_capacity_base_desc
 	}
-<<<<<<< HEAD
-=======
-
-
->>>>>>> 98052229
+
 	multiply = { # Mana Regeneration
 		value = 1
 		
@@ -869,21 +865,6 @@
 		}
 	}
 
-<<<<<<< HEAD
-=======
-	add = {
-		value = wc_mp_value
-		divide = 20
-		desc = wc_mp_val_desc
-		format = "WC_MAX_MANA_VALUE_FORMAT_DEC"
-	}
-
-	#every_in_list = {
-	#	variable = wc_order_arcane_intellect_you_channel_on_variable_list
-	#	subtract = wc_magic_spell_order_arcane_intellect_cost_mana_monthly_value
-	#}
-
->>>>>>> 98052229
 }
 
 wc_sorcerer_trait_1_current_mana_to_prowess_value = 0.01
