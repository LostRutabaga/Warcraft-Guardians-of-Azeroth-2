--- conflicted
+++ resolved
@@ -674,25 +674,26 @@
 			boy = male
 			girl = female
 		}
-<<<<<<< HEAD
+		ep1_jester_legwear = {
+			index = 9
+			male = {
+				1 = male_legwear_secular_ep1_jester_01
+			}
+			female = {
+				1 = female_legwear_secular_ep1_jester_01
+			}
+			boy = male
+			girl = female
+		}
 		
 		# Warcraft
 		high_elven_war_legwear = {
-			index = 6
+			index = 10
 			male = {
 				1 = male_legwear_secular_high_elven_heritage
 			}
 			female = {
 				1 = female_legwear_secular_western_common_01
-=======
-		ep1_jester_legwear = {
-			index = 9
-			male = {
-				1 = male_legwear_secular_ep1_jester_01
-			}
-			female = {
-				1 = female_legwear_secular_ep1_jester_01
->>>>>>> 64e45614
 			}
 			boy = male
 			girl = female
@@ -791,7 +792,27 @@
 			}
 		}
 		
-<<<<<<< HEAD
+		orc_shoulderpad = {
+			index = 51
+			male = {
+				1 = male_cloaks_secular_orc_shoulderpad
+			}
+			female = {
+				1 = female_cloaks_secular_orc_shoulderpad
+			}
+		}
+
+		human_shoulderpad = {
+			index = 52
+			male = {
+				1 = male_cloaks_secular_human_shoulderpad
+			}
+			female = {
+				1 = female_cloaks_secular_human_shoulderpad
+			}
+		}
+	}		
+		
 		# Warcraft
 		high_elven_cloak = {
 			index = 5
@@ -803,27 +824,6 @@
 			}
 		}
 	}
-=======
-		orc_shoulderpad = {
-			index = 51
-			male = {
-				1 = male_cloaks_secular_orc_shoulderpad
-			}
-			female = {
-				1 = female_cloaks_secular_orc_shoulderpad
-			}
-		}
-
-		human_shoulderpad = {
-			index = 52
-			male = {
-				1 = male_cloaks_secular_human_shoulderpad
-			}
-			female = {
-				1 = female_cloaks_secular_human_shoulderpad
-			}
-		}
-	}		
 
 #####################################
 #									#
@@ -846,7 +846,6 @@
 		}
 
 	}		
->>>>>>> 64e45614
 }
 
 
