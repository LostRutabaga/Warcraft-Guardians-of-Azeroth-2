--- conflicted
+++ resolved
@@ -67,47 +67,7 @@
 		add_character_flag = has_scripted_clothes
 		add_character_flag = no_headgear
 		add_character_flag = no_drunkard_visual
-<<<<<<< HEAD
-		add_character_flag = is_medivh_flag #Used in history
-		add_character_flag = wc_light_magic_lifestyle_perks_were_reset_flag
-		add_character_flag = wc_disorder_magic_lifestyle_perks_were_reset_flag
-		add_character_flag = lich_king_champion_flag
-
-		# Warcraft
-		set_variable = { name = wc_light_magic_lifestyle_additional_perks_variable value = yes }
-		set_variable = { name = wc_shadow_magic_lifestyle_additional_perks_variable value = yes }
-		set_variable = { name = wc_disorder_magic_lifestyle_additional_perks_variable value = yes }
-		set_variable = { name = wc_order_magic_lifestyle_additional_perks_variable value = yes }
-		set_variable = { name = wc_life_magic_lifestyle_additional_perks_variable value = yes }
-		set_variable = { name = wc_death_magic_lifestyle_additional_perks_variable value = yes }
-		set_variable = { name = wc_elemental_fire_magic_lifestyle_additional_perks_variable value = yes }
-		set_variable = { name = wc_elemental_water_magic_lifestyle_additional_perks_variable value = yes }
-		set_variable = { name = wc_elemental_air_magic_lifestyle_additional_perks_variable value = yes }
-		set_variable = { name = wc_elemental_earth_magic_lifestyle_additional_perks_variable value = yes }
-		set_variable = { name = wc_endurance_physical_lifestyle_additional_perks_variable value = yes }
-		set_variable = { name = wc_dexterity_physical_lifestyle_additional_perks_variable value = yes }
-		set_variable = { name = wc_strength_physical_lifestyle_additional_perks_variable value = yes }
-		set_variable = relic
-		set_variable = artifact_succession_title #since we dont have any artifact tied to title now, this is in error.log
-		##godhjera shader pack
-		set_variable = { name = GH_is_limestone_statue value = no }
-		set_variable = { name = GH_is_copper_statue value = no }
-		set_variable = { name = GH_is_gold_statue value = no }
-		set_variable = { name = GH_is_copper_rust_statue value = no }
-		set_variable = { name = GH_is_marble_statue value = no }
-		set_variable = { name = GH_is_stone_statue value = no }
-		# Artifacts
-		set_variable = libram_justice
-		set_variable = libram_holiness
-		set_variable = libram_protection
-		set_variable = libram_retribution
-		set_variable = libram_compassion
-
-		if = {
-			limit = {
-=======
 		if = { limit = {
->>>>>>> b27e7279
 				# "Variable 'has_scripted_appearance' is set but is never used"
 				# In no-graphics we never read the portrait script that uses these flags, so then the above fix causes issues.
 				has_character_flag = has_scripted_appearance
