﻿pool_mercenary_succession = {
	valid_character = {
		is_capable_adult = yes
		is_imprisoned = no
		has_same_culture_group_as = scope:base
		sex_same_as = scope:base
		
		# Warcraft
		age_in_relation_to_humans_less_than_trigger = { age = 40 }
	}
	
	character_score = {
		base = 1
		
		modifier = {
			add = 10
			has_same_culture_as = scope:base
		}
		compare_modifier = {
			value = martial
		}
		modifier = {
			exists = dynasty
			dynasty.dynasty_prestige_level >= 2
			add = {
				value = dynasty.dynasty_prestige_level
				multiply = 5
				subtract = 5
			}
		}
		modifier = {
			exists = dynasty
			has_trait = bastard
			add = 10
		}
		modifier = {
			add = 10
			#Warcraft
			age_in_relation_to_humans_more_than_trigger = { age = 30 }
		}
		modifier = {
			add = 20
			scope:base.faith = faith
		}
<<<<<<< HEAD
=======

		# Warcraft
		modifier = {
			factor = 0
			age_in_relation_to_humans_more_than_trigger = { age = 80 }
		}
>>>>>>> 9e225018
	}
	
	
	config = {
		background = commander
		age = { 20 10000 }
	}
	
	selection_count = 25
	
	pool = culture_group
	court = yes
	gender = commander
	culture = company
}<|MERGE_RESOLUTION|>--- conflicted
+++ resolved
@@ -42,15 +42,6 @@
 			add = 20
 			scope:base.faith = faith
 		}
-<<<<<<< HEAD
-=======
-
-		# Warcraft
-		modifier = {
-			factor = 0
-			age_in_relation_to_humans_more_than_trigger = { age = 80 }
-		}
->>>>>>> 9e225018
 	}
 	
 	
