﻿#Effects used in animal events


#####################################################################
# EFFECT LIST
#####################################################################
# !!! Remember to add all new effects here !!!
#

# CAT
#start_cat_story_cycle_effect
#assign_name_options_cat_story_cycle_effect
#assign_cat_gender_effect
#assign_cat_fur_color_effect
#assign_cat_eye_color_effect
#remove_cat_story_modifiers_effect
#transfer_cat_story_cycle_to_effect

#DOG
#start_dog_story_cycle_effect
#assign_name_options_dog_story_cycle_effect
#assign_dog_gender_effect
#assign_dog_fur_color_effect
#assign_dog_eye_color_effect
#dog_got_pregnant_effect
#remove_dog_story_modifiers_effect
#transfer_dog_story_cycle_to_effect

#WARHORSE
#start_warhorse_story_cycle_effect
#assign_horse_gender_effect
#level_horse_modifier_effect
#remove_horse_story_modifiers_effect

######################################################################
# EFFECTS
######################################################################

########
# CAT
########

#Effect to start the story and show the right modifier
start_cat_story_cycle_effect = {
	show_as_tooltip = {
		add_character_modifier = {
			modifier = cat_story_modifier
		}
	}
	hidden_effect = {
		create_story = story_cycle_pet_cat
	}
}

#Pick out name options to show
assign_name_options_cat_story_cycle_effect = {
	random_list = {
		1 = { #A cat who prowled around Beaulieu Abbey in the 13th century
			trigger = { NOT = { has_character_flag = name_mite } }
			add_character_flag = name_mite
		}
		1 = {
			trigger = { NOT = { has_character_flag = name_paws } }
			add_character_flag = name_paws
		}
		1 = {
			trigger = { NOT = { has_character_flag = name_mittens } }
			add_character_flag = name_mittens
		}
		10 = {
			trigger = {
				NOT = { has_character_flag = name_gray }
				scope:story.var:cat_fur_color = flag:gray
			}
			add_character_flag = name_gray
		}
		10 = {
			trigger = {
				NOT = { has_character_flag = name_flame }
				scope:story.var:cat_fur_color = flag:orange
			}
			add_character_flag = name_flame
		}
		10 = {
			trigger = {
				NOT = { has_character_flag = name_snow }
				scope:story.var:cat_fur_color = flag:white
			}
			add_character_flag = name_snow
		}
		10 = {
			trigger = {
				NOT = { has_character_flag = name_shadow }
				scope:story.var:cat_fur_color = flag:black
			}
			add_character_flag = name_shadow
		}

		# Warcraft
		# 10 = { #Short form of Gilbert - lots of domesticated cats had this name
			# trigger = { 
				# NOT = { has_character_flag = name_gyb }
				# has_culture = culture:english
			# }
			# add_character_flag = name_gyb
		# }
		# 10 = { #From old Irish legal texts
			# trigger = { 
				# NOT = { has_character_flag = name_meone }
<<<<<<< HEAD
				# culture = { has_cultural_pillar = heritage_goidelic }
=======
				# culture = { like_heritage_goidelic_trigger = yes }
>>>>>>> ea69a75e
			# }
			# add_character_flag = name_meone
		# }
		# 10 = { #From old Irish legal texts
			# trigger = {
				# NOT = { has_character_flag = name_cruibne }
<<<<<<< HEAD
				# culture = { has_cultural_pillar = heritage_goidelic }
=======
				# culture = { like_heritage_goidelic_trigger = yes }
>>>>>>> ea69a75e
			# }
			# add_character_flag = name_cruibne
		# }
	}
}
#Assign the gender of the cat
assign_cat_gender_effect = {
	save_temporary_scope_value_as = {
		name = gender
		value = flag:$GENDER$
	}
	if = {
		limit = { scope:gender = flag:random }
		hidden_effect = {
			random_list = {
				50 = {
					set_variable = {
						name = cat_gender
						value = flag:female
					}
				}
				50 = {
					set_variable = {
						name = cat_gender
						value = flag:male
					}
				}
			}
		}
	}
	else_if = {
		limit = {
			OR = {
				scope:gender = flag:male
				scope:gender = flag:female
			}
		}
		set_variable = {
			name = cat_gender
			value = flag:$GENDER$
		}
	}
}

#Assign the fur-color of the cat
assign_cat_fur_color_effect = {
	save_temporary_scope_value_as = {
		name = fur_color
		value = flag:$COLOR$
	}
	if = {
		limit = { scope:fur_color = flag:random }
		hidden_effect = {
			random_list = {
				50 = {
					set_variable = {
						name = cat_fur_color
						value = flag:brown
					}
				}
				50 = {
					set_variable = {
						name = cat_fur_color
						value = flag:gray
					}
				}
				50 = {
					set_variable = {
						name = cat_fur_color
						value = flag:orange
					}
				}
				50 = {
					set_variable = {
						name = cat_fur_color
						value = flag:black
					}
				}
				50 = {
					set_variable = {
						name = cat_fur_color
						value = flag:white
					}
				}
			}
		}
	}
	else_if = {
		limit = {
			OR = {
				scope:fur_color = flag:brown
				scope:fur_color = flag:gray
				scope:fur_color = flag:orange
				scope:fur_color = flag:black
				scope:fur_color = flag:white
			}
		}
		set_variable = {
			name = cat_fur_color
			value = flag:$COLOR$
		}
	}
}

#Assign the eye-color of the cat
assign_cat_eye_color_effect = {
	save_temporary_scope_value_as = {
		name = eye_color
		value = flag:$COLOR$
	}
	if = {
		limit = { scope:eye_color = flag:random }
		hidden_effect = {
			random_list = {
				50 = {
					set_variable = {
						name = cat_eye_color
						value = flag:blue
					}
				}
				50 = {
					set_variable = {
						name = cat_eye_color
						value = flag:yellow
					}
				}
				50 = {
					set_variable = {
						name = cat_eye_color
						value = flag:green
					}
				}
				50 = {
					set_variable = {
						name = cat_eye_color
						value = flag:amber
					}
				}
				50 = {
					set_variable = {
						name = cat_eye_color
						value = flag:copper
					}
				}
				50 = {
					set_variable = {
						name = cat_eye_color
						value = flag:emerald
					}
				}
			}
		}
	}
	else_if = {
		limit = {
			OR = {
				scope:eye_color = flag:blue
				scope:eye_color = flag:yellow
				scope:eye_color = flag:green
				scope:eye_color = flag:amber
				scope:eye_color = flag:copper
				scope:eye_color = flag:emerald
			}
		}
		set_variable = {
			name = cat_eye_color
			value = flag:$COLOR$
		}
	}
}

#Remove everything related to the story
remove_cat_story_modifiers_effect = {
	if = {
		limit = {
			has_character_modifier = cat_story_modifier
		}
		remove_character_modifier = cat_story_modifier
	}
	if = {
		limit = {
			has_character_modifier = cat_story_allergy_modifier
		}
		remove_character_modifier = cat_story_allergy_modifier
	}
	if = {
		limit = {
			any_spouse = {
				has_character_modifier = cat_story_allergy_modifier
			}
		}
		random_spouse = {
			limit = {
				has_character_modifier = cat_story_allergy_modifier
			}
			remove_character_modifier = cat_story_allergy_modifier
		}
	}
	if = {
		limit = {
			has_character_modifier = rat_hunting_cat_modifier
		}
		remove_character_modifier = rat_hunting_cat_modifier
	}
}

remove_cat_name_effect = {
	remove_variable = story_cycle_cat_name
	remove_localized_text = story_cycle_cat_name
}

#Effect to transfer the story to another character
transfer_cat_story_cycle_to_effect = {
	remove_cat_story_modifiers_effect = yes

	save_scope_as = original_owner

	$CHARACTER$ = {
		set_variable = {
			name = story_cycle_cat_name
			value = $STORY$.var:story_cycle_cat_name
		}
		if = {
			limit = {
				scope:original_owner = { is_alive = yes }
			}
			copy_localized_text = {
				key = story_cycle_cat_name
				target = scope:original_owner
			}
		}
		add_character_modifier = {
			modifier = cat_story_modifier
		}
		add_character_flag = had_cat_story
	}

	remove_cat_name_effect = yes

	$STORY$ = {
		make_story_owner = $CHARACTER$
	}
}


########
# DOG
########

#Effect to start the story and show the right modifier
start_dog_story_cycle_effect = {
	show_as_tooltip = {
		add_character_modifier = {
			modifier = dog_story_modifier
		}
	}
	hidden_effect = {
		create_story = story_cycle_pet_dog
	}
}

#Pick out name options to show
assign_name_options_dog_story_cycle_effect = {
	random_list = {
		1 = {
			trigger = { NOT = { has_character_flag = name_amiable } }
			add_character_flag = name_amiable
		}
		1 = {
			trigger = { NOT = { has_character_flag = name_nosewise } }
			add_character_flag = name_nosewise
		}
		1 = {
			trigger = { NOT = { has_character_flag = name_holdfast } }
			add_character_flag = name_holdfast
		}
		10 = {
			trigger = {
				NOT = { has_character_flag = name_gray }
				scope:story.var:dog_fur_color = flag:gray
			}
			add_character_flag = name_gray
		}
		10 = {
			trigger = {
				NOT = { has_character_flag = name_choplicker }
				scope:story.var:dog_fur_color = flag:black
			}
			add_character_flag = name_choplicker
		}
		10 = {
			trigger = {
				NOT = { has_character_flag = name_shadow }
				scope:story.var:dog_fur_color = flag:black
			}
			add_character_flag = name_shadow
		}
		10 = {
			trigger = {
				NOT = { has_character_flag = name_snow }
				scope:story.var:dog_fur_color = flag:white
			}
			add_character_flag = name_snow
		}
	}
}

#Assign the gender of the dog
assign_dog_gender_effect = {
	save_temporary_scope_value_as = {
		name = gender
		value = flag:$GENDER$
	}
	if = {
		limit = { scope:gender = flag:random }
		hidden_effect = {
			random_list = {
				50 = {
					set_variable = {
						name = dog_gender
						value = flag:female
					}
				}
				50 = {
					set_variable = {
						name = dog_gender
						value = flag:male
					}
				}
			}
		}
	}
	else_if = {
		limit = {
			OR = {
				scope:gender = flag:male
				scope:gender = flag:female
			}
		}
		set_variable = {
			name = dog_gender
			value = flag:$GENDER$
		}
	}
}

#Assign the fur-color of the dog
assign_dog_fur_color_effect = {
	save_temporary_scope_value_as = {
		name = fur_color
		value = flag:$COLOR$
	}
	if = {
		limit = { scope:fur_color = flag:random }
		hidden_effect = {
			random_list = {
				50 = {
					set_variable = {
						name = dog_fur_color
						value = flag:brown
					}
				}
				50 = {
					set_variable = {
						name = dog_fur_color
						value = flag:gray
					}
				}
				50 = {
					set_variable = {
						name = dog_fur_color
						value = flag:black
					}
				}
				50 = {
					set_variable = {
						name = dog_fur_color
						value = flag:white
					}
				}
			}
		}
	}
	else_if = {
		limit = {
			OR = {
				scope:fur_color = flag:brown
				scope:fur_color = flag:gray
				scope:fur_color = flag:black
				scope:fur_color = flag:white
			}
		}
		set_variable = {
			name = dog_fur_color
			value = flag:$COLOR$
		}
	}
}

#Assign the eye-color of the dog
assign_dog_eye_color_effect = {
	save_temporary_scope_value_as = {
		name = eye_color
		value = flag:$COLOR$
	}
	if = {
		limit = { scope:eye_color = flag:random }
		hidden_effect = {
			random_list = {
				50 = {
					set_variable = {
						name = dog_eye_color
						value = flag:blue
					}
				}
				50 = {
					set_variable = {
						name = dog_eye_color
						value = flag:amber
					}
				}
				50 = {
					set_variable = {
						name = dog_eye_color
						value = flag:gray
					}
				}
				50 = {
					set_variable = {
						name = dog_eye_color
						value = flag:brown
					}
				}
			}
		}
	}
	else_if = {
		limit = {
			OR = {
				scope:eye_color = flag:blue
				scope:eye_color = flag:amber
				scope:eye_color = flag:gray
				scope:eye_color = flag:brown
			}
		}
		set_variable = {
			name = dog_eye_color
			value = flag:$COLOR$
		}
	}
}

dog_got_pregnant_effect = {
	custom_tooltip = dog_got_pregnant_tooltip
	trigger_event = {
		id = pet_animal.1190
		days = { 58 68 }
	}
}

#Remove everything related to the story
remove_dog_story_modifiers_effect = {
	if = {
		limit = {
			has_character_modifier = dog_story_modifier
		}
		remove_character_modifier = dog_story_modifier
	}
	if = {
		limit = {
			has_character_modifier = dog_story_walking_modifier
		}
		remove_character_modifier = dog_story_walking_modifier
	}
	if = {
		limit = {
			has_character_modifier = rat_hunting_dog_modifier
		}
		remove_character_modifier = rat_hunting_dog_modifier
	}
}

remove_dog_name_effect = {
	remove_variable = story_cycle_dog_name
	remove_localized_text = story_cycle_dog_name
}

#Effect to transfer the story to another character
transfer_dog_story_cycle_to_effect = {
	remove_dog_story_modifiers_effect = yes

	save_temporary_scope_as = original_owner

	$CHARACTER$ = {
		set_variable = {
			name = story_cycle_dog_name
			value = $STORY$.var:story_cycle_dog_name
		}
		if = {
			limit = {
				scope:original_owner = { is_alive = yes }
			}
			copy_localized_text = {
				key = story_cycle_dog_name
				target = scope:original_owner
			}
		}
		add_character_modifier = {
			modifier = dog_story_modifier
		}
		add_character_flag = had_dog_story
	}

	remove_dog_name_effect = yes

	$STORY$ = {
		make_story_owner = $CHARACTER$
	}
}


########
# WARHORSE
########

#Effect to start the story and show the right modifier
start_warhorse_story_cycle_effect = {
	show_as_tooltip = {
		add_character_modifier = {
			modifier = horse_story_modifier
		}
	}
	hidden_effect = {
		create_story = story_cycle_martial_lifestyle_warhorse
	}
}

assign_horse_gender_effect = {
	save_temporary_scope_value_as = {
		name = gender
		value = flag:$GENDER$
	}
	if = {
		limit = { scope:gender = flag:random }
		hidden_effect = {
			random_list = {
				50 = {
					set_variable = {
						name = horse_gender
						value = flag:female
					}
				}
				50 = {
					set_variable = {
						name = horse_gender
						value = flag:male
					}
				}
			}
		}
	}
	else_if = {
		limit = {
			OR = {
				scope:gender = flag:male
				scope:gender = flag:female
			}
		}
		set_variable = {
			name = horse_gender
			value = flag:$GENDER$
		}
	}
}

level_horse_modifier_effect = {
	if = {
		limit = {
			OR = { #first generation horse modifier
				has_character_modifier = horse_strength_modifier
				has_character_modifier = horse_agility_modifier
				has_character_modifier = horse_endurance_modifier
				has_character_modifier = horse_fierceness_modifier
			}
		}
		if = {
			limit = {
				scope:horse_skill_to_level = flag:strength
			}
			if = {
				limit = {
					has_character_modifier = horse_strength_modifier
				}
				remove_character_modifier = horse_strength_modifier
				add_character_modifier = {
					modifier = horse_strength_strength_modifier
				}
			}
			else_if = {
				limit = {
					has_character_modifier = horse_agility_modifier
				}
				remove_character_modifier = horse_agility_modifier
				add_character_modifier = {
					modifier = horse_agility_strength_modifier
				}
			}
			else_if = {
				limit = {
					has_character_modifier = horse_endurance_modifier
				}
				remove_character_modifier = horse_endurance_modifier
				add_character_modifier = {
					modifier = horse_endurance_strength_modifier
				}
			}
			else_if = {
				limit = {
					has_character_modifier = horse_fierceness_modifier
				}
				remove_character_modifier = horse_fierceness_modifier
				add_character_modifier = {
					modifier = horse_fierceness_strength_modifier
				}
			}
		}
		else_if = {
			limit = {
				scope:horse_skill_to_level = flag:agility
			}
			if = {
				limit = {
					has_character_modifier = horse_strength_modifier
				}
				remove_character_modifier = horse_strength_modifier
				add_character_modifier = {
					modifier = horse_agility_strength_modifier
				}
			}
			else_if = {
				limit = {
					has_character_modifier = horse_agility_modifier
				}
				remove_character_modifier = horse_agility_modifier
				add_character_modifier = {
					modifier = horse_agility_agility_modifier
				}
			}
			else_if = {
				limit = {
					has_character_modifier = horse_endurance_modifier
				}
				remove_character_modifier = horse_endurance_modifier
				add_character_modifier = {
					modifier = horse_endurance_agility_modifier
				}
			}
			else_if = {
				limit = {
					has_character_modifier = horse_fierceness_modifier
				}
				remove_character_modifier = horse_fierceness_modifier
				add_character_modifier = {
					modifier = horse_fierceness_agility_modifier
				}
			}
		}
		else_if = {
			limit = {
				scope:horse_skill_to_level = flag:endurance
			}
			if = {
				limit = {
					has_character_modifier = horse_strength_modifier
				}
				remove_character_modifier = horse_strength_modifier
				add_character_modifier = {
					modifier = horse_endurance_strength_modifier
				}
			}
			else_if = {
				limit = {
					has_character_modifier = horse_agility_modifier
				}
				remove_character_modifier = horse_agility_modifier
				add_character_modifier = {
					modifier = horse_endurance_agility_modifier
				}
			}
			else_if = {
				limit = {
					has_character_modifier = horse_endurance_modifier
				}
				remove_character_modifier = horse_endurance_modifier
				add_character_modifier = {
					modifier = horse_endurance_endurance_modifier
				}
			}
			else_if = {
				limit = {
					has_character_modifier = horse_fierceness_modifier
				}
				remove_character_modifier = horse_fierceness_modifier
				add_character_modifier = {
					modifier = horse_fierceness_endurance_modifier
				}
			}
		}
		else_if = {
			limit = {
				scope:horse_skill_to_level = flag:fierceness
			}
			if = {
				limit = {
					has_character_modifier = horse_strength_modifier
				}
				remove_character_modifier = horse_strength_modifier
				add_character_modifier = {
					modifier = horse_fierceness_strength_modifier
				}
			}
			else_if = {
				limit = {
					has_character_modifier = horse_agility_modifier
				}
				remove_character_modifier = horse_agility_modifier
				add_character_modifier = {
					modifier = horse_fierceness_agility_modifier
				}
			}
			else_if = {
				limit = {
					has_character_modifier = horse_endurance_modifier
				}
				remove_character_modifier = horse_endurance_modifier
				add_character_modifier = {
					modifier = horse_fierceness_endurance_modifier
				}
			}
			else_if = {
				limit = {
					has_character_modifier = horse_fierceness_modifier
				}
				remove_character_modifier = horse_fierceness_modifier
				add_character_modifier = {
					modifier = horse_fierceness_fierceness_modifier
				}
			}
		}
		set_variable = {
			name = warhorse_modifier_level
			value = 2 #In case we want to add more levels later
		}
	}
	else_if = {
		limit = {
			has_character_modifier = horse_story_modifier
		}
		remove_character_modifier = horse_story_modifier
		if = {
			limit = {
				scope:horse_skill_to_level = flag:strength
			}
			add_character_modifier = {
				modifier = horse_strength_modifier
			}
		}
		else_if = {
			limit = {
				scope:horse_skill_to_level = flag:agility
			}
			add_character_modifier = {
				modifier = horse_agility_modifier
			}
		}
		else_if = {
			limit = {
				scope:horse_skill_to_level = flag:endurance
			}
			add_character_modifier = {
				modifier = horse_endurance_modifier
			}
		}
		else_if = {
			limit = {
				scope:horse_skill_to_level = flag:fierceness
			}
			add_character_modifier = {
				modifier = horse_fierceness_modifier
			}
		}
	}
}

remove_horse_story_modifiers_effect = {
	if = {
		limit = {
			has_character_modifier = horse_story_modifier
		}
		remove_character_modifier = horse_story_modifier
	}
	if = {
		limit = {
			has_character_modifier = horse_strength_modifier
		}
		remove_character_modifier = horse_strength_modifier
	}
	if = {
		limit = {
			has_character_modifier = horse_agility_modifier
		}
		remove_character_modifier = horse_agility_modifier
	}
	if = {
		limit = {
			has_character_modifier = horse_endurance_modifier
		}
		remove_character_modifier = horse_endurance_modifier
	}
	if = {
		limit = {
			has_character_modifier = horse_fierceness_modifier
		}
		remove_character_modifier = horse_fierceness_modifier
	}
	if = {
		limit = {
			has_character_modifier = horse_strength_strength_modifier
		}
		remove_character_modifier = horse_strength_strength_modifier
	}
	if = {
		limit = {
			has_character_modifier = horse_agility_strength_modifier
		}
		remove_character_modifier = horse_agility_strength_modifier
	}
	if = {
		limit = {
			has_character_modifier = horse_agility_agility_modifier
		}
		remove_character_modifier = horse_agility_agility_modifier
	}
	if = {
		limit = {
			has_character_modifier = horse_endurance_strength_modifier
		}
		remove_character_modifier = horse_endurance_strength_modifier
	}
	if = {
		limit = {
			has_character_modifier = horse_endurance_agility_modifier
		}
		remove_character_modifier = horse_endurance_agility_modifier
	}
	if = {
		limit = {
			has_character_modifier = horse_endurance_endurance_modifier
		}
		remove_character_modifier = horse_endurance_endurance_modifier
	}
	if = {
		limit = {
			has_character_modifier = horse_fierceness_strength_modifier
		}
		remove_character_modifier = horse_fierceness_strength_modifier
	}
	if = {
		limit = {
			has_character_modifier = horse_fierceness_agility_modifier
		}
		remove_character_modifier = horse_fierceness_agility_modifier
	}
	if = {
		limit = {
			has_character_modifier = horse_fierceness_endurance_modifier
		}
		remove_character_modifier = horse_fierceness_endurance_modifier
	}
	if = {
		limit = {
			has_character_modifier = horse_fierceness_fierceness_modifier
		}
		remove_character_modifier = horse_fierceness_fierceness_modifier
	}
	if = {
		limit = {
			exists = var:warhorse_modifier_level
		}
		remove_variable = warhorse_modifier_level
	}
}<|MERGE_RESOLUTION|>--- conflicted
+++ resolved
@@ -107,22 +107,14 @@
 		# 10 = { #From old Irish legal texts
 			# trigger = { 
 				# NOT = { has_character_flag = name_meone }
-<<<<<<< HEAD
-				# culture = { has_cultural_pillar = heritage_goidelic }
-=======
 				# culture = { like_heritage_goidelic_trigger = yes }
->>>>>>> ea69a75e
 			# }
 			# add_character_flag = name_meone
 		# }
 		# 10 = { #From old Irish legal texts
 			# trigger = {
 				# NOT = { has_character_flag = name_cruibne }
-<<<<<<< HEAD
-				# culture = { has_cultural_pillar = heritage_goidelic }
-=======
 				# culture = { like_heritage_goidelic_trigger = yes }
->>>>>>> ea69a75e
 			# }
 			# add_character_flag = name_cruibne
 		# }
