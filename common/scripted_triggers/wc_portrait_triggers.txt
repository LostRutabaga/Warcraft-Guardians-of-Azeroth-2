--- conflicted
+++ resolved
@@ -1,49 +1,6 @@
 ﻿has_no_portrait_trigger = {
 	exists = this
 	OR = {
-<<<<<<< HEAD
-		has_murloc_portrait_trigger = yes
-		has_kobold_portrait_trigger = yes
-		has_quilboar_portrait_trigger = yes
-		has_furbolg_portrait_trigger = yes
-		has_tolvir_portrait_trigger = yes
-		is_race_no_gene_trigger = { RACE = creature_arakkoa_corrupted }
-		is_race_no_gene_trigger = { RACE = creature_mantid }
-		is_race_no_gene_trigger = { RACE = creature_annihilan }
-		is_race_no_gene_trigger = { RACE = creature_observer }
-		is_race_no_gene_trigger = { RACE = creature_eredruin }
-		is_race_no_gene_trigger = { RACE = creature_qiraji }
-		is_race_no_gene_trigger = { RACE = creature_nerubian }
-		is_race_no_gene_trigger = { RACE = creature_nraqi }
-		is_race_no_gene_trigger = { RACE = creature_cthraxxi }
-		is_race_no_gene_trigger = { RACE = creature_hozen }
-		is_race_no_gene_trigger = { RACE = creature_jinyu }
-		is_race_no_gene_trigger = { RACE = creature_mogu }
-		is_race_no_gene_trigger = { RACE = creature_centaur }
-		is_race_no_gene_trigger = { RACE = creature_harpy }
-		is_race_no_gene_trigger = { RACE = creature_dryad }
-		is_race_no_gene_trigger = { RACE = creature_sethrak }
-		is_race_no_gene_trigger = { RACE = creature_magnataur }
-		is_race_no_gene_trigger = { RACE = creature_wolvar }
-		is_race_no_gene_trigger = { RACE = creature_gorloc }
-		is_race_no_gene_trigger = { RACE = creature_gnoll }
-		is_race_no_gene_trigger = { RACE = creature_giant }
-		is_race_no_gene_trigger = { RACE = creature_watcher }
-		is_race_no_gene_trigger = { RACE = creature_satyr }
-		is_race_no_gene_trigger = { RACE = creature_frostnymph }
-		is_race_no_gene_trigger = { RACE = creature_pandaren }
-		is_race_no_gene_trigger = { RACE = creature_mechagnome }
-		is_race_no_gene_trigger = { RACE = creature_vulpera }
-		is_race_no_gene_trigger = { RACE = creature_naga }
-		is_race_no_gene_trigger = { RACE = creature_saurok }
-		is_race_no_gene_trigger = { RACE = creature_tuskarr }
-		is_race_no_gene_trigger = { RACE = creature_tauren }
-		is_race_no_gene_trigger = { RACE = creature_taunka }
-		is_race_no_gene_trigger = { RACE = creature_grummle }
-		is_race_no_gene_trigger = { RACE = creature_yaungol }
-		is_race_no_gene_trigger = { RACE = creature_lich }
-		is_race_no_gene_trigger = { RACE = creature_tortollan }
-=======
 		trigger_if = {
 			limit = { has_trait = race }
 			has_trait_with_flag = static_race
@@ -88,9 +45,9 @@
 				is_race_gene_no_race_trait_trigger = { RACE = creature_grummle }
 				is_race_gene_no_race_trait_trigger = { RACE = creature_yaungol }
 				is_race_gene_no_race_trait_trigger = { RACE = creature_lich }
+				is_race_gene_no_race_trait_trigger = { RACE = creature_tortollan }
 			}
 		}
->>>>>>> 6b935752
 		is_nerzhul_trigger = yes
 	}
 }
