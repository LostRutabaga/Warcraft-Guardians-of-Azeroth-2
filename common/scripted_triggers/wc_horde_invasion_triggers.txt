--- conflicted
+++ resolved
@@ -1,5 +1,4 @@
-<<<<<<< HEAD
-# Frostwolf Exodus: These conditions must be met to continue event chain
+﻿# Frostwolf Exodus: These conditions must be met to continue event chain
 frostwolf_exodus_d_frostwolf_trigger = {
 	is_alive = yes	
 	is_imprisoned = no
@@ -7,7 +6,4 @@
 	faith = faith:orcish_shamanism
 
 	has_primary_title = title:d_frostwolf
-}
-=======
-﻿
->>>>>>> 30b0078c
+}