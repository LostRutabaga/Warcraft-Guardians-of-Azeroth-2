1.1.1 = {
	discover_innovation = innovation_bannus 
	#
	discover_innovation = innovation_gavelkind 
	discover_innovation = innovation_city_planning 
	#
<<<<<<< HEAD
	discover_innovation = innovation_war_camels
=======
	discover_innovation = innovation_taming_the_skies
>>>>>>> eaea6935
}
270.1.1 = {
	discover_innovation = innovation_barracks 
	#
	discover_innovation = innovation_currency_01 
	discover_innovation = innovation_crop_rotation 
	#
}
400.1.1 = {
	discover_innovation = innovation_mustering_grounds 
	discover_innovation = innovation_quilted_armor 
	#
	discover_innovation = innovation_development_01 
	discover_innovation = innovation_ledger 
	#
	discover_innovation = innovation_war_camels
}
508.1.1 = {
	discover_innovation  = innovation_motte 
	discover_innovation  = innovation_catapult 
	#
	discover_innovation = innovation_plenary_assemblies 
	discover_innovation = innovation_casus_belli 
	#
	join_era = culture_era_early_medieval
}
583.1.1 = {
	discover_innovation  = innovation_horseshoes 
	#
	discover_innovation = innovation_baliffs 
	discover_innovation = innovation_armilary_sphere 
}
605.1.1 = {
	discover_innovation  = innovation_arched_saddle 
	discover_innovation  = innovation_house_soldiers 
	#
	discover_innovation = innovation_currency_02 
	discover_innovation = innovation_manorialism 
	#
}<|MERGE_RESOLUTION|>--- conflicted
+++ resolved
@@ -4,18 +4,15 @@
 	discover_innovation = innovation_gavelkind 
 	discover_innovation = innovation_city_planning 
 	#
-<<<<<<< HEAD
 	discover_innovation = innovation_war_camels
-=======
+  #
 	discover_innovation = innovation_taming_the_skies
->>>>>>> eaea6935
 }
 270.1.1 = {
 	discover_innovation = innovation_barracks 
 	#
 	discover_innovation = innovation_currency_01 
-	discover_innovation = innovation_crop_rotation 
-	#
+	discover_innovation = innovation_crop_rotation
 }
 400.1.1 = {
 	discover_innovation = innovation_mustering_grounds 
@@ -46,6 +43,5 @@
 	discover_innovation  = innovation_house_soldiers 
 	#
 	discover_innovation = innovation_currency_02 
-	discover_innovation = innovation_manorialism 
-	#
+	discover_innovation = innovation_manorialism
 }