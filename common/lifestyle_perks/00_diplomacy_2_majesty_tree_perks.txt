--- conflicted
+++ resolved
@@ -38,10 +38,7 @@
 	
 	effect = {
 		# Warcraft
-<<<<<<< HEAD
-		trigger_event = { on_action = on_vanilla_lifestyle_perk_gained }
-=======
-		trigger_event = { on_action = on_perk_gained }
+		trigger_event = { on_action = on_vanilla_lifestyle_perk_gained }
 		if = {
 			limit = {
 				government_has_flag = government_is_landless_adventurer
@@ -54,7 +51,6 @@
 	
 	character_modifier = {
 		sway_scheme_phase_duration_add = medium_scheme_phase_duration_bonus_value
->>>>>>> b98bde84
 	}
 }
 
@@ -79,10 +75,7 @@
 
 	effect = {
 		# Warcraft
-<<<<<<< HEAD
-		trigger_event = { on_action = on_vanilla_lifestyle_perk_gained }
-=======
-		trigger_event = { on_action = on_perk_gained }
+		trigger_event = { on_action = on_vanilla_lifestyle_perk_gained }
 		if = {
 			limit = {
 				government_has_flag = government_is_landless_adventurer
@@ -98,7 +91,6 @@
 		invert_check = yes
 		monthly_prestige_gain_per_happy_powerful_vassal_mult = 0.04
 		councillor_opinion = 10
->>>>>>> b98bde84
 	}
 }
 
@@ -152,10 +144,7 @@
 	
 	effect = {
 		# Warcraft
-<<<<<<< HEAD
-		trigger_event = { on_action = on_vanilla_lifestyle_perk_gained }
-=======
-		trigger_event = { on_action = on_perk_gained }
+		trigger_event = { on_action = on_vanilla_lifestyle_perk_gained }
 		if = {
 			limit = {
 				government_has_flag = government_is_landless_adventurer
@@ -170,7 +159,6 @@
 		invert_check = yes
 		monthly_prestige_gain_per_dread_mult = 0.004
 		knight_effectiveness_per_dread = 0.001
->>>>>>> b98bde84
 	}
 }
 
@@ -195,14 +183,10 @@
 	
 	effect = {
 		# Warcraft
-<<<<<<< HEAD
-		trigger_event = { on_action = on_vanilla_lifestyle_perk_gained }
-=======
-		trigger_event = { on_action = on_perk_gained }
+		trigger_event = { on_action = on_vanilla_lifestyle_perk_gained }
 		custom_description_no_bullet = {
 			text = praetorian_guard_perk_effect
 		}
->>>>>>> b98bde84
 	}
 	
 	government_character_modifier = {
@@ -246,13 +230,7 @@
 
 	effect = {
 		# Warcraft
-<<<<<<< HEAD
-		trigger_event = { on_action = on_vanilla_lifestyle_perk_gained }
-		
-		custom_description_no_bullet = {
-			text = true_ruler_perk_effect
-=======
-		trigger_event = { on_action = on_perk_gained }
+		trigger_event = { on_action = on_vanilla_lifestyle_perk_gained }
 		if = {
 			limit = {
 				government_has_flag = government_is_landless_adventurer
@@ -265,7 +243,6 @@
 			custom_description_no_bullet = {
 				text = true_ruler_perk_effect
 			}
->>>>>>> b98bde84
 		}	
 	}
 }
@@ -302,13 +279,7 @@
 	
 	effect = {
 		# Warcraft
-<<<<<<< HEAD
-		trigger_event = { on_action = on_vanilla_lifestyle_perk_gained }
-		
-		custom_description_no_bullet = {
-			text = writing_history_perk_effect
-=======
-		trigger_event = { on_action = on_perk_gained }
+		trigger_event = { on_action = on_vanilla_lifestyle_perk_gained }
 		if = {
 			limit = {
 				NOT = { government_has_flag = government_is_landless_adventurer }
@@ -324,7 +295,6 @@
 			custom_tooltip = {
 				text = adventurer_writing_history_perk_effect
 			}
->>>>>>> b98bde84
 		}
 	}
 }
@@ -342,14 +312,11 @@
 	character_modifier = {
 		prestige_level_impact_mult = 1
 	}
-<<<<<<< HEAD
-	
-	effect = {
-		# Warcraft
-		trigger_event = { on_action = on_vanilla_lifestyle_perk_gained }
-	}
-=======
->>>>>>> b98bde84
+	
+	effect = {
+		# Warcraft
+		trigger_event = { on_action = on_vanilla_lifestyle_perk_gained }
+	}
 }
 
 
@@ -381,10 +348,7 @@
 
 	effect = {
 		# Warcraft
-<<<<<<< HEAD
-		trigger_event = { on_action = on_vanilla_lifestyle_perk_gained }
-=======
-		trigger_event = { on_action = on_perk_gained }
+		trigger_event = { on_action = on_vanilla_lifestyle_perk_gained }
 		if = {
 			limit = {
 				has_ep3_dlc_trigger = yes
@@ -394,7 +358,6 @@
 				text = admin_dignitas_perk_effect
 			}
 		}
->>>>>>> b98bde84
 	}
 }
 
@@ -412,12 +375,8 @@
 	trait = august
 	effect = {
 		# Warcraft
-<<<<<<< HEAD
 		trigger_event = { on_action = on_vanilla_lifestyle_perk_gained }
 		
-=======
-		trigger_event = { on_action = on_perk_gained }
->>>>>>> b98bde84
 		add_trait_force_tooltip = august
 	}
 }