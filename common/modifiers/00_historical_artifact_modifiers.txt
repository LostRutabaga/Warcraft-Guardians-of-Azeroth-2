--- conflicted
+++ resolved
@@ -253,18 +253,6 @@
 	attraction_opinion = 20
 }
 
-<<<<<<< HEAD
-#Warcraft
-#iron_crown_modifier = {
-#	court_grandeur_baseline_add = 6
-#	monthly_dynasty_prestige_mult = 0.05
-#	monthly_prestige_gain_mult = 0.04
-#	lombard_opinion = 5
-#	italian_opinion = 5
-#	vassal_limit = 10
-#	character_capital_county_monthly_development_growth_add = 0.02
-#}
-=======
 iron_crown_modifier = {
 	court_grandeur_baseline_add = 6
 	monthly_dynasty_prestige_mult = 0.05
@@ -274,7 +262,6 @@
 	
 	# Warcraft
 }
->>>>>>> 93b66892
 
 nikephoros_crown_modifier = {
 	monthly_martial_lifestyle_xp_gain_mult = 0.15
@@ -481,28 +468,6 @@
 	monthly_prestige = 0.25
 }
 
-<<<<<<< HEAD
-#Warcraft
-#throne_scone_modifier = {
-#	court_grandeur_baseline_add = 3
-#	monthly_dynasty_prestige = 0.04
-#	monthly_prestige = 0.25
-#	scottish_opinion = 5
-#	gaelic_opinion = 5
-#	pikemen_maintenance_mult = -0.05
-#	
-#}
-
-#Warcraft
-#banner_kaviani_modifier = {
-#	court_grandeur_baseline_add = 3
-#	monthly_dynasty_prestige = 0.04
-#	monthly_prestige = 0.25
-#	county_opinion_add = 5
-#	same_heritage_county_advantage_add = 4
-#	persian_opinion = 5
-#}
-=======
 throne_scone_modifier = {
 	court_grandeur_baseline_add = 3
 	monthly_dynasty_prestige = 0.04
@@ -521,7 +486,6 @@
 	
 	# Warcraft
 }
->>>>>>> 93b66892
 
 pentapyrgion_modifier = {
 	court_grandeur_baseline_add = 3
