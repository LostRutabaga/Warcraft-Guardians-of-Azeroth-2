--- conflicted
+++ resolved
@@ -92,10 +92,6 @@
 			limit = { can_be_impotent_trigger = yes }
 			add_trait = impotent
 		}
-<<<<<<< HEAD
-		# Long-lived races slow down their XP
-		set_long_lived_lifestyle_xp_slowdown_event_effect = yes
-=======
 		# Give perks to characters
 		add_perks_in_physical_lifestyle_effect = yes
 		add_perks_in_nonelemental_TYPE_lifestyle_effect = { TYPE = light_magic }
@@ -108,6 +104,7 @@
 		add_perks_in_elemental_MAGIC_lifestyle_effect = { MAGIC = elemental_water }
 		add_perks_in_elemental_MAGIC_lifestyle_effect = { MAGIC = elemental_air }
 		add_perks_in_elemental_MAGIC_lifestyle_effect = { MAGIC = elemental_earth }
->>>>>>> c94e496f
+		# Long-lived races slow down their XP
+		set_long_lived_lifestyle_xp_slowdown_event_effect = yes
 	}
 }