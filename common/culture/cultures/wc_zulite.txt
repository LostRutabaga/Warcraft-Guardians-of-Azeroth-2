﻿zandalari = {
	color = rgb { 51 153 51 }
	
	parents = { dark_troll }
	created = 2.1.1
	
	ethos = ethos_courtly
	heritage = heritage_zulite
	language = language_zandali
	martial_custom = martial_custom_equal
	traditions = {
		tradition_hidden_cities
		tradition_legalistic
		tradition_only_the_strong
		tradition_religious_patronage
		tradition_seafaring
	}
	
	dlc_tradition = {
		trait = tradition_staunch_traditionalists
		requires_dlc_flag = royal_court
		fallback = tradition_isolationist
	}

	name_list = name_list_zandalari
	
	coa_gfx = { troll_coa_gfx }
	building_gfx = { african_building_gfx mena_building_gfx }
	clothing_gfx = { creature_troll_gfx troll_clothing_gfx no_beard_gfx }
	unit_gfx = { sub_sahran_unit_gfx }
	
	ethnicities = {
		1 = zandalari_troll_ethnicity
	}
}

gurubashi = {
	color = rgb { 112 237 0 }
	
	parents = { zandalari }
	created = 2.1.1

	ethos = ethos_spiritual
	heritage = heritage_zulite
	language = language_zandali
	martial_custom = martial_custom_male_only
	traditions = {
		tradition_warrior_monks
		tradition_sacred_hunts
		tradition_hidden_cities
		tradition_jungle_warriors
		tradition_mendicant_mystics
	}

	name_list = name_list_gurubashi
	
	coa_gfx = { troll_coa_gfx }
	building_gfx = { african_building_gfx mena_building_gfx }
	clothing_gfx = { creature_troll_gfx troll_clothing_gfx no_beard_gfx }
	unit_gfx = { sub_sahran_unit_gfx }
	
	ethnicities = {
		1 = darkspear_trollish
	}
}

amani = {
	color = rgb { 0 107 0 }
	
	parents = { zandalari }
	created = 2.1.1

	ethos = ethos_bellicose
	heritage = heritage_zulite
	language = language_zandali
	martial_custom = martial_custom_male_only
	traditions = {
		tradition_warrior_culture
		tradition_quarrelsome
		tradition_medicinal_plants
		tradition_forest_fighters
		tradition_martial_admiration
	}

	name_list = name_list_amani
	
	coa_gfx = { troll_coa_gfx }
	building_gfx = { african_building_gfx mena_building_gfx }
	clothing_gfx = { creature_troll_gfx troll_clothing_gfx no_beard_gfx }
	unit_gfx = { sub_sahran_unit_gfx }
	
	ethnicities = {
		1 = forest_troll_ethnicity
	}
}

drakkari = {
	color = rgb { 51 63 79 }
	
	parents = { zandalari }
	created = 2.1.1

	ethos = ethos_stoic
	heritage = heritage_zulite
	language = language_zandali
	martial_custom = martial_custom_male_only
	traditions = {
		tradition_warrior_culture
		tradition_only_the_strong
		tradition_warrior_monks
		tradition_winter_warriors
		tradition_religion_blending
	}

	name_list = name_list_drakkari
	
	coa_gfx = { troll_coa_gfx }
	building_gfx = { african_building_gfx mena_building_gfx }
<<<<<<< HEAD
	clothing_gfx = { creature_troll_gfx orcish_clothing_gfx no_beard_gfx }
=======
	clothing_gfx = { drakkari_clothing_gfx creature_troll_gfx orcish_clothing_gfx no_headgear_gfx no_beard_gfx } #drakkari_clothing_gfx for localization and remove error in error.log
>>>>>>> ed007ca6
	unit_gfx = { sub_sahran_unit_gfx }
	
	ethnicities = {
		1 = ice_troll_ethnicity
	}
}

farraki = {
	color = rgb { 244 176 132 }
	
	parents = { gurubashi }
	created = 2.1.1

	ethos = ethos_spiritual
	heritage = heritage_zulite
	language = language_zandali
	martial_custom = martial_custom_male_only
	traditions = {
		tradition_only_the_strong
		tradition_stalwart_defenders
		tradition_warriors_of_the_dry
		tradition_religious_patronage
	}
	
	dlc_tradition = {
		trait = tradition_staunch_traditionalists
		requires_dlc_flag = royal_court
		fallback = tradition_isolationist
	}

	name_list = name_list_farraki
	
	coa_gfx = { troll_coa_gfx }
	building_gfx = { african_building_gfx mena_building_gfx }
	clothing_gfx = { creature_troll_gfx troll_clothing_gfx no_beard_gfx }
	unit_gfx = { sub_sahran_unit_gfx }
	
	ethnicities = {
		1 = sand_troll_ethnicity
	}
}

dark_troll = {
	color = rgb { 58 56 56 }
	
	ethos = ethos_communal
	heritage = heritage_zulite
	language = language_zandali
	martial_custom = martial_custom_male_only
	traditions = {
		tradition_pacifism
		tradition_isolationist
		tradition_medicinal_plants
		tradition_religion_blending
		tradition_mountain_homes
	}

	name_list = name_list_dark_troll
	
	coa_gfx = { troll_coa_gfx }
	building_gfx = { african_building_gfx mena_building_gfx }
	clothing_gfx = { creature_troll_gfx troll_clothing_gfx no_beard_gfx }
	unit_gfx = { sub_sahran_unit_gfx }
	
	ethnicities = {
		1 = dark_troll_ethnicity
	}
}

blood_troll = {
	color = rgb { 255 0 0 }
	
	parents = { zandalari }
	created = 2.1.1

	ethos = ethos_bellicose
	heritage = heritage_zulite
	language = language_zandali
	martial_custom = martial_custom_male_only
	traditions = {
		tradition_nubian_warrior_queens
		tradition_faith_bound
		tradition_zealous_people
		tradition_wetlanders
		tradition_talent_acquisition
	}

	name_list = name_list_nazmani
	
	coa_gfx = { troll_coa_gfx }
	building_gfx = { african_building_gfx mena_building_gfx }
<<<<<<< HEAD
	clothing_gfx = { creature_troll_gfx troll_clothing_gfx blood_troll_clothing_gfx no_beard_gfx }
=======
	clothing_gfx = { blood_troll_clothing_gfx creature_troll_gfx troll_clothing_gfx no_headgear_gfx no_beard_gfx }
>>>>>>> ed007ca6
	unit_gfx = { sub_sahran_unit_gfx }
	
	ethnicities = {
		5 = blood_troll_light
		3 = blood_troll_dark
		1 = blood_troll_green
	}
}<|MERGE_RESOLUTION|>--- conflicted
+++ resolved
@@ -116,11 +116,7 @@
 	
 	coa_gfx = { troll_coa_gfx }
 	building_gfx = { african_building_gfx mena_building_gfx }
-<<<<<<< HEAD
-	clothing_gfx = { creature_troll_gfx orcish_clothing_gfx no_beard_gfx }
-=======
-	clothing_gfx = { drakkari_clothing_gfx creature_troll_gfx orcish_clothing_gfx no_headgear_gfx no_beard_gfx } #drakkari_clothing_gfx for localization and remove error in error.log
->>>>>>> ed007ca6
+	clothing_gfx = { creature_troll_gfx drakkari_clothing_gfx orcish_clothing_gfx no_beard_gfx } #drakkari_clothing_gfx for localization and remove error in error.log
 	unit_gfx = { sub_sahran_unit_gfx }
 	
 	ethnicities = {
@@ -212,11 +208,7 @@
 	
 	coa_gfx = { troll_coa_gfx }
 	building_gfx = { african_building_gfx mena_building_gfx }
-<<<<<<< HEAD
-	clothing_gfx = { creature_troll_gfx troll_clothing_gfx blood_troll_clothing_gfx no_beard_gfx }
-=======
-	clothing_gfx = { blood_troll_clothing_gfx creature_troll_gfx troll_clothing_gfx no_headgear_gfx no_beard_gfx }
->>>>>>> ed007ca6
+	clothing_gfx = { creature_troll_gfx blood_troll_clothing_gfx troll_clothing_gfx no_beard_gfx }
 	unit_gfx = { sub_sahran_unit_gfx }
 	
 	ethnicities = {
