﻿wc_collapse_of_the_first_horde = {
	
	categories = {
		warcraft_category historicity
	}
	
	default = wc_collapse_of_the_first_horde_can_collapse_less

	wc_collapse_of_the_first_horde_always = {
	
	}
	
	wc_collapse_of_the_first_horde_can_collapse_less = {
	
	}
	
	wc_collapse_of_the_first_horde_can_collapse_not = {
	
	}
	
	wc_collapse_of_the_first_horde_never = {
	
	}
}

wc_unified_union_color = {
	
	categories = {
		warcraft_category
	}
	
	default = wc_unified_union_color_disabled

	wc_unified_union_color_disabled = {
	
	}
	
	wc_unified_union_color_enabled = {
	
	}
}

wc_knowledge_overflow = {
	
	categories = {
		warcraft_category
	}
	
	default = wc_knowledge_overflow_enabled

	wc_knowledge_overflow_enabled = {  }
	wc_knowledge_overflow_no_players = {  }
	wc_knowledge_overflow_disabled = {  }
}

wc_mod_and_vanilla_perk_combination = {
	default = wc_mod_and_vanilla_perk_combination_disabled

	wc_mod_and_vanilla_perk_combination_enabled = {  }
	wc_mod_and_vanilla_perk_combination_disabled = {  }
}

dlc_fp1_scandinavian_adventurers = {
	
	categories = {
		warcraft_category difficulty historicity flavor
	}
	
	default = fp1_scandi_adventurers_frequent
	#dlc = "The Northern Lords"
	fp1_scandi_adventurers_rare = { flag = blocks_achievements }
	fp1_scandi_adventurers_occasional = {}
	fp1_scandi_adventurers_frequent = {}
	fp1_scandi_adventurers_apocalyptic = {}
	fp1_scandi_adventurers_off = { flag = blocks_achievements }
}

wc_arthas_choice = {
	categories = {
		warcraft_category historicity
	}
	default = wc_arthas_personality
	
	wc_arthas_personality = {}
	wc_arthas_northrend = {}
	wc_arthas_lordaeron = {}
	wc_arthas_theramore = {}
}

wc_interracial_marriage = {
	
	categories = {
		warcraft_category
	}
	
	default = wc_interracial_marriage_restricted

	wc_interracial_marriage_unrestricted = {
	
	}
	
	wc_interracial_marriage_restricted = {
	
	}
	
	wc_interracial_marriage_off = {
	
	}
}

wc_interracial_marriage_modifier = {
	
	categories = {
		warcraft_category
	}
	
	default = wc_interracial_marriage_modifier_modifier

	wc_interracial_marriage_modifier_no_modifier = {
	
	}
	
	wc_interracial_marriage_modifier_modifier = {
	
	}
}

random_ruler_placement = {
	
	categories = {
		warcraft_category game_modes historicity
	}
	
	default = random_ruler_placement_off

	random_ruler_placement_off = {
	}

	random_ruler_placement_on = {
	}

	#random_ruler_placement_on_conversion = {
	#	flag = blocks_achievements
	#}
}

wc_lore_characters_generate_families = {
	
	categories = {
		warcraft_category historicity
	}
	
	default = wc_lore_characters_generate_families_off

	wc_lore_characters_generate_families_on = {
	
	}
	
	wc_lore_characters_generate_families_off = {
	
	}
}

wc_theramore_mechanic = {
	
	categories = {
		warcraft_category
	}
	
	default = wc_theramore_mechanic_on

	wc_theramore_mechanic_on = {
	
	}
	
	wc_theramore_mechanic_off = {
	
	}
}

wc_fertility = {
	
	categories = {
		warcraft_category
	}

	default = wc_fertility_restricted

	wc_fertility_restricted = {}
	 
	wc_fertility_unrestricted = {}

	wc_fertility_unrestricted_player = {}
<<<<<<< HEAD
}

wc_dangerous_magic = {
	categories = {
		warcraft_category
	}

	default = wc_dangerous_magic_off

	wc_dangerous_magic_on = {

	}
	
	wc_dangerous_magic_off = {

	}

=======
	
}

wc_thunder_king_crisis = {
	
	categories = {
		warcraft_category
	}
	
	default = wc_thunder_king_crisis_default

	wc_thunder_king_crisis_default = { }
	
	wc_thunder_king_crisis_guaranteed = { }
	
	wc_thunder_king_crisis_never = { }
	
	wc_thunder_king_crisis_random = { }
>>>>>>> 5677a865
}<|MERGE_RESOLUTION|>--- conflicted
+++ resolved
@@ -1,4 +1,4 @@
-﻿wc_collapse_of_the_first_horde = {
+wc_collapse_of_the_first_horde = {
 	
 	categories = {
 		warcraft_category historicity
@@ -191,8 +191,26 @@
 	wc_fertility_unrestricted = {}
 
 	wc_fertility_unrestricted_player = {}
-<<<<<<< HEAD
-}
+	
+}
+
+wc_thunder_king_crisis = {
+	
+	categories = {
+		warcraft_category
+	}
+	
+	default = wc_thunder_king_crisis_default
+
+	wc_thunder_king_crisis_default = { }
+	
+	wc_thunder_king_crisis_guaranteed = { }
+	
+	wc_thunder_king_crisis_never = { }
+	
+	wc_thunder_king_crisis_random = { }
+}
+
 
 wc_dangerous_magic = {
 	categories = {
@@ -209,24 +227,4 @@
 
 	}
 
-=======
-	
-}
-
-wc_thunder_king_crisis = {
-	
-	categories = {
-		warcraft_category
-	}
-	
-	default = wc_thunder_king_crisis_default
-
-	wc_thunder_king_crisis_default = { }
-	
-	wc_thunder_king_crisis_guaranteed = { }
-	
-	wc_thunder_king_crisis_never = { }
-	
-	wc_thunder_king_crisis_random = { }
->>>>>>> 5677a865
 }