﻿l_german:
 terenas_crown_name:0 "Krone von Lordaeron"
 terenas_crown_desc:0 "Eine mit Zacken versehene Krone, die bei der Krönung der Hochkönige von Lordaeron verwendet wird."
 frostmourne_name:0 "Frostmourne"
 frostmourne_desc:0 "Ein [inventory_artifact|E], eine verfluchte Runenklinge des #TOOLTIP:GAME_TRAIT,lich_king,[GetNullCharacter.GetID] #L Lichkönigs#!#!. Die Klinge schließt Seelen ein und erhöht $MOD_PROWESS$ und $MOD_DREAD_BASELINE_ADD$ #weak (bis zu 17 $MOD_PROWESS$ und 30 $MOD_DREAD_BASELINE_ADD$)#!. $frostmourne_name$ verliert nicht an [durability|E]. Der Träger verwandelt die Gefallenen in #TOOLTIP:GAME_TRAIT,being_undead,[GetNullCharacter.GetID] #L Untote#!#!. In einem solchen Fall wird die Seele der Getöteten verdorben: sie erhalten böse [traits|E] wie [GetTrait('callous').GetName( GetNullCharacter )], [GetTrait('vengeful').GetName( GetNullCharacter )], etc."
 gorehowl_name:0 "Blutschrei"
 gorehowl_desc:0 "Eine riesige von Grommash Hellscream des Warsong-Clans benutzte Axt. Sie ist dauerhaft mit dem Blut gefallener Opfer des Kriegers besudelt. Kleine Löcher und Einkerbungen an der Klinge lassen die Axt „singen“ wenn sie geschwungen wird."

 hammer_of_twilight_name:0 "Schattenhammer"
 hammer_of_twilight_desc:0 "Der Schattenhammer, auch bekannt als der Hammer des Zwielichts, ist aus Elementium und mit der Macht der alten Götter geschmiedet. Er wurde als Symbol für die Macht des Zwielichthammer-Kults geschmiedet."

 dark_crystal_name:0 "Dunkler Kristall"
 dark_crystal_desc:0 "Aus diesem seltsamen Kristall entspringt die Magie der Leere, aber irgendwo in seinem Inneren spürt Ihr die Präsenz des Lichts."

<<<<<<< HEAD
 ashbringer_name:0 "Ashbringer"
 ashbringer_desc:0 "Dieses Schwert wurde aus einem Kristall reiner Lichtenergie geschmiedet. Jedes Übel, das mit dieser heiligen Waffe konfrontiert wird, wird durch ihr reinigendes Licht in Asche verwandelt."
 corrupted_ashbringer_name:0 "Verderbter Ashbringer"
 corrupted_ashbringer_desc:0 "Dieses Schwert wurde aus einem Kristall reiner Lichtenergie geschmiedet. Von den Mächten der Finsternis verdorben, wird jedes gute Wesen, das mit dieser unheiligen Waffe konfrontiert wird, durch ihre Macht schmerzhaft zugrunde gehen."
 
=======
 bloodhoof_runespear_name:0 "Runenspeer der Bloodhoofs"
 bloodhoof_runespear_desc:0 "Dieser Speer wurde über viele Generationen der Bloodhoof-Linie weitergegeben. Jeder Eigentümer hat seine eigene große Geschichte in den Schaft geschnitzt, bevor er ihn an die nächste Generation weitergab."
>>>>>>> 90f0269c
<|MERGE_RESOLUTION|>--- conflicted
+++ resolved
@@ -12,13 +12,10 @@
  dark_crystal_name:0 "Dunkler Kristall"
  dark_crystal_desc:0 "Aus diesem seltsamen Kristall entspringt die Magie der Leere, aber irgendwo in seinem Inneren spürt Ihr die Präsenz des Lichts."
 
-<<<<<<< HEAD
  ashbringer_name:0 "Ashbringer"
  ashbringer_desc:0 "Dieses Schwert wurde aus einem Kristall reiner Lichtenergie geschmiedet. Jedes Übel, das mit dieser heiligen Waffe konfrontiert wird, wird durch ihr reinigendes Licht in Asche verwandelt."
  corrupted_ashbringer_name:0 "Verderbter Ashbringer"
  corrupted_ashbringer_desc:0 "Dieses Schwert wurde aus einem Kristall reiner Lichtenergie geschmiedet. Von den Mächten der Finsternis verdorben, wird jedes gute Wesen, das mit dieser unheiligen Waffe konfrontiert wird, durch ihre Macht schmerzhaft zugrunde gehen."
  
-=======
  bloodhoof_runespear_name:0 "Runenspeer der Bloodhoofs"
- bloodhoof_runespear_desc:0 "Dieser Speer wurde über viele Generationen der Bloodhoof-Linie weitergegeben. Jeder Eigentümer hat seine eigene große Geschichte in den Schaft geschnitzt, bevor er ihn an die nächste Generation weitergab."
->>>>>>> 90f0269c
+ bloodhoof_runespear_desc:0 "Dieser Speer wurde über viele Generationen der Bloodhoof-Linie weitergegeben. Jeder Eigentümer hat seine eigene große Geschichte in den Schaft geschnitzt, bevor er ihn an die nächste Generation weitergab."