﻿l_english:
 HAS_DOMAIN_SIZE_TRIGGER:0 "The entire [domain|E] is $NUM|V$ or more"
 NOT_HAS_DOMAIN_SIZE_TRIGGER:0 "The entire [domain|E] is less than $NUM|V$ #weak ($CURRENT_VALUE$)#!"
 I_HAVE_DOMAIN_SIZE_TRIGGER:0 "Your [domain|E] is $NUM|V$ or more #weak ($CURRENT_VALUE$)#!"
 THEY_HAVE_DOMAIN_SIZE_TRIGGER:0 "The [domain|E] of [CHARACTER.GetShortUIName|V] is $NUM|V$ or more #weak ($CURRENT_VALUE$)#!"
 NOT_I_HAVE_DOMAIN_SIZE_TRIGGER:0 "Your [domain|E] is less than $NUM|V$ #weak ($CURRENT_VALUE$)#!"
 NOT_THEY_HAVE_DOMAIN_SIZE_TRIGGER:0 "The [domain|E] of [CHARACTER.GetShortUIName|V] is less than $NUM|V$ #weak ($CURRENT_VALUE$)#!"
 
 YOU_ARE_IN_DIPLOMATIC_RANGE:0 "You are within [diplomatic_range|E] of [TARGET_CHARACTER.GetShortUIName]"
 YOU_ARE_NOT_IN_DIPLOMATIC_RANGE:0 "You are #bold not#! within [diplomatic_range|E] of [TARGET_CHARACTER.GetShortUIName]"
 
 has_pol_faction_cooldown_first_not:0 "You have #bold not#! used [union_possessive|E] actions lately"
 has_pol_faction_cooldown_third_not:0 "[CHARACTER.GetShortUIName] has #bold not#! used [union_possessive|E] actions lately"
<<<<<<< HEAD

 stasis_trap_already_stunned_first_not:0 "I am #bold not#! stunned"
 stasis_trap_already_stunned_first:0 "I am stunned"
 stasis_trap_already_stunned_third_not:0 "[CHARACTER.GetShortUIName] is #bold not#! stunned"
 stasis_trap_already_stunned_third:0 "[CHARACTER.GetShortUIName] is already stunned"
=======
 
 AGE_IS_LESS_OR_EQUAL:0 "Is $NUM|V0$ years old or under"
 MY_AGE_IS_LESS_OR_EQUAL:0 "Your are $NUM|V0$ years old or under"
 THEIR_AGE_LESS_OR_EQUAL:0 "[CHARACTER.GetShortUIName|U] is $NUM|V0$ years old or under"
>>>>>>> 11021dff
<|MERGE_RESOLUTION|>--- conflicted
+++ resolved
@@ -11,15 +11,12 @@
  
  has_pol_faction_cooldown_first_not:0 "You have #bold not#! used [union_possessive|E] actions lately"
  has_pol_faction_cooldown_third_not:0 "[CHARACTER.GetShortUIName] has #bold not#! used [union_possessive|E] actions lately"
-<<<<<<< HEAD
+ 
+ AGE_IS_LESS_OR_EQUAL:0 "Is $NUM|V0$ years old or under"
+ MY_AGE_IS_LESS_OR_EQUAL:0 "Your are $NUM|V0$ years old or under"
+ THEIR_AGE_LESS_OR_EQUAL:0 "[CHARACTER.GetShortUIName|U] is $NUM|V0$ years old or under"
 
  stasis_trap_already_stunned_first_not:0 "I am #bold not#! stunned"
  stasis_trap_already_stunned_first:0 "I am stunned"
  stasis_trap_already_stunned_third_not:0 "[CHARACTER.GetShortUIName] is #bold not#! stunned"
- stasis_trap_already_stunned_third:0 "[CHARACTER.GetShortUIName] is already stunned"
-=======
- 
- AGE_IS_LESS_OR_EQUAL:0 "Is $NUM|V0$ years old or under"
- MY_AGE_IS_LESS_OR_EQUAL:0 "Your are $NUM|V0$ years old or under"
- THEIR_AGE_LESS_OR_EQUAL:0 "[CHARACTER.GetShortUIName|U] is $NUM|V0$ years old or under"
->>>>>>> 11021dff
+ stasis_trap_already_stunned_third:0 "[CHARACTER.GetShortUIName] is already stunned"