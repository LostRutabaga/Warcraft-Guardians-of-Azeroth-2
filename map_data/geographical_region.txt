# Geographical regions
# Regions can be declared with one or more of the following fields:
#	duchies = { }, takes duchy title names declared in landed_titles.txt
#	counties = { }, takes county title names declared in landed_titles.txt
#	provinces = { }, takes province id numbers declared in /history/provinces
#	regions = { }, a region can also include other regions, however the subregions needs to be declared before the parent region. 
#		E.g. If the region world_europe contains the region world_europe_west then world_europe_west needs to be declared as a region before (i.e. higher up in this file) world_europe.

###########################################################################
# World Regions
#	These groups are mutually exclusive on the same tier & should cover every part of the map
###########################################################################

# Eastern Kingdoms
world_eastern_kingdoms_kul_tiras = {
	duchies={
		d_ashvane
		d_drustwar
		d_freehold
		d_stormsong
		d_tiragarde
		d_junkwatt
		d_rustbolt
	}
}
world_eastern_kingdoms_azeroth_azeroth = {
	duchies={
		d_elwynn
		d_westfall
		d_stormwind
		d_brightwood
		d_sentinel_hill
		d_raven_hill
		d_sunnyglade
		d_eastvale
		d_twilight_grove
	}
}
world_eastern_kingdoms_azeroth_redridge_mountains={
	duchies={
		d_blackrock_mountain
		d_burning_steppes
		d_redridge_mountains
		d_stonewatch
		d_redhelm
	}
}
world_eastern_kingdoms_azeroth_stranglethorn={
	duchies={
		d_zulkunda
		d_bambala
		d_cape_of_stranglethorn
		d_booty_bay
		d_zulgurub
		d_ludei
		d_zulmamwe
	}
}
world_eastern_kingdoms_azeroth_black_morass={
	duchies={
		d_deadwind_pass
		d_swamp_of_sorrows
		d_black_morass
		d_tainted_forest
		d_dulzin
		d_shindun
		d_bogpaddle
		d_stonard
	}
}
world_eastern_kingdoms_azeroth={
	regions = {
		world_eastern_kingdoms_azeroth_azeroth
		world_eastern_kingdoms_azeroth_redridge_mountains
		world_eastern_kingdoms_azeroth_stranglethorn
		world_eastern_kingdoms_azeroth_black_morass
	}
}
world_eastern_kingdoms_khaz_modan_dun_morogh = {
	duchies = {
		d_west_dun_morogh
		d_central_dun_morogh
		d_east_dun_morogh
		d_new_tinkertown
		d_kharanos
		d_hildor
		d_lohdi
		d_gnomeregan
	}
}
world_eastern_kingdoms_khaz_modan_southern_khaz_modan = {
	duchies = {
		d_searing_gorge
		d_badland
		d_drognur
		d_lethlor
	}
}
world_eastern_kingdoms_khaz_modan_wetlands = {
	duchies = {
		d_dryslope
		d_dun_algaz
		d_dun_modr
		d_wetlands
	}
}
world_eastern_kingdoms_khaz_modan_northeron = {
	duchies = {
		d_grim_batol
		d_high_northeron
		d_low_northeron
		d_cleftlands
		d_verrall
		d_thorvald
		d_vermillion
	}
}
world_eastern_kingdoms_khaz_modan_the_highlands = {
	duchies = {
		d_loch_modan
		d_far_highlands
		d_krensen
		d_stonewrought
	}
}
world_eastern_kingdoms_khaz_modan = {
	regions = {
		world_eastern_kingdoms_khaz_modan_dun_morogh
		world_eastern_kingdoms_khaz_modan_southern_khaz_modan
		world_eastern_kingdoms_khaz_modan_wetlands
		world_eastern_kingdoms_khaz_modan_northeron
		world_eastern_kingdoms_khaz_modan_the_highlands
	}
}
world_eastern_kingdoms_lordaeron_arathi_highlands = {
	duchies = {
		d_western_arathi
		d_eastern_arathi
		d_zolnanji
		d_northfold
	}
}
world_eastern_kingdoms_lordaeron_southern_lordaeron_hillsbrad_foothills = {
	duchies = {
		d_hillsbrad
		d_durnholde
	}
}
world_eastern_kingdoms_lordaeron_southern_lordaeron = {
	duchies = {
		d_dalaran
		d_ambermill
		d_deep_elem
	}
	regions = {
		world_eastern_kingdoms_lordaeron_southern_lordaeron_hillsbrad_foothills
	}
}
world_eastern_kingdoms_lordaeron_alterac_mountains = {
	duchies = {
		d_alterac
		d_uplands
	}
}
world_eastern_kingdoms_lordaeron_gilnean_peninsula = {
	duchies = {
		d_keel_harbor
		d_duskmist_shore
		d_blackwald
		d_gilneas
		d_crowvale
	}
}
world_eastern_kingdoms_lordaeron_western_lordaeron = {
	duchies = {
		d_silverpine
		d_brill
		d_lordaeron
		d_whispering_gardens
		d_lordamere
	}
}
world_eastern_kingdoms_lordaeron_eastern_lordaeron_hearthglen = {
	duchies = {
		d_hearthglen
	}
}
world_eastern_kingdoms_lordaeron_eastern_lordaeron_tyrs_hand = {
	duchies = {
		d_tyrs_hand
	}
}
world_eastern_kingdoms_lordaeron_eastern_lordaeron = {
	duchies = {
		d_andorhal
		d_darrowshire
		d_stratholme
		d_blackwood
	}
	regions = {
		world_eastern_kingdoms_lordaeron_eastern_lordaeron_hearthglen
		world_eastern_kingdoms_lordaeron_eastern_lordaeron_tyrs_hand
	}
}
world_eastern_kingdoms_lordaeron_the_hinterlands = {
	duchies = {
		d_aerie_peak
		d_jinthaalor
		d_overlook_cliffs
		d_seradane
	}
}
world_eastern_kingdoms_lordaeron_baradin_bay = {
	duchies = {
		d_tol_barad
		d_channel_islands
		d_darkmoon_island
		d_zuldare		
	}
}
world_eastern_kingdoms_lordaeron = {
	regions = {
		world_eastern_kingdoms_lordaeron_arathi_highlands
		world_eastern_kingdoms_lordaeron_southern_lordaeron
		world_eastern_kingdoms_lordaeron_western_lordaeron
		world_eastern_kingdoms_lordaeron_eastern_lordaeron
		world_eastern_kingdoms_lordaeron_the_hinterlands
		world_eastern_kingdoms_lordaeron_baradin_bay
		world_eastern_kingdoms_lordaeron_gilnean_peninsula
		world_eastern_kingdoms_lordaeron_alterac_mountains
		world_eastern_kingdoms_kul_tiras
	}
}
world_eastern_kingdoms_quelthalas_queldanas_isle = {
	duchies = {
		d_queldanas_isle
	}
}
world_eastern_kingdoms_quelthalas_quelthalas = {
	duchies = {
		d_thalassian_pass
		d_shalandis
		d_tranquillien
		d_living_wood
		d_golden_strand
		d_silvermoon
		d_sunstrider_isle
	}
}
world_eastern_kingdoms_quelthalas_zulaman = {
	duchies = {
		d_sungraze_peak
		d_zulaman
		d_torwatha
		d_greenrush
	}
}
world_eastern_kingdoms_quelthalas = {
	regions = {
		world_eastern_kingdoms_quelthalas_quelthalas
		world_eastern_kingdoms_quelthalas_zulaman
		world_eastern_kingdoms_quelthalas_queldanas_isle
	}
}
world_eastern_kingdoms={
	regions = {
		world_eastern_kingdoms_azeroth
		world_eastern_kingdoms_lordaeron
		world_eastern_kingdoms_khaz_modan
		world_eastern_kingdoms_quelthalas
	}
}

# Northrend
world_northrend_borean_tundra={
	duchies = {
		d_njord
		d_hotfield
		d_bloodspore
		d_amber_ledge
		d_borean_strand
		d_coldarra
		d_magmoth
		d_transborea
	}
}
world_northrend_sholazar_basin={
	duchies = {
		d_wildgrowth
		d_frenzyheart
		d_lifewarden
		d_nesingwary
		d_raincoast
		d_splursh
		d_stormwright
	}
}
world_northrend_icecrown_glacier={
	duchies = {
		d_icecrown
		d_jotunheim
		d_silentreach
		d_skalmarnes
		d_ymirheim
		d_holmslatr
	}
}
world_northrend_isle_of_conquest={
	duchies = {
		d_baymouth
		d_isle_of_conquest
	}
}
world_northrend_dragonblight={
	duchies = {
		d_wyrmrest
		d_dragonwastes
		d_wintergarde
		d_indule
		d_jinthakalar
		d_strand_of_ancients
		d_moonrest
		d_wintergrasp
	}
}
world_northrend_storm_peaks={
	duchies = {
		d_brunnhildar
		d_snowdrift
		d_valkyrion
		d_frosthold
		d_snowblind
		d_dun_niffelem
		d_tunkalo
		d_ulduar
	}
}
world_northrend_crystalsong={
	duchies = {
		d_jahaqua
		d_assmel
	}
}
world_northrend_grizzly_hills = {
	duchies = {
		d_western_hills
		d_eastwind
		d_grizzlemaw
		d_gundrak
		d_hebdrakkar
		d_drakmabwa
		d_draktharon
		d_draksotra
		d_bluedome
		d_solstice
	}
}
world_northrend_howling_fjord = {
	duchies = {
		d_utgarde
		d_giants_run
		d_gjalerbron
		d_nifflevar
		d_spears_isles
		d_halgrind
	}
}
world_northrend = {
	regions = {
		world_northrend_borean_tundra
		world_northrend_sholazar_basin
		world_northrend_icecrown_glacier
		world_northrend_isle_of_conquest
		world_northrend_dragonblight
		world_northrend_storm_peaks
		world_northrend_crystalsong
		world_northrend_grizzly_hills
		world_northrend_howling_fjord
	}
}

# Kalimdor
world_kalimdor_durotar = {
	duchies = {
		d_orgrimmar
		d_drygulch
		d_sarkoth		
		d_echo_isles	
	}
}	
world_kalimdor_barrens = {
	duchies = {
		d_crossroads
		d_dreadmist	
		d_nittawosew
		d_razorfen
		d_stone_hill
		d_taurajo
		d_ratchet
		d_downs
	}
}
world_kalimdor_dustwallow = {
	duchies = {
		d_theramore
		d_brackenwall
		d_quagmire
		d_wyrmbog
	}
}
world_kalimdor_mulgore = {
	duchies = {
		d_thunder_bluff
		d_cocheta
		d_red_cloud
		d_redrock
		d_shaibi
	}
}
world_kalimdor_stonetalon = {
	duchies = {
		d_greatwood
		d_ponisuk
		d_stonetalon
		d_webwinder
		d_windshear
	}
}
world_kalimdor_feralas = {
	duchies = {
		d_eldrethalas
		d_cifonill
		d_darkmist
		d_isildien
		d_ravenwind
		d_skypeak
		d_solarsal
	}
}
world_kalimdor_desolace = {
	duchies = {
		d_maraudon
		d_dhurrah
		d_magram
		d_sargeron
		d_sartheris
		d_tethris_aran
	}
}
world_kalimdor_thousand_needles = {
	duchies = {
		d_wahkan
		d_bulwark
		d_mirage
		d_segenam
		d_shobassa
	}
}
world_kalimdor_ashenvale = {
	duchies = {
		d_astranaar
		d_constellas
		d_darkshore
		d_dordanil
		d_irontree
		d_jaedenar
		d_night_run
		d_nightsong
		d_ordilaran
		d_raynewood
		d_shatterspear
		d_silverwind
		d_talonbranch
		d_thethiru
		d_nighthaven
		d_stormrage
		d_stardust
		d_lordanel
	}
}
world_kalimdor_azshara = {
	duchies = {
		d_haldarr
		d_blackmaw
		d_eldarath
		d_jozaes
		d_legash
	}
}
world_kalimdor_hyjal = {
	duchies = {
		d_nordrassil
		d_bwonalor
		d_frostfire
		d_frostsaber
		d_lardonir
		d_mazthoril
		d_regrowth
		d_sildinas
		d_starfall
		d_thimil
		d_kaldoran
		d_aessina
	}
}
world_kalimdor_veiled_isles = {
	duchies = {
		d_azuremyst_isle
		d_loretharan
		d_kalidar
		d_seething_shore
	}
}

world_kalimdor_uldum = {
	duchies = {
		d_uldum
		d_neferset
		d_orsis
		d_ramkahen
		d_khintaset
		d_akhenet
		d_khartut
		d_asova
	}
}
world_kalimdor_silithus = {
	duchies = {
		d_murcevin
		d_ahnqiraj
		d_crystalvale
		d_scarab_wall
	}
}
world_kalimdor_tanaris = {
	duchies = {
		d_waterspring
		d_caverns_of_time
		d_jagtar
		d_southbreak
		d_thistleshrub
		d_zulfarrak
	}
}
world_kalimdor = {
	regions = {
		# Isles
		world_kalimdor_durotar
		world_kalimdor_barrens
		world_kalimdor_dustwallow
		world_kalimdor_mulgore
		world_kalimdor_stonetalon
		world_kalimdor_feralas
		world_kalimdor_desolace
		world_kalimdor_thousand_needles
		world_kalimdor_ashenvale
		world_kalimdor_azshara
		world_kalimdor_hyjal
		world_kalimdor_veiled_isles
		world_kalimdor_uldum
		world_kalimdor_silithus
		world_kalimdor_tanaris
	}
}

# South Seas
world_south_seas_plunder_isle = {
	duchies={
		d_plunder_isle
		d_jinkalak
		d_whispering_reef
		d_hiji
	}
}
world_south_seas_zandalar_voldun = {
	duchies={
		d_sytror
		d_atulaman
		d_bonetrail
	}
}
world_south_seas_zandalar = {
	regions = {
		world_south_seas_zandalar_voldun
	}
	duchies={
		d_nazmir
		d_zuldazar
		d_mugamba
		d_dazaralor
		d_nazwatha
		d_zebahari
	}
}
world_south_seas_isle_of_giants = {
	duchies={
		d_isle_of_giants
	}
}
world_south_seas_kezan = {
	duchies={
		d_undermine
		d_edj
		d_glaive_isle
		d_lost_isles
	}
}
world_south_seas_tel_abim = {
	duchies = {
		d_oomsk
		d_tel_abim
	}
}
world_south_seas_darkspear_islands = {
	duchies = {
		d_darkspear_islands
		d_paradise_islands
		d_verdant_wilds
		d_turtle_rock
	}
}
world_south_seas_vashjir = {
	duchies = {
		d_balor
	}
}
world_south_seas = {
	regions = {
		world_south_seas_plunder_isle
		world_south_seas_zandalar
		world_south_seas_isle_of_giants
		world_south_seas_kezan
		world_south_seas_tel_abim
		world_south_seas_darkspear_islands
		world_south_seas_vashjir
	}
}

# Pandaria
world_pandaria_kun_lai_summit={
	duchies = {
		d_xuen
		d_binan
		d_broketooth
		d_burlap
		d_cloudstrike
		d_firebough
		d_hakshix
		d_howlingwind
		d_kota
		d_neverest
		d_shado_pan
		d_shil_qem
		d_zouchin
		d_jehsed
		d_korune
		d_nalaksha
		d_snowblossom
	}
}
world_pandaria_townlong_steppes={
	duchies = {
		d_niuzao
		d_dampsoil
		d_dusklight
		d_krivess
		d_osul
		d_sikvess
		d_sravess
	}
}
world_pandaria_dread_wastes={
	duchies = {
		d_mantivess
		d_klaxxivess
		d_mazu
		d_shekzeer
		d_writhingwood
		d_zanvess
	}
}
world_pandaria_vale_of_eternal_blossoms={
	duchies = {
		d_mogushan
		d_lulkail
		d_mistfall
		d_whitepetal
		d_winterbough
	}
}
world_pandaria_valley_of_the_four_winds={
	duchies = {
		d_veiled_stair
		d_halfhill
		d_new_cifera
		d_paoquan
		d_stoneplow
		d_sunsoak
		d_lei_jiao
		d_windedge
	}
}
world_pandaria_krasarang_wilds={
	duchies = {
		d_deepwild
		d_dojan
		d_korja
		d_dawnchaser
		d_narsong
		d_nayel
		d_marista
		d_zhu
	}
}
world_pandaria_jade_forest={
	duchies = {
		d_yulon
		d_amberfly
		d_chi_huandi
		d_chun_tian
		d_foxgrove
		d_gan_shi
		d_greenstone
		d_grookin
		d_honeydew
		d_nectarbreeze
		d_pawdon
		d_pearlfin
		d_silkwood
		d_tigerswood
		d_windward
	}
}
world_pandaria_isle_of_thunder={
	duchies = {
		d_diremoor
		d_ihgaluk
		d_lei_shen
		d_shanze
	}
}
world_pandaria={
	regions = {
		world_pandaria_kun_lai_summit
		world_pandaria_townlong_steppes
		world_pandaria_dread_wastes
		world_pandaria_vale_of_eternal_blossoms
		world_pandaria_valley_of_the_four_winds
		world_pandaria_krasarang_wilds
		world_pandaria_jade_forest
		world_pandaria_isle_of_thunder
	}
}
<<<<<<< HEAD
custom_sea_locked = {
	regions = { 
		world_south_seas
		world_northrend_howling_fjord
		world_eastern_kingdoms_kul_tiras
		world_eastern_kingdoms_azeroth_stranglethorn
		world_eastern_kingdoms_lordaeron_baradin_bay
		world_south_seas_zandalar_voldun
	}
	duchies={
		d_nazmir
		d_zuldazar
		d_mugamba
		d_dazaralor
		d_nazwatha
		d_zebahari
	}
}
custom_middle_kalimdor = {
	regions = { 
		world_south_seas_kezan
		world_kalimdor_durotar
		world_kalimdor_barrens
		world_kalimdor_dustwallow
		world_kalimdor_mulgore
		world_kalimdor_stonetalon
		world_kalimdor_feralas
		world_kalimdor_desolace
		world_kalimdor_thousand_needles
		world_kalimdor_uldum
		world_kalimdor_silithus
		world_kalimdor_tanaris
	}
}
custom_desert_regions = {
	regions = { 
		world_kalimdor_durotar
		world_kalimdor_barrens
		world_kalimdor_desolace
		world_kalimdor_thousand_needles
		world_kalimdor_uldum
		world_kalimdor_silithus
		world_kalimdor_tanaris
		world_eastern_kingdoms_khaz_modan_southern_khaz_modan
		world_eastern_kingdoms_azeroth_redridge_mountains
	}
}
custom_taiga_regions = {
	regions = { 
		world_kalimdor_hyjal
		world_northrend_borean_tundra
		world_northrend_sholazar_basin
		world_northrend_icecrown_glacier
		world_northrend_isle_of_conquest
		world_northrend_dragonblight
		world_northrend_storm_peaks
		world_northrend_crystalsong
		world_northrend_grizzly_hills
		world_northrend_howling_fjord
		world_easteFrn_kingdoms_khaz_modan_dun_morogh
	}
}
custom_jungle_regions = {
	regions = { 
		world_eastern_kingdoms_azeroth_stranglethorn
		world_northrend_sholazar_basin
		world_kalimdor_feralas
		world_eastern_kingdoms_khaz_modan_wetlands
		world_eastern_kingdoms_quelthalas_zulaman
		world_kalimdor_ashenvale
	}
}
custom_kyparite_regions = {
	regions = { 
		world_pandaria_townlong_steppes
		world_pandaria_dread_wastes
	}
}
=======
world_innovation_elekk = {
	regions = { 
		world_kalimdor_veiled_isles
	}
}
world_innovation_camel = {
	regions = { 
		world_kalimdor_uldum
		world_kalimdor_tanaris
	}
}
>>>>>>> ad929956
<|MERGE_RESOLUTION|>--- conflicted
+++ resolved
@@ -751,7 +751,18 @@
 		world_pandaria_isle_of_thunder
 	}
 }
-<<<<<<< HEAD
+#Warcraft
+world_innovation_elekk = {
+	regions = { 
+		world_kalimdor_veiled_isles
+	}
+}
+world_innovation_camel = {
+	regions = { 
+		world_kalimdor_uldum
+		world_kalimdor_tanaris
+	}
+}
 custom_sea_locked = {
 	regions = { 
 		world_south_seas
@@ -829,17 +840,4 @@
 		world_pandaria_townlong_steppes
 		world_pandaria_dread_wastes
 	}
-}
-=======
-world_innovation_elekk = {
-	regions = { 
-		world_kalimdor_veiled_isles
-	}
-}
-world_innovation_camel = {
-	regions = { 
-		world_kalimdor_uldum
-		world_kalimdor_tanaris
-	}
-}
->>>>>>> ad929956
+}