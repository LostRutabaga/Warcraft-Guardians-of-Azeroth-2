--- conflicted
+++ resolved
@@ -144,7 +144,6 @@
 
 			# Warcraft
 			# Struggle parameter
-<<<<<<< HEAD
 			if = {
 				limit = {
 					has_holding_type = castle_holding
@@ -236,9 +235,6 @@
 					}
 				}
 			}
-=======
-			# Struggle catalyst
->>>>>>> 71af8cd9
 			# End of Warcraft
 
 			# Points of Interest
