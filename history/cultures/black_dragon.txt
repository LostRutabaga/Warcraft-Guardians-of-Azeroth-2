--- conflicted
+++ resolved
@@ -39,13 +39,8 @@
 	discover_innovation = innovation_hereditary_rule 
 	discover_innovation = innovation_royal_prerogative 
 	#
-<<<<<<< HEAD
-=======
-	discover_innovation = innovation_arid_warfare
-	#
 	discover_innovation = innovation_drakonid
 	#
->>>>>>> 8023a398
 	join_era = culture_era_high_medieval
 }
 400.1.1 = {
