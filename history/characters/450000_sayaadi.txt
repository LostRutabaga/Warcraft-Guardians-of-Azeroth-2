﻿#Lowborn
450000={ 
	name=Moora
	female=yes
	culture=sayaadi religion=burning_legion_religion
	martial=6 diplomacy=5 stewardship=6 intrigue=6 learning=8
	trait=education_intrigue_2
	trait=beauty_good_3
	trait=lustful
<<<<<<< HEAD
	1.4.17={ birth=yes trait=creature_sayaadi trait=being_demon }
	20.1.1={
		effect={ set_variable = { name = wc_shadow_magic_lifestyle_additional_perks_variable value = wc_perks_needed_for_level_4_magic_trait_value } }
		trait=user_of_shadow_magic_4
	}
=======
	2.4.17={ birth=yes trait=creature_sayaadi trait=being_demon }
	20.1.1={ effect={ set_variable = { name = wc_shadow_magic_lifestyle_additional_perks_variable value = wc_perks_needed_for_level_4_magic_trait_value } } }
>>>>>>> bcf02354
	2000.6.21={ death=yes }
}
450001={ 
	name=Salia
	female=yes
	culture=sayaadi religion=burning_legion_religion
	martial=4 diplomacy=6 stewardship=6 intrigue=7 learning=7
	trait=education_intrigue_2
	trait=beauty_good_3
	trait=lustful
<<<<<<< HEAD
	1.4.17={ birth=yes trait=creature_sayaadi trait=being_demon }
	20.1.1={
		effect={ set_variable = { name = wc_disorder_magic_lifestyle_additional_perks_variable value = wc_perks_needed_for_level_4_magic_trait_value } }
		trait=user_of_disorder_magic_4
	}
=======
	2.4.17={ birth=yes trait=creature_sayaadi trait=being_demon }
	20.1.1={ effect={ set_variable = { name = wc_disorder_magic_lifestyle_additional_perks_variable value = wc_perks_needed_for_level_4_magic_trait_value } } }
>>>>>>> bcf02354
	2000.6.21={ death=yes }
}

#dynasty=147000
#Demonic rulers of Hyjal
450002={ 
	name=Huzressi
	female=yes
	dynasty=147000
	culture=sayaadi religion=burning_legion_religion
	martial=6 diplomacy=5 stewardship=5 intrigue=7 learning=5
	trait=education_intrigue_3
	trait=beauty_good_3
	trait=reveler_2 trait=seducer
	trait=lustful
<<<<<<< HEAD
	1.4.17={ birth=yes trait=creature_sayaadi trait=being_demon }
	20.1.1={
		effect={ set_variable = { name = wc_disorder_magic_lifestyle_additional_perks_variable value = wc_perks_needed_for_level_3_magic_trait_value } }
		trait=user_of_disorder_magic_3
	}
=======
	2.4.17={ birth=yes trait=creature_sayaadi trait=being_demon }
	20.1.1={ effect={ set_variable = { name = wc_disorder_magic_lifestyle_additional_perks_variable value = wc_perks_needed_for_level_3_magic_trait_value } } }
>>>>>>> bcf02354
	2000.6.21={ death=yes }
}<|MERGE_RESOLUTION|>--- conflicted
+++ resolved
@@ -7,16 +7,11 @@
 	trait=education_intrigue_2
 	trait=beauty_good_3
 	trait=lustful
-<<<<<<< HEAD
-	1.4.17={ birth=yes trait=creature_sayaadi trait=being_demon }
+	2.4.17={ birth=yes trait=creature_sayaadi trait=being_demon }
 	20.1.1={
 		effect={ set_variable = { name = wc_shadow_magic_lifestyle_additional_perks_variable value = wc_perks_needed_for_level_4_magic_trait_value } }
 		trait=user_of_shadow_magic_4
 	}
-=======
-	2.4.17={ birth=yes trait=creature_sayaadi trait=being_demon }
-	20.1.1={ effect={ set_variable = { name = wc_shadow_magic_lifestyle_additional_perks_variable value = wc_perks_needed_for_level_4_magic_trait_value } } }
->>>>>>> bcf02354
 	2000.6.21={ death=yes }
 }
 450001={ 
@@ -27,16 +22,11 @@
 	trait=education_intrigue_2
 	trait=beauty_good_3
 	trait=lustful
-<<<<<<< HEAD
-	1.4.17={ birth=yes trait=creature_sayaadi trait=being_demon }
+	2.4.17={ birth=yes trait=creature_sayaadi trait=being_demon }
 	20.1.1={
 		effect={ set_variable = { name = wc_disorder_magic_lifestyle_additional_perks_variable value = wc_perks_needed_for_level_4_magic_trait_value } }
 		trait=user_of_disorder_magic_4
 	}
-=======
-	2.4.17={ birth=yes trait=creature_sayaadi trait=being_demon }
-	20.1.1={ effect={ set_variable = { name = wc_disorder_magic_lifestyle_additional_perks_variable value = wc_perks_needed_for_level_4_magic_trait_value } } }
->>>>>>> bcf02354
 	2000.6.21={ death=yes }
 }
 
@@ -52,15 +42,10 @@
 	trait=beauty_good_3
 	trait=reveler_2 trait=seducer
 	trait=lustful
-<<<<<<< HEAD
-	1.4.17={ birth=yes trait=creature_sayaadi trait=being_demon }
+	2.4.17={ birth=yes trait=creature_sayaadi trait=being_demon }
 	20.1.1={
 		effect={ set_variable = { name = wc_disorder_magic_lifestyle_additional_perks_variable value = wc_perks_needed_for_level_3_magic_trait_value } }
 		trait=user_of_disorder_magic_3
 	}
-=======
-	2.4.17={ birth=yes trait=creature_sayaadi trait=being_demon }
-	20.1.1={ effect={ set_variable = { name = wc_disorder_magic_lifestyle_additional_perks_variable value = wc_perks_needed_for_level_3_magic_trait_value } } }
->>>>>>> bcf02354
 	2000.6.21={ death=yes }
 }