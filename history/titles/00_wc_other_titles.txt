# Gnolls
k_redridge = {
    499.5.11={
        holder=29071
        government = tribal_government  #Garfang[12232]
    }
    509.6.26={holder=0}
}

d_riverpaw = {
    491.12.29={holder=29206} #Teef[12001]
    507.07.11={
        liege=k_redridge
        government = tribal_government
    }
    509.1.26={
        liege=0
    }
    563.1.1={holder=29003} #Hogger[12201]
}

d_redridge = {
    499.5.11={
        holder=29071
        government = tribal_government  #Garfang[12232]
    }
    573.1.1={
        effect = {
            set_capital_county = title:c_lakeshire
        }
        holder=29000
    }
    600.1.1={
        holder=29190
    }
}

d_shadowhide = {
    506.7.11={
        liege=k_redridge
        government = tribal_government
        holder=29135
    }
    509.1.1={
        holder=29136
        liege=0
    }
    549.1.1={holder=29137}
    573.1.1={holder=29138}
    593.1.1={holder=29140}
}

d_drysnout = {
	1.1.1={		
		succession_laws = { 
			male_only_law
		}
	}
	315.1.1={holder=29052} #Primitive[12231]
	338.01.27={
		holder=29053 #Scythetooth[12231]
		government=tribal_government
	}
	573.1.1={
		holder=29008
	}
}

d_mosshide = {
	1.1.1={ 
		succession_laws = { 
			male_only_law
		}
	}
	300.1.1={
		holder=29100
	}
	350.4.5={
		holder=29102
	}
	388.1.1={
		holder=29103
	}
	420.1.1={ holder = 0 }
	573.1.1={
		holder=29014
	}
}

d_mudsnout = {
	1.1.1={
		holder = 0
	}
}

d_blackpaw = {
	1.1.1={
		holder = 0
	}
}

d_woodpaw = {
	1.1.1={
		government = tribal_government
	}
	#First dynasty
	320.9.15={holder=29145} #Ro'Bark[12018]
	366.10.4={holder=29147} #Throbal[12018]
	395.9.23={holder=29148} #Daigrron[12018]
	418.8.15={holder=0}
	#Second dynasty
	549.7.23={holder=29160} #Gaih[12015]
	603.5.5={holder=29161} #Shuk[12015]
	643.11.27={holder=29163} #Crirg[12015]
	649.1.20={holder=29165} #Drac[12015]
}

d_savage_hill = {
	1.1.1={
		succession_laws = { 
			male_only_law
		}
	}
	344.1.1={holder=29151} #Snarlmane[12016]
	381.02.20={holder=29152} #Shorty[12016]
	580.1.1={holder=29170} #Gnarlhide[12016]
}

# Humans
# Defias
d_defias_brotherhood = {
    598.3.17={
        government = feudal_government
        holder = 5811 #Edwin VanCleef
    }
}

d_caer_darrow = {
	1.1.1={
		succession_laws = { 
			male_only_law
		}
	}
	537.2.23={
		holder=60009
		liege=k_lordaeron
	}
	605.5.4={
		liege=e_scourge
	}
	608.5.1={
		holder=60012
	}
}

d_karazhan = {
	1.1.1={
		succession_laws = { 
			male_only_law
		}
		holder=60578 #Aegwynn
	}
	538.1.16={holder=5000} #Medivh
	600.1.1={
		liege=0
		holder=5806 # Moroes
	}
}

e_alliance = {
	1.1.1 = {
		holder=0
	}
}

e_wastewander = {
	605.3.21={holder=90101} #Yuslan Scorpidsting
}

# Orcs
e_horde = {
    583.1.1={
        government=clan_government
        holder=10000 #Blackhand[2000]
		succession_laws = {
			saxon_elective_succession_law
		}
    }
    586.2.1={holder=10050} #Orgrim[2001]
    590.11.1={holder=0}
    603.1.1={holder=10021} # Go'el[2200]
	# Join the Horde
	603.1.1 = {
		effect = {
			holder = {
				become_leader_of_faction_effect = {
					faction = horde
					give_modifiers = no
				}
			}
		}
	}
    603.1.1 = {
		effect = {
			set_capital_county = title:c_orgrimmar
		}
    }
}
k_orc_blackrock = {
    1.1.1 = {
		government = tribal_government
		succession_laws = { 
			saxon_elective_succession_law
		}
		liege=e_horde
    }
    583.1.1={
<<<<<<< HEAD
        government = clan_government
=======
>>>>>>> e869cfdb
        holder=10000
    }
    586.2.1={holder=10050} #Orgrim[2001]
    590.11.1={holder=10002 liege=0} #Dal'rend[2000]
    595.1.1={
	    liege=e_black_dragonflight
    }
}
d_stormreaver = {
    1.1.1={
<<<<<<< HEAD
	    government = clan_government
=======
		government = tribal_government
		succession_laws = { 
			saxon_elective_succession_law
		}
		liege=e_horde
>>>>>>> e869cfdb
    }
    583.1.1={
		holder=10015 #Gul'dan[2350]
	} 
    590.2.19={holder=0}
}
d_shattered_hand = {
    1.1.1={
<<<<<<< HEAD
    	government = clan_government
    	liege=e_horde
    }
    583.1.1={
=======
    	government = tribal_government
>>>>>>> e869cfdb
		succession_laws = { 
			saxon_elective_succession_law
		}
    	liege=e_horde
    }
}
d_bleeding_hollow = {
    1.1.1={
<<<<<<< HEAD
    	government = clan_government
=======
    	government = tribal_government
		succession_laws = { 
			saxon_elective_succession_law
		}
>>>>>>> e869cfdb
    	liege=e_horde
    }
    583.1.1={
    	holder=10005
    }
}
d_twilights_hammer = {
    1.1.1={
<<<<<<< HEAD
	    government = clan_government
    }
    583.1.1={
=======
	     government = tribal_government
>>>>>>> e869cfdb
		succession_laws = { 
			saxon_elective_succession_law
		}
    	liege=e_horde
    }
    583.1.1={
    	holder=52000 #Cho'gall[2050]
    }
    590.11.1={
    	holder=0
    	liege=0
    }
}
d_frostwolf = {
    1.1.1={
<<<<<<< HEAD
	    government = clan_government
    }
    583.1.1={
=======
	    government = tribal_government
>>>>>>> e869cfdb
		succession_laws = { 
			saxon_elective_succession_law
		}
    	liege=e_horde
    }
    583.1.1={
	    holder=10019
    }
    585.1.1={
	    holder=10100
    }
}
d_dragonmaw = {
    1.1.1={
<<<<<<< HEAD
	    government = clan_government
    	liege=e_horde
    }  
    588.2.1={
=======
	    government = tribal_government
>>>>>>> e869cfdb
		succession_laws = { 
			saxon_elective_succession_law
		}
    	liege=e_horde
    }  
    588.2.1={holder=10300} # Zuluhed[2401]
    590.11.1={
	    liege=0
	    holder=10250 #Nekros
    }
    591.10.23={
	    holder=10251 #Nek'rosh
    }
}
d_burning_blade = {
    1.1.1={
<<<<<<< HEAD
	    government = clan_government
    	liege=e_horde
    }
    588.2.1={
=======
	    government = tribal_government
>>>>>>> e869cfdb
		succession_laws = { 
			saxon_elective_succession_law
		}
    	liege=e_horde
    }
    604.9.15={
	    liege = 0
	    holder = 10653 #Jugkar Grim'rod
    }
}
d_warsong = {
    1.1.1={
<<<<<<< HEAD
	    government = clan_government
	    liege=e_horde
    }
    588.2.1={
=======
	    government = tribal_government
>>>>>>> e869cfdb
		succession_laws = { 
			saxon_elective_succession_law
		}
	    liege=e_horde
    }
    588.2.1={holder=10200} # Grommash[2300]
    603.10.27={
	    holder=10659
    }
}
d_laughing_skull = {
    1.1.1={
	    government = tribal_government
		succession_laws = { 
			saxon_elective_succession_law
		}
    	liege=e_horde
    }
}
d_hammerfall = {
	1.1.1={
		government = clan_government
		succession_laws = { 
			male_preference_law
		}
	}
	600.1.1={
		holder=10650 #Drum[2301]
	}
}

# Dragonflights
e_black_dragonflight = {
    1.1.1={
	    government = theocracy_government
    }
    3.1.1={holder=62202} #Nefarian[38050]
}

e_blue_dragonflight = {
    1.1.1={
	    government = theocracy_government
    }
    2.1.1={holder=62600} #Malygos[38150]
}

e_green_dragonflight = {
    1.1.1={
	    government = theocracy_government
    }
    2.1.1={holder=62001} #Ysera[38000]
}

e_red_dragonflight = {
    1.1.1={
	    government = theocracy_government
    }
    2.1.1={holder=62400} #Alexstrasza[38100]
}

e_bronze_dragonflight = {
    1.1.1={
	    government = theocracy_government
    }
    2.1.1={holder=62800} #Nozdormu[38200]
}

# Trolls
e_empire_of_zul = {
	1.1.1 = {
		holder=0
	}
}

e_zandalari = {
	1.1.1={
		government = feudal_government
	}
	382.1.1={
		holder = 66000
		succession_laws = { 
			male_preference_law
		}
	}
}

d_skullsplitter = {
	1.1.1={
		government = tribal_government
	}
	560.1.1={
		holder=7015
		succession_laws = { 
			saxon_elective_succession_law
		}
	}
}

d_bloodscalp = {
	1.1.1={
		government = tribal_government
	}
	560.1.1={
		holder=8001
		succession_laws = { 
			saxon_elective_succession_law
		}
	}
}

d_witherbark = {
	1.1.1={
		government = tribal_government
		succession_laws = { 
			male_preference_law
		}
	}
	573.1.1={
		holder=54000
	}
}

d_vilebranch = {
	1.1.1={
		government = tribal_government
		succession_laws = { 
			male_preference_law
		}
	}
	573.1.1={
		holder=33000
	}
	599.4.13={
		government = theocracy_government
		holder=33002 #Hexx
	}
}

d_revantusk = {
	573.1.1={
		holder=55000
	}
	600.3.11={
		holder=55002
	}
}

d_mossflayer = {
	573.1.1={
		holder=56000
	}
	590.8.14={
		holder=56006 #Vex'tul
	}
}

d_darkspear = {
	1.1.1={
		government = tribal_government
	}
	25.1.1={holder=68025} #Kokyo[8350]
	70.06.23={holder=68026} #Do[8350]
	110.06.28={holder=68028} #Roso[8350]
	120.10.03={holder=68032} #Ran[8350]
	139.04.19={holder=68036} #Mig[8350]
	176.03.06={holder=68039} #Zal[8350]
	204.01.30={holder=68042} #Do[8350]
	219.05.11={holder=68047} #Jan[8350]
	274.07.17={holder=68051} #Rosazin[8350]
	295.08.21={holder=68058} #Rhaabar[8350]
	293.10.09={holder=68060} #Kyo[8350]
	365.07.24={holder=68065} #Vulga[8350]
	376.09.16={holder=68070} #Xencha[8350]
	384.10.15={holder=68071} #Vuze[8350]
	437.08.31={holder=68078} #Shaumike[8350]
	480.08.18={holder=68085} #Jaaji[8350]
	512.06.22={holder=68087} #Rosulabar[8350]
	502.08.08={holder=68089} #Hukajel[8350]
	561.1.11={holder=68000} #Sen'jin[8350]
	602.4.1={holder=68001} #Vol'jin[8350]
	603.1.1={
		effect = {
			holder = { join_pol_faction_effect = { faction = horde } }
		}
	}
}

d_smoulderthorn = {
	590.11.1={
		succession_laws = { 
			male_preference_law
		}
		holder=9020
		liege=k_orc_blackrock
	}
}

# Murlocs
d_murkgill = {
	1.1.1={
		government = tribal_government
	}
	573.1.1={
		holder=34005
	}
}

d_marsh = {
	1.1.1={
		succession_laws = { 
			male_only_law
		}
	}
	573.1.1={
		holder=34013
	}
}
d_bluegill = {
	1.1.1={
		succession_laws = { 
			male_only_law
		}
	}
	350.1.1={holder=34100}
	376.1.1={holder=34101}
	399.1.1={holder=34102}
	443.1.1={holder=0}
	499.1.1={holder=34105}
	507.3.4={holder=34106}
	573.1.1={
		holder=34000
	}
}
d_murkgill = {
	1.1.1={
		succession_laws = { 
			male_only_law
		}
	}
	573.1.1={
		holder=34005
	}
}
d_wildfin = {
	1.1.1={
		succession_laws = { 
			male_only_law
		}
	}
	573.1.1={
		holder=34021
	}
}
d_greengill = {
	573.1.1={
		holder = 34045
	}
}
d_vile_fin = {
	1.1.1={
		holder = 0
	}
}

# Legion
k_blasted_lands = {
    604.1.1={
	    holder = 360000 #Kazzak[139000]
    }
}

#Pirates
d_blackwater_raiders = {
	1.1.1={
		succession_laws = { 
			male_only_law
		}
	}
	523.1.1={
		liege=k_steamwheedle_cartel
	}
	564.8.13={holder=64000} #Jazikrax[28000]
}

d_bloodsail_buccaneers = {
	1.1.1={
		succession_laws = { 
			male_preference_law
		}
	}
	600.1.1={
		holder=63080
	}
}

d_northsea_freebooters = {
	1.1.1={
		succession_laws = { 
			male_preference_law
		}
	}
	560.11.1={
		holder=90002
	}
}

d_southsea_freebooters = {
	1.1.1={
		succession_laws = { 
			male_preference_law
		}
	}
	604.2.1={
		holder=46101
	}
}

# Kobolds
d_drywhisker = {
	1.1.1={
		succession_laws = { 
			male_only_law
		}
	}
	573.1.1={
		holder=50018
	}
}
d_tunnel_rat = {
	1.1.1={
		succession_laws = { 
			male_only_law
		}
	}
	573.1.1={
		holder=50000
	}
}

# Wolvar
d_frenzyhearts = {
	583.1.1={
		succession_laws = { 
			male_only_law
		}
		holder = 77009
	}
}
d_bloodpaws = {
	583.1.1={
		succession_laws = { 
			male_only_law
		}
		holder=77104
	}
}
d_snowfalls = {
	499.10.19={holder=77200} #Rogrim[48017]
	547.9.14={holder=77201} #Pippin[48017]
	577.11.18={holder=77208} #Brute[48017]
	604.10.24={holder=77211} #Bobo[48017]
	626.10.29={holder=77218} #Dirtpaw[48017]
	645.4.6={holder=77226} #Moonruner[48017]
	669.8.13={holder=77230} #Thum[48017]
	679.12.4={holder=77233} #Baal[48017]
	720.4.24={holder=77240} #Urs[48017]
	733.5.29={holder=77247} #Marauder[48017]
	770.1.18={holder=77250} #Hunter[48017]
	788.3.10={holder=77252} #Cerberus[48017]
	789.12.8={holder=77256} #Krixem[48017]
	815.12.4={holder=77257} #Gimp[48017]
	830.3.2={holder=77260} #Sagrom[48017]
}
d_rageclaws = {
	499.10.23={holder=77300} #Krixem[48014]
	562.7.29={holder=77301} #Robber[48014]
	567.7.27={holder=77305} #Marrg[48014]
	604.2.4={holder=77311} #Otso[48014]
	610.3.29={holder=77318} #Mohna[48014]
	653.3.30={holder=77326} #Chutzpa[48014]
	678.6.18={holder=77329} #Strongstride[48014]
	689.9.12={holder=77332} #Madbeast[48014]
	714.12.21={holder=77334} #Maicoh[48014]
	732.9.6={holder=77338} #Misery[48014]
	757.11.6={holder=77340} #Gnyrgu[48014]
	773.5.11={holder=77344} #Miblon[48014]
	808.10.20={holder=77347} #Sergeant[48014]
}
d_howlings = {
	500.5.24={holder=77400} #Dazzler[48013]
	551.3.13={holder=77403} #Knickerbocker[48013]
	580.8.12={holder=77405} #Bobo[48013]
	604.12.31={holder=77408} #Evert[48013]
	634.7.15={holder=77421} #Fighter[48013]
	658.12.28={holder=77426} #Maduro[48013]
	696.10.31={holder=77428} #Fighter[48013]
	733.12.15={holder=77430} #Drerk[48013]
	738.5.20={holder=77437} #Brawler[48013]
	761.6.30={holder=77441} #Falcon[48013]
	803.3.17={holder=77445} #Zeeb[48013]
	813.2.22={holder=77447} #Gimp[48013]
	823.4.10={holder=77448} #Ro'Bark[48013]
}

#Gorlocs
d_mistwhispers = {
	353.1.1={holder=78217} #Soo-xi[49016]
	583.1.1={holder=78257} #Yanobble[49016]
	603.1.1={holder=78265} #Soo-dom[49016]
}
d_mosswalkers = {
	561.10.12={holder=78357} #Soo-burgl[49018]
	591.10.29={holder=78359} #Navalnogobble[49018]
}
d_sparktouched = {
	1.1.1={
		succession_laws = { 
			male_only_law
		}
	}
	353.1.1={holder=78414} #[49017]
	583.1.1={holder=78451} #[49017]
	603.1.1={holder=78454} #[49017]
}

#Scourge
e_scourge = {
	591.11.1={
		holder=10014
	}
}

#Vrykul
k_drustvar = {
	1.1.1 = {
		holder=0
	}
}
d_winterskorn = {
	1.1.1={
		succession_laws = { 
			male_only_law
		}
		holder=100300
	}
}
d_kvaldir = {
	1.1.1={
		government = tribal_government
		succession_laws = { 
			male_only_law
		}
		holder=101200
	}
}

#Black Empire
e_black_empire = {
	1.1.1 = {
		holder=0
	}
}

#Tuskarr
d_kalu_ak = {
	1.1.1={
		succession_laws = { 
			male_only_law
		}
		government = tribal_government
	}
	26.1.1={holder=170492} #Ka'koq[113005]
	72.08.16={holder=170493} #Piguk[113005]
	118.10.25={holder=170496} #Nogudweaq[113005]
	136.03.04={holder=170502} #Komimot[113005]
	168.06.19={holder=170504} #Atterraq[113005]
	197.09.01={holder=170507} #Tengoq[113005]
	241.10.16={holder=170510} #Timek[113005]
	245.01.18={holder=170514} #Muasek[113005]
	283.04.13={holder=170521} #Tahi[113005]
	270.12.21={holder=170524} #Yurri[113005]
	270.05.20={holder=170530} #Tengan[113005]
	345.06.05={holder=170533} #Tullochoon[113005]
	401.05.22={holder=170540} #Dewegloor[113005]
	401.10.17={holder=170541} #Yomerk[113005]
	458.07.20={holder=170545} #Nomikka[113005]
	481.04.29={holder=170549} #Qeqno[113005]
	532.03.30={holder=170554} #Pimkettoq[113005]
	519.05.28={holder=170558} #Dik'erk[113005]
	554.09.20={holder=170565} #Doheasir[113005]
	567.12.10={holder=170568} #Pepvot[113005]
	605.03.01={holder=170572} #Sinuq[113005]
}

#Hozen
d_hozu_mozu = {
	1.1.1={
		succession_laws = { 
			male_only_law
		}
		government = tribal_government
	}
	25.1.1={holder=230129} #Kani-Kani[117001]
	43.10.23={holder=230130} #Ogid-Ogid[117001]
	67.01.30={holder=230137} #Pano-Pano[117001]
	90.05.31={holder=230143} #Edo-Edo[117001]
	110.05.20={holder=230150} #Jam-Jam[117001]
	130.10.26={holder=230152} #Mig-Mig[117001]
	148.08.13={holder=230156} #Hos-Hos[117001]
	171.06.17={holder=230161} #Ogid-Ogid[117001]
	184.01.15={holder=230165} #Bi-Bi[117001]
	207.07.01={holder=230170} #Kah-Kah[117001]
	227.06.24={holder=230179} #Tik-Tik[117001]
	254.06.03={holder=230180} #Den-Den[117001]
	277.11.03={holder=230183} #Kamo-Kamo[117001]
	294.03.30={holder=230188} #Riko[117001]
	313.03.23={holder=230192} #Jang-Jang[117001]
	325.12.29={holder=230195} #Mo-Mo[117001]
	349.02.12={holder=230199} #Cu-Cu[117001]
	378.03.16={holder=230202} #Odo-Odo[117001]
	392.11.29={holder=230205} #Ken-Ken[117001]
	410.06.25={holder=230209} #Furd-Furd[117001]
	429.07.26={holder=230211} #Den-Den[117001]
	463.02.19={holder=230217} #Bu-Bu[117001]
	471.05.15={holder=230218} #Chok-Chok[117001]
	502.04.21={holder=230220} #Kah-Kah[117001]
	518.02.04={holder=230228} #Edo-Edo[117001]
	544.05.14={holder=230231} #Ji-Ji[117001]
	563.09.06={holder=230233} #Quno-Quno[117001]
	586.06.19={holder=230238} #Ookem[117001]
	600.04.04={holder=230243} #Eko-Eko[117001]
	622.07.14={holder=230246} #Cet-Cet[117001]
	644.01.02={holder=230249} #Jok-Jok[117001]
}

#Harpy
d_frostfeather = {
	25.1.1={holder=250000} #Hentewa[119000]
	78.10.05={holder=250001} #Ulenda[119000]
	98.09.23={holder=250006} #Zyngoneh[119000]
	161.09.19={holder=250012} #Gilna[119000]
	152.04.07={holder=250015} #Igle[119000]
	179.07.06={holder=250022} #Griglele[119000]
	225.08.03={holder=250026} #Phagrien[119000]
	241.11.19={holder=250032} #Arlerra[119000]
	254.12.02={holder=250035} #Zirme[119000]
	288.01.06={holder=250037} #Zango[119000]
	338.10.16={holder=250042} #Henges[119000]
	343.09.11={holder=250046} #Rilmolle[119000]
	376.09.01={holder=250049} #Senkotha[119000]
	401.09.12={holder=250056} #Shelme[119000]
	457.03.27={holder=250059} #Alie[119000]
	476.10.21={holder=250063} #Shivivis[119000]
	495.07.09={holder=250070} #Huse[119000]
	518.10.24={holder=250076} #Ulridre[119000]
	572.04.08={holder=250077} #Ralmianne[119000]
	584.06.28={holder=250086} #Grylri[119000]
	621.07.24={holder=250087} #Shalneti[119000]
}
d_windfury = {
	26.1.1={holder=250187} #Ungilmi[119002]
	89.03.10={holder=250188} #Imda[119002]
	122.09.27={holder=250191} #Milra[119002]
	137.12.12={holder=250194} #Elo[119002]
	159.04.07={holder=250196} #Griglele[119002]
	208.10.30={holder=250200} #Gelriathi[119002]
	230.06.20={holder=250202} #Grylri[119002]
	257.02.20={holder=250210} #Phyldi[119002]
	293.09.15={holder=250211} #Fego[119002]
	330.05.04={holder=250215} #Frelri[119002]
	341.03.11={holder=250219} #Shygredreh[119002]
	355.07.19={holder=250221} #Ungilmi[119002]
	380.10.09={holder=250228} #Shuntiale[119002]
	378.09.07={holder=250232} #Ynte[119002]
	435.03.18={holder=250234} #Myngeh[119002]
	447.08.18={holder=250239} #AzoEgla[119002]
	467.12.09={holder=250243} #Vegne[119002]
	492.05.28={holder=250245} #Andiete[119002]
	538.11.13={holder=250247} #Vruthowe[119002]
	550.10.28={holder=250252} #Frezi[119002]
	560.11.04={holder=250257} #Anko[119002]
}

#Syndicate
d_syndicate = {
	603.1.1={
		holder=58002
	}
}

#Centaur
e_kolkar = {
	42.9.13={
		holder=320544 #Kolk[126005]
		government = tribal_government
	} 
	58.4.17={holder=320545} #Wehellohn[126005]
	86.12.11={holder=320549} #Rhogrikes[126005]
	140.01.09={holder=320550} #Hriglilk[126005]
	140.12.22={holder=320552} #Bluh[126005]
	151.06.01={holder=320557} #Dizh[126005]
	180.07.06={holder=320558} #Ugonnis[126005]
	211.05.02={holder=320565} #Blenh[126005]
	252.11.07={holder=320571} #Muzh[126005]
	254.10.20={holder=320577} #Hrih[126005]
	273.08.26={holder=320579} #Fammonnol[126005]
	337.10.13={holder=320583} #Korgoth[126005]
	334.02.17={holder=320587} #Krakrhong[126005]
	343.03.27={holder=320591} #Hreth[126005]
	392.04.29={holder=320592} #Logrus[126005]
	398.05.02={holder=320596} #Vralkrar[126005]
	442.12.25={holder=320601} #Hriglilk[126005]
	456.10.23={holder=320606} #Folkrannazh[126005]
	502.09.08={holder=320607} #Hriglilk[126005]
	514.04.10={holder=320610} #Ochezh[126005]
	560.03.14={holder=320616} #Bleme[126005]
	568.01.11={holder=320619} #Dikolah[126005]
	596.07.07={holder=320623} #Gor[126005]
	606.06.10={holder=320628} #Kong[126005]
}

# Cenarion Circle
k_cenarion_circle = {
	20.7.15={
		holder=340008
	}
}

# Ogre
e_gorian_empire = {
	1.1.1 = {
		holder=0
	}
}

d_spirestone = {
	590.11.1={
		government = tribal_government
		succession_laws = { 
			male_preference_law
		}
		holder=52310
		liege=k_orc_blackrock
	}
}

# Draenei
k_exodar = {
	1.1.1 = {
		holder=0
	}
}

# Illidari
k_illidari = {
	604.3.29={
		holder = 340009
	}
}

#Sunfury
d_sunfury = {
	605.04.29={
		succession_laws = { 
			male_preference_law
		}
		holder = 42003
	}
}

#Coilfang
d_coilfang = {
	605.04.29={
		government = feudal_government
		holder = 330003
	}
}

# Pandaria
e_pandaria_empire = {
	1.1.1 = {
		holder=0
	}
}

# Amathet
k_amathet = {
	1.1.1 = {
		holder=0
	}
}

# Titans
e_pantheon = {
	10.1.1={
		holder = 400000
	}
	30.1.1 = {
		holder=0
	}
}

### HOLY ORDERS ###

# Order of the Silver Hand
d_order_of_the_silver_hand = {
	588.5.1={
		holder=60036
	}
	603.1.1={
		liege=e_lordaeron
	}
	603.5.1={
		liege=0
		holder=60017
	}
	605.9.9={
		holder=0
	}
}

# Wardens
d_wardens = {
	1.1.1={
		liege=k_hyjal
	}
	25.2.23={
		holder=340021 #Maiev Shadowsong
	}
	604.10.12={
		holder=340101 #Sira Moonwarden
	}
}

# White Tiger
d_white_tiger = {
	540.1.1 = {
		holder = 501527	# Shin
	}
}

# Black Ox
d_black_ox = {
	560.1.1 = {
		holder = 501528	# Shu
	}
}

# Red Crane
d_red_crane = {
	540.1.1 = {
		holder = 501529	# San
	}
}

# Jade Serpent
d_jade_serpent = {
	540.1.1 = {
		holder = 501526	# Fu
	}
}

# Golden Lotus
d_golden_lotus = {
	560.1.1 = {
		holder = 501530	# Zhi
	}
}

# Shado-pan
k_shado_pan = {
	557.2.14={
		holder = 500082 # Dan Zhu
	}

	585.9.3={
		holder = 500086 # Taran Zhu
	}
}

# Nethergarde
d_nethergarde = {
	590.11.1={
		liege=k_dalaran
		holder=59005
	}
	601.9.24={
		holder=59006
	}
	604.1.1={
		liege=0
	}
}

### LANDED EMPIRES ###

# Uldum
e_uldum = {
	1.1.1={
		succession_laws = { 
			male_preference_law 
			single_heir_succession_law
		}
		government = feudal_government
	}
	#Orsis dynasty
	26.1.1={holder=270400} #Ainhehul[121002]
	98.08.22={holder=270401} #Nimmuule[121002]
	104.08.13={holder=270403} #Jyshabhe[121002]
	151.02.18={holder=270406} #Erwihu[121002]
	161.11.07={holder=270409} #Zinhevaa[121002]
	172.05.08={holder=270411} #Nahathuut[121002]

	#Usurped by Tahret dynasty
	205.08.18={
		holder=270216 #Tebhotep[121003]
	}
	229.11.11={holder=270221} #Chinrasoth[121003]
	235.07.05={holder=270227} #Enjtehoph[121003]
	261.03.18={holder=270230} #Jinjtassot[121003]
	310.01.12={holder=270232} #Munbenhi[121003]
	348.03.29={holder=270238} #Ninjter[121003]

	#Interregnum
	350.01.02={
		holder=0
	}
}

# Khaz Modan
e_khaz_modan = {
	1.1.1={
		government=feudal_government
		succession_laws = { 
			male_only_law 
			single_heir_succession_law
		}
	}
	10.1.1={holder=75000} #Modimus[4541]
	351.12.29={ holder=0 } #War of the Three Hammers starts (?)
}

# Lordaeron
e_lordaeron = {
	1.1.1={
		government=feudal_government
		succession_laws = { 
			male_preference_law 
			single_heir_succession_law
		}
	}
	500.8.18={holder=60000}	#Terenas[30000]
	560.8.10={holder=60001}	#Terenas[30000]
	# Joined the Alliance
	587.1.1 = {
		effect = {
			if = {
				limit = { current_date < 604.1.1 }
				holder = {
					become_leader_of_faction_effect = {
						faction = alliance
						give_modifiers = no
					}
				}
			}
		}
	}
	603.5.1={
		holder=0 	# United Lordaeron ceases to exist
	}
}

# Quel'thalas
e_quelthalas = {
	1.1.1={
		succession_laws = { 
			male_preference_law 
			single_heir_succession_law
		}
	}
	10.1.1={
		holder = 42002
	}
	# Joined the Alliance
	587.1.1={
		effect = {
			if = {
				limit = { current_date < 589.1.1 }
				holder = { join_pol_faction_effect = { faction = alliance } }
			}
		}
	}
	603.1.30={
		holder = 42003
	}
	#Lor'themar became regent
	603.7.30={holder=42075} #Lor'themar[20015]
}

# Ahn'Qiraj
e_ahnqiraj = {
	10.1.1={holder=240001} #Vek'lor[11800]
}

# Kaldorei
e_kaldorei = {
	1.1.1={
		succession_laws = {
			equal_law
		}
	}
	1.1.1={
		holder=340003
	}
	604.2.19 = {
		effect = {
			set_capital_county = title:c_darnassus
		}
	}
}

# Shek'mag
e_shekmag = {
	1.1.2={
		succession_laws = {
			equal_law
		}
		holder = 540000 # Shek'zeer [174000]
	}
}


### TRADE COALITION ###
# Goblin
e_trade_coalition = {
	523.1.1={
		holder=64501
	}
	527.1.1={
		holder=64400
	}
	531.1.1={
		holder=64501
	}
	535.1.1={
		holder=64400
	}
	539.1.1={
		holder=64501
	}
	543.1.1={
		holder=64400
	}
	547.1.1={
		holder=64501
	}
	551.1.1={
		holder=64400
	}
	555.1.1={
		holder=64100
	}
	559.1.1={
		holder=64501
	}
	563.1.1={
		holder=64100
	}
	567.1.1={
		holder=64506
	}
	571.1.1={
		holder=64200
	}
	575.1.1={
		holder=64300
	}
	579.1.1={
		holder=64200
	}
	583.1.1={
		holder=64506
	}
	587.1.1={
		holder=64200
	}
}
k_greasyshatter_cartel = {
	566.7.8={
		liege=e_trade_coalition
		holder=64402
	}
	568.9.20={
		holder=64403
	}
	598.3.7={
		holder=64412
	}
}
k_dampwick_cartel = {
	567.10.13={
		liege=e_trade_coalition
		holder=64506
	}
	588.6.9={
		holder=64510
	}
}
k_rustwrench_cartel = {
	550.12.21={
		liege=e_trade_coalition
		holder=64300
	}
	601.4.10={
		holder=64301
	}
}
k_steamwheedle_cartel = {
	571.1.2={
		liege=e_trade_coalition
		holder=64200
	}
}
k_bilgewater_cartel = {
	564.2.25={
		liege=e_trade_coalition
		holder=64100
	}
	600.12.4={
		holder=64102
	}
}<|MERGE_RESOLUTION|>--- conflicted
+++ resolved
@@ -215,10 +215,6 @@
 		liege=e_horde
     }
     583.1.1={
-<<<<<<< HEAD
-        government = clan_government
-=======
->>>>>>> e869cfdb
         holder=10000
     }
     586.2.1={holder=10050} #Orgrim[2001]
@@ -229,15 +225,11 @@
 }
 d_stormreaver = {
     1.1.1={
-<<<<<<< HEAD
-	    government = clan_government
-=======
 		government = tribal_government
 		succession_laws = { 
 			saxon_elective_succession_law
 		}
 		liege=e_horde
->>>>>>> e869cfdb
     }
     583.1.1={
 		holder=10015 #Gul'dan[2350]
@@ -246,14 +238,10 @@
 }
 d_shattered_hand = {
     1.1.1={
-<<<<<<< HEAD
     	government = clan_government
     	liege=e_horde
     }
     583.1.1={
-=======
-    	government = tribal_government
->>>>>>> e869cfdb
 		succession_laws = { 
 			saxon_elective_succession_law
 		}
@@ -262,14 +250,10 @@
 }
 d_bleeding_hollow = {
     1.1.1={
-<<<<<<< HEAD
-    	government = clan_government
-=======
     	government = tribal_government
 		succession_laws = { 
 			saxon_elective_succession_law
 		}
->>>>>>> e869cfdb
     	liege=e_horde
     }
     583.1.1={
@@ -278,13 +262,7 @@
 }
 d_twilights_hammer = {
     1.1.1={
-<<<<<<< HEAD
-	    government = clan_government
-    }
-    583.1.1={
-=======
 	     government = tribal_government
->>>>>>> e869cfdb
 		succession_laws = { 
 			saxon_elective_succession_law
 		}
@@ -300,13 +278,7 @@
 }
 d_frostwolf = {
     1.1.1={
-<<<<<<< HEAD
-	    government = clan_government
-    }
-    583.1.1={
-=======
 	    government = tribal_government
->>>>>>> e869cfdb
 		succession_laws = { 
 			saxon_elective_succession_law
 		}
@@ -321,14 +293,7 @@
 }
 d_dragonmaw = {
     1.1.1={
-<<<<<<< HEAD
-	    government = clan_government
-    	liege=e_horde
-    }  
-    588.2.1={
-=======
 	    government = tribal_government
->>>>>>> e869cfdb
 		succession_laws = { 
 			saxon_elective_succession_law
 		}
@@ -345,14 +310,7 @@
 }
 d_burning_blade = {
     1.1.1={
-<<<<<<< HEAD
-	    government = clan_government
-    	liege=e_horde
-    }
-    588.2.1={
-=======
 	    government = tribal_government
->>>>>>> e869cfdb
 		succession_laws = { 
 			saxon_elective_succession_law
 		}
@@ -365,14 +323,7 @@
 }
 d_warsong = {
     1.1.1={
-<<<<<<< HEAD
-	    government = clan_government
-	    liege=e_horde
-    }
-    588.2.1={
-=======
 	    government = tribal_government
->>>>>>> e869cfdb
 		succession_laws = { 
 			saxon_elective_succession_law
 		}
