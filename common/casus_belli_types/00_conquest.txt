--- conflicted
+++ resolved
@@ -298,10 +298,7 @@
 	}
 
 	on_victory = {
-<<<<<<< HEAD
-=======
 		scope:attacker = { show_pow_release_message_effect = yes }
->>>>>>> c2a4610c
 		create_title_and_vassal_change = {
 			type = conquest
 			save_scope_as = change
@@ -359,10 +356,7 @@
 	}
 
 	on_white_peace = {
-<<<<<<< HEAD
-=======
 		scope:attacker = { show_pow_release_message_effect = yes }
->>>>>>> c2a4610c
 		# Prestige loss for the attacker
 		scope:attacker = {
 			add_prestige = {
@@ -410,10 +404,7 @@
 	}
 
 	on_defeat = {
-<<<<<<< HEAD
-=======
 		scope:attacker = { show_pow_release_message_effect = yes }
->>>>>>> c2a4610c
 
 		# Prestige loss for the attacker
 		scope:attacker = {
@@ -819,17 +810,453 @@
 	}
 
 	on_victory = {
-<<<<<<< HEAD
-=======
 		scope:attacker = { show_pow_release_message_effect = yes }
->>>>>>> c2a4610c
 		create_title_and_vassal_change = {
 			type = conquest
 			save_scope_as = change
 			add_claim_on_loss = yes
 		}
 
-<<<<<<< HEAD
+		# go through the dejure hierarchy under target titles, transfer eligible vassals and sieze counties from ineligible ones
+		every_in_list = {
+			list = target_titles
+			custom_tooltip = CONQUEST_CB_TITLE
+
+			conquest_cb_title_transfer = {
+				RELIGIOUS_WAR = no
+			}
+		}
+
+		every_in_list = {
+			list = vassals_taken
+			change_liege = {
+				liege = scope:attacker
+				change = scope:change
+			}
+		}
+		
+		every_in_list = {
+			list = titles_taken
+			change_title_holder = {
+				holder = scope:attacker
+				change = scope:change
+				take_baronies = yes
+			}
+		}
+
+		resolve_title_and_vassal_change = scope:change
+
+		# Prestige Progress for the Attacker
+		every_in_list = {
+			list = target_titles
+			scope:attacker = {
+				add_prestige_experience = medium_prestige_value
+			}
+		}
+
+		# Prestige for the attacker's war allies
+		add_from_contribution_attackers = {
+			prestige = medium_prestige_value
+			opinion = {
+				modifier = contributed_in_war
+			}
+		}
+
+		# Prestige for the defender's war allies
+		add_from_contribution_defenders = {
+			prestige = medium_prestige_value
+			opinion = {
+				modifier = contributed_in_war
+			}
+		}
+
+		# Truce
+		add_truce_attacker_victory_effect = yes
+
+	}
+
+	on_white_peace_desc = {
+		first_valid = {
+			triggered_desc = {
+				trigger = { scope:defender = { is_local_player = yes } }
+				desc = county_conquest_cb_white_peace_desc_defender
+			}
+			desc = county_conquest_cb_white_peace_desc
+		}
+	}
+
+	on_white_peace = {
+		scope:attacker = { show_pow_release_message_effect = yes }
+		# Prestige loss for the attacker
+		scope:attacker = {
+			add_prestige = {
+				value = minor_prestige_value
+				multiply = -1.0
+			}
+		}
+
+		# Prestige for the attacker's war allies
+		add_from_contribution_attackers = {
+			prestige = medium_prestige_value
+			opinion = {
+				modifier = contributed_in_war
+			}
+		}
+
+		# Prestige for the defender's war allies
+		add_from_contribution_defenders = {
+			prestige = medium_prestige_value
+			opinion = {
+				modifier = contributed_in_war
+			}
+		}
+
+		add_truce_white_peace_effect = yes
+	}
+
+	on_defeat_desc = {
+		first_valid = {
+			triggered_desc = {
+				trigger = { scope:defender = { is_local_player = yes } }
+				desc = county_conquest_cb_defeat_desc_defender
+			}
+			triggered_desc = {
+				trigger = {
+					scope:attacker = {
+						is_local_player = yes
+						has_targeting_faction = yes
+					}
+				}
+				desc = county_conquest_cb_defeat_desc_attacker
+			}
+			desc = county_conquest_cb_defeat_desc
+		}
+	}
+
+	on_defeat = {
+		scope:attacker = { show_pow_release_message_effect = yes }
+
+		# Prestige loss for the attacker
+		scope:attacker = {
+			pay_short_term_gold = {
+				gold = 3
+				target = scope:defender
+				yearly_income = yes
+			}
+			add_prestige = {
+				value = major_prestige_value
+				multiply = -1.0
+			}
+		}
+
+		# Prestige for Defender
+		scope:defender = {
+			add_prestige = major_prestige_value
+		}
+
+		# Prestige for the attacker's war allies
+		add_from_contribution_attackers = {
+			prestige = medium_prestige_value
+			opinion = {
+				modifier = contributed_in_war
+			}
+		}
+
+		# Prestige for the defender's war allies
+		add_from_contribution_defenders = {
+			prestige = medium_prestige_value
+			opinion = {
+				modifier = contributed_in_war
+			}
+		}
+
+		add_truce_attacker_defeat_effect = yes
+
+		scope:attacker = {
+			save_temporary_scope_as = loser
+		}
+		on_lost_aggression_war_discontent_loss = yes
+	}
+
+	transfer_behavior = transfer
+
+	on_primary_attacker_death = inherit
+	on_primary_defender_death = inherit
+
+	attacker_allies_inherit = yes
+	defender_allies_inherit = yes
+
+	war_name = "CONQUEST_WAR_NAME"
+	war_name_base = "CONQUEST_WAR_NAME_BASE"
+	cb_name = "CONQUEST_DUCHY_CB_NAME"
+
+	interface_priority = 79
+
+	use_de_jure_wargoal_only = yes
+
+	attacker_wargoal_percentage = 0.8
+
+	min_ai_score = 100
+}
+
+ducal_conquest_cb = {
+	group = conquest
+
+	combine_into_one = yes
+	should_show_war_goal_subview = yes
+	mutually_exclusive_titles = { always = yes }
+
+	allowed_for_character = {
+		has_perk = ducal_conquest_perk
+		can_use_conquest_cbs_trigger = no
+	}
+
+	allowed_against_character = {
+		#scope:attacker = {
+		#	ALL_FALSE = {
+		#		top_liege = scope:defender.top_liege
+		#		liege = scope:defender
+		#	}
+		#}
+	}
+	target_titles = neighbor_land
+	target_title_tier = all
+	target_de_jure_regions_above = yes
+	ignore_effect = change_title_holder
+
+	valid_to_start = {
+		scope:target = {
+			tier = tier_county
+		}
+		scope:attacker = { # The attacker has a County in an uncreated Duchy
+			any_sub_realm_title = {
+				tier = tier_county
+				duchy = {
+					is_title_created = no
+					any_in_de_jure_hierarchy = {
+						this = scope:target
+					}
+				}
+			}
+		}
+	}
+
+	should_invalidate = {
+		NOT = {
+			any_in_list = {
+				list = target_titles
+				any_in_de_jure_hierarchy = {
+					tier = tier_county
+					holder = {
+						OR = {
+							this = scope:defender
+							target_is_liege_or_above = scope:defender
+						}
+					}
+				}
+			}
+		}
+	}
+
+	on_invalidated_desc = msg_county_conquest_war_invalidated_message
+	
+	on_invalidated = {
+	}
+
+	cost = {
+		piety = {
+			value = 0
+			if = { # Attacking your HoF is impious
+				limit = {
+					exists = scope:attacker.faith.religious_head
+					scope:attacker.faith.religious_head = scope:defender
+				}
+				if = {
+					limit = {
+						scope:attacker.faith = {
+							has_doctrine = doctrine_spiritual_head
+						}
+					}
+					add = {
+						value = massive_piety_value
+						desc = CB_ATTACKER_HOF
+					}
+				}
+				else = {
+					add = {
+						value = medium_piety_value
+						desc = CB_ATTACKER_HOF
+					}
+				}
+			}
+			if = {
+				limit = {
+					scope:attacker.faith = scope:defender.faith
+					scope:defender = {
+						has_government = theocracy_government
+					}
+				}
+				add = {
+					value = medium_piety_value
+					desc = CB_ATTACKER_THEOCRACY
+				}
+			}
+		}
+		prestige = {
+			value = 0
+			if = {
+				limit = {
+					scope:attacker.primary_title.tier <= tier_county
+				}
+				add = {
+					value = major_prestige_value
+					desc = CB_BASE_COST
+				}
+			}
+			else = {
+				add = {
+					value = massive_prestige_value
+					desc = CB_BASE_COST
+				}
+			}
+
+			#Innovation Prestige Discounts
+			if = {
+				limit = {
+					scope:attacker = {
+						culture = {
+							has_innovation = innovation_chronicle_writing
+							has_innovation = innovation_land_grants
+							has_innovation = innovation_rightful_ownership
+						}
+					}
+				}
+				multiply = {
+					value = 0.7
+					desc = CB_ATTACKER_INNOVATIONS
+				}
+			}
+			else_if = {
+				limit = {
+					scope:attacker = {
+						culture = {
+							OR = {
+								has_innovation = innovation_chronicle_writing
+								has_innovation = innovation_land_grants
+							}
+							OR = {
+								has_innovation = innovation_land_grants
+								has_innovation = innovation_rightful_ownership
+							}
+							OR = {
+								has_innovation = innovation_chronicle_writing
+								has_innovation = innovation_rightful_ownership
+							}
+						}
+					}
+				}
+				multiply = {
+					value = 0.8
+					desc = CB_ATTACKER_INNOVATIONS
+				}
+			}
+			else_if = {
+				limit = {
+					scope:attacker = {
+						culture = {
+							OR = {
+								has_innovation = innovation_chronicle_writing
+								has_innovation = innovation_land_grants
+								has_innovation = innovation_rightful_ownership
+							}
+						}
+					}
+				}
+				multiply = {
+					value = 0.9
+					desc = CB_ATTACKER_INNOVATIONS
+				}
+			}
+
+			# Bellum Justum Perk
+			if = {
+				limit = {
+					scope:attacker = {
+						has_perk = bellum_justum_perk
+					}
+				}
+				multiply = {
+					add = bellum_justum_discount_percentage
+					divide = 100
+					desc = CB_ATTACKER_BELLUM_JUSTUM
+				}
+			}
+
+			# Dynasty Warfare Perk
+			if = {
+				limit = {
+					scope:attacker = {
+						has_dynasty = yes
+						dynasty = {
+							has_dynasty_perk = warfare_legacy_2
+						}
+					}
+				}
+				multiply = {
+					value = warfare_legacy_2_discount
+					desc = CB_ATTACKER_DYNASTY_WARFARE
+				}
+			}
+
+			# Vassal contract in-realm cost reduction
+			if = {
+				limit = {
+					scope:attacker = {
+						is_independent_ruler = no
+						vassal_contract_has_flag = vassal_contract_war_override
+						liege = scope:defender.liege
+					}
+				}
+				multiply = {
+					value = war_declaration_rights_allowed_cost_reduction
+					desc = "CB_ATTACKER_VASSAL_CONTRACT"
+				}
+			}
+
+			if = {
+				limit = {
+					has_game_rule = no_cost_casus_belli_costs
+				}
+				multiply = {
+					value = 0
+					desc = CB_GAME_RULE_NO_COST
+				}
+			}
+		}
+	}
+
+	on_declaration = {
+		on_declared_war = yes
+	}
+
+	on_victory_desc = {
+		first_valid = {
+			triggered_desc = {
+				trigger = { scope:attacker = { is_local_player = yes } }
+				desc = ducal_conquest_cb_victory_desc_attacker
+			}
+			desc = ducal_conquest_cb_victory_desc
+		}
+	}
+
+	on_victory = {
+		scope:attacker = { show_pow_release_message_effect = yes }
+		create_title_and_vassal_change = {
+			type = conquest
+			save_scope_as = change
+			add_claim_on_loss = yes
+		}
+
 		# go through the dejure hierarchy under target titles, transfer titles with same or worse tolerance holders (their religion equaly or less tolerated than the defender's),
 		# take the holder as vassal otherwise and don't go deeper
 		every_in_list = {
@@ -891,48 +1318,23 @@
 						add_to_temporary_list = vassals_taken
 					}
 				}
-=======
-		# go through the dejure hierarchy under target titles, transfer eligible vassals and sieze counties from ineligible ones
-		every_in_list = {
-			list = target_titles
-			custom_tooltip = CONQUEST_CB_TITLE
-
-			conquest_cb_title_transfer = {
-				RELIGIOUS_WAR = no
->>>>>>> c2a4610c
-			}
-		}
-
-		every_in_list = {
-<<<<<<< HEAD
-			list = titles_taken
-			change_title_holder = {
-				holder = scope:attacker
-				change = scope:change
-				take_baronies = yes
-			}
-		}
-
-		every_in_list = {
-			list = vassals_taken
-			change_liege = {
-				liege = scope:attacker
-				change = scope:change
-=======
-			list = vassals_taken
-			change_liege = {
-				liege = scope:attacker
-				change = scope:change
-			}
-		}
-		
+			}
+		}
+
 		every_in_list = {
 			list = titles_taken
 			change_title_holder = {
 				holder = scope:attacker
 				change = scope:change
 				take_baronies = yes
->>>>>>> c2a4610c
+			}
+		}
+
+		every_in_list = {
+			list = vassals_taken
+			change_liege = {
+				liege = scope:attacker
+				change = scope:change
 			}
 		}
 
@@ -942,13 +1344,13 @@
 		every_in_list = {
 			list = target_titles
 			scope:attacker = {
-				add_prestige_experience = medium_prestige_value
+				add_prestige_experience = minor_prestige_value
 			}
 		}
 
 		# Prestige for the attacker's war allies
 		add_from_contribution_attackers = {
-			prestige = medium_prestige_value
+			prestige = minor_prestige_value
 			opinion = {
 				modifier = contributed_in_war
 			}
@@ -956,7 +1358,7 @@
 
 		# Prestige for the defender's war allies
 		add_from_contribution_defenders = {
-			prestige = medium_prestige_value
+			prestige = minor_prestige_value
 			opinion = {
 				modifier = contributed_in_war
 			}
@@ -971,17 +1373,14 @@
 		first_valid = {
 			triggered_desc = {
 				trigger = { scope:defender = { is_local_player = yes } }
-				desc = county_conquest_cb_white_peace_desc_defender
-			}
-			desc = county_conquest_cb_white_peace_desc
+				desc = ducal_conquest_cb_white_peace_desc_defender
+			}
+			desc = ducal_conquest_cb_white_peace_desc
 		}
 	}
 
 	on_white_peace = {
-<<<<<<< HEAD
-=======
 		scope:attacker = { show_pow_release_message_effect = yes }
->>>>>>> c2a4610c
 		# Prestige loss for the attacker
 		scope:attacker = {
 			add_prestige = {
@@ -992,7 +1391,7 @@
 
 		# Prestige for the attacker's war allies
 		add_from_contribution_attackers = {
-			prestige = medium_prestige_value
+			prestige = minor_prestige_value
 			opinion = {
 				modifier = contributed_in_war
 			}
@@ -1000,7 +1399,7 @@
 
 		# Prestige for the defender's war allies
 		add_from_contribution_defenders = {
-			prestige = medium_prestige_value
+			prestige = minor_prestige_value
 			opinion = {
 				modifier = contributed_in_war
 			}
@@ -1013,7 +1412,7 @@
 		first_valid = {
 			triggered_desc = {
 				trigger = { scope:defender = { is_local_player = yes } }
-				desc = county_conquest_cb_defeat_desc_defender
+				desc = ducal_conquest_cb_defeat_desc_defender
 			}
 			triggered_desc = {
 				trigger = {
@@ -1022,39 +1421,36 @@
 						has_targeting_faction = yes
 					}
 				}
-				desc = county_conquest_cb_defeat_desc_attacker
-			}
-			desc = county_conquest_cb_defeat_desc
+				desc = ducal_conquest_cb_defeat_desc_attacker
+			}
+			desc = ducal_conquest_cb_defeat_desc
 		}
 	}
 
 	on_defeat = {
-<<<<<<< HEAD
-=======
 		scope:attacker = { show_pow_release_message_effect = yes }
->>>>>>> c2a4610c
 
 		# Prestige loss for the attacker
 		scope:attacker = {
 			pay_short_term_gold = {
-				gold = 3
+				gold = 2
 				target = scope:defender
 				yearly_income = yes
 			}
 			add_prestige = {
-				value = major_prestige_value
+				value = medium_prestige_value
 				multiply = -1.0
 			}
 		}
 
 		# Prestige for Defender
 		scope:defender = {
-			add_prestige = major_prestige_value
+			add_prestige = medium_prestige_value
 		}
 
 		# Prestige for the attacker's war allies
 		add_from_contribution_attackers = {
-			prestige = medium_prestige_value
+			prestige = minor_prestige_value
 			opinion = {
 				modifier = contributed_in_war
 			}
@@ -1062,7 +1458,7 @@
 
 		# Prestige for the defender's war allies
 		add_from_contribution_defenders = {
-			prestige = medium_prestige_value
+			prestige = minor_prestige_value
 			opinion = {
 				modifier = contributed_in_war
 			}
@@ -1084,9 +1480,9 @@
 	attacker_allies_inherit = yes
 	defender_allies_inherit = yes
 
-	war_name = "CONQUEST_WAR_NAME"
-	war_name_base = "CONQUEST_WAR_NAME_BASE"
-	cb_name = "CONQUEST_DUCHY_CB_NAME"
+	war_name = "DUCAL_CONQUEST_WAR_NAME"
+	war_name_base = "DUCAL_CONQUEST_WAR_NAME_BASE"
+	cb_name = "DUCAL_CONQUEST_CB_NAME"
 
 	interface_priority = 79
 
@@ -1094,10 +1490,11 @@
 
 	attacker_wargoal_percentage = 0.8
 
+	max_ai_diplo_distance_to_title = 1500
 	min_ai_score = 100
 }
 
-ducal_conquest_cb = {
+ireland_laudabiliter_conquest_cb = {
 	group = conquest
 
 	combine_into_one = yes
@@ -1105,37 +1502,33 @@
 	mutually_exclusive_titles = { always = yes }
 
 	allowed_for_character = {
-		has_perk = ducal_conquest_perk
-		can_use_conquest_cbs_trigger = no
+		exists = scope:attacker.house
+		scope:attacker.house = { #Laudabiliter modifier allows conquest on Ireland region.
+			has_house_modifier = ireland_laudabiliter_modifier
+		}
 	}
 
 	allowed_against_character = {
-		#scope:attacker = {
-		#	ALL_FALSE = {
-		#		top_liege = scope:defender.top_liege
-		#		liege = scope:defender
-		#	}
-		#}
-	}
-	target_titles = neighbor_land
+		scope:attacker = {
+			ALL_FALSE = {
+				top_liege = scope:defender.top_liege
+				liege = scope:defender
+			}
+		}
+	}
+	target_titles = all
 	target_title_tier = all
 	target_de_jure_regions_above = yes
 	ignore_effect = change_title_holder
+	ai_only_against_neighbors = yes
 
 	valid_to_start = {
 		scope:target = {
 			tier = tier_county
-		}
-		scope:attacker = { # The attacker has a County in an uncreated Duchy
-			any_sub_realm_title = {
-				tier = tier_county
-				duchy = {
-					is_title_created = no
-					any_in_de_jure_hierarchy = {
-						this = scope:target
-					}
-				}
-			}
+			scope:attacker.house = { #
+				has_house_modifier = ireland_laudabiliter_modifier
+			}
+			title_province = { geographical_region = custom_roman_hibernia }
 		}
 	}
 
@@ -1156,14 +1549,11 @@
 		}
 	}
 
-	on_invalidated_desc = msg_county_conquest_war_invalidated_message
-	
-	on_invalidated = {
+	on_invalidated = {	
 	}
 
 	cost = {
 		piety = {
-			value = 0
 			if = { # Attacking your HoF is impious
 				limit = {
 					exists = scope:attacker.faith.religious_head
@@ -1199,22 +1589,114 @@
 					desc = CB_ATTACKER_THEOCRACY
 				}
 			}
+			value = 0
+			if = {
+				limit = {
+					scope:defender.faith = scope:attacker.faith
+				}
+				add = {
+					value = medium_piety_value
+					desc = CB_SAME_FAITH_COST
+				}
+			}
+			if = {
+				limit = {
+					scope:attacker = { has_government = tribal_government }
+				}
+				multiply = {
+					value = 0.5
+					desc = CB_TRIBAL_COST
+				}
+			}
+
+			#Innovation Piety Discounts
+			if = {
+				limit = {
+					scope:attacker = {
+						culture = {
+							has_innovation = innovation_reconquista
+						}
+					}
+				}
+				multiply = {
+					value = 0.9
+					desc = CB_RECONQUISTA_COST
+				}
+			}
+
+			# Bellum Justum Perk
+			if = {
+				limit = {
+					scope:attacker = {
+						has_perk = bellum_justum_perk
+					}
+				}
+				multiply = {
+					add = bellum_justum_discount_percentage
+					divide = 100
+					desc = CB_ATTACKER_BELLUM_JUSTUM
+				}
+			}
+
+			# Dynasty Warfare Perk
+			if = {
+				limit = {
+					scope:attacker = {
+						has_dynasty = yes
+						dynasty = {
+							has_dynasty_perk = warfare_legacy_2
+						}
+					}
+				}
+				multiply = {
+					value = warfare_legacy_2_discount
+					desc = CB_ATTACKER_DYNASTY_WARFARE
+				}
+			}
+
+			# Vassal contract in-realm cost reduction
+			if = {
+				limit = {
+					scope:attacker = {
+						is_independent_ruler = no
+						vassal_contract_has_flag = vassal_contract_war_override
+						liege = scope:defender.liege
+					}
+				}
+				multiply = {
+					value = war_declaration_rights_allowed_cost_reduction
+					desc = "CB_ATTACKER_VASSAL_CONTRACT"
+				}
+			}
+
+			if = {
+				limit = {
+					has_game_rule = no_cost_casus_belli_costs
+				}
+				multiply = {
+					value = 0
+					desc = CB_GAME_RULE_NO_COST
+				}
+			}
 		}
 		prestige = {
 			value = 0
 			if = {
 				limit = {
-					scope:attacker.primary_title.tier <= tier_county
+					NOT = { scope:defender.faith = scope:attacker.faith }
 				}
 				add = {
-					value = major_prestige_value
-					desc = CB_BASE_COST
-				}
-			}
-			else = {
-				add = {
-					value = massive_prestige_value
-					desc = CB_BASE_COST
+					value = medium_prestige_value
+					desc = CB_COST_DIFFERENT_FAITH
+				}
+			}
+			if = {
+				limit = {
+					scope:attacker = { has_government = tribal_government }
+				}
+				multiply = {
+					value = 0.5
+					desc = CB_TRIBAL_COST
 				}
 			}
 
@@ -1270,10 +1752,7 @@
 						}
 					}
 				}
-				multiply = {
-					value = 0.9
-					desc = CB_ATTACKER_INNOVATIONS
-				}
+				multiply = 0.9
 			}
 
 			# Bellum Justum Perk
@@ -1341,23 +1820,23 @@
 		first_valid = {
 			triggered_desc = {
 				trigger = { scope:attacker = { is_local_player = yes } }
-				desc = ducal_conquest_cb_victory_desc_attacker
-			}
-			desc = ducal_conquest_cb_victory_desc
+				desc = ireland_laudabiliter_conquest_cb_victory_desc_attacker
+			}
+			triggered_desc = {
+				trigger = { scope:defender = { is_local_player = yes } }
+				desc = ireland_laudabiliter_conquest_cb_victory_desc_defender
+			}
+			desc = ireland_laudabiliter_conquest_cb_victory_desc
 		}
 	}
 
 	on_victory = {
-<<<<<<< HEAD
-=======
 		scope:attacker = { show_pow_release_message_effect = yes }
->>>>>>> c2a4610c
 		create_title_and_vassal_change = {
 			type = conquest
 			save_scope_as = change
 			add_claim_on_loss = yes
 		}
-
 		# go through the dejure hierarchy under target titles, transfer titles with same or worse tolerance holders (their religion equaly or less tolerated than the defender's),
 		# take the holder as vassal otherwise and don't go deeper
 		every_in_list = {
@@ -1474,17 +1953,14 @@
 		first_valid = {
 			triggered_desc = {
 				trigger = { scope:defender = { is_local_player = yes } }
-				desc = ducal_conquest_cb_white_peace_desc_defender
-			}
-			desc = ducal_conquest_cb_white_peace_desc
+				desc = ireland_laudabiliter_conquest_cb_white_peace_desc_defender
+			}
+			desc = ireland_laudabiliter_conquest_cb_white_peace_desc
 		}
 	}
 
 	on_white_peace = {
-<<<<<<< HEAD
-=======
 		scope:attacker = { show_pow_release_message_effect = yes }
->>>>>>> c2a4610c
 		# Prestige loss for the attacker
 		scope:attacker = {
 			add_prestige = {
@@ -1516,7 +1992,7 @@
 		first_valid = {
 			triggered_desc = {
 				trigger = { scope:defender = { is_local_player = yes } }
-				desc = ducal_conquest_cb_defeat_desc_defender
+				desc = ireland_laudabiliter_conquest_cb_defeat_desc_defender
 			}
 			triggered_desc = {
 				trigger = {
@@ -1525,18 +2001,14 @@
 						has_targeting_faction = yes
 					}
 				}
-				desc = ducal_conquest_cb_defeat_desc_attacker
-			}
-			desc = ducal_conquest_cb_defeat_desc
+				desc = ireland_laudabiliter_conquest_cb_defeat_desc_attacker
+			}
+			desc = ireland_laudabiliter_conquest_cb_defeat_desc
 		}
 	}
 
 	on_defeat = {
-<<<<<<< HEAD
-=======
 		scope:attacker = { show_pow_release_message_effect = yes }
->>>>>>> c2a4610c
-
 		# Prestige loss for the attacker
 		scope:attacker = {
 			pay_short_term_gold = {
@@ -1579,594 +2051,6 @@
 		on_lost_aggression_war_discontent_loss = yes
 	}
 
-	transfer_behavior = transfer
-
-	on_primary_attacker_death = inherit
-	on_primary_defender_death = inherit
-
-	attacker_allies_inherit = yes
-	defender_allies_inherit = yes
-
-	war_name = "DUCAL_CONQUEST_WAR_NAME"
-	war_name_base = "DUCAL_CONQUEST_WAR_NAME_BASE"
-	cb_name = "DUCAL_CONQUEST_CB_NAME"
-
-	interface_priority = 79
-
-	use_de_jure_wargoal_only = yes
-
-	attacker_wargoal_percentage = 0.8
-
-	max_ai_diplo_distance_to_title = 1500
-	min_ai_score = 100
-}
-
-ireland_laudabiliter_conquest_cb = {
-	group = conquest
-
-	combine_into_one = yes
-	should_show_war_goal_subview = yes
-	mutually_exclusive_titles = { always = yes }
-
-	allowed_for_character = {
-		exists = scope:attacker.house
-		scope:attacker.house = { #Laudabiliter modifier allows conquest on Ireland region.
-			has_house_modifier = ireland_laudabiliter_modifier
-		}
-	}
-
-	allowed_against_character = {
-		scope:attacker = {
-			ALL_FALSE = {
-				top_liege = scope:defender.top_liege
-				liege = scope:defender
-			}
-		}
-	}
-	target_titles = all
-	target_title_tier = all
-	target_de_jure_regions_above = yes
-	ignore_effect = change_title_holder
-	ai_only_against_neighbors = yes
-
-	valid_to_start = {
-		scope:target = {
-			tier = tier_county
-			scope:attacker.house = { #
-				has_house_modifier = ireland_laudabiliter_modifier
-			}
-			title_province = { geographical_region = custom_roman_hibernia }
-		}
-	}
-
-	should_invalidate = {
-		NOT = {
-			any_in_list = {
-				list = target_titles
-				any_in_de_jure_hierarchy = {
-					tier = tier_county
-					holder = {
-						OR = {
-							this = scope:defender
-							target_is_liege_or_above = scope:defender
-						}
-					}
-				}
-			}
-		}
-	}
-
-	on_invalidated = {	
-	}
-
-	cost = {
-		piety = {
-			if = { # Attacking your HoF is impious
-				limit = {
-					exists = scope:attacker.faith.religious_head
-					scope:attacker.faith.religious_head = scope:defender
-				}
-				if = {
-					limit = {
-						scope:attacker.faith = {
-							has_doctrine = doctrine_spiritual_head
-						}
-					}
-					add = {
-						value = massive_piety_value
-						desc = CB_ATTACKER_HOF
-					}
-				}
-				else = {
-					add = {
-						value = medium_piety_value
-						desc = CB_ATTACKER_HOF
-					}
-				}
-			}
-			if = {
-				limit = {
-					scope:attacker.faith = scope:defender.faith
-					scope:defender = {
-						has_government = theocracy_government
-					}
-				}
-				add = {
-					value = medium_piety_value
-					desc = CB_ATTACKER_THEOCRACY
-				}
-			}
-			value = 0
-			if = {
-				limit = {
-					scope:defender.faith = scope:attacker.faith
-				}
-				add = {
-					value = medium_piety_value
-					desc = CB_SAME_FAITH_COST
-				}
-			}
-			if = {
-				limit = {
-					scope:attacker = { has_government = tribal_government }
-				}
-				multiply = {
-					value = 0.5
-					desc = CB_TRIBAL_COST
-				}
-			}
-
-			#Innovation Piety Discounts
-			if = {
-				limit = {
-					scope:attacker = {
-						culture = {
-							has_innovation = innovation_reconquista
-						}
-					}
-				}
-				multiply = {
-					value = 0.9
-					desc = CB_RECONQUISTA_COST
-				}
-			}
-
-			# Bellum Justum Perk
-			if = {
-				limit = {
-					scope:attacker = {
-						has_perk = bellum_justum_perk
-					}
-				}
-				multiply = {
-					add = bellum_justum_discount_percentage
-					divide = 100
-					desc = CB_ATTACKER_BELLUM_JUSTUM
-				}
-			}
-
-			# Dynasty Warfare Perk
-			if = {
-				limit = {
-					scope:attacker = {
-						has_dynasty = yes
-						dynasty = {
-							has_dynasty_perk = warfare_legacy_2
-						}
-					}
-				}
-				multiply = {
-					value = warfare_legacy_2_discount
-					desc = CB_ATTACKER_DYNASTY_WARFARE
-				}
-			}
-
-			# Vassal contract in-realm cost reduction
-			if = {
-				limit = {
-					scope:attacker = {
-						is_independent_ruler = no
-						vassal_contract_has_flag = vassal_contract_war_override
-						liege = scope:defender.liege
-					}
-				}
-				multiply = {
-					value = war_declaration_rights_allowed_cost_reduction
-					desc = "CB_ATTACKER_VASSAL_CONTRACT"
-				}
-			}
-
-			if = {
-				limit = {
-					has_game_rule = no_cost_casus_belli_costs
-				}
-				multiply = {
-					value = 0
-					desc = CB_GAME_RULE_NO_COST
-				}
-			}
-		}
-		prestige = {
-			value = 0
-			if = {
-				limit = {
-					NOT = { scope:defender.faith = scope:attacker.faith }
-				}
-				add = {
-					value = medium_prestige_value
-					desc = CB_COST_DIFFERENT_FAITH
-				}
-			}
-			if = {
-				limit = {
-					scope:attacker = { has_government = tribal_government }
-				}
-				multiply = {
-					value = 0.5
-					desc = CB_TRIBAL_COST
-				}
-			}
-
-			#Innovation Prestige Discounts
-			if = {
-				limit = {
-					scope:attacker = {
-						culture = {
-							has_innovation = innovation_chronicle_writing
-							has_innovation = innovation_land_grants
-							has_innovation = innovation_rightful_ownership
-						}
-					}
-				}
-				multiply = {
-					value = 0.7
-					desc = CB_ATTACKER_INNOVATIONS
-				}
-			}
-			else_if = {
-				limit = {
-					scope:attacker = {
-						culture = {
-							OR = {
-								has_innovation = innovation_chronicle_writing
-								has_innovation = innovation_land_grants
-							}
-							OR = {
-								has_innovation = innovation_land_grants
-								has_innovation = innovation_rightful_ownership
-							}
-							OR = {
-								has_innovation = innovation_chronicle_writing
-								has_innovation = innovation_rightful_ownership
-							}
-						}
-					}
-				}
-				multiply = {
-					value = 0.8
-					desc = CB_ATTACKER_INNOVATIONS
-				}
-			}
-			else_if = {
-				limit = {
-					scope:attacker = {
-						culture = {
-							OR = {
-								has_innovation = innovation_chronicle_writing
-								has_innovation = innovation_land_grants
-								has_innovation = innovation_rightful_ownership
-							}
-						}
-					}
-				}
-				multiply = 0.9
-			}
-
-			# Bellum Justum Perk
-			if = {
-				limit = {
-					scope:attacker = {
-						has_perk = bellum_justum_perk
-					}
-				}
-				multiply = {
-					add = bellum_justum_discount_percentage
-					divide = 100
-					desc = CB_ATTACKER_BELLUM_JUSTUM
-				}
-			}
-
-			# Dynasty Warfare Perk
-			if = {
-				limit = {
-					scope:attacker = {
-						has_dynasty = yes
-						dynasty = {
-							has_dynasty_perk = warfare_legacy_2
-						}
-					}
-				}
-				multiply = {
-					value = warfare_legacy_2_discount
-					desc = CB_ATTACKER_DYNASTY_WARFARE
-				}
-			}
-
-			# Vassal contract in-realm cost reduction
-			if = {
-				limit = {
-					scope:attacker = {
-						is_independent_ruler = no
-						vassal_contract_has_flag = vassal_contract_war_override
-						liege = scope:defender.liege
-					}
-				}
-				multiply = {
-					value = war_declaration_rights_allowed_cost_reduction
-					desc = "CB_ATTACKER_VASSAL_CONTRACT"
-				}
-			}
-
-			if = {
-				limit = {
-					has_game_rule = no_cost_casus_belli_costs
-				}
-				multiply = {
-					value = 0
-					desc = CB_GAME_RULE_NO_COST
-				}
-			}
-		}
-	}
-
-	on_declaration = {
-		on_declared_war = yes
-	}
-
-	on_victory_desc = {
-		first_valid = {
-			triggered_desc = {
-				trigger = { scope:attacker = { is_local_player = yes } }
-				desc = ireland_laudabiliter_conquest_cb_victory_desc_attacker
-			}
-			triggered_desc = {
-				trigger = { scope:defender = { is_local_player = yes } }
-				desc = ireland_laudabiliter_conquest_cb_victory_desc_defender
-			}
-			desc = ireland_laudabiliter_conquest_cb_victory_desc
-		}
-	}
-
-	on_victory = {
-<<<<<<< HEAD
-=======
-		scope:attacker = { show_pow_release_message_effect = yes }
->>>>>>> c2a4610c
-		create_title_and_vassal_change = {
-			type = conquest
-			save_scope_as = change
-			add_claim_on_loss = yes
-		}
-		# go through the dejure hierarchy under target titles, transfer titles with same or worse tolerance holders (their religion equaly or less tolerated than the defender's),
-		# take the holder as vassal otherwise and don't go deeper
-		every_in_list = {
-			list = target_titles
-			custom_tooltip = CONQUEST_CB_TITLE
-			every_in_de_jure_hierarchy = {
-				continue = {
-					OR = {
-						NOT = {
-							exists = holder
-						}
-						NOT = {
-							holder = {
-								target_is_liege_or_above = scope:defender
-							}
-						}
-						AND = {
-							scope:attacker.faith = {
-								faith_hostility_level_comparison = {
-									prev.holder.faith <= scope:defender.faith
-								}
-							}
-							holder = {
-								OR = {
-									this = scope:defender
-									target_is_liege_or_above = scope:defender
-								}
-							}
-						}
-					}
-					tier > tier_county
-				}
-				limit = {
-					tier = tier_county
-					exists = holder
-					holder = {
-						OR = {
-							this = scope:defender
-							target_is_liege_or_above = scope:defender
-						}
-					}
-				}
-
-				if = {
-					limit = {
-						OR = {
-							scope:attacker.faith = {
-								faith_hostility_level_comparison = {
-									prev.holder.faith >= scope:defender.faith
-								}
-							}
-							holder.primary_title.tier >= scope:attacker.primary_title.tier
-						}
-					}
-					add_to_temporary_list = titles_taken
-				}
-				else = {
-					holder = {
-						add_to_temporary_list = vassals_taken
-					}
-				}
-			}
-		}
-
-		every_in_list = {
-			list = titles_taken
-			change_title_holder = {
-				holder = scope:attacker
-				change = scope:change
-				take_baronies = yes
-			}
-		}
-
-		every_in_list = {
-			list = vassals_taken
-			change_liege = {
-				liege = scope:attacker
-				change = scope:change
-			}
-		}
-
-		resolve_title_and_vassal_change = scope:change
-
-		# Prestige Progress for the Attacker
-		every_in_list = {
-			list = target_titles
-			scope:attacker = {
-				add_prestige_experience = minor_prestige_value
-			}
-		}
-
-		# Prestige for the attacker's war allies
-		add_from_contribution_attackers = {
-			prestige = minor_prestige_value
-			opinion = {
-				modifier = contributed_in_war
-			}
-		}
-
-		# Prestige for the defender's war allies
-		add_from_contribution_defenders = {
-			prestige = minor_prestige_value
-			opinion = {
-				modifier = contributed_in_war
-			}
-		}
-
-		# Truce
-		add_truce_attacker_victory_effect = yes
-
-	}
-
-	on_white_peace_desc = {
-		first_valid = {
-			triggered_desc = {
-				trigger = { scope:defender = { is_local_player = yes } }
-				desc = ireland_laudabiliter_conquest_cb_white_peace_desc_defender
-			}
-			desc = ireland_laudabiliter_conquest_cb_white_peace_desc
-		}
-	}
-
-	on_white_peace = {
-<<<<<<< HEAD
-=======
-		scope:attacker = { show_pow_release_message_effect = yes }
->>>>>>> c2a4610c
-		# Prestige loss for the attacker
-		scope:attacker = {
-			add_prestige = {
-				value = minor_prestige_value
-				multiply = -1.0
-			}
-		}
-
-		# Prestige for the attacker's war allies
-		add_from_contribution_attackers = {
-			prestige = minor_prestige_value
-			opinion = {
-				modifier = contributed_in_war
-			}
-		}
-
-		# Prestige for the defender's war allies
-		add_from_contribution_defenders = {
-			prestige = minor_prestige_value
-			opinion = {
-				modifier = contributed_in_war
-			}
-		}
-
-		add_truce_white_peace_effect = yes
-	}
-
-	on_defeat_desc = {
-		first_valid = {
-			triggered_desc = {
-				trigger = { scope:defender = { is_local_player = yes } }
-				desc = ireland_laudabiliter_conquest_cb_defeat_desc_defender
-			}
-			triggered_desc = {
-				trigger = {
-					scope:attacker = {
-						is_local_player = yes
-						has_targeting_faction = yes
-					}
-				}
-				desc = ireland_laudabiliter_conquest_cb_defeat_desc_attacker
-			}
-			desc = ireland_laudabiliter_conquest_cb_defeat_desc
-		}
-	}
-
-	on_defeat = {
-<<<<<<< HEAD
-=======
-		scope:attacker = { show_pow_release_message_effect = yes }
->>>>>>> c2a4610c
-		# Prestige loss for the attacker
-		scope:attacker = {
-			pay_short_term_gold = {
-				gold = 2
-				target = scope:defender
-				yearly_income = yes
-			}
-			add_prestige = {
-				value = medium_prestige_value
-				multiply = -1.0
-			}
-		}
-
-		# Prestige for Defender
-		scope:defender = {
-			add_prestige = medium_prestige_value
-		}
-
-		# Prestige for the attacker's war allies
-		add_from_contribution_attackers = {
-			prestige = minor_prestige_value
-			opinion = {
-				modifier = contributed_in_war
-			}
-		}
-
-		# Prestige for the defender's war allies
-		add_from_contribution_defenders = {
-			prestige = minor_prestige_value
-			opinion = {
-				modifier = contributed_in_war
-			}
-		}
-
-		add_truce_attacker_defeat_effect = yes
-
-		scope:attacker = {
-			save_temporary_scope_as = loser
-		}
-		on_lost_aggression_war_discontent_loss = yes
-	}
-
 	on_invalidated_desc = msg_county_conquest_war_invalidated_message
 
 	transfer_behavior = transfer
