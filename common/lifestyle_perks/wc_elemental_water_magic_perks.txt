﻿elemental_water_magic_tree_1_perk_1 = {
	lifestyle = elemental_water_magic_lifestyle
	tree = elemental_water_magic_tree_1
	position = { 2 0 }
	icon = node_diplomacy

	can_be_auto_selected = {
		MAGIC_lifestyle_is_valid_trigger = { MAGIC = elemental_water }
	}

	auto_selection_weight = {
		value = wc_water_magic_auto_selection_value

		if = { # All 3 because there is only one tree
			limit = { has_focus_elemental_water_magic_trigger = yes }
			multiply = wc_magic_lifestyle_perk_auto_selection_weight_multiply_from_focus_value
		}
		if = {
			limit = {
				can_start_new_lifestyle_tree_trigger = no
			}
			multiply = 0
		}
		if = {
			limit = {
				has_focus_elemental_water_magic_trigger = no
			}
			multiply = 0
		}
	}

	effect = {
<<<<<<< HEAD
		wc_MAGIC_magic_lifestyle_elemental_rank_up_check_effect = { MAGIC = elemental_water }
=======
		# Maintenance effects
		hidden_effect = {
			wc_start_mana_regeneration_loop_effect = yes
			wc_fill_mana_on_day_one_from_perks_crutch_effect = yes
		}
>>>>>>> 3f38c6c1
	}
}
elemental_water_magic_tree_1_perk_2 = {
	lifestyle = elemental_water_magic_lifestyle
	tree = elemental_water_magic_tree_1
	position = { 2 1 }
	icon = node_diplomacy

	parent = elemental_water_magic_tree_1_perk_1

	effect = {
<<<<<<< HEAD
		wc_MAGIC_magic_lifestyle_elemental_rank_up_check_effect = { MAGIC = elemental_water }
=======
		# Maintenance effects
		hidden_effect = {
			wc_fill_mana_on_day_one_from_perks_crutch_effect = yes
		}
>>>>>>> 3f38c6c1
	}
}
elemental_water_magic_tree_1_perk_3 = {
	lifestyle = elemental_water_magic_lifestyle
	tree = elemental_water_magic_tree_1
	position = { 1 2 }
	icon = node_diplomacy

	parent = elemental_water_magic_tree_1_perk_2

	effect = {
<<<<<<< HEAD
		wc_MAGIC_magic_lifestyle_elemental_rank_up_check_effect = { MAGIC = elemental_water }
=======
		# Maintenance effects
		hidden_effect = {
			wc_fill_mana_on_day_one_from_perks_crutch_effect = yes
		}
>>>>>>> 3f38c6c1
	}
}
elemental_water_magic_tree_1_perk_4 = {
	lifestyle = elemental_water_magic_lifestyle
	tree = elemental_water_magic_tree_1
	position = { 3 2 }
	icon = node_diplomacy

	parent = elemental_water_magic_tree_1_perk_2

	effect = {
<<<<<<< HEAD
		wc_MAGIC_magic_lifestyle_elemental_rank_up_check_effect = { MAGIC = elemental_water }
=======
		# Maintenance effects
		hidden_effect = {
			wc_fill_mana_on_day_one_from_perks_crutch_effect = yes
		}
>>>>>>> 3f38c6c1
	}
}
elemental_water_magic_tree_1_perk_5 = {
	lifestyle = elemental_water_magic_lifestyle
	tree = elemental_water_magic_tree_1
	position = { 0.25 3 }
	icon = node_diplomacy

	parent = elemental_water_magic_tree_1_perk_3

	effect = {
<<<<<<< HEAD
		wc_MAGIC_magic_lifestyle_elemental_rank_up_check_effect = { MAGIC = elemental_water }
=======
		# Maintenance effects
		hidden_effect = {
			wc_fill_mana_on_day_one_from_perks_crutch_effect = yes
		}
>>>>>>> 3f38c6c1
	}
}
elemental_water_magic_tree_1_perk_6 = {
	lifestyle = elemental_water_magic_lifestyle
	tree = elemental_water_magic_tree_1
	position = { 3.75 3 }
	icon = node_diplomacy

	parent = elemental_water_magic_tree_1_perk_4

	effect = {
<<<<<<< HEAD
		wc_MAGIC_magic_lifestyle_elemental_rank_up_check_effect = { MAGIC = elemental_water }
=======
		# Maintenance effects
		hidden_effect = {
			wc_fill_mana_on_day_one_from_perks_crutch_effect = yes
		}
>>>>>>> 3f38c6c1
	}
}
elemental_water_magic_tree_1_perk_7 = {
	lifestyle = elemental_water_magic_lifestyle
	tree = elemental_water_magic_tree_1
	position = { 0.5 4 }
	icon = node_diplomacy

	parent = elemental_water_magic_tree_1_perk_5

	effect = {
<<<<<<< HEAD
		wc_MAGIC_magic_lifestyle_elemental_rank_up_check_effect = { MAGIC = elemental_water }
=======
		# Maintenance effects
		hidden_effect = {
			wc_fill_mana_on_day_one_from_perks_crutch_effect = yes
		}
>>>>>>> 3f38c6c1
	}
}
elemental_water_magic_tree_1_perk_8 = {
	lifestyle = elemental_water_magic_lifestyle
	tree = elemental_water_magic_tree_1
	position = { 3.5 4 }
	icon = node_diplomacy

	parent = elemental_water_magic_tree_1_perk_6

	effect = {
<<<<<<< HEAD
		wc_MAGIC_magic_lifestyle_elemental_rank_up_check_effect = { MAGIC = elemental_water }
=======
		# Maintenance effects
		hidden_effect = {
			wc_fill_mana_on_day_one_from_perks_crutch_effect = yes
		}
>>>>>>> 3f38c6c1
	}
}
elemental_water_magic_tree_1_perk_9 = {
	lifestyle = elemental_water_magic_lifestyle
	tree = elemental_water_magic_tree_1
	position = { 2 5 }
	icon = node_diplomacy

	parent = elemental_water_magic_tree_1_perk_7
	parent = elemental_water_magic_tree_1_perk_8

	effect = {
<<<<<<< HEAD
		wc_MAGIC_magic_lifestyle_elemental_rank_up_check_effect = { MAGIC = elemental_water }
=======
		# Maintenance effects
		hidden_effect = {
			wc_fill_mana_on_day_one_from_perks_crutch_effect = yes
		}
>>>>>>> 3f38c6c1
	}
}<|MERGE_RESOLUTION|>--- conflicted
+++ resolved
@@ -30,15 +30,11 @@
 	}
 
 	effect = {
-<<<<<<< HEAD
-		wc_MAGIC_magic_lifestyle_elemental_rank_up_check_effect = { MAGIC = elemental_water }
-=======
 		# Maintenance effects
 		hidden_effect = {
 			wc_start_mana_regeneration_loop_effect = yes
 			wc_fill_mana_on_day_one_from_perks_crutch_effect = yes
 		}
->>>>>>> 3f38c6c1
 	}
 }
 elemental_water_magic_tree_1_perk_2 = {
@@ -50,14 +46,10 @@
 	parent = elemental_water_magic_tree_1_perk_1
 
 	effect = {
-<<<<<<< HEAD
-		wc_MAGIC_magic_lifestyle_elemental_rank_up_check_effect = { MAGIC = elemental_water }
-=======
 		# Maintenance effects
 		hidden_effect = {
 			wc_fill_mana_on_day_one_from_perks_crutch_effect = yes
 		}
->>>>>>> 3f38c6c1
 	}
 }
 elemental_water_magic_tree_1_perk_3 = {
@@ -69,14 +61,10 @@
 	parent = elemental_water_magic_tree_1_perk_2
 
 	effect = {
-<<<<<<< HEAD
-		wc_MAGIC_magic_lifestyle_elemental_rank_up_check_effect = { MAGIC = elemental_water }
-=======
 		# Maintenance effects
 		hidden_effect = {
 			wc_fill_mana_on_day_one_from_perks_crutch_effect = yes
 		}
->>>>>>> 3f38c6c1
 	}
 }
 elemental_water_magic_tree_1_perk_4 = {
@@ -88,14 +76,10 @@
 	parent = elemental_water_magic_tree_1_perk_2
 
 	effect = {
-<<<<<<< HEAD
-		wc_MAGIC_magic_lifestyle_elemental_rank_up_check_effect = { MAGIC = elemental_water }
-=======
 		# Maintenance effects
 		hidden_effect = {
 			wc_fill_mana_on_day_one_from_perks_crutch_effect = yes
 		}
->>>>>>> 3f38c6c1
 	}
 }
 elemental_water_magic_tree_1_perk_5 = {
@@ -107,14 +91,10 @@
 	parent = elemental_water_magic_tree_1_perk_3
 
 	effect = {
-<<<<<<< HEAD
-		wc_MAGIC_magic_lifestyle_elemental_rank_up_check_effect = { MAGIC = elemental_water }
-=======
 		# Maintenance effects
 		hidden_effect = {
 			wc_fill_mana_on_day_one_from_perks_crutch_effect = yes
 		}
->>>>>>> 3f38c6c1
 	}
 }
 elemental_water_magic_tree_1_perk_6 = {
@@ -126,14 +106,10 @@
 	parent = elemental_water_magic_tree_1_perk_4
 
 	effect = {
-<<<<<<< HEAD
-		wc_MAGIC_magic_lifestyle_elemental_rank_up_check_effect = { MAGIC = elemental_water }
-=======
 		# Maintenance effects
 		hidden_effect = {
 			wc_fill_mana_on_day_one_from_perks_crutch_effect = yes
 		}
->>>>>>> 3f38c6c1
 	}
 }
 elemental_water_magic_tree_1_perk_7 = {
@@ -145,14 +121,10 @@
 	parent = elemental_water_magic_tree_1_perk_5
 
 	effect = {
-<<<<<<< HEAD
-		wc_MAGIC_magic_lifestyle_elemental_rank_up_check_effect = { MAGIC = elemental_water }
-=======
 		# Maintenance effects
 		hidden_effect = {
 			wc_fill_mana_on_day_one_from_perks_crutch_effect = yes
 		}
->>>>>>> 3f38c6c1
 	}
 }
 elemental_water_magic_tree_1_perk_8 = {
@@ -164,14 +136,10 @@
 	parent = elemental_water_magic_tree_1_perk_6
 
 	effect = {
-<<<<<<< HEAD
-		wc_MAGIC_magic_lifestyle_elemental_rank_up_check_effect = { MAGIC = elemental_water }
-=======
 		# Maintenance effects
 		hidden_effect = {
 			wc_fill_mana_on_day_one_from_perks_crutch_effect = yes
 		}
->>>>>>> 3f38c6c1
 	}
 }
 elemental_water_magic_tree_1_perk_9 = {
@@ -184,13 +152,9 @@
 	parent = elemental_water_magic_tree_1_perk_8
 
 	effect = {
-<<<<<<< HEAD
-		wc_MAGIC_magic_lifestyle_elemental_rank_up_check_effect = { MAGIC = elemental_water }
-=======
 		# Maintenance effects
 		hidden_effect = {
 			wc_fill_mana_on_day_one_from_perks_crutch_effect = yes
 		}
->>>>>>> 3f38c6c1
 	}
 }