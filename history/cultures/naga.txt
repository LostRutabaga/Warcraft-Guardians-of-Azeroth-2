1.1.1 = {
	discover_innovation = innovation_bannus 
	discover_innovation = innovation_quilted_armor 
	discover_innovation = innovation_motte 
	#
	discover_innovation = innovation_crop_rotation 
	discover_innovation = innovation_development_01 
	discover_innovation = innovation_casus_belli 
<<<<<<< HEAD
	discover_innovation = innovation_ledger
=======
	discover_innovation = innovation_ledger 
	#
	discover_innovation = innovation_amphibious
>>>>>>> 6d04b6be
}
270.1.1 = {
	discover_innovation = innovation_barracks 
	discover_innovation = innovation_mustering_grounds 
	discover_innovation = innovation_catapult 
	#
	discover_innovation = innovation_city_planning 
	discover_innovation = innovation_plenary_assemblies 
	discover_innovation = innovation_currency_01 
	discover_innovation = innovation_gavelkind 
	#
	join_era = culture_era_early_medieval
}
400.1.1 = {
	discover_innovation = innovation_house_soldiers 
	#
	discover_innovation = innovation_hereditary_rule 
	discover_innovation = innovation_baliffs 
	#
}
508.1.1 = {
	discover_innovation  = innovation_battlements 
	discover_innovation  = innovation_horseshoes 
	#
	discover_innovation = innovation_currency_02 
	discover_innovation = innovation_chronicle_writing 
	discover_innovation = innovation_royal_prerogative 
	#
}
583.1.1 = {
	discover_innovation  = innovation_mangonel 
	discover_innovation  = innovation_burhs 
	discover_innovation  = innovation_arched_saddle 
	#
	discover_innovation = innovation_development_02 
	discover_innovation = innovation_manorialism 
	discover_innovation = innovation_armilary_sphere 
	#
	join_era = culture_era_high_medieval
}
605.1.1 = {
	discover_innovation  = innovation_castle_baileys 
	#
	discover_innovation = innovation_guilds 
	#
}<|MERGE_RESOLUTION|>--- conflicted
+++ resolved
@@ -6,13 +6,9 @@
 	discover_innovation = innovation_crop_rotation 
 	discover_innovation = innovation_development_01 
 	discover_innovation = innovation_casus_belli 
-<<<<<<< HEAD
-	discover_innovation = innovation_ledger
-=======
 	discover_innovation = innovation_ledger 
 	#
 	discover_innovation = innovation_amphibious
->>>>>>> 6d04b6be
 }
 270.1.1 = {
 	discover_innovation = innovation_barracks 
@@ -31,7 +27,6 @@
 	#
 	discover_innovation = innovation_hereditary_rule 
 	discover_innovation = innovation_baliffs 
-	#
 }
 508.1.1 = {
 	discover_innovation  = innovation_battlements 
@@ -40,7 +35,6 @@
 	discover_innovation = innovation_currency_02 
 	discover_innovation = innovation_chronicle_writing 
 	discover_innovation = innovation_royal_prerogative 
-	#
 }
 583.1.1 = {
 	discover_innovation  = innovation_mangonel 
@@ -57,5 +51,4 @@
 	discover_innovation  = innovation_castle_baileys 
 	#
 	discover_innovation = innovation_guilds 
-	#
 }