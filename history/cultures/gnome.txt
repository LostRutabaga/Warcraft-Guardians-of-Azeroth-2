--- conflicted
+++ resolved
@@ -63,8 +63,5 @@
 	discover_innovation = innovation_guilds 
 	discover_innovation = innovation_land_grants 
 	#
-<<<<<<< HEAD
-=======
 	discover_innovation = innovation_tinkers
->>>>>>> 30db95ce
 }