﻿# Events for handling the Meet Peers activity

namespace = playdate

#####################
## SETUP AND MAINTENANCE EVENTS
## 0000-0999
## by Linnéa Thimrén
#####################
#playdate.0001 - Trigger events
#playdate.0010 - Double booked - cancellation event
#playdate.0020 - The host has died during the feast - event for guests
#playdate.0021 - The host has been imprisoned - for host
#playdate.0022 - The host has been imprisoned - for guests
#playdate.9999 - Feast reroll event - in case no event is available

######################
## INVITATION AND START EVENTS
## 1000-2999
## by Linnéa Thimrén
######################
#playdate.1001 - Standard invitation event
#playdate.2001 - Generic start event for host
#playdate.2003 - No guests showed up
#playdate.2501 - Generic start event for guests

#################################
## ONGOING EVENTS
## 3000-8999
## by Linnéa Thimrén
#################################
#playdate.3001 - Get friend or victim
#playdate.3002 - Discover secret or spend time with your crush/friend
#playdate.3003 - Spend time with cat
#playdate.3004 - Spend time with dog
#playdate.3005 - Someone learns one of your secrets
#playdate.3006 - Book nerd
#playdate.3007 - Climb tree
#playdate.3008 - Go for a swim
#playdate.3009 - Snow fight!
#playdate.3010 - Go to local market
#playdate.3011 - Playing house
#playdate.3012 - Play at being knights
#playdate.3013 - Meet a witch
#playdate.3014 - Hang with a priest

#################################
## END EVENTS
## 9000-9999
## by Linnéa Thimrén
#################################
#playdate.9000 - End events setup
#playdate.9001 - Host end event
#playdate.9002 - Guest end event

#######################################################################################


#####################
## SETUP AND MAINTENANCE EVENTS
## 0000 - 0999
#####################

# Trigger events
# by Linnéa Thimrén
playdate.0001 = {
	hidden = yes

	immediate = {
		#Give all participants start playdate events
		scope:activity = {
			every_participant = {
				if = { #You're busy at another playdate! (invites were sent the same day, but you agreed to another playdate after this one )
					limit = {
						exists = var:booked_for_a_party
						var:booked_for_a_party = { NOT = { this = scope:activity.activity_owner } }
					}
					trigger_event = playdate.0010
				}
				else = {
					trigger_event = {
						on_action = playdate_start_events
						days = playdate_initial_event_delay
					}
				}
			}
		}

		trigger_event = {
			id = playdate.9000
			days = max_playdate_duration
		}
	}
}


# Double booked - cancellation event
# by Linnéa Thimrén
playdate.0010 = {
	type = letter_event
	opening = {
		desc = feast.1501.opening
	}
	desc = playdate.0010.desc
	sender = scope:activity.activity_owner

	immediate = {
		var:booked_for_a_party = {
			save_scope_as = other_host
		}
		scope:activity = {
			decline_invitation_for_character = root
		}
		scope:activity.activity_owner = {
			add_opinion = {
				target = root
				modifier = insult_opinion
				opinion = -10
			}
		}
	}

	option = {
		name = playdate.0010.a
		
	}
}

#The host has died during the feast - event for guests
# by Linnéa Thimrén
playdate.0020 = {
	type = character_event
	title = playdate.0020.t
	desc = playdate.0020.desc
	theme = playdate_activity
	override_icon = {
		reference = "gfx/interface/icons/event_types/type_illness.dds"
	}
	left_portrait = {
		character = scope:host
	}
	
	option = {
		name = playdate.0020.a
		custom_tooltip = playdate.0020.a.tt
	}
}


#The host has been imprisoned - for host
# by Linnéa Thimrén
playdate.0021 = {
	type = character_event
	title = playdate.0020.t
	desc = playdate.0021.desc
	theme = playdate_activity
	override_icon = {
		reference = "gfx/interface/icons/event_types/type_prison.dds"
	}
	left_portrait = {
		character = scope:host
		animation = prison_dungeon
	}

	immediate = {
		hosted_successful_playdate_interrupted_effect = yes
	}
	
	option = {
		name = playdate.0021.a
	}
}

#The host has been imprisoned - for guests
# by Linnéa Thimrén
playdate.0022 = {
	type = character_event
	title = playdate.0020.t
	desc = playdate.0022.desc
	theme = playdate_activity
	override_icon = {
		reference = "gfx/interface/icons/event_types/type_prison.dds"
	}
	left_portrait = {
		character = scope:host
		animation = prison_dungeon
	}
	
	option = {
		name = playdate.0021.a
	}
}


# Feast reroll event - in case no event is available
playdate.9999 = {
	hidden = yes

	trigger = {
		exists = scope:activity
	}

	immediate = {
		playdate_wrap_up_or_fire_random_event_effect = yes	
	}
}

######################
## INVITATION AND START EVENTS
## 1000-2999
## by Linnéa Thimrén
######################

# Standard invitation event
# by Linnéa Thimrén
playdate.1001 = {
	type = letter_event
	opening = {
		desc = feast.1501.opening
	}
	desc = {
		desc = playdate.1001.opening_desc
		first_valid = {
			triggered_desc = {
				trigger = {
					OR = {
						reverse_opinion = {
							target = scope:sender
							value > 50
						}
						has_relation_friend = scope:sender
						scope:sender = { has_relation_crush = root }
					}
				}
				desc = playdate.1001.host_likes_me
			}
			triggered_desc = {
				trigger = {
					OR = {
						reverse_opinion = {
							target = scope:sender
							value < -1
						}
						has_relation_bully = scope:sender
						has_relation_victim = scope:sender
					}
				}
				desc = playdate.1001.host_dislikes_me
			}
			desc = playdate.1001.host_gets_along_with_me
		}
	}
	sender = scope:sender

	trigger = {
		is_available_for_child_activity_trigger = yes
		exists = scope:activity.activity_owner
		NOT = { exists = var:is_handling_playdate_invitation }
	}

	on_trigger_fail = { #Trigger invitation again if it was blocked because the character was handling another invitation
		if = {
			limit = {
				is_available_for_child_activity_trigger = yes
				exists = var:is_handling_playdate_invitation
			}
			trigger_event = {
				id = playdate.1001
				days = 1
			}
		}
	}

	immediate = {
		scope:activity.activity_owner = {
			save_scope_as = sender
		}
		scope:activity.activity_province = {
			barony = {
				save_scope_as = barony
			}
		}
		set_variable = {
			name = is_handling_playdate_invitation
			value = scope:sender
			days = 20
		}
	}

	option = {
		name = playdate.1001.a
		play_music_cue = mx_cue_banquet
		scope:activity = {
			accept_invitation_for_character = prev
		}
		set_variable = {
			name = booked_for_a_party
			value = scope:sender
			days = 20
		}
		stress_impact = {
			gregarious = minor_stress_loss
			curious = minor_stress_loss
			shy = minor_stress_gain
		}
		ai_chance = {
			base = 100
			opinion_modifier = {
				opinion_target = scope:sender
			}
		}
	}

	option = {
		name = playdate.1001.b
		scope:activity = {
			decline_invitation_for_character = prev
		}
		stress_impact = {
			shy = minor_stress_loss
			gregarious = minor_stress_gain
			curious = minor_stress_gain
		}
		if = {
			limit = {
				faith = {
					has_doctrine_parameter = mandatory_feast_attendance
				}
			}
			add_piety = medium_piety_loss
		}
		ai_chance = {
			base = 10
			ai_value_modifier = {
				ai_boldness = 0.2
			}
			modifier = {
				add = -50
				faith = {
					has_doctrine_parameter = mandatory_feast_attendance
				}
			}
		}
	}

	after = {
		remove_variable = is_handling_playdate_invitation
	}
}


# Your (AI) child has been invited to a playdate, allow them to go?
# by Linnéa Thimrén
playdate.1002 = {
	type = letter_event
	opening = {
		desc = feast.1501.opening
	}
	desc = {
		desc = playdate.1002.opening_desc
		first_valid = {
			triggered_desc = {
				trigger = {
					scope:sender = {
						OR = {
							opinion = {
								target = scope:child_scope
								value > 50
							}
							has_relation_friend = scope:child_scope
							has_relation_crush = scope:child_scope
						}
					}
				}
				desc = playdate.1002.host_likes_child
			}
			triggered_desc = {
				trigger = {
					scope:sender = {
						OR = {
							opinion = {
								target = scope:child_scope
								value < -1
							}
							has_relation_bully = scope:child_scope
							has_relation_victim = scope:child_scope
						}
					}
				}
				desc = playdate.1002.host_dislikes_child
			}
			desc = playdate.1002.host_gets_along_with_child
		}
	}
	sender = scope:sender

	trigger = {
		scope:child_scope = {
			is_available_for_child_activity_trigger = yes
		}
		exists = scope:activity.activity_owner
		NOT = { exists = var:is_handling_playdate_invitation }
	}

	on_trigger_fail = { #Trigger invitation again if it was blocked because the character was handling another invitation
		if = {
			limit = {
				scope:child_scope = {
					is_available_for_child_activity_trigger = yes
				}
				exists = var:is_handling_playdate_invitation
			}
			trigger_event = {
				id = playdate.1002
				days = 1
			}
		}
	}

	immediate = {
		scope:activity.activity_owner = {
			save_scope_as = sender
		}
		scope:activity.activity_province = {
			barony = {
				save_scope_as = barony
			}
		}
		set_variable = {
			name = is_handling_playdate_invitation
			value = scope:sender
			days = 20
		}
	}

	option = {
		name = playdate.1002.a
		play_music_cue = mx_cue_banquet
		scope:activity = {
			accept_invitation_for_character = scope:child_scope
		}
		scope:child_scope = {
			set_variable = {
				name = booked_for_a_party
				value = scope:sender
				days = 20
			}
		}
		stress_impact = {
			gregarious = minor_stress_loss
			reveler_1 = minor_stress_impact_loss
			reveler_2 = minor_stress_impact_loss
			reveler_3 = minor_stress_impact_loss
		}
	}

	option = {
		name = playdate.1002.b
		scope:activity = {
			decline_invitation_for_character = scope:child_scope
		}
		if = {
			limit = {
				faith = {
					has_doctrine_parameter = mandatory_feast_attendance
				}
			}
			add_piety = medium_piety_loss
		}
		stress_impact = {
			callous = minor_stress_loss
			compassionate = minor_stress_gain
		}
	}

	after = {
		remove_variable = is_handling_playdate_invitation
	}
}


## START EVENTS FOR HOST

# Generic start event for host
# by Linnéa Thimrén
scripted_trigger playdate_2001_guest_of_interest_1_trigger = {
	playdate_default_participant_trigger = yes
	NOR = {
		has_relation_rival = root
		has_relation_bully = root
	}
	#Don't care about family-members in the same court
	NOT = {
		is_close_family_of = root
		is_in_the_same_court_as_or_guest = root
	}
	#To avoid awkward loc we don't want two siblings
	NOR = {
		AND = {
			exists = scope:guest_of_interest_1
			is_sibling_of = scope:guest_of_interest_1
		}
		AND = {
			exists = scope:guest_of_interest_2
			is_sibling_of = scope:guest_of_interest_2
		}
	}
}

scripted_trigger playdate_2001_guest_of_interest_4_trigger = {
	playdate_default_participant_trigger = yes
	OR = {
		has_relation_rival = root
		has_relation_potential_rival = root
		has_relation_bully = root
	}
	NOR = {
		AND = {
			exists = scope:guest_of_interest_1
			this = scope:guest_of_interest_1
		}
		AND = {
			exists = scope:guest_of_interest_2
			this = scope:guest_of_interest_2
		}
		AND = {
			exists = scope:guest_of_interest_3
			this = scope:guest_of_interest_3
		}
	}
}

playdate.2001 = {
	type = character_event
	title = playdate.2001.t
	desc = {
		desc = playdate.2001.desc_opening
		first_valid = {
			triggered_desc = {
			    trigger = {
					exists = scope:guest_of_interest_1
					exists = scope:guest_of_interest_2
					exists = scope:guest_of_interest_3
			    }
			    desc = playdate.2001.desc_guest_of_interest_1_2_3
			}
			triggered_desc = {
			    trigger = {
					exists = scope:guest_of_interest_1
					exists = scope:guest_of_interest_2
			    }
			    desc = playdate.2001.desc_guest_of_interest_1_and_2
			}
			triggered_desc = {
			    trigger = {
					exists = scope:guest_of_interest_1
			    }
			    desc = playdate.2001.desc_guest_of_interest_1
			}
			desc = playdate.2001.desc
		}
		triggered_desc = {
		    trigger = {
				exists = scope:guest_of_interest_4
		    }
		    desc = playdate.2001.desc_guest_of_interest_4
		}
	}
	theme = playdate_activity
	left_portrait = scope:portrait_1
	right_portrait = scope:portrait_2
	lower_left_portrait = scope:portrait_3
	lower_right_portrait = scope:portrait_4

	trigger = {
		this = scope:activity.activity_owner
	}

	immediate = {
		play_music_cue = mx_cue_banquet

		scope:activity = {
			#save down interesting scopes
			if = {
				limit = {
					any_participant = {
						playdate_2001_guest_of_interest_1_trigger = yes
					}
				}
				random_participant = {
					limit = { #Let's grab your liege if they're here
						playdate_2001_guest_of_interest_1_trigger = yes
						target_is_vassal_or_below = root
					}
					alternative_limit = { #Otherwise, a powerful vassal
						playdate_2001_guest_of_interest_1_trigger = yes
						is_powerful_vassal_of = root
					}
					alternative_limit = { #Or just any good relationship
						playdate_2001_guest_of_interest_1_trigger = yes
					}
					save_scope_as = guest_of_interest_1
					save_scope_as = portrait_1
				}
				if = {
					limit = {
						any_participant = {
							playdate_2001_guest_of_interest_1_trigger = yes
							NOT = { this = scope:guest_of_interest_1 }
						}
					}
					random_participant = {
						limit = { #We would rather have someone interesting
							playdate_2001_guest_of_interest_1_trigger = yes
							OR = {
								root = { has_relation_crush = prev }
								has_relation_friend = root
							}
							NOT = { this = scope:guest_of_interest_1 }
						}
						alternative_limit = { #We would rather have someone interesting
							playdate_2001_guest_of_interest_1_trigger = yes
							is_of_major_interest_to_root_trigger = yes
							NOT = { this = scope:guest_of_interest_1 }
						}
						alternative_limit = {
							playdate_2001_guest_of_interest_1_trigger = yes
							NOT = { this = scope:guest_of_interest_1 }
						}
						save_scope_as = guest_of_interest_2
						save_scope_as = portrait_2
					}
					if = {
						limit = {
							any_participant = {
								playdate_2001_guest_of_interest_1_trigger = yes
								NOR = {
									this = scope:guest_of_interest_1
									this = scope:guest_of_interest_2
								}
							}
						}
						random_participant = {
							limit = { #We would rather have someone interesting
								playdate_2001_guest_of_interest_1_trigger = yes
								is_of_major_interest_to_root_trigger = yes
								NOR = {
									this = scope:guest_of_interest_1
									this = scope:guest_of_interest_2
								}
							}
							alternative_limit = {
								playdate_2001_guest_of_interest_1_trigger = yes
								NOR = {
									this = scope:guest_of_interest_1
									this = scope:guest_of_interest_2
								}
							}
							save_scope_as = guest_of_interest_3
							save_scope_as = portrait_3
						}
					}
				}
			}
			if = {
				limit = {
					any_participant = {
						playdate_2001_guest_of_interest_4_trigger = yes
					}
				}
				random_participant = {
					limit = {
						playdate_2001_guest_of_interest_4_trigger = yes
					}
					save_scope_as = guest_of_interest_4
					save_scope_as = portrait_4
				}
			}
		}

		if = {
			limit = {
				NOT = {
					exists = scope:portrait_1
				}
			}
			save_scope_as = portrait_1
		}
	}

	option = {
		name = playdate.2001.a
		custom_tooltip = playdate.2001.a.tt
	}
}

# No guests showed up
# by Linnéa Thimrén
playdate.2003 = {
	type = character_event
	title = playdate.2003.t
	desc = playdate.2003.desc
	theme = playdate_activity
	left_portrait = scope:activity.activity_owner
	
	immediate = {
		scope:activity = {
			complete_activity = no
		}
	}

	option = {
		name = playdate.2003.a
		stress_impact = {
			base = minor_stress_impact_gain
			gregarious = medium_stress_impact_gain
			charming = medium_stress_impact_gain
			shy = minor_stress_impact_loss
			pensive = minor_stress_impact_loss
		}
	}
}


## START EVENTS FOR GUESTS

# Generic start event for guests
# by Linnéa Thimrén
playdate.2501 = {
	type = character_event
	title = playdate.2501.t
	desc = {
		first_valid = {
			triggered_desc = {
				trigger = {
					OR = {
						has_relation_rival = scope:activity.activity_owner
						has_relation_bully = scope:activity.activity_owner
						has_relation_victim = scope:activity.activity_owner
						reverse_opinion = {
							target = scope:activity.activity_owner
							value < -40
						}
					}
				}
				desc = playdate.2501.dislikes_host
			}
			desc = playdate.2501.likes_host
		}
	}
	theme = playdate_activity
	left_portrait = {
		character = scope:activity.activity_owner
		animation = happiness
	}

	trigger = {
		NOT = { this = scope:activity.activity_owner }
	}

	immediate = {
		play_music_cue = mx_cue_banquet
		trigger_event = { on_action = playdate_event_selection days = 15 }
	}

	option = {
		name = {
			trigger = {
				OR = {
					has_relation_rival = scope:activity.activity_owner
					has_relation_bully = scope:activity.activity_owner
					has_relation_victim = scope:activity.activity_owner
					reverse_opinion = {
						target = scope:activity.activity_owner
						value < -40
					}
				}
			}
			text = playdate.2501.a_dislike
		}
		name = {
			trigger = { always = yes }
			text = playdate.2501.a
		}
	}
}



#################################
## ONGOING EVENTS
## 3000-8999
## by Linnéa Thimrén
#################################

# Get friend or victim
# by Linnéa Thimrén
playdate.3001 = {
	type = character_event
	title = playdate.3001.t
	desc = playdate.3001.desc
	theme = playdate_activity
	left_portrait = {
		character = scope:guest
		animation = fear
	}
	
	trigger = {
		NOT = { exists = local_var:had_playdate_event_3001 }
		scope:activity = {
			any_participant = {
				playdate_default_participant_trigger = yes
				NOR = {
					has_relation_friend = root
					has_relation_victim = root
				}
			}
		}
	}

	immediate = {
		set_local_variable = {
			name = had_playdate_event_3001
			value = yes
		}
		scope:activity = {
			random_participant = {
				limit = {
					playdate_default_participant_trigger = yes
					NOR = {
						has_relation_friend = root
						has_relation_victim = root
					}
				}
				weight = {
					base = 1
					compare_modifier = { #More likely to pick someone bad at fighting
						value = prowess
						multiplier = -2
					}
					#More likely the closer to your age they are
					playdate_close_age_scripted_modifier = yes
				}
				save_scope_as = guest
			}
		}
	}

	option = { #help them
		name = playdate.3001.a
		set_relation_friend = scope:guest
		scope:guest = {
			add_opinion = {
				target = root
				modifier = kindness_opinion
				opinion = 30
			}
		}
		random = {
			chance = 10
			send_interface_toast = {
				title = playdate.3001.a_injured
				left_icon = root
				increase_wounds_no_death_effect = { REASON = fight }
			}
		}
		stress_impact = {
			callous = medium_stress_impact_gain
			rowdy = medium_stress_impact_loss
			pensive = medium_stress_impact_gain
		}
		ai_chance = {
			base = 50
			ai_value_modifier = {
				ai_boldness = 0.75
			}
		}
	}

	option = { #scream for help
		name = playdate.3001.b
		add_prestige = medium_prestige_loss
		scope:guest = {
			add_opinion = {
				target = root
				modifier = kindness_opinion
				opinion = 30
			}
		}
		stress_impact = {
			callous = medium_stress_impact_gain
			arrogant = medium_stress_impact_gain
			rowdy = minor_stress_impact_gain
			pensive = minor_stress_impact_loss
		}
		ai_chance = {
			base = 100
			ai_value_modifier = {
				ai_boldness = -1
			}
		}
	}

	option = { #join in
		name = playdate.3001.c
		if = {
			limit = {
				NOR = {
					has_relation_bully = scope:guest
					has_relation_victim = scope:guest
				}
			}
			set_relation_victim = scope:guest
		}
		scope:guest = {
			add_opinion = {
				target = root
				modifier = cruelty_opinion
				opinion = -30
			}
			increase_wounds_no_death_effect = { REASON = fight }
		}
		stress_impact = {
			rowdy = medium_stress_impact_loss
			callous = minor_stress_impact_loss
			sadistic = medium_stress_impact_loss
			compassionate = medium_stress_impact_gain
			pensive = medium_stress_impact_gain
		}
		ai_chance = {
			base = 100
			ai_value_modifier = {
				ai_compassion = -1
			}
		}
	}

	after = {
		hidden_effect = {
			playdate_wrap_up_or_fire_random_event_effect = yes
		}
	}
}


# Discover secret or spend time with your crush/friend
# by Linnéa Thimrén
scripted_trigger playdate_3002_secret_trigger = {
	NOT = {
		any_secret_knower = { this = root }
	}
	secret_owner = { save_temporary_scope_as = owner_check }
	scope:activity = {
		any_participant = {
			NOT = { this = scope:owner_check }
		}
	}
}

scripted_trigger playdate_3002_close_participant_trigger = {
	playdate_default_participant_trigger = yes
	NOT = { any_secret = { this = scope:secret } }
}

playdate.3002 = {
	type = character_event
	title = playdate.3002.t
	desc = playdate.3002.desc
	theme = playdate_activity
	left_portrait = scope:close_participant
	right_portrait = scope:secret_holder
	
	trigger = {
		NOT = { exists = local_var:had_playdate_event_3002 }
		scope:activity = {
			any_participant = {
				playdate_default_participant_trigger = yes
			}
			OR = {
				activity_province.county.holder = {
					any_courtier_or_guest = {
						any_secret = {
							playdate_3002_secret_trigger = yes
						}
					}
				}
				any_participant = {
					any_secret = {
						playdate_3002_secret_trigger = yes
					}
				}
			}
		}
	}

	weight_multiplier = {
		base = 0.5
		modifier = { #More likely to trigger if you have a crush/friend there to distract you
			add = 0.5
			scope:activity = {
				any_participant = {
					playdate_default_participant_trigger = yes
					OR = {
						root = { has_relation_crush = prev }
						has_relation_friend = root
					}
				}
				OR = {
					activity_province.county.holder = {
						any_courtier_or_guest = {
							any_secret = {
								playdate_3002_secret_trigger = yes
							}
						}
					}
					any_participant = {
						any_secret = {
							playdate_3002_secret_trigger = yes
						}
					}
				}
			}
		}
	}

	immediate = {
		set_local_variable = {
			name = had_playdate_event_3002
			value = yes
		}
		scope:activity = {
			#Find a secret and a secret holder
			if = {
				limit = { #Does a participant have a secret?
					any_participant = {
						any_secret = {
							playdate_3002_secret_trigger = yes
						}
					}
				}
				random_participant = {
					limit = {
						any_secret = {
							playdate_3002_secret_trigger = yes
						}
					}
					save_scope_as = secret_holder
					random_secret = {
						limit = {
							playdate_3002_secret_trigger = yes
						}
						save_scope_as = secret
					}
				}
			}
			else = { #If no participant have a secret you get a random courtier's
				activity_province.county.holder = {
					random_courtier_or_guest = {
						limit = {
							any_secret = {
								playdate_3002_secret_trigger = yes
							}
						}
						save_scope_as = secret_holder
						random_secret = {
							limit = {
								playdate_3002_secret_trigger = yes
							}
							save_scope_as = secret
						}
					}
				}
			}

			# Save crush/friend/person
			random_participant = {
				limit = {
					playdate_3002_close_participant_trigger = yes
					root = { has_relation_crush = prev }
				}
				alternative_limit = {
					playdate_3002_close_participant_trigger = yes
					has_relation_friend = root
				}
				alternative_limit = {
					playdate_3002_close_participant_trigger = yes
				}
				weight = {
					base = 1
					opinion_modifier = { #More likely to be picked if they like you
						opinion_target = root
						multiplier = 1
					}
				}
				save_scope_as = close_participant
			}
		}
	}

	option = { # Spend time with crush/friend
		name = playdate.3002.a
		
		scope:close_participant = {
			add_opinion = {
				target = root
				modifier = friendliness_opinion
				opinion = 40
			}
		}
		stress_impact = {
			charming = medium_stress_impact_loss
			curious = medium_stress_impact_gain
		}
		ai_chance = {
			base = 100
		}
	}

	option = { #Learn the secret!
		name = playdate.3002.b
		scope:secret = {
			reveal_to = root
		}
		scope:close_participant = {
			add_opinion = {
				target = root
				modifier = friendliness_opinion
				opinion = -10
			}
		}
		stress_impact = {
			charming = medium_stress_impact_gain
			curious = medium_stress_impact_loss
			bossy = minor_stress_impact_loss
		}
		ai_chance = {
			base = 100
			ai_value_modifier = {
				ai_compassion = -1
			}
		}
	}

	after = {
		hidden_effect = {
			playdate_wrap_up_or_fire_random_event_effect = yes
		}
	}
}


# Spend time with cat
# by Linnéa Thimrén
scripted_trigger playdate_3003_guest_trigger = {
	playdate_default_participant_trigger = yes
	any_owned_story = {
		OR = {
			story_type = story_cycle_pet_dog
			story_type = story_cycle_pet_cat
		}
	}
}

playdate.3003 = {
	type = character_event
	title = playdate.3003.t
	desc = {
		desc = playdate.3003.desc_opening
		first_valid = {
			triggered_desc = {
			    trigger = {
					exists = scope:bonding_cat
			    }
			    desc = {
			    	desc = playdate.3003.desc_bonding_cat_opening
			    	desc = playdate.3003.desc_bonding_cat
			    }
			}
			triggered_desc = {
			    trigger = {
					exists = scope:bonding_dog
			    }
			    desc = {
			    	desc = playdate.3003.desc_bonding_dog_opening
			    	desc = playdate.3003.desc_bonding_dog
			    }
			}
		}
	}
	theme = playdate_activity
	left_portrait = scope:guest

	trigger = {
		NOT = { exists = local_var:had_playdate_event_3003 }
		any_owned_story = {
			story_type = story_cycle_pet_cat
		}
		scope:activity = {
			any_participant = {
				playdate_3003_guest_trigger = yes
			}
		}
	}

	immediate = {
		set_local_variable = {
			name = had_playdate_event_3003
			value = yes
		}

		scope:activity = {	
			random_participant = {
				limit = {
					playdate_3003_guest_trigger = yes
				}
				weight = {
					base = 1
					modifier = { #More likely to pick someone who has a dog so you can take it...
						add = 2
						any_owned_story = {
							story_type = story_cycle_pet_dog
						}
					}
				}
				save_scope_as = guest
				if = { # Is it a cat or a dog they have?
					limit = {
						any_owned_story = {
							story_type = story_cycle_pet_dog
						}
					}
					random_owned_story = {
						limit = {
							story_type = story_cycle_pet_dog
						}
						save_scope_as = their_story
					}
					save_scope_value_as = {
						name = bonding_dog
						value = yes
					}
				}
				else = {
					random_owned_story = {
						limit = {
							story_type = story_cycle_pet_cat
						}
						save_scope_as = their_story
					}
					save_scope_value_as = {
						name = bonding_cat
						value = yes
					}
				}
			}
		}
	}

	option = { # You have a cute animal!!
		name = {
			trigger = { exists = scope:bonding_cat }
			text = playdate.3003.a_cat
		}
		name = {
			trigger = { exists = scope:bonding_dog }
			text = playdate.3003.a_dog
		}

		progress_towards_friend_effect = {
			CHARACTER = scope:guest
			OPINION = yes
		}
		stress_impact = {
			callous = minor_stress_impact_gain
			charming = medium_stress_impact_loss
		}
		ai_chance = {
			base = 100
			ai_value_modifier = {
				ai_compassion = 0.75
			}
		}
	}

	option = { # Hmm, my dog now.
		name = playdate.3003.b
		trigger = {
			exists = scope:bonding_dog
			NOT = {
				any_owned_story = {
					story_type = story_cycle_pet_dog
				}
			}
		}
		scope:guest = {
			transfer_dog_story_cycle_to_effect = {
				CHARACTER = root
				STORY = scope:their_story
			}
		}
		if = {
			limit = {
				NOR = {
					has_relation_bully = scope:guest
					has_relation_victim = scope:guest
				}
			}
			set_relation_victim = scope:guest
			scope:guest = {
				add_opinion = {
					target = root
					modifier = hate_opinion
					opinion = -20
				}
			}
		}
		else = {
			progress_towards_rival_effect = {
				CHARACTER = scope:guest
				OPINION = yes
			}
		}
		stress_impact = {
			compassionate = medium_stress_impact_gain
			charming = medium_stress_impact_gain
			greedy = medium_stress_impact_loss
			bossy = medium_stress_impact_loss
		}
		ai_chance = {
			base = 100
			ai_value_modifier = {
				ai_greed = 0.75
				ai_compassion = -0.75
			}
		}
	}

	option = { #Your pet looks like shit
		name = playdate.3003.c
		progress_towards_rival_effect = {
			CHARACTER = scope:guest
			OPINION = yes
		}
		stress_impact = {
			compassionate = medium_stress_impact_gain
			charming = medium_stress_impact_gain
			arrogant = medium_stress_impact_loss
		}
		ai_chance = {
			base = 100
			ai_value_modifier = {
				ai_compassion = 0.75
			}
		}
	}

	after = {
		hidden_effect = {
			playdate_wrap_up_or_fire_random_event_effect = yes
		}
	}
}


# Spend time with dog
# by Linnéa Thimrén
playdate.3004 = {
	type = character_event
	title = playdate.3004.t
	desc = {
		desc = playdate.3004.desc_opening
		first_valid = {
			triggered_desc = {
			    trigger = {
					exists = scope:bonding_cat
			    }
			    desc = {	
			    	desc = playdate.3004.desc_bonding_cat_opening
			    	desc = playdate.3003.desc_bonding_cat
			    }
			}
			triggered_desc = {
			    trigger = {
					exists = scope:bonding_dog
			    }
			    desc = {
			    	desc = playdate.3004.desc_bonding_dog_opening
			    	desc = playdate.3003.desc_bonding_dog
			    }
			}
		}
	}
	theme = playdate_activity
	left_portrait = scope:guest

	trigger = {
		NOT = { exists = local_var:had_playdate_event_3003 }
		any_owned_story = {
			story_type = story_cycle_pet_dog
		}
		scope:activity = {
			any_participant = {
				playdate_3003_guest_trigger = yes
			}
		}
	}

	immediate = {
		set_local_variable = {
			name = had_playdate_event_3003
			value = yes
		}

		scope:activity = {	
			random_participant = {
				limit = {
					playdate_3003_guest_trigger = yes
				}
				weight = {
					base = 1
					modifier = { #More likely to pick someone who has a cat so you can take it...
						add = 2
						any_owned_story = {
							story_type = story_cycle_pet_cat
						}
					}
				}
				save_scope_as = guest
				if = { # Is it a cat or a cat they have?
					limit = {
						any_owned_story = {
							story_type = story_cycle_pet_cat
						}
					}
					random_owned_story = {
						limit = {
							story_type = story_cycle_pet_cat
						}
						save_scope_as = their_story
					}
					save_scope_value_as = {
						name = bonding_cat
						value = yes
					}
				}
				else = {
					random_owned_story = {
						limit = {
							story_type = story_cycle_pet_dog
						}
						save_scope_as = their_story
					}
					save_scope_value_as = {
						name = bonding_dog
						value = yes
					}
				}
			}
		}
	}

	option = { # You have a cute animal!!
		name = {
			trigger = { exists = scope:bonding_cat }
			text = playdate.3003.a_cat
		}
		name = {
			trigger = { exists = scope:bonding_dog }
			text = playdate.3003.a_dog
		}

		progress_towards_friend_effect = {
			CHARACTER = scope:guest
			OPINION = yes
		}
		stress_impact = {
			callous = minor_stress_impact_gain
			charming = medium_stress_impact_loss
		}
		ai_chance = {
			base = 100
			ai_value_modifier = {
				ai_compassion = 0.75
			}
		}
	}

	option = { # Hmm, my cat now.
		name = playdate.3004.b
		trigger = {
			exists = scope:bonding_cat
			NOT = {
				any_owned_story = {
					story_type = story_cycle_pet_cat
				}
			}
		}
		scope:guest = {
			transfer_cat_story_cycle_to_effect = {
				CHARACTER = root
				STORY = scope:their_story
			}
		}
		if = {
			limit = {
				NOR = {
					has_relation_bully = scope:guest
					has_relation_victim = scope:guest
				}
			}
			set_relation_victim = scope:guest
			scope:guest = {
				add_opinion = {
					target = root
					modifier = hate_opinion
					opinion = -20
				}
			}
		}
		else = {
			progress_towards_rival_effect = {
				CHARACTER = scope:guest
				OPINION = yes
			}
		}
		stress_impact = {
			compassionate = medium_stress_impact_gain
			charming = medium_stress_impact_gain
			greedy = medium_stress_impact_loss
			bossy = medium_stress_impact_loss
		}
		ai_chance = {
			base = 100
			ai_value_modifier = {
				ai_greed = 0.75
				ai_compassion = -0.75
			}
		}
	}

	option = { #Your pet looks like shit
		name = playdate.3004.c
		progress_towards_rival_effect = {
			CHARACTER = scope:guest
			OPINION = yes
		}
		stress_impact = {
			compassionate = medium_stress_impact_gain
			charming = medium_stress_impact_gain
			arrogant = medium_stress_impact_loss
		}
		ai_chance = {
			base = 100
			ai_value_modifier = {
				ai_compassion = 0.75
			}
		}
	}

	after = {
		hidden_effect = {
			playdate_wrap_up_or_fire_random_event_effect = yes
		}
	}
}


# Someone learns one of your secrets
# by Linnéa Thimrén
playdate.3005 = {
	type = character_event
	title = playdate.3005.t
	desc = playdate.3005.desc
	theme = playdate_activity
	left_portrait = {
		character = scope:guest
		animation = shock
	}
	lower_right_portrait = scope:secret_owner
	lower_center_portrait = scope:secret.secret_target
	
	trigger = {
		NOT = { exists = local_var:had_playdate_event_3005 }
		scope:activity = {
			any_participant = {
				playdate_default_participant_trigger = yes
				save_temporary_scope_as = guest_check
				NOT = {
					any_known_secret = {
						OR = {
							secret_owner = root
							any_secret_knower = { this = root }
						}
					}
				}
			}
		}
		OR = {
			any_secret = {
				NOT = { any_secret_knower = { this = scope:guest_check } }
			}
			any_known_secret = {
				NOR = {
					secret_owner = { this = scope:guest_check }
					any_secret_knower = { this = scope:guest_check }
				}
			}
		}
	}

	immediate = {
		set_local_variable = {
			name = had_playdate_event_3005
			value = yes
		}
		scope:activity = {
			random_participant = { #to save a participant who can learn your secret
				limit = {
					playdate_default_participant_trigger = yes
					NOT = {
						any_known_secret = {
							OR = {
								secret_owner = root
								any_secret_knower = { this = root }
							}
						}
					}
				}
				save_scope_as = guest
			}
		}
		if = {
			limit = {
				any_secret = {
					NOT = { any_secret_knower = { this = scope:guest } }
				}
			}
			random_secret = {
				limit = {
					NOT = { any_secret_knower = { this = scope:guest } }
				}
				save_scope_as = secret
			}
		}
		else = {
			random_known_secret = {
				limit = {
					NOR = {
						secret_owner = { this = scope:guest }
						any_secret_knower = { this = scope:guest }
					}
				}
				save_scope_as = secret
				reveal_to = scope:guest
			}
		}
		scope:secret = {
			secret_owner = {
				save_scope_as = secret_owner
			}
			if = {
				limit = {
					exists = secret_target
				}
				secret_target = {
					save_scope_as = secret_target
				}
			}
		}
	}

	option = { # Just panic
		name = playdate.3005.a
				
		stress_impact = {
			charming = medium_stress_impact_gain
		}
		ai_chance = {
			base = 100
			ai_value_modifier = {
				ai_boldness = -0.5
			}
		}
	}

	option = { # Promise them a favor
		name = playdate.3005.b
		trigger = {
			scope:guest = {
				can_add_hook = {
					target = root
					type = favor_hook
				}
			}
		}
		scope:guest = {
			add_hook = {
				target = root
				type = favor_hook
			}
		}
		scope:secret = {
			set_variable = {
				name = promised_not_to_reveal
				value = scope:guest
			}
		}
		stress_impact = {
			arrogant = medium_stress_impact_gain
			ambitious = minor_stress_impact_gain
			paranoid = medium_stress_impact_gain
			charming = minor_stress_impact_loss
		}
		ai_chance = {
			base = 100
			ai_value_modifier = {
				ai_honor = -0.75
			}
		}
	}

	option = { # Pay them off
		name = playdate.3005.c
		trigger = {
			short_term_gold >= medium_gold_value
		}
		show_as_unavailable = {
			short_term_gold < medium_gold_value
		}
		pay_short_term_gold = {
			target = scope:guest
			gold = medium_gold_value
		}
		scope:secret = {
			set_variable = {
				name = promised_not_to_reveal
				value = scope:guest
			}
		}
		stress_impact = {
			greedy = medium_stress_impact_gain
			bossy = minor_stress_impact_loss
		}
		ai_chance = {
			base = 100
			ai_value_modifier = {
				ai_greed = -0.75
			}
		}
	}

	option = { # Threaten them
		name = playdate.3005.d
		duel = {
			skill = prowess
			target = scope:guest
			20 = {
				desc = playdate.3005.d.success
				compare_modifier = {
					value = scope:duel_value
					multiplier = 1
					min = -19
				}
				send_interface_toast = {
					title = playdate.3005.d.success
					left_icon = scope:guest
					scope:guest = {
						add_opinion = {
							target = root
							modifier = respect_opinion
							opinion = 20
						}
					}
				}
				scope:secret = {
					set_variable = {
						name = promised_not_to_reveal
						value = scope:guest
					}
				}
			}
			10 = {
				desc = playdate.3005.d.failure
				compare_modifier = {
					value = scope:duel_value
					multiplier = -0.5
				}
				send_interface_toast = {
					title = playdate.3005.d.failure
					left_icon = scope:guest
					scope:secret = {
						expose_secret = scope:guest
					}
				}
			}
		}
		stress_impact = {
			rowdy = medium_stress_impact_loss
			bossy = medium_stress_impact_loss
			compassionate = major_stress_impact_gain
			shy = medium_stress_impact_gain
			honest = minor_stress_impact_gain
			humble = minor_stress_impact_gain
			content = minor_stress_impact_gain
			pensive = medium_stress_impact_gain
			charming = medium_stress_impact_gain
		}
		ai_chance = {
			base = 100
			ai_value_modifier = {
				ai_greed = -0.75
			}
		}
	}

	after = {
		hidden_effect = {
			playdate_wrap_up_or_fire_random_event_effect = yes
		}
	}
}


# Book nerd - Bond with another nerd or gain learning
# by Linnéa Thimrén
scripted_trigger playdate_3006_fellow_nerd_trigger = {
	playdate_default_participant_trigger = yes
	OR = {
		has_trait_introverted_trigger = yes
		has_focus = education_learning
	}
}
playdate.3006 = {
	type = character_event
	title = playdate.3006.t
	desc = playdate.3006.desc
	theme = playdate_activity
	left_portrait = scope:fellow_nerd
	
	trigger = {
		NOT = { exists = local_var:had_playdate_event_3006 }
		OR = {
			has_trait_introverted_trigger = yes
			has_focus = education_learning
		}
		scope:activity = {
			any_participant = {
				playdate_3006_fellow_nerd_trigger = yes
			}
		}
	}

	weight_multiplier = {
		base = 0.5
		modifier = {
			add = 0.5
			has_focus = education_learning
		}
	}

	immediate = {
		set_local_variable = {
			name = had_playdate_event_3006
			value = yes
		}
		set_random_informative_text_effect = yes
		scope:activity = {
			random_participant = {
				limit = {
					playdate_3006_fellow_nerd_trigger = yes
				}
				weight = {
					base = 1
					modifier = {
						add = 4
						has_focus = education_learning
					}
					#More likely the closer to your age they are
					playdate_close_age_scripted_modifier = yes
				}
				save_scope_as = fellow_nerd
			}
		}
	}

	option = { #Talk with them instead
		name = playdate.3006.a
		progress_towards_friend_effect = {
			CHARACTER = scope:fellow_nerd
			OPINION = yes
		}
		stress_impact = {
			shy = medium_stress_impact_gain
			diligent = medium_stress_impact_gain
			pensive = medium_stress_impact_gain
			gregarious = medium_stress_impact_loss
			charming = medium_stress_impact_loss
			curious = medium_stress_impact_loss
		}
		ai_chance = {
			base = 50
			ai_value_modifier = {
				ai_compassion = 0.5
				ai_honor = 0.25
			}
		}
	}

	option = { #Focus on reading
		name = playdate.3006.b
		add_learning_skill = 1
		scope:fellow_nerd = {
			add_opinion = {
				target = root
				modifier = rude_opinion
				opinion = -30
			}
		}
		stress_impact = {
			callous = medium_stress_impact_loss
			shy = medium_stress_impact_loss
			diligent = minor_stress_impact_loss
			pensive = medium_stress_impact_loss
			bossy = minor_stress_impact_loss
			compassionate = medium_stress_impact_gain
			charming = medium_stress_impact_gain
		}
		ai_chance = {
			base = 50
			ai_value_modifier = {
				ai_boldness = -0.5
				ai_rationality = 0.25
			}
		}
	}

	after = {
		hidden_effect = {
			playdate_wrap_up_or_fire_random_event_effect = yes
		}
	}
}



# Climb tree (or other appropriate object)
# by Linnéa Thimrén
playdate.3007 = {
	type = character_event
	title = playdate.3007.t
	desc = playdate.3007.desc
	theme = playdate_activity
	override_background = {
		event_background = terrain_activity
	}
	left_portrait = scope:participant
	
	trigger = {
		NOT = { exists = local_var:had_playdate_event_3007 }
		scope:activity = {
			any_participant = {
				playdate_default_participant_trigger = yes
			}
		}
	}

	weight_multiplier = {
		base = 0.5
		modifier = {
			add = 0.5
			scope:activity = {
				any_participant = {
					playdate_default_participant_trigger = yes
					has_trait = rowdy
				}
			}
		}
	}

	immediate = {
		set_local_variable = {
			name = had_playdate_event_3007
			value = yes
		}
		scope:activity = {
			random_participant = {
				limit = {
					playdate_default_participant_trigger = yes
					has_trait = rowdy
				}
				alternative_limit = {
					playdate_default_participant_trigger = yes
				}
				weight = {
					base = 1
					ai_value_modifier = {
						ai_boldness = 0.75
					}
					#More likely the closer to your age they are
					playdate_close_age_scripted_modifier = yes
				}
				save_scope_as = participant
			}
		}
	}

	option = { # Climb the tree
		name = playdate.3007.a
		
		random_list = {
			90 = {
				desc = playdate.3007.a.success
				modifier = {
					add = -70
					OR = {
						has_trait = physique_bad
						has_trait = spindly
						has_trait = weak
					}
				}
				send_interface_toast = {		
					title = playdate.3007.a.success
					left_icon = root
					add_prowess_skill = 1
				}
			}
			10 = {
				desc = playdate.3007.a.failure
				send_interface_toast = {		
					title = playdate.3007.a.failure
					left_icon = root
					increase_wounds_no_death_effect = { REASON = fall }
				}
			}
		}
		scope:participant = {
			add_opinion = {
				target = root
				modifier = respect_opinion
				opinion = 30
			}
		}
		stress_impact = {
			brave = medium_stress_impact_loss
			rowdy = medium_stress_impact_loss
			craven = medium_stress_impact_gain
			pensive = medium_stress_impact_gain
		}
		ai_chance = {
			base = 100
		}
	}

	option = { #No, I don't want to climb
		name = playdate.3007.b
		scope:participant = {
			add_opinion = {
				target = root
				modifier = respect_opinion
				opinion = -20
			}
		}
		add_prestige = medium_prestige_loss
		stress_impact = {
			brave = medium_stress_impact_gain
			rowdy = medium_stress_impact_gain
			craven = medium_stress_impact_loss
			lazy = medium_stress_impact_loss
			pensive = minor_stress_impact_loss
		}
		ai_chance = {
			base = 100
			ai_value_modifier = {
				ai_boldness = -1
				ai_energy = -0.75
			}
		}
	}

	after = {
		hidden_effect = {
			playdate_wrap_up_or_fire_random_event_effect = yes
		}
	}
}

scripted_trigger appropriate_drowning_target_trigger = {
	playdate_default_participant_trigger = yes
	OR = {
		has_trait = wounded 
		has_trait = maimed
		has_trait = physique_bad
		has_trait = weak
		has_trait = spindly
		has_trait = dwarf
		has_trait = weak
		has_trait = dull
		has_trait = intellect_bad
		has_trait = brave
		prowess <= 1
	}
	NOT = {
		any_sibling = {
			even_if_dead = yes
			is_alive = no
			death_reason = death_drowned
		}
	}
}

# Going for a swim - someone is about to drown
# by Linnéa Thimrén
playdate.3008 = {
	type = character_event
	title = playdate.3008.t
	desc = playdate.3008.desc
	theme = playdate_activity
	override_background = {
		event_background = terrain_activity
	}
	left_portrait = scope:participant
	
	trigger = {
		NOT = { exists = local_var:had_playdate_event_3008 }
		scope:activity = {
			root.location = {
				NOR = {
					terrain = desert
					terrain = steppe
					terrain = desert_mountains
					terrain = drylands
				}
			}
			any_participant = {
				appropriate_drowning_target_trigger = yes
			}
		}
	}

	immediate = {
		set_local_variable = {
			name = had_playdate_event_3008
			value = yes
		}
		scope:activity = {
			random_participant = {
				limit = {
					appropriate_drowning_target_trigger = yes
				}
				weight = {
					base = 1
					modifier = {
						add = 4
						OR = {
							has_trait = physique_bad
							has_trait = spindly
							has_trait = weak
						}
					}
					ai_value_modifier = {
						ai_energy = 0.5
					}
				}
				save_scope_as = participant
			}
		}

		save_scope_as = host #in case of death notification event
	}

	option = { # Try to save them - might gain hook
		name = playdate.3008.a
		
		duel = {
			skill = prowess
			value = 6
			15 = {
				desc = playdate.3008.a.success
				compare_modifier = {
					value = scope:duel_value
					multiplier = 0.5
				}
				send_interface_toast = {		
					title = playdate.3008.a.success	
					left_icon = scope:participant		
					scope:participant = {
						if = {
							limit = {
								can_add_hook = {
									target = scope:participant
									type = favor_hook
								}
							}
							add_hook = {
								type = favor_hook
								target = scope:participant
								days = default_favor_duration
							}
						}
						#Are their parents someone I care about? Then they're also grateful
						if = {
							limit = {
								any_parent = {
									is_ruler = yes
								}
							}
							every_parent = {
								limit = {
									is_ruler = yes
								}
								add_opinion = {
									target = root
									modifier = grateful_opinion
									opinion = 40
								}
							}
						}
					}
				}
				progress_towards_friend_effect = { #We put this outside of the toast to save space
					CHARACTER = scope:participant
					OPINION = no
				}
			}
			6 = {
				desc = playdate.3008.a.failure
				send_interface_toast = {	
					title = playdate.3008.a.failure
					left_icon = scope:participant
					scope:participant = {
						save_scope_as = drowned_participant
						if = {
							limit = {
								any_parent = {
									is_ruler = yes
									is_alive = yes
									is_ai = no
								}
							}
							every_parent = {
								limit = {
									is_ruler = yes
									is_alive = yes
									is_ai = no
								}
								trigger_event = playdate.4000
							}
						}
<<<<<<< HEAD
						override_death_effect = { DEATH_REASON = death_drowned }
=======
						override_death_effect = { death_reason = death_drowned }
>>>>>>> ea69a75e
					}
				}
			}
			1 = {
				desc = playdate.3008.a.critical_failure
				compare_modifier = {
					value = scope:duel_value
					multiplier = -0.5
				}
				send_interface_toast = {	
					title = playdate.3008.a.critical_failure
					left_icon = scope:participant				
					scope:participant = {
						save_scope_as = drowned_participant
						if = {
							limit = {
								any_parent = {
									is_ruler = yes
									is_alive = yes
									is_ai = no
								}
							}
							every_parent = {
								limit = {
									is_ruler = yes
									is_alive = yes
									is_ai = no
								}
								trigger_event = playdate.4000
							}
						}
<<<<<<< HEAD
						override_death_effect = { DEATH_REASON = death_drowned }
=======
						override_death_effect = { death_reason = death_drowned }
>>>>>>> ea69a75e
					}
					add_character_modifier = {
						modifier = almost_drowned_modifier
						years = 5
					}
				}
			}
		}
		stress_impact = {
			callous = medium_stress_impact_gain
			brave = medium_stress_impact_loss
			rowdy = medium_stress_impact_loss
			pensive = medium_stress_impact_gain
		}
		ai_chance = {
			base = 100
			ai_value_modifier = {
				ai_compassion = 0.5
				ai_honor = 0.25
			}
		}
	}

	option = { #Please, help!
		name = playdate.3008.b
		add_character_modifier = {
			modifier = playdate_showing_weakness_modifier
			years = 5
		}
		random_list = {
			80 = {
				desc = playdate.3008.b.success
				send_interface_toast = {	
					title = playdate.3008.b.success
					left_icon = scope:participant
					scope:participant = {
						add_opinion = {
							target = root
							modifier = grateful_opinion
							opinion = 30
						}
					}
				}
			}
			20 = {
				desc = playdate.3008.b.failure
				send_interface_toast = {
					title = playdate.3008.b.failure
					left_icon = scope:participant
					scope:participant = {
						save_scope_as = drowned_participant
						if = {
							limit = {
								any_parent = {
									is_ruler = yes
									is_alive = yes
									is_ai = no
								}
							}
							every_parent = {
								limit = {
									is_ruler = yes
									is_alive = yes
									is_ai = no
								}
								trigger_event = playdate.4000
							}
						}
<<<<<<< HEAD
						override_death_effect = { DEATH_REASON = death_drowned }
=======
						override_death_effect = { death_reason = death_drowned }
>>>>>>> ea69a75e
					}
				}
			}
		}
		stress_impact = {
			arrogant = major_stress_impact_gain
			callous = medium_stress_impact_gain
			charming = minor_stress_impact_loss
		}
		ai_chance = {
			base = 50
			modifier = {
				add = 50
				prowess <= low_skill_rating
			}
			ai_value_modifier = {
				ai_boldness = -2
				ai_energy = -0.5
				ai_compassion = 0.5
			}
		}
	}

	option = { #No, I'll let them drown
		name = playdate.3008.c
		scope:participant = {
			#Their parents are not impressed
			if = {
				limit = {
					any_parent = {
						is_alive = yes
						is_ai = yes
					}
				}
				every_parent = {
					limit = {
						is_alive = yes
						is_ai = no
					}
					root = { #We need to do these jumps for the tooltip to show correctly
						progress_towards_rival_effect = {
							CHARACTER = prev
							OPINION = yes
						}
					}
				}
			}
			save_scope_as = drowned_participant
			if = {
				limit = {
					any_parent = {
						is_alive = yes
						is_ai = no
					}
				}
				every_parent = {
					limit = {
						is_alive = yes
						is_ai = no
					}
					trigger_event = playdate.4000
				}
			}
<<<<<<< HEAD
			override_death_effect = { DEATH_REASON = death_drowned }
=======
			override_death_effect = { death_reason = death_drowned }
>>>>>>> ea69a75e
		}
		stress_impact = {
			base = medium_stress_impact_gain
			compassionate = major_stress_impact_gain
			callous = medium_stress_impact_loss
			sadistic = medium_stress_impact_loss
			curious = medium_stress_impact_loss
		}
		ai_chance = {
			base = 45
			ai_value_modifier = {
				ai_boldness = -2
				ai_energy = -0.5
				ai_compassion = -1
			}
		}
	}

	after = {
		hidden_effect = {
			playdate_wrap_up_or_fire_random_event_effect = yes
		}
	}
}



# Snow fight!
# by Linnéa Thimrén
scripted_trigger playdate_3009_second_participant_trigger = {
	playdate_default_participant_trigger = yes
	NOT = { this = scope:participant }
}

playdate.3009 = {
	type = character_event
	title = playdate.3009.t
	desc = {
		first_valid = {
			triggered_desc = {
			    trigger = {
					exists = scope:to_blame
			    }
			    desc = playdate.3009.desc_two
			}
			desc = playdate.3009.desc_opening
		}
		desc = playdate.3009.desc
	}
	theme = playdate_activity
	left_portrait = {
		character = scope:participant
		animation = happiness
	}
	right_portrait = scope:to_blame
	
	trigger = {
		NOT = { exists = local_var:had_playdate_event_3009 }
		scope:activity = {
			any_participant = {
				playdate_default_participant_trigger = yes
			}
			activity_province = {
				OR = {
					has_province_modifier = winter_mild_modifier
					has_province_modifier = winter_normal_modifier
					has_province_modifier = winter_harsh_modifier
				}
			}
		}
	}

	weight_multiplier = {
		base = 0.75
		modifier = {
			add = 0.25
			has_trait = rowdy
		}
	}

	immediate = {
		set_local_variable = {
			name = had_playdate_event_3009
			value = yes
		}
		scope:activity = {
			random_participant = {
				limit = {
					playdate_default_participant_trigger = yes
				}
				weight = {
					base = 1
					modifier = {
						add = 2
						has_trait = rowdy
					}
					#More likely the closer to your age they are
					playdate_close_age_scripted_modifier = yes
				}
				save_scope_as = participant
			}

			if = {
				limit = {
					any_participant = {
						playdate_3009_second_participant_trigger = yes
					}
				}
				random_participant = {
					limit = {
						playdate_3009_second_participant_trigger = yes
					}
					weight = {
						base = 1
						modifier = { #more likely to pick someone you don't like
							add = 5
							OR = {
								has_relation_rival = root
								has_relation_potential_rival = root
								has_relation_bully = root
							}
						}
					}
					save_scope_as = to_blame
				}
			}
		}
	}

	option = { #I will not back down!
		name = playdate.3009.a
		duel = {
			skill = prowess
			target = scope:participant
			40 = {
				desc = playdate.3009.a.success
				compare_modifier = {
					value = scope:duel_value
					multiplier = 1
					min = -19
				}
				send_interface_toast = {
					title = playdate.3009.a.success
					left_icon = scope:participant
					add_character_modifier = {
						modifier = playdate_shown_bravery_modifier
						years = 5
					}
				}
			}
			10 = {
				desc = playdate.3009.a.failure
				compare_modifier = {
					value = scope:duel_value
					multiplier = -0.5
				}
				send_interface_toast = {
					title = playdate.3009.a.failure
					left_icon = scope:participant
					increase_wounds_no_death_effect = { REASON = fight }
				}
			}
		}
		progress_towards_friend_effect = {
			CHARACTER = scope:participant
			OPINION = yes
		}
		stress_impact = {
			brave = medium_stress_impact_loss
			rowdy = medium_stress_impact_loss
			bossy = minor_stress_impact_loss
			craven = medium_stress_impact_gain
			pensive = minor_stress_impact_gain
		}
		ai_chance = {
			base = 50
			ai_value_modifier = {
				ai_boldness = 0.75
				ai_energy = 0.5
				ai_honor = 0.5
			}
		}
	}

	option = { #no, pls
		name = playdate.3009.b
		add_prestige = minor_prestige_loss
		scope:participant = {
			add_opinion = {
				target = root
				modifier = respect_opinion
				opinion = -15
			}
		}
		stress_impact = {
			brave = medium_stress_impact_gain
			arrogant = medium_stress_impact_gain
			rowdy = medium_stress_impact_gain
			bossy = minor_stress_impact_gain
			craven = medium_stress_impact_loss
			charming = minor_stress_impact_loss
			pensive = minor_stress_impact_loss
		}
		ai_chance = {
			base = 100
			ai_value_modifier = {
				ai_boldness = -0.75
			}
		}
	}

	option = { #it was them, not me!!
		name = playdate.3009.c
		trigger = {
			exists = scope:to_blame
		}
		duel = {
			skill = diplomacy
			target = scope:to_blame
			20 = {
				desc = playdate.3009.c.success
				compare_modifier = {
					value = scope:duel_value
					multiplier = 1
					min = -19
				}
				send_interface_toast = {
					title = playdate.3009.c.success
					left_icon = scope:participant
					scope:participant = {
						add_opinion = {
							target = root
							modifier = trust_opinion
							opinion = 30
						}
					}
				}
				scope:participant = {
					if = {
						limit = {
							NOT = {
								has_relation_rival = scope:to_blame
							}
						}
						set_relation_rival = scope:to_blame
					}
				}
			}
			10 = {
				desc = playdate.3009.c.failure
				compare_modifier = {
					value = scope:duel_value
					multiplier = -0.5
				}
				send_interface_toast = {
					title = playdate.3009.c.failure
					left_icon = scope:participant
					progress_towards_rival_effect = {
						CHARACTER = scope:participant
						OPINION = no
					}
					scope:participant = {
						add_opinion = {
							target = root
							modifier = respect_opinion
							opinion = -15
						}
					}
				}
			}
		}
		progress_towards_rival_effect = {
			CHARACTER = scope:to_blame
			OPINION = yes
		}
		stress_impact = {
			deceitful = medium_stress_impact_loss
			curious = minor_stress_impact_loss
			charming = minor_stress_impact_loss
			honest = medium_stress_impact_gain
		}
		ai_chance = {
			base = 50
			ai_value_modifier = {
				ai_vengefulness = 0.75
				ai_honor = -0.75
			}
		}
	}

	after = {
		hidden_effect = {
			playdate_wrap_up_or_fire_random_event_effect = yes
		}
	}
}



# Go to local market and try to make merchant accept leaves as currency
# by Linnéa Thimrén
playdate.3010 = {
	type = character_event
	title = playdate.3010.t
	desc = playdate.3010.desc
	theme = playdate_activity
	override_background = {
		event_background = market
	}
	left_portrait = scope:participant
	
	trigger = {
		NOT = { exists = local_var:had_playdate_event_3010 }
		scope:activity = {
			any_participant = {
				playdate_default_participant_trigger = yes
			}
		}
		NOT = {
			any_character_artifact = {
				has_variable = playdate_trinket
			}
		}
	}

	weight_multiplier = {
		base = 0.75
		modifier = {
			add = 0.25
			has_focus = education_stewardship
		}
	}

	immediate = {
		set_local_variable = {
			name = had_playdate_event_3010
			value = yes
		}
		scope:activity = {
			random_participant = {
				limit = {
					playdate_default_participant_trigger = yes
				}
				weight = {
					base = 1
					modifier = {
						add = 2
						has_focus = education_stewardship
					}
					#More likely the closer to your age they are
					playdate_close_age_scripted_modifier = yes
				}
				save_scope_as = participant
			}
		}
	}

	option = { # Convince them to accept the payment
		name = playdate.3010.a
		duel = {
			skill = diplomacy
			value = 8
			40 = {
				desc = playdate.3010.a.success
				compare_modifier = {
					value = scope:duel_value
					multiplier = 1
					min = -19
				}
				send_interface_toast = {
					title = playdate.3010.a.success
					left_icon = root
					add_stewardship_skill = 1
					scope:participant = {
						add_opinion = {
							target = root
							modifier = respect_opinion
							opinion = 30
						}
					}
				}
			}
			10 = {
				desc = playdate.3010.a.failure
				compare_modifier = {
					value = scope:duel_value
					multiplier = -0.5
				}
				send_interface_toast = {
					title = playdate.3010.a.failure
					left_icon = root
					add_character_modifier = {
						modifier = playdate_fumbling_merchant_modifier
						years = 5
					}
					scope:participant = {
						add_opinion = {
							target = root
							modifier = respect_opinion
							opinion = -15
						}
					}
				}
			}
		}
		stress_impact = {
			diligent = minor_stress_impact_loss
			gregarious = minor_stress_impact_loss
			ambitious = minor_stress_impact_loss
			bossy = medium_stress_impact_loss
			curious = minor_stress_impact_loss
			shy = medium_stress_impact_gain
			pensive = minor_stress_impact_gain
		}
		ai_chance = {
			base = 50
			ai_value_modifier = {
				ai_boldness = 0.75
				ai_energy = 0.5
				ai_rationality = -0.5
			}
		}
	}

	option = { # You have to give me stuff!! I'm a LORD
		name = playdate.3010.b
		
		trigger = { # To not spawn too many artifacts on unlanded characters
			is_ruler = yes
		}

		scope:activity.activity_province.county = {
			add_county_modifier = {
				modifier = harassing_merchants_modifier
				years = 10
			}
		}
		save_scope_as = owner
		scope:owner = {
			create_artifact = {
				name = playdate_minor_trinket_modifier
				description = playdate_minor_trinket_modifier_desc
				template = child_toy_template
				type = miscellaneous
				visuals = small_box
				modifier = artifact_monthly_prestige_1_modifier
				modifier = artifact_child_opinion_2_modifier
				save_scope_as = newly_created_artifact
			}
			
			scope:newly_created_artifact = {
				flag_as_trash_artifact = yes
				set_variable = {
					name = playdate_trinket
					value = yes
				}
			}
		}
		stress_impact = {
			honest = medium_stress_impact_gain
			just = medium_stress_impact_gain
			pensive = minor_stress_impact_gain
			charming = minor_stress_impact_gain
			greedy = minor_stress_impact_loss
			arrogant = medium_stress_impact_loss
			bossy = medium_stress_impact_loss
		}
		ai_chance = {
			base = 50
			ai_value_modifier = {
				ai_greed = 0.75
				ai_compassion = -0.25
				ai_honor = -0.75
			}
		}
	}

	option = { # Play store
		name = playdate.3010.c
		custom_tooltip = playdate.3010.c.tt
		add_character_modifier = {
			modifier = playdate_practicing_trade_modifier
			years = 10
		}
		hidden_effect = {
			education_point_acquisition_effect = yes
			scope:participant = { education_point_acquisition_effect = yes }
		}

		progress_towards_friend_effect = {
			CHARACTER = scope:participant
			OPINION = no
		}
		
		stress_impact = {
			curious = medium_stress_impact_loss
			charming = minor_stress_impact_loss
		}
		ai_chance = {
			base = 100
		}
	}

	after = {
		hidden_effect = {
			playdate_wrap_up_or_fire_random_event_effect = yes
		}
	}
}


# Playing house
# by Linnéa Thimrén
scripted_trigger playdate_3011_friendly_participant_trigger = {
	playdate_default_participant_trigger = yes
	NOR = {
		has_relation_rival = root
		has_relation_victim = root
	}
}

scripted_trigger playdate_3011_disliked_participant_trigger = {
	playdate_default_participant_trigger = yes
	NOT = { this = scope:participant }
	OR = {
		opinion = {
			target = root
			value <= -20
		}
		has_relation_rival = root
		has_relation_potential_rival = root
		has_relation_victim = root
		has_relation_bully = root
	}
}

playdate.3011 = {
	type = character_event
	title = playdate.3011.t
	desc = playdate.3011.desc
	theme = playdate_activity
	left_portrait = {
		character = scope:participant
		animation = happiness
	}
	right_portrait = scope:disliked_participant
	
	trigger = {
		NOT = { exists = local_var:had_playdate_event_3011 }
		scope:activity = {
			any_participant = {
				playdate_3011_friendly_participant_trigger = yes
			}
		}
	}

	weight_multiplier = {
		base = 0.75
		modifier = {
			add = 0.25
			scope:activity = { #more likely if there's someone you're crushing on
				any_participant = {
					playdate_3011_friendly_participant_trigger = yes
					root = { has_relation_crush = prev }
				}
			}
		}
		modifier = {
			add = 0.25
			scope:activity = { #more likely if there's someone you can crush on
				any_participant = {
					playdate_3011_friendly_participant_trigger = yes
					
				}
			}
		}
	}

	immediate = {
		set_local_variable = {
			name = had_playdate_event_3011
			value = yes
		}
		scope:activity = {
			random_participant = {
				limit = {
					playdate_3011_friendly_participant_trigger = yes
					root = { age > childhood_education_start_age }
					save_good_crush_character_trigger_check = yes #A possible crush?
				}
				alternative_limit = {
					playdate_3011_friendly_participant_trigger = yes
				}
				weight = {
					base = 1
					modifier = {
						add = 2
						root = { has_relation_crush = prev }
					}
					opinion_modifier = { #More likely to be picked if they like you
						opinion_target = root
						multiplier = 1
					}
					#More likely the closer to your age they are
					playdate_close_age_scripted_modifier = yes
				}
				save_scope_as = participant
				if = {
					limit = {
						root = { age > childhood_education_start_age }
						has_sexual_orientation_trigger = yes
						save_good_crush_character_trigger_check = yes #A possible crush?
					}
					save_scope_value_as = {
						name = possible_crush
						value = yes
					}
					hidden_effect = {
						#Add a crush from their side if appropriate
						if = {
							limit = {
								NOR = {
									has_relation_crush = root
									has_relation_bully = root
								}
								trigger_if = {
									limit = {
										OR = {
											has_sexuality = heterosexual
											has_sexuality = bisexual
											has_sexuality = homosexual
											has_sexuality = asexual
										}
									}
									is_attracted_to_gender_of = root
								}
							}
							random = {
								chance = 50
								set_relation_crush = root
							}
						}
					}
				}
			}
			#Is someone you dislike there?
			if = {
				limit = {
					any_participant = {
						playdate_3011_disliked_participant_trigger = yes
					}
				}
				random_participant = {
					limit = {
						playdate_3011_disliked_participant_trigger = yes
					}
					save_scope_as = disliked_participant
				}
			}
		}
	}

	option = { # We are the parents!
		name = playdate.3011.a
		if = {
			limit = {
				exists = scope:possible_crush
			}
			set_relation_crush = scope:participant
		}
		else = {
			progress_towards_friend_effect = {
				CHARACTER = scope:participant
				OPINION = no
			}
		}
		scope:participant = {
			add_opinion = {
				target = root
				modifier = friendliness_opinion
				opinion = 20
			}
		}
		stress_impact = {
			charming = medium_stress_impact_loss
			bossy = minor_stress_impact_loss
		}
		ai_chance = {
			base = 50
			ai_value_modifier = {
				ai_boldness = 0.75
				ai_energy = 0.25
				ai_compassion = 0.25
			}
		}
	}

	option = { # Only if disliked_participant is the dog
		name = playdate.3011.b
		trigger = {
			exists = scope:disliked_participant
		}

		scope:participant = {
			add_opinion = {
				target = root
				modifier = friendliness_opinion
				opinion = 20
			}
		}
		progress_towards_rival_effect = {
			CHARACTER = scope:disliked_participant
			OPINION = yes
		}
		stress_impact = {
			bossy = medium_stress_impact_loss
			charming = medium_stress_impact_gain
		}
		ai_chance = {
			base = 50
			ai_value_modifier = {
				ai_vengefulness = 0.75
				ai_compassion = -0.50
				ai_honor = -0.25
			}
		}
	}

	option = { # No
		name = playdate.3011.c
		
		scope:participant = {
			add_opinion = {
				target = root
				modifier = refusal_opinion
				opinion = -20
			}
		}

		add_character_modifier = {
			modifier = playdate_boring_playmate_modifier
			years = 10
		}
		if = {
			limit = {
				has_focus = education_learning
			}
			custom_tooltip = playdate.3011.c.tt
			hidden_effect = {
				education_point_acquisition_effect = yes
			}
		}
		stress_impact = {
			pensive = medium_stress_impact_loss
			bossy = minor_stress_impact_loss
			curious = minor_stress_impact_loss
			charming = medium_stress_impact_gain
			rowdy = medium_stress_impact_gain
		}
		ai_chance = {
			base = 50
			ai_value_modifier = {
				ai_rationality = 0.50
				ai_energy = -0.25
				ai_boldness = -0.25
			}
		}
	}

	after = {
		hidden_effect = {
			playdate_wrap_up_or_fire_random_event_effect = yes
		}
	}
}


# Play at being knights
# by Linnéa Thimrén
playdate.3012 = {
	type = character_event
	title = playdate.3012.t
	desc = {
		first_valid = {
			triggered_desc = {
			    trigger = {
					exists = scope:knight
			    }
			    desc = playdate.3012.desc_knight
			}
			desc = playdate.3012.desc_no_knight
		}
		desc = playdate.3012.desc
	}
	theme = playdate_activity
	override_background = {
		event_background = courtyard
	}
	left_portrait = {
		character = scope:participant
		animation = admiration
	}
	right_portrait = {
		character = scope:knight
		animation = personality_bold
	}
	
	trigger = {
		NOT = { exists = local_var:had_playdate_event_3012 }
		scope:activity = {
			any_participant = {
				playdate_default_participant_trigger = yes
			}
		}
	}

	weight_multiplier = {
		base = 0.75
		modifier = {
			add = 0.25
			has_trait = rowdy
		}
	}

	immediate = {
		set_local_variable = {
			name = had_playdate_event_3012
			value = yes
		}
		scope:activity = {
			random_participant = {
				limit = {
					playdate_default_participant_trigger = yes
				}
				weight = {
					base = 1
					modifier = {
						add = 2
						has_trait = rowdy
					}
					ai_value_modifier = {
						ai_boldness = 0.5
					}
					#More likely the closer to your age they are
					playdate_close_age_scripted_modifier = yes
				}
				save_scope_as = participant
			}
		}
		if = {
			limit = {
				any_knight = {
					is_available_ai_adult = yes
				}
			}
			random_knight = {
				limit = {
					is_available_ai_adult = yes
				}
				save_scope_as = knight
			}
		}
	}

	option = { #Learn the basics
		name = playdate.3012.a
		random_list = {
			80 = {
				desc = playdate.3012.a.success
				send_interface_toast = {
					title = playdate.3012.a.success
					left_icon = scope:participant
					add_prowess_skill = 1
					scope:participant = { add_prowess_skill = 1 }
				}
			}
			15 = {
				desc = playdate.3012.a.neutral
				send_interface_toast = {
					title = playdate.3012.a.neutral
					left_icon = scope:participant
					add_stress = medium_stress_gain
				}
			}
			5 = {
				desc = playdate.3012.a.failure
				send_interface_toast = {
					title = playdate.3012.a.failure
					left_icon = scope:participant
					increase_wounds_no_death_effect = { REASON = training_accident }
				}
			}
		}
		progress_towards_friend_effect = {
			CHARACTER = scope:participant
			OPINION = yes
		}
		stress_impact = {
			rowdy = medium_stress_impact_loss
			curious = medium_stress_impact_loss
			pensive = minor_stress_impact_gain
			craven = medium_stress_impact_gain
		}
		ai_chance = {
			base = 50
			ai_value_modifier = {
				ai_boldness = 0.75
				ai_energy = 0.5
				ai_rationality = -0.25
			}
		}
	}

	option = { #No I would rather watch
		name = playdate.3012.b
		add_martial_skill = 1
		scope:participant = {
			add_opinion = {
				target = root
				modifier = respect_opinion
				opinion = -20
			}
		}
		if = {
			limit = {
				exists = scope:knight
			}
			scope:knight = {
				add_opinion = {
					target = root
					modifier = refusal_opinion
					opinion = -10
				}
			}
		}
		
		stress_impact = {
			curious = medium_stress_impact_loss
			rowdy = medium_stress_impact_gain
			brave = medium_stress_impact_gain
		}
		ai_chance = {
			base = 50
			ai_value_modifier = {
				ai_energy = -0.75
				ai_boldness = -0.25
			}
		}
	}

	after = {
		hidden_effect = {
			playdate_wrap_up_or_fire_random_event_effect = yes
		}
	}
}


# Meet a witch
# by Linnéa Thimrén
playdate.3013 = {
	type = character_event
	title = playdate.3013.t
	desc = playdate.3013.desc
	theme = playdate_activity
	override_background = {
		event_background = wilderness_forest
	}
	left_portrait = scope:witch
	
	trigger = {
		NOT = { exists = local_var:had_playdate_event_3013 }
		OR = {
			scope:activity = {
				any_participant = {
					playdate_default_participant_trigger = yes
					is_witch_trigger = yes
				}
			}
			any_courtier = {
				is_available_ai = yes
				is_witch_trigger = yes
			}
		}
	}

	immediate = {
		set_local_variable = {
			name = had_playdate_event_3013
			value = yes
		}
		scope:activity = {
			if = {
				limit = {
					any_participant = {
						playdate_default_participant_trigger = yes
						is_witch_trigger = yes
					}
				}
				random_participant = {
					limit = {
						playdate_default_participant_trigger = yes
						is_witch_trigger = yes
					}
					weight = {
						base = 1
						compare_modifier = { #More likely the closer to your age they are
							value = {
								if = {
									limit = {
										age > root.age
									}
									add = age
									subtract = root.age
								}
								else = {
									add = root.age
									subtract = age
								}
							}
							multiplier = -0.1
						}
					}
					save_scope_as = witch
					hidden_effect = { add_trait = lifestyle_herbalist }
					if = {
						limit = {
							any_secret = {
								secret_type = secret_witch
							}
						}
						random_secret = {
							limit = {
								secret_type = secret_witch
							}
							save_scope_as = secret
							reveal_to = root
						}
					}
				}
			}
			else = {
				root = {
					random_courtier = {
						limit = {
							is_available_ai = yes
							is_witch_trigger = yes
						}
						save_scope_as = witch
						hidden_effect = { add_trait = lifestyle_herbalist }
						if = {
							limit = {
								any_secret = {
									secret_type = secret_witch
								}
							}
							random_secret = {
								limit = {
									secret_type = secret_witch
								}
								save_scope_as = secret
								reveal_to = root
							}
						}
					}
				}
			}
		}
	}

	option = { #Teach me plants!
		name = playdate.3013.a
		random_list = {
			80 = {
				desc = playdate.3013.a.success
				send_interface_toast = {
					title = playdate.3013.a.success
					left_icon = scope:witch
					add_trait = lifestyle_herbalist
				}
			}
			20 = {
				desc = playdate.3013.a.failure
				send_interface_toast = {
					title = playdate.3013.a.failure
					left_icon = scope:witch
					add_stress = medium_stress_gain
				}
			}
		}
		stress_impact = {
			curious = major_stress_impact_loss
			rowdy = minor_stress_impact_gain
		}
		ai_chance = {
			base = 50
			ai_value_modifier = {
				ai_boldness = 0.75
				ai_energy = 0.5
				ai_rationality = -0.25
			}
		}
	}

	option = { #I want to be a witch!
		name = playdate.3013.b
		trigger = {
			NOR = {
				any_secret = { secret_type = secret_witch }
				has_trait = witch
			}
		}
		give_witch_secret_or_trait_effect = yes
		hidden_effect = {
			if = {
				limit = {
					any_secret = {
						secret_type = secret_witch
					}
				}
				random_secret = {
					limit = { secret_type = secret_witch }
					reveal_to = scope:witch
				}
			}
		}
		
		if = {
			limit = {
				OR = {
					trait_is_shunned_in_faith_trigger = {
						TRAIT = witch
						GENDER_CHARACTER = scope:witch
						FAITH = root.faith
					}
					trait_is_criminal_in_faith_trigger = {
						TRAIT = witch
						GENDER_CHARACTER = scope:witch
						FAITH = root.faith
					}
				}
			}
			stress_impact = {
				base = minor_stress_impact_gain
				zealous = major_stress_impact_gain
				curious = major_stress_impact_loss
			}
		}
		else = {
			stress_impact = {
				curious = major_stress_impact_loss
			}
		}
		ai_chance = {
			base = 50
			ai_value_modifier = {
				ai_rationality = 0.25
				ai_zeal = -2
				ai_boldness = 0.25
			}
		}
	}

	option = { #I'll tell on you!
		name = playdate.3013.c
		trigger = {
			OR = {
				trait_is_shunned_in_faith_trigger = {
					TRAIT = witch
					GENDER_CHARACTER = scope:witch
					FAITH = root.faith
				}
				trait_is_criminal_in_faith_trigger = {
					TRAIT = witch
					GENDER_CHARACTER = scope:witch
					FAITH = root.faith
				}
			}
			exists = scope:secret
			scope:secret = {
				can_be_exposed_by = root
			}
		}
		scope:secret = {
			expose_secret = root
		}
		add_piety = medium_piety_gain
		
		stress_impact = {
			base = minor_stress_impact_loss
			zealous = major_stress_impact_loss
			curious = medium_stress_impact_gain
			charming = minor_stress_impact_gain
		}
		ai_chance = {
			base = 50
			ai_value_modifier = {
				ai_rationality = 0.75
				ai_zeal = 2
				ai_compassion = -0.75
				ai_boldness = -0.50
			}
		}
	}

	after = {
		hidden_effect = {
			playdate_wrap_up_or_fire_random_event_effect = yes
		}
	}
}



# Hang with a priest
# by Linnéa Thimrén
scripted_trigger playdate_3014_participant_trigger = {
	playdate_default_participant_trigger = yes
	OR = {
		has_focus = education_learning
		has_trait = pensive
	}
}

playdate.3014 = {
	type = character_event
	title = playdate.3014.t
	desc = {
		first_valid = {
			triggered_desc = {
			    trigger = {
					exists = scope:participant
			    }
			    desc = playdate.3014.desc_participant
			}
			desc = playdate.3014.desc
		}
	}
	theme = playdate_activity
	override_background = {
		event_background = temple
	}
	left_portrait = scope:priest
	right_portrait = scope:participant
	
	trigger = {
		NOT = { exists = local_var:had_playdate_event_3014 }
		exists = cp:councillor_court_chaplain
		scope:activity = {
			any_participant = {
				playdate_3014_participant_trigger = yes
			}
		}
	}

	weight_multiplier = { #Quite rare since it gives rare traits and secrets
		base = 0.25
		modifier = {
			add = 0.25
			has_focus = education_learning
		}
		modifier = {
			add = 0.50
			scope:activity = {
				any_participant = {
					playdate_3014_participant_trigger = yes
				}
			}
		}
	}

	immediate = {
		set_local_variable = {
			name = had_playdate_event_3014
			value = yes
		}
		cp:councillor_court_chaplain = {
			save_scope_as = priest
		}
		scope:activity = {
			if = {
				limit = {
					any_participant = {
						playdate_3014_participant_trigger = yes
					}
				}
				random_participant = {
					limit = {
						playdate_3014_participant_trigger = yes
					}
					alternative_limit = {
						playdate_default_participant_trigger = yes
					}
					weight = {
						base = 1
						compare_modifier = { #More likely the closer to your age they are
							value = {
								if = {
									limit = {
										age > root.age
									}
									add = age
									subtract = root.age
								}
								else = {
									add = root.age
									subtract = age
								}
							}
							multiplier = -0.1
						}
					}
					save_scope_as = participant
					root = {
						progress_towards_friend_effect = {
							CHARACTER = scope:participant
							OPINION = no
						}
					}
				}
			}
		}
	}

	option = { #Teach me/us writing!
		name = playdate.3014.a
		random_list = {
			50 = {
				desc = playdate.3014.a.success
				send_interface_toast = {
					title = playdate.3014.a.success
					left_icon = scope:priest
					right_icon = scope:participant
					if = {
						limit = {
							can_be_journaller = yes
						}
						add_trait = journaller
					}
					else = {
						add_learning_skill = 1
					}
					if = {
						limit = {
							exists = scope:participant
						}
						scope:participant = {
							add_learning_skill = 1
						}
					}
				}
			}
			40 = {
				desc = playdate.3014.a.neutral
				trigger = {
					has_focus = education_learning
				}
				send_interface_toast = {
					title = playdate.3014.a.neutral
					left_icon = scope:priest
					right_icon = scope:participant
					if = {
						limit = {
							exists = scope:participant
							scope:participant = { has_focus = education_learning }
						}
						custom_tooltip = playdate.3014.a.tt_participant
						hidden_effect = {
							education_point_acquisition_effect = yes
							scope:participant = { education_point_acquisition_effect = yes }
						}
					}
					else = {
						custom_tooltip = playdate.3014.a.tt
						hidden_effect = { education_point_acquisition_effect = yes }
					}
				}
			}
			10 = {
				desc = playdate.3014.a.failure
				send_interface_toast = {
					title = playdate.3014.a.failure
					left_icon = scope:priest
					add_character_modifier = {
						modifier = playdate_struggling_with_writing_modifier
						years = 5
					}
				}
			}
		}
		
		scope:priest = {
			add_opinion = {
				target = root
				modifier = respect_opinion
				opinion = 20
			}
		}
		stress_impact = {
			curious = major_stress_impact_loss
			pensive = medium_stress_impact_loss
			calm = medium_stress_impact_loss
			rowdy = minor_stress_impact_gain
		}
		ai_chance = {
			base = 50
			ai_value_modifier = {
				ai_rationality = 0.75
				ai_energy = -0.25
			}
		}
	}

	option = { #Read us stories instead!
		name = playdate.3014.b
		
		scope:priest = {
			add_opinion = {
				target = root
				modifier = respect_opinion
				opinion = -10
			}
		}
		stress_impact = {
			base = medium_stress_impact_loss
			curious = medium_stress_impact_gain
			rowdy = medium_stress_impact_loss
		}
		ai_chance = {
			base = 50
			ai_value_modifier = {
				ai_energy = 0.50
				ai_zeal = -0.25
			}
		}
	}

	after = {
		hidden_effect = {
			playdate_wrap_up_or_fire_random_event_effect = yes
		}
	}
}

# Play date language barrier 
# By Bianca Savazzi

scripted_trigger playdate_4001_paticipant_trigger = {
	playdate_default_participant_trigger = yes
	is_ai = yes
	NOT = {
		knows_language_of_culture = root.culture
	}
}

playdate.4001 = {
	type = character_event
	title = playdate.4001.t
	desc = {
		first_valid = {
			triggered_desc = {
			    trigger = {
					scope:participant = { has_trait_dominant_trigger = yes }
			    }
			    desc = playdate.4001.desc.rowdy
			}
			desc = playdate.4001.desc.pensive
		}
		desc = playdate.4001.desc
	}
	theme = playdate_activity
	cooldown = {
		years = 2
	}
	left_portrait = scope:participant
	
	trigger = {
		scope:activity = {
			any_participant = {
				playdate_4001_paticipant_trigger = yes
				root = { NOT = { knows_language_of_culture = prev.culture } }
			}
		}
	}

	weight_multiplier = { #Quite rare since it gives rare traits and secrets
		base = 0.5
		modifier = {
			add = 0.25
			has_focus = education_learning
		}
	}

	immediate = {
		scope:activity = {
			if = {
				limit = {
					any_participant = {
						playdate_4001_paticipant_trigger = yes
						root = { NOT = { knows_language_of_culture = prev.culture } }
					}
				}
				random_participant = {
					limit = {
						playdate_4001_paticipant_trigger = yes
						root = { NOT = { knows_language_of_culture = prev.culture } }
					}
					save_scope_as = participant
				}
			}
		}
	}

	option = { #I'll teach them
		name = playdate.4001.a

		scope:participant = {
			if = {
				limit = {
					has_trait_dominant_trigger = yes 
				}
				add_opinion = {
					modifier = annoyed_opinion
					target = root
					opinion = -10
				}
			}
			else_if = {
				limit = {
					has_trait_introverted_trigger = yes 
				}
				add_opinion = {
					modifier = annoyed_opinion
					target = root
					opinion = -20
				}
			}
			if = {
				limit = {
					can_start_scheme = {
						type = learn_language
						target = root
					}
				}
				start_scheme = {
					type = learn_language
					target = root
				}
			}
		}
				
		stress_impact = {
			pensive = medium_stress_impact_loss
			calm = medium_stress_impact_loss
			charming = medium_stress_impact_loss
			rowdy = minor_stress_impact_gain
			base = minor_stress_impact_gain
		}
		ai_chance = {
			base = 50
			ai_value_modifier = {
				ai_rationality = 0.75
				ai_energy = -0.25
			}
		}
	}

	option = { #I'll learn some
		name = playdate.4001.b

		scope:participant = {
			if = {
				limit = {
					has_trait_dominant_trigger = yes 
				}
				add_opinion = {
					modifier = annoyed_opinion
					target = root
					opinion = -20
				}
			}
			else_if = {
				limit = {
					has_trait_introverted_trigger = yes 
				}
				add_opinion = {
					modifier = pleased_opinion
					target = root
					opinion = 20
				}
			}
		}

		if = {
			limit = {
				can_start_scheme = {
					type = learn_language
					target = scope:participant
				}
			}
			start_scheme = {
				type = learn_language
				target = scope:participant
			}
		}
		
		stress_impact = {
			curious = medium_stress_impact_loss
			rowdy = medium_stress_impact_gain
		}
		ai_chance = {
			base = 50
			ai_value_modifier = {
				ai_energy = 0.50
				ai_zeal = -0.25
			}
		}
	}

	option = { #I just wanna play...
		name = playdate.4001.c
		
		scope:participant = {
			if = {
				limit = {
					has_trait_dominant_trigger = yes 
				}
				add_opinion = {
					modifier = pleased_opinion
					target = root
					opinion = 20
				}
			}
			else_if = {
				limit = {
					has_trait_extroverted_trigger = yes 
				}
				add_opinion = {
					modifier = dismissive_opinion
					target = root
					opinion = -10
				}
			}
			else_if = {
				limit = {
					has_trait_introverted_trigger = yes 
				}
				add_opinion = {
					modifier = pleased_opinion 
					target = root
					opinion = 10
				}
			}
		}

		stress_impact = {
			base = medium_stress_impact_loss
			curious = medium_stress_impact_gain
			rowdy = major_stress_impact_loss
		}
		ai_chance = {
			base = 50
			ai_value_modifier = {
				ai_energy = 0.50
				ai_zeal = -0.25
			}
		}
	}

	after = {
		hidden_effect = {
			playdate_wrap_up_or_fire_random_event_effect = yes
		}
	}
}



#################################
## END EVENTS
## 9000-9999
## by Linnéa Thimrén
#################################

scripted_trigger playdate_end_events_participant_trigger = {
	NOT = { this = scope:host }
	is_alive = yes
	is_imprisoned = no
}

# End events setup
playdate.9000 = {
	type = character_event
	hidden = yes

	trigger = {
		exists = scope:activity
		NOT = { exists = scope:activity.var:playdate_event_ended } 
	}
	
	immediate = {
		if = {
			limit = {
				OR = {
					# Everyone has wrapped up their events
					scope:activity = {
						any_participant = {
							count = all
							trigger_if = {
								limit = {
									is_alive = yes
									is_imprisoned = no
								}
								save_temporary_scope_as = participant_check
								scope:activity = {
									is_target_in_variable_list = {
										name = finished_participants
										target = scope:participant_check
									}
								}
							}
							trigger_else = { always = yes }
						}
					}
					# Has attempted to wrap up the playdate already
					AND = {
						trigger_if = {
							limit = {
								exists = scope:activity.var:attempted_to_end_playdate
							}
							scope:activity.var:attempted_to_end_playdate > 2
						}
						trigger_else = {
							always = no
						}
					}
				}
			}
			scope:activity = {
				activity_owner = {
					save_scope_as = host
				}

				every_participant = {
					limit = { playdate_end_events_participant_trigger = yes }
					trigger_event = playdate.9002
				}
				activity_owner = {
					trigger_event = playdate.9001
				}

				set_variable = {
					name = playdate_event_ended
					value = 1
				}
			}
		}
		if = {
			limit = { NOT = { exists = scope:activity.var:attempted_to_end_playdate } }
			scope:activity = {
				set_variable = {
					name = attempted_to_end_playdate
					value = 1
				}
			}
		}
		else = {
			scope:activity = {
				change_variable = {
					name = attempted_to_end_playdate
					add = 1
				}
			}
		}
		trigger_event = {
			id = playdate.9000
			days = 10
		}
	}
}

# Host end event
# by Linnéa Thimrén
playdate.9001 = {
	type = character_event
	title = playdate.9001.t
	desc = playdate.9001.desc
	theme = playdate_activity
	left_portrait = {
		character = root
		animation = happiness
	}

	immediate = {
		
	}
	
	option = {
		name = playdate.9001.a
		hosted_successful_playdate_effect = yes
	}

	after = {
		scope:activity = {
			complete_activity = yes
		}
	}
}


#Guest end event
# by Linnéa Thimrén
playdate.9002 = {
	type = character_event
	title = playdate.9002.t
	desc = playdate.9002.desc
	theme = playdate_activity
	left_portrait = {
		character = root
		animation = happiness
	}
	right_portrait = {
		character = scope:host
		animation = happiness
	}

	option = {
		name = playdate.9002.a
		playdate_end_guest_effect = yes
		reverse_add_opinion = {
			target = scope:host
			modifier = attended_my_playdate_opinion
		}
	}
}

#Parent is notified that their child died during playdate
playdate.4000 = {
	type = character_event
	title = playdate.4000.t
	desc = playdate.4000.desc
	theme = death

	left_portrait = { 
		character = scope:participant
		animation = fear
	}

	lower_right_portrait = { 
		character = scope:host
	}

	immediate = {
		add_stress = major_stress_gain
	}

	option = { 
		name = playdate.4000.a
		reverse_add_opinion = {
			target = scope:host
			modifier = forgiven_opinion
		}
	}

	option = {
		name = playdate.4000.b
		reverse_add_opinion = {
			target = scope:host
			modifier = shamed_me_opinion
		}
	}

	option = {
		name = playdate.4000.c
		progress_towards_rival_effect = {
			CHARACTER = scope:host
			OPINION = yes
		}
	}
}<|MERGE_RESOLUTION|>--- conflicted
+++ resolved
@@ -2246,11 +2246,7 @@
 								trigger_event = playdate.4000
 							}
 						}
-<<<<<<< HEAD
-						override_death_effect = { DEATH_REASON = death_drowned }
-=======
 						override_death_effect = { death_reason = death_drowned }
->>>>>>> ea69a75e
 					}
 				}
 			}
@@ -2282,11 +2278,7 @@
 								trigger_event = playdate.4000
 							}
 						}
-<<<<<<< HEAD
-						override_death_effect = { DEATH_REASON = death_drowned }
-=======
 						override_death_effect = { death_reason = death_drowned }
->>>>>>> ea69a75e
 					}
 					add_character_modifier = {
 						modifier = almost_drowned_modifier
@@ -2355,11 +2347,7 @@
 								trigger_event = playdate.4000
 							}
 						}
-<<<<<<< HEAD
-						override_death_effect = { DEATH_REASON = death_drowned }
-=======
 						override_death_effect = { death_reason = death_drowned }
->>>>>>> ea69a75e
 					}
 				}
 			}
@@ -2423,11 +2411,7 @@
 					trigger_event = playdate.4000
 				}
 			}
-<<<<<<< HEAD
-			override_death_effect = { DEATH_REASON = death_drowned }
-=======
 			override_death_effect = { death_reason = death_drowned }
->>>>>>> ea69a75e
 		}
 		stress_impact = {
 			base = medium_stress_impact_gain
