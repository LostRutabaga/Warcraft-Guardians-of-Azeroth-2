--- conflicted
+++ resolved
@@ -6004,11 +6004,7 @@
 
 # The character is visibly scarred from an old wound
 scarred = {
-<<<<<<< HEAD
-name = {
-=======
 	name = {
->>>>>>> fde1d37c
 		first_valid = {
 			triggered_desc = {
 				trigger = {
@@ -8299,11 +8295,7 @@
 saint = {
 	category = fame
 	monthly_piety = 2
-<<<<<<< HEAD
-legitimacy_gain_mult = 0.25
-=======
 	legitimacy_gain_mult = 0.25
->>>>>>> fde1d37c
 	
 	shown_in_ruler_designer = no
 
@@ -10831,12 +10823,8 @@
 administrative_court_2 = {
 	stewardship = 2
 	monthly_stewardship_lifestyle_xp_gain_mult = 0.15
-<<<<<<< HEAD
 	#monthly_county_control_growth_add = 0.2 incoming change 1.12
 	monthly_county_control_change_add = 0.2
-=======
-	monthly_county_control_growth_add = 0.2
->>>>>>> fde1d37c
 	
 	category = court_type
 	group = administrative_court
