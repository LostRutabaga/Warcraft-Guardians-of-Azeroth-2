﻿### MANA

wc_sorcerer_trait_1_mana_value = 10
wc_sorcerer_trait_noninheritable_mana_value = 15
wc_sorcerer_trait_2_mana_value = 20
wc_sorcerer_trait_3_mana_value = 30

wc_base_mana_value = {
	desc = wc_mana_base_value_desc
	format = "WC_MAX_MANA_VALUE_FORMAT"

	value = 40
}

wc_base_mana_cp_terrible_value = 5
wc_base_mana_cp_poor_value = 7
wc_base_mana_cp_average_value = 10
wc_base_mana_cp_good_value = 13
wc_base_mana_cp_excellent_value = 15

wc_lifestyle_xp_gain_terrible_value = 0.03
wc_lifestyle_xp_gain_poor_value = 0.05
wc_lifestyle_xp_gain_average_value = 0.07
wc_lifestyle_xp_gain_good_value = 0.1
wc_lifestyle_xp_gain_excellent_value = 0.15

wc_mana_per_magic_perk_base_value = 2 # Also used in localization
wc_mana_per_magic_perk_magiclevel2_value = 3 # Also used in localization
wc_mana_per_magic_perk_magiclevel3_value = 4 # Also used in localization
wc_mana_per_magic_perk_magiclevel4_value = 5 # Also used in localization

wc_mana_per_light_magic_perk_value = {
	if = {
		limit = { has_trait = user_of_light_magic_2 }

		value = wc_mana_per_magic_perk_magiclevel2_value
	}
	else_if = {
		limit = { has_trait = user_of_light_magic_3 }

		value = wc_mana_per_magic_perk_magiclevel3_value
	}
	else_if = {
		limit = {
			OR = {
				has_trait = user_of_light_magic_4
				has_trait = user_of_light_magic_5
			}
		}

		value = wc_mana_per_magic_perk_magiclevel4_value
	}
	else = { value = wc_mana_per_magic_perk_base_value }
}
wc_mana_per_shadow_magic_perk_value = {
	if = {
		limit = { has_trait = user_of_shadow_magic_2 }

		value = wc_mana_per_magic_perk_magiclevel2_value
	}
	else_if = {
		limit = { has_trait = user_of_shadow_magic_3 }

		value = wc_mana_per_magic_perk_magiclevel3_value
	}
	else_if = {
		limit = {
			OR = {
				has_trait = user_of_shadow_magic_4
				has_trait = user_of_shadow_magic_5
			}
		}

		value = wc_mana_per_magic_perk_magiclevel4_value
	}
	else = { value = wc_mana_per_magic_perk_base_value }
}
wc_mana_per_disorder_magic_perk_value = {
	if = {
		limit = { has_trait = user_of_disorder_magic_2 }

		value = wc_mana_per_magic_perk_magiclevel2_value
	}
	else_if = {
		limit = { has_trait = user_of_disorder_magic_3 }

		value = wc_mana_per_magic_perk_magiclevel3_value
	}                               
	else_if = {
		limit = {
			OR = {
				has_trait = user_of_disorder_magic_4
				has_trait = user_of_disorder_magic_5
			}
		}

		value = wc_mana_per_magic_perk_magiclevel4_value
	}
	else = { value = wc_mana_per_magic_perk_base_value }
}
wc_mana_per_order_magic_perk_value = {
	if = {
		limit = { has_trait = user_of_order_magic_2 }

		value = wc_mana_per_magic_perk_magiclevel2_value
	}
	else_if = {
		limit = { has_trait = user_of_order_magic_3 }

		value = wc_mana_per_magic_perk_magiclevel3_value
	}
	else_if = {
		limit = {
			OR = {
				has_trait = user_of_order_magic_4
				has_trait = user_of_order_magic_5
			}
		}

		value = wc_mana_per_magic_perk_magiclevel4_value
	}
	else = { value = wc_mana_per_magic_perk_base_value }
}
wc_mana_per_life_magic_perk_value = {
	if = {
		limit = { has_trait = user_of_life_magic_2 }

		value = wc_mana_per_magic_perk_magiclevel2_value
	}
	else_if = {
		limit = { has_trait = user_of_life_magic_3 }

		value = wc_mana_per_magic_perk_magiclevel3_value
	}
	else_if = {
		limit = {
			OR = {
				has_trait = user_of_life_magic_4
				has_trait = user_of_life_magic_5
			}
		}

		value = wc_mana_per_magic_perk_magiclevel4_value
	}
	else = { value = wc_mana_per_magic_perk_base_value }
}
wc_mana_per_death_magic_perk_value = {
	if = {
		limit = { has_trait = user_of_death_magic_2 }

		value = wc_mana_per_magic_perk_magiclevel2_value
	}
	else_if = {
		limit = { has_trait = user_of_death_magic_3 }

		value = wc_mana_per_magic_perk_magiclevel3_value
	}
	else_if = {
		limit = {
			OR = {
				has_trait = user_of_death_magic_4
				has_trait = user_of_death_magic_5
			}
		}

		value = wc_mana_per_magic_perk_magiclevel4_value
	}
	else = { value = wc_mana_per_magic_perk_base_value }
}
wc_mana_per_elemental_fire_magic_perk_value = {
	if = {
		limit = { has_trait = user_of_elemental_fire_magic_2 }

		value = wc_mana_per_magic_perk_magiclevel2_value
	}
	else_if = {
		limit = { has_trait = user_of_elemental_fire_magic_3 }

		value = wc_mana_per_magic_perk_magiclevel3_value
	}
	else_if = {
		limit = {
			OR = {
				has_trait = user_of_elemental_fire_magic_4
				has_trait = user_of_elemental_fire_magic_5
			}
		}

		value = wc_mana_per_magic_perk_magiclevel4_value
	}
	else = { value = wc_mana_per_magic_perk_base_value }
}
wc_mana_per_elemental_water_magic_perk_value = {
	if = {
		limit = { has_trait = user_of_elemental_water_magic_2 }

		value = wc_mana_per_magic_perk_magiclevel2_value
	}
	else_if = {
		limit = { has_trait = user_of_elemental_water_magic_3 }

		value = wc_mana_per_magic_perk_magiclevel3_value
	}
	else_if = {
		limit = {
			OR = {
				has_trait = user_of_elemental_water_magic_4
				has_trait = user_of_elemental_water_magic_5
			}
		}

		value = wc_mana_per_magic_perk_magiclevel4_value
	}
	else = { value = wc_mana_per_magic_perk_base_value }
}
wc_mana_per_elemental_air_magic_perk_value = {
	if = {
		limit = { has_trait = user_of_elemental_air_magic_2 }

		value = wc_mana_per_magic_perk_magiclevel2_value
	}
	else_if = {
		limit = { has_trait = user_of_elemental_air_magic_3 }

		value = wc_mana_per_magic_perk_magiclevel3_value
	}
	else_if = {
		limit = {
			OR = {
				has_trait = user_of_elemental_air_magic_4
				has_trait = user_of_elemental_air_magic_5
			}
		}

		value = wc_mana_per_magic_perk_magiclevel4_value
	}
	else = { value = wc_mana_per_magic_perk_base_value }
}
wc_mana_per_elemental_earth_magic_perk_value = {
	if = {
		limit = { has_trait = user_of_elemental_earth_magic_2 }

		value = wc_mana_per_magic_perk_magiclevel2_value
	}
	else_if = {
		limit = { has_trait = user_of_elemental_earth_magic_3 }

		value = wc_mana_per_magic_perk_magiclevel3_value
	}
	else_if = {
		limit = {
			OR = {
				has_trait = user_of_elemental_earth_magic_4
				has_trait = user_of_elemental_earth_magic_5
			}
		}

		value = wc_mana_per_magic_perk_magiclevel4_value
	}
	else = { value = wc_mana_per_magic_perk_base_value }
}

wc_max_mana_value = {
	if = { # Light
		limit = { OR = {
				has_trait = wc_lifestyle_light_magic
				any_secret = { secret_type = secret_light_magic_user }
			} 
		}

		min = wc_base_mana_value

		if = {
			limit = {
				NOT = { any_secret = { secret_type = secret_light_magic_user } }
			}
			add = {
				desc = wc_mana_from_light_perks_value_desc

				format = "WC_MAX_MANA_VALUE_FORMAT"
	
				value = light_magic_lifestyle_perks
				add = light_magic_lifestyle_perk_points
				multiply = wc_mana_per_light_magic_perk_value
			}
		}
		else = {
			add = {
				desc = wc_source_unknown_desc

				format = "WC_MAX_MANA_VALUE_FORMAT"
	
				value = light_magic_lifestyle_perks
				add = light_magic_lifestyle_perk_points
				multiply = wc_mana_per_light_magic_perk_value
			}
		}
	}
	if = { # Shadow
		limit = { OR = {
				has_trait = wc_lifestyle_shadow_magic
				any_secret = { secret_type = secret_shadow_magic_user }
			} }

		min = wc_base_mana_value

		if = {
			limit = {
				NOT = { any_secret = { secret_type = secret_shadow_magic_user } }
			}
			add = {
				desc = wc_mana_from_shadow_perks_value_desc

				format = "WC_MAX_MANA_VALUE_FORMAT"
	
				value = shadow_magic_lifestyle_perks
				add = shadow_magic_lifestyle_perk_points
				multiply = wc_mana_per_shadow_magic_perk_value
			}
		}
		else = {
			add = {
				desc = wc_source_unknown_desc

				format = "WC_MAX_MANA_VALUE_FORMAT"
	
				value = shadow_magic_lifestyle_perks
				add = shadow_magic_lifestyle_perk_points
				multiply = wc_mana_per_shadow_magic_perk_value
			}
		}
	}
	if = { # Disorder
		limit = { OR = {
				has_trait = wc_lifestyle_disorder_magic
				any_secret = { secret_type = secret_disorder_magic_user }
			} }

		min = wc_base_mana_value
		if = {
			limit = {
				NOT = { any_secret = { secret_type = secret_disorder_magic_user } }
			}
			add = {
				desc = wc_mana_from_disorder_perks_value_desc

				format = "WC_MAX_MANA_VALUE_FORMAT"
	
				value = disorder_magic_lifestyle_perks
				add = disorder_magic_lifestyle_perk_points
				multiply = wc_mana_per_disorder_magic_perk_value
			}
		}
		else = {
			add = {
				desc = wc_source_unknown_desc

				format = "WC_MAX_MANA_VALUE_FORMAT"
	
				value = disorder_magic_lifestyle_perks
				add = disorder_magic_lifestyle_perk_points
				multiply = wc_mana_per_disorder_magic_perk_value
			}
		}
		
	}
	if = { # Order
		limit = { OR = {
				has_trait = wc_lifestyle_order_magic
				any_secret = { secret_type = secret_order_magic_user }
			} }

		min = wc_base_mana_value

		if = {
			limit = {
				NOT = { any_secret = { secret_type = secret_order_magic_user } }
			}
			add = {
				desc = wc_mana_from_order_perks_value_desc

				format = "WC_MAX_MANA_VALUE_FORMAT"
	
				value = order_magic_lifestyle_perks
				add = order_magic_lifestyle_perk_points
				multiply = wc_mana_per_order_magic_perk_value
			}
		}
		else = {
			add = {
				desc = wc_source_unknown_desc

				format = "WC_MAX_MANA_VALUE_FORMAT"
	
				value = order_magic_lifestyle_perks
				add = order_magic_lifestyle_perk_points
				multiply = wc_mana_per_order_magic_perk_value
			}
		}
			
	}
	if = { # Life
		limit = { OR = {
				has_trait = wc_lifestyle_life_magic
				any_secret = { secret_type = secret_life_magic_user }
			} }

		min = wc_base_mana_value

		if = {
			limit = {
				NOT = { any_secret = { secret_type = secret_life_magic_user } }
			}
			add = {
				desc = wc_mana_from_life_perks_value_desc

				format = "WC_MAX_MANA_VALUE_FORMAT"
	
				value = life_magic_lifestyle_perks
				add = life_magic_lifestyle_perk_points
				multiply = wc_mana_per_life_magic_perk_value
			}
		}
		else = {
			add = {
				desc = wc_source_unknown_desc

				format = "WC_MAX_MANA_VALUE_FORMAT"
	
				value = life_magic_lifestyle_perks
				add = life_magic_lifestyle_perk_points
				multiply = wc_mana_per_life_magic_perk_value
			}
		}
	}
	if = { # Death
		limit = { OR = {
				has_trait = wc_lifestyle_death_magic
				any_secret = { secret_type = secret_death_magic_user }
			} }

		min = wc_base_mana_value

		if = {
			limit = {
				NOT = { any_secret = { secret_type = secret_death_magic_user } }
			}
			add = {
				desc = wc_mana_from_death_perks_value_desc

				format = "WC_MAX_MANA_VALUE_FORMAT"
	
				value = death_magic_lifestyle_perks
				add = death_magic_lifestyle_perk_points
				multiply = wc_mana_per_death_magic_perk_value
			}
		}
		else = {
			add = {
				desc = wc_source_unknown_desc

				format = "WC_MAX_MANA_VALUE_FORMAT"
	
				value = death_magic_lifestyle_perks
				add = death_magic_lifestyle_perk_points
				multiply = wc_mana_per_death_magic_perk_value
			}
		}
	}
	# Elemental
	if = { # Fire
		limit = {
			OR = {
				has_trait_with_flag = wc_lifestyle_elemental_fire_magic_flag
				any_secret = { secret_type = secret_elemental_fire_magic_user }
			}			
		}

		min = wc_base_mana_value

		if = {
			limit = {
				NOT = { any_secret = { secret_type = secret_elemental_fire_magic_user } }
			}
			add = {
				desc = wc_mana_from_elemental_fire_perks_value_desc

				format = "WC_MAX_MANA_VALUE_FORMAT"
	
				value = elemental_fire_magic_lifestyle_perks
				add = elemental_fire_magic_lifestyle_perk_points
				multiply = wc_mana_per_elemental_fire_magic_perk_value
			}
		}
		else = {
			add = {
				desc = wc_source_unknown_desc

				format = "WC_MAX_MANA_VALUE_FORMAT"
	
				value = elemental_fire_magic_lifestyle_perks
				add = elemental_fire_magic_lifestyle_perk_points
				multiply = wc_mana_per_elemental_fire_magic_perk_value
			}
		}
	}
	if = { # Water
		limit = {
			OR = {
				has_trait_with_flag = wc_lifestyle_elemental_water_magic_flag
				any_secret = { secret_type = secret_elemental_water_magic_user }
			}			
		}

		min = wc_base_mana_value

		if = {
			limit = {
				NOT = { any_secret = { secret_type = secret_elemental_water_magic_user } }
			}
			add = {
				desc = wc_mana_from_elemental_water_perks_value_desc

				format = "WC_MAX_MANA_VALUE_FORMAT"
	
				value = elemental_water_magic_lifestyle_perks
				add = elemental_water_magic_lifestyle_perk_points
				multiply = wc_mana_per_elemental_water_magic_perk_value
			}
		}
		else = {
			add = {
				desc = wc_source_unknown_desc

				format = "WC_MAX_MANA_VALUE_FORMAT"
	
				value = elemental_water_magic_lifestyle_perks
				add = elemental_water_magic_lifestyle_perk_points
				multiply = wc_mana_per_elemental_water_magic_perk_value
			}
		}
	}
	if = { # Air
		limit = {
			OR = {
				has_trait_with_flag = wc_lifestyle_elemental_air_magic_flag
				any_secret = { secret_type = secret_elemental_air_magic_user }
			}			
		}

		min = wc_base_mana_value

		if = {
			limit = {
				NOT = { any_secret = { secret_type = secret_elemental_air_magic_user } }
			}
			add = {
				desc = wc_mana_from_elemental_air_perks_value_desc

				format = "WC_MAX_MANA_VALUE_FORMAT"
	
				value = elemental_air_magic_lifestyle_perks
				add = elemental_air_magic_lifestyle_perk_points
				multiply = wc_mana_per_elemental_air_magic_perk_value
			}
		}
		else = {
			add = {
				desc = wc_source_unknown_desc

				format = "WC_MAX_MANA_VALUE_FORMAT"
	
				value = elemental_air_magic_lifestyle_perks
				add = elemental_air_magic_lifestyle_perk_points
				multiply = wc_mana_per_elemental_air_magic_perk_value
			}
		}
	}
	if = { # Earth
		limit = {
			OR = {
				has_trait_with_flag = wc_lifestyle_elemental_earth_magic_flag
				any_secret = { secret_type = secret_elemental_earth_magic_user }
			}			
		}

		min = wc_base_mana_value

		if = {
			limit = {
				NOT = { any_secret = { secret_type = secret_elemental_earth_magic_user } }
			}
			add = {
				desc = wc_mana_from_elemental_earth_perks_value_desc

				format = "WC_MAX_MANA_VALUE_FORMAT"
	
				value = elemental_earth_magic_lifestyle_perks
				add = elemental_earth_magic_lifestyle_perk_points
				multiply = wc_mana_per_elemental_earth_magic_perk_value
			}
		}
		else = {
			add = {
				desc = wc_source_unknown_desc

				format = "WC_MAX_MANA_VALUE_FORMAT"
	
				value = elemental_earth_magic_lifestyle_perks
				add = elemental_earth_magic_lifestyle_perk_points
				multiply = wc_mana_per_elemental_earth_magic_perk_value
			}
		}
	}

	if = {
		limit = { has_trait = magic_good_1 }

		min = wc_base_mana_value

		add = {
			desc = wc_mana_from_magic_good_1_trait_value_desc
			format = "WC_MAX_MANA_VALUE_FORMAT"

			value = wc_sorcerer_trait_1_mana_value
		}
	}
	else_if = {
		limit = { has_trait = magic_good_2 }

		min = wc_base_mana_value

		add = {
			desc = wc_mana_from_magic_good_2_trait_value_desc
			format = "WC_MAX_MANA_VALUE_FORMAT"

			value = wc_sorcerer_trait_2_mana_value
		}
	}
	else_if = {
		limit = { has_trait = magic_good_3 }

		min = wc_base_mana_value

		add = {
			desc = wc_mana_from_magic_good_3_trait_value_desc
			format = "WC_MAX_MANA_VALUE_FORMAT"

			value = wc_sorcerer_trait_3_mana_value
		}
	}
	else_if = {
		limit = { has_trait = magic_bad_1 }
		subtract = {
			desc = wc_mana_from_magic_bad_1_trait_value_desc
			format = "WC_MAX_MANA_VALUE_FORMAT"

			value = wc_sorcerer_trait_1_mana_value
		}
	}
	else_if = {
		limit = { has_trait = magic_bad_2 }
		subtract = {
			desc = wc_mana_from_magic_bad_2_trait_value_desc
			format = "WC_MAX_MANA_VALUE_FORMAT"

			value = wc_sorcerer_trait_2_mana_value
		}
	}
	else_if = {
		limit = { has_trait = magic_bad_3 }
		subtract = {
			desc = wc_mana_from_magic_bad_3_trait_value_desc
			format = "WC_MAX_MANA_VALUE_FORMAT"

			value = wc_sorcerer_trait_3_mana_value
		}
	}

	if = {
		limit = { has_trait = magic_good_noninheritable }
		add = {
			desc = wc_mana_from_magic_good_noninheritable_value_desc
			format = "WC_MAX_MANA_VALUE_FORMAT"

			value = wc_sorcerer_trait_noninheritable_mana_value
		}
	}
	else_if = {
		limit = { has_trait = magic_bad_noninheritable }
		subtract = {
			desc = wc_mana_from_magic_bad_noninheritable_value_desc
			format = "WC_MAX_MANA_VALUE_FORMAT"

			value = wc_sorcerer_trait_noninheritable_mana_value
		}
	}
	
	if = {
		limit = {
			exists = court_position:court_mage_court_position
		}
		
		if = {
			limit = { court_position:court_mage_court_position.aptitude:court_mage_court_position = 4 }
			add = {
				format = "WC_MAX_MANA_VALUE_FORMAT"
				desc = wc_court_mage_position_desc
				value = wc_base_mana_cp_excellent_value
			}
		}
		else_if = {
			limit = { court_position:court_mage_court_position.aptitude:court_mage_court_position = 3 }
			add = {
				format = "WC_MAX_MANA_VALUE_FORMAT"
				desc = wc_court_mage_position_desc
				value = wc_base_mana_cp_good_value
			}
		}
		else_if = {
			limit = { court_position:court_mage_court_position.aptitude:court_mage_court_position = 2 }
			add = {
				format = "WC_MAX_MANA_VALUE_FORMAT"
				desc = wc_court_mage_position_desc
				value = wc_base_mana_cp_average_value
			}
		}
		else_if = {
			limit = { court_position:court_mage_court_position.aptitude:court_mage_court_position = 1 }
			add = {
				format = "WC_MAX_MANA_VALUE_FORMAT"
				desc = wc_court_mage_position_desc
				value = wc_base_mana_cp_poor_value
			}
		}
		else_if = {
			limit = { court_position:court_mage_court_position.aptitude:court_mage_court_position = 0 }
			add = {
				format = "WC_MAX_MANA_VALUE_FORMAT"
				desc = wc_court_mage_position_desc
				value = wc_base_mana_cp_terrible_value
			}
		}
	}

	if = {
		limit = {
			has_perk = light_magic_tree_3_perk_4
		}
		add = {
			value = 10
			desc = light_magic_tree_3_perk_4_PERK_DESC
			format = "WC_MAX_MANA_VALUE_FORMAT"
		}
	}

	multiply = {
		value = 1

		if = {
			limit = {
				has_character_modifier = wc_conjure_drink_modifier
			}
			add = {
				desc = wc_conjure_drink_modifier
				format = "WC_MANA_REGENERATION_VALUE_PERCENTAGE_FORMAT"
				value = 0.15
			}
		}

		if = {
			limit = {
				has_character_modifier = wc_evocation_character_modifier
			}
			add = {
				desc = wc_evocation_character_modifier
				format = "WC_MANA_REGENERATION_VALUE_PERCENTAGE_FORMAT"
				value = 0.50
			}
		}


		if = {
			limit = {
				has_variable = reverse_causality_mult
			}
			add = {
				add = 0.1
				desc = reverse_causailty_value_desc
				format = "WC_MANA_REGENERATION_VALUE_PERCENTAGE_FORMAT"
				multiply = var:reverse_causality_mult
			}
		}
	}

	min = 0
	ceiling = yes
}

wc_magic_good_trait_1_mana_replenishment_value = 0.01
wc_magic_good_trait_noninheritable_mana_replenishment_value = 0.02
wc_magic_good_trait_2_mana_replenishment_value = 0.015
wc_magic_good_trait_3_mana_replenishment_value = 0.025

wc_magic_bad_trait_1_mana_regeneration_value = -0.05
wc_magic_bad_trait_noninheritable_mana_regeneration_value = -0.1
wc_magic_bad_trait_2_mana_regeneration_value = -0.15
wc_magic_bad_trait_3_mana_regeneration_value = -0.25

wc_mana_replenishment_base_value = 0.01 # Used in localization

wc_mana_replenishment_value = { # Used in localization
	value = wc_mana_replenishment_base_value
	
	if = {
		limit = { has_trait = magic_good_1 }
		add = wc_magic_good_trait_1_mana_replenishment_value
	}
	else_if = {
		limit = { has_trait = magic_good_2 }
		add = wc_magic_good_trait_2_mana_replenishment_value
	}
	else_if = {
		limit = { has_trait = magic_good_3 }
		add = wc_magic_good_trait_3_mana_replenishment_value
	}

	if = {
		limit = { has_trait = magic_good_noninheritable }
		add = wc_magic_good_trait_noninheritable_mana_replenishment_value
	}
	min = 0.01
}

wc_mana_regeneration_value = {
	add = {
		desc = wc_hp_capacity_base_desc
		format = "WC_MAX_MANA_VALUE_FORMAT"
		value = 2 
	}

	add = {
		desc = wc_mana_regeneration_from_max_value_desc
		format = "WC_MANA_REPLENISHMENT_VALUE_FORMAT"

		value = wc_max_mana_value

		multiply = {
			value = {
				add = wc_mana_replenishment_value
				multiply = 0.75
			}
		}
	}

	if = {
		limit = { has_character_modifier = wc_blessed_bastion_modifier }

		add = {
			desc = wc_blessed_bastion_modifier
			format = "WC_MAX_MANA_VALUE_FORMAT"

			value = 1
		}
	}

	multiply = { # Mana Regeneration
		value = 1
		
		if = {
			limit = { has_trait = magic_bad_1 }

			add = {
				desc = wc_mana_regeneration_from_magic_bad_1_trait_value_desc
				format = "WC_MANA_REGENERATION_VALUE_PERCENTAGE_FORMAT"

				value = wc_magic_bad_trait_1_mana_regeneration_value
			}
		}
		else_if = {
			limit = { has_trait = magic_bad_2 }

			add = {
				desc = wc_mana_regeneration_from_magic_bad_2_trait_value_desc
				format = "WC_MANA_REGENERATION_VALUE_PERCENTAGE_FORMAT"

				value = wc_magic_bad_trait_2_mana_regeneration_value
			}
		}
		else_if = {
			limit = { has_trait = magic_bad_3 }

			add = {
				desc = wc_mana_regeneration_from_magic_bad_3_trait_value_desc
				format = "WC_MANA_REGENERATION_VALUE_PERCENTAGE_FORMAT"

				value = wc_magic_bad_trait_3_mana_regeneration_value
			}
		}
		if = {
			limit = { has_trait = magic_bad_noninheritable }

			add = {
				desc = wc_mana_regeneration_from_magic_bad_noninheritable_trait_value_desc
				format = "WC_MANA_REGENERATION_VALUE_PERCENTAGE_FORMAT"

				value = wc_magic_bad_trait_noninheritable_mana_regeneration_value
			}
		}
		if = {
			limit = {
				has_perk = elemental_fire_magic_tree_2_perk_5
				has_variable_list = spells_cd
				variable_list_size = { name = spells_cd value >= 3 }
			}
			add = {
				desc = wc_feedback_perk_desc
				format = "WC_MANA_REGENERATION_VALUE_PERCENTAGE_FORMAT"
				value = 0.3
			}
		}

		if = {
			limit = {
				has_character_modifier = wc_conjure_drink_modifier
			}
			add = {
				desc = wc_conjure_drink_modifier
				format = "WC_MANA_REGENERATION_VALUE_PERCENTAGE_FORMAT"
				value = 0.15
			}
		}

		if = {
			limit = {
				has_character_modifier = wc_evocation_character_modifier
			}
			add = {
				desc = wc_evocation_character_modifier
				format = "WC_MANA_REGENERATION_VALUE_PERCENTAGE_FORMAT"
				value = 0.50
			}
		}

		if = {
			limit = {
				has_character_modifier = wc_concentration_aura_modifier
			}
			add = {
				desc = wc_concentration_aura_modifier
				format = "WC_MANA_REGENERATION_VALUE_PERCENTAGE_FORMAT"
				value = 0.1
			}
		}

		if = {
			limit = {
				has_character_modifier = wc_death_pact_modifier
			}
			add = {
				desc = wc_death_pact_modifier
				format = "WC_MANA_REGENERATION_VALUE_PERCENTAGE_FORMAT"
				value = 0.2
			}
		}
	}

}

wc_sorcerer_trait_1_current_mana_to_prowess_value = 0.01
wc_sorcerer_trait_noninheritable_current_mana_to_prowess_value = 0.02
wc_sorcerer_trait_2_current_mana_to_prowess_value = 0.03
wc_sorcerer_trait_3_current_mana_to_prowess_value = 0.05
wc_burned_1_trait_current_mana_to_prowess_value = 0.002
wc_burned_2_trait_current_mana_to_prowess_value = 0.005
wc_burned_3_trait_current_mana_to_prowess_value = 0.008
wc_arcane_dialectics_current_mana_to_prowess_value = 0.03
wc_quickening_current_mana_to_prowess_value = 0.01

wc_current_mana_to_prowess_base_percent = 0.01 # Also used in localization

wc_current_mana_to_prowess_percent = {
	value = wc_current_mana_to_prowess_base_percent

	if = {
		limit = { has_trait = magic_good_1 }
		add = wc_sorcerer_trait_1_current_mana_to_prowess_value
	}
	else_if = {
		limit = { has_trait = magic_good_2 }
		add = wc_sorcerer_trait_2_current_mana_to_prowess_value
	}
	else_if = {
		limit = { has_trait = magic_good_3 }
		add = wc_sorcerer_trait_3_current_mana_to_prowess_value
	}
	else_if = {
		limit = { has_trait = magic_bad_1 }
		subtract = wc_sorcerer_trait_1_current_mana_to_prowess_value
	}
	else_if = {
		limit = { has_trait = magic_bad_2 }
		subtract = wc_sorcerer_trait_2_current_mana_to_prowess_value
	}
	else_if = {
		limit = { has_trait = magic_bad_3 }
		subtract = wc_sorcerer_trait_3_current_mana_to_prowess_value
	}

	if = {
		limit = { has_trait = magic_good_noninheritable }
		add = wc_sorcerer_trait_noninheritable_current_mana_to_prowess_value
	}
	else_if = {
		limit = { has_trait = magic_bad_noninheritable }
		subtract = wc_sorcerer_trait_noninheritable_current_mana_to_prowess_value
	}

	if = {
		limit = {
			has_trait = burned_1
		}
		subtract = wc_burned_1_trait_current_mana_to_prowess_value
	}
	else_if = {
		limit = {
			has_trait = burned_2
		}
		subtract = wc_burned_2_trait_current_mana_to_prowess_value
	}
	else_if = {
		limit = {
			has_trait = burned_3
		}
		subtract = wc_burned_3_trait_current_mana_to_prowess_value
	}

	if = {
		limit = {
			has_perk = order_magic_tree_1_perk_1
			wc_current_mana_percent_value >= 0.5
		}
		add = wc_arcane_dialectics_current_mana_to_prowess_value
	}

	if = {
		limit = {
			has_character_modifier = wc_quickening_modifier
			has_variable = quickening_count
		}
		add = {
			value = wc_quickening_current_mana_to_prowess_value
			multiply = var:quickening_count
		}
	}

	if = {
		limit = {
			has_perk = light_magic_tree_2_perk_2
		}
		add = wc_sorcerer_trait_1_current_mana_to_prowess_value
	}

	if = {
		limit = {
			has_perk = death_magic_tree_3_perk_1
		}
		add = wc_sorcerer_trait_1_current_mana_to_prowess_value
	}

	if = {
		limit = {
			has_perk = light_magic_tree_3_perk_2
		}
		add = wc_arcane_dialectics_current_mana_to_prowess_value
	}

	if = {
		limit = {
			has_character_modifier = wc_blood_gorged_modifier
		}
		add = wc_sorcerer_trait_2_current_mana_to_prowess_value
	}

	if = {
		limit = {
			has_perk = death_magic_tree_2_perk_5
			any_realm_county = {
				has_county_modifier = county_corruption_death_modifier
				count >= 5
			}
		}
		add = {
			value = wc_unholy_ground_conductivity_value
			divide = 100
			max = 0.05
		}
	}

	add = wc_mana_conductivity_mp_value

	min = 0
}

wc_unholy_ground_conductivity_value = {
	value = 0
	every_realm_county = {
		limit = {
			has_county_modifier = county_corruption_death_modifier
		}
		add = 1
	}

	divide = 5

	round = yes
}

wc_mana_conductivity_mp_value = {
	value = {
		add = wc_mp_value
		divide = 1000
	}
}

wc_current_mana_to_prowess_value = {
	if = {
		limit = { has_variable = wc_current_mana_variable }
		add = var:wc_current_mana_variable
	}

	multiply = wc_current_mana_to_prowess_percent

	floor = yes
}

wc_current_mana_percent_value = { # Used in localization and progressbars
	if = {
		limit = { has_variable = wc_current_mana_variable }
		add = var:wc_current_mana_variable
	}
	divide = wc_max_mana_value # TODO: Divides by 0

	min = 0
}

wc_sorcerer_good_trait_1_mp_value = 4
wc_sorcerer_good_trait_2_mp_value = 7
wc_sorcerer_good_trait_3_mp_value = 10
wc_mp_special_being_value = 20
wc_mp_powerful_being_value = 10
wc_mp_special_race_value = 5

wc_mp_value = {
	min = 0
	if = {
		limit = { has_trait = magic_good_1 }
		add = {
			desc = wc_mana_from_magic_good_1_trait_value_desc
			format = "WC_MAX_MANA_VALUE_FORMAT"

			value = wc_sorcerer_good_trait_1_mp_value
		}
	}
	else_if = {
		limit = { has_trait = magic_good_2 }
		add = {
			desc = wc_mana_from_magic_good_2_trait_value_desc
			format = "WC_MAX_MANA_VALUE_FORMAT"

			value = wc_sorcerer_good_trait_2_mp_value
		}
	}
	else_if = {
		limit = { has_trait = magic_good_3 }
		add = {
			desc = wc_mana_from_magic_good_3_trait_value_desc
			format = "WC_MAX_MANA_VALUE_FORMAT"

			value = wc_sorcerer_good_trait_3_mp_value
		}
	}
	else_if = {
		limit = { has_trait = magic_good_noninheritable }
		add = {
			desc = wc_mana_from_magic_good_noninheritable_value_desc
			format = "WC_MAX_MANA_VALUE_FORMAT"

			value = wc_sorcerer_good_trait_1_mp_value
		}
	}
	else_if = {
		limit = { has_trait = magic_bad_1 }
		subtract = {
			desc = wc_mana_regeneration_from_magic_bad_1_trait_value_desc
			format = "WC_MAX_MANA_VALUE_FORMAT"

			value = wc_sorcerer_good_trait_1_mp_value
		}
	}
	else_if = {
		limit = { has_trait = magic_bad_2 }
		subtract = {
			desc = wc_mana_regeneration_from_magic_bad_2_trait_value_desc
			format = "WC_MAX_MANA_VALUE_FORMAT"

			value = wc_sorcerer_good_trait_2_mp_value
		}
	}
	else_if = {
		limit = { has_trait = magic_bad_3 }
		subtract = {
			desc = wc_mana_regeneration_from_magic_bad_3_trait_value_desc
			format = "WC_MAX_MANA_VALUE_FORMAT"

			value = wc_sorcerer_good_trait_3_mp_value
		}
	}
	else_if = {
		limit = { has_trait = magic_bad_noninheritable }
		subtract = {
			desc = wc_mana_regeneration_from_magic_bad_noninheritable_trait_value_desc
			format = "WC_MAX_MANA_VALUE_FORMAT"

			value = wc_sorcerer_good_trait_1_mp_value
		}
	}
	if = { # Light
		limit = { 
			OR = {
				has_trait = wc_lifestyle_light_magic
				any_secret = { secret_type = secret_light_magic_user }
			}
		}
		if = {
			limit = {
				NOT = { any_secret = { secret_type = secret_light_magic_user } }
			}
			add = {
				desc = wc_mana_from_light_perks_value_desc

				format = "WC_MAX_MANA_VALUE_FORMAT"
	
				value = light_magic_lifestyle_perks
				add = light_magic_lifestyle_perk_points
			}
		}
		else = {
			add = {
				desc = wc_source_unknown_desc

				format = "WC_MAX_MANA_VALUE_FORMAT"
	
				value = light_magic_lifestyle_perks
				add = light_magic_lifestyle_perk_points
			}
		}
	}
	if = { # Shadow
		limit = { OR = {
				has_trait = wc_lifestyle_shadow_magic
				any_secret = { secret_type = secret_shadow_magic_user }
			} }

			if = {
				limit = {
					NOT = { any_secret = { secret_type = secret_shadow_magic_user } }
				}
				add = {
					desc = wc_mana_from_shadow_perks_value_desc
	
					format = "WC_MAX_MANA_VALUE_FORMAT"
		
					value = shadow_magic_lifestyle_perks
					add = shadow_magic_lifestyle_perk_points
				}
			}
			else = {
				add = {
					desc = wc_source_unknown_desc
	
					format = "WC_MAX_MANA_VALUE_FORMAT"
		
					value = shadow_magic_lifestyle_perks
					add = shadow_magic_lifestyle_perk_points
				}
			}
	}
	if = { # Disorder
		limit = { OR = {
				has_trait = wc_lifestyle_disorder_magic
				any_secret = { secret_type = secret_disorder_magic_user }
			} }

			if = {
				limit = {
					NOT = { any_secret = { secret_type = secret_disorder_magic_user } }
				}
				add = {
					desc = wc_mana_from_disorder_perks_value_desc
	
					format = "WC_MAX_MANA_VALUE_FORMAT"
		
					value = disorder_magic_lifestyle_perks
					add = disorder_magic_lifestyle_perk_points
				}
			}
			else = {
				add = {
					desc = wc_source_unknown_desc
	
					format = "WC_MAX_MANA_VALUE_FORMAT"
		
					value = disorder_magic_lifestyle_perks
					add = disorder_magic_lifestyle_perk_points
				}
			}
	}
	if = { # Order
		limit = { OR = {
				has_trait = wc_lifestyle_order_magic
				any_secret = { secret_type = secret_order_magic_user }
			} }

			if = {
				limit = {
					NOT = { any_secret = { secret_type = secret_order_magic_user } }
				}
				add = {
					desc = wc_mana_from_order_perks_value_desc
	
					format = "WC_MAX_MANA_VALUE_FORMAT"
		
					value = order_magic_lifestyle_perks
					add = order_magic_lifestyle_perk_points
				}
			}
			else = {
				add = {
					desc = wc_source_unknown_desc
	
					format = "WC_MAX_MANA_VALUE_FORMAT"
		
					value = order_magic_lifestyle_perks
					add = order_magic_lifestyle_perk_points
				}
			}
	}
	if = { # Life
		limit = { OR = {
				has_trait = wc_lifestyle_life_magic
				any_secret = { secret_type = secret_life_magic_user }
			} }

			if = {
				limit = {
					NOT = { any_secret = { secret_type = secret_life_magic_user } }
				}
				add = {
					desc = wc_mana_from_life_perks_value_desc
	
					format = "WC_MAX_MANA_VALUE_FORMAT"
		
					value = life_magic_lifestyle_perks
					add = life_magic_lifestyle_perk_points
				}
			}
			else = {
				add = {
					desc = wc_source_unknown_desc
	
					format = "WC_MAX_MANA_VALUE_FORMAT"
		
					value = life_magic_lifestyle_perks
					add = life_magic_lifestyle_perk_points
				}
			}
	}
	if = { # Death
		limit = { OR = {
				has_trait = wc_lifestyle_death_magic
				any_secret = { secret_type = secret_death_magic_user }
			} }

			if = {
				limit = {
					NOT = { any_secret = { secret_type = secret_death_magic_user } }
				}
				add = {
					desc = wc_mana_from_death_perks_value_desc
	
					format = "WC_MAX_MANA_VALUE_FORMAT"
		
					value = death_magic_lifestyle_perks
					add = death_magic_lifestyle_perk_points
				}
			}
			else = {
				add = {
					desc = wc_source_unknown_desc
	
					format = "WC_MAX_MANA_VALUE_FORMAT"
		
					value = death_magic_lifestyle_perks
					add = death_magic_lifestyle_perk_points
				}
			}
	}
	# Elemental
	if = { # Fire
		limit = {
			OR = {
				has_trait_with_flag = wc_lifestyle_elemental_fire_magic_flag
				any_secret = { secret_type = secret_elemental_fire_magic_user }
			}			
		}

		if = {
			limit = {
				NOT = { any_secret = { secret_type = secret_elemental_fire_magic_user } }
			}
			add = {
				desc = wc_mana_from_elemental_fire_perks_value_desc

				format = "WC_MAX_MANA_VALUE_FORMAT"
	
				value = elemental_fire_magic_lifestyle_perks
				add = elemental_fire_magic_lifestyle_perk_points
			}
		}
		else = {
			add = {
				desc = wc_source_unknown_desc

				format = "WC_MAX_MANA_VALUE_FORMAT"
	
				value = elemental_fire_magic_lifestyle_perks
				add = elemental_fire_magic_lifestyle_perk_points
			}
		}
	}
	if = { # Water
		limit = {
			OR = {
				has_trait_with_flag = wc_lifestyle_elemental_water_magic_flag
				any_secret = { secret_type = secret_elemental_water_magic_user }
			}			
		}

		if = {
			limit = {
				NOT = { any_secret = { secret_type = secret_elemental_water_magic_user } }
			}
			add = {
				desc = wc_mana_from_elemental_water_perks_value_desc

				format = "WC_MAX_MANA_VALUE_FORMAT"
	
				value = elemental_water_magic_lifestyle_perks
				add = elemental_water_magic_lifestyle_perk_points
			}
		}
		else = {
			add = {
				desc = wc_source_unknown_desc

				format = "WC_MAX_MANA_VALUE_FORMAT"
	
				value = elemental_water_magic_lifestyle_perks
				add = elemental_water_magic_lifestyle_perk_points
			}
		}
	}
	if = { # Air
		limit = {
			OR = {
				has_trait_with_flag = wc_lifestyle_elemental_air_magic_flag
				any_secret = { secret_type = secret_elemental_air_magic_user }
			}			
		}

		if = {
			limit = {
				NOT = { any_secret = { secret_type = secret_elemental_air_magic_user } }
			}
			add = {
				desc = wc_mana_from_elemental_air_perks_value_desc

				format = "WC_MAX_MANA_VALUE_FORMAT"
	
				value = elemental_air_magic_lifestyle_perks
				add = elemental_air_magic_lifestyle_perk_points
			}
		}
		else = {
			add = {
				desc = wc_source_unknown_desc

				format = "WC_MAX_MANA_VALUE_FORMAT"
	
				value = elemental_air_magic_lifestyle_perks
				add = elemental_air_magic_lifestyle_perk_points
			}
		}
	}
	if = { # Earth
		limit = {
			OR = {
				has_trait_with_flag = wc_lifestyle_elemental_earth_magic_flag
				any_secret = { secret_type = secret_elemental_earth_magic_user }
			}			
		}

		if = {
			limit = {
				NOT = { any_secret = { secret_type = secret_elemental_earth_magic_user } }
			}
			add = {
				desc = wc_mana_from_elemental_earth_perks_value_desc

				format = "WC_MAX_MANA_VALUE_FORMAT"
	
				value = elemental_earth_magic_lifestyle_perks
				add = elemental_earth_magic_lifestyle_perk_points
			}
		}
		else = {
			add = {
				desc = wc_source_unknown_desc

				format = "WC_MAX_MANA_VALUE_FORMAT"
	
				value = elemental_earth_magic_lifestyle_perks
				add = elemental_earth_magic_lifestyle_perk_points
			}
		}
	}

	if = {
		limit = {
			has_trait = aspect_of_nature
		}
		add = {
			format = "WC_MAX_MANA_VALUE_FORMAT"
			desc = trait_aspect_of_nature
			value = wc_mp_powerful_being_value			
		}
	}
	else_if = {
		limit = {
			has_trait = aspect_of_earth
		}
		add = {
			format = "WC_MAX_MANA_VALUE_FORMAT"
			desc = trait_aspect_of_earth
			value = wc_mp_powerful_being_value			
		}
	}
	else_if = {
		limit = {
			has_trait = aspect_of_magic
		}
		add = {
			format = "WC_MAX_MANA_VALUE_FORMAT"
			desc = trait_aspect_of_magic
			value = wc_mp_powerful_being_value			
		}
	}
	else_if = {
		limit = {
			has_trait = aspect_of_time
		}
		add = {
			format = "WC_MAX_MANA_VALUE_FORMAT"
			desc = trait_aspect_of_time
			value = wc_mp_powerful_being_value			
		}
	}
	else_if = {
		limit = {
			has_trait = aspect_of_infinity
		}
		add = {
			format = "WC_MAX_MANA_VALUE_FORMAT"
			desc = trait_aspect_of_infinity
			value = wc_mp_powerful_being_value			
		}
	}
	else_if = {
		limit = {
			has_trait = aspect_of_death
		}
		add = {
			format = "WC_MAX_MANA_VALUE_FORMAT"
			desc = trait_aspect_of_death
			value = wc_mp_powerful_being_value			
		}
	}
	if = {
		limit = {
			has_trait = being_undead
		}
		add = {
			format = "WC_MAX_MANA_VALUE_FORMAT"
			desc = trait_being_undead
			value = wc_mp_special_race_value		
		}
	}
	if = {
		limit = {
			has_trait = being_demon
		}
		add = {
			format = "WC_MAX_MANA_VALUE_FORMAT"
			desc = trait_being_demon
			value = wc_mp_special_race_value		
		}
	}
	if = {
		limit = {
			has_trait = being_void
		}
		add = {
			format = "WC_MAX_MANA_VALUE_FORMAT"
			desc = trait_being_void
			value = wc_mp_special_race_value		
		}
	}
	if = {
		limit = {
			has_trait = being_life
		}
		add = {
			format = "WC_MAX_MANA_VALUE_FORMAT"
			desc = trait_being_life
			value = wc_mp_special_race_value		
		}
	}
	if = {
		limit = {
			has_trait = being_order
		}
		add = {
			format = "WC_MAX_MANA_VALUE_FORMAT"
			desc = trait_being_order
			value = wc_mp_special_race_value		
		}
	}
	if = {
		limit = {
			has_trait = being_light
		}
		add = {
			format = "WC_MAX_MANA_VALUE_FORMAT"
			desc = trait_being_light
			value = wc_mp_special_race_value		
		}
	}
	if = {
		limit = {
			has_character_modifier = wc_burnout_modifier
			has_variable = burnout_count
		}
		add = {
			value = var:burnout_count
			multiply = -5
			format = "WC_MAX_MANA_VALUE_FORMAT"
			desc = wc_burnout_modifier
		}
	}
	else_if = {
		limit = {
			has_character_modifier = wc_burnout_good_modifier
			has_variable = burnout_count
		}
		add = {
			value = var:burnout_count
			multiply = 5
			format = "WC_MAX_MANA_VALUE_FORMAT"
			desc = wc_burnout_good_modifier
		}
	}
	if = {
		limit = {
			has_variable = mp_add
		}
		add = {
			value = var:mp_add
			format = "WC_MAX_MANA_VALUE_FORMAT"
			desc = wc_misc
		}
	}
	if = {
		limit = {
			has_character_modifier = wc_elemental_sacrifice_modifier
		}
		subtract = {
			value = 5
			format = "WC_MAX_MANA_VALUE_FORMAT"
			desc = wc_elemental_sacrifice_modifier
		}
	}
	if = {
		limit = {
			has_character_modifier = wc_fire_decay_ritual_feed_modifier
		}
		subtract = {
			value = 10
			format = "WC_MAX_MANA_VALUE_FORMAT"
			desc = wc_fire_decay_ritual_feed_modifier
		}
	}
	if = {
		limit = {
			has_trait = holy_wrath
		}
		add = {
			value = -5
			desc = trait_holy_wrath
			format = "WC_MAX_MANA_VALUE_FORMAT"
		}
	}
	floor = yes
	min = 0
}

wc_mp_duration_value_percentage = {
	add = wc_mp_value 
	multiply = 4 
	divide = 1000 
}

wc_mp_value_cd_percentage = {
	add = wc_mp_value 
	multiply = 2.5 
	divide = 1000
}

# Magic Resistance
wc_magic_resistance_base_value = {
	value = 6
}
wc_magic_resistance_racial_value = 5
wc_magic_vulnerability_racial_value = -5
wc_magic_resistance_religion_criminal_value = -3
wc_magic_resistance_religion_shunned_value = -2
wc_magic_resistance_religion_accepted_value = 2
wc_magic_resistance_religion_idolised_value = 3
wc_magic_resistance_level2_value = 2
wc_magic_resistance_level3_value = 3
wc_magic_resistance_level4_value = 4
wc_magic_resistance_level5_value = 5

wc_magic_resistance_bad_value = 3
wc_magic_resistance_decent_value = 6
wc_magic_resistance_good_value = 10
wc_magic_resistance_great_value = 14
wc_magic_resistance_excellent_value = 17

wc_all_magic_resistance_add_value = {
	value = 0

	if = {
		limit = {
			has_perk = death_magic_tree_2_perk_2
		}
		add = {
			value = wc_anti_magic_barrier_resistance_value
			desc = death_magic_tree_2_perk_2_name
			format = "WC_MAX_MANA_VALUE_FORMAT"
		}
	}
}

wc_all_magic_resistance_mult_value = {
	value = 1
}

wc_anti_magic_barrier_resistance_value = {
	value = 0.002
	multiply = {
		value = 1
		add = wc_current_mana_to_prowess_value
	}
	multiply = {
		value = 1
		if = {
			limit = {
				intrigue > learning
			}
			add = {
				value = intrigue
			}
		}
		else = {
			add = {
				value = learning
			}
		}
	}
}

wc_light_magic_resistance_value = {
	
	value = {
		add = {
			value = wc_magic_resistance_base_value
			desc = wc_mana_base_value_desc
			format = "WC_MAX_MANA_VALUE_FORMAT"
		}
	}
	add = {
		desc = wc_magical_prowess
		format = "WC_MAX_MANA_VALUE_FORMAT"
		value = wc_magic_resistance_from_mp
	}
	# From User traits
	if = { 
		limit = { has_trait = user_of_shadow_magic_2 }


		add = {
			value = wc_magic_resistance_level2_value
			desc = wc_magic_scaling_value_desc
			format = "WC_MAX_MANA_VALUE_FORMAT"
		}
	}
	else_if = {
		limit = { has_trait = user_of_shadow_magic_3 }

		add = {
			value = wc_magic_resistance_level3_value
			desc = wc_magic_scaling_value_desc
			format = "WC_MAX_MANA_VALUE_FORMAT"
		}
	}
	else_if = {
		limit = { has_trait = user_of_shadow_magic_4 }

		add = {
			value = wc_magic_resistance_level4_value
			desc = wc_magic_scaling_value_desc
			format = "WC_MAX_MANA_VALUE_FORMAT"
		}
	}
	else_if = {
		limit = { has_trait = user_of_shadow_magic_5 }

		add = {
			value = wc_magic_resistance_level5_value
			desc = wc_magic_scaling_value_desc
			format = "WC_MAX_MANA_VALUE_FORMAT"
		}
	}
	# By Faith
	if = {
		limit = {
			faith = { has_doctrine = doctrine_shadow_magic_approved }
		}
		add = {
			value = wc_magic_resistance_religion_idolised_value
			desc = wc_magic_religion_desc
			format = "WC_MAX_MANA_VALUE_FORMAT"
		}
	}
	else_if = {
		limit = {
			faith = { has_doctrine = doctrine_shadow_magic_accepted }
		}
		add = {
			value = wc_magic_resistance_religion_accepted_value
			desc = wc_magic_religion_desc
			format = "WC_MAX_MANA_VALUE_FORMAT"
		}
	}
	else_if = {
		limit = {
			faith = { has_doctrine = doctrine_shadow_magic_ignored }
		}
		add = {
			value = wc_magic_resistance_religion_shunned_value
			desc = wc_magic_religion_desc
			format = "WC_MAX_MANA_VALUE_FORMAT"
		}
	}
	else_if = {
		limit = {
			faith = { has_doctrine = doctrine_shadow_magic_crime }
		}
		add = {
			value = wc_magic_resistance_religion_criminal_value
			desc = wc_magic_religion_desc
			format = "WC_MAX_MANA_VALUE_FORMAT"
		}
	}
	# By Race
	if = {
		limit = {
			has_trait_with_flag = racial_light_magic_resistance
		}
		add = {
			value = wc_magic_resistance_racial_value
			desc = wc_magic_race_desc
			format = "WC_MAX_MANA_VALUE_FORMAT"
		}
	}
	if = {
		limit = {
			has_trait_with_flag = racial_light_magic_vulnerability
		}
		add = {
			value = wc_magic_vulnerability_racial_value
			desc = wc_magic_race_desc
			format = "WC_MAX_MANA_VALUE_FORMAT"
		}
	}
	if = {
		limit = {
			is_lowborn = yes
		}
		add = {
			value = wc_magic_vulnerability_racial_value
			desc = wc_magic_lowborn_desc
			format = "WC_MAX_MANA_VALUE_FORMAT"
		}
	}
	if = {
		limit = {
			has_character_modifier = wc_elemental_fire_minor_protection_modifier
		}
		add = {
			value = 3
			desc = wc_elemental_fire_minor_protection_modifier
			format = "WC_MAX_MANA_VALUE_FORMAT"
		}
	}
	if = {
		limit = {
			has_character_modifier = wc_elemental_fire_major_protection_modifier
		}
		add = {
			value = 6
			desc = wc_elemental_fire_major_protection_modifier
			format = "WC_MAX_MANA_VALUE_FORMAT"
		}
	}
	if = {
		limit = {
			has_character_modifier = wc_holy_fire_modifier
		}
		multiply = {
			value = 0.75
			desc = wc_holy_fire_modifier
			format = "WC_MAX_MANA_VALUE_FORMAT"
		}
	}
	if = {
		limit = {
			has_character_modifier = wc_lightwell_modifier
		}
		multiply = {
			value = 1.25
			desc = wc_lightwell_modifier
			format = "WC_MAX_MANA_VALUE_FORMAT"
		}
	}
	if = {
		limit = {
			has_character_modifier = wc_exorcism_modifier
		}
		add = {
			value = -1
			desc = wc_exorcism_modifier
			format = "WC_MAX_MANA_VALUE_FORMAT"
		}
	}
	if = {
		limit = {
			has_character_modifier = wc_saved_with_salvation_modifier
		}
		add = {
			value = -2
			desc = wc_saved_with_salvation_modifier
			format = "WC_MAX_MANA_VALUE_FORMAT"
		}
	}
	if = {
		limit = {
			has_trait = holy_wrath
		}
		multiply = {
			value = 0
			desc = trait_holy_wrath
			format = "WC_MAX_MANA_VALUE_FORMAT"
		}
	}
	if = {
		limit = {
			has_character_modifier = wc_blessed_bastion_modifier
		}
		add = {
			value = 3
			desc = wc_blessed_bastion_modifier
			format = "WC_MAX_MANA_VALUE_FORMAT"
		}
	}
	if = {
		limit = {
			has_character_modifier = wc_echo_of_light_modifier
		}
		add = {
			value = 3
			desc = wc_echo_of_light_modifier
			format = "WC_MAX_MANA_VALUE_FORMAT"
		}
	}
	if = {
		limit = {
			has_perk = light_magic_tree_2_perk_2
		}
		add = {
			value = 1
			desc = light_magic_tree_2_perk_2_PERK_DESC
			format = "WC_MAX_MANA_VALUE_FORMAT"
		}
	}
	if = {
		limit = {
			has_character_modifier = wc_devotion_aura_modifier
		}
		add = {
			value = 3
			desc = wc_devotion_aura_modifier
			format = "WC_MAX_MANA_VALUE_FORMAT"
		}
	}

	if = {
		limit = {
			has_character_modifier = wc_vengeance_aura_modifier_negative
		}
		add = {
			value = -1
			desc = wc_vengeance_aura_modifier_negative
			format = "WC_MAX_MANA_VALUE_FORMAT"
		}
	}

	add = wc_all_magic_resistance_add_value
	multiply = wc_all_magic_resistance_mult_value

	round = yes
	max = 25
	min = -5
}
wc_Order_magic_resistance_value = {
	
	value = {
		add = {
			value = wc_magic_resistance_base_value
			desc = wc_mana_base_value_desc
			format = "WC_MAX_MANA_VALUE_FORMAT"
		}
	}
	add = {
		desc = wc_magical_prowess
		format = "WC_MAX_MANA_VALUE_FORMAT"
		value = wc_magic_resistance_from_mp
	}

	# From User traits
	if = { 
		limit = { has_trait = user_of_disorder_magic_2 }

		add = {
			value = wc_magic_resistance_level2_value
			desc = wc_magic_scaling_value_desc
			format = "WC_MAX_MANA_VALUE_FORMAT"
		}
	}
	else_if = {
		limit = { has_trait = user_of_disorder_magic_3 }

		add = {
			value = wc_magic_resistance_level3_value
			desc = wc_magic_scaling_value_desc
			format = "WC_MAX_MANA_VALUE_FORMAT"
		}
	}
	else_if = {
		limit = { has_trait = user_of_disorder_magic_4 }

		add = {
			value = wc_magic_resistance_level4_value
			desc = wc_magic_scaling_value_desc
			format = "WC_MAX_MANA_VALUE_FORMAT"
		}
	}
	else_if = {
		limit = { has_trait = user_of_disorder_magic_5 }

		add = {
			value = wc_magic_resistance_level5_value
			desc = wc_magic_scaling_value_desc
			format = "WC_MAX_MANA_VALUE_FORMAT"
		}
	}
	# By Faith
	if = {
		limit = {
			faith = { has_doctrine = doctrine_disorder_magic_approved }
		}
		add = {
			value = wc_magic_resistance_religion_idolised_value
			desc = wc_magic_religion_desc
			format = "WC_MAX_MANA_VALUE_FORMAT"
		}
	}
	else_if = {
		limit = {
			faith = { has_doctrine = doctrine_disorder_magic_accepted }
		}
		add = {
			value = wc_magic_resistance_religion_accepted_value
			desc = wc_magic_religion_desc
			format = "WC_MAX_MANA_VALUE_FORMAT"
		}
	}
	else_if = {
		limit = {
			faith = { has_doctrine = doctrine_disorder_magic_ignored }
		}
		add = {
			value = wc_magic_resistance_religion_shunned_value
			desc = wc_magic_religion_desc
			format = "WC_MAX_MANA_VALUE_FORMAT"
		}
	}
	else_if = {
		limit = {
			faith = { has_doctrine = doctrine_disorder_magic_crime }
		}
		add = {
			value = wc_magic_resistance_religion_criminal_value
			desc = wc_magic_religion_desc
			format = "WC_MAX_MANA_VALUE_FORMAT"
		}
	}
	# By Race
	if = {
		limit = {
			has_trait_with_flag = racial_order_magic_resistance
		}
		add = {
			value = wc_magic_resistance_racial_value
			desc = wc_magic_race_desc
			format = "WC_MAX_MANA_VALUE_FORMAT"
		}
	}
	if = {
		limit = {
			has_trait_with_flag = racial_order_magic_vulnerability
		}
		add = {
			value = wc_magic_vulnerability_racial_value
			desc = wc_magic_race_desc
			format = "WC_MAX_MANA_VALUE_FORMAT"
		}
	}
	if = {
		limit = {
			is_lowborn = yes
		}
		add = {
			value = wc_magic_vulnerability_racial_value
			desc = wc_magic_lowborn_desc
			format = "WC_MAX_MANA_VALUE_FORMAT"
		}
	}
	if = {
		limit = {
			has_character_modifier = wc_elemental_fire_minor_protection_modifier
		}
		add = {
			value = 3
			desc = wc_elemental_fire_minor_protection_modifier
			format = "WC_MAX_MANA_VALUE_FORMAT"
		}
	}
	if = {
		limit = {
			has_character_modifier = wc_elemental_fire_major_protection_modifier
		}
		add = {
			value = 6
			desc = wc_elemental_fire_major_protection_modifier
			format = "WC_MAX_MANA_VALUE_FORMAT"
		}
	}
	if = {
		limit = {
			has_character_modifier = wc_exorcism_modifier
		}
		add = {
			value = -1
			desc = wc_exorcism_modifier
			format = "WC_MAX_MANA_VALUE_FORMAT"
		}
	}
	if = {
		limit = {
			has_character_modifier = wc_saved_with_salvation_modifier
		}
		add = {
			value = -2
			desc = wc_saved_with_salvation_modifier
			format = "WC_MAX_MANA_VALUE_FORMAT"
		}
	}
	if = {
		limit = {
			has_character_modifier = wc_blessed_bastion_modifier
		}
		add = {
			value = 3
			desc = wc_blessed_bastion_modifier
			format = "WC_MAX_MANA_VALUE_FORMAT"
		}
	}
	if = {
		limit = {
			has_perk = light_magic_tree_2_perk_2
		}
		add = {
			value = 1
			desc = light_magic_tree_2_perk_2_PERK_DESC
			format = "WC_MAX_MANA_VALUE_FORMAT"
		}
	}
	if = {
		limit = {
			has_character_modifier = wc_devotion_aura_modifier
		}
		add = {
			value = 3
			desc = wc_devotion_aura_modifier
			format = "WC_MAX_MANA_VALUE_FORMAT"
		}
	}
	if = {
		limit = {
			has_character_modifier = wc_vengeance_aura_modifier_negative
		}
		add = {
			value = -1
			desc = wc_vengeance_aura_modifier_negative
			format = "WC_MAX_MANA_VALUE_FORMAT"
		}
	}

	add = wc_all_magic_resistance_add_value
	multiply = wc_all_magic_resistance_mult_value

	round = yes
	max = 25
	min = -5
}
wc_death_magic_resistance_value = {
	
	value = {
		add = {
			value = wc_magic_resistance_base_value
			desc = wc_mana_base_value_desc
			format = "WC_MAX_MANA_VALUE_FORMAT"
		}
	}
	add = {
		desc = wc_magical_prowess
		format = "WC_MAX_MANA_VALUE_FORMAT"
		value = wc_magic_resistance_from_mp
	}
	# From User traits
	if = { 
		limit = { has_trait = user_of_life_magic_2 }

		add = {
			value = wc_magic_resistance_level2_value
			desc = wc_magic_scaling_value_desc
			format = "WC_MAX_MANA_VALUE_FORMAT"
		}
	}
	else_if = {
		limit = { has_trait = user_of_life_magic_3 }

		add = {
			value = wc_magic_resistance_level3_value
			desc = wc_magic_scaling_value_desc
			format = "WC_MAX_MANA_VALUE_FORMAT"
		}
	}
	else_if = {
		limit = { has_trait = user_of_life_magic_4 }

		add = {
			value = wc_magic_resistance_level4_value
			desc = wc_magic_scaling_value_desc
			format = "WC_MAX_MANA_VALUE_FORMAT"
		}
	}
	else_if = {
		limit = { has_trait = user_of_life_magic_5 }

		add = {
			value = wc_magic_resistance_level5_value
			desc = wc_magic_scaling_value_desc
			format = "WC_MAX_MANA_VALUE_FORMAT"
		}
	}
	# By Faith
	if = {
		limit = {
			faith = { has_doctrine = doctrine_life_magic_approved }
		}
		add = {
			value = wc_magic_resistance_religion_idolised_value
			desc = wc_magic_religion_desc
			format = "WC_MAX_MANA_VALUE_FORMAT"
		}
	}
	else_if = {
		limit = {
			faith = { has_doctrine = doctrine_life_magic_accepted }
		}
		add = {
			value = wc_magic_resistance_religion_accepted_value
			desc = wc_magic_religion_desc
			format = "WC_MAX_MANA_VALUE_FORMAT"
		}
	}
	else_if = {
		limit = {
			faith = { has_doctrine = doctrine_life_magic_ignored }
		}
		add = {
			value = wc_magic_resistance_religion_shunned_value
			desc = wc_magic_religion_desc
			format = "WC_MAX_MANA_VALUE_FORMAT"
		}
	}
	else_if = {
		limit = {
			faith = { has_doctrine = doctrine_life_magic_crime }
		}
		add = {
			value = wc_magic_resistance_religion_criminal_value
			desc = wc_magic_religion_desc
			format = "WC_MAX_MANA_VALUE_FORMAT"
		}
	}
	# By Race
	if = {
		limit = {
			has_trait_with_flag = racial_death_magic_resistance
		}
		add = {
			value = wc_magic_resistance_racial_value
			desc = wc_magic_race_desc
			format = "WC_MAX_MANA_VALUE_FORMAT"
		}
	}
	if = {
		limit = {
			has_trait_with_flag = racial_death_magic_vulnerability
		}
		add = {
			value = wc_magic_vulnerability_racial_value
			desc = wc_magic_race_desc
			format = "WC_MAX_MANA_VALUE_FORMAT"
		}
	}
	if = {
		limit = {
			is_lowborn = yes
		}
		add = {
			value = wc_magic_vulnerability_racial_value
			desc = wc_magic_lowborn_desc
			format = "WC_MAX_MANA_VALUE_FORMAT"
		}
	}
	if = {
		limit = {
			has_character_modifier = wc_elemental_fire_minor_protection_modifier
		}
		add = {
			value = 3
			desc = wc_elemental_fire_minor_protection_modifier
			format = "WC_MAX_MANA_VALUE_FORMAT"
		}
	}
	if = {
		limit = {
			has_character_modifier = wc_elemental_fire_major_protection_modifier
		}
		add = {
			value = 6
			desc = wc_elemental_fire_major_protection_modifier
			format = "WC_MAX_MANA_VALUE_FORMAT"
		}
	}
	if = {
		limit = {
			has_character_modifier = wc_exorcism_modifier
		}
		add = {
			value = -1
			desc = wc_exorcism_modifier
			format = "WC_MAX_MANA_VALUE_FORMAT"
		}
	}
	if = {
		limit = {
			has_character_modifier = wc_saved_with_salvation_modifier
		}
		add = {
			value = -2
			desc = wc_saved_with_salvation_modifier
			format = "WC_MAX_MANA_VALUE_FORMAT"
		}
	}

	if = {
		limit = {
			has_character_modifier = wc_blessed_bastion_modifier
		}
		add = {
			value = 3
			desc = wc_blessed_bastion_modifier
			format = "WC_MAX_MANA_VALUE_FORMAT"
		}
	}
	if = {
		limit = {
			has_perk = light_magic_tree_2_perk_2
		}
		add = {
			value = 1
			desc = light_magic_tree_2_perk_2_PERK_DESC
			format = "WC_MAX_MANA_VALUE_FORMAT"
		}
	}
	if = {
		limit = {
			has_character_modifier = wc_devotion_aura_modifier
		}
		add = {
			value = 3
			desc = wc_devotion_aura_modifier
			format = "WC_MAX_MANA_VALUE_FORMAT"
		}
	}

	if = {
		limit = {
			has_character_modifier = wc_vengeance_aura_modifier_negative
		}
		add = {
			value = -1
			desc = wc_vengeance_aura_modifier_negative
			format = "WC_MAX_MANA_VALUE_FORMAT"
		}
	}

	if = {
		limit = {
			has_character_modifier = wc_death_coil_negative_modifier
		}
		add = {
			value = -2
			desc = wc_vengeance_aura_modifier_negative
			format = "WC_MAX_MANA_VALUE_FORMAT"
		}
	}

	add = wc_all_magic_resistance_add_value
	multiply = wc_all_magic_resistance_mult_value

	round = yes
	max = 25
	min = -5
}
wc_disorder_magic_resistance_value = {
	
	value = {
		add = {
			value = wc_magic_resistance_base_value
			desc = wc_mana_base_value_desc
			format = "WC_MAX_MANA_VALUE_FORMAT"
		}
	}
	add = {
		desc = wc_magical_prowess
		format = "WC_MAX_MANA_VALUE_FORMAT"
		value = wc_magic_resistance_from_mp
	}
	# From User traits
	if = { 
		limit = { has_trait = user_of_order_magic_2 }

		add = {
			value = wc_magic_resistance_level2_value
			desc = wc_magic_scaling_value_desc
			format = "WC_MAX_MANA_VALUE_FORMAT"
		}
	}
	else_if = {
		limit = { has_trait = user_of_order_magic_3 }

		add = {
			value = wc_magic_resistance_level3_value
			desc = wc_magic_scaling_value_desc
			format = "WC_MAX_MANA_VALUE_FORMAT"
		}
	}
	else_if = {
		limit = { has_trait = user_of_order_magic_4 }

		add = {
			value = wc_magic_resistance_level4_value
			desc = wc_magic_scaling_value_desc
			format = "WC_MAX_MANA_VALUE_FORMAT"
		}
	}
	else_if = {
		limit = { has_trait = user_of_order_magic_5 }

		add = {
			value = wc_magic_resistance_level5_value
			desc = wc_magic_scaling_value_desc
			format = "WC_MAX_MANA_VALUE_FORMAT"
		}
	}
	# By Faith
	if = {
		limit = {
			faith = { has_doctrine = doctrine_order_magic_approved }
		}
		add = {
			value = wc_magic_resistance_religion_idolised_value
			desc = wc_magic_religion_desc
			format = "WC_MAX_MANA_VALUE_FORMAT"
		}
	}
	else_if = {
		limit = {
			faith = { has_doctrine = doctrine_order_magic_accepted }
		}
		add = {
			value = wc_magic_resistance_religion_accepted_value
			desc = wc_magic_religion_desc
			format = "WC_MAX_MANA_VALUE_FORMAT"
		}
	}
	else_if = {
		limit = {
			faith = { has_doctrine = doctrine_order_magic_ignored }
		}
		add = {
			value = wc_magic_resistance_religion_shunned_value
			desc = wc_magic_religion_desc
			format = "WC_MAX_MANA_VALUE_FORMAT"
		}
	}
	else_if = {
		limit = {
			faith = { has_doctrine = doctrine_order_magic_crime }
		}
		add = {
			value = wc_magic_resistance_religion_criminal_value
			desc = wc_magic_religion_desc
			format = "WC_MAX_MANA_VALUE_FORMAT"
		}
	}
	# By Race
	if = {
		limit = {
			has_trait_with_flag = racial_disorder_magic_resistance
		}
		add = {
			value = wc_magic_resistance_racial_value
			desc = wc_magic_race_desc
			format = "WC_MAX_MANA_VALUE_FORMAT"
		}
	}
	if = {
		limit = {
			has_trait_with_flag = racial_disorder_magic_vulnerability
		}
		add = {
			value = wc_magic_vulnerability_racial_value
			desc = wc_magic_race_desc
			format = "WC_MAX_MANA_VALUE_FORMAT"
		}
	}
	if = {
		limit = {
			is_lowborn = yes
		}
		add = {
			value = wc_magic_vulnerability_racial_value
			desc = wc_magic_lowborn_desc
			format = "WC_MAX_MANA_VALUE_FORMAT"
		}
	}
	if = {
		limit = {
			has_character_modifier = wc_elemental_fire_minor_protection_modifier
		}
		add = {
			value = 3
			desc = wc_elemental_fire_minor_protection_modifier
			format = "WC_MAX_MANA_VALUE_FORMAT"
		}
	}
	if = {
		limit = {
			has_character_modifier = wc_elemental_fire_major_protection_modifier
		}
		add = {
			value = 6
			desc = wc_elemental_fire_major_protection_modifier
			format = "WC_MAX_MANA_VALUE_FORMAT"
		}
	}
	if = {
		limit = {
			has_character_modifier = wc_exorcism_modifier
		}
		add = {
			value = -1
			desc = wc_exorcism_modifier
			format = "WC_MAX_MANA_VALUE_FORMAT"
		}
	}
	if = {
		limit = {
			has_character_modifier = wc_saved_with_salvation_modifier
		}
		add = {
			value = -2
			desc = wc_saved_with_salvation_modifier
			format = "WC_MAX_MANA_VALUE_FORMAT"
		}
	}
	if = {
		limit = {
			has_character_modifier = wc_blessed_bastion_modifier
		}
		add = {
			value = 3
			desc = wc_blessed_bastion_modifier
			format = "WC_MAX_MANA_VALUE_FORMAT"
		}
	}
	if = {
		limit = {
			has_character_modifier = wc_echo_of_light_modifier
		}
		add = {
			value = 3
			desc = wc_echo_of_light_modifier
			format = "WC_MAX_MANA_VALUE_FORMAT"
		}
	}
	if = {
		limit = {
			has_perk = light_magic_tree_2_perk_2
		}
		add = {
			value = 1
			desc = light_magic_tree_2_perk_2_PERK_DESC
			format = "WC_MAX_MANA_VALUE_FORMAT"
		}
	}
	if = {
		limit = {
			has_character_modifier = wc_devotion_aura_modifier
		}
		add = {
			value = 3
			desc = wc_devotion_aura_modifier
			format = "WC_MAX_MANA_VALUE_FORMAT"
		}
	}

	if = {
		limit = {
			has_character_modifier = wc_vengeance_aura_modifier_negative
		}
		add = {
			value = -1
			desc = wc_vengeance_aura_modifier_negative
			format = "WC_MAX_MANA_VALUE_FORMAT"
		}
	}

	add = wc_all_magic_resistance_add_value
	multiply = wc_all_magic_resistance_mult_value

	round = yes
	max = 25
	min = -5
}
wc_life_magic_resistance_value = {
	
	value = {
		add = {
			value = wc_magic_resistance_base_value
			desc = wc_mana_base_value_desc
			format = "WC_MAX_MANA_VALUE_FORMAT"
		}
	}
	add = {
		desc = wc_magical_prowess
		format = "WC_MAX_MANA_VALUE_FORMAT"
		value = wc_magic_resistance_from_mp
	}
	if = { # Can be added or removed dynamically
		limit = { has_variable = wc_life_magic_resistance }
		add = var:wc_life_magic_resistance
	}
	# From User traits
	if = { 
		limit = { has_trait = user_of_death_magic_2 }

		add = {
			value = wc_magic_resistance_level2_value
			desc = wc_magic_scaling_value_desc
			format = "WC_MAX_MANA_VALUE_FORMAT"
		}
	}
	else_if = {
		limit = { has_trait = user_of_death_magic_3 }

		add = {
			value = wc_magic_resistance_level3_value
			desc = wc_magic_scaling_value_desc
			format = "WC_MAX_MANA_VALUE_FORMAT"
		}
	}
	else_if = {
		limit = { has_trait = user_of_death_magic_4 }

		add = {
			value = wc_magic_resistance_level4_value
			desc = wc_magic_scaling_value_desc
			format = "WC_MAX_MANA_VALUE_FORMAT"
		}
	}
	else_if = {
		limit = { has_trait = user_of_death_magic_5 }

		add = {
			value = wc_magic_resistance_level5_value
			desc = wc_magic_scaling_value_desc
			format = "WC_MAX_MANA_VALUE_FORMAT"
		}
	}
	# By Faith
	if = {
		limit = {
			faith = { has_doctrine = doctrine_death_magic_approved }
		}
		add = {
			value = wc_magic_resistance_religion_idolised_value
			desc = wc_magic_religion_desc
			format = "WC_MAX_MANA_VALUE_FORMAT"
		}
	}
	else_if = {
		limit = {
			faith = { has_doctrine = doctrine_death_magic_accepted }
		}
		add = {
			value = wc_magic_resistance_religion_accepted_value
			desc = wc_magic_religion_desc
			format = "WC_MAX_MANA_VALUE_FORMAT"
		}
	}
	else_if = {
		limit = {
			faith = { has_doctrine = doctrine_death_magic_ignored }
		}
		add = {
			value = wc_magic_resistance_religion_shunned_value
			desc = wc_magic_religion_desc
			format = "WC_MAX_MANA_VALUE_FORMAT"
		}
	}
	else_if = {
		limit = {
			faith = { has_doctrine = doctrine_death_magic_crime }
		}
		add = {
			value = wc_magic_resistance_religion_criminal_value
			desc = wc_magic_religion_desc
			format = "WC_MAX_MANA_VALUE_FORMAT"
		}
	}
	# By Race
	if = {
		limit = {
			has_trait_with_flag = racial_life_magic_resistance
		}
		add = {
			value = wc_magic_resistance_racial_value
			desc = wc_magic_race_desc
			format = "WC_MAX_MANA_VALUE_FORMAT"
		}
	}
	if = {
		limit = {
			has_trait_with_flag = racial_life_magic_vulnerability
		}
		add = {
			value = wc_magic_vulnerability_racial_value
			desc = wc_magic_race_desc
			format = "WC_MAX_MANA_VALUE_FORMAT"
		}
	}
	if = {
		limit = {
			is_lowborn = yes
		}
		add = {
			value = wc_magic_vulnerability_racial_value
			desc = wc_magic_lowborn_desc
			format = "WC_MAX_MANA_VALUE_FORMAT"
		}
	}
	if = {
		limit = {
			has_character_modifier = wc_elemental_fire_minor_protection_modifier
		}
		add = {
			value = 3
			desc = wc_elemental_fire_minor_protection_modifier
			format = "WC_MAX_MANA_VALUE_FORMAT"
		}
	}
	if = {
		limit = {
			has_character_modifier = wc_elemental_fire_major_protection_modifier
		}
		add = {
			value = 6
			desc = wc_elemental_fire_major_protection_modifier
			format = "WC_MAX_MANA_VALUE_FORMAT"
		}
	}
	if = {
		limit = {
			has_character_modifier = wc_exorcism_modifier
		}
		add = {
			value = -1
			desc = wc_exorcism_modifier
			format = "WC_MAX_MANA_VALUE_FORMAT"
		}
	}
	if = {
		limit = {
			has_character_modifier = wc_saved_with_salvation_modifier
		}
		add = {
			value = -2
			desc = wc_saved_with_salvation_modifier
			format = "WC_MAX_MANA_VALUE_FORMAT"
		}
	}
	if = {
		limit = {
			has_character_modifier = wc_blessed_bastion_modifier
		}
		add = {
			value = 3
			desc = wc_blessed_bastion_modifier
			format = "WC_MAX_MANA_VALUE_FORMAT"
		}
	}
	if = {
		limit = {
			has_perk = light_magic_tree_2_perk_2
		}
		add = {
			value = 1
			desc = light_magic_tree_2_perk_2_PERK_DESC
			format = "WC_MAX_MANA_VALUE_FORMAT"
		}
	}
	if = {
		limit = {
			has_character_modifier = wc_devotion_aura_modifier
		}
		add = {
			value = 3
			desc = wc_devotion_aura_modifier
			format = "WC_MAX_MANA_VALUE_FORMAT"
		}
	}

	if = {
		limit = {
			has_character_modifier = wc_vengeance_aura_modifier_negative
		}
		add = {
			value = -1
			desc = wc_vengeance_aura_modifier_negative
			format = "WC_MAX_MANA_VALUE_FORMAT"
		}
	}

	add = wc_all_magic_resistance_add_value
	multiply = wc_all_magic_resistance_mult_value

	round = yes
	max = 25
	min = -5
}
wc_shadow_magic_resistance_value = {
	
	value = {
		add = {
			value = wc_magic_resistance_base_value
			desc = wc_mana_base_value_desc
			format = "WC_MAX_MANA_VALUE_FORMAT"
		}
	}
	add = {
		desc = wc_magical_prowess
		format = "WC_MAX_MANA_VALUE_FORMAT"
		value = wc_magic_resistance_from_mp
	}
	# From User traits
	if = { 
		limit = { has_trait = user_of_light_magic_2 }

		add = {
			value = wc_magic_resistance_level2_value
			desc = wc_magic_scaling_value_desc
			format = "WC_MAX_MANA_VALUE_FORMAT"
		}
	}
	else_if = {
		limit = { has_trait = user_of_light_magic_3 }

		add = {
			value = wc_magic_resistance_level3_value
			desc = wc_magic_scaling_value_desc
			format = "WC_MAX_MANA_VALUE_FORMAT"
		}
	}
	else_if = {
		limit = { has_trait = user_of_light_magic_4 }

		add = {
			value = wc_magic_resistance_level4_value
			desc = wc_magic_scaling_value_desc
			format = "WC_MAX_MANA_VALUE_FORMAT"
		}
	}
	else_if = {
		limit = { has_trait = user_of_light_magic_5 }

		add = {
			value = wc_magic_resistance_level5_value
			desc = wc_magic_scaling_value_desc
			format = "WC_MAX_MANA_VALUE_FORMAT"
		}
	}
	# By Faith
	if = {
		limit = {
			faith = { has_doctrine = doctrine_light_magic_approved }
		}
		add = {
			value = wc_magic_resistance_religion_idolised_value
			desc = wc_magic_religion_desc
			format = "WC_MAX_MANA_VALUE_FORMAT"
		}
	}
	else_if = {
		limit = {
			faith = { has_doctrine = doctrine_light_magic_accepted }
		}
		add = {
			value = wc_magic_resistance_religion_accepted_value
			desc = wc_magic_religion_desc
			format = "WC_MAX_MANA_VALUE_FORMAT"
		}
	}
	else_if = {
		limit = {
			faith = { has_doctrine = doctrine_light_magic_ignored }
		}
		add = {
			value = wc_magic_resistance_religion_shunned_value
			desc = wc_magic_religion_desc
			format = "WC_MAX_MANA_VALUE_FORMAT"
		}
	}
	else_if = {
		limit = {
			faith = { has_doctrine = doctrine_light_magic_crime }
		}
		add = {
			value = wc_magic_resistance_religion_criminal_value
			desc = wc_magic_religion_desc
			format = "WC_MAX_MANA_VALUE_FORMAT"
		}
	}
	# By Race
	if = {
		limit = {
			has_trait_with_flag = racial_shadow_magic_resistance
		}
		add = {
			value = wc_magic_resistance_racial_value
			desc = wc_magic_race_desc
			format = "WC_MAX_MANA_VALUE_FORMAT"
		}
	}
	if = {
		limit = {
			has_trait_with_flag = racial_shadow_magic_vulnerability
		}
		add = {
			value = wc_magic_vulnerability_racial_value
			desc = wc_magic_race_desc
			format = "WC_MAX_MANA_VALUE_FORMAT"
		}
	}
	if = {
		limit = {
			is_lowborn = yes
		}
		add = {
			value = wc_magic_vulnerability_racial_value
			desc = wc_magic_lowborn_desc
			format = "WC_MAX_MANA_VALUE_FORMAT"
		}
	}
	if = {
		limit = {
			has_character_modifier = wc_elemental_fire_minor_protection_modifier
		}
		add = {
			value = 3
			desc = wc_elemental_fire_minor_protection_modifier
			format = "WC_MAX_MANA_VALUE_FORMAT"
		}
	}
	if = {
		limit = {
			has_character_modifier = wc_elemental_fire_major_protection_modifier
		}
		add = {
			value = 6
			desc = wc_elemental_fire_major_protection_modifier
			format = "WC_MAX_MANA_VALUE_FORMAT"
		}
	}
	if = {
		limit = {
			has_character_modifier = wc_exorcism_modifier
		}
		add = {
			value = -1
			desc = wc_exorcism_modifier
			format = "WC_MAX_MANA_VALUE_FORMAT"
		}
	}
	if = {
		limit = {
			has_character_modifier = wc_saved_with_salvation_modifier
		}
		add = {
			value = -2
			desc = wc_saved_with_salvation_modifier
			format = "WC_MAX_MANA_VALUE_FORMAT"
		}
	}
	if = {
		limit = {
			has_character_modifier = wc_blessed_bastion_modifier
		}
		add = {
			value = 3
			desc = wc_blessed_bastion_modifier
			format = "WC_MAX_MANA_VALUE_FORMAT"
		}
	}
	if = {
		limit = {
			has_character_modifier = wc_echo_of_light_modifier
		}
		add = {
			value = 3
			desc = wc_echo_of_light_modifier
			format = "WC_MAX_MANA_VALUE_FORMAT"
		}
	}
	if = {
		limit = {
			has_perk = light_magic_tree_2_perk_2
		}
		add = {
			value = 1
			desc = light_magic_tree_2_perk_2_PERK_DESC
			format = "WC_MAX_MANA_VALUE_FORMAT"
		}
	}
	if = {
		limit = {
			has_character_modifier = wc_devotion_aura_modifier
		}
		add = {
			value = 3
			desc = wc_devotion_aura_modifier
			format = "WC_MAX_MANA_VALUE_FORMAT"
		}
	}

	if = {
		limit = {
			has_character_modifier = wc_vengeance_aura_modifier_negative
		}
		add = {
			value = -1
			desc = wc_vengeance_aura_modifier_negative
			format = "WC_MAX_MANA_VALUE_FORMAT"
		}
	}

<<<<<<< HEAD
	if = {
		limit = {
			has_trait = void_sickness
		}
		add = {
			value = -5
			desc = trait_void_sickness
			format = "WC_MAX_MANA_VALUE_FORMAT"
		}
	}
=======
	add = wc_all_magic_resistance_add_value
	multiply = wc_all_magic_resistance_mult_value
>>>>>>> 0b0bab23

	round = yes
	max = 25
	min = -5
}
wc_elemental_fire_magic_resistance_value = {
	
	value = {
		add = {
			value = wc_magic_resistance_base_value
			desc = wc_mana_base_value_desc
			format = "WC_MAX_MANA_VALUE_FORMAT"
		}
	}
	add = {
		desc = wc_magical_prowess
		format = "WC_MAX_MANA_VALUE_FORMAT"
		value = wc_magic_resistance_from_mp
	}
	if = { # Can be added or removed dynamically
		limit = { has_variable = wc_elemental_fire_magic_resistance }
		add = var:wc_elemental_fire_magic_resistance
	}
	# From User traits
	if = { 
		limit = { has_trait = user_of_elemental_water_magic_2 }

		add = {
			value = wc_magic_resistance_level2_value
			desc = wc_magic_scaling_value_desc
			format = "WC_MAX_MANA_VALUE_FORMAT"
		}
	}
	else_if = {
		limit = { has_trait = user_of_elemental_water_magic_3 }

		add = {
			value = wc_magic_resistance_level3_value
			desc = wc_magic_scaling_value_desc
			format = "WC_MAX_MANA_VALUE_FORMAT"
		}
	}
	else_if = {
		limit = { has_trait = user_of_elemental_water_magic_4 }

		add = {
			value = wc_magic_resistance_level4_value
			desc = wc_magic_scaling_value_desc
			format = "WC_MAX_MANA_VALUE_FORMAT"
		}
	}
	else_if = {
		limit = { has_trait = user_of_elemental_water_magic_5 }

		add = {
			value = wc_magic_resistance_level5_value
			desc = wc_magic_scaling_value_desc
			format = "WC_MAX_MANA_VALUE_FORMAT"
		}
	}
	# By Faith
	if = { # Spirit Magic means more MR
		limit = {
			faith = { has_doctrine = doctrine_elemental_fire_spirit_magic_approved }
		}
		add = {
			value = {
				add = wc_magic_resistance_religion_idolised_value
			}
			desc = wc_magic_religion_desc
			format = "WC_MAX_MANA_VALUE_FORMAT"
		}
	}
	else_if = {
		limit = {
			faith = { has_doctrine = doctrine_elemental_fire_spirit_magic_accepted }
		}
		add = {
			value = {
				add = wc_magic_resistance_religion_accepted_value
			}
			desc = wc_magic_religion_desc
			format = "WC_MAX_MANA_VALUE_FORMAT"
		}
	}
	else_if = {
		limit = {
			faith = { has_doctrine_parameter = elemental_fire_spirit_magic_ignored }
		}
		add = {
			value = {
				add = wc_magic_resistance_religion_shunned_value
			}
			desc = wc_magic_religion_desc
			format = "WC_MAX_MANA_VALUE_FORMAT"
		}
	}
	else_if = {
		limit = {
			faith = { has_doctrine_parameter = elemental_fire_spirit_magic_illegal }
		}
		add = {
			value = {
				add = wc_magic_resistance_religion_criminal_value
			}
			desc = wc_magic_religion_desc
			format = "WC_MAX_MANA_VALUE_FORMAT"
		}
	}
	# By Race
	if = {
		limit = {
			has_trait_with_flag = racial_elemental_fire_magic_resistance
		}
		add = {
			value = wc_magic_resistance_racial_value
			desc = wc_magic_race_desc
			format = "WC_MAX_MANA_VALUE_FORMAT"
		}
	}
	if = {
		limit = {
			has_trait_with_flag = racial_elemental_fire_magic_vulnerability
		}
		add = {
			value = wc_magic_vulnerability_racial_value
			desc = wc_magic_race_desc
			format = "WC_MAX_MANA_VALUE_FORMAT"
		}
	}
	# Spells
	if = {
		limit = {
			has_character_modifier = wc_summon_fire_elemental_modifier
		}
		add = {
			value = 5
			desc = wc_summon_fire_elemental_modifier
			format = "WC_MAX_MANA_VALUE_FORMAT"
		}
	}
	if = {
		limit = {
			is_lowborn = yes
		}
		add = {
			value = wc_magic_vulnerability_racial_value
			desc = wc_magic_lowborn_desc
			format = "WC_MAX_MANA_VALUE_FORMAT"
		}
	}
	if = {
		limit = {
			has_character_modifier = wc_elemental_fire_minor_protection_modifier
		}
		add = {
			value = 3
			desc = wc_elemental_fire_minor_protection_modifier
			format = "WC_MAX_MANA_VALUE_FORMAT"
		}
	}
	if = {
		limit = {
			has_character_modifier = wc_elemental_fire_major_protection_modifier
		}
		add = {
			value = 6
			desc = wc_elemental_fire_major_protection_modifier
			format = "WC_MAX_MANA_VALUE_FORMAT"
		}
	}
	if = {
		limit = {
			has_trait = burned_1
		}
		add = {
			value = -3
			desc = trait_burned_1
			format = "WC_MAX_MANA_VALUE_FORMAT"
		}
	}
	if = {
		limit = {
			has_trait = burned_2
		}
		add = {
			value = -5
			desc = trait_burned_2
			format = "WC_MAX_MANA_VALUE_FORMAT"
		}
	}
	if = {
		limit = {
			has_trait = burned_3
		}
		add = {
			value = -8
			desc = trait_burned_3
			format = "WC_MAX_MANA_VALUE_FORMAT"
		}
	}
	if = {
		limit = {
			has_character_modifier = wc_exorcism_modifier
		}
		add = {
			value = -1
			desc = wc_exorcism_modifier
			format = "WC_MAX_MANA_VALUE_FORMAT"
		}
	}
	if = {
		limit = {
			has_character_modifier = wc_saved_with_salvation_modifier
		}
		add = {
			value = -2
			desc = wc_saved_with_salvation_modifier
			format = "WC_MAX_MANA_VALUE_FORMAT"
		}
	}
	if = {
		limit = {
			has_character_modifier = wc_blessed_bastion_modifier
		}
		add = {
			value = 3
			desc = wc_blessed_bastion_modifier
			format = "WC_MAX_MANA_VALUE_FORMAT"
		}
	}
	if = {
		limit = {
			has_perk = light_magic_tree_2_perk_2
		}
		add = {
			value = 1
			desc = light_magic_tree_2_perk_2_PERK_DESC
			format = "WC_MAX_MANA_VALUE_FORMAT"
		}
	}
	if = {
		limit = {
			has_character_modifier = wc_devotion_aura_modifier
		}
		add = {
			value = 3
			desc = wc_devotion_aura_modifier
			format = "WC_MAX_MANA_VALUE_FORMAT"
		}
	}

	if = {
		limit = {
			has_character_modifier = wc_vengeance_aura_modifier_negative
		}
		add = {
			value = -1
			desc = wc_vengeance_aura_modifier_negative
			format = "WC_MAX_MANA_VALUE_FORMAT"
		}
	}

	add = wc_all_magic_resistance_add_value
	multiply = wc_all_magic_resistance_mult_value

	round = yes
	max = 25
	min = -5
}
wc_elemental_air_magic_resistance_value = {
	
	value = {
		add = {
			value = wc_magic_resistance_base_value
			desc = wc_mana_base_value_desc
			format = "WC_MAX_MANA_VALUE_FORMAT"
		}
	}
	add = {
		desc = wc_magical_prowess
		format = "WC_MAX_MANA_VALUE_FORMAT"
		value = wc_magic_resistance_from_mp
	}
	if = { # Can be added or removed dynamically
		limit = { has_variable = wc_elemental_air_magic_resistance }
		add = var:wc_elemental_air_magic_resistance
	}
	# From User traits
	if = { 
		limit = { has_trait = user_of_elemental_earth_magic_2 }

		add = {
			value = wc_magic_resistance_level2_value
			desc = wc_magic_scaling_value_desc
			format = "WC_MAX_MANA_VALUE_FORMAT"
		}
	}
	else_if = {
		limit = { has_trait = user_of_elemental_earth_magic_3 }

		add = {
			value = wc_magic_resistance_level3_value
			desc = wc_magic_scaling_value_desc
			format = "WC_MAX_MANA_VALUE_FORMAT"
		}
	}
	else_if = {
		limit = { has_trait = user_of_elemental_earth_magic_4 }

		add = {
			value = wc_magic_resistance_level4_value
			desc = wc_magic_scaling_value_desc
			format = "WC_MAX_MANA_VALUE_FORMAT"
		}
	}
	else_if = {
		limit = { has_trait = user_of_elemental_earth_magic_5 }

		add = {
			value = wc_magic_resistance_level5_value
			desc = wc_magic_scaling_value_desc
			format = "WC_MAX_MANA_VALUE_FORMAT"
		}
	}
	# By Faith

	if = { # Spirit Magic means more MR
		limit = {
			faith = { has_doctrine = doctrine_elemental_earth_spirit_magic_approved }
		}
		add = {
			value = {
				add = wc_magic_resistance_religion_idolised_value
			}
			desc = wc_magic_religion_desc
			format = "WC_MAX_MANA_VALUE_FORMAT"
		}
	}
	else_if = {
		limit = {
			faith = { has_doctrine = doctrine_elemental_earth_spirit_magic_accepted }
		}
		add = {
			value = {
				add = wc_magic_resistance_religion_accepted_value
			}
			desc = wc_magic_religion_desc
			format = "WC_MAX_MANA_VALUE_FORMAT"
		}
	}
	else_if = {
		limit = {
			faith = { has_doctrine_parameter = elemental_earth_spirit_magic_ignored }
		}
		add = {
			value = {
				add = wc_magic_resistance_religion_shunned_value
			}
			desc = wc_magic_religion_desc
			format = "WC_MAX_MANA_VALUE_FORMAT"
		}
	}
	else_if = {
		limit = {
			faith = { has_doctrine_parameter = elemental_earth_spirit_magic_illegal }
		}
		add = {
			value = {
				add = wc_magic_resistance_religion_criminal_value
			}
			desc = wc_magic_religion_desc
			format = "WC_MAX_MANA_VALUE_FORMAT"
		}
	}
	# By Race
	if = {
		limit = {
			has_trait_with_flag = racial_elemental_air_magic_resistance
		}
		add = {
			value = wc_magic_resistance_racial_value
			desc = wc_magic_race_desc
			format = "WC_MAX_MANA_VALUE_FORMAT"
		}
	}
	if = {
		limit = {
			has_trait_with_flag = racial_elemental_air_magic_vulnerability
		}
		add = {
			value = wc_magic_vulnerability_racial_value
			desc = wc_magic_race_desc
			format = "WC_MAX_MANA_VALUE_FORMAT"
		}
	}
	if = {
		limit = {
			is_lowborn = yes
		}
		add = {
			value = wc_magic_vulnerability_racial_value
			desc = wc_magic_lowborn_desc
			format = "WC_MAX_MANA_VALUE_FORMAT"
		}
	}
	if = {
		limit = {
			has_character_modifier = wc_elemental_fire_minor_protection_modifier
		}
		add = {
			value = 3
			desc = wc_elemental_fire_minor_protection_modifier
			format = "WC_MAX_MANA_VALUE_FORMAT"
		}
	}
	if = {
		limit = {
			has_character_modifier = wc_elemental_fire_major_protection_modifier
		}
		add = {
			value = 6
			desc = wc_elemental_fire_major_protection_modifier
			format = "WC_MAX_MANA_VALUE_FORMAT"
		}
	}
	if = {
		limit = {
			has_character_modifier = wc_exorcism_modifier
		}
		add = {
			value = -1
			desc = wc_exorcism_modifier
			format = "WC_MAX_MANA_VALUE_FORMAT"
		}
	}
	if = {
		limit = {
			has_character_modifier = wc_saved_with_salvation_modifier
		}
		add = {
			value = -2
			desc = wc_saved_with_salvation_modifier
			format = "WC_MAX_MANA_VALUE_FORMAT"
		}
	}

	if = {
		limit = {
			has_character_modifier = wc_blessed_bastion_modifier
		}
		add = {
			value = 3
			desc = wc_blessed_bastion_modifier
			format = "WC_MAX_MANA_VALUE_FORMAT"
		}
	}
	if = {
		limit = {
			has_perk = light_magic_tree_2_perk_2
		}
		add = {
			value = 1
			desc = light_magic_tree_2_perk_2_PERK_DESC
			format = "WC_MAX_MANA_VALUE_FORMAT"
		}
	}
	if = {
		limit = {
			has_character_modifier = wc_devotion_aura_modifier
		}
		add = {
			value = 3
			desc = wc_devotion_aura_modifier
			format = "WC_MAX_MANA_VALUE_FORMAT"
		}
	}

	if = {
		limit = {
			has_character_modifier = wc_vengeance_aura_modifier_negative
		}
		add = {
			value = -1
			desc = wc_vengeance_aura_modifier_negative
			format = "WC_MAX_MANA_VALUE_FORMAT"
		}
	}

	add = wc_all_magic_resistance_add_value
	multiply = wc_all_magic_resistance_mult_value

	round = yes
	max = 25
	min = -5
}
wc_elemental_water_magic_resistance_value = {
	
	value = {
		add = {
			value = wc_magic_resistance_base_value
			desc = wc_mana_base_value_desc
			format = "WC_MAX_MANA_VALUE_FORMAT"
		}
	}
	add = {
		desc = wc_magical_prowess
		format = "WC_MAX_MANA_VALUE_FORMAT"
		value = wc_magic_resistance_from_mp
	}
	if = { # Can be added or removed dynamically
		limit = { has_variable = wc_elemental_water_magic_resistance }
		add = var:wc_elemental_water_magic_resistance
	}
	# From User traits
	if = { 
		limit = { has_trait = user_of_elemental_fire_magic_2 }

		add = {
			value = wc_magic_resistance_level2_value
			desc = wc_magic_scaling_value_desc
			format = "WC_MAX_MANA_VALUE_FORMAT"
		}
	}
	else_if = {
		limit = { has_trait = user_of_elemental_fire_magic_3 }

		add = {
			value = wc_magic_resistance_level3_value
			desc = wc_magic_scaling_value_desc
			format = "WC_MAX_MANA_VALUE_FORMAT"
		}
	}
	else_if = {
		limit = { has_trait = user_of_elemental_fire_magic_4 }

		add = {
			value = wc_magic_resistance_level4_value
			desc = wc_magic_scaling_value_desc
			format = "WC_MAX_MANA_VALUE_FORMAT"
		}
	}
	else_if = {
		limit = { has_trait = user_of_elemental_fire_magic_5 }

		add = {
			value = wc_magic_resistance_level5_value
			desc = wc_magic_scaling_value_desc
			format = "WC_MAX_MANA_VALUE_FORMAT"
		}
	}
	# By Faith
	if = { # Spirit Magic means more MR
		limit = {
			faith = { has_doctrine = doctrine_elemental_water_spirit_magic_approved }
		}
		add = {
			value = {
				add = wc_magic_resistance_religion_idolised_value
			}
			desc = wc_magic_religion_desc
			format = "WC_MAX_MANA_VALUE_FORMAT"
		}
	}
	else_if = {
		limit = {
			faith = { has_doctrine = doctrine_elemental_water_spirit_magic_accepted }
		}
		add = {
			value = {
				add = wc_magic_resistance_religion_accepted_value
			}
			desc = wc_magic_religion_desc
			format = "WC_MAX_MANA_VALUE_FORMAT"
		}
	}
	else_if = {
		limit = {
			faith = { has_doctrine_parameter = elemental_water_spirit_magic_ignored }
		}
		add = {
			value = {
				add = wc_magic_resistance_religion_shunned_value
			}
			desc = wc_magic_religion_desc
			format = "WC_MAX_MANA_VALUE_FORMAT"
		}
	}
	else_if = {
		limit = {
			faith = { has_doctrine_parameter = elemental_water_spirit_magic_illegal }
		}
		add = {
			value = {
				add = wc_magic_resistance_religion_criminal_value
			}
			desc = wc_magic_religion_desc
			format = "WC_MAX_MANA_VALUE_FORMAT"
		}
	}
	# By Race
	if = {
		limit = {
			has_trait_with_flag = racial_elemental_water_magic_resistance
		}
		add = {
			value = wc_magic_resistance_racial_value
			desc = wc_magic_race_desc
			format = "WC_MAX_MANA_VALUE_FORMAT"
		}
	}
	if = {
		limit = {
			has_trait_with_flag = racial_elemental_water_magic_vulnerability
		}
		add = {
			value = wc_magic_vulnerability_racial_value
			desc = wc_magic_race_desc
			format = "WC_MAX_MANA_VALUE_FORMAT"
		}
	}
	if = {
		limit = {
			is_lowborn = yes
		}
		add = {
			value = wc_magic_vulnerability_racial_value
			desc = wc_magic_lowborn_desc
			format = "WC_MAX_MANA_VALUE_FORMAT"
		}
	}
	if = {
		limit = {
			has_character_modifier = wc_elemental_fire_minor_protection_modifier
		}
		add = {
			value = 3
			desc = wc_elemental_fire_minor_protection_modifier
			format = "WC_MAX_MANA_VALUE_FORMAT"
		}
	}
	if = {
		limit = {
			has_character_modifier = wc_elemental_fire_major_protection_modifier
		}
		add = {
			value = 6
			desc = wc_elemental_fire_major_protection_modifier
			format = "WC_MAX_MANA_VALUE_FORMAT"
		}
	}
	if = {
		limit = {
			has_character_modifier = wc_summon_fire_elemental_modifier
		}
		add = {
			value = 5
			desc = wc_summon_fire_elemental_modifier
			format = "WC_MAX_MANA_VALUE_FORMAT"
		}
	}
	if = {
		limit = {
			has_trait = frostbite_1
		}
		add = {
			value = -3
			desc = trait_frostbite_1
			format = "WC_MAX_MANA_VALUE_FORMAT"
		}
	}
	if = {
		limit = {
			has_trait = frostbite_2
		}
		add = {
			value = -5
			desc = trait_frostbite_2
			format = "WC_MAX_MANA_VALUE_FORMAT"
		}
	}
	if = {
		limit = {
			has_trait = frostbite_3
		}
		add = {
			value = -8
			desc = trait_frostbite_3
			format = "WC_MAX_MANA_VALUE_FORMAT"
		}
	}
	if = {
		limit = {
			has_character_modifier = wc_exorcism_modifier
		}
		add = {
			value = -1
			desc = wc_exorcism_modifier
			format = "WC_MAX_MANA_VALUE_FORMAT"
		}
	}
	if = {
		limit = {
			has_character_modifier = wc_saved_with_salvation_modifier
		}
		add = {
			value = -2
			desc = wc_saved_with_salvation_modifier
			format = "WC_MAX_MANA_VALUE_FORMAT"
		}
	}
	if = {
		limit = {
			has_character_modifier = wc_blessed_bastion_modifier
		}
		add = {
			value = 3
			desc = wc_blessed_bastion_modifier
			format = "WC_MAX_MANA_VALUE_FORMAT"
		}
	}
	if = {
		limit = {
			has_character_modifier = wc_echo_of_light_modifier
		}
		add = {
			value = 3
			desc = wc_echo_of_light_modifier
			format = "WC_MAX_MANA_VALUE_FORMAT"
		}
	}
	if = {
		limit = {
			has_perk = light_magic_tree_2_perk_2
		}
		add = {
			value = 1
			desc = light_magic_tree_2_perk_2_PERK_DESC
			format = "WC_MAX_MANA_VALUE_FORMAT"
		}
	}
	if = {
		limit = {
			has_character_modifier = wc_devotion_aura_modifier
		}
		add = {
			value = 3
			desc = wc_devotion_aura_modifier
			format = "WC_MAX_MANA_VALUE_FORMAT"
		}
	}

	if = {
		limit = {
			has_character_modifier = wc_vengeance_aura_modifier_negative
		}
		add = {
			value = -1
			desc = wc_vengeance_aura_modifier_negative
			format = "WC_MAX_MANA_VALUE_FORMAT"
		}
	}

	add = wc_all_magic_resistance_add_value
	multiply = wc_all_magic_resistance_mult_value
	
	round = yes
	max = 25
	min = -5
}
wc_elemental_earth_magic_resistance_value = {
	
	value = {
		add = {
			value = wc_magic_resistance_base_value
			desc = wc_mana_base_value_desc
			format = "WC_MAX_MANA_VALUE_FORMAT"
		}
	}
	add = {
		desc = wc_magical_prowess
		format = "WC_MAX_MANA_VALUE_FORMAT"
		value = wc_magic_resistance_from_mp
	}
	# From User traits
	if = { 
		limit = { has_trait = user_of_elemental_air_magic_2 }

		add = {
			value = wc_magic_resistance_level2_value
			desc = wc_magic_scaling_value_desc
			format = "WC_MAX_MANA_VALUE_FORMAT"
		}
	}
	else_if = {
		limit = { has_trait = user_of_elemental_air_magic_3 }

		add = {
			value = wc_magic_resistance_level3_value
			desc = wc_magic_scaling_value_desc
			format = "WC_MAX_MANA_VALUE_FORMAT"
		}
	}
	else_if = {
		limit = { has_trait = user_of_elemental_air_magic_4 }

		add = {
			value = wc_magic_resistance_level4_value
			desc = wc_magic_scaling_value_desc
			format = "WC_MAX_MANA_VALUE_FORMAT"
		}
	}
	else_if = {
		limit = { has_trait = user_of_elemental_air_magic_5 }

		add = {
			value = wc_magic_resistance_level5_value
			desc = wc_magic_scaling_value_desc
			format = "WC_MAX_MANA_VALUE_FORMAT"
		}
	}
	# By Faith
	if = { # Spirit Magic means more MR
		limit = {
			faith = { has_doctrine = doctrine_elemental_air_spirit_magic_approved }
		}
		add = {
			value = {
				add = wc_magic_resistance_religion_idolised_value
			}
			desc = wc_magic_religion_desc
			format = "WC_MAX_MANA_VALUE_FORMAT"
		}
	}
	else_if = {
		limit = {
			faith = { has_doctrine = doctrine_elemental_air_spirit_magic_accepted }
		}
		add = {
			value = {
				add = wc_magic_resistance_religion_accepted_value
			}
			desc = wc_magic_religion_desc
			format = "WC_MAX_MANA_VALUE_FORMAT"
		}
	}
	else_if = {
		limit = {
			faith = { has_doctrine_parameter = elemental_air_spirit_magic_ignored }
		}
		add = {
			value = {
				add = wc_magic_resistance_religion_shunned_value
			}
			desc = wc_magic_religion_desc
			format = "WC_MAX_MANA_VALUE_FORMAT"
		}
	}
	else_if = {
		limit = {
			faith = { has_doctrine_parameter = elemental_air_spirit_magic_illegal }
		}
		add = {
			value = {
				add = wc_magic_resistance_religion_criminal_value
			}
			desc = wc_magic_religion_desc
			format = "WC_MAX_MANA_VALUE_FORMAT"
		}
	}
	# By Race
	if = {
		limit = {
			has_trait_with_flag = racial_elemental_earth_magic_resistance
		}
		add = {
			value = wc_magic_resistance_racial_value
			desc = wc_magic_race_desc
			format = "WC_MAX_MANA_VALUE_FORMAT"
		}
	}
	if = {
		limit = {
			has_trait_with_flag = racial_elemental_earth_magic_vulnerability
		}
		add = {
			value = wc_magic_vulnerability_racial_value
			desc = wc_magic_race_desc
			format = "WC_MAX_MANA_VALUE_FORMAT"
		}
	}
	if = {
		limit = {
			is_lowborn = yes
		}
		add = {
			value = wc_magic_vulnerability_racial_value
			desc = wc_magic_lowborn_desc
			format = "WC_MAX_MANA_VALUE_FORMAT"
		}
	}
	if = {
		limit = {
			has_character_modifier = wc_elemental_fire_minor_protection_modifier
		}
		add = {
			value = 3
			desc = wc_elemental_fire_minor_protection_modifier
			format = "WC_MAX_MANA_VALUE_FORMAT"
		}
	}
	if = {
		limit = {
			has_character_modifier = wc_elemental_fire_major_protection_modifier
		}
		add = {
			value = 6
			desc = wc_elemental_fire_major_protection_modifier
			format = "WC_MAX_MANA_VALUE_FORMAT"
		}
	}
	if = {
		limit = {
			has_character_modifier = wc_exorcism_modifier
		}
		add = {
			value = -1
			desc = wc_exorcism_modifier
			format = "WC_MAX_MANA_VALUE_FORMAT"
		}
	}
	if = {
		limit = {
			has_character_modifier = wc_saved_with_salvation_modifier
		}
		add = {
			value = -2
			desc = wc_saved_with_salvation_modifier
			format = "WC_MAX_MANA_VALUE_FORMAT"
		}
	}
	if = {
		limit = {
			has_character_modifier = wc_blessed_bastion_modifier
		}
		add = {
			value = 3
			desc = wc_blessed_bastion_modifier
			format = "WC_MAX_MANA_VALUE_FORMAT"
		}
	}
	if = {
		limit = {
			has_perk = light_magic_tree_2_perk_2
		}
		add = {
			value = 1
			desc = light_magic_tree_2_perk_2_PERK_DESC
			format = "WC_MAX_MANA_VALUE_FORMAT"
		}
	}
	if = {
		limit = {
			has_character_modifier = wc_devotion_aura_modifier
		}
		add = {
			value = 3
			desc = wc_devotion_aura_modifier
			format = "WC_MAX_MANA_VALUE_FORMAT"
		}
	}

	if = {
		limit = {
			has_character_modifier = wc_vengeance_aura_modifier_negative
		}
		add = {
			value = -1
			desc = wc_vengeance_aura_modifier_negative
			format = "WC_MAX_MANA_VALUE_FORMAT"
		}
	}

	add = wc_all_magic_resistance_add_value
	multiply = wc_all_magic_resistance_mult_value

	round = yes
	max = 25
	min = -5
}
wc_elemental_fire_magic_resistance_dodge_liege_value = {
	add = wc_elemental_fire_magic_resistance_value
	add = liege.wc_elemental_fire_magic_resistance_value
	divide = 2
	multiply = 1.3
}
wc_elemental_fire_magic_resistance_dodge_value = {
	add = wc_elemental_fire_magic_resistance_value
	multiply = 1.3
}
wc_elemental_earth_magic_resistance_dodge_liege_value = {
	add = wc_elemental_earth_magic_resistance_value
	add = liege.wc_elemental_earth_magic_resistance_value
	divide = 2
	multiply = 1.3
}
wc_elemental_earth_magic_resistance_dodge_value = {
	add = wc_elemental_earth_magic_resistance_value
	multiply = 1.3
}
wc_elemental_air_magic_resistance_dodge_liege_value = {
	add = wc_elemental_air_magic_resistance_value
	add = liege.wc_elemental_air_magic_resistance_value
	divide = 2
	multiply = 1.3
}
wc_elemental_air_magic_resistance_dodge_value = {
	add = wc_elemental_air_magic_resistance_value
	multiply = 1.3
}
wc_elemental_water_magic_resistance_dodge_liege_value = {
	add = wc_elemental_water_magic_resistance_value
	add = liege.wc_elemental_water_magic_resistance_value
	divide = 2
	multiply = 1.3
}
wc_elemental_water_magic_resistance_dodge_value = {
	add = wc_elemental_water_magic_resistance_value
	multiply = 1.3
}
wc_light_magic_resistance_dodge_liege_value = {
	add = wc_light_magic_resistance_value
	add = liege.wc_light_magic_resistance_value
	divide = 2
	multiply = 1.3
}
wc_light_magic_resistance_dodge_value = {
	add = wc_light_magic_resistance_value
	multiply = 1.3
}
wc_shadow_magic_resistance_dodge_liege_value = {
	add = wc_shadow_magic_resistance_value
	add = liege.wc_shadow_magic_resistance_value
	divide = 2
	multiply = 1.3
}
wc_shadow_magic_resistance_dodge_value = {
	add = wc_shadow_magic_resistance_value
	multiply = 1.3
}
wc_death_magic_resistance_dodge_liege_value = {
	add = wc_death_magic_resistance_value
	add = liege.wc_death_magic_resistance_value
	divide = 2
	multiply = 1.3
}
wc_death_magic_resistance_dodge_value = {
	add = wc_death_magic_resistance_value
	multiply = 1.3
}
wc_life_magic_resistance_dodge_liege_value = {
	add = wc_life_magic_resistance_value
	add = liege.wc_life_magic_resistance_value
	divide = 2
	multiply = 1.3
}
wc_life_magic_resistance_dodge_value = {
	add = wc_life_magic_resistance_value
	multiply = 1.3
}
wc_order_magic_resistance_dodge_liege_value = {
	add = wc_order_magic_resistance_value
	add = liege.wc_order_magic_resistance_value
	divide = 2
	multiply = 1.3
}
wc_order_magic_resistance_dodge_value = {
	add = wc_order_magic_resistance_value
	multiply = 1.3
}
wc_disorder_magic_resistance_dodge_liege_value = {
	add = wc_disorder_magic_resistance_value
	add = liege.wc_disorder_magic_resistance_value
	divide = 2
	multiply = 1.3
}
wc_disorder_magic_resistance_dodge_value = {
	add = wc_disorder_magic_resistance_value
	multiply = 1.3
}
wc_hp_capacity_value = {
	value = 0
	add = {
		value = health
	}
	multiply = 10
}

wc_current_hp_percent_value = { # Used in localization and progressbars
	if = {
		limit = { has_variable = wc_current_hp_variable }
		add = var:wc_current_hp_variable
	}
	divide = wc_hp_capacity_value

	min = 0
}

wc_hp_replenishment_base_value = 2 # per month

wc_hp_replenishment_value = {
	add = {
		value = wc_hp_replenishment_base_value
		format = "WC_MAX_MANA_VALUE_FORMAT"
		desc = wc_hp_capacity_base_desc
	}
	if = {
		limit = {
			wc_hp_capacity_value > 100
		}
		add = {
			value = {
				add = wc_hp_capacity_value
				subtract = 100 
				divide = 2
			} 
			format = "WC_MAX_MANA_VALUE_FORMAT"
			desc = wc_hp_capacity_desc
		}
	}
	#add diseases here
	#add custom spells here
	# if = {
	# 	limit = {
	# 		has_variable = wc_hp_regen_boost_value
	# 	}
	# 	add = {
	# 		value = var:wc_hp_regen_boost_value
	# 		format = "WC_MAX_MANA_VALUE_FORMAT"
	# 		desc = wc_from_spells_desc
	# 	}
	# }
}


# Magic Gender Chance

light_magic_user_gender_chance = {

	#-- general doctrines
	if = { 
		limit = { faith = {  has_doctrine_parameter = light_magic_gender_dominant } }
		value = root_faith_dominant_gender_female_chance
	}
	if = { 
		limit = { faith = {  has_doctrine_parameter = light_magic_gender_clerical } }
		value = root_faith_clergy_gender_female_chance
	}
	
	#-- special doctrines
	if = {
		limit = { 
			faith = { has_doctrine_parameter = elunic_light_magic_female_only } 
		}
		if = { 
			limit = { is_female = yes }
			value = 1
		} else = { 
			value = 0
		}
	}
	if = { 
		limit = { 
			OR = { 
				faith = { has_doctrine_parameter = troll_faith_magic_gender } 
				faith = { has_doctrine_parameter = eks_faith_magic_gender }
			}
		}
		value = root_faith_clergy_gender_female_chance
	}

	#-- ubiquitous - always should be last
	if = { 
		limit = { faith = { has_doctrine_parameter = magic_use_ubiquitous } }
		value = 0.5
	}
}

shadow_magic_user_gender_chance = {

	#-- general doctrines
	if = { 
		limit = { faith = {  has_doctrine_parameter = shadow_magic_gender_dominant } }
		value = root_faith_dominant_gender_female_chance
	}
	if = { 
		limit = { faith = {  has_doctrine_parameter = shadow_magic_gender_clerical } }
		value = root_faith_clergy_gender_female_chance
	}
	
	#-- special doctrines
	if = { 
		limit = { faith = { has_doctrine_parameter = troll_faith_magic_gender } }
		value = root_faith_clergy_gender_female_chance
	}

	#-- ubiquitous - always should be last
	if = { 
		limit = { faith = { has_doctrine_parameter = magic_use_ubiquitous } }
		value = 0.5
	}
}

order_magic_user_gender_chance = {

	#-- general doctrines
	if = { 
		limit = { faith = {  has_doctrine_parameter = order_magic_gender_dominant } }
		value = root_faith_dominant_gender_female_chance
	}
	if = { 
		limit = { faith = {  has_doctrine_parameter = order_magic_gender_clerical } }
		value = root_faith_clergy_gender_female_chance
	}
	
	#-- special doctrines

	#-- ubiquitous - always should be last
	if = { 
		limit = { faith = { has_doctrine_parameter = magic_use_ubiquitous } }
		value = 0.5
	}
}

disorder_magic_user_gender_chance = {

	#-- general doctrines
	if = { 
		limit = { faith = {  has_doctrine_parameter = disorder_magic_gender_dominant } }
		value = root_faith_dominant_gender_female_chance
	}
	if = { 
		limit = { faith = {  has_doctrine_parameter = disorder_magic_gender_clerical } }
		value = root_faith_clergy_gender_female_chance
	}
	
	#-- special doctrines

	#-- ubiquitous - always should be last
	if = { 
		limit = { faith = { has_doctrine_parameter = magic_use_ubiquitous } }
		value = 0.5
	}
}

life_magic_user_gender_chance = {

	#-- general doctrines
	if = { 
		limit = { faith = {  has_doctrine_parameter = life_magic_gender_dominant } }
		value = root_faith_dominant_gender_female_chance
	}
	if = { 
		limit = { faith = {  has_doctrine_parameter = life_magic_gender_clerical } }
		value = root_faith_clergy_gender_female_chance
	}
	
	#-- special doctrines
	if = {
		limit = { 
			faith = { has_doctrine_parameter = elunic_life_magic_male_only } 
		}
		if = { 
			limit = { is_female = no }
			value = 1
		} else = { 
			value = 0
		}
	}

	#-- ubiquitous - always should be last
	if = { 
		limit = { faith = { has_doctrine_parameter = magic_use_ubiquitous } }
		value = 0.5
	}
}

death_magic_user_gender_chance = {

	#-- general doctrines
	if = { 
		limit = { faith = {  has_doctrine_parameter = death_magic_gender_dominant } }
		value = root_faith_dominant_gender_female_chance
	}
	if = { 
		limit = { faith = {  has_doctrine_parameter = death_magic_gender_clerical } }
		value = root_faith_clergy_gender_female_chance
	}
	
	#-- special doctrines

	#-- ubiquitous - always should be last
	if = { 
		limit = { faith = { has_doctrine_parameter = magic_use_ubiquitous } }
		value = 0.5
	}
}

elemental_fire_magic_user_gender_chance = {

	#-- general doctrines
	if = { 
		limit = { faith = {  has_doctrine_parameter = elemental_fire_magic_gender_dominant } }
		value = root_faith_dominant_gender_female_chance
	}
	if = { 
		limit = { faith = {  has_doctrine_parameter = elemental_fire_magic_gender_clerical } }
		value = root_faith_clergy_gender_female_chance
	}
	
	#-- special doctrines

	#-- ubiquitous - always should be last
	if = { 
		limit = { faith = { has_doctrine_parameter = magic_use_ubiquitous } }
		value = 0.5
	}
}

elemental_water_magic_user_gender_chance = {

	#-- general doctrines
	if = { 
		limit = { faith = {  has_doctrine_parameter = elemental_water_magic_gender_dominant } }
		value = root_faith_dominant_gender_female_chance
	}
	if = { 
		limit = { faith = {  has_doctrine_parameter = elemental_water_magic_gender_clerical } }
		value = root_faith_clergy_gender_female_chance
	}
	
	#-- special doctrines

	#-- ubiquitous - always should be last
	if = { 
		limit = { faith = { has_doctrine_parameter = magic_use_ubiquitous } }
		value = 0.5
	}
}

elemental_air_magic_user_gender_chance = {

	#-- general doctrines
	if = { 
		limit = { faith = {  has_doctrine_parameter = elemental_air_magic_gender_dominant } }
		value = root_faith_dominant_gender_female_chance
	}
	if = { 
		limit = { faith = {  has_doctrine_parameter = elemental_air_magic_gender_clerical } }
		value = root_faith_clergy_gender_female_chance
	}
	
	#-- special doctrines

	#-- ubiquitous - always should be last
	if = { 
		limit = { faith = { has_doctrine_parameter = magic_use_ubiquitous } }
		value = 0.5
	}
}

elemental_earth_magic_user_gender_chance = {

	#-- general doctrines
	if = { 
		limit = { faith = {  has_doctrine_parameter = elemental_earth_magic_gender_dominant } }
		value = root_faith_dominant_gender_female_chance
	}
	if = { 
		limit = { faith = {  has_doctrine_parameter = elemental_earth_magic_gender_clerical } }
		value = root_faith_clergy_gender_female_chance
	}
	
	#-- special doctrines
	if = { 
		limit = { faith = {  has_doctrine_parameter = earthmother_magic_gender } }
		value = root_faith_clergy_gender_female_chance
	}

	#-- ubiquitous - always should be last
	if = { 
		limit = { faith = { has_doctrine_parameter = magic_use_ubiquitous } }
		value = 0.5
	}
}

wc_level_1_magic_trait_count = {
	value = 0
	every_character_trait = {
		limit = { has_trait_flag = wc_magic_level_1_flag }
		add = 1
	}
}
wc_level_2_magic_trait_count = {
	value = 0
	every_character_trait = {
		limit = { has_trait_flag = wc_magic_level_2_flag }
		add = 1
	}
}
wc_level_3_magic_trait_count = {
	value = 0
	every_character_trait = {
		limit = { has_trait_flag = wc_magic_level_3_flag }
		add = 1
	}
}
wc_level_4_magic_trait_count = {
	value = 0
	every_character_trait = {
		limit = { has_trait_flag = wc_magic_level_4_flag }
		add = 1
	}
}
wc_level_5_magic_trait_count = {
	value = 0
	every_character_trait = {
		limit = { has_trait_flag = wc_magic_level_5_flag }
		add = 1
	}
}

elemental_fire_cast_count_value = {
	value = 0
	if = {
		limit = {
			has_variable = elemental_fire_cast_count
		}
		add = var:elemental_fire_cast_count
	}
}
elemental_water_cast_count_value = {
	value = 0
	if = {
		limit = {
			has_variable = elemental_water_cast_count
		}
		add = var:elemental_water_cast_count
	}
}
elemental_air_cast_count_value = {
	value = 0
	if = {
		limit = {
			has_variable = elemental_air_cast_count
		}
		add = var:elemental_air_cast_count
	}
}
elemental_earth_cast_count_value = {
	value = 0
	if = {
		limit = {
			has_variable = elemental_earth_cast_count
		}
		add = var:elemental_earth_cast_count
	}
}
light_cast_count_value = {
	value = 0
	if = {
		limit = {
			has_variable = light_cast_count
		}
		add = var:light_cast_count
	}
}
shadow_cast_count_value = {
	value = 0
	if = {
		limit = {
			has_variable = shadow_cast_count
		}
		add = var:shadow_cast_count
	}
}
life_cast_count_value = {
	value = 0
	if = {
		limit = {
			has_variable = life_cast_count
		}
		add = var:life_cast_count
	}
}
death_cast_count_value = {
	value = 0
	if = {
		limit = {
			has_variable = death_cast_count
		}
		add = var:death_cast_count
	}
}
order_cast_count_value = {
	value = 0
	if = {
		limit = {
			has_variable = order_cast_count
		}
		add = var:order_cast_count
	}
}
disorder_cast_count_value = {
	value = 0
	if = {
		limit = {
			has_variable = disorder_cast_count
		}
		add = var:disorder_cast_count
	}
}

cancelled_cost = {
	value = 0
	if = {
		limit = {
			has_variable = cancelled_cost
		}
		add = var:cancelled_cost
	}
}
# Magic resistance for scaling 
# Max is 25, so 25 == 100% resistance
# value * 4 = resistance, so 6 mr = 24% resistance
wc_elemental_fire_magic_resistance_scale_value = {
	value = 1
	subtract = {
		value = {
			add = wc_elemental_fire_magic_resistance_value #example = 6
			multiply = 4 # % resistance, so example is 24 % resistance
			divide = 100 # so it's 0.24
		}
	}
}
wc_elemental_water_magic_resistance_scale_value = {
	value = 1
	subtract = {
		value = {
			add = wc_elemental_water_magic_resistance_value
			multiply = 4
			divide = 100
		}
	}
}
wc_elemental_air_magic_resistance_scale_value = {
	value = 1
	subtract = {
		value = {
			add = wc_elemental_air_magic_resistance_value
			multiply = 4
			divide = 100
		}
	}
}
wc_elemental_earth_magic_resistance_scale_value = {
	value = 1
	subtract = {
		value = {
			add = wc_elemental_earth_magic_resistance_value
			multiply = 4
			divide = 100
		}
	}
}
wc_light_magic_resistance_scale_value = {
	value = 1
	subtract = {
		value = {
			add = wc_light_magic_resistance_value
			multiply = 4
			divide = 100
		}
	}
}
wc_shadow_magic_resistance_scale_value = {
	value = 1
	subtract = {
		value = {
			add = wc_shadow_magic_resistance_value
			multiply = 4
			divide = 100
		}
	}
}
wc_life_magic_resistance_scale_value = {
	value = 1
	subtract = {
		value = {
			add = wc_life_magic_resistance_value
			multiply = 4
			divide = 100
		}
	}
}
wc_death_magic_resistance_scale_value = {
	value = 1
	subtract = {
		value = {
			add = wc_death_magic_resistance_value
			multiply = 4
			divide = 100
		}
	}
}
wc_order_magic_resistance_scale_value = {
	value = 1
	subtract = {
		value = {
			add = wc_order_magic_resistance_value
			multiply = 4
			divide = 100
		}
	}
}
wc_disorder_magic_resistance_scale_value = {
	value = 1
	subtract = {
		value = {
			add = wc_disorder_magic_resistance_value
			multiply = 4
			divide = 100
		}
	}
}

wc_elemental_favour_penalty_for_innovations = { 
	value = 1
	if = { 
		limit = {culture = { has_cultural_era_or_later = culture_era_late_medieval }}
		add = -0.25
	}
	if = { limit = {culture = { has_cultural_era_or_later = culture_era_early_modern }}
		add =  -0.25
	}
}

wc_elemental_water_favour_bonus_for_heritage = { 
	value = 1
	if = { 
		limit = { 
			culture_is_elemental_water_favoured_heritage = yes
		} 
		add = 0.25
	}
	else_if = { 
		limit = { culture_is_elemental_favoured_heritage = yes }
		add = 0.15
	}
}

wc_elemental_fire_favour_bonus_for_heritage = { 
	value = 1
	if = { 
		limit = { 
			culture_is_elemental_water_favoured_heritage = yes
		} 
		add = 0.25
	}
	else_if = { 
		limit = { culture_is_elemental_favoured_heritage = yes }
		add = 0.15
	}
}

wc_elemental_air_favour_bonus_for_heritage = { 
	value = 1
	if = { 
		limit = { 
			culture_is_elemental_air_favoured_heritage = yes
		} 
		add = 0.25
	}
	else_if = { 
		limit = { culture_is_elemental_favoured_heritage = yes }
		add = 0.15
	}
}

wc_elemental_earth_favour_bonus_for_heritage = { 
	value = 1
	if = { 
		limit = { 
			culture_is_elemental_earth_favoured_heritage = yes
		} 
		add = 0.25
	}
	else_if = { 
		limit = { culture_is_elemental_favoured_heritage = yes }
		add = 0.15
	}
}<|MERGE_RESOLUTION|>--- conflicted
+++ resolved
@@ -3142,7 +3142,9 @@
 		}
 	}
 
-<<<<<<< HEAD
+	add = wc_all_magic_resistance_add_value
+	multiply = wc_all_magic_resistance_mult_value
+
 	if = {
 		limit = {
 			has_trait = void_sickness
@@ -3153,10 +3155,6 @@
 			format = "WC_MAX_MANA_VALUE_FORMAT"
 		}
 	}
-=======
-	add = wc_all_magic_resistance_add_value
-	multiply = wc_all_magic_resistance_mult_value
->>>>>>> 0b0bab23
 
 	round = yes
 	max = 25
