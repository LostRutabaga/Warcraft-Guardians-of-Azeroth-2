--- conflicted
+++ resolved
@@ -388,12 +388,9 @@
 			value = 30
 			# Mantid love amber
 			if = {
-<<<<<<< HEAD
-=======
 				limit = { 
 					scope:owner.culture = { is_culture_or_parent_culture_trigger = { CULTURE = culture:mantid } }
 				}
->>>>>>> 93b66892
 				add = 100
 				limit = { 
 					scope:owner.culture = { any_parent_culture_or_above = { THIS = culture:mantid } }
