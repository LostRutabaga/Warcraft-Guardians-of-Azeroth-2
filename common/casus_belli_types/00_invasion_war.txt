﻿invasion_war = {
	group = invasion

	combine_into_one = yes
	should_show_war_goal_subview = yes
	mutually_exclusive_titles = { always = yes }

	allowed_for_character = {
		OR = {
			has_government = tribal_government
			faith = {
				has_doctrine_parameter = invasion_cb_enabled
			}
		}
		NOT = {
			has_character_flag = used_lifetime_invasion
		}
	}

	allowed_for_character_display_regardless = {
		prestige_level >= 4
	}
	
	allowed_against_character = {
		scope:attacker = {
			ALL_FALSE = {
				top_liege = scope:defender.top_liege
				liege = scope:defender
			}
		}
	}
	target_titles = all
	target_title_tier = kingdom
	target_de_jure_regions_above = yes
	ignore_effect = change_title_holder

	ai_can_target_all_titles = {
		can_use_viking_invasion_cbs_trigger = yes
	}
	ai_score_mult = {
		value = viking_conquest_ai_score_value
	}

	valid_to_start = {
		scope:target = {
			any_in_de_jure_hierarchy = {
				tier = tier_county
				neighboring_county_or_viking_conquest_trigger = { CHARACTER = root }
			}
		}
	}

	should_invalidate = {
		NOT = {
			any_in_list = {
				list = target_titles
				any_in_de_jure_hierarchy = {
					tier = tier_county
					holder = {
						target_is_same_character_or_above = scope:defender
					}
				}
			}
		}
	}

	on_invalidated_desc = msg_invasion_war_invalidated_message
	
	on_invalidated = {
		scope:attacker = {
			remove_character_flag = used_lifetime_invasion # If the war is invalidated, you should be permitted to try again
		}
	}

	cost = {
		piety = {
			value = 0
			if = { # Attacking your HoF is impious
				limit = {
					exists = scope:attacker.faith.religious_head
					scope:attacker.faith.religious_head = scope:defender
				}
				if = {
					limit = {
						scope:attacker.faith = {
							has_doctrine = doctrine_spiritual_head
						}
					}
					add = {
						value = massive_piety_value
						desc = CB_ATTACKER_HOF
					}
				}
				else = {
					add = {
						value = medium_piety_value
						desc = CB_ATTACKER_HOF
					}
				}
			}
			if = {
				limit = {
					scope:attacker.faith = scope:defender.faith
					scope:defender = {
						has_government = theocracy_government
					}
				}
				add = {
					value = medium_piety_value
					desc = CB_ATTACKER_THEOCRACY
				}
			}
		}
		prestige = {
			add = {
				value = 2000
				desc = CB_BASE_COST
			}

			#Innovation Prestige Discounts
			if = {
				limit = {
					scope:attacker = {
						culture = {
							has_innovation = innovation_chronicle_writing
							has_innovation = innovation_land_grants
							has_innovation = innovation_rightful_ownership
						}
					}
				}
				multiply = {
					value = 0.7
					desc = CB_ATTACKER_INNOVATIONS
				}
			}
			else_if = {
				limit = {
					scope:attacker = {
						culture = {
							OR = {
								has_innovation = innovation_chronicle_writing
								has_innovation = innovation_land_grants
							}
							OR = {
								has_innovation = innovation_land_grants
								has_innovation = innovation_rightful_ownership
							}
							OR = {
								has_innovation = innovation_chronicle_writing
								has_innovation = innovation_rightful_ownership
							}
						}
					}
				}
				multiply = {
					value = 0.8
					desc = CB_ATTACKER_INNOVATIONS
				}
			}
			else_if = {
				limit = {
					scope:attacker = {
						culture = {
							OR = {
								has_innovation = innovation_chronicle_writing
								has_innovation = innovation_land_grants
								has_innovation = innovation_rightful_ownership
							}
						}
					}
				}
				multiply = {
					value = 0.9
					desc = CB_ATTACKER_INNOVATIONS
				}
			}

			# Bellum Justum Perk
			if = {
				limit = {
					scope:attacker = {
						has_perk = bellum_justum_perk
					}
				}
				multiply = {
					add = bellum_justum_discount_percentage
					divide = 100
					desc = CB_ATTACKER_BELLUM_JUSTUM
				}
			}

			# Dynasty Warfare Perk
			if = {
				limit = {
					scope:attacker = {
						has_dynasty = yes
						dynasty = {
							has_dynasty_perk = warfare_legacy_2
						}
					}
				}
				multiply = {
					value = warfare_legacy_2_discount
					desc = CB_ATTACKER_DYNASTY_WARFARE
				}
			}

			# Vassal contract in-realm cost reduction
			if = {
				limit = {
					scope:attacker = {
						is_independent_ruler = no
						vassal_contract_has_flag = vassal_contract_war_override
						liege = scope:defender.liege
					}
				}
				multiply = {
					value = war_declaration_rights_allowed_cost_reduction
					desc = "CB_ATTACKER_VASSAL_CONTRACT"
				}
			}
			
			if = {
				limit = {
					has_game_rule = no_cost_casus_belli_costs
				}
				multiply = {
					value = 0
					desc = CB_GAME_RULE_NO_COST
				}
			}
		}
	}
	
	on_declaration = {
		on_declared_war = yes
		scope:attacker = {
			add_character_flag = used_lifetime_invasion
		}
	}	

	on_victory_desc = {
		first_valid = {
			triggered_desc = {
				trigger = { scope:attacker = { is_local_player = yes } }
				desc = invasion_war_victory_desc_attacker
			}
			desc = invasion_war_victory_desc
		}
		triggered_desc = {
			trigger = { scope:attacker = { is_local_player = yes } }
			desc = invasion_war_warning_desc
		}
	}
	
	on_victory = {
<<<<<<< HEAD
=======
		scope:attacker = { show_pow_release_message_effect = yes }
>>>>>>> c2a4610c
		create_title_and_vassal_change = {
			type = conquest
			save_scope_as = change
			add_claim_on_loss = yes
		}
		
		setup_invasion_cb = {
			titles = target_titles
			attacker = scope:attacker
			defender = scope:defender
			change = scope:change
			take_occupied = yes
		}
		resolve_title_and_vassal_change = scope:change

		# Attacker gets Prestige Experience, Defender loses Prestige, all other participants gain Prestige based on their war contribution.
		modify_all_participants_fame_values = {
			WINNER = scope:attacker
			LOSER = scope:defender
			FAME_BASE = scope:cb_prestige_factor # Set by 'setup_invasion_cb'
			IS_RELIGIOUS_WAR = no
			WINNER_FAME_SCALE = 10
			LOSER_FAME_SCALE = -10
			WINNER_ALLY_FAME_SCALE = 10
			LOSER_ALLY_FAME_SCALE = 10
		}

		# Truce
		add_truce_attacker_victory_effect = yes

	}

	on_white_peace_desc = {
		first_valid = {
			triggered_desc = {
				trigger = { scope:defender = { is_local_player = yes } }
				desc = invasion_war_white_peace_desc_defender
			}
			desc = invasion_war_white_peace_desc
		}
	}
	
	on_white_peace = {
<<<<<<< HEAD
=======
		scope:attacker = { show_pow_release_message_effect = yes }
>>>>>>> c2a4610c

		# Prestige for the attacker's war allies
		add_from_contribution_attackers = {
			prestige = major_prestige_value
			opinion = {
				modifier = contributed_in_war
			}
		}

		# Prestige for the defender's war allies
		add_from_contribution_defenders = {
			prestige = major_prestige_value
			opinion = {
				modifier = contributed_in_war
			}
		}

		# Truce
		add_truce_white_peace_effect = yes

		scope:attacker = {
			add_prestige = mongol_invasion_cb_prestige_white_peace
		}
	}

	on_defeat_desc = {
		first_valid = {
			triggered_desc = {
				trigger = { scope:defender = { is_local_player = yes } }
				desc = invasion_war_white_peace_desc_defender
			}
			desc = invasion_war_white_peace_desc
		}
	}
	
	on_defeat = {
<<<<<<< HEAD
=======
		scope:attacker = { show_pow_release_message_effect = yes }
>>>>>>> c2a4610c

		# Prestige loss for the attacker
		scope:attacker = {
			pay_short_term_gold = {
				gold = 5
				target = scope:defender
				yearly_income = yes
			}
			add_prestige = {
				value = massive_prestige_value
				multiply = -1.0
			}
		}
		
		setup_invasion_cb = {
			titles = target_titles
			attacker = scope:attacker
			defender = scope:defender
			claimant = scope:claimant
			victory = no
		}

		# Attacker loses Prestige, all other war participants gain Prestige (Defender gains full prestige, all allies on both sides gain based on war contribution).
		modify_all_participants_fame_values = {
			WINNER = scope:defender
			LOSER = scope:attacker
			FAME_BASE = scope:cb_prestige_factor # Set by 'setup_claim_cb'
			IS_RELIGIOUS_WAR = no
			WINNER_FAME_SCALE = 10
			LOSER_FAME_SCALE = -10
			WINNER_ALLY_FAME_SCALE = 10
			LOSER_ALLY_FAME_SCALE = 10
		}
	
		add_truce_attacker_defeat_effect = yes
		
		scope:attacker = {
			save_temporary_scope_as = loser
		}
		on_lost_aggression_war_discontent_loss = yes
	}
	
	transfer_behavior = transfer
	
	on_primary_attacker_death = inherit
	on_primary_defender_death = inherit
	
	attacker_allies_inherit = yes
	defender_allies_inherit = yes
	
	war_name = "INVASION_WAR_NAME"
	war_name_base = "INVASION_WAR_NAME_BASE"
	cb_name = "INVASION_CB_NAME"
	
	interface_priority = 100
	
	use_de_jure_wargoal_only = yes
	
	attacker_wargoal_percentage = 0.8
	
	min_ai_score = 100
}

clan_invasion_war = {
	group = invasion

	combine_into_one = yes
	should_show_war_goal_subview = yes
	mutually_exclusive_titles = { always = yes }

	allowed_for_character = {
		has_government = clan_government
		NOR = {
			has_character_flag = used_lifetime_invasion
			faith = { has_doctrine_parameter = invasion_cb_enabled }
		}
	}

	allowed_for_character_display_regardless = {
		prestige_level >= 4
	}
	
	allowed_against_character = {
		scope:attacker = {
			ALL_FALSE = {
				top_liege = scope:defender.top_liege
				liege = scope:defender
			}
<<<<<<< HEAD
			character_is_realm_neighbor = scope:defender
=======
>>>>>>> c2a4610c
		}
	}
	target_titles = all
	target_title_tier = all
	target_de_jure_regions_above = yes
	ignore_effect = change_title_holder
	ai_only_against_neighbors = yes
	
	valid_to_start = {
		scope:target = {
			tier = tier_kingdom
		}
	}

	should_invalidate = {
		NOT = {
			any_in_list = {
				list = target_titles
				any_in_de_jure_hierarchy = {
					tier = tier_county
					holder = {
						OR = {
							this = scope:defender
							target_is_liege_or_above = scope:defender
						}
					}
				}
			}
		}
	}

	on_invalidated_desc = msg_invasion_war_invalidated_message
	
	on_invalidated = {
		scope:attacker = {
			remove_character_flag = used_lifetime_invasion # If the war is invalidated, you should be permitted to try again
		}
	}

	cost = {
		piety = {
			value = 0
			if = { # Attacking your HoF is impious
				limit = {
					exists = scope:attacker.faith.religious_head
					scope:attacker.faith.religious_head = scope:defender
				}
				if = {
					limit = {
						scope:attacker.faith = {
							has_doctrine = doctrine_spiritual_head
						}
					}
					add = {
						value = massive_piety_value
						desc = CB_ATTACKER_HOF
					}
				}
				else = {
					add = {
						value = medium_piety_value
						desc = CB_ATTACKER_HOF
					}
				}
			}
			if = {
				limit = {
					scope:attacker.faith = scope:defender.faith
					scope:defender = {
						has_government = theocracy_government
					}
				}
				add = {
					value = medium_piety_value
					desc = CB_ATTACKER_THEOCRACY
				}
			}
		}
		prestige = {
			add = {
				value = 2000
				desc = CB_BASE_COST
			}

			#Innovation Prestige Discounts
			if = {
				limit = {
					scope:attacker = {
						culture = {
							has_innovation = innovation_chronicle_writing
							has_innovation = innovation_land_grants
							has_innovation = innovation_rightful_ownership
						}
					}
				}
				multiply = {
					value = 0.7
					desc = CB_ATTACKER_INNOVATIONS
				}
			}
			else_if = {
				limit = {
					scope:attacker = {
						culture = {
							OR = {
								has_innovation = innovation_chronicle_writing
								has_innovation = innovation_land_grants
							}
							OR = {
								has_innovation = innovation_land_grants
								has_innovation = innovation_rightful_ownership
							}
							OR = {
								has_innovation = innovation_chronicle_writing
								has_innovation = innovation_rightful_ownership
							}
						}
					}
				}
				multiply = {
					value = 0.8
					desc = CB_ATTACKER_INNOVATIONS
				}
			}
			else_if = {
				limit = {
					scope:attacker = {
						culture = {
							OR = {
								has_innovation = innovation_chronicle_writing
								has_innovation = innovation_land_grants
								has_innovation = innovation_rightful_ownership
							}
						}
					}
				}
				multiply = {
					value = 0.9
					desc = CB_ATTACKER_INNOVATIONS
				}
			}

			# Bellum Justum Perk
			if = {
				limit = {
					scope:attacker = {
						has_perk = bellum_justum_perk
					}
				}
				multiply = {
					add = bellum_justum_discount_percentage
					divide = 100
					desc = CB_ATTACKER_BELLUM_JUSTUM
				}
			}

			# Dynasty Warfare Perk
			if = {
				limit = {
					scope:attacker = {
						has_dynasty = yes
						dynasty = {
							has_dynasty_perk = warfare_legacy_2
						}
					}
				}
				multiply = {
					value = warfare_legacy_2_discount
					desc = CB_ATTACKER_DYNASTY_WARFARE
				}
			}

			# Vassal contract in-realm cost reduction
			if = {
				limit = {
					scope:attacker = {
						is_independent_ruler = no
						vassal_contract_has_flag = vassal_contract_war_override
						liege = scope:defender.liege
					}
				}
				multiply = {
					value = war_declaration_rights_allowed_cost_reduction
					desc = "CB_ATTACKER_VASSAL_CONTRACT"
				}
			}
			
			if = {
				limit = {
					has_game_rule = no_cost_casus_belli_costs
				}
				multiply = {
					value = 0
					desc = CB_GAME_RULE_NO_COST
				}
			}
		}
	}
	
	on_declaration = {
		on_declared_war = yes
		scope:attacker = {
			add_character_flag = used_lifetime_invasion
		}
	}	

	on_victory_desc = {
		first_valid = {
			triggered_desc = {
				trigger = { scope:attacker = { is_local_player = yes } }
				desc = clan_invasion_war_victory_desc_attacker
			}
			desc = clan_invasion_war_victory_desc
		}
		triggered_desc = {
			trigger = { scope:attacker = { is_local_player = yes } }
			desc = invasion_war_warning_desc
		}
	}
	
	on_victory = {
<<<<<<< HEAD
=======
		scope:attacker = { show_pow_release_message_effect = yes }
>>>>>>> c2a4610c
		create_title_and_vassal_change = {
			type = conquest
			save_scope_as = change
			add_claim_on_loss = yes
		}
		
		setup_invasion_cb = {
			titles = target_titles
			attacker = scope:attacker
			defender = scope:defender
			change = scope:change
			take_occupied = yes
		}

		#If target is lower tier, vassalise them.
		if = {
			limit = {
				scope:defender.primary_title.tier < scope:attacker.primary_title.tier
			}
			scope:defender = {
				change_liege = {
					liege = scope:attacker
					change = scope:change
				}
			}
		}

		#If target has any personally-held titles of equal tier, excepting empires take them.
		#If target is equal tier,
		if = {
			limit = {
				#Conquering, or indirectly butchering, an entire empire in one war is a bit much.
				NOT = { scope:defender.primary_title.tier = tier_empire }
				scope:defender.primary_title.tier = scope:attacker.primary_title.tier
			}
			scope:defender = {
				every_held_title = {
					limit = { tier = scope:defender.primary_title.tier}
					change_title_holder = {
						holder = scope:attacker
						change = scope:change
					}
				}
			}
		}

		resolve_title_and_vassal_change = scope:change

		# Attacker gets Prestige Experience, Defender loses Prestige, all other participants gain Prestige based on their war contribution.
		# Prestige level progress for the attacker
		scope:attacker = {
			add_prestige_experience = {
				value = major_prestige_value
			}
		}

		# Prestige loss for the defender
		scope:defender = {
			add_prestige = {
				value = major_prestige_value
				multiply = -1.0
			}
		}

		# Prestige for the attacker's war allies
		add_from_contribution_attackers = {
			prestige = {
				value = major_prestige_value
			}
			opinion = {
				modifier = contributed_in_war
			}
		}

		# Prestige for the defender's war allies
		add_from_contribution_defenders = {
			prestige = {
				value = major_prestige_value
			}
			opinion = {
				modifier = contributed_in_war
			}
		}

		# Truce
		add_truce_attacker_victory_effect = yes

	}

	on_white_peace_desc = {
		first_valid = {
			triggered_desc = {
				trigger = { scope:defender = { is_local_player = yes } }
				desc = invasion_war_white_peace_desc_defender
			}
			desc = invasion_war_white_peace_desc
		}
	}
	
	on_white_peace = {
<<<<<<< HEAD
=======
		scope:attacker = { show_pow_release_message_effect = yes }
>>>>>>> c2a4610c

		# Prestige for the attacker's war allies
		add_from_contribution_attackers = {
			prestige = major_prestige_value
			opinion = {
				modifier = contributed_in_war
			}
		}

		# Prestige for the defender's war allies
		add_from_contribution_defenders = {
			prestige = major_prestige_value
			opinion = {
				modifier = contributed_in_war
			}
		}

		# Truce
		add_truce_white_peace_effect = yes

		scope:attacker = {
			add_prestige = mongol_invasion_cb_prestige_white_peace
		}
	}

	on_defeat_desc = {
		first_valid = {
			triggered_desc = {
				trigger = { scope:defender = { is_local_player = yes } }
				desc = invasion_war_white_peace_desc_defender
			}
			desc = invasion_war_white_peace_desc
		}
	}
	
	on_defeat = {
<<<<<<< HEAD
=======
		scope:attacker = { show_pow_release_message_effect = yes }
>>>>>>> c2a4610c

		# Prestige loss for the attacker
		scope:attacker = {
			pay_short_term_gold = {
				gold = 5
				target = scope:defender
				yearly_income = yes
			}
			add_prestige = {
				value = massive_prestige_value
				multiply = -1.0
			}
		}
		
		setup_invasion_cb = {
			titles = target_titles
			attacker = scope:attacker
			defender = scope:defender
			claimant = scope:claimant
			victory = no
		}

		# Attacker loses Prestige, all other war participants gain Prestige (Defender gains full prestige, all allies on both sides gain based on war contribution).
		modify_all_participants_fame_values = {
			WINNER = scope:defender
			LOSER = scope:attacker
			FAME_BASE = scope:cb_prestige_factor # Set by 'setup_claim_cb'
			IS_RELIGIOUS_WAR = no
			WINNER_FAME_SCALE = 10
			LOSER_FAME_SCALE = -10
			WINNER_ALLY_FAME_SCALE = 10
			LOSER_ALLY_FAME_SCALE = 10
		}
	
		add_truce_attacker_defeat_effect = yes
		
		scope:attacker = {
			save_temporary_scope_as = loser
		}
		on_lost_aggression_war_discontent_loss = yes
	}
	
	transfer_behavior = transfer
	
	on_primary_attacker_death = inherit
	on_primary_defender_death = inherit
	
	attacker_allies_inherit = yes
	defender_allies_inherit = yes
	
	war_name = "INVASION_WAR_NAME"
	war_name_base = "INVASION_WAR_NAME_BASE"
	cb_name = "INVASION_CB_NAME"
	
	interface_priority = 100
	
	use_de_jure_wargoal_only = yes
	
	attacker_wargoal_percentage = 0.8
	
	max_ai_diplo_distance_to_title = 500
	min_ai_score = 100
}

mongol_invasion_war = {
	group = invasion

	combine_into_one = yes
	should_show_war_goal_subview = yes
	mutually_exclusive_titles = { always = yes }

	allowed_for_character = {
		this = title:e_mongol_empire.holder
		has_government = tribal_government
		prestige_level >= 1
	}
	
	allowed_against_character = {
		scope:attacker = {
			ALL_FALSE = {
				top_liege = scope:defender.top_liege
				liege = scope:defender
			}
		}
	}
	target_titles = neighbor_land_or_water
	target_title_tier = all
	target_de_jure_regions_above = yes
	ignore_effect = change_title_holder
	
	valid_to_start = {
		scope:target = {
			tier = tier_kingdom
		}
	}

	should_invalidate = {
		NOT = {
			any_in_list = {
				list = target_titles
				any_in_de_jure_hierarchy = {
					tier = tier_county
					holder = {
						OR = {
							this = scope:defender
							target_is_liege_or_above = scope:defender
						}
					}
				}
			}
		}
	}

	on_invalidated_desc = msg_mongol_invasion_war_invalidated_message
	
	on_invalidated = {
	}

	cost = {
		piety = {
			value = 0
			if = { # Attacking your HoF is impious
				limit = {
					exists = scope:attacker.faith.religious_head
					scope:attacker.faith.religious_head = scope:defender
				}
				if = {
					limit = {
						scope:attacker.faith = {
							has_doctrine = doctrine_spiritual_head
						}
					}
					add = {
						value = massive_piety_value
						desc = CB_ATTACKER_HOF
					}
				}
				else = {
					add = {
						value = medium_piety_value
						desc = CB_ATTACKER_HOF
					}
				}
			}
			if = {
				limit = {
					scope:attacker.faith = scope:defender.faith
					scope:defender = {
						has_government = theocracy_government
					}
				}
				add = {
					value = medium_piety_value
					desc = CB_ATTACKER_THEOCRACY
				}
			}
		}
		prestige = {
			add = {
				value = 200
				desc = CB_BASE_COST
			}

			# Bellum Justum Perk
			if = {
				limit = {
					scope:attacker = {
						has_perk = bellum_justum_perk
					}
				}
				multiply = {
					add = bellum_justum_discount_percentage
					divide = 100
					desc = CB_ATTACKER_BELLUM_JUSTUM
				}
			}

			# Dynasty Warfare Perk
			if = {
				limit = {
					scope:attacker = {
						has_dynasty = yes
						dynasty = {
							has_dynasty_perk = warfare_legacy_2
						}
					}
				}
				multiply = {
					value = warfare_legacy_2_discount
					desc = CB_ATTACKER_DYNASTY_WARFARE
				}
			}

			# Vassal contract in-realm cost reduction
			if = {
				limit = {
					scope:attacker = {
						is_independent_ruler = no
						vassal_contract_has_flag = vassal_contract_war_override
						liege = scope:defender.liege
					}
				}
				multiply = {
					value = war_declaration_rights_allowed_cost_reduction
					desc = "CB_ATTACKER_VASSAL_CONTRACT"
				}
			}

			# Genghis Khan gets it for free
			if = {
				limit = { scope:attacker = { has_character_flag = is_temujin } }
				multiply = 0
			}
			
			if = {
				limit = {
					has_game_rule = no_cost_casus_belli_costs
				}
				multiply = {
					value = 0
					desc = CB_GAME_RULE_NO_COST
				}
			}
		}
	}
	
	on_declaration = {
		on_declared_war = yes
	}	

	on_victory_desc = {
		first_valid = {
			triggered_desc = {
				trigger = { scope:attacker = { is_local_player = yes } }
				desc = mongol_invasion_war_victory_desc_attacker
			}
			desc = mongol_invasion_war_victory_desc
		}
	}
	
	on_victory = {
<<<<<<< HEAD
=======
		scope:attacker = { show_pow_release_message_effect = yes }
>>>>>>> c2a4610c
		create_title_and_vassal_change = {
			type = conquest
			save_scope_as = change
			add_claim_on_loss = yes
		}
		

		# go through the dejure hierarchy under target titles, transfer titles with same or worse tolerance holders (their religion equaly or less tolerated than the defender's),
		# take the holder as vassal otherwise and don't go deeper
		every_in_list = {
			list = target_titles
			custom_tooltip = CONQUEST_CB_TITLE
			every_in_de_jure_hierarchy = {
				continue = {
					OR = {
						NOT = {
							exists = holder
						}
						NOT = {
							holder = {
								target_is_liege_or_above = scope:defender
							}
						}
						AND = {
							scope:attacker.faith = {
								faith_hostility_level_comparison = {
									prev.holder.faith <= scope:defender.faith
								}
							}
							holder = {
								OR = {
									this = scope:defender
									target_is_liege_or_above = scope:defender
								}
							}
						}
					}
					tier > tier_county
				}
				limit = {
					#tier = tier_county
					exists = holder
					holder = {
						OR = {
							this = scope:defender
							target_is_liege_or_above = scope:defender
						}
					}
				}
				
				if = {
					limit = {
						OR = {
							scope:attacker.faith = {
								faith_hostility_level_comparison = {
									prev.holder.faith >= scope:defender.faith
								}
							}
							holder.primary_title.tier >= scope:attacker.primary_title.tier
						}
					}
					add_to_temporary_list = titles_taken
				}
				else = {
					holder = {
						add_to_temporary_list = vassals_taken
					}
				}
			}
		}

		every_in_list = {
			list = titles_taken
			change_title_holder = {
				holder = scope:attacker
				change = scope:change
				take_baronies = yes
			}
		}

		every_in_list = {
			list = vassals_taken
			change_liege = {
				liege = scope:attacker
				change = scope:change
			}
		}	
		resolve_title_and_vassal_change = scope:change

		# Prestige for the attacker's war allies
		add_from_contribution_attackers = {
			prestige = mongol_invasion_cb_ally_prestige
			opinion = {
				modifier = contributed_in_war
			}
		}

		# Prestige for the defender's war allies
		add_from_contribution_defenders = {
			prestige = mongol_invasion_cb_ally_prestige
			opinion = {
				modifier = contributed_in_war
			}
		}
		
		# Prestige level progress for the attacker
		scope:attacker = {
			add_prestige_experience = {
				value = mongol_invasion_cb_prestige_experience_gain
			}
		}

		# Truce
		add_truce_attacker_victory_effect = yes
				
	}

	on_white_peace_desc = {
		first_valid = {
			triggered_desc = {
				trigger = { scope:defender = { is_local_player = yes } }
				desc = invasion_war_white_peace_desc_defender
			}
			desc = invasion_war_white_peace_desc
		}
	}
	
	on_white_peace = {
<<<<<<< HEAD
=======
		scope:attacker = { show_pow_release_message_effect = yes }
>>>>>>> c2a4610c

		# Prestige for the attacker's war allies
		add_from_contribution_attackers = {
			prestige = mongol_invasion_cb_ally_prestige
			opinion = {
				modifier = contributed_in_war
			}
		}

		# Prestige for the defender's war allies
		add_from_contribution_defenders = {
			prestige = mongol_invasion_cb_ally_prestige
			opinion = {
				modifier = contributed_in_war
			}
		}

		add_truce_white_peace_effect = yes

		scope:attacker = {
			add_prestige = mongol_invasion_cb_prestige_white_peace
		}
	}

	on_defeat_desc = {
		first_valid = {
			triggered_desc = {
				trigger = { scope:defender = { is_local_player = yes } }
				desc = invasion_war_white_peace_desc_defender
			}
			desc = invasion_war_white_peace_desc
		}
	}
	
	on_defeat = {
<<<<<<< HEAD
=======
		scope:attacker = { show_pow_release_message_effect = yes }
>>>>>>> c2a4610c

		# Prestige for the attacker's war allies
		add_from_contribution_attackers = {
			prestige = mongol_invasion_cb_ally_prestige
			opinion = {
				modifier = contributed_in_war
			}
		}

		# Prestige for the defender's war allies
		add_from_contribution_defenders = {
			prestige = mongol_invasion_cb_ally_prestige
			opinion = {
				modifier = contributed_in_war
			}
		}
	
		# Truce
		add_truce_attacker_defeat_effect = yes
			
		# piety change
		every_in_list = {
			list = target_titles
			
			scope:defender = {
				add_prestige = mongol_invasion_cb_prestige_gain
			}

			scope:attacker = {
				pay_short_term_income = {
					years = 3
					target = scope:defender
				}
			}
		}
		
		scope:attacker = {
			every_vassal = {
				add_opinion = {
					modifier = liege_lost_mongol_invasion_war
					target = prev
				}
			}
		}
		
		scope:attacker = {
			save_temporary_scope_as = loser
		}
		on_lost_aggression_war_discontent_loss = yes
	}
	
	transfer_behavior = transfer
	
	on_primary_attacker_death = inherit
	on_primary_defender_death = inherit
	
	attacker_allies_inherit = yes
	defender_allies_inherit = yes
	
	war_name = "MONGOL_INVASION_WAR_NAME"
	cb_name = "MONGOL_INVASION_KINGDOM_CB_NAME"
	
	interface_priority = 100
	
	use_de_jure_wargoal_only = yes
	
	attacker_wargoal_percentage = 0.8
	
	max_ai_diplo_distance_to_title = 500
	min_ai_score = 100
}

mongol_realm_invasion_war = {
	group = invasion

	combine_into_one = yes
	should_show_war_goal_subview = yes
	mutually_exclusive_titles = { always = yes }

	allowed_for_character = {
		this = title:e_mongol_empire.holder
		is_ai = yes # To keep it clean and simple for players
		prestige_level >= 1
	}
	
	allowed_against_character = {
		NOT = { scope:defender.top_liege = scope:attacker }
		scope:attacker = {
			ALL_FALSE = {
				top_liege = scope:defender.top_liege
				liege = scope:defender
			}
		}
	}
	target_titles = neighbor_land_or_water
	target_title_tier = all
	target_de_jure_regions_above = yes
	use_de_jure_wargoal_only = yes
	ignore_effect = change_title_holder
	
	valid_to_start = {
		scope:target = {
			tier = tier_empire
		}
	}

	should_invalidate = {
		NOT = {
			any_in_list = {
				list = target_titles
				any_in_de_jure_hierarchy = {
					tier = tier_county
					holder = {
						OR = {
							this = scope:defender
							target_is_liege_or_above = scope:defender
						}
					}
				}
			}
		}
	}

	on_invalidated_desc = msg_mongol_invasion_war_invalidated_message
	
	on_invalidated = {
	}

	cost = {
		piety = {
			value = 0
			if = { # Attacking your HoF is impious
				limit = {
					exists = scope:attacker.faith.religious_head
					scope:attacker.faith.religious_head = scope:defender
				}
				if = {
					limit = {
						scope:attacker.faith = {
							has_doctrine = doctrine_spiritual_head
						}
					}
					add = {
						value = massive_piety_value
						desc = CB_ATTACKER_HOF
					}
				}
				else = {
					add = {
						value = medium_piety_value
						desc = CB_ATTACKER_HOF
					}
				}
			}
			if = {
				limit = {
					scope:attacker.faith = scope:defender.faith
					scope:defender = {
						has_government = theocracy_government
					}
				}
				add = {
					value = medium_piety_value
					desc = CB_ATTACKER_THEOCRACY
				}
			}
		}
		prestige = {
			add = {
				value = 200
				desc = CB_BASE_COST
			}

			# Bellum Justum Perk
			if = {
				limit = {
					scope:attacker = {
						has_perk = bellum_justum_perk
					}
				}
				multiply = {
					add = bellum_justum_discount_percentage
					divide = 100
					desc = CB_ATTACKER_BELLUM_JUSTUM
				}
			}

			# Dynasty Warfare Perk
			if = {
				limit = {
					scope:attacker = {
						has_dynasty = yes
						dynasty = {
							has_dynasty_perk = warfare_legacy_2
						}
					}
				}
				multiply = {
					value = warfare_legacy_2_discount
					desc = CB_ATTACKER_DYNASTY_WARFARE
				}
			}

			# Vassal contract in-realm cost reduction
			if = {
				limit = {
					scope:attacker = {
						is_independent_ruler = no
						vassal_contract_has_flag = vassal_contract_war_override
						liege = scope:defender.liege
					}
				}
				multiply = {
					value = war_declaration_rights_allowed_cost_reduction
					desc = "CB_ATTACKER_VASSAL_CONTRACT"
				}
			}

			# Genghis Khan gets it for free
			if = {
				limit = { scope:attacker = { has_character_flag = is_temujin } }
				multiply = {
					value = 0
					desc = CB_GENGHIS_KHAN_COST
				}
			}

			# If fired by the Mongol Invasion story, don't charge a cost
			if = {
				limit = { scope:attacker = { has_character_flag = free_mongol_cb } }
				multiply = {
					value = 0
					desc = CB_MONGOL_INVASIONS_COST
				}
			}
			
			# Game rule
			if = {
				limit = {
					has_game_rule = no_cost_casus_belli_costs
				}
				multiply = {
					value = 0
					desc = CB_GAME_RULE_NO_COST
				}
			}
		}
	}
	
	on_declaration = {
		on_declared_war = yes
	}	

	on_victory_desc = {
		first_valid = {
			triggered_desc = {
				trigger = { scope:attacker = { is_local_player = yes } }
				desc = invasion_war_victory_desc_attacker
			}
			desc = invasion_war_victory_desc
		}
	}
	
	on_victory = {
<<<<<<< HEAD
=======
		scope:attacker = { show_pow_release_message_effect = yes }
>>>>>>> c2a4610c
		create_title_and_vassal_change = {
			type = conquest
			save_scope_as = change
			add_claim_on_loss = yes
		}

		# Target titles + dominant empires only
		scope:defender = {
			# Check whether any additional empires should be considered target titles
				# First check for the primary defender
			every_realm_de_jure_empire = {
				limit = {
					any_in_de_jure_hierarchy = { # Then check how many de jure counties are in the Mongol Emperor's realm
						count >= 8 # This number determines how many counties activates the threshold for taking these titles
						continue = {
							tier > tier_county
						}
						exists = this
						tier = tier_county
						exists = holder
						holder.top_liege = scope:attacker
					}
				}
				add_to_temporary_list = target_titles
			}
			# Mark any empire-level titles for destruction after transfer
			every_realm_de_jure_empire = {
				limit = {
					holder = scope:defender
					is_in_list = target_titles
				}
				add_to_list = titles_to_destroy
			}
		}
		
		# Most of the title transfers are handled here
		setup_invasion_cb = {
			titles = target_titles
			attacker = scope:attacker
			defender = scope:defender
			change = scope:change
			take_occupied = yes
		}

		resolve_title_and_vassal_change = scope:change
		
		# Destroy any titles that should be destroyed
		every_in_list = {
			list = titles_to_destroy
			scope:attacker = {
				destroy_title = prev
			}
		}
		# If the defender was vassalised, take any Kingdom title they hold
		scope:defender = {
			if = {
				limit = {
					target_is_liege_or_above = scope:attacker
					any_held_title = {
						tier = tier_kingdom
					}
				}
				create_title_and_vassal_change = {
					type = conquest
					save_scope_as = change_two
					add_claim_on_loss = yes
				}
				every_held_title = {
					limit = {
						tier = tier_kingdom
					}
					change_title_holder = {
						holder = scope:attacker
						change = scope:change_two
					}
				}
				resolve_title_and_vassal_change = scope:change_two
			}
		}

		# Prestige for the attacker's war allies
		add_from_contribution_attackers = {
			prestige = mongol_invasion_cb_ally_prestige
			opinion = {
				modifier = contributed_in_war
			}
		}

		# Prestige for the defender's war allies
		add_from_contribution_defenders = {
			prestige = mongol_invasion_cb_ally_prestige
			opinion = {
				modifier = contributed_in_war
			}
		}
		
		# Prestige level progress for the attacker
		scope:attacker = {
			add_prestige_experience = {
				value = mongol_invasion_cb_prestige_experience_gain
			}
		}

		# Truce
		add_truce_attacker_victory_effect = yes
				
	}

	on_white_peace_desc = {
		first_valid = {
			triggered_desc = {
				trigger = { scope:defender = { is_local_player = yes } }
				desc = invasion_war_white_peace_desc_defender
			}
			desc = invasion_war_white_peace_desc
		}
	}
	
	on_white_peace = {
<<<<<<< HEAD
=======
		scope:attacker = { show_pow_release_message_effect = yes }
>>>>>>> c2a4610c

		# Prestige for the attacker's war allies
		add_from_contribution_attackers = {
			prestige = mongol_invasion_cb_ally_prestige
			opinion = {
				modifier = contributed_in_war
			}
		}

		# Prestige for the defender's war allies
		add_from_contribution_defenders = {
			prestige = mongol_invasion_cb_ally_prestige
			opinion = {
				modifier = contributed_in_war
			}
		}

		add_truce_white_peace_effect = yes

		scope:attacker = {
			add_prestige = mongol_invasion_cb_prestige_white_peace
		}
	}
	
	on_defeat_desc = {
		first_valid = {
			triggered_desc = {
				trigger = { scope:defender = { is_local_player = yes } }
				desc = invasion_war_white_peace_desc_defender
			}
			desc = invasion_war_white_peace_desc
		}
	}
	
	on_defeat = {
<<<<<<< HEAD
=======
		scope:attacker = { show_pow_release_message_effect = yes }
>>>>>>> c2a4610c

		# Prestige for the attacker's war allies
		add_from_contribution_attackers = {
			prestige = mongol_invasion_cb_ally_prestige
			opinion = {
				modifier = contributed_in_war
			}
		}

		# Prestige for the defender's war allies
		add_from_contribution_defenders = {
			prestige = mongol_invasion_cb_ally_prestige
			opinion = {
				modifier = contributed_in_war
			}
		}
	
		# Truce
		add_truce_attacker_defeat_effect = yes
			
		# piety change
		every_in_list = {
			list = target_titles
			
			scope:defender = {
				add_prestige = mongol_invasion_cb_prestige_gain
			}

			scope:attacker = {
				pay_short_term_income = {
					years = 3
					target = scope:defender
				}
			}
		}
		
		scope:attacker = {
			every_vassal = {
				add_opinion = {
					modifier = liege_lost_mongol_invasion_war
					target = prev
				}
			}
		}
		
		scope:attacker = {
			save_temporary_scope_as = loser
		}
		on_lost_aggression_war_discontent_loss = yes
	}
	
	transfer_behavior = transfer
	
	on_primary_attacker_death = inherit
	on_primary_defender_death = inherit
	
	attacker_allies_inherit = yes
	defender_allies_inherit = yes
	
	war_name = "MONGOL_INVASION_WAR_NAME"
	cb_name = "MONGOL_INVASION_EMPIRE_CB_NAME"
	
	interface_priority = 100
	
	use_de_jure_wargoal_only = yes
	
	attacker_wargoal_percentage = 0.8
	
	max_ai_diplo_distance_to_title = 500
	min_ai_score = 100
<<<<<<< HEAD
}

# Warcraft
horde_realm_invasion_war = {
	group = invasion

	combine_into_one = yes
	should_show_war_goal_subview = yes
	mutually_exclusive_titles = { always = yes }

	allowed_for_character = {
		this = title:e_horde.holder
		is_ai = yes # To keep it clean and simple for players
		prestige_level >= 1
	}
	
	allowed_against_character = {
		NOT = { scope:defender.top_liege = scope:attacker }
		scope:attacker = {
			ALL_FALSE = {
				top_liege = scope:defender.top_liege
				liege = scope:defender
			}
		}
	}
	target_titles = neighbor_land_or_water
	target_title_tier = all
	target_de_jure_regions_above = yes
	use_de_jure_wargoal_only = yes
	ignore_effect = change_title_holder
	
	valid_to_start = {
		scope:target = {
			tier = tier_empire
		}
	}

	should_invalidate = {
		NOT = {
			any_in_list = {
				list = target_titles
				any_in_de_jure_hierarchy = {
					tier = tier_county
					holder = {
						OR = {
							this = scope:defender
							target_is_liege_or_above = scope:defender
						}
					}
				}
			}
		}
	}

	on_invalidated_desc = msg_horde_invasion_war_invalidated_message
	
	on_invalidated = {
	}

	cost = {
		piety = {
			value = 0
			if = { # Attacking your HoF is impious
				limit = {
					exists = scope:attacker.faith.religious_head
					scope:attacker.faith.religious_head = scope:defender
				}
				if = {
					limit = {
						scope:attacker.faith = {
							has_doctrine = doctrine_spiritual_head
						}
					}
					add = {
						value = massive_piety_value
						desc = CB_ATTACKER_HOF
					}
				}
				else = {
					add = {
						value = medium_piety_value
						desc = CB_ATTACKER_HOF
					}
				}
			}
			if = {
				limit = {
					scope:attacker.faith = scope:defender.faith
					scope:defender = {
						has_government = theocracy_government
					}
				}
				add = {
					value = medium_piety_value
					desc = CB_ATTACKER_THEOCRACY
				}
			}
		}
		prestige = {
			add = {
				value = 200
				desc = CB_BASE_COST
			}

			# Bellum Justum Perk
			if = {
				limit = {
					scope:attacker = {
						has_perk = bellum_justum_perk
					}
				}
				multiply = {
					add = bellum_justum_discount_percentage
					divide = 100
					desc = CB_ATTACKER_BELLUM_JUSTUM
				}
			}

			# Dynasty Warfare Perk
			if = {
				limit = {
					scope:attacker = {
						has_dynasty = yes
						dynasty = {
							has_dynasty_perk = warfare_legacy_2
						}
					}
				}
				multiply = {
					value = warfare_legacy_2_discount
					desc = CB_ATTACKER_DYNASTY_WARFARE
				}
			}

			# Vassal contract in-realm cost reduction
			if = {
				limit = {
					scope:attacker = {
						is_independent_ruler = no
						vassal_contract_has_flag = vassal_contract_war_override
						liege = scope:defender.liege
					}
				}
				multiply = {
					value = war_declaration_rights_allowed_cost_reduction
					desc = "CB_ATTACKER_VASSAL_CONTRACT"
				}
			}

			# If fired by the First War story, don't charge a cost
			if = {
				limit = { scope:attacker = { has_character_flag = free_horde_cb } }
				multiply = {
					value = 0
					desc = CB_HORDE_INVASIONS_COST
				}
			}
			
			# Game rule
			if = {
				limit = {
					has_game_rule = no_cost_casus_belli_costs
				}
				multiply = {
					value = 0
					desc = CB_GAME_RULE_NO_COST
				}
			}
		}
	}
	
	on_declaration = {
		on_declared_war = yes
	}	

	on_victory_desc = {
		first_valid = {
			triggered_desc = {
				trigger = { scope:attacker = { is_local_player = yes } }
				desc = invasion_war_victory_desc_attacker
			}
			desc = invasion_war_victory_desc
		}
	}
	
	on_victory = {
		create_title_and_vassal_change = {
			type = conquest
			save_scope_as = change
			add_claim_on_loss = yes
		}

		# Target titles + dominant empires only
		scope:defender = {
			# Check whether any additional empires should be considered target titles
				# First check for the primary defender
			every_realm_de_jure_empire = {
				limit = {
					any_in_de_jure_hierarchy = { # Then check how many de jure counties are in the Warchief's realm
						count >= 8 # This number determines how many counties activates the threshold for taking these titles
						continue = {
							tier > tier_county
						}
						exists = this
						tier = tier_county
						exists = holder
						holder.top_liege = scope:attacker
					}
				}
				add_to_temporary_list = target_titles
			}
			# Mark any empire-level titles for destruction after transfer
			every_realm_de_jure_empire = {
				limit = {
					holder = scope:defender
					is_in_list = target_titles
				}
				add_to_list = titles_to_destroy
			}
		}
		
		# Most of the title transfers are handled here
		setup_invasion_cb = {
			titles = target_titles
			attacker = scope:attacker
			defender = scope:defender
			change = scope:change
			take_occupied = yes
		}

		resolve_title_and_vassal_change = scope:change
		
		# Destroy any titles that should be destroyed
		every_in_list = {
			list = titles_to_destroy
			scope:attacker = {
				destroy_title = prev
			}
		}
		# If the defender was vassalised, take any Kingdom title they hold
		scope:defender = {
			if = {
				limit = {
					target_is_liege_or_above = scope:attacker
					any_held_title = {
						tier = tier_kingdom
					}
				}
				create_title_and_vassal_change = {
					type = conquest
					save_scope_as = change_two
					add_claim_on_loss = yes
				}
				every_held_title = {
					limit = {
						tier = tier_kingdom
					}
					change_title_holder = {
						holder = scope:attacker
						change = scope:change_two
					}
				}
				resolve_title_and_vassal_change = scope:change_two
			}
		}

		# Prestige for the attacker's war allies
		add_from_contribution_attackers = {
			prestige = mongol_invasion_cb_ally_prestige
			opinion = {
				modifier = contributed_in_war
			}
		}

		# Prestige for the defender's war allies
		add_from_contribution_defenders = {
			prestige = mongol_invasion_cb_ally_prestige
			opinion = {
				modifier = contributed_in_war
			}
		}
		
		# Prestige level progress for the attacker
		scope:attacker = {
			add_prestige_experience = {
				value = mongol_invasion_cb_prestige_experience_gain
			}
		}

		# Truce
		add_truce_attacker_victory_effect = yes
				
	}

	on_white_peace_desc = {
		first_valid = {
			triggered_desc = {
				trigger = { scope:defender = { is_local_player = yes } }
				desc = invasion_war_white_peace_desc_defender
			}
			desc = invasion_war_white_peace_desc
		}
	}
	
	on_white_peace = {

		# Prestige for the attacker's war allies
		add_from_contribution_attackers = {
			prestige = mongol_invasion_cb_ally_prestige
			opinion = {
				modifier = contributed_in_war
			}
		}

		# Prestige for the defender's war allies
		add_from_contribution_defenders = {
			prestige = mongol_invasion_cb_ally_prestige
			opinion = {
				modifier = contributed_in_war
			}
		}

		add_truce_white_peace_effect = yes

		scope:attacker = {
			add_prestige = mongol_invasion_cb_prestige_white_peace
		}
	}
	
	on_defeat_desc = {
		first_valid = {
			triggered_desc = {
				trigger = { scope:defender = { is_local_player = yes } }
				desc = invasion_war_white_peace_desc_defender
			}
			desc = invasion_war_white_peace_desc
		}
	}
	
	on_defeat = {

		# Prestige for the attacker's war allies
		add_from_contribution_attackers = {
			prestige = mongol_invasion_cb_ally_prestige
			opinion = {
				modifier = contributed_in_war
			}
		}

		# Prestige for the defender's war allies
		add_from_contribution_defenders = {
			prestige = mongol_invasion_cb_ally_prestige
			opinion = {
				modifier = contributed_in_war
			}
		}
	
		# Truce
		add_truce_attacker_defeat_effect = yes
			
		# piety change
		every_in_list = {
			list = target_titles
			
			scope:defender = {
				add_prestige = mongol_invasion_cb_prestige_gain
			}

			scope:attacker = {
				pay_short_term_income = {
					years = 3
					target = scope:defender
				}
			}
		}
		
		scope:attacker = {
			every_vassal = {
				add_opinion = {
					modifier = liege_lost_mongol_invasion_war
					target = prev
				}
			}
		}
		
		scope:attacker = {
			save_temporary_scope_as = loser
		}
		on_lost_aggression_war_discontent_loss = yes
	}
	
	transfer_behavior = transfer
	
	on_primary_attacker_death = inherit
	on_primary_defender_death = inherit
	
	attacker_allies_inherit = yes
	defender_allies_inherit = yes
	
	war_name = "HORDE_INVASION_WAR_NAME"
	cb_name = "HORDE_INVASION_EMPIRE_CB_NAME"
	
	interface_priority = 100
	
	use_de_jure_wargoal_only = yes
	
	attacker_wargoal_percentage = 0.8
	
	max_ai_diplo_distance_to_title = 500
	min_ai_score = 100
=======
>>>>>>> c2a4610c
}<|MERGE_RESOLUTION|>--- conflicted
+++ resolved
@@ -254,10 +254,7 @@
 	}
 	
 	on_victory = {
-<<<<<<< HEAD
-=======
 		scope:attacker = { show_pow_release_message_effect = yes }
->>>>>>> c2a4610c
 		create_title_and_vassal_change = {
 			type = conquest
 			save_scope_as = change
@@ -301,10 +298,7 @@
 	}
 	
 	on_white_peace = {
-<<<<<<< HEAD
-=======
 		scope:attacker = { show_pow_release_message_effect = yes }
->>>>>>> c2a4610c
 
 		# Prestige for the attacker's war allies
 		add_from_contribution_attackers = {
@@ -341,10 +335,7 @@
 	}
 	
 	on_defeat = {
-<<<<<<< HEAD
-=======
 		scope:attacker = { show_pow_release_message_effect = yes }
->>>>>>> c2a4610c
 
 		# Prestige loss for the attacker
 		scope:attacker = {
@@ -433,10 +424,6 @@
 				top_liege = scope:defender.top_liege
 				liege = scope:defender
 			}
-<<<<<<< HEAD
-			character_is_realm_neighbor = scope:defender
-=======
->>>>>>> c2a4610c
 		}
 	}
 	target_titles = all
@@ -658,10 +645,7 @@
 	}
 	
 	on_victory = {
-<<<<<<< HEAD
-=======
 		scope:attacker = { show_pow_release_message_effect = yes }
->>>>>>> c2a4610c
 		create_title_and_vassal_change = {
 			type = conquest
 			save_scope_as = change
@@ -762,10 +746,7 @@
 	}
 	
 	on_white_peace = {
-<<<<<<< HEAD
-=======
 		scope:attacker = { show_pow_release_message_effect = yes }
->>>>>>> c2a4610c
 
 		# Prestige for the attacker's war allies
 		add_from_contribution_attackers = {
@@ -802,10 +783,7 @@
 	}
 	
 	on_defeat = {
-<<<<<<< HEAD
-=======
 		scope:attacker = { show_pow_release_message_effect = yes }
->>>>>>> c2a4610c
 
 		# Prestige loss for the attacker
 		scope:attacker = {
@@ -1047,10 +1025,7 @@
 	}
 	
 	on_victory = {
-<<<<<<< HEAD
-=======
 		scope:attacker = { show_pow_release_message_effect = yes }
->>>>>>> c2a4610c
 		create_title_and_vassal_change = {
 			type = conquest
 			save_scope_as = change
@@ -1179,10 +1154,7 @@
 	}
 	
 	on_white_peace = {
-<<<<<<< HEAD
-=======
 		scope:attacker = { show_pow_release_message_effect = yes }
->>>>>>> c2a4610c
 
 		# Prestige for the attacker's war allies
 		add_from_contribution_attackers = {
@@ -1218,10 +1190,7 @@
 	}
 	
 	on_defeat = {
-<<<<<<< HEAD
-=======
 		scope:attacker = { show_pow_release_message_effect = yes }
->>>>>>> c2a4610c
 
 		# Prestige for the attacker's war allies
 		add_from_contribution_attackers = {
@@ -1486,10 +1455,7 @@
 	}
 	
 	on_victory = {
-<<<<<<< HEAD
-=======
 		scope:attacker = { show_pow_release_message_effect = yes }
->>>>>>> c2a4610c
 		create_title_and_vassal_change = {
 			type = conquest
 			save_scope_as = change
@@ -1609,10 +1575,7 @@
 	}
 	
 	on_white_peace = {
-<<<<<<< HEAD
-=======
 		scope:attacker = { show_pow_release_message_effect = yes }
->>>>>>> c2a4610c
 
 		# Prestige for the attacker's war allies
 		add_from_contribution_attackers = {
@@ -1648,10 +1611,7 @@
 	}
 	
 	on_defeat = {
-<<<<<<< HEAD
-=======
 		scope:attacker = { show_pow_release_message_effect = yes }
->>>>>>> c2a4610c
 
 		# Prestige for the attacker's war allies
 		add_from_contribution_attackers = {
@@ -1722,7 +1682,6 @@
 	
 	max_ai_diplo_distance_to_title = 500
 	min_ai_score = 100
-<<<<<<< HEAD
 }
 
 # Warcraft
@@ -2133,6 +2092,4 @@
 	
 	max_ai_diplo_distance_to_title = 500
 	min_ai_score = 100
-=======
->>>>>>> c2a4610c
 }