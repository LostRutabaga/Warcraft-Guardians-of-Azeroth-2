﻿fel_group = {
	family = rf_disorder
	graphical_faith = pagan_gfx

	doctrine = disorder_hostility_doctrine

	#Main Group
	doctrine = doctrine_no_head
	doctrine = doctrine_gender_equal
	doctrine = doctrine_pluralism_fundamentalist
	doctrine = doctrine_theocracy_lay_clergy

	#Marriage
	doctrine = doctrine_concubines
	doctrine = doctrine_divorce_allowed
	doctrine = doctrine_bastardry_none
	doctrine = doctrine_consanguinity_unrestricted

	#Crimes
	doctrine = doctrine_homosexuality_accepted
	doctrine = doctrine_adultery_men_accepted
	doctrine = doctrine_adultery_women_accepted
	doctrine = doctrine_kinslaying_accepted
	doctrine = doctrine_deviancy_accepted
	doctrine = doctrine_witchcraft_accepted

	#Clerical Functions
	doctrine = doctrine_clerical_function_recruitment
	doctrine = doctrine_clerical_gender_either
	doctrine = doctrine_clerical_marriage_allowed
	doctrine = doctrine_clerical_succession_temporal_appointment

	# Placeholder
	traits = {
		virtues = { sadistic callous deceitful ambitious }
		sins = { compassionate honest content }
	}

	# Placeholder
	reserved_male_names = {
	}
	reserved_female_names = {
	}

	custom_faith_icons = {
		custom_faith_1 custom_faith_2 custom_faith_3 custom_faith_4 custom_faith_5 custom_faith_6 custom_faith_7 custom_faith_8 custom_faith_9 custom_faith_10 dualism_custom_1 zoroastrian_custom_1 zoroastrian_custom_2 buddhism_custom_1 buddhism_custom_2 buddhism_custom_3 buddhism_custom_4 taoism_custom_1 yazidi_custom_1 sunni_custom_2 sunni_custom_3 sunni_custom_4 ibadi_custom muhakkima_1 muhakkima_2 muhakkima_4 muhakkima_5 muhakkima_6 judaism_custom_1
	}

	holy_order_names = {
		{ name = "holy_order_fel" coat_of_arms = "ho_fel" }
	}

	holy_order_maa = { teutonic_knights }

	localization = {
		#HighGod
		HighGodName = DISORDER_NAME
		HighGodNamePossessive = DISORDER_POSSESSIVE
		HighGodNameSheHe = CHARACTER_SHEHE_IT
		HighGodHerselfHimself = CHARACTER_ITSELF
		HighGodHerHis = CHARACTER_HERHIS_ITS
		HighGodNameAlternate = DISORDER_NAME
		HighGodNameAlternatePossessive = DISORDER_POSSESSIVE

		#Creator
		CreatorName = DISORDER_NAME
		CreatorNamePossessive = DISORDER_POSSESSIVE
		CreatorSheHe = CHARACTER_SHEHE_IT
		CreatorHerHis = CHARACTER_HERHIS_ITS
		CreatorHerHim = CHARACTER_HERHIM_IT

		#HealthGod
		HealthGodName = DISORDER_NAME
		HealthGodNamePossessive = DISORDER_POSSESSIVE
		HealthGodSheHe = CHARACTER_SHEHE_IT
		HealthGodHerHis = CHARACTER_HERHIS_ITS
		HealthGodHerHim = CHARACTER_HERHIM_IT

		#FertilityGod
		FertilityGodName = DISORDER_NAME
		FertilityGodNamePossessive = DISORDER_POSSESSIVE
		FertilityGodSheHe = CHARACTER_SHEHE_IT
		FertilityGodHerHis = CHARACTER_HERHIS_ITS
		FertilityGodHerHim = CHARACTER_HERHIM_IT

		#WealthGod
		WealthGodName = DISORDER_NAME
		WealthGodNamePossessive = DISORDER_POSSESSIVE
		WealthGodSheHe = CHARACTER_SHEHE_IT
		WealthGodHerHis = CHARACTER_HERHIS_ITS
		WealthGodHerHim = CHARACTER_HERHIM_IT

		#HouseholdGod
		HouseholdGodName = DISORDER_NAME
		HouseholdGodNamePossessive = DISORDER_POSSESSIVE
		HouseholdGodSheHe = CHARACTER_SHEHE_IT
		HouseholdGodHerHis = CHARACTER_HERHIS_ITS
		HouseholdGodHerHim = CHARACTER_HERHIM_IT

		#FateGod
		FateGodName = DISORDER_NAME
		FateGodNamePossessive = DISORDER_POSSESSIVE
		FateGodSheHe = CHARACTER_SHEHE_IT
		FateGodHerHis = CHARACTER_HERHIS_ITS
		FateGodHerHim = CHARACTER_HERHIM_IT

		#KnowledgeGod
		KnowledgeGodName = DISORDER_NAME
		KnowledgeGodNamePossessive = DISORDER_POSSESSIVE
		KnowledgeGodSheHe = CHARACTER_SHEHE_IT
		KnowledgeGodHerHis = CHARACTER_HERHIS_ITS
		KnowledgeGodHerHim = CHARACTER_HERHIM_IT

		#WarGod
		WarGodName = DISORDER_NAME
		WarGodNamePossessive = DISORDER_POSSESSIVE
		WarGodSheHe = CHARACTER_SHEHE_IT
		WarGodHerHis = CHARACTER_HERHIS_ITS
		WarGodHerHim = CHARACTER_HERHIM_IT

		#TricksterGod
		TricksterGodName = FORTUNA_NAME
		TricksterGodNamePossessive = FORTUNA_POSSESSIVE
		TricksterGodSheHe = CHARACTER_SHEHE_HE
		TricksterGodHerHis = CHARACTER_HERHIS_HIS
		TricksterGodHerHim = CHARACTER_HERHIM_HIM

		#NightGod
		NightGodName = DISORDER_NAME
		NightGodNamePossessive = DISORDER_POSSESSIVE
		NightGodSheHe = CHARACTER_SHEHE_IT
		NightGodHerHis = CHARACTER_HERHIS_ITS
		NightGodHerHim = CHARACTER_HERHIM_IT

		#WaterGod
		WaterGodName = DISORDER_NAME
		WaterGodNamePossessive = DISORDER_POSSESSIVE
		WaterGodSheHe = CHARACTER_SHEHE_IT
		WaterGodHerHis = CHARACTER_HERHIS_ITS
		WaterGodHerHim = CHARACTER_HERHIM_IT

		PantheonTerm = DISORDER_NAME
		PantheonTermHasHave = pantheon_term_has
		GoodGodNames = {
			DISORDER_NAME
		}

		DevilName = ORDER_NAME
		DevilNamePossessive = ORDER_POSSESSIVE
		DevilSheHe = CHARACTER_SHEHE_IT
		DevilHerHis = CHARACTER_HERHIS_ITS
		DevilHerselfHimself = CHARACTER_ITSELF
		EvilGodNames = {
			ORDER_NAME
		}

		HouseOfWorship = TEMPLE_NAME
		HouseOfWorshipPlural = TEMPLE_PLURAL

		ReligiousSymbol = FLAME_NAME
		ReligiousText = GRIMOIRES_NAME
<<<<<<< HEAD

		ReligiousHeadName = HIGH_WARLOCK_NAME
=======
		
		ReligiousHeadName = HIGH_WARLOCK_MALE_NAME
		ReligiousHeadNameFemale = HIGH_WARLOCK_FEMALE_NAME
>>>>>>> badcd220
		ReligiousHeadTitleName = HIGH_CHURCH_NAME

		DevoteeMale = WARLOCK_MALE_NAME
		DevoteeMalePlural = WARLOCK_MALE_PLURAL
		DevoteeFemale = WARLOCK_FEMALE_NAME
		DevoteeFemalePlural = WARLOCK_FEMALE_PLURAL
		DevoteeNeuter = WARLOCK_MALE_NAME
		DevoteeNeuterPlural = WARLOCK_MALE_PLURAL

		PriestMale = WARLOCK_MALE_NAME
		PriestMalePlural = WARLOCK_MALE_PLURAL
		PriestFemale = WARLOCK_FEMALE_NAME
		PriestFemalePlural = WARLOCK_FEMALE_PLURAL
		PriestNeuter = WARLOCK_MALE_NAME
		PriestNeuterPlural = WARLOCK_MALE_PLURAL
		AltPriestTermPlural = WARLOCK_MALE_NAME

		BishopMale = WARLOCK_MALE_NAME
		BishopMalePlural = WARLOCK_MALE_PLURAL
		BishopFemale = WARLOCK_FEMALE_NAME
		BishopFemalePlural = WARLOCK_FEMALE_PLURAL
		BishopNeuter = WARLOCK_MALE_NAME
		BishopNeuterPlural = WARLOCK_MALE_PLURAL

		DivineRealm = GREAT_DARK_BEYOND_NAME
		PositiveAfterLife = GREAT_DARK_BEYOND_NAME
		NegativeAfterLife = GREAT_DARK_BEYOND_NAME

		DeathDeityName = DEATH_NAME
		DeathDeityNamePossessive = DEATH_POSSESSIVE
		DeathDeitySheHe = CHARACTER_SHEHE_HE
		DeathDeityHerHis = CHARACTER_HERHIS_HIS

		WitchGodName = UNSEEN_GUESTS_NAME
		WitchGodHerHis = CHARACTER_HERHIS_THEIR
		WitchGodSheHe = CHARACTER_SHEHE_THEY
		WitchGodHerHim = CHARACTER_HERHIM_THEM
		WitchGodMistressMaster = master
		WitchGodMotherFather = father

		GHWName = ghw_crusade
		GHWNamePlural = ghw_crusades
	}

	faiths = {
		illidari = {
			#Main Group
			color = rgb { 100 175 50 }
<<<<<<< HEAD
			icon = wccc_illidari
=======
			icon = custom_faith_1
			
			holy_site = nordrassil
			holy_site = dark_portal
			holy_site = karazhan
			holy_site = sunwell_plateau
			holy_site = dalaran
>>>>>>> badcd220

			doctrine = tenet_sacred_shadows
			doctrine = tenet_unrelenting_faith
			doctrine = tenet_carnal_exaltation
		}

		orcish_fel = {
			#Main Group
			color = rgb { 100 155 80 }
<<<<<<< HEAD
			icon = wccc_orcish_fel
=======
			icon = custom_faith_1
			
			holy_site = nordrassil
			holy_site = dark_portal
			holy_site = karazhan
			holy_site = sunwell_plateau
			holy_site = dalaran
>>>>>>> badcd220

			doctrine = tenet_pursuit_of_power
			doctrine = tenet_sacred_shadows
			doctrine = tenet_warmonger
		}
	}
}<|MERGE_RESOLUTION|>--- conflicted
+++ resolved
@@ -159,14 +159,9 @@
 
 		ReligiousSymbol = FLAME_NAME
 		ReligiousText = GRIMOIRES_NAME
-<<<<<<< HEAD
-
-		ReligiousHeadName = HIGH_WARLOCK_NAME
-=======
-		
+
 		ReligiousHeadName = HIGH_WARLOCK_MALE_NAME
 		ReligiousHeadNameFemale = HIGH_WARLOCK_FEMALE_NAME
->>>>>>> badcd220
 		ReligiousHeadTitleName = HIGH_CHURCH_NAME
 
 		DevoteeMale = WARLOCK_MALE_NAME
@@ -215,17 +210,13 @@
 		illidari = {
 			#Main Group
 			color = rgb { 100 175 50 }
-<<<<<<< HEAD
 			icon = wccc_illidari
-=======
-			icon = custom_faith_1
-			
+
 			holy_site = nordrassil
 			holy_site = dark_portal
 			holy_site = karazhan
 			holy_site = sunwell_plateau
 			holy_site = dalaran
->>>>>>> badcd220
 
 			doctrine = tenet_sacred_shadows
 			doctrine = tenet_unrelenting_faith
@@ -235,17 +226,13 @@
 		orcish_fel = {
 			#Main Group
 			color = rgb { 100 155 80 }
-<<<<<<< HEAD
 			icon = wccc_orcish_fel
-=======
-			icon = custom_faith_1
-			
+
 			holy_site = nordrassil
 			holy_site = dark_portal
 			holy_site = karazhan
 			holy_site = sunwell_plateau
 			holy_site = dalaran
->>>>>>> badcd220
 
 			doctrine = tenet_pursuit_of_power
 			doctrine = tenet_sacred_shadows
