﻿l_english:
 archers_pursuit_add:1 "[archer|E] [pursuit|E]"
 archers_pursuit_mult:0 "$archers_pursuit_add$"
 holy_order_government_opinion:0 "[holy_order|E] Ruler Opinion"
 
 rebuilding_kingdom_modifier:0 "Rebuilding Kingdom"
<<<<<<< HEAD

 stasis_trap_stunned:0 "Stunned!"
 stasis_trap_stunned_desc:0 "You are [stunned|E]."
=======
 
 unleashed_rage_modifier:0 "Unleashed Rage"
 fortifying_feast_gain_modifier:0 "Satisfying Feast"
>>>>>>> 45f833ca
<|MERGE_RESOLUTION|>--- conflicted
+++ resolved
@@ -4,12 +4,9 @@
  holy_order_government_opinion:0 "[holy_order|E] Ruler Opinion"
  
  rebuilding_kingdom_modifier:0 "Rebuilding Kingdom"
-<<<<<<< HEAD
-
- stasis_trap_stunned:0 "Stunned!"
- stasis_trap_stunned_desc:0 "You are [stunned|E]."
-=======
  
  unleashed_rage_modifier:0 "Unleashed Rage"
  fortifying_feast_gain_modifier:0 "Satisfying Feast"
->>>>>>> 45f833ca
+
+ stasis_trap_stunned:0 "Stunned!"
+ stasis_trap_stunned_desc:0 "You are [stunned|E]."