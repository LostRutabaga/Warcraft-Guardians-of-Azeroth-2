﻿l_english:

 epidemic_conversion_bonus:0 ""Promote Culture" [councillor_task|E] Speed: #P +50%#!"
 
 #Startup techs
 innovation_massive_soldiers:0 "Huge Soldiers"
 innovation_massive_soldiers_desc:0 "The massive size of our soldiers means we have to field a significantly smaller force, but our soldiers pack a significantly bigger punch."

 innovation_large_soldiers:0 "Large Soldiers"
 innovation_large_soldiers_desc:0 "The large size of our soldiers means we have to field a smaller force, but our soldiers pack a bigger punch."

 innovation_small_soldiers:0 "Small Soldiers"
 innovation_small_soldiers_desc:0 "The small size of our soldiers means we have to field a larger force, but our soldiers pack a smaller punch."

 ##############
 # Tribal Era #
 ##############
 
 innovation_amphibious:0 "Amphibious"
 innovation_amphibious_desc:0 "We surface on land only when we please, but being natives to the water we can travel the seas at ease."

 innovation_sea_faring:0 "Sea Faring"
 innovation_sea_faring_desc:0 "Living on the coasts gave us a natural advantage in not only taming, but conquering the seas and dominating those who dare to challenge us."

 innovation_lorewalking:0 "Lorewalking"
 innovation_lorewalking_desc:0 "Our ability to proficiently record history help us find ourselves through the lore of our ancestors."

 innovation_hive_breeding:0 "Hive Breeding"
 innovation_hive_breeding_desc:0 "Our massive hives allow us to breed countless workers and soldiers, always giving us the numerical advantage."
 
 ######################
 # Early Medieval Era #
 ###################### 
 
 innovation_elite_ranks:0 "Elite Ranks"
 innovation_elite_ranks_desc:0 "Our ancestors did not survive through sheer will alone, we will always need the strongest of us defending those who can't defend themselves."
 
 innovation_architecture:0 "Cities Of Gold"
 innovation_architecture_desc:0 "Our minds build cities and our hands polish them, our grand cities are well thought out and magnificent."
 
 innovation_brotherhood_of_bandits:0 "Brotherhood of Bandits"
 innovation_brotherhood_of_bandits_desc:0 "Though by nature we are different, we all share the same history.  We have all been scorned by life and we are all wanderers trying to find shelter from the storm brewing above.  It may be that we end up on opposites sides of the battlefield or that we are fighting for two different warring masters, but there will always be unspoken bonds and codes that will form our brotherhood."
 
 #####################
 # High Medieval Era #
 #####################

 innovation_time_is_money:0 "Time Is Money"
 innovation_time_is_money_desc:0 "The flow of money is like the flow of time, it must be cherished, because without money our time here is meaningless."

 innovation_tinkers:0 "Tinkers"
 innovation_tinkers_desc:0 "Natural circumstances have forced us to rely more on our brains than fists. For whats the point of having a fist with no brain to control it."

 innovation_iron_star:0 "Iron Star"
 innovation_iron_star_desc:0 "New innovations have increased the strength of our ranks as well as allowing us to construct massive weapons of war that can wipe out whole legions with their power."
 
 #Tribal
 innovation_watersmithing:0 "Watersmithing"
 innovation_watersmithing_desc:0 "Over the ages we have learned to manipulate water to craft exceptional edifices of rock and stone that defy rivalry. Our weapons and armor are as hard as any forged steel, and our walls often appear to be constructed without seams."
 #High Med
 innovation_arkonite:0 "Arkonite"
 innovation_arkonite_desc:0 "Arkonite is used daily in our society. From powering arcane devices and light sources, to helping us channel magics."
<<<<<<< HEAD
 #Early Med
 innovation_storm_hammers:0 "Storm Hammers"
 innovation_storm_hammers_desc:0 "The craftsmen of the Aeries, masters of their art, imbue the war hammers of their gryphon riders with the power of thunder and lightning, to strike true at their enemies and return to their owners safe and sound."
=======
 #Tribal
 innovation_cave_system:0 "Complex Cave Systems"
 innovation_cave_system_desc:0 "Our brood has dug vast networks across our lands and beyond. We are not limited by the terrain or weather above us as we are completely unaffected down below. Our cities below ground are safer from any attackers above ground and anyone who dares enter our domain will be surrounded on all sides by our kin."
>>>>>>> 66a941aa
<|MERGE_RESOLUTION|>--- conflicted
+++ resolved
@@ -60,12 +60,10 @@
  #High Med
  innovation_arkonite:0 "Arkonite"
  innovation_arkonite_desc:0 "Arkonite is used daily in our society. From powering arcane devices and light sources, to helping us channel magics."
-<<<<<<< HEAD
+ #Tribal
+ innovation_cave_system:0 "Complex Cave Systems"
+ innovation_cave_system_desc:0 "Our brood has dug vast networks across our lands and beyond. We are not limited by the terrain or weather above us as we are completely unaffected down below. Our cities below ground are safer from any attackers above ground and anyone who dares enter our domain will be surrounded on all sides by our kin."
  #Early Med
  innovation_storm_hammers:0 "Storm Hammers"
  innovation_storm_hammers_desc:0 "The craftsmen of the Aeries, masters of their art, imbue the war hammers of their gryphon riders with the power of thunder and lightning, to strike true at their enemies and return to their owners safe and sound."
-=======
- #Tribal
- innovation_cave_system:0 "Complex Cave Systems"
- innovation_cave_system_desc:0 "Our brood has dug vast networks across our lands and beyond. We are not limited by the terrain or weather above us as we are completely unaffected down below. Our cities below ground are safer from any attackers above ground and anyone who dares enter our domain will be surrounded on all sides by our kin."
->>>>>>> 66a941aa
+ 