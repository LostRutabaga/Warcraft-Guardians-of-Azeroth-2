﻿trigger_race_giving_gene_effect = {
	trigger_event = WCRAC.20
}
trigger_race_giving_no_gene_effect = {
	trigger_event = WCRAC.10
}
trigger_on_game_start_effect = {
	trigger_event = WCRAC.30
}

try_to_set_race_effect = {
	if = {
		limit = {
			NOT = { has_character_flag = race_giving_fired_flag }
		
			has_race_trait_trigger = no
		}
		add_character_flag = race_giving_fired_flag
		
		# Caused a loop
		#Just to make sure
		# if = {
			# limit = { exists = father }
			# father = { trigger_event = WCRAC.5 }
		# }
		# if = {
			# limit = { exists = mother }
			# mother = { trigger_event = WCRAC.5 }
		# }
		
		# Add new races always at the end
		if = {
			limit = {
				OR = {
					AND = {
						exists = father
						father = { has_race_trait_trigger = yes }
					}
					AND = {
						exists = mother
						mother = { has_race_trait_trigger = yes }
					}
				}
			}
			random_list = {
				50 = {
					trigger = {
						exists = father
						father = { has_race_trait_trigger = yes }
					}
					copy_race_effect = { CHARACTER = father }
				}
				50 = {
					trigger = {
						exists = mother
						mother = { has_race_trait_trigger = yes }
					}
					copy_race_effect = { CHARACTER = mother }
				}
			}
		}
		else_if = {
			limit = { is_race_$FLAG$_trigger = { RACE = creature_human } }
			set_race_effect = { RACE = creature_human }
		}
		else_if = {
			limit = { is_race_$FLAG$_trigger = { RACE = creature_orc } }
			set_race_effect = { RACE = creature_orc }
		}
		else_if = {
			limit = { is_race_$FLAG$_trigger = { RACE = creature_ogre } }
			set_race_effect = { RACE = creature_ogre }
			### Commented for now
			# if = {
				# limit =  { graphical_culture = twoheadedogregfx }
				# add_trait = twoheaded
			# }
			# else = {
				# random = {
					# chance = 5
					# add_trait = twoheaded
					# set_graphical_culture = twoheadedogre
				# }
			# }
		}
		else_if = {
			limit = { is_race_$FLAG$_trigger = { RACE = creature_troll } }
			set_race_effect = { RACE = creature_troll }
		}
		else_if = {
			limit = { is_race_$FLAG$_trigger = { RACE = creature_murloc } }
			set_race_effect = { RACE = creature_murloc }
		}
		else_if = {
			limit = { is_race_$FLAG$_trigger = { RACE = creature_gnoll } }
			set_race_effect = { RACE = creature_gnoll }
		}
		else_if = {
			limit = { is_race_$FLAG$_trigger = { RACE = creature_kobold } }
			set_race_effect = { RACE = creature_kobold }
		}
		else_if = {
			limit = { is_race_$FLAG$_trigger = { RACE = creature_dwarf } }
			set_race_effect = { RACE = creature_dwarf }
		}
		else_if = {
			limit = { is_race_$FLAG$_trigger = { RACE = creature_gnome } }
			set_race_effect = { RACE = creature_gnome }
		}
		else_if = {
			limit = { is_race_$FLAG$_trigger = { RACE = creature_high_elf } }
			set_race_effect = { RACE = creature_high_elf }
		}
		else_if = {
			limit = { is_race_$FLAG$_trigger = { RACE = creature_naga } }
			set_race_effect = { RACE = creature_naga }
			#add_trait_void_creature_effect = yes
		}
		
		# Commented for now
		# else_if = {
			# limit = {
				# OR = {
					# is_race_$FLAG$_trigger = { RACE = creature_red_dragon }
					# is_race_$FLAG$_trigger = { RACE = creature_blue_dragon }
					# is_race_$FLAG$_trigger = { RACE = creature_green_dragon }
					# is_race_$FLAG$_trigger = { RACE = creature_black_dragon }
					# is_race_$FLAG$_trigger = { RACE = creature_bronze_dragon }
					# is_race_$FLAG$_trigger = { RACE = creature_infinite_dragon }
				# }
			# }
			# character_event = { id = WCDRA.150 }
		# }
		# All dragons get one racial trait
		else_if = {
			limit = { is_race_$FLAG$_trigger = { RACE = creature_red_dragon } }
			set_race_effect = { RACE = creature_red_dragon }
		}
		else_if = {
			limit = { is_race_$FLAG$_trigger = { RACE = creature_blue_dragon } }
			set_race_effect = { RACE = creature_blue_dragon }
		}
		else_if = {
			limit = { is_race_$FLAG$_trigger = { RACE = creature_green_dragon } }
			set_race_effect = { RACE = creature_green_dragon }
		}
		else_if = {
			limit = { is_race_$FLAG$_trigger = { RACE = creature_black_dragon } }
			set_race_effect = { RACE = creature_black_dragon }
		}
		else_if = {
			limit = { is_race_$FLAG$_trigger = { RACE = creature_bronze_dragon } }
			set_race_effect = { RACE = creature_bronze_dragon }
		}
		else_if = {
			limit = { is_race_$FLAG$_trigger = { RACE = creature_infinite_dragon } }
			set_race_effect = { RACE = creature_infinite_dragon }
		}
		
		else_if = {
			limit = { is_race_$FLAG$_trigger = { RACE = creature_goblin } }
			set_race_effect = { RACE = creature_goblin }
		}
		else_if = {
			limit = { is_race_$FLAG$_trigger = { RACE = creature_pygmy } }
			set_race_effect = { RACE = creature_pygmy }
		}
		else_if = {
			limit = { is_race_$FLAG$_trigger = { RACE = creature_hozen } }
			set_race_effect = { RACE = creature_hozen }
		}
		else_if = {
			limit = { is_race_$FLAG$_trigger = { RACE = creature_draenei } }
			set_race_effect = { RACE = creature_draenei }
		}
		else_if = {
			limit = { is_race_$FLAG$_trigger = { RACE = creature_arakkoa_corrupted } }
			set_race_effect = { RACE = creature_arakkoa_corrupted }
		}
		else_if = {
			limit = { is_race_$FLAG$_trigger = { RACE = creature_abomination } }
			set_race_effect = { RACE = creature_abomination }
			#add_trait_undead_effect = yes
		}
		else_if = {
			limit = { is_race_$FLAG$_trigger = { RACE = creature_lich } }
			set_race_effect = { RACE = creature_lich }
			#add_trait_undead_effect = yes
		}
		else_if = {
			limit = { is_race_$FLAG$_trigger = { RACE = creature_wickerman } }
			set_race_effect = { RACE = creature_wickerman }
			#add_trait_undead_effect = yes
		}
		else_if = {
			limit = { is_race_$FLAG$_trigger = { RACE = creature_wicker_behemoth } }
			set_race_effect = { RACE = creature_wicker_behemoth }
			#add_trait_undead_effect = yes
		}
		else_if = {
			limit = { is_race_$FLAG$_trigger = { RACE = creature_wicker_golem } }
			set_race_effect = { RACE = creature_wicker_golem }
			#add_trait_undead_effect = yes
		}
		else_if = {
			limit = { is_race_$FLAG$_trigger = { RACE = creature_annihilan } }
			set_race_effect = { RACE = creature_annihilan }
			# add_trait_demon_effect = yes
			# if = {
				# limit = { culture = shivarra }
				# culture = annihilan 
			# }
		}
		else_if = {
			limit = { is_race_$FLAG$_trigger = { RACE = creature_nathrezim } }
			set_race_effect = { RACE = creature_nathrezim }
			# add_trait_demon_effect = yes
			# if = {
				# limit = { culture = sayaadi }
				# culture = nathrezim
			# }
		}
		else_if = {
			limit = { is_race_$FLAG$_trigger = { RACE = creature_eredruin } }
			set_race_effect = { RACE = creature_eredruin }
			#add_trait_demon_effect = yes
		}
		else_if = {
			limit = { is_race_$FLAG$_trigger = { RACE = creature_satyr } }
			set_race_effect = { RACE = creature_satyr }
			#add_trait_demon_effect = yes
		}
		else_if = {
			limit = { is_race_$FLAG$_trigger = { RACE = creature_sayaadi } }
			set_race_effect = { RACE = creature_sayaadi }
			# add_trait_demon_effect = yes
			# if = {
				# limit = { culture = nathrezim }
				# culture = sayaadi 
			# }
		}
		else_if = {
			limit = { is_race_$FLAG$_trigger = { RACE = creature_shivarra } }
			set_race_effect = { RACE = creature_shivarra }
			# add_trait_demon_effect = yes
			# if = {
				# limit = { culture = annihilan }
				# culture = shivarra 
			# }
		}
		else_if = {
			limit = { is_race_$FLAG$_trigger = { RACE = creature_observer } }
			set_race_effect = { RACE = creature_observer }
			#add_trait_demon_effect = yes
		}
		# else_if = {
			# limit = { potential_race_air_elemental_trigger = yes }
			# set_race_effect = { RACE = creature_air_elemental }
		# }
		# else_if = {
			# limit = { potential_race_earth_elemental_trigger = yes }
			# set_race_effect = { RACE = creature_earth_elemental }
		# }
		# else_if = {
			# limit = { potential_race_fire_elemental_trigger = yes }
			# set_race_effect = { RACE = creature_fire_elemental }
		# }
		else_if = {
			limit = { is_race_$FLAG$_trigger = { RACE = creature_flamewaker } }
			set_race_effect = { RACE = creature_flamewaker }
		}
		# else_if = {
			# limit = { potential_race_water_elemental_trigger = yes }
			# set_race_effect = { RACE = creature_water_elemental }
		# }
		else_if = {
			limit = { is_race_$FLAG$_trigger = { RACE = creature_vrykul } }
			set_race_effect = { RACE = creature_vrykul }
		}
		else_if = {
			limit = { is_race_$FLAG$_trigger = { RACE = creature_tuskarr } }
			set_race_effect = { RACE = creature_tuskarr }
		}
		else_if = {
			limit = { is_race_$FLAG$_trigger = { RACE = creature_magnataur } }
			set_race_effect = { RACE = creature_magnataur }
		}
		else_if = {
			limit = { is_race_$FLAG$_trigger = { RACE = creature_furbolg } }
			set_race_effect = { RACE = creature_furbolg }
		}
		else_if = {
			limit = { is_race_$FLAG$_trigger = { RACE = creature_gorloc } }
			set_race_effect = { RACE = creature_gorloc }
		}
		else_if = {
			limit = { is_race_$FLAG$_trigger = { RACE = creature_watcher } }
			set_race_effect = { RACE = creature_watcher }
		}
		else_if = {
			limit = { is_race_$FLAG$_trigger = { RACE = creature_wolvar } }
			set_race_effect = { RACE = creature_wolvar }
		}
		else_if = {
			limit = { is_race_$FLAG$_trigger = { RACE = creature_taunka } }
			set_race_effect = { RACE = creature_taunka }
		}
		else_if = {
			limit = { is_race_$FLAG$_trigger = { RACE = creature_kvaldir } }
			set_race_effect = { RACE = creature_kvaldir }
			#add_trait_undead_effect = yes
		}
		else_if = {
			limit = { is_race_$FLAG$_trigger = { RACE = creature_nerubian } }
			set_race_effect = { RACE = creature_nerubian }
		}
		else_if = {
			limit = { is_race_$FLAG$_trigger = { RACE = creature_harpy } }
			set_race_effect = { RACE = creature_harpy }
		}
		else_if = {
			limit = { is_race_$FLAG$_trigger = { RACE = creature_mechagnome } }
			set_race_effect = { RACE = creature_mechagnome }
		}
		else_if = {
			limit = { is_race_$FLAG$_trigger = { RACE = creature_giant } }
			set_race_effect = { RACE = creature_giant }
		}
		else_if = {
			limit = { is_race_$FLAG$_trigger = { RACE = creature_nraqi } }
			set_race_effect = { RACE = creature_nraqi }
			#add_trait_void_creature_effect = yes
		}
		else_if = {
			limit = { is_race_$FLAG$_trigger = { RACE = creature_cthraxxi } }
			set_race_effect = { RACE = creature_cthraxxi }
			#add_trait_void_creature_effect = yes
		}
		else_if = {
			limit = { is_race_$FLAG$_trigger = { RACE = creature_night_elf } }
			set_race_effect = { RACE = creature_night_elf }
		}
		else_if = {
			limit = { is_race_$FLAG$_trigger = { RACE = creature_tauren } }
			set_race_effect = { RACE = creature_tauren }
		}
		else_if = {
			limit = { is_race_$FLAG$_trigger = { RACE = creature_centaur } }
			set_race_effect = { RACE = creature_centaur }
		}
		else_if = {
			limit = { is_race_$FLAG$_trigger = { RACE = creature_quilboar } }
			set_race_effect = { RACE = creature_quilboar }
		}
		else_if = {
			limit = { is_race_$FLAG$_trigger = { RACE = creature_tolvir } }
			set_race_effect = { RACE = creature_tolvir }
		}
		else_if = {
			limit = { is_race_$FLAG$_trigger = { RACE = creature_qiraji } }
			set_race_effect = { RACE = creature_qiraji }
			#add_trait_void_creature_effect = yes
		}
		else_if = {
			limit = { is_race_$FLAG$_trigger = { RACE = creature_dryad } }
			set_race_effect = { RACE = creature_dryad }
		}
		else_if = {
			limit = { is_race_$FLAG$_trigger = { RACE = creature_frostnymph } }
			set_race_effect = { RACE = creature_frostnymph }
		}
		else_if = {
			limit = { is_race_$FLAG$_trigger = { RACE = creature_highborne } }
			set_race_effect = { RACE = creature_highborne }
		}
		else_if = {
			limit = { is_race_$FLAG$_trigger = { RACE = creature_vulpera } }
			set_race_effect = { RACE = creature_vulpera }
		}
		else_if = {
			limit = { is_race_$FLAG$_trigger = { RACE = creature_sethrak } }
			set_race_effect = { RACE = creature_sethrak }
		}
		else_if = {
			limit = { is_race_$FLAG$_trigger = { RACE = creature_protector } }
			set_race_effect = { RACE = creature_protector }
		}
		else_if = {
			limit = { is_race_$FLAG$_trigger = { RACE = creature_ancient_war } }
			set_race_effect = { RACE = creature_ancient_war }
			#culture = protector
		}
		else_if = {
			limit = { is_race_$FLAG$_trigger = { RACE = creature_ancient_lore } }
			set_race_effect = { RACE = creature_ancient_lore }
			#culture = protector
		}
		else_if = {
			limit = { is_race_$FLAG$_trigger = { RACE = creature_ancient_wind } }
			set_race_effect = { RACE = creature_ancient_wind }
			#culture = protector
		}
		else_if = {
			limit = { is_race_$FLAG$_trigger = { RACE = creature_pandaren } }
			set_race_effect = { RACE = creature_pandaren }
		}
		else_if = {
			limit = { is_race_$FLAG$_trigger = { RACE = creature_jinyu } }
			set_race_effect = { RACE = creature_jinyu }
		}
		else_if = {
			limit = { is_race_$FLAG$_trigger = { RACE = creature_ankoan } }
			set_race_effect = { RACE = creature_ankoan }
		}
		else_if = {
			limit = { is_race_$FLAG$_trigger = { RACE = creature_mogu } }
			set_race_effect = { RACE = creature_mogu }
		}
		else_if = {
			limit = { is_race_$FLAG$_trigger = { RACE = creature_saurok } }
			set_race_effect = { RACE = creature_saurok }
		}
		else_if = {
			limit = { is_race_$FLAG$_trigger = { RACE = creature_grummle } }
			set_race_effect = { RACE = creature_grummle }
		}
		else_if = {
			limit = { is_race_$FLAG$_trigger = { RACE = creature_mantid } }
			set_race_effect = { RACE = creature_mantid }
			#add_trait_void_creature_effect = yes
		}
		else_if = {
			limit = { is_race_$FLAG$_trigger = { RACE = creature_yaungol } }
			set_race_effect = { RACE = creature_yaungol }
		}
		else_if = {
			limit = { is_race_$FLAG$_trigger = { RACE = creature_stone_tolvir } }
			set_race_effect = { RACE = creature_stone_tolvir }
		}
		else_if = {
			limit = { is_race_$FLAG$_trigger = { RACE = creature_nightborne } }
			set_race_effect = { RACE = creature_nightborne }
		}
		else_if = {
			limit = { is_race_$FLAG$_trigger = { RACE = creature_highmountain_tauren } }
			set_race_effect = { RACE = creature_highmountain_tauren }
		}
		else_if = {
			limit = { is_race_$FLAG$_trigger = { RACE = creature_drogbar } }
			set_race_effect = { RACE = creature_drogbar }
		}
		else_if = {
			limit = { is_race_$FLAG$_trigger = { RACE = creature_trogg } }
			set_race_effect = { RACE = creature_trogg }
		}
		else = {
			debug_log = "(IMPORTANT) Couldn't get race trait."
			debug_log_scopes = yes
			
			# To avoid recursion
			# death = { death_reason = death_vanished }
		}
	}
}

remove_racial_traits_effect = {
	# Add new races always at the end
	if = { limit = { has_trait = creature_human 				} remove_trait = creature_human 				}
	if = { limit = { has_trait = creature_orc 					} remove_trait = creature_orc 				}
	if = { limit = { has_trait = creature_ogre 					} remove_trait = creature_ogre 				}
	if = { limit = { has_trait = creature_troll 				} remove_trait = creature_troll 				}
	if = { limit = { has_trait = creature_murloc 				} remove_trait = creature_murloc 				}
	if = { limit = { has_trait = creature_gnoll 				} remove_trait = creature_gnoll 				}
	if = { limit = { has_trait = creature_kobold 				} remove_trait = creature_kobold 				}
	if = { limit = { has_trait = creature_dwarf 				} remove_trait = creature_dwarf 				}
	if = { limit = { has_trait = creature_gnome 				} remove_trait = creature_gnome 				}

	# High elves
	if = { limit = { has_trait = creature_high_elf 				} remove_trait = creature_high_elf 			}

	if = { limit = { has_trait = creature_naga 					} remove_trait = creature_naga 				}

	# Red dragons
	if = { limit = { has_trait = creature_red_dragon 			} remove_trait = creature_red_dragon 			}

	# Blue dragons
	if = { limit = { has_trait = creature_blue_dragon 			} remove_trait = creature_blue_dragon 		}

	# Green dragons
	if = { limit = { has_trait = creature_green_dragon 			} remove_trait = creature_green_dragon 		}

	# Black dragons
	if = { limit = { has_trait = creature_black_dragon 			} remove_trait = creature_black_dragon 		}

	if = { limit = { has_trait = creature_goblin 				} remove_trait = creature_goblin 				}
	if = { limit = { has_trait = creature_pygmy 				} remove_trait = creature_pygmy 				}
	if = { limit = { has_trait = creature_hozen 				} remove_trait = creature_hozen 				}
	if = { limit = { has_trait = creature_draenei 				} remove_trait = creature_draenei 			}
	if = { limit = { has_trait = creature_arakkoa_corrupted 	} remove_trait = creature_arakkoa_corrupted 	}

	# Forms of undead
	if = { limit = { has_trait = creature_abomination 			} remove_trait = creature_abomination 		}
	if = { limit = { has_trait = creature_lich 					} remove_trait = creature_lich 				}
	if = { limit = { has_trait = creature_wickerman 			} remove_trait = creature_wickerman 		}
	if = { limit = { has_trait = creature_wicker_behemoth 		} remove_trait = creature_wicker_behemoth 		}
	if = { limit = { has_trait = creature_wicker_golem 			} remove_trait = creature_wicker_golem 				}

	# Demons
	if = { limit = { has_trait = creature_annihilan 			} remove_trait = creature_annihilan 			}
	if = { limit = { has_trait = creature_nathrezim				} remove_trait = creature_nathrezim			}
	if = { limit = { has_trait = creature_eredruin				} remove_trait = creature_eredruin			}
	if = { limit = { has_trait = creature_satyr					} remove_trait = creature_satyr				}
	if = { limit = { has_trait = creature_sayaadi				} remove_trait = creature_sayaadi				}
	if = { limit = { has_trait = creature_shivarra				} remove_trait = creature_shivarra			}
	if = { limit = { has_trait = creature_observer				} remove_trait = creature_observer			}

	# Elementals
	# if = { limit = { has_trait = creature_air_elemental			} remove_trait = creature_air_elemental		}
	# if = { limit = { has_trait = creature_earth_elemental		} remove_trait = creature_earth_elemental   	}
	# if = { limit = { has_trait = creature_fire_elemental		} remove_trait = creature_fire_elemental		}
	if = { limit = { has_trait = creature_flamewaker			} remove_trait = creature_flamewaker			}
	# if = { limit = { has_trait = creature_water_elemental		} remove_trait = creature_water_elemental   	}

	if = { limit = { has_trait = creature_vrykul				} remove_trait = creature_vrykul				}
	if = { limit = { has_trait = creature_tuskarr				} remove_trait = creature_tuskarr				}
	if = { limit = { has_trait = creature_magnataur				} remove_trait = creature_magnataur			}
	if = { limit = { has_trait = creature_furbolg				} remove_trait = creature_furbolg				}
	if = { limit = { has_trait = creature_gorloc				} remove_trait = creature_gorloc				}
	if = { limit = { has_trait = creature_watcher				} remove_trait = creature_watcher				}
	if = { limit = { has_trait = creature_wolvar				} remove_trait = creature_wolvar				}
	if = { limit = { has_trait = creature_taunka				} remove_trait = creature_taunka				}
	if = { limit = { has_trait = creature_kvaldir				} remove_trait = creature_kvaldir				}
	if = { limit = { has_trait = creature_nerubian				} remove_trait = creature_nerubian			}
	if = { limit = { has_trait = creature_harpy					} remove_trait = creature_harpy				}
	if = { limit = { has_trait = creature_mechagnome			} remove_trait = creature_mechagnome			}

	# Bronze dragons
	if = { limit = { has_trait = creature_bronze_dragon			} remove_trait = creature_bronze_dragon		}

	if = { limit = { has_trait = creature_giant				} remove_trait = creature_giant			}

	if = { limit = { has_trait = creature_nraqi					} remove_trait = creature_nraqi				}
	if = { limit = { has_trait = creature_cthraxxi				} remove_trait = creature_cthraxxi			}

	if = { limit = { has_trait = creature_night_elf				} remove_trait = creature_night_elf			}
	if = { limit = { has_trait = creature_tauren				} remove_trait = creature_tauren				}
	if = { limit = { has_trait = creature_centaur				} remove_trait = creature_centaur				}
	if = { limit = { has_trait = creature_quilboar				} remove_trait = creature_quilboar			}
	if = { limit = { has_trait = creature_tolvir				} remove_trait = creature_tolvir				}
	if = { limit = { has_trait = creature_qiraji				} remove_trait = creature_qiraji				}
	if = { limit = { has_trait = creature_dryad					} remove_trait = creature_dryad			}
	if = { limit = { has_trait = creature_frostnymph			} remove_trait = creature_frostnymph			}
	if = { limit = { has_trait = creature_highborne				} remove_trait = creature_highborne			}
	if = { limit = { has_trait = creature_stone_tolvir				} remove_trait = creature_stone_tolvir				}
	
	# Infinite dragons
	if = { limit = { has_trait = creature_infinite_dragon		} remove_trait = creature_infinite_dragon		}
	
	if = { limit = { has_trait = creature_vulpera						} remove_trait = creature_vulpera						}
	if = { limit = { has_trait = creature_sethrak						} remove_trait = creature_sethrak						}
	
	# Ancients
	if = { limit = { has_trait = creature_protector 					} remove_trait = creature_protector 					}
	if = { limit = { has_trait = creature_ancient_war				} remove_trait = creature_ancient_war				}
	if = { limit = { has_trait = creature_ancient_lore				} remove_trait = creature_ancient_lore			}
	if = { limit = { has_trait = creature_ancient_wind				} remove_trait = creature_ancient_wind			}
	
	# Pandaria
	if = { limit = { has_trait = creature_pandaren				} remove_trait = creature_pandaren			}
	if = { limit = { has_trait = creature_jinyu				} remove_trait = creature_jinyu			}
	if = { limit = { has_trait = creature_ankoan				} remove_trait = creature_ankoan			}	
	if = { limit = { has_trait = creature_mogu				} remove_trait = creature_mogu			}
	if = { limit = { has_trait = creature_saurok				} remove_trait = creature_saurok			}
	if = { limit = { has_trait = creature_grummle				} remove_trait = creature_grummle			}
	if = { limit = { has_trait = creature_mantid				} remove_trait = creature_mantid			}
	if = { limit = { has_trait = creature_yaungol				} remove_trait = creature_yaungol			}

	if = { limit = { has_trait = creature_nightborne				} remove_trait = creature_nightborne			}
	
	if = { limit = { has_trait = creature_highmountain_tauren		} remove_trait = creature_highmountain_tauren			}

	if = { limit = { has_trait = creature_drogbar				} remove_trait = creature_drogbar				}
	
	if = { limit = { has_trait = creature_trogg				} remove_trait = creature_trogg				}

	# # Race-related traits
	# if = { limit = { has_trait = twoheaded 									} remove_trait = twoheaded									}
	# if = { limit = { has_trait = tentacle_arm_mutation 			} remove_trait = tentacle_arm_mutation			}
	# if = { limit = { has_trait = chela_hand_mutation 				} remove_trait = chela_hand_mutation				}
	# if = { limit = { has_trait = chitinous_growths_mutation 	} remove_trait = chitinous_growths_mutation	}
	# if = { limit = { has_trait = spikes_mutation 						} remove_trait = spikes_mutation						}
	# if = { limit = { has_trait = scales_mutation 						} remove_trait = scales_mutation						}
	# if = { limit = { has_trait = eyes_mutation 							} remove_trait = eyes_mutation							}
}
set_race_effect = {
	save_temporary_scope_value_as = {
		name = temp_race
		value = flag:$RACE$
	}
	
	remove_racial_traits_effect = yes
	add_trait = $RACE$
	set_variable = { name = race value = flag:$RACE$ }
	
	if = {
		limit = { scope:temp_race = flag:creature_vrykul }
		if = {
			limit = {
				age > 300 #Leave this one be
				exists = location
				location = { geographical_region = world_northrend_howling_fjord }
			}
			add_character_modifier = hibernated_modifier
		}
	}
<<<<<<< HEAD
	else_if = {
		limit = { scope:temp_race = flag:creature_kvaldir }
		become_undead_effect = yes
	}
	
	if = {
		limit = {
			has_trait = dire
			dire_possible_trigger = no
		}
		remove_trait = dire
=======
	if = {
		limit = {
			OR = {
				scope:temp_race = flag:creature_kvaldir
				scope:temp_race = flag:creature_abomination
				scope:temp_race = flag:creature_lich
				scope:temp_race = flag:creature_wickerman
				scope:temp_race = flag:creature_wicker_behemoth
				scope:temp_race = flag:creature_wicker_golem
			}
		}
		become_undead_effect = yes
	}
	if = {
		limit = {
			OR = {
				scope:temp_race = flag:creature_annihilan
				scope:temp_race = flag:creature_nathrezim
				scope:temp_race = flag:creature_eredruin
				scope:temp_race = flag:creature_satyr
				scope:temp_race = flag:creature_sayaadi
				scope:temp_race = flag:creature_shivarra
				scope:temp_race = flag:creature_observer
			}
		}
		become_demon_effect = yes
	}
	if = {
		limit = {
			OR = {
				scope:temp_race = flag:creature_naga
				scope:temp_race = flag:creature_nraqi
				scope:temp_race = flag:creature_cthraxxi
				scope:temp_race = flag:creature_qiraji
				scope:temp_race = flag:creature_mantid
			}
		}
		become_being_void_effect = yes
	}
	if = {
		limit = {
			OR = {
				scope:temp_race = flag:creature_dryad
				scope:temp_race = flag:creature_frostnymph
				scope:temp_race = flag:creature_protector
				scope:temp_race = flag:creature_ancient_war
				scope:temp_race = flag:creature_ancient_lore
				scope:temp_race = flag:creature_ancient_wind
			}
		}
		become_being_life_effect = yes
	}
	if = {
		limit = {
			OR = {
				scope:temp_race = flag:creature_watcher
				scope:temp_race = flag:creature_mechagnome
				scope:temp_race = flag:creature_stone_tolvir
			}
		}
		become_being_order_effect = yes
>>>>>>> e8d769c0
	}
}
copy_race_effect = {
	# Add new races always at the end
	if = { limit = { $CHARACTER$ = { has_trait = creature_human 					} } set_race_effect = { RACE = creature_human 			} }
	else_if = { limit = { $CHARACTER$ = { has_trait = creature_orc 					} } set_race_effect = { RACE = creature_orc 				} }
	else_if = { limit = { $CHARACTER$ = { has_trait = creature_ogre 				} } set_race_effect = { RACE = creature_ogre 				} }
	else_if = { limit = { $CHARACTER$ = { has_trait = creature_troll 				} } set_race_effect = { RACE = creature_troll 			} }
	else_if = { limit = { $CHARACTER$ = { has_trait = creature_murloc 				} } set_race_effect = { RACE = creature_murloc 			} }
	else_if = { limit = { $CHARACTER$ = { has_trait = creature_gnoll 				} } set_race_effect = { RACE = creature_gnoll 			} }
	else_if = { limit = { $CHARACTER$ = { has_trait = creature_kobold 				} } set_race_effect = { RACE = creature_kobold 			} }
	else_if = { limit = { $CHARACTER$ = { has_trait = creature_dwarf 				} } set_race_effect = { RACE = creature_dwarf 			} }
	else_if = { limit = { $CHARACTER$ = { has_trait = creature_gnome 				} } set_race_effect = { RACE = creature_gnome 			} }

	# High elves
	else_if = { limit = { $CHARACTER$ = { has_trait = creature_high_elf 			} } set_race_effect = { RACE = creature_high_elf 			} }

	else_if = { limit = { $CHARACTER$ = { has_trait = creature_naga 				} } set_race_effect = { RACE = creature_naga 				} }

	# Red dragons
	else_if = { limit = { $CHARACTER$ = { has_trait = creature_red_dragon 			} } set_race_effect = { RACE = creature_red_dragon 		} }

	# Blue dragons
	else_if = { limit = { $CHARACTER$ = { has_trait = creature_blue_dragon 			} } set_race_effect = { RACE = creature_blue_dragon 		} }

	# Green dragons
	else_if = { limit = { $CHARACTER$ = { has_trait = creature_green_dragon 		} } set_race_effect = { RACE = creature_green_dragon 		} }

	# Black dragons
	else_if = { limit = { $CHARACTER$ = { has_trait = creature_black_dragon 		} } set_race_effect = { RACE = creature_black_dragon 		} }

	else_if = { limit = { $CHARACTER$ = { has_trait = creature_goblin 				} } set_race_effect = { RACE = creature_goblin 			} }
	else_if = { limit = { $CHARACTER$ = { has_trait = creature_pygmy 				} } set_race_effect = { RACE = creature_pygmy 			} }
	else_if = { limit = { $CHARACTER$ = { has_trait = creature_hozen 				} } set_race_effect = { RACE = creature_hozen 			} }
	else_if = { limit = { $CHARACTER$ = { has_trait = creature_draenei 				} } set_race_effect = { RACE = creature_draenei 			} }
	else_if = { limit = { $CHARACTER$ = { has_trait = creature_arakkoa_corrupted 	} } set_race_effect = { RACE = creature_arakkoa_corrupted } }

	# Forms of undead
	else_if = { limit = { $CHARACTER$ = { has_trait = creature_abomination 			} } set_race_effect = { RACE = creature_abomination 		} }
	else_if = { limit = { $CHARACTER$ = { has_trait = creature_lich 				} } set_race_effect = { RACE = creature_lich 				} }
	else_if = { limit = { $CHARACTER$ = { has_trait = creature_wickerman 			} } set_race_effect = { RACE = creature_wickerman 		} }
	else_if = { limit = { $CHARACTER$ = { has_trait = creature_wicker_behemoth 		} } set_race_effect = { RACE = creature_wicker_behemoth 	} }
	else_if = { limit = { $CHARACTER$ = { has_trait = creature_wicker_golem 		} } set_race_effect = { RACE = creature_wicker_golem 		} }

	# Demons
	else_if = { limit = { $CHARACTER$ = { has_trait = creature_annihilan 			} } set_race_effect = { RACE = creature_annihilan 		} }
	else_if = { limit = { $CHARACTER$ = { has_trait = creature_nathrezim			} } set_race_effect = { RACE = creature_nathrezim			} }
	else_if = { limit = { $CHARACTER$ = { has_trait = creature_eredruin				} } set_race_effect = { RACE = creature_eredruin			} }
	else_if = { limit = { $CHARACTER$ = { has_trait = creature_satyr				} } set_race_effect = { RACE = creature_satyr				} }
	else_if = { limit = { $CHARACTER$ = { has_trait = creature_sayaadi				} } set_race_effect = { RACE = creature_sayaadi			} }
	else_if = { limit = { $CHARACTER$ = { has_trait = creature_shivarra				} } set_race_effect = { RACE = creature_shivarra			} }
	else_if = { limit = { $CHARACTER$ = { has_trait = creature_observer				} } set_race_effect = { RACE = creature_observer			} }

	# Elementals
	# else_if = { limit = { $CHARACTER$ = { has_trait = creature_air_elemental		} } set_race_effect = { RACE = creature_air_elemental		} }
	# else_if = { limit = { $CHARACTER$ = { has_trait = creature_earth_elemental	} } set_race_effect = { RACE = creature_earth_elemental   } }
	# else_if = { limit = { $CHARACTER$ = { has_trait = creature_fire_elemental		} } set_race_effect = { RACE = creature_fire_elemental	} }
	else_if = { limit = { $CHARACTER$ = { has_trait = creature_flamewaker			} } set_race_effect = { RACE = creature_flamewaker		} }
	# else_if = { limit = { $CHARACTER$ = { has_trait = creature_water_elemental	} } set_race_effect = { RACE = creature_water_elemental   } }

	else_if = { limit = { $CHARACTER$ = { has_trait = creature_vrykul				} } set_race_effect = { RACE = creature_vrykul			} }
	else_if = { limit = { $CHARACTER$ = { has_trait = creature_tuskarr				} } set_race_effect = { RACE = creature_tuskarr			} }
	else_if = { limit = { $CHARACTER$ = { has_trait = creature_magnataur			} } set_race_effect = { RACE = creature_magnataur			} }
	else_if = { limit = { $CHARACTER$ = { has_trait = creature_furbolg				} } set_race_effect = { RACE = creature_furbolg			} }
	else_if = { limit = { $CHARACTER$ = { has_trait = creature_gorloc				} } set_race_effect = { RACE = creature_gorloc			} }
	else_if = { limit = { $CHARACTER$ = { has_trait = creature_watcher				} } set_race_effect = { RACE = creature_watcher			} }
	else_if = { limit = { $CHARACTER$ = { has_trait = creature_wolvar				} } set_race_effect = { RACE = creature_wolvar			} }
	else_if = { limit = { $CHARACTER$ = { has_trait = creature_taunka				} } set_race_effect = { RACE = creature_taunka			} }
	else_if = { limit = { $CHARACTER$ = { has_trait = creature_kvaldir				} } set_race_effect = { RACE = creature_kvaldir			} }
	else_if = { limit = { $CHARACTER$ = { has_trait = creature_nerubian				} } set_race_effect = { RACE = creature_nerubian			} }
	else_if = { limit = { $CHARACTER$ = { has_trait = creature_harpy				} } set_race_effect = { RACE = creature_harpy				} }
	else_if = { limit = { $CHARACTER$ = { has_trait = creature_mechagnome			} } set_race_effect = { RACE = creature_mechagnome		} }

	# Bronze dragons
	else_if = { limit = { $CHARACTER$ = { has_trait = creature_bronze_dragon		} } set_race_effect = { RACE = creature_bronze_dragon		} }

	else_if = { limit = { $CHARACTER$ = { has_trait = creature_giant				} } set_race_effect = { RACE = creature_giant				} }

	else_if = { limit = { $CHARACTER$ = { has_trait = creature_nraqi				} } set_race_effect = { RACE = creature_nraqi				} }
	else_if = { limit = { $CHARACTER$ = { has_trait = creature_cthraxxi				} } set_race_effect = { RACE = creature_cthraxxi			} }

	else_if = { limit = { $CHARACTER$ = { has_trait = creature_night_elf			} } set_race_effect = { RACE = creature_night_elf			} }
	else_if = { limit = { $CHARACTER$ = { has_trait = creature_tauren				} } set_race_effect = { RACE = creature_tauren			} }
	else_if = { limit = { $CHARACTER$ = { has_trait = creature_centaur				} } set_race_effect = { RACE = creature_centaur			} }
	else_if = { limit = { $CHARACTER$ = { has_trait = creature_quilboar				} } set_race_effect = { RACE = creature_quilboar			} }
	else_if = { limit = { $CHARACTER$ = { has_trait = creature_tolvir				} } set_race_effect = { RACE = creature_tolvir			} }
	else_if = { limit = { $CHARACTER$ = { has_trait = creature_qiraji				} } set_race_effect = { RACE = creature_qiraji			} }
	else_if = { limit = { $CHARACTER$ = { has_trait = creature_dryad				} } set_race_effect = { RACE = creature_dryad				} }
	else_if = { limit = { $CHARACTER$ = { has_trait = creature_frostnymph			} } set_race_effect = { RACE = creature_frostnymph		} }
	else_if = { limit = { $CHARACTER$ = { has_trait = creature_highborne			} } set_race_effect = { RACE = creature_highborne			} }
	else_if = { limit = { $CHARACTER$ = { has_trait = creature_stone_tolvir			} } set_race_effect = { RACE = creature_stone_tolvir		} }

	# Infinite dragons
	else_if = { limit = { $CHARACTER$ = { has_trait = creature_infinite_dragon		} } set_race_effect = { RACE = creature_infinite_dragon	} }

	else_if = { limit = { $CHARACTER$ = { has_trait = creature_vulpera				} } set_race_effect = { RACE = creature_vulpera			} }
	else_if = { limit = { $CHARACTER$ = { has_trait = creature_sethrak				} } set_race_effect = { RACE = creature_sethrak			} }

	# Ancients
	else_if = { limit = { $CHARACTER$ = { has_trait = creature_protector 			} } set_race_effect = { RACE = creature_protector 		} }
	else_if = { limit = { $CHARACTER$ = { has_trait = creature_ancient_war			} } set_race_effect = { RACE = creature_ancient_war		} }
	else_if = { limit = { $CHARACTER$ = { has_trait = creature_ancient_lore			} } set_race_effect = { RACE = creature_ancient_lore		} }
	else_if = { limit = { $CHARACTER$ = { has_trait = creature_ancient_wind			} } set_race_effect = { RACE = creature_ancient_wind		} }

	# Pandaria
	else_if = { limit = { $CHARACTER$ = { has_trait = creature_pandaren				} } set_race_effect = { RACE = creature_pandaren			} }
	else_if = { limit = { $CHARACTER$ = { has_trait = creature_jinyu				} } set_race_effect = { RACE = creature_jinyu				} }
	else_if = { limit = { $CHARACTER$ = { has_trait = creature_ankoan				} } set_race_effect = { RACE = creature_ankoan			} }	
	else_if = { limit = { $CHARACTER$ = { has_trait = creature_mogu					} } set_race_effect = { RACE = creature_mogu				} }
	else_if = { limit = { $CHARACTER$ = { has_trait = creature_saurok				} } set_race_effect = { RACE = creature_saurok			} }
	else_if = { limit = { $CHARACTER$ = { has_trait = creature_grummle				} } set_race_effect = { RACE = creature_grummle			} }
	else_if = { limit = { $CHARACTER$ = { has_trait = creature_mantid				} } set_race_effect = { RACE = creature_mantid			} }
	else_if = { limit = { $CHARACTER$ = { has_trait = creature_yaungol				} } set_race_effect = { RACE = creature_yaungol			} }

	else_if = { limit = { $CHARACTER$ = { has_trait = creature_nightborne			} } set_race_effect = { RACE = creature_nightborne			} }
	
	else_if = { limit = { $CHARACTER$ = { has_trait = creature_highmountain_tauren	} } set_race_effect = { RACE = creature_highmountain_tauren			} }

	else_if = { limit = { $CHARACTER$ = { has_trait = creature_drogbar				} } set_race_effect = { RACE = creature_drogbar		} }
	
	else_if = { limit = { $CHARACTER$ = { has_trait = creature_trogg				} } set_race_effect = { RACE = creature_trogg		} }

}<|MERGE_RESOLUTION|>--- conflicted
+++ resolved
@@ -613,20 +613,7 @@
 			add_character_modifier = hibernated_modifier
 		}
 	}
-<<<<<<< HEAD
 	else_if = {
-		limit = { scope:temp_race = flag:creature_kvaldir }
-		become_undead_effect = yes
-	}
-	
-	if = {
-		limit = {
-			has_trait = dire
-			dire_possible_trigger = no
-		}
-		remove_trait = dire
-=======
-	if = {
 		limit = {
 			OR = {
 				scope:temp_race = flag:creature_kvaldir
@@ -687,7 +674,14 @@
 			}
 		}
 		become_being_order_effect = yes
->>>>>>> e8d769c0
+	}
+	
+	if = {
+		limit = {
+			has_trait = dire
+			dire_possible_trigger = no
+		}
+		remove_trait = dire
 	}
 }
 copy_race_effect = {
