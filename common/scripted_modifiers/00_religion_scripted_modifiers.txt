﻿#Scripted Modifiers based on a character's Religion or Faith.
religion_scaled_virtuous_traits_modifier = {
	modifier = {
		add = {
			add = $BASE_VALUE$
			multiply = $CHARACTER$.num_virtuous_traits
		}
		$CHARACTER$ = {
			num_virtuous_traits > 0
		}
	}
}

religion_scaled_sinful_traits_modifier = {
	modifier = {
		add = {
			add = $BASE_VALUE$
			multiply = $CHARACTER$.num_sinful_traits
		}
		$CHARACTER$ = {
			num_sinful_traits > 0
		}
	}
}

religion_demand_conversion_default_modifier = {
	opinion_modifier = {
		opinion_target = scope:actor
		who = scope:recipient
		multiplier = 1
	}

	modifier = {
		desc = ASK_FOR_CONVERSION_RECIPIENT_LEARNING
		add = {
			value = scope:actor.learning
			subtract = scope:recipient.learning
		}
	}

	#modifier = {
	#	desc = ASK_FOR_CONVERSION_ACTOR_LEARNING
	#	add = {
	#		value = scope:actor.learning
	#		multiply = 5
	#	}
	#}
	modifier = {
		desc = SCHEME_WEAK_HOOK_USED
		add = 50
		scope:hook = yes
	}
	modifier = {
		desc = RELIGIOUS_HEAD_INTERACTION_SAVIOR
		add = 30
		scope:actor = {
			has_trait = savior
		}
	}
	modifier = {
		desc = RELIGIOUS_HEAD_INTERACTION_DIVINE_BLOOD
		add = 15
		scope:actor = {
			has_trait = divine_blood
		}
	}
	modifier = {
		desc = ASK_FOR_CONVERSION_RECIPIENT_IS_ZEALOUS
		add = -50
		scope:recipient = {
			has_trait = zealous
		}
	}
	modifier = {
		desc = ASK_FOR_CONVERSION_RECIPIENT_IS_CYNICAL
		add = 30
		scope:recipient = {
			has_trait = cynical
		}
	}
	modifier = {
		desc = ASK_FOR_CONVERSION_RECIPIENT_IS_HERESIARCH
		add = -100
		scope:recipient = {
			has_trait = heresiarch
		}
	}

	modifier = {
		desc = ASK_FOR_CONVERSION_RECIPIENT_FERVOR
		scope:actor.faith.fervor != scope:recipient.faith.fervor
		add = {
			value = scope:actor.faith.fervor
			subtract = scope:recipient.faith.fervor
		}
	}

	modifier = {
		desc = ASK_FOR_CONVERSION_TAQIYA
		trigger = {
			scope:recipient = {
				target_is_liege_or_above = scope:actor
			}
			scope:recipient.faith = {
				like_islam_religion_trigger = yes
				has_doctrine_parameter = sanctioned_false_conversion
			}
		}
		add = -20
	}

	modifier = {
		desc = ASK_FOR_CONVERSION_SANCTIONED_FALSE_CONVERSION
		trigger = {
			scope:recipient = {
				target_is_liege_or_above = scope:actor
			}
			scope:recipient.faith = {
				NOT = { like_islam_religion_trigger = yes }
				has_doctrine_parameter = sanctioned_false_conversion
			}
		}
		add = -20
	}

	modifier = {
		desc = ASK_FOR_CONVERSION_ADAPTIVENESS
		trigger = {
			scope:recipient = {
				target_is_liege_or_above = scope:actor
			}
			scope:recipient.faith = {
				has_doctrine_parameter = tenet_adaptive_conversion_resistance
			}
		}
		add = -20
	}

	modifier = {
		desc = ASK_FOR_CONVERSION_DECLINING_IS_A_CRIME
		trigger = {
			scope:recipient = {
				target_is_liege_or_above = scope:actor
			}
			scope:actor = {
				refusing_conversion_is_crime_trigger = {
					CHARACTER = scope:recipient
				}
			}
		}
		add = 50
	}
		
	modifier = {
		add = intimidated_external_reason_value
		scope:recipient = {
			has_dread_level_towards = {
				target = scope:actor
				level = 1
			}
		}
		desc = INTIMIDATED_REASON
	}
	modifier = {
		add = cowed_external_reason_value
		scope:recipient = {
			has_dread_level_towards = {
				target = scope:actor
				level = 2
			}
		}
		desc = COWED_REASON
	}

	modifier = {
		add = 50
		scope:recipient = {
			exists = dynasty
			dynasty = { has_dynasty_perk = fp1_adventure_legacy_3 }
		}
		desc = FP1_ADVENTURE_LEGACY_3_REASON
	}
	
	# Warcraft
	modifier = {
		add = -1000
<<<<<<< HEAD
		desc = SCOURGE_JAILOR_REASON
=======
		desc = RECIPIENT_SCOURGE_JAILOR_REASON
>>>>>>> c416d2bb
		has_relation_scourge_damned = scope:actor
	}
}

sun_trial_death_modifier = {
	modifier = {
		add = {
			if = {
				limit = { health <= fine_health }
				value = health
				subtract = fine_health
				multiply = -10 # Since number will be negative, we have to flip it to increase the death chance.
			}
		}
	}
	modifier = {
		add = {
			if = {
				limit = {
					imprisoner = {
						capital_province = {
							OR = {
								terrain = desert
								terrain = desert_mountains
							}
						}
					}
				}
				value = 100 # 85% base chance of death in the desert.
			}
			else_if = {
				limit = {
					imprisoner = {
						capital_province = {
							OR = {
								terrain = mountains
								terrain = drylands
								terrain = steppe
								terrain = jungle
							}
						}
					}
				}
				value = 50 # 80% base chance of death in the barren or dangerous terrain.
			}
		}
	}
}

sun_trial_survival_modifier = {
	modifier = {
		add = {
			if = {
				limit = { health > fine_health }
				value = health
				subtract = fine_health
				multiply = 10
			}
		}
	}
	modifier = {
		has_trait = stubborn
		add = 20
	}
}<|MERGE_RESOLUTION|>--- conflicted
+++ resolved
@@ -184,11 +184,7 @@
 	# Warcraft
 	modifier = {
 		add = -1000
-<<<<<<< HEAD
-		desc = SCOURGE_JAILOR_REASON
-=======
 		desc = RECIPIENT_SCOURGE_JAILOR_REASON
->>>>>>> c416d2bb
 		has_relation_scourge_damned = scope:actor
 	}
 }
