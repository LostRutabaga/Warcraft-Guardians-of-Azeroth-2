﻿shatter_realm_effect = {
	$LOSER$ = {
		leave_or_break_any_pol_faction_effect = yes
		custom_description = {
			text = shatter_realm_tooltip
			
			save_temporary_scope_as = target
			
			# Takes the Dark Portal
			title:d_dulzin = {
				title_and_vassal_taker_invasion_effect = { WINNER = $WINNER$ LOSER = $LOSER$ }
			}
			title_and_vassal_resolver_invasion_effect = { WINNER = $WINNER$ }
			
			# Finds kingdoms
			every_realm_de_jure_kingdom = {
				limit = {
					# If controls at least 8 counties
					any_in_de_jure_hierarchy = {
						count >= 8
						continue = {
							tier > tier_county
						}
						exists = this
						tier = tier_county
						exists = holder
						holder.top_liege = scope:target
					}
				}
				# If there's existing kingdom, it tries to claim lands
				if = {
					limit = {
						exists = holder
						NOT = { holder.top_liege = scope:target }
						exists = holder.capital_province
					}
					add_to_temporary_list = claiming_kingdoms
				}
				# Otherwise, if there's claimant, they try to claim lands
				else_if = {
					limit = {
						any_claimant = {
							exists = this
						}
					}
					add_to_temporary_list = claimed_kingdoms
				}
			}
			
			# Marks existing kingdoms that may claim some land
			every_in_list = {
				list = claiming_kingdoms
				
				save_temporary_scope_as = target_kingdom
				
				# Occupies lands in radius of capital
				holder = { occupies_close_realm_of_effect = { target = scope:target kingdom = scope:target_kingdom } }
			}
			
			# Marks not-existing kingdoms and finds claimant
			every_in_list = {
				list = claimed_kingdoms
				
				save_temporary_scope_as = target_kingdom
				title_capital_county = { save_temporary_scope_as = kingdom_capital }
				
				ordered_claimant = {
					order_by = worthy_claimant_values
					max = 1
					
					save_temporary_scope_as = worthy_claimant
					
					create_title_and_vassal_change = {
						type = conquest_populist
						save_scope_as = change
						add_claim_on_loss = yes
					}
					
					# If claimant doesn't have capital, we have to find one first
					if = {
						limit = {
							NOT = { exists = capital_province }
						}
						
						if = {
							limit = {
								scope:kingdom_capital = {
									holder.top_liege = scope:target
								}
							}
							scope:kingdom_capital = {
								change_title_holder = {
									holder = scope:worthy_claimant
									change = scope:change
									take_baronies = yes
								}
							}
						}
						else = {
							scope:target_kingdom = {
								random_in_de_jure_hierarchy = {
									limit = {
										tier = tier_county
										holder.top_liege = scope:target
									}
									change_title_holder = {
										holder = scope:worthy_claimant
										change = scope:change
										take_baronies = yes
									}
								}
							}
						}
					}
					
					# Gives kingdom
					scope:target_kingdom = {
						change_title_holder = {
							holder = scope:worthy_claimant
							change = scope:change
							take_baronies = yes
						}
					}
					
					resolve_title_and_vassal_change = scope:change
					
					# Occupies lands in radius of capital
					occupies_close_realm_of_effect = { target = scope:target kingdom = scope:target_kingdom }
					
					# Gives bonuses to help rebuilding
					rebuild_kingdom_pack_effect = yes
				}
			}
			
			# Destroy primary title, free vassals
			destroy_title_free_vassals_effect = { limit_size = tiny_realm_size }
			
			# Ends Horde Invasion story
			if = {
				limit = { any_owned_story = { story_type = story_horde_invasion } }
				every_owned_story = {
					limit = { story_type = story_horde_invasion }
					end_story = yes
				}
			}
		}
	}
}

# Destroy primary title, free vassals
destroy_title_free_vassals_effect = {
	save_temporary_scope_as = target
	
	create_title_and_vassal_change = {
		type = independency
		save_scope_as = independency
		add_claim_on_loss = no
	}
	
	every_vassal = {
		limit = {
			exists = capital_province
			OR = {
				capital_province = { squared_distance = { target = scope:target.capital_province value > squared_distance_small } } #Becomes independent if it's far from target capital
				sub_realm_size >= $limit_size$
			}
		}
		becomes_independent = { change = scope:independency }
	}
	
	resolve_title_and_vassal_change = scope:independency
	
	every_held_title = {
		limit = {
			tier = tier_empire
		}
		scope:target = { destroy_title = prev }
	}
	
	trigger_event = game_rule.2		#Exclave independence
}

# Occupies lands in radius of capital
occupies_close_realm_of_effect = {
	save_temporary_scope_as = actor

	create_title_and_vassal_change = {
		type = conquest_populist
		save_scope_as = change
		add_claim_on_loss = yes
	}
	
	$kingdom$.title_capital_county.title_province = { save_temporary_scope_as = kingdom_capital_province }
	
	$target$ = {
		# Finds lands to occupy
		every_realm_province = {
			limit = {
				kingdom = $kingdom$
				province_owner.top_liege = $target$
				squared_distance = { target = scope:kingdom_capital_province value < squared_distance_small }
			}
			
			province_owner = { save_temporary_scope_as = province_owner }
			
			# If it's possible, tries to vassalize holder
			if = {
				limit = {
					scope:actor = { prefers_to_vassalize_trigger = { target = scope:province_owner } }
				}
				scope:province_owner = {
					change_liege = {
						liege = scope:actor
						change = scope:change
					}
				}
			}
			# Otherwise, take land
			else = {
				county = {
					change_title_holder = {
						holder = scope:actor
						change = scope:change
						take_baronies = yes
					}
				}
			}
		}
	}
	
	resolve_title_and_vassal_change = scope:change
}

rebuild_kingdom_pack_effect = {
	trigger_event = WCWAR.10
}

spawn_peacekeepers_troops_effect = {
	if = {
		limit = { exists = capital_province }
		spawn_army = {
			name = peacekeepers_troops
			levies = {
				value = 1000
			}
			men_at_arms = {
				type = pikemen_unit
				stacks = 2
			}
			men_at_arms = {
				type = armored_footmen
				stacks = 2
			}
			men_at_arms = {
				type = bowmen
				stacks = 1
			}
			location = capital_province
		}
	}
}

title_and_vassal_taker_invasion_effect = {
	create_title_and_vassal_change = {
		type = conquest
		save_scope_as = change
		add_claim_on_loss = yes
	}
	
	every_in_de_jure_hierarchy = {
		# Warcraft
		continue = { title_taker_invasion_continue_trigger = { WINNER = $WINNER$ LOSER = $LOSER$ } }
		limit = { title_taker_invasion_limit_trigger = { LOSER = $LOSER$ } }

		title_and_vassal_marker_invasion_effect = { WINNER = $WINNER$ LOSER = $LOSER$ }
	}
}
title_and_vassal_marker_invasion_effect = {
	if = {
		# Warcraft
<<<<<<< HEAD
		limit = { holder = { vassal_taker_invasion_limit_trigger = { WINNER = $WINNER$ LOSER = $LOSER$ } } }
=======
		limit = { vassal_taker_invasion_limit_trigger = { WINNER = $WINNER$ LOSER = $LOSER$ } }
>>>>>>> 5426fc98
		
		holder = { add_to_list = vassals_taken }
	}
	else = { add_to_list = titles_taken }
	
	# Warcraft
	# Mark empires and kingdoms for destruction
	if = {
		limit = {
			tier > tier_duchy
		}
		add_to_list = titles_to_destroy
	}
}
title_and_vassal_resolver_invasion_effect = {
	every_in_list = {
		list = vassals_taken
		if = {
			limit = { any_liege_or_above = { is_in_list = vassals_taken } }
			remove_from_list = vassals_taken
		}
	}

	every_in_list = {
		list = titles_taken
		change_title_holder = {
			holder = $WINNER$
			change = scope:change
			take_baronies = yes
		}
	}

	every_in_list = {
		list = vassals_taken
		
		if = {
			limit = {
				can_become_undead_trigger = yes
				$WINNER$ = { has_title = title:e_scourge }
			}
			raise_undead_by_vassal_effect = { MASTER = $WINNER$ CHANGE = scope:change }
		}
		else = {
			change_liege = {
				liege = $WINNER$
				change = scope:change
			}
		}
	}
	resolve_title_and_vassal_change = scope:change
	
	hidden_effect = {
		every_in_list = {
			list = titles_to_destroy
			scope:attacker = {
				destroy_title = prev
			}
		}
	}
}

great_invader_target_evaluation_and_declaration_effect = {
	save_scope_as = great_invader
	add_character_flag = {
		flag = free_mongol_cb
		days = 14
	}
	every_character_to_title_neighboring_kingdom = {
		limit = { NOT = { is_in_list = target_kingdoms } }
		every_title_to_title_neighboring_kingdom = {
			limit = { NOT = { is_in_list = target_kingdoms } }
			add_to_list = target_kingdoms
		}
	}
	# Select a new target
	random_in_list = {
		list = target_kingdoms
		limit = { any_de_jure_top_liege = { is_good_war_target_trigger = { ATTACKER = scope:great_invader MULTIPLY = $MULTIPLY$ } } }
		
		weight = {
			base = 0
			modifier = {
				add = horde_invasion_target_character_weight
				scope:great_invader = { is_horde_invader_trigger = yes }
			}
			modifier = {
				add = scourge_invasion_target_character_weight
				scope:great_invader = { has_title = title:e_scourge }
			}
		}
		save_temporary_scope_as = next_invasion_title_target
		
		random_de_jure_top_liege = {
			limit = {
				is_good_war_target_trigger = { ATTACKER = scope:great_invader MULTIPLY = $MULTIPLY$ }
			}
			weight = {
				base = 0.001
				modifier = {
					add = {
						value = 0
						every_sub_realm_county = {
							limit = { target_is_de_jure_liege_or_above = scope:next_invasion_title_target }
							add = 1
						}
					}
				}
				modifier = {
					factor = 100
					character_is_realm_neighbor = scope:great_invader
				}
			}
			
			save_temporary_scope_as = next_invasion_target
		}
	}
	# Scourge takes vrykul as vassals
	if = {
		limit = {
			exists = scope:next_invasion_title_target
			has_title = title:e_scourge
		}
		scourge_offer_vassalization_effect = { TITLE = scope:next_invasion_title_target }
	}
	if = {
		limit = { exists = scope:next_invasion_target }
		start_war = {
			cb = mongol_invasion_war
			target = scope:next_invasion_target
			target_title = scope:next_invasion_title_target
		}
	}
}

title_and_vassal_plague_taker_effect = {
	custom_description = {
		text = title_and_vassal_plague_taker
		subject = $WINNER$
		object = $LOSER$
		
		$LOSER$ = {
			every_realm_county = {
				limit = {
					culture = culture:scourge
					faith = $WINNER$.faith
				}

				title_and_vassal_marker_invasion_effect = { WINNER = $WINNER$ LOSER = $LOSER$ }
			}
<<<<<<< HEAD
			# Loser becomes vassal, vassals of loser may become independent
			if = {
				limit = { $LOSER$.faith = $WINNER$.faith }
				every_held_title = {
					limit = {
						tier > tier_duchy
					}
					$LOSER$ = { destroy_title = prev }
				}
				
				create_title_and_vassal_change = {
					type = independency
					save_scope_as = independency
					add_claim_on_loss = yes
				}
				every_vassal = {
					limit = {
						NOR = {
							faith = $LOSER$.faith
							$LOSER$ = primary_title.de_jure_liege.holder
						}
					}
					becomes_independent = { change = scope:independency }
				}
				resolve_title_and_vassal_change = scope:independency
				
				add_to_list = vassals_taken
			}
=======
>>>>>>> 5426fc98
		}
	}
}

war_reparation_victory_effect = {
	# Prestige level progress for the attacker
	scope:attacker = {
		add_prestige_experience = {
			value = $PRESTIGE$
		}
	}

	# Prestige loss for the defender
	scope:defender = {
		add_prestige = {
			value = $PRESTIGE$
			multiply = -1.0
		}
	}

	# Prestige for the attacker's war allies
	add_from_contribution_attackers = {
		prestige = {
			value = $PRESTIGE$
			multiply = 0.75
		}
		opinion = { modifier = contributed_in_war }
	}

	# Prestige for the defender's war allies
	add_from_contribution_defenders = {
		prestige = {
			value = $PRESTIGE$
			multiply = 0.75
		}
		opinion = { modifier = contributed_in_war }
	}
}
war_reparation_defeat_effect = {
	# Prestige level progress for the attacker
	scope:attacker = {
		pay_short_term_gold = {
			gold = $GOLD$
			target = scope:defender
			yearly_income = yes
		}
		add_prestige_experience = {
			value = $PRESTIGE$
			multiply = -1.0
		}
	}

	# Prestige loss for the defender
	scope:defender = {
		add_prestige = {
			value = $PRESTIGE$
		}
	}

	# Prestige for the attacker's war allies
	add_from_contribution_attackers = {
		prestige = {
			value = $PRESTIGE$
			multiply = 0.75
		}
		opinion = { modifier = contributed_in_war }
	}

	# Prestige for the defender's war allies
	add_from_contribution_defenders = {
		prestige = {
			value = $PRESTIGE$
			multiply = 0.75
		}
		opinion = { modifier = contributed_in_war }
	}
}<|MERGE_RESOLUTION|>--- conflicted
+++ resolved
@@ -278,11 +278,7 @@
 title_and_vassal_marker_invasion_effect = {
 	if = {
 		# Warcraft
-<<<<<<< HEAD
 		limit = { holder = { vassal_taker_invasion_limit_trigger = { WINNER = $WINNER$ LOSER = $LOSER$ } } }
-=======
-		limit = { vassal_taker_invasion_limit_trigger = { WINNER = $WINNER$ LOSER = $LOSER$ } }
->>>>>>> 5426fc98
 		
 		holder = { add_to_list = vassals_taken }
 	}
@@ -432,7 +428,6 @@
 
 				title_and_vassal_marker_invasion_effect = { WINNER = $WINNER$ LOSER = $LOSER$ }
 			}
-<<<<<<< HEAD
 			# Loser becomes vassal, vassals of loser may become independent
 			if = {
 				limit = { $LOSER$.faith = $WINNER$.faith }
@@ -461,8 +456,6 @@
 				
 				add_to_list = vassals_taken
 			}
-=======
->>>>>>> 5426fc98
 		}
 	}
 }
