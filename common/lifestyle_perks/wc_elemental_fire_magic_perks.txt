--- conflicted
+++ resolved
@@ -367,189 +367,4 @@
 		# Maintenance
 		wc_elemental_MAGIC_magic_lifestyle_rank_up_check_effect = { MAGIC = elemental_fire }
 	}
-<<<<<<< HEAD
-}
-
-elemental_fire_magic_tree_3_perk_1 = {
-	lifestyle = elemental_fire_magic_lifestyle
-	tree = elemental_fire_magic_tree_3
-	position = { 0.5 0 }
-	icon = node_martial
-
-	can_be_auto_selected = {
-		magic_lifestyle_is_valid_trigger = { MAGIC = elemental_fire }
-	}
-
-	can_be_picked = {
-		has_perk = order_magic_tree_1_perk_2
-	}
-
-	auto_selection_weight = {
-		value = wc_elemental_fire_magic_auto_selection_value
-		
-		if = { # Any focus
-			limit = { has_focus_elemental_fire_magic_trigger = yes }
-			multiply = wc_lifestyle_perk_auto_selection_weight_multiply_from_focus_value
-		}
-		if = {
-			limit = {
-				NOT = { can_spend_perks_in_elemental_MAGIC_magic_lifestyle_tree_TREE_trigger = { MAGIC = elemental_fire TREE = 3 } }
-			}
-			multiply = 0
-		}
-	}
-
-	effect = {
-		# Maintenance
-		wc_elemental_MAGIC_magic_lifestyle_rank_up_check_effect = { MAGIC = elemental_fire }
-	}
-}
-elemental_fire_magic_tree_3_perk_2 = {
-	lifestyle = elemental_fire_magic_lifestyle
-	tree = elemental_fire_magic_tree_3
-	position = { 2 0 }
-	icon = node_martial
-
-	can_be_auto_selected = {
-		magic_lifestyle_is_valid_trigger = { MAGIC = elemental_fire }
-	}
-
-	can_be_picked = {
-		has_perk = order_magic_tree_1_perk_2
-	}
-
-	auto_selection_weight = {
-		value = wc_elemental_fire_magic_auto_selection_value
-		
-		if = { # Any focus
-			limit = { has_focus_elemental_fire_magic_trigger = yes }
-			multiply = wc_lifestyle_perk_auto_selection_weight_multiply_from_focus_value
-		}
-		if = {
-			limit = {
-				NOT = { can_spend_perks_in_elemental_MAGIC_magic_lifestyle_tree_TREE_trigger = { MAGIC = elemental_fire TREE = 3 } }
-			}
-			multiply = 0
-		}
-	}
-
-	effect = {
-		# Maintenance
-		wc_elemental_MAGIC_magic_lifestyle_rank_up_check_effect = { MAGIC = elemental_fire }
-	}
-}
-elemental_fire_magic_tree_3_perk_3 = {
-	lifestyle = elemental_fire_magic_lifestyle
-	tree = elemental_fire_magic_tree_3
-	position = { 3.5 0 }
-	icon = node_martial
-
-	can_be_auto_selected = {
-		magic_lifestyle_is_valid_trigger = { MAGIC = elemental_fire }
-	}
-
-	can_be_picked = {
-		has_perk = order_magic_tree_1_perk_2
-	}
-
-	auto_selection_weight = {
-		value = wc_elemental_fire_magic_auto_selection_value
-		
-		if = { # Any focus
-			limit = { has_focus_elemental_fire_magic_trigger = yes }
-			multiply = wc_lifestyle_perk_auto_selection_weight_multiply_from_focus_value
-		}
-		if = {
-			limit = {
-				NOT = { can_spend_perks_in_elemental_MAGIC_magic_lifestyle_tree_TREE_trigger = { MAGIC = elemental_fire TREE = 3 } }
-			}
-			multiply = 0
-		}
-	}
-
-	effect = {
-		# Maintenance
-		wc_elemental_MAGIC_magic_lifestyle_rank_up_check_effect = { MAGIC = elemental_fire }
-	}
-}
-elemental_fire_magic_tree_3_perk_4 = {
-	lifestyle = elemental_fire_magic_lifestyle
-	tree = elemental_fire_magic_tree_3
-	position = { .5 1.5 }
-	icon = node_martial
-
-	parent = elemental_fire_magic_tree_3_perk_1
-
-	effect = {
-		# Maintenance
-		wc_elemental_MAGIC_magic_lifestyle_rank_up_check_effect = { MAGIC = elemental_fire }
-	}
-}
-elemental_fire_magic_tree_3_perk_5 = {
-	lifestyle = elemental_fire_magic_lifestyle
-	tree = elemental_fire_magic_tree_3
-	position = { 2 1.5 }
-	icon = node_martial
-
-	parent = elemental_fire_magic_tree_3_perk_2
-
-	effect = {
-		# Maintenance
-		wc_elemental_MAGIC_magic_lifestyle_rank_up_check_effect = { MAGIC = elemental_fire }
-	}
-}
-elemental_fire_magic_tree_3_perk_6 = {
-	lifestyle = elemental_fire_magic_lifestyle
-	tree = elemental_fire_magic_tree_3
-	position = { 3.5 1.5 }
-	icon = node_martial
-
-	parent = elemental_fire_magic_tree_3_perk_3
-
-	effect = {
-		# Maintenance
-		wc_elemental_MAGIC_magic_lifestyle_rank_up_check_effect = { MAGIC = elemental_fire }
-	}
-}
-elemental_fire_magic_tree_3_perk_7 = {
-	lifestyle = elemental_fire_magic_lifestyle
-	tree = elemental_fire_magic_tree_3
-	position = { 0.5 3.75 }
-	icon = node_martial
-
-	parent = elemental_fire_magic_tree_3_perk_6
-
-	effect = {
-		# Maintenance
-		wc_elemental_MAGIC_magic_lifestyle_rank_up_check_effect = { MAGIC = elemental_fire }
-	}
-}
-elemental_fire_magic_tree_3_perk_8 = {
-	lifestyle = elemental_fire_magic_lifestyle
-	tree = elemental_fire_magic_tree_3
-	position = { 3.5 3.75 }
-	icon = node_martial
-	parent = elemental_fire_magic_tree_3_perk_4
-
-	effect = {
-		# Maintenance
-		wc_elemental_MAGIC_magic_lifestyle_rank_up_check_effect = { MAGIC = elemental_fire }
-	}
-}
-elemental_fire_magic_tree_3_perk_9 = {
-	lifestyle = elemental_fire_magic_lifestyle
-	tree = elemental_fire_magic_tree_3
-	position = { 2 5 }
-	icon = node_martial
-
-	parent = elemental_fire_magic_tree_3_perk_5
-	parent = elemental_fire_magic_tree_3_perk_7
-	parent = elemental_fire_magic_tree_3_perk_8
-
-	effect = {
-		# Maintenance
-		wc_elemental_MAGIC_magic_lifestyle_rank_up_check_effect = { MAGIC = elemental_fire }
-	}
-=======
->>>>>>> 98052229
 }