﻿accessory_genes = {
	tail = {
		inheritable = yes
		group = tail_group
		
		sync_inheritance_with = gene_race
		
		no_tail = {
			index = 0
			male = {
				1 = empty
			}
			female = male
			boy = male
			girl = male
		}

		draenei_tails = {
			index = 1
			male = {
				1 = male_tail_draenei_0
			}
			female = {
				1 = female_tail_draenei_0
			}
			boy = male
			girl = female
		}
<<<<<<< HEAD
		naga_tails = {
			index = 2
			female = {
				1 = female_naga_body_tail
			}
=======
		
		succubus_tails = {
			index = 2
			male = {
				1 = male_tail_succubus_0
			}
			female = {
				1 = female_tail_succubus_0
			}
			boy = male
>>>>>>> c7698c86
			girl = female
		}
	}
}<|MERGE_RESOLUTION|>--- conflicted
+++ resolved
@@ -26,13 +26,6 @@
 			boy = male
 			girl = female
 		}
-<<<<<<< HEAD
-		naga_tails = {
-			index = 2
-			female = {
-				1 = female_naga_body_tail
-			}
-=======
 		
 		succubus_tails = {
 			index = 2
@@ -43,7 +36,13 @@
 				1 = female_tail_succubus_0
 			}
 			boy = male
->>>>>>> c7698c86
+			girl = female
+		}
+		naga_tails = {
+			index = 2
+			female = {
+				1 = female_naga_body_tail
+			}
 			girl = female
 		}
 	}
