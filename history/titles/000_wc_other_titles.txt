--- conflicted
+++ resolved
@@ -1,4 +1,4 @@
-﻿# Gnolls
+# Gnolls
 k_redridge = {
     499.5.11={
         holder=29071
@@ -163,22 +163,15 @@
 	    liege=e_black_dragonflight
     }
 }
-<<<<<<< HEAD
-d_stormreaver = {
+d_stormreaver_clan = {
     589.1.1={
-=======
-d_stormreaver_clan = {
-    1.1.1={
+		holder=10015 #Gul'dan[2350]
 		government = tribal_government
 		succession_laws = { 
 			saxon_elective_succession_law
 		}
 		liege=e_horde
-    }
-    583.1.1={
->>>>>>> ee359899
-		holder=10015 #Gul'dan[2350]
-	} 
+	}
     590.2.19={holder=0}
 }
 k_shattered_hand_clan = {
