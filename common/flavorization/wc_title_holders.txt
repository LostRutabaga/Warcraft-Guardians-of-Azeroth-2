--- conflicted
+++ resolved
@@ -22,459 +22,6 @@
 	titles = { e_kaldorei }
 }
 
-<<<<<<< HEAD
-# Orc
-
-spouse_orc = {
-	type = character
-	culture_groups = { orc_group }
-	council_position = spouse
-	priority = 395
-}
-
-barony_orc = {
-	type = character
-	culture_groups = { orc_group }
-	special = holder
-	tier = barony
-	priority = 396
-}
-
-county_orc = {
-	type = character
-	culture_groups = { orc_group }
-	special = holder
-	tier = county
-	priority = 397
-}
-
-duchy_orc = {
-	type = character
-	culture_groups = { orc_group }
-	special = holder
-	tier = duchy
-	priority = 398
-}
-
-kingdom_orc = {
-	type = character
-	culture_groups = { orc_group }
-	special = holder
-	tier = kingdom
-	priority = 399
-}
-
-empire_orc = {
-	type = character
-	culture_groups = { orc_group }
-	special = holder
-	tier = empire
-	priority = 400
-	top_liege = no
-}
-
-# Tauren
-
-spouse_tauren = {
-	type = character
-	culture_groups = { tauren_group }
-	council_position = spouse
-	priority = 394
-	top_liege = no
-}
-
-barony_tauren = {
-	type = character
-	culture_groups = { tauren_group }
-	special = holder
-	tier = barony
-	priority = 396
-	top_liege = no
-}
-
-county_tauren = {
-	type = character
-	culture_groups = { tauren_group }
-	special = holder
-	tier = county
-	priority = 397
-	top_liege = no
-}
-
-duchy_tauren = {
-	type = character
-	culture_groups = { tauren_group }
-	special = holder
-	tier = duchy
-	priority = 398
-	top_liege = no
-}
-
-kingdom_tauren = {
-	type = character
-	culture_groups = { tauren_group }
-	special = holder
-	tier = kingdom
-	priority = 399
-	top_liege = no
-}
-
-empire_tauren = {
-	type = character
-	culture_groups = { tauren_group }
-	special = holder
-	tier = empire
-	priority = 400
-	top_liege = no
-}
-
-# Dwarves
-
-barony_dwarf_spouse = {
-	type = character
-	culture_groups = { dwarf_group }
-	special = holder
-	council_position = spouse
-	tier = barony
-	priority = 391
-}
-
-barony_dwarf = {
-	type = character
-	culture_groups = { dwarf_group }
-	tier = barony
-	priority = 392
-}
-
-county_dwarf_spouse = {
-	type = character
-	culture_groups = { dwarf_group }
-	special = holder
-	council_position = spouse
-	priority = 393
-}
-
-county_dwarf = {
-	type = character
-	culture_groups = { dwarf_group }
-	special = holder
-	tier = county
-	priority = 394
-}
-
-duchy_dwarf_spouse = {
-	type = character
-	culture_groups = { dwarf_group }
-	special = holder
-	council_position = spouse
-	tier = duchy
-	priority = 395
-}
-
-duchy_dwarf = {
-	type = character
-	culture_groups = { dwarf_group }
-	special = holder
-	tier = duchy
-	priority = 396
-}
-
-kingdom_dwarf_spouse_male = {
-	type = character
-	culture_groups = { dwarf_group }
-	special = holder
-	council_position = spouse
-	gender = male
-	tier = kingdom
-	priority = 397
-}
-
-kingdom_dwarf_spouse_female = {
-	type = character
-	culture_groups = { dwarf_group }
-	special = holder
-	council_position = spouse
-	gender = female
-	tier = kingdom
-	priority = 397
-}
-
-kingdom_dwarf_male = {
-	type = character
-	culture_groups = { dwarf_group }
-	special = holder
-	gender = male
-	tier = kingdom
-	priority = 398
-}
-
-kingdom_dwarf_female = {
-	type = character
-	culture_groups = { dwarf_group }
-	special = holder
-	gender = female
-	tier = kingdom
-	priority = 398
-}
-
-empire_dwarf_spouse_male = {
-	type = character
-	culture_groups = { dwarf_group }
-	special = holder
-	council_position = spouse
-	gender = male
-	tier = empire
-	priority = 399
-}
-
-empire_dwarf_spouse_female = {
-	type = character
-	culture_groups = { dwarf_group }
-	special = holder
-	council_position = spouse
-	gender = female
-	tier = empire
-	priority = 399
-}
-
-empire_dwarf_male = {
-	type = character
-	culture_groups = { dwarf_group }
-	special = holder
-	gender = male
-	tier = empire
-	priority = 400
-}
-
-empire_dwarf_female = {
-	type = character
-	culture_groups = { dwarf_group }
-	special = holder
-	gender = female
-	tier = empire
-	priority = 400
-}
-
-empire_dwarf_spouse_male = {
-	type = character
-	culture_groups = { dwarf_group }
-	special = holder
-	council_position = spouse
-	gender = male
-	tier = empire
-	priority = 400
-}
-
-empire_dwarf_spouse_female = {
-	type = character
-	culture_groups = { dwarf_group }
-	special = holder
-	council_position = spouse
-	gender = female
-	tier = empire
-	priority = 400
-}
-
-# Wastewander
-
-barony_wastewander = {
-	type = character
-	cultures = { wastewander }
-	special = holder
-	tier = barony
-	priority = 396
-}
-
-county_wastewander = {
-	type = character
-	cultures = { wastewander }
-	special = holder
-	tier = county
-	only_holder = no
-	priority = 397
-}
-
-duchy_wastewander_male = {
-	type = character
-	cultures = { wastewander }
-	special = holder
-	gender = male
-	tier = duchy
-	priority = 398
-}
-
-duchy_wastewander_female = {
-	type = character
-	cultures = { wastewander }
-	special = holder
-	gender = female
-	tier = duchy
-	priority = 398
-}
-
-
-kingdom_wastewander = {
-	type = character
-	cultures = { wastewander }
-	special = holder
-	tier = kingdom
-	priority = 399
-}
-
-empire_wastewander_male = {
-	type = character
-	cultures = { wastewander }
-	special = holder
-	gender = male
-	tier = empire
-	priority = 400
-}
-
-empire_wastewander_female = {
-	type = character
-	cultures = { wastewander }
-	special = holder
-	gender = female
-	tier = empire
-	priority = 400
-}
-
-# Centaur
-
-barony_centaur = {
-	type = character
-	culture_groups = { centaur_group }
-	special = holder
-	tier = barony
-	priority = 396
-}
-
-county_centaur = {
-	type = character
-	culture_groups = { centaur_group }
-	special = holder
-	tier = county
-	priority = 397
-}
-
-duchy_centaur = {
-	type = character
-	culture_groups = { centaur_group }
-	special = holder
-	gender = male
-	tier = duchy
-	priority = 398
-}
-
-kingdom_centaur_male = {
-	type = character
-	culture_groups = { centaur_group }
-	special = holder
-	gender = male
-	tier = kingdom
-	priority = 399
-}
-
-kingdom_centaur_female = {
-	type = character
-	culture_groups = { centaur_group }
-	special = holder
-	gender = female
-	tier = kingdom
-	priority = 399
-}
-
-empire_centaur_male = {
-	type = character
-	culture_groups = { centaur_group }
-	special = holder
-	gender = male
-	tier = empire
-	priority = 400
-}
-
-empire_centaur_female = {
-	type = character
-	culture_groups = { centaur_group }
-	special = holder
-	gender = female
-	tier = empire
-	priority = 400
-}
-
-# Mogu
-
-barony_mogu = {
-	type = character
-	culture_groups = { mogu_group }
-	special = holder
-	tier = barony
-	priority = 396
-}
-
-county_mogu = {
-	type = character
-	culture_groups = { mogu_group }
-	special = holder
-	tier = county
-	priority = 397
-}
-
-duchy_mogu_male = {
-	type = character
-	culture_groups = { mogu_group }
-	special = holder
-	gender = male
-	tier = duchy
-	priority = 398
-}
-
-duchy_mogu_female = {
-	type = character
-	culture_groups = { mogu_group }
-	special = holder
-	gender = female
-	tier = duchy
-	priority = 398
-}
-
-kingdom_mogu_male = {
-	type = character
-	culture_groups = { mogu_group }
-	special = holder
-	gender = male
-	tier = kingdom
-	priority = 399
-}
-
-kingdom_mogu_female = {
-	type = character
-	culture_groups = { mogu_group }
-	special = holder
-	gender = female
-	tier = kingdom
-	priority = 399
-}
-
-empire_mogu_male = {
-	type = character
-	culture_groups = { mogu_group }
-	special = holder
-	gender = male
-	tier = empire
-	priority = 400
-}
-
-empire_mogu_female = {
-	type = character
-	culture_groups = { mogu_group }
-	special = holder
-	gender = female
-	tier = empire
-	priority = 400
-}
-
-=======
 # Titles
 warchief_male = {
 	type = character
@@ -574,5 +121,4 @@
 	top_liege = no
 	culture_groups = { orc_group }
 	governments = { feudal_government clan_government }
-}
->>>>>>> e869cfdb
+}