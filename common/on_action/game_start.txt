﻿# Called from code after history generation
# Empty scope
on_game_start = {
	effect = {
		# Warcraft
		### RELIGIOUS THINGS ###
		# Warcraft
		every_religion_global = {
			limit = { like_islam_religion_trigger = yes }
			every_faith = {
				every_holy_site = {
					limit = {
						title_province = {
							has_special_building_slot = no
						}
					}
					title_province = {
						add_special_building_slot = holy_site_mosque_01
					}
				}
			}
		}
		# Warcraft
		every_religion_global = {
			limit = { like_christianity_religion_trigger = yes }
			every_faith = {
				every_holy_site = {
					limit = {
						title_province = {
							has_special_building_slot = no
						}
					}
					title_province = {
						add_special_building_slot = holy_site_mosque_01
					}
				}
			}
		}

		every_religion_global = {
			limit = {
				OR = {
					like_hinduism_religion_trigger = yes
					like_buddhism_religion_trigger = yes
					like_jainism_religion_trigger = yes
					like_tani_religion_trigger = yes
					like_bon_religion_trigger = yes
				}
			}
			every_faith = {
				every_holy_site = {
					limit = {
						title_province = {
							has_special_building_slot = no
						}
					}
					title_province = {
						add_special_building_slot = holy_site_indian_grand_temple_01
					}
				}
			}
		}
		
		every_religion_global = {
			limit = {
				like_pagan_religion_trigger = yes
			}
			every_faith = {
				every_holy_site = {
					limit = {
						title_province = {
							has_special_building_slot = no
						}
					}
					title_province = {
						add_special_building_slot = holy_site_pagan_grand_temple_01
					}
				}
			}
		}
		
		every_religion_global = {
			every_faith = {
				every_holy_site = {
					limit = {
						title_province = {
							has_special_building_slot = no
						}
					}
					title_province = {
						add_special_building_slot = holy_site_other_grand_temple_01
					}
				}
			}
		}
	}
}

# Like on_game_start, except it is called once the host (or player, in single player) exits the lobby. Good for anything where you need to know who the players are, or what the game rules are
on_game_start_after_lobby = {
	effect = {
		### GAME RULE: VIEW ON SAME-SEX RELATIONS
		if = {
			limit = { has_game_rule = accepted_same_sex_relations }
			game_rule_accepted_same_sex_relations_effect = yes
		}

		### GAME RULE: RANDOM RULER PLACEMENT
		if = {
			limit = { NOT = { has_game_rule = random_ruler_placement_off } }
			game_rule_random_ruler_placement_effect = yes
		}

		### GAME RULE: RANDOMIZE FAITH
		if = {
			limit = { has_game_rule = randomized_faiths_on }
			game_rule_randomize_faith_effect = yes
		}

		### GAME RULE: FAITH ACCEPTANCE
		if = {
			limit = { has_game_rule = full_faith_acceptance }
			game_rule_faith_acceptance_effect = yes
		}

		### GAME RULE: GENDER EQUALITY ###
		if = {
			limit = { has_game_rule = full_gender_equality }
			game_rule_full_gender_equality_effect = yes
		}
		else_if = {
			limit = { has_game_rule = inversed_gender_equality }
			game_rule_inversed_gender_equality_effect = yes #todo fix
		}

		### GAME RULE: SEXUALITY DISTRIBUTION ###
		if = {
			limit = { NOT = { has_game_rule = sexuality_distribution_default } }
			game_rule_sexuality_distribution_effect = yes
		}

		### ACHIEVEMENT: FROM RAGS TO RICHES
		every_player = {
			limit = { highest_held_title_tier = tier_county }
			add_achievement_global_variable = {
				VARIABLE = achievement_rags_to_riches_valid
				VALUE = yes
			}
		}
		### ACHIEVEMENT TRACKING FOR STARTING CHARACTERS
		if = { 
			limit = { has_multiple_players = no }
			every_player = { 
				if = {
					limit = { 
						exists = character:7757
						this = character:7757
					}
					add_achievement_global_variable = {
						VARIABLE = started_give_a_dog_a_bone_achievement
						VALUE = yes
					}
				}	
				if = {
					limit = { 
						exists = character:1128
						this = character:1128
					}
					add_achievement_global_variable = {
						VARIABLE = started_wily_as_the_fox_achievement
						VALUE = yes
					}
				}
				if = {
					limit = {
						OR = {
							AND = {
								exists = character:108501
								this = character:108501
							}
							AND = {
								exists = character:107500
								this = character:107500
							}
							AND = {
								exists = character:107501
								this = character:107501
							}
							AND = {
								exists = character:108500
								this = character:108500
							}
							AND = {
								exists = character:109500
								this = character:109500
							}
						}
					}
					add_achievement_global_variable = {
						VARIABLE = started_sibling_rivalry_achievement
						VALUE = yes
					}
				}
				if = {
					limit = {
						OR = {
							AND = {
								exists = character:163108
								this = character:163108
							}
							AND = {
								exists = character:163110
								this = character:163110
							}
							AND = {
								exists = character:163111
								this = character:163111
							}
							AND = {
								exists = character:163112
								this = character:163112
							}
							AND = {
								exists = character:163119
								this = character:163119
							}
						}
					}
					add_achievement_global_variable = {
						VARIABLE = started_blood_eagle_achievement
						VALUE = yes
					}
				}
				if = {
					limit = {
						exists = character:6448
						this = character:6448
					}
					add_achievement_global_variable = {
						VARIABLE = started_kings_to_the_seventh_generation_achievement
						VALUE = yes
					}
				}
				if = {
					limit = {
						exists = character:140
						this = character:140
					}
					add_achievement_global_variable = {
						VARIABLE = started_norman_yoke_achievement
						VALUE = yes
					}
				}
				if = {
					limit = {
						exists = character:522
						this = character:522
					}
					add_achievement_global_variable = {
						VARIABLE = started_royal_dignity_achievement
						VALUE = yes
					}
				}
				if = {
					limit = {
						exists = character:40605
						this = character:40605
					}
					add_achievement_global_variable = {
						VARIABLE = started_land_of_the_rus_achievement
						VALUE = yes
					}
				}
				if = {
					limit = {
						exists = character:251187
						this = character:251187
					}
					add_achievement_global_variable = {
						VARIABLE = started_mother_of_us_all_achievement
						VALUE = yes
					}
				}
				if = {
					limit = {
						OR = {
							culture_group = culture_group:iberian_group
							culture = culture:andalusian
						}
						has_religion = religion:christianity_religion
					}
					add_achievement_global_variable = {
						VARIABLE = started_reconquista_achievement
						VALUE = yes
					}
				}
				if = {
					limit = {
						culture = culture:irish
						capital_province = { geographical_region = custom_ireland }
					}
					add_achievement_global_variable = {
						VARIABLE = started_the_emerald_isle_achievement
						VALUE = yes
					}
				}
				if = {
					limit = {
						OR = {
							culture = culture:castilian
							culture = culture:basque
							culture = culture:portuguese
							culture = culture:catalan
							culture = culture:andalusian
							culture = culture:visigothic
							culture = culture:suebi
						}
						has_religion = religion:islam_religion
						capital_province = { geographical_region = world_europe_west_iberia }
					}
					add_achievement_global_variable = {
						VARIABLE = started_al_andalus_achievement
						VALUE = yes
					}
				}
				if = {
					limit = { 
						exists = character:159137
						this = character:159137
					}
					add_achievement_global_variable = {
						VARIABLE = started_almost_there_achievement
						VALUE = yes
					}
				}
				if = {
					limit = { 
						exists = character:109607
						this = character:109607
					}
					add_achievement_global_variable = {
						VARIABLE = started_last_count_first_king_achievement
						VALUE = yes
					}
				}
				if = {
					limit = { 
						exists = character:6878
						this = character:6878
					}
					add_achievement_global_variable = {
						VARIABLE = started_going_places_achievement
						VALUE = yes
					}
				}
			}
		}
	}

	events = {
		game_rule.1000	#Autopopulate families.
<<<<<<< HEAD
		
		# Warcraft
		WCRAC.1		#Assigns race traits at the game start
=======
		game_rule.1011	#Hungarian Migration management.
>>>>>>> 6a16544d
	}
}<|MERGE_RESOLUTION|>--- conflicted
+++ resolved
@@ -359,12 +359,11 @@
 
 	events = {
 		game_rule.1000	#Autopopulate families.
-<<<<<<< HEAD
+
+		# Warcraft
+		# game_rule.1011	#Hungarian Migration management.
 		
 		# Warcraft
 		WCRAC.1		#Assigns race traits at the game start
-=======
-		game_rule.1011	#Hungarian Migration management.
->>>>>>> 6a16544d
 	}
 }