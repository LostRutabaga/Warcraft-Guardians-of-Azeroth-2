--- conflicted
+++ resolved
@@ -50,10 +50,7 @@
 	}
 
 	on_victory = {
-<<<<<<< HEAD
-=======
 		scope:attacker = { show_pow_release_message_effect = yes }
->>>>>>> c2a4610c
 		scope:attacker = {
 			joined_faction = {
 				peasant_faction_demands_enforced = {FACTION = this}
@@ -67,10 +64,7 @@
 	}
 
 	on_white_peace = {
-<<<<<<< HEAD
-=======
 		scope:attacker = { show_pow_release_message_effect = yes }
->>>>>>> c2a4610c
 		scope:attacker = {
 			joined_faction = {
 				destroy_faction = yes
@@ -83,10 +77,7 @@
 	}
 
 	on_defeat = {
-<<<<<<< HEAD
-=======
 		scope:attacker = { show_pow_release_message_effect = yes }
->>>>>>> c2a4610c
 		scope:defender = {
 			add_character_flag = peasant_revolt_do_not_kill
 			remove_variable = rebel_leader_peasants
@@ -97,11 +88,7 @@
 					custom = peasant_faction_every_county
 					add_county_modifier = {
 						modifier = county_increased_opinion_modifier
-<<<<<<< HEAD
-						years = 10
-=======
 						years = 25
->>>>>>> c2a4610c
 					}
 				}
 				destroy_faction = yes
