﻿l_english:
 ANCESTORS_NAME:0 "ancestors"
 ANCESTORS_POSSESSIVE:0 "ancestors'"
 
 DISORDER_NAME:0 "the Disorder"
 DISORDER_POSSESSIVE:0 "the Disorder's"
 
 TEMPLE_NAME:0 "temple"
 TEMPLE_PLURAL:0 "temples"
 
 EYE_NAME:0 "eye"
 LIBRAM_NAME:0 "librams"
 
 GRAND_MAGISTER_MALE_NAME:0 "Grand Magister"
 GRAND_MAGISTER_FEMALE_NAME:0 "Grand Magistrix"
 MAGISTERIA_NAME:0 "Magisteria"

 MAJORDOMO_MALE_NAME:0 "Majordomo"
 MAJORDOMO_FEMALE_NAME:0 "Majordomo"
 
 HERALD_MALE_NAME:0 "Herald"
 HERALD_FEMALE_NAME:0 "Herald"
 
 HIGH_INQUISITOR_MALE_NAME:0 "High Inquisitor"
 HIGH_INQUISITOR_FEMALE_NAME:0 "High Inquisitor"
 
 MONK_NAME:0 "monk"
 MONK_PLURAL:0 "monks"
 NUN_NAME:0 "nun"
 NUN_PLURAL:0 "nuns"
 MONASTIC_NAME:0 "monastic"
 MONASTIC_PLURAL:0 "monastics"
 
 PRIEST_NAME:0 "priest"
 PRIEST_PLURAL:0 "priests"
 PRIESTESS_NAME:0 "priestess"
 PRIESTESS_PLURAL:0 "priestesses"
 
 MAGISTER_NAME:0 "magister"
 MAGISTER_PLURAL:0 "magisters"
 
 GREAT_BRIGHT_BEYOND_NAME:0 "the Great Bright Beyond"
 SHADOWLANDS_NAME:0 "the Shadowlands"
 
 DEATH_NAME:0 "Death"
 DEATH_POSSESSIVE:0 "Death's"
 
 UNSEEN_GUESTS_NAME:0 "the Unseen Guests"
 UNSEEN_GUESTS_POSSESSIVE:0 "the Unseen Guests'"
 
 ELUNE_NAME:0 "Elune"
 ELUNE_POSSESSIVE:0 "Elune's"
 
 ###Ancient Guardians
 AVIANA_NAME:0 "Aviana"
 AVIANA_POSSESSIVE:0 "Aviana's"
 
 AGAMAGGAN_NAME:0 "Agamaggan"
 AGAMAGGAN_POSSESSIVE:0 "Agamaggan's"
 
 AESSINA_NAME:0 "Aessina"
 AESSINA_POSSESSIVE:0 "Aessina's"
 
 ASHAMANE_NAME:0 "Ashamane"
 ASHAMANE_POSSESSIVE:0 "Ashamane's"
 
 CENARIUS_NAME:0 "Cenarius"
 CENARIUS_POSSESSIVE:0 "Cenarius'"
 
 ELALOTHEN_NAME:0 "Ela'lothen"
 ELALOTHEN_POSSESSIVE:0 "Ela'lothen's"
 
 GOLDRINN_NAME:0 "Goldrinn"
 GOLDRINN_POSSESSIVE:0 "Goldrinn's"
 
 MALORNE_NAME:0 "Malorne"
 MALORNE_POSSESSIVE:0 "Malorne's"
 
 OHNAHRA_NAME:0 "Ohn'ahra"
 OHNAHRA_POSSESSIVE:0 "Ohn'ahra's"
 
 OMEN_NAME:0 "Omen"
 OMEN_POSSESSIVE:0 "Omen's"
 
 TORTOLLA_NAME:0 "Tortolla"
 TORTOLLA_POSSESSIVE:0 "Tortolla's"
 
 URSOC_NAME:0 "Ursoc"
 URSOC_POSSESSIVE:0 "Ursoc's"
 
 URSOL_NAME:0 "Ursol"
 URSOL_POSSESSIVE:0 "Ursol's"
 
 MOON_NAME:0 "moon"
 STORIES_NAME:0 "stories"

 PROPHET_MALE_NAME:0 "Prophet"
 PROPHET_FEMALE_NAME:0 "Prophet"
 
 PATRIARCH_NAME:0 "Patriarch"
 MATRIARCH_NAME:0 "Matriarch"
 
 HIGH_PROPHET_MALE_NAME:0 "High Prophet"
 HIGH_PROPHET_FEMALE_NAME:0 "High Prophet"

 HIGH_PRIEST_MALE_NAME:0 "High Priest"
 HIGH_PRIEST_FEMALE_NAME:0 "High Priestess"
 
 HIGH_PRIESTHOOD_NAME:0 "High Priesthood"
 
 EMERALD_DREAM_NAME:0 "the Emerald Dream"
 GREAT_FOREST_BEYOND_NAME:0 "the Great Forest Beyond"
 EMERALD_NIGHTMARE_NAME:0 "the Emerald Nightmare"
 
 ALAKIR_NAME:0 "Al'Akir"
 ALAKIR_POSSESSIVE:0 "Al'Akir's"
 
 RAGNAROS_NAME:0 "Ragnaros"
 RAGNAROS_POSSESSIVE:0 "Ragnaros'"
 
 THERAZANE_NAME:0 "Therazane"
 THERAZANE_POSSESSIVE:0 "Therazane's"
 
 HAMMER_NAME:0 "hammer"
 
 HIGH_SHAMAN_MALE_NAME:0 "High Shaman"
 HIGH_SHAMAN_FEMALE_NAME:0 "High Shaman"
 
 HIGH_CHURCH_NAME:0 "High Church"
 
 SHAMAN_MALE_NAME:0 "shaman"
 SHAMAN_MALE_PLURAL:0 "shamans"
 SHAMAN_FEMALE_NAME:0 "shaman"
 SHAMAN_FEMALE_PLURAL:0 "shamans"
 
 FIRELANDS_NAME:0 "the Firelands"
 
 OLD_ONE_NAME:0 "the Old One"
 OLD_ONE_POSSESSIVE:0 "the Old One's"
 
 SKYWALL_NAME:0 "the Skywall"
 
 THERADRAS_NAME:0 "Theradras"
 THERADRAS_POSSESSIVE:0 "Theradras'"
 
 ORDER_NAME:0 "Order"
 ORDER_POSSESSIVE:0 "Order's"
 
 DEEPHOLM_NAME:0 "the Deepholm"
 
 FLAME_NAME:0 "flame"
 GRIMOIRES_NAME:0 "grimoires"
 
 HIGH_WARLOCK_MALE_NAME:0 "High Warlock"
 HIGH_WARLOCK_FEMALE_NAME:0 "High Warlock"
 
 WARLOCK_MALE_NAME:0 "warlock"
 WARLOCK_MALE_PLURAL:0 "warlocks"
 WARLOCK_FEMALE_NAME:0 "warlock"
 WARLOCK_FEMALE_PLURAL:0 "warlocks"
 
 GREAT_DARK_BEYOND_NAME:0 "the Great Dark Beyond"
 
 SARGERAS_NAME:0 "Sargeras"
 SARGERAS_POSSESSIVE:0 "Sargeras'"
 
 NEPTULON_NAME:0 "Neptulon"
 NEPTULON_POSSESSIVE:0 "Neptulon's"
 
 ABYSSAL_MAW_NAME:0 "the Abyssal Maw"
 
 ORDOS_NAME:0 "Ordos"
 ORDOS_POSSESSIVE:0 "Ordos'"
 
 LIGHT_NAME:0 "Light"
 LIGHT_POSSESSIVE:0 "Light's"
 HOLY_LIGHT_NAME:0 "Holy Light"
 HOLY_LIGHT_POSSESSIVE:0 "Holy Light's"
 
 VOID_NAME:0 "Void"
 VOID_POSSESSIVE:0 "Void's"
 
 OLD_GODS_NAME:0 "the Old Gods"
 OLD_GODS_POSSESSIVE:0 "the Old Gods'"
 
 CHURCH_NAME:0 "church"
 CHURCH_PLURAL:0 "churches"
 
 CREST_NAME:0 "crest"
 SCRIPTURES_NAME:0 "scriptures"
 
 ARCHBISHOP_MALE_NAME:0 "Archbishop"
 ARCHBISHOP_FEMALE_NAME:0 "Archbishop"
 
 ARCHBISHOPRIC_NAME:0 "Archbishopric"
 
 CLERGY_NAME:0 "clergy"
 
 BISHOP_MALE_NAME:0 "bishop"
 BISHOP_MALE_PLURAL:0 "bishops"
 BISHOP_FEMALE_NAME:0 "bishop"
 BISHOP_FEMALE_PLURAL:0 "bishops"
 
 MAW_NAME:0 "maw"
 
 DARK_TITAN_NAME:0 "the Dark Titan"
 
 FORTUNA_NAME:0 "Fortuna"
 FORTUNA_POSSESSIVE:0 "Fortuna's"
 
 NAARU_NAME:0 "Naaru"
 NAARU_POSSESSIVE:0 "Naaru's"
 
 ###Loa
 AKALI_NAME:0 "Akali"
 AKALI_POSSESSIVE:0 "Akali's"
 
 # Akali_NAME:0 "Akil'darah"
 # Akali_POSSESSIVE:0 "Akil'darah's"
 
 AKILZON_NAME:0 "Akil'zon"
 AKILZON_POSSESSIVE:0 "Akil'zon's"
 
 AKUNDA_NAME:0 "Akunda"
 AKUNDA_POSSESSIVE:0 "Akunda's"
 
 BETHEKK_NAME:0 "Bethekk"
 BETHEKK_POSSESSIVE:0 "Bethekk's"
 
 BWONSAMDI_NAME:0 "Bwonsamdi"
 BWONSAMDI_POSSESSIVE:0 "Bwonsamdi's"
 
 DAMBALA_NAME:0 "Dambala"
 DAMBALA_POSSESSIVE:0 "Dambala's"
 
 SHADRA_NAME:0 "Elortha no Shadra"
 SHADRA_POSSESSIVE:0 "Elortha no Shadra's"
 
 KIMBUL_NAME:0 "Eraka no Kimbul"
 KIMBUL_POSSESSIVE:0 "Eraka no Kimbul's"
 
 GONK_NAME:0 "Gonk"
 GONK_POSSESSIVE:0 "Gonk's"
 
 GRAL_NAME:0 "Gral"
 GRAL_POSSESSIVE:0 "Gral's"
 
 GRIMATH_NAME:0 "Grimath"
 GRIMATH_POSSESSIVE:0 "Grimath's"
 
 HALAZZI_NAME:0 "Halazzi"
 HALAZZI_POSSESSIVE:0 "Halazzi's"
 
 HAKKAR_NAME:0 "Hakkar"
 HAKKAR_POSSESSIVE:0 "Hakkar's"
 
 HARKOA_NAME:0 "Har'koa"
 HARKOA_POSSESSIVE:0 "Har'koa's"
 
 HETHISS_NAME:0 "Hethiss"
 HETHISS_POSSESSIVE:0 "Hethiss's"
 
 HIREEK_NAME:0 "Hir'eek"
 HIREEK_POSSESSIVE:0 "Hir'eek's"
 
 JANI_NAME:0 "Jani"
 JANI_POSSESSIVE:0 "Jani's"
 
 JANALAI_NAME:0 "Jan'alai"
 JANALAI_POSSESSIVE:0 "Jan'alai's"
 
 KRAGWA_NAME:0 "Krag'wa"
 KRAGWA_POSSESSIVE:0 "Krag'wa's"
 
 LAKALI_NAME:0 "Lakali"
 LAKALI_POSSESSIVE:0 "Lakali's"
 
 LUKOU_NAME:0 "Lukou"
 LUKOU_POSSESSIVE:0 "Lukou's"
 
 MAMTOTH_NAME:0 "Mam'toth"
 MAMTOTH_POSSESSIVE:0 "Mam'toth's"
 
 NALORAKK_NAME:0 "Nalorakk"
 NALORAKK_POSSESSIVE:0 "Nalorakk's"
 
 PAKU_NAME:0 "Pa'ku"
 PAKU_POSSESSIVE:0 "Pa'ku's"
 
 QUETZLUN_NAME:0 "Quetz'lun"
 QUETZLUN_POSSESSIVE:0 "Quetz'lun's"
 
 REZAN_NAME:0 "Rezan"
 REZAN_POSSESSIVE:0 "Rezan's"
 
 RHUNOK_NAME:0 "Rhunok"
 RHUNOK_POSSESSIVE:0 "Rhunok's"
 
 SETHRALISS_NAME:0 "Sethraliss"
 SETHRALISS_POSSESSIVE:0 "Sethraliss'"
 
 SHIRVALLAH_NAME:0 "Shirvallah"
 SHIRVALLAH_POSSESSIVE:0 "Shirvallah's"
 
 SSERATUS_NAME:0 "Sseratus"
 SSERATUS_POSSESSIVE:0 "Sseratus'"
 
 THARONJA_NAME:0 "Tharon'ja"
 THARONJA_POSSESSIVE:0 "Tharon'ja's"
 
 TORCALI_NAME:0 "Torcali"
 TORCALI_POSSESSIVE:0 "Torcali's"
 
 TORGA_NAME:0 "Torga"
 TORGA_POSSESSIVE:0 "Torga's"
 
 MUEHZALA_NAME:0 "Ueetay no Mueh'zala"
 MUEHZALA_POSSESSIVE:0 "Ueetay no Mueh'zala's"
 
 ZANZA_NAME:0 "Zanza"
 ZANZA_POSSESSIVE:0 "Zanza's"
 
 VOODOO_MASK_NAME:0 "voodoo mask"
 
 DE_OTHER_SIDE:0 "de Other Side"
 
 ARIWO_NAME:0 "Ariwo"
 ARIWO_POSSESSIVE:0 "Ariwo's"
 
 LIFE_NAME:0 "Life"
 LIFE_POSSESSIVE:0 "Life's"
 
 CHI_JI_NAME:0 "Chi-Ji"
 CHI_JI_POSSESSIVE:0 "Chi-Ji's"
 
 NIUZAO_NAME:0 "Niuzao"
 NIUZAO_POSSESSIVE:0 "Niuzao's"
 
 XUEN_NAME:0 "Xuen"
 XUEN_POSSESSIVE:0 "Xuen's"
 
 YULON_NAME:0 "Yu'lon"
 YULON_POSSESSIVE:0 "Yu'lon's"
 
 MONKEY_KING_NAME:0 "Monkey King"
 MONKEY_KING_POSSESSIVE:0 "Monkey King's"
 
 SHAOHAO_NAME:0 "Shaohao"
 SHAOHAO_POSSESSIVE:0 "Shaohao's"
 
 SHA_NAME:0 "Sha"
 SHA_POSSESSIVE:0 "Sha"
 
 MISTS_NAME:0 "mists"
 
 GREAT_MIST_NAME:0 "mists"
 
 ALLSEEING_NAME:0 "the All-seeing"
 ALLSEEING_POSSESSIVE:0 "the All-seeing's"
 
 SPIDER_NAME:0 "spider"
 
 WORLD_WIDE_WEB_NAME:0 "world web"
 
 HIGH_TINKER_MALE_NAME:0 "High Tinker"
 HIGH_TINKER_FEMALE_NAME:0 "High Tinker"
 HIGH_TINKERHOOD:0 "High Tinkerhood"
 
 TINKER_MALE_NAME:0 "tinker"
 TINKER_MALE_PLURAL:0 "tinkers"
 TINKER_FEMALE_NAME:0 "tinker"
 TINKER_FEMALE_PLURAL:0 "tinkers"
 
 GORGOG_NAME:0 "Gorgog"
 GORGOG_POSSESSIVE:0 "Gorgog's"
 
 GROND_NAME:0 "Grond"
 GROND_POSSESSIVE:0 "Grond's"
 
 EVIL_SPIRITS_NAME:0 "evil spirits"
 EVIL_SPIRITS_POSSESSIVE:0 "evil spirits'"
 
 TOTEM_NAME:0 "totem"
 
 SPIRIT_WORLD_NAME:0 "spirit world"
 
 EARTH_MOTHER_NAME:0 "the Earth Mother"
 EARTH_MOTHER_POSSESSIVE:0 "the Earth Mother's"
 
 TIDEMOTHER_NAME:0 "the Tidemother"
 TIDEMOTHER_POSSESSIVE:0 "the Tidemother's"
 
 TAYUTKA_NAME:0 "Tayutka"
 TAYUTKA_POSSESSIVE:0 "Tayutka's"
 
 OACHANOA_NAME:0 "Oacha'noa"
 OACHANOA_POSSESSIVE:0 "Oacha'noa's"
 
 ISSLIRUK_NAME:0 "Issliruk"
 ISSLIRUK_POSSESSIVE:0 "Issliruk's"
 
 KARKUT_NAME:0 "Karkut"
 KARKUT_POSSESSIVE:0 "Karkut's"
 
 MONKEY_KING_NAME:0 "the Monkey King"
 MONKEY_KING_POSSESSIVE:0 "the Monkey King's"
 
 KROS_NAME:0 "Kros"
 KROS_POSSESSIVE:0 "Kros'"
 
 ### Titans
 AMANTHUL_NAME:0 "Aman'Thul"
 AMANTHUL_POSSESSIVE:0 "Aman'Thul's"
 
 EONAR_NAME:0 "Eonar"
 EONAR_POSSESSIVE:0 "Eonar's"
 
 NORGANNON_NAME:0 "Norgannon"
 NORGANNON_POSSESSIVE:0 "Norgannon's"
 
 GOLGANNETH_NAME:0 "Golganneth"
 GOLGANNETH_POSSESSIVE:0 "Golganneth's"
 
 KHAZGOROTH_NAME:0 "Khaz'goroth"
 KHAZGOROTH_POSSESSIVE:0 "Khaz'goroth's"
 
 AGGRAMAR_NAME:0 "Aggramar"
 AGGRAMAR_POSSESSIVE:0 "Aggramar's"
 
 ### Keepers
 ODYN_NAME:0 "Odyn"
 ODYN_POSSESSIVE:0 "Odyn's"
 
 ### Old Gods
 CTHUN_NAME:0 "C'Thun"
 CTHUN_POSSESSIVE:0 "C'Thun's"
 
 YSHAARJ_NAME:0 "Y'Shaarj"
 YSHAARJ_POSSESSIVE:0 "Y'Shaarj's"
 
 NZOTH_NAME:0 "N'Zoth"
 NZOTH_POSSESSIVE:0 "N'Zoth's"
 
 YOGG_SARON_NAME:0 "Yogg-Saron"
 YOGG_SARON_POSSESSIVE:0 "Yogg-Saron's"
 
 GHUUN_NAME:0 "G'huun"
 GHUUN_POSSESSIVE:0 "G'huun's"
 
 HIGH_SEA_PRIEST_MALE_NAME:0 "High Sea Priest"
 HIGH_SEA_PRIEST_FEMALE_NAME:0 "High Sea Priest"
 
 VALHALLAS_NAME:0 "Valhallas"
 HELHEIM_NAME:0 "Helheim"

 ARCHMAGE_MALE_NAME:0 "Archmage"
 ARCHMAGE_FEMALE_NAME:0 "Archmage"
<<<<<<< HEAD

 ### Faithless
 SNAKE_SCEPTER_NAME:0 "snake scepter"

 THE_GUIDE_MALE_NAME:0 "The Guide"
 THE_GUIDE_FEMALE_NAME:0 "The Guide"
 
 STORMCALLER_NAME:0 "Stormcaller"
 STORMCALLER_PLURAL:0 "Stormcallers"
=======
 
 ANZU_NAME:0 "Anzu"
 ANZU_POSSESSIVE:0 "Anzu's"
 
 KAALU_NAME:0 "Ka'alu"
 KAALU_POSSESSIVE:0 "Ka'alu's"
 
 SETHE_NAME:0 "Sethe"
 SETHE_POSSESSIVE:0 "Sethe's"
 
 RUKHMAR_NAME:0 "Rukhmar"
 RUKHMAR_POSSESSIVE:0 "Rukhmar's"
 
 FEATHER_NAME:0 "feather"
 
 LULABELLES_NAME:0 "lulabelles"
 
 SHADOW_SAGE_MALE_NAME:0 "Shadow-Sage"
 SHADOW_SAGE_FEMALE_NAME:0 "Shadow-Sage"
 
 SAGE_MALE_NAME:0 "sage"
 SAGE_MALE_PLURAL:0 "sages"
 SAGE_FEMALE_NAME:0 "sage"
 SAGE_FEMALE_PLURAL:0 "sages"
 
 HIGH_SAGE_MALE_NAME:0 "High Sage"
 HIGH_SAGE_FEMALE_NAME:0 "High Sage"
 
 SKIES_NAME:0 "the Skies"
 VEIL_NAME:0 "the Veil"
 
 TEROKK_NAME:0 "Terokk"
 TEROKK_POSSESSIVE:0 "Terokk's"
>>>>>>> f9200b5c
<|MERGE_RESOLUTION|>--- conflicted
+++ resolved
@@ -455,7 +455,6 @@
 
  ARCHMAGE_MALE_NAME:0 "Archmage"
  ARCHMAGE_FEMALE_NAME:0 "Archmage"
-<<<<<<< HEAD
 
  ### Faithless
  SNAKE_SCEPTER_NAME:0 "snake scepter"
@@ -465,7 +464,6 @@
  
  STORMCALLER_NAME:0 "Stormcaller"
  STORMCALLER_PLURAL:0 "Stormcallers"
-=======
  
  ANZU_NAME:0 "Anzu"
  ANZU_POSSESSIVE:0 "Anzu's"
@@ -498,5 +496,4 @@
  VEIL_NAME:0 "the Veil"
  
  TEROKK_NAME:0 "Terokk"
- TEROKK_POSSESSIVE:0 "Terokk's"
->>>>>>> f9200b5c
+ TEROKK_POSSESSIVE:0 "Terokk's"