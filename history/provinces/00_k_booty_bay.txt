﻿##d_booty_bay ###################################
###c_wild_cape
91 = {	# Wild Cape
	culture = blackwater
	religion = cult_of_wealth
	holding = castle_holding
}


###c_south_islands
94 = {	# South Islands
	culture = blackwater
	religion = cult_of_wealth
	holding = castle_holding
	
	600.1.1 = {
		culture = pirate_culture
		religion = tidemother
	}
}



##d_ludei ###################################
###c_surohi
95 = {	# Surohi
	culture = gurubashi
<<<<<<< HEAD
	religion = cult_of_shadra
=======
	religion = gurubism
>>>>>>> 8dd49195
	holding = castle_holding
}


###c_ludei
96 = {	# Lu'dei
	culture = gurubashi
<<<<<<< HEAD
	religion = cult_of_shadra
=======
	religion = gurubism
>>>>>>> 8dd49195
	holding = tribal_holding
}


###c_kihmu
99 = {	# Kihmu
	culture = gurubashi
<<<<<<< HEAD
	religion = cult_of_shadra
=======
	religion = gurubism
>>>>>>> 8dd49195
	holding = tribal_holding
}



##d_cape_of_stranglethorn ###################################
###c_vekrishe
100 = {	# Vekrishe
	culture = gurubashi
	religion = cult_of_hakkar
	holding = tribal_holding
}


###c_hardwrench
97 = {	# Hardwrench
	culture = gurubashi
	religion = cult_of_hakkar
	holding = tribal_holding
}


###c_nekmani
98 = {	# Nek'mani
	culture = murloc
	religion = water_deities
	holding = tribal_holding
}


###c_fikinnun
101 = {	# Fikinnun
	culture = gurubashi
	religion = cult_of_hakkar
	holding = tribal_holding
}


<|MERGE_RESOLUTION|>--- conflicted
+++ resolved
@@ -25,11 +25,7 @@
 ###c_surohi
 95 = {	# Surohi
 	culture = gurubashi
-<<<<<<< HEAD
-	religion = cult_of_shadra
-=======
 	religion = gurubism
->>>>>>> 8dd49195
 	holding = castle_holding
 }
 
@@ -37,11 +33,7 @@
 ###c_ludei
 96 = {	# Lu'dei
 	culture = gurubashi
-<<<<<<< HEAD
-	religion = cult_of_shadra
-=======
 	religion = gurubism
->>>>>>> 8dd49195
 	holding = tribal_holding
 }
 
@@ -49,11 +41,7 @@
 ###c_kihmu
 99 = {	# Kihmu
 	culture = gurubashi
-<<<<<<< HEAD
-	religion = cult_of_shadra
-=======
 	religion = gurubism
->>>>>>> 8dd49195
 	holding = tribal_holding
 }
 
