--- conflicted
+++ resolved
@@ -206,12 +206,8 @@
 394 = {	# Sunwell Plateau
 	culture = high_elf
 	religion = cult_of_sunwell
-<<<<<<< HEAD
-	holding = castle_holding
+	holding = church_holding
 	special_building = sunwell_01
-=======
-	holding = church_holding
->>>>>>> ee5c0f56
 	
 	603.8.7 = {
 		culture = scourge
