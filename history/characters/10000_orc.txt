﻿#dynasty=2000
10000={
	name=Blackhand
	dna = blackhand_dna_2
	dynasty_house = house_blackhand
	give_nickname=nick_the_destroyer
	culture=blackrock religion=orcish_fel
	sexuality = heterosexual
	martial=6 diplomacy=5 stewardship=4 intrigue=3 learning=4
	trait=education_martial_4 
	trait=wrathful trait=greedy trait=arrogant trait=arbitrary
	disallow_random_traits = yes
	father = 10701 #Ugratil
	542.1.13={ 
		birth=yes trait=creature_orc 
		effect = { make_important_lore_character_effect = yes }
	}
	558.1.13={
		effect={
			set_variable = { name = wc_endurance_physical_lifestyle_additional_perks_variable value = wc_perks_needed_for_level_3_physical_trait_value }
			set_variable = { name = wc_strength_physical_lifestyle_additional_perks_variable value = wc_perks_needed_for_level_3_physical_trait_value }
		}
		trait=physical_lifestyle_endurance_3
		trait=physical_lifestyle_strength_3
	}
	562.1.1={
		add_spouse = 10001	#Urukal
	}
	583.1.1={
		# create_bloodline = {
			# type = blackhand
		# }
		effect = {
			add_opinion = { modifier = loyal_servant target = character:10015 }
			# join_society_shadow_council_effect = yes
			fire_councillor = cp:councillor_spymaster
			assign_councillor_type = {
				type = councillor_spymaster
				target = character:10016
			}
		}
	}
	#Executed his own daughter
	584.1.1={
		trait=kinslayer_1
	}
	586.2.1={
		death = {
			death_reason = death_battle
			killer = 10050 #Orgrim Doomhammer
		}
	}
}
10001={
	name=Urukal
	dna = urukal_dna
	female = yes
	culture=blackrock religion=orcish_fel
	sexuality = heterosexual
	martial=7 diplomacy=4 stewardship=7 intrigue=2 learning=3
	trait=education_martial_2
	trait=arrogant trait=temperate
	543.9.27={ 
		birth=yes trait=creature_orc 
		effect = { make_important_lore_character_effect = yes } 
	}
	559.9.27={
		effect={
			set_variable = { name = wc_endurance_physical_lifestyle_additional_perks_variable value = wc_perks_needed_for_level_1_physical_trait_value }
			set_variable = { name = wc_strength_physical_lifestyle_additional_perks_variable value = wc_perks_needed_for_level_1_physical_trait_value }
		}
		trait=physical_lifestyle_endurance_1
		trait=physical_lifestyle_strength_1
	}
	586.9.8={ death=yes }
}
10002={
	name=Dal'rend
	dna = dalrend_dna
	### dynasty=2000
	dynasty_house = house_blackhand
	culture=blackrock religion=orcish_fel
	martial=6 diplomacy=5 stewardship=5 intrigue=2 learning=2
	trait=education_martial_3
	trait=arrogant trait=greedy trait=wrathful trait=zealous
	disallow_random_traits = yes
	father=10000
	mother=10001
	563.9.14={ 
		birth=yes trait=creature_orc 
		effect = { make_important_lore_character_effect = yes } 
	}
	579.9.14={
		effect={
			set_variable = { name = wc_endurance_physical_lifestyle_additional_perks_variable value = wc_perks_needed_for_level_3_physical_trait_value }
			set_variable = { name = wc_strength_physical_lifestyle_additional_perks_variable value = wc_perks_needed_for_level_3_physical_trait_value }
		}
		trait=physical_lifestyle_endurance_3
		trait=physical_lifestyle_strength_3
	}
	608.4.7={ death=yes }
}
10003={
	name=Maim
	dna = maim_dna
	### dynasty=2000
	dynasty_house = house_blackhand
	culture=blackrock religion=orcish_fel
	martial=5 diplomacy=4 stewardship=4 intrigue=1 learning=1
	trait=education_martial_2
	trait=content trait=sadistic trait=arbitrary
	disallow_random_traits = yes
	father=10000
	mother=10001
	565.1.18={ 
		birth=yes trait=creature_orc 
		effect = { make_important_lore_character_effect = yes } 
	}
	581.1.18={
		effect={
			set_variable = { name = wc_endurance_physical_lifestyle_additional_perks_variable value = wc_perks_needed_for_level_3_physical_trait_value }
			set_variable = { name = wc_strength_physical_lifestyle_additional_perks_variable value = wc_perks_needed_for_level_3_physical_trait_value }
		}
		trait=physical_lifestyle_endurance_3
		trait=physical_lifestyle_strength_3
	}
	603.3.23={ death=yes }
}
#Griselda Blackhand
10004={
	name=Griselda
	dna = griselda_dna
	female = yes
	### dynasty=2000
	dynasty_house = house_blackhand
	culture=blackrock religion=orcish_fel
	sexuality = heterosexual
	martial=3 diplomacy=5 stewardship=3 intrigue=4 learning=2
	trait=education_intrigue_2
	trait=chaste trait=humble trait=brave trait=content
	father=10000 #Blackhand
	mother=10001
	566.3.11={ 
		birth=yes trait=creature_orc 
		effect = { make_important_lore_character_effect = yes } 
	}
	582.3.11={
		effect={
			set_variable = { name = wc_dexterity_physical_lifestyle_additional_perks_variable value = wc_perks_needed_for_level_1_physical_trait_value }
			set_variable = { name = wc_strength_physical_lifestyle_additional_perks_variable value = wc_perks_needed_for_level_1_physical_trait_value }
		}
		trait=physical_lifestyle_dexterity_1
		trait=physical_lifestyle_strength_1
	}
	583.1.1={
		employer=10000 #Blackhand[2000]
		effect={
			set_relation_soulmate = character:52450 #Turok
		}
	}
	#Executed by Blackhand
	584.1.1={
		death = { death_reason = death_murder_known killer = 10000 } #Blackhand
	}
}

#dynasty=2150
10005={
	name=Kilrogg
    dna=kilrogg_dna_2
	dynasty=2150
	culture=bleeding_hollow religion=orcish_fel
	sexuality = heterosexual
	martial=8 diplomacy=6 stewardship=7 intrigue=5 learning=7
	trait=education_martial_3
	trait=brave trait=patient trait=temperate trait=just 
	trait=one_eyed trait=berserker
	disallow_random_traits = yes
	516.1.15={ 
		birth=yes trait=creature_orc 
		effect = { make_important_lore_character_effect = yes }
	}
	542.1.15={
		effect={
			set_variable = { name = wc_endurance_physical_lifestyle_additional_perks_variable value = wc_perks_needed_for_level_3_physical_trait_value }
			set_variable = { name = wc_strength_physical_lifestyle_additional_perks_variable value = wc_perks_needed_for_level_3_physical_trait_value }
		}
		trait=physical_lifestyle_endurance_3
		trait=physical_lifestyle_strength_3
	}
	591.6.18={ death=yes }
}
bleedinghollow1={
	name=Ugannar			
	dynasty=2150
	culture=bleeding_hollow religion=orcish_fel
	martial=9 diplomacy=5 stewardship=3 intrigue=5 learning=7
	trait=education_learning_3
	trait=zealous trait=vengeful trait=ambitious
	555.9.26={ 
		birth=yes trait=creature_orc
	}
	583.1.1={ employer=10005 }
	603.1.1={
		add_prestige = 200	#Freed from internment camps and elected leader of clan
		trait=one_eyed		#Vision Quest
		trait=berserker
		#employer=10021
	}
	608.12.22={ death=yes }
	
}
10007={
	name=Boram
	culture=bleeding_hollow religion=orcish_fel
	martial=5 diplomacy=8 stewardship=6 intrigue=6 learning=4
	trait=education_martial_2 trait=trusting trait=sadistic trait=arbitrary
	trait=deceitful
	dynasty=2150
	father=10005	# Kilrogg
	537.4.7={ birth=yes trait=creature_orc }
	566.4.7={
		effect={
			set_variable = { name = wc_endurance_physical_lifestyle_additional_perks_variable value = wc_perks_needed_for_level_2_physical_trait_value }
			set_variable = { name = wc_strength_physical_lifestyle_additional_perks_variable value = wc_perks_needed_for_level_2_physical_trait_value }
		}
		trait=physical_lifestyle_endurance_2
		trait=physical_lifestyle_strength_2
	}
	570.8.27={
		death = {
			death_reason = death_battle
			killer = 10005
		}
	}
}
10008={
	name=Makban
	culture=bleeding_hollow religion=orcish_fel
	martial=8 diplomacy=5 stewardship=6 intrigue=5 learning=4
	trait=education_martial_3 trait=arrogant
	trait=greedy trait=arbitrary 
	dynasty=2150
	father=10007	#Boram
	558.4.26={ birth=yes trait=creature_orc }
	582.4.26={
		effect={
			set_variable = { name = wc_endurance_physical_lifestyle_additional_perks_variable value = wc_perks_needed_for_level_1_physical_trait_value }
			set_variable = { name = wc_strength_physical_lifestyle_additional_perks_variable value = wc_perks_needed_for_level_1_physical_trait_value }
		}
		trait=physical_lifestyle_endurance_1
		trait=physical_lifestyle_strength_1
	}
	582.9.23={
		death = {
			death_reason = death_battle
			killer = 10005
		}
	}
}
10009={
	name=Thragagus
	culture=bleeding_hollow religion=orcish_fel
	martial=7 diplomacy=6 stewardship=5 intrigue=5 learning=6
	trait=education_martial_2 trait=arrogant trait=lazy
	trait=greedy
	father=10005		# Kilrogg
	dynasty=2150
	540.6.18={ birth=yes trait=creature_orc }
	567.6.18={
		effect={
			set_variable = { name = wc_endurance_physical_lifestyle_additional_perks_variable value = wc_perks_needed_for_level_2_physical_trait_value }
			set_variable = { name = wc_strength_physical_lifestyle_additional_perks_variable value = wc_perks_needed_for_level_2_physical_trait_value }
		}
		trait=physical_lifestyle_endurance_2
		trait=physical_lifestyle_strength_2
	}
	570.12.19={
		death = {
			death_reason = death_battle
			killer = 10005
		}
	}
}
10010={
	name=Marmurak
	culture=bleeding_hollow religion=orcish_fel
	martial=6 diplomacy=5 stewardship=6 intrigue=4 learning=3
	trait=education_martial_1 trait=paranoid
	trait=sadistic
	dynasty=2150
	father=10009	#Thragagus
	560.4.9={ birth=yes trait=creature_orc }
	582.4.9={
		effect={
			set_variable = { name = wc_endurance_physical_lifestyle_additional_perks_variable value = wc_perks_needed_for_level_2_physical_trait_value }
			set_variable = { name = wc_strength_physical_lifestyle_additional_perks_variable value = wc_perks_needed_for_level_2_physical_trait_value }
		}
		trait=physical_lifestyle_endurance_2
		trait=physical_lifestyle_strength_2
	}
	582.12.26={
		death = {
			death_reason = death_battle
			killer = 10005
		}
	}
}
10011={
	name=Ronagarstan
	culture=bleeding_hollow religion=orcish_fel
	martial=5 diplomacy=8 stewardship=7 intrigue=5 learning=4
	trait=education_martial_2 trait=sadistic trait=paranoid
	trait=deceitful
	father=10005
	dynasty=2150
	548.4.23={ birth=yes trait=creature_orc }
	570.4.23={
		effect={
			set_variable = { name = wc_endurance_physical_lifestyle_additional_perks_variable value = wc_perks_needed_for_level_1_physical_trait_value }
			set_variable = { name = wc_strength_physical_lifestyle_additional_perks_variable value = wc_perks_needed_for_level_1_physical_trait_value }
		}
		trait=physical_lifestyle_endurance_1
		trait=physical_lifestyle_strength_1
	}
	575.1.19={
		death = {
			death_reason = death_battle
			killer = 10005
		}
	}
}

#dynasty=2100
# 10012={
	# name=Kargath
	# culture=shattered_hand religion=orcish_fel
	# martial=6 diplomacy=7 stewardship=7 intrigue=5 learning=4
	# dynasty=2100
	# trait=education_martial_4 trait=sadistic
	# trait=diligent trait=wrathful trait=ambitious 
	# disallow_random_traits = yes
	# 553.6.18={ 
		# birth=yes trait=creature_orc
		# effect = { make_important_lore_character_effect = yes }
	#}
	# 553.6.18={
		# effect = { add_artifact = prosthetic_blade_hand }
	# }
	# 569.6.18={
		# effect={
			# set_variable = { name = wc_endurance_physical_lifestyle_additional_perks_variable value = wc_perks_needed_for_level_3_physical_trait_value }
			# set_variable = { name = wc_strength_physical_lifestyle_additional_perks_variable value = wc_perks_needed_for_level_3_physical_trait_value }
		# }
		# trait=physical_lifestyle_endurance_3
		# trait=physical_lifestyle_strength_3
	# }
	# 583.1.1={
		# effect={
			# join_society_shadow_council_effect = yes
			# society_rank_up = 1
		# }
	# }
	# 591.2.19={ death=yes }
# }

# dynasty = 2353
# CK3 - NEEDS MAJOR REWRITE, WAS FAULTY
10014={
	name=Ner'zhul
	dynasty_house = house_shadowmoon
	culture=shadowmoon religion=orcish_shamanism
	sexuality = heterosexual
	martial=5 diplomacy=6 stewardship=5 intrigue=5 learning=7
	trait = education_learning_4
	trait = shrewd trait = patient trait = ambitious trait = callous
	511.8.11 = { 
		birth=yes trait=creature_orc 
		effect = { make_important_lore_character_effect = yes } 
	}
	511.8.11 = {
		effect = {
			if = {
				limit = { game_start_date < 591.11.1 }
				purge_historical_character_effect = yes
			}
		}
	}
<<<<<<< HEAD
	531.8.11 = {
		effect={ set_variable = { name = wc_elemental_water_magic_lifestyle_additional_perks_variable value = wc_perks_needed_for_level_3_magic_trait_value } }
		trait=user_of_elemental_water_spirit_magic_3
=======
	531.8.11 = { 
		effect={ 
			set_variable = { name = wc_elemental_water_magic_lifestyle_additional_perks_variable value = wc_perks_needed_for_level_3_magic_trait_value }
			set_variable = { name = wc_elemental_air_magic_lifestyle_additional_perks_variable value = wc_perks_needed_for_level_3_magic_trait_value }
		}
>>>>>>> 77ee55f1
	}
	591.11.1={
		culture=scourge religion=death_god
		trait = being_undead
		remove_trait = creature_orc
		add_trait = creature_lich
		effect={ set_variable = { name = wc_death_magic_lifestyle_additional_perks_variable value = wc_perks_needed_for_level_5_magic_trait_value } }
		trait=user_of_death_magic_5
		remove_trait=user_of_elemental_water_spirit_magic_3
		trait=user_of_elemental_water_decay_magic_3
		trait = lich_king
		remove_trait = education_learning_4
		add_trait = education_learning_5
		#trait = in_ice_prison added in on_game_start on action, because it gives error in error.log in 2nd-3d bookmark
		
		effect = {
			scourge_603_pack_effect = yes
		}
	}
	605.7.1={ death=yes } # becomes fused with Arthas
}

#dynasty=2350
10015={
	name=Gul'dan
    dna=guldan_dna_2
	dynasty=2350
	culture=shadowmoon religion=orcish_fel
	martial=4 diplomacy=5 stewardship=4 intrigue=6 learning=5
	trait=education_learning_4 
	trait=hunchbacked
	trait=ambitious trait=magic_good_3 trait=arrogant trait=wrathful trait=deceitful
	disallow_random_traits = yes
	# Actually, Gul'dan is pretty young, he looks old because of Fel
	553.6.18={ 
		birth=yes trait=creature_orc 
		effect = { make_important_lore_character_effect = yes } 
	}
	573.1.1={
		effect = {
			add_character_modifier = fel_corruption_modifier
			set_variable = { name = wc_disorder_magic_lifestyle_additional_perks_variable value = wc_perks_needed_for_level_4_magic_trait_value }
		}
		trait=user_of_disorder_magic_4
	}
	583.1.1={
		effect={
			# give_council_position doesn't work
			liege = {
				fire_councillor = cp:councillor_chancellor
				assign_councillor_type = {
					type = councillor_chancellor
					target = root
				}
			}
			fire_councillor = cp:councillor_court_chaplain
			assign_councillor_type = {
				type = councillor_court_chaplain
				target = character:10023
			}
			
			# join_society_shadow_council_effect = yes
			# set_society_grandmaster = yes
			# add_society_currency_massive_effect = yes
		}
	}
	587.6.1={
		culture = stormreaver
	} 
	590.2.19={ death=yes }
}

#dynasty=none
10016={
	name=Nagaz
	culture=bleeding_hollow religion=orcish_fel
	martial=4 diplomacy=4 stewardship=3 intrigue=6 learning=5
	trait=education_learning_3 
	trait=sadistic trait=arrogant trait=deceitful
	540.1.1={ birth=yes trait=creature_orc }
	556.1.1={
		effect={ set_variable = { name = wc_disorder_magic_lifestyle_additional_perks_variable value = wc_perks_needed_for_level_3_magic_trait_value } }
		trait=user_of_disorder_magic_3
	}
	583.1.1={
		employer = 10000
		effect={
			if = { limit = { character:10015 = { is_alive = yes } } add_opinion = { modifier = loyal_servant target = character:10015 } }
			# join_society_shadow_council_effect = yes
			# society_rank_up = 2
		}
	}
	587.6.1={
		culture = stormreaver
	} 
	590.2.19={
		effect = {
			#set_society_grandmaster = yes
			#add_society_currency_massive_effect = yes
		}
	}
	609.1.19={ death=yes }
}

#dynasty=none
10017={
	name=Teron'gor
	culture=shadowmoon
	religion=orcish_fel
	martial=6 diplomacy=5 stewardship=4 intrigue=6 learning=6
	trait=education_learning_3 
	trait=sadistic trait=wrathful
	536.1.1={ 
		birth=yes trait=creature_orc
		effect = { make_important_lore_character_effect = yes }
	}
	552.1.1={
		effect={ set_variable = { name = wc_disorder_magic_lifestyle_additional_perks_variable value = wc_perks_needed_for_level_3_magic_trait_value } }
		trait=user_of_disorder_magic_3
	}
	583.1.1={
		employer = 10000
		effect={
			if = { limit = { character:10015 = { is_alive = yes } } add_opinion = { modifier = loyal_servant target = character:10015 } }
			#join_society_shadow_council_effect = yes
			#society_rank_up = 2
		}
	}
	587.6.1={
		remove_trait = creature_orc
		trait = being_undead
		add_trait = creature_human
		culture = stormreaver
		effect={
			set_variable = { name = wc_endurance_physical_lifestyle_additional_perks_variable value = wc_perks_needed_for_level_1_physical_trait_value }
			set_variable = { name = wc_strength_physical_lifestyle_additional_perks_variable value = wc_perks_needed_for_level_1_physical_trait_value }
			set_variable = { name = wc_death_magic_lifestyle_additional_perks_variable value = wc_perks_needed_for_level_2_magic_trait_value }
			# set_name = Teron
			# dynasty = 2352	# Gorefiend
		}
		trait=physical_lifestyle_endurance_1
		trait=physical_lifestyle_strength_1
		trait=user_of_death_magic_2
	}
	609.2.19={ death=yes }
}

#dynasty=none
10018={
	name=Fel'dan
	dynasty=2354
	culture=shadowmoon religion=orcish_fel
	sexuality = heterosexual
	martial=3 diplomacy=6 stewardship=4 intrigue=7 learning=3
	trait=education_learning_3 trait=sadistic trait=arrogant trait = lustful
	541.1.1={ birth=yes trait=creature_orc }
	557.1.1={
		effect={ set_variable = { name = wc_disorder_magic_lifestyle_additional_perks_variable value = wc_perks_needed_for_level_3_magic_trait_value } }
		trait=user_of_disorder_magic_3
	}
	583.1.1={
		employer = 10000
		effect={
			if = { limit = { character:10015 = { is_alive = yes } } add_opinion = { modifier = loyal_servant target = character:10015 } }	#Gul'dan
			#join_society_shadow_council_effect = yes
			#society_rank_up = 2
		}
	}
	587.6.1={
		culture = stormreaver
	}
	603.1.1={
		employer = 10550 #Jubei'thos
		effect = {
			set_relation_lover = character:450000 # Moora
			set_relation_lover = character:450001 # Salia
		}
	}
	605.10.5 = {
		trait = being_demon
	}
	608.2.19={ death=yes }
}

#dynasty=2200
10019={
	name=Durotan
	dynasty=2200
	dna=durotan_dna
	culture=frostwolf religion=orcish_shamanism
	sexuality = heterosexual
	martial=5 diplomacy=7 stewardship=6 intrigue=3 learning=3
	trait=education_martial_3 
	trait=honest trait=patient trait=just trait=brave 
	disallow_random_traits = yes
	558.1.2={ 
		birth=yes trait=creature_orc 
		effect = { make_important_lore_character_effect = yes } 
	}
	558.1.2={
		effect={
			set_relation_best_friend = character:10050

			set_variable = { name = wc_endurance_physical_lifestyle_additional_perks_variable value = wc_perks_needed_for_level_4_physical_trait_value }
			set_variable = { name = wc_strength_physical_lifestyle_additional_perks_variable value = wc_perks_needed_for_level_4_physical_trait_value }
		}
		trait=physical_lifestyle_endurance_4
		trait=physical_lifestyle_strength_4
	}
	578.1.1={
		add_spouse = 10020
		effect = { set_relation_soulmate = character:10020 }
	}
	583.1.1={
		add_prestige = 300
		#faith law doesnt allow, sry
		#fire_councillor = cp:councillor_court_chaplain
		#assign_councillor_type = {
		#	type = councillor_court_chaplain
		#	target = character:10100
		#}
	}
	# 583.8.12={
		# create_bloodline = {
			# type = durotan
		# }
	# }
	585.1.1={
		death = {
			death_reason = death_murder
			killer=10015 #Gul'dan
		}
	}
}
10020={
	name=Draka
	female = yes
	dna=draka_dna
	culture=frostwolf religion=orcish_shamanism
	sexuality = heterosexual
	martial=3 diplomacy=6 stewardship=3 intrigue=5 learning=6
	trait=education_martial_2 trait=honest trait=brave trait=compassionate trait=patient
	558.8.6={ birth=yes trait=creature_orc }
	578.8.6={
		effect={
			set_variable = { name = wc_endurance_physical_lifestyle_additional_perks_variable value = wc_perks_needed_for_level_3_physical_trait_value }
			set_variable = { name = wc_strength_physical_lifestyle_additional_perks_variable value = wc_perks_needed_for_level_3_physical_trait_value }
		}
		trait=physical_lifestyle_endurance_3
		trait=physical_lifestyle_strength_3
	}
	585.1.1={
		death = {
			death_reason = death_murder
			killer=10015 #Gul'dan
		}
	}
}
10021={
	name=Go'el
	dynasty=2200
    dna = thrall_dna_2
	culture=frostwolf religion=orcish_shamanism
	sexuality = heterosexual
	martial=4 diplomacy=7 stewardship=5 intrigue=2 learning=6
	father=10019	#Durotan
	mother = 10020	#Draka
	583.1.1={ 
		birth=yes trait=creature_orc 
		effect = { make_important_lore_character_effect = yes }
	}
	585.1.1={
		effect = {
			if = {
				limit = { game_start_date < 601.3.24 }
				imprison = {
					target = character:53001 #Aedelas
					type = dungeon
				}
			}
			change_first_name = Thrall
			learn_language = language_common
		}
	}
	603.1.1={
		culture = durotaric
		trait=education_martial_3
		trait=content trait=patient trait=brave trait=shrewd trait=honest
		effect = {
			set_relation_friend = character:68001 #Vol'jin

			set_variable = { name = wc_endurance_physical_lifestyle_additional_perks_variable value = wc_perks_needed_for_level_2_physical_trait_value }
			set_variable = { name = wc_strength_physical_lifestyle_additional_perks_variable value = wc_perks_needed_for_level_2_physical_trait_value }
			set_variable = { name = wc_elemental_fire_magic_lifestyle_additional_perks_variable value = wc_perks_needed_for_level_1_magic_trait_value }
			set_variable = { name = wc_elemental_water_magic_lifestyle_additional_perks_variable value = wc_perks_needed_for_level_1_magic_trait_value }
			set_variable = { name = wc_elemental_air_magic_lifestyle_additional_perks_variable value = wc_perks_needed_for_level_1_magic_trait_value }
			set_variable = { name = wc_elemental_earth_magic_lifestyle_additional_perks_variable value = wc_perks_needed_for_level_1_magic_trait_value }
		}
		trait=physical_lifestyle_endurance_2
		trait=physical_lifestyle_strength_2
		trait=user_of_elemental_fire_spirit_magic_1
		trait=user_of_elemental_water_spirit_magic_1
		trait=user_of_elemental_air_spirit_magic_1
		trait=user_of_elemental_earth_spirit_magic_1
	}
	603.5.10={
		effect={
			set_relation_friend = character:210000 #Cairne
		}
	}
	605.5.20={
		add_gold = 300 #Military budget
	}
	640.6.6={ death=yes }
}

#dynasty=2351
10022={
	name=Ragnok
	dynasty=2351
	culture=bonechewer religion=orcish_fel
	martial=5 diplomacy=1 stewardship=4 intrigue=6 learning=6
	trait=education_learning_3 trait=greedy trait=patient trait=deceitful trait=content
	disallow_random_traits = yes
	532.1.1={ birth=yes trait=creature_orc }
	548.1.1={
		effect={ set_variable = { name = wc_disorder_magic_lifestyle_additional_perks_variable value = wc_perks_needed_for_level_3_magic_trait_value } }
		trait=user_of_disorder_magic_3
	}
	583.1.1={
		employer = 10000
		effect={
			add_opinion = { modifier = loyal_servant target = character:10015 }
			#join_society_shadow_council_effect = yes
			#society_rank_up = 2
		}
	}
	587.1.1={
		remove_trait = creature_orc
		trait = being_undead
		add_trait = creature_human
		culture = stormreaver
		effect={
			set_variable = { name = wc_endurance_physical_lifestyle_additional_perks_variable value = wc_perks_needed_for_level_1_physical_trait_value }
			set_variable = { name = wc_strength_physical_lifestyle_additional_perks_variable value = wc_perks_needed_for_level_1_physical_trait_value }
			set_variable = { name = wc_death_magic_lifestyle_additional_perks_variable value = wc_perks_needed_for_level_2_magic_trait_value }
		}
		trait=physical_lifestyle_endurance_1
		trait=physical_lifestyle_strength_1
		trait=user_of_death_magic_2
	}
	591.10.6={ death=yes }
}

#dynasty=none
10023={
	name=Drak'thul
	culture=frostwolf religion=orcish_fel
	martial=5 diplomacy=3 stewardship=4 intrigue=5 learning=5
	trait=education_intrigue_2 trait=physique_good_1 trait=lifestyle_mystic trait=magic_good_1
	trait=craven trait=shy trait=deceitful trait=shrewd
	558.1.1={ birth=yes trait=creature_orc }
	574.1.1={
		effect={ set_variable = { name = wc_disorder_magic_lifestyle_additional_perks_variable value = wc_perks_needed_for_level_3_magic_trait_value } 
			add_trait_xp = {
				trait = lifestyle_mystic
				value = 50
			}
			add_trait = user_of_disorder_magic_3
		}
	}
	583.1.1={
		employer = 10015 #Gul'dan
		effect={
			if = { limit = { character:10015 = { is_alive = yes } } add_opinion = { modifier = loyal_servant target = character:10015 } }	#Gul'dan
			# join_society_shadow_council_effect = yes
			# society_rank_up = 2
		}
	}
	587.6.1={
		culture = stormreaver
	} 
	628.2.19={ death=yes }
}

#dynasty=2001
10050={
	name=Orgrim
	dna = orgrim_doomhammer_dna_2
	dynasty=2001
	culture=blackrock religion=orcish_shamanism
	martial=7 diplomacy=4 stewardship=5 intrigue=6 learning=3
	trait=education_martial_4 trait=education_martial_prowess_4 trait=physique_good_3 trait=honest trait=wrathful trait=brave trait=ambitious trait=shrewd
	disallow_random_traits = yes
	558.1.1={
		birth=yes trait=creature_orc
		effect = { make_important_lore_character_effect = yes }
	}
	578.1.1={
		effect={
			set_variable = { name = wc_endurance_physical_lifestyle_additional_perks_variable value = wc_perks_needed_for_level_4_physical_trait_value }
			set_variable = { name = wc_strength_physical_lifestyle_additional_perks_variable value = wc_perks_needed_for_level_4_physical_trait_value }
		}
		trait=physical_lifestyle_endurance_4
		trait=physical_lifestyle_strength_4
	}
	583.1.1={
		add_prestige = 750		# Should be able to invite clans when he's Warchief
		add_piety = 375
		add_pressed_claim = title:e_horde
		add_pressed_claim = title:k_blackrock_clan
		give_council_position = councillor_marshal
	}
	587.1.1={ effect = { learn_language = language_common } }
	601.11.1={ death=yes }
}

# dynasty=2002 Not really lore void undead rulers of Crestfall
10060={
	name=Dilik
	female=yes
	dynasty=2002
	culture=blackrock religion=orcish_fel
	martial=4 diplomacy=6 stewardship=6 intrigue=6 learning=4
	trait=education_martial_1 trait=generous trait=trusting trait=sadistic
	556.2.11={ birth=yes trait=creature_orc }
	581.1.1={
		effect={
			set_variable = { name = wc_endurance_physical_lifestyle_additional_perks_variable value = wc_perks_needed_for_level_2_physical_trait_value }
			set_variable = { name = wc_strength_physical_lifestyle_additional_perks_variable value = wc_perks_needed_for_level_2_physical_trait_value }
		}
		trait=physical_lifestyle_endurance_2
		trait=physical_lifestyle_strength_2
	}
	590.1.1={
		trait=being_undead
		religion=voidfarer
	}
	700.5.20={ death=yes }
}
10061={
	name=Caloch
	dynasty=2002
	culture=blackrock religion=orcish_fel
	martial=6 diplomacy=7 stewardship=7 intrigue=7 learning=6
	trait=education_intrigue_4 trait=trusting trait=arrogant trait=zealous trait=gluttonous 
	mother=10060	#Dilik
	570.1.12={birth=yes trait=creature_orc }
	590.1.1={
		trait=being_undead
		religion=voidfarer
		effect={ set_variable = { name = wc_death_magic_lifestyle_additional_perks_variable value = wc_perks_needed_for_level_2_magic_trait_value } }
		trait=user_of_death_magic_2
	}
	700.9.23={ death=yes }
}

# dynasty=2201
10100={
	name=Drek'thar
	dna=drekthar_dna
	dynasty=2201
	culture=frostwolf religion=orcish_shamanism
	martial=6 diplomacy=5 stewardship=6 intrigue=4 learning=6
	trait=education_learning_3
	trait=blind trait=magic_good_2
	trait=brave trait=honest trait=content trait=diligent 
	546.6.26={
		birth=yes trait=creature_orc 
		effect = { make_important_lore_character_effect = yes } 
	}
	566.1.1={
		effect={
			set_variable = { name = wc_elemental_fire_magic_lifestyle_additional_perks_variable value = wc_perks_needed_for_level_2_magic_trait_value }
			set_variable = { name = wc_elemental_water_magic_lifestyle_additional_perks_variable value = wc_perks_needed_for_level_2_magic_trait_value }
			set_variable = { name = wc_elemental_air_magic_lifestyle_additional_perks_variable value = wc_perks_needed_for_level_2_magic_trait_value }
			set_variable = { name = wc_elemental_earth_magic_lifestyle_additional_perks_variable value = wc_perks_needed_for_level_2_magic_trait_value }
		}
		trait=user_of_elemental_fire_spirit_magic_2
		trait=user_of_elemental_water_spirit_magic_2
		trait=user_of_elemental_air_spirit_magic_2
		trait=user_of_elemental_earth_spirit_magic_2
	}
	#583.1.1={
	#	employer=10019
	#	give_council_position = councillor_court_chaplain
	#}
	625.8.10={ death=yes }
}

# dynasty=2300
10200={
	name=Grommash
	dna = grommash_dna
	dynasty_house=house_hellscream
	culture=warsong religion=orcish_shamanism
	sexuality = heterosexual
	martial=5 diplomacy=8 stewardship=7 intrigue=5 learning=6
	trait=education_martial_4
	trait = physique_good_3
	trait=wrathful trait=brave trait=impatient trait=lifestyle_blademaster
	father = golmash
	556.2.21={ 
		birth=yes trait=creature_orc 
		effect = { make_important_lore_character_effect = yes }
	}
	556.2.21 = {
		effect = {
			if = {
				limit = { NOT = { game_start_date >= 603.1.1 } }
				vanish_historical_character_effect = yes
			}
		}
	}
	572.2.21={
		effect={
			set_variable = { name = wc_endurance_physical_lifestyle_additional_perks_variable value = wc_perks_needed_for_level_4_physical_trait_value }
			set_variable = { name = wc_strength_physical_lifestyle_additional_perks_variable value = wc_perks_needed_for_level_4_physical_trait_value }
			add_trait_xp = {
				trait = lifestyle_blademaster
				value = 50
			}
		}
		trait=physical_lifestyle_endurance_4
		trait=physical_lifestyle_strength_4
	}
	577.5.12={
		add_spouse = 10600
	}
	603.10.27={
		# create_bloodline = { #Defeats Mannoroth
			# type = grommash
		# }
		death = { death_reason = death_battle }
	}	
}
garrosh = {
	name = Garrosh
	dna = garrosh_dna
	dynasty_house = house_hellscream
	culture = maghar
	religion = orcish_shamanism
	martial=5 diplomacy=8 stewardship=7 intrigue=5 learning=6
	trait=education_martial_4 trait=education_martial_prowess_4
	trait=wrathful trait=impatient trait=brave
	trait = physique_good_3
	father = 10200
	mother = 10600
	581.5.15 = {
		birth = yes trait = creature_orc
		effect = { make_important_lore_character_effect = yes }
	}
	581.5.15 = {
		effect = {
			if = {
				limit = { game_start_date < 609.12.25 }
				vanish_historical_character_effect = yes
			}
		}
	}
	614.12.23 = {
		death = { death_reason = death_battle }
	}
}
golmash = {
	name = Golmash
	dynasty_house = house_hellscream
	culture = warsong
	religion = orcish_shamanism
	martial=10 diplomacy=6 stewardship=5 intrigue=5 learning=5
	trait = education_martial_4
	trait = stubborn
	trait = brave
	trait = arrogant 
	disallow_random_traits = yes
	505.1.1={ 
		birth=yes
		trait=creature_orc
	}
	523.1.1={
		give_nickname = nick_the_giantslayer
	}	
	571.1.1={
		death = { death_reason = death_battle }
	}	
}

# dynasty=2400
10250={
	name=Nekros
	dynasty=2400
	culture=dragonmaw religion=orcish_fel
	martial=6 diplomacy=4 stewardship=5 intrigue=6 learning=5
	trait=education_martial_3
	trait=sadistic trait=cynical trait=deceitful trait=content
	545.5.26={ 
		birth=yes trait=creature_orc
		effect = { make_important_lore_character_effect = yes } # Locked Alexstrasza away in his dungeon Grim Batol
	}
	545.5.26={
		effect = {
			if = {
				limit = { NOT = { game_start_date >= 590.1.1 } }
				purge_historical_character_effect = yes
			}
		}
	}
	561.5.26={
		effect={ set_variable = { name = wc_disorder_magic_lifestyle_additional_perks_variable value = wc_perks_needed_for_level_3_magic_trait_value } }
		trait=user_of_disorder_magic_3
	}
	591.10.23={ death={ death_reason=death_battle } }
}

10251={
	name=Nek'rosh
	dynasty=2400
	father=10250
	culture=dragonmaw religion=orcish_fel
	martial=5 diplomacy=5 stewardship=6 intrigue=5 learning=6
	trait=education_martial_3
	trait=temperate trait=physique_good_1 trait=diligent trait=brave trait=arrogant
	565.5.26={ birth=yes trait=creature_orc }
	565.5.26={
		effect = {
			if = {
				limit = { NOT = { game_start_date >= 590.1.1 } }
				purge_historical_character_effect = yes
			}
		}
	}
	581.5.26={
		effect={
			set_variable = { name = wc_endurance_physical_lifestyle_additional_perks_variable value = wc_perks_needed_for_level_2_physical_trait_value }
			set_variable = { name = wc_strength_physical_lifestyle_additional_perks_variable value = wc_perks_needed_for_level_2_physical_trait_value }
		}
		trait=physical_lifestyle_endurance_2
		trait=physical_lifestyle_strength_2
	}
	608.1.23={ death=yes }
}

# dynasty=2401
10300={
	name=Zuluhed
	dynasty=2401
	culture=dragonmaw religion=orcish_fel
	martial=5 diplomacy=4 stewardship=4 intrigue=3 learning=6
	trait=education_learning_3
	trait=content trait=patient trait=cynical trait=deceitful
	545.4.8={
		birth=yes trait=creature_orc
		effect = { make_important_lore_character_effect = yes }
	}
	545.4.8={
		effect = {
			if = {
				limit = { NOT = { game_start_date >= 590.1.1 } }
				purge_historical_character_effect = yes
			}
		}
	}
	561.4.8={
		effect={ set_variable = { name = wc_disorder_magic_lifestyle_additional_perks_variable value = wc_perks_needed_for_level_3_magic_trait_value } }
		trait=user_of_disorder_magic_3
	}
	590.11.7={ death={ death_reason=death_vanished } }
}

# dynasty=2402
10350={
	name=Kallzul
	dynasty=2402
	culture=dragonmaw religion=orcish_fel
	martial=4 diplomacy=4 stewardship=4 intrigue=5 learning=8
	trait=education_stewardship_1 trait=torturer trait=cynical trait=deceitful trait=patient 
	trait=craven 
	579.12.6={ birth=yes trait=creature_orc }
	579.12.6={
		effect = {
			if = {
				limit = { NOT = { game_start_date >= 590.1.1 } }
				purge_historical_character_effect = yes
			}
		}
	}
	625.5.15={ death=yes }
}
# dynasty=2403
10400={
	name=Gozurmok
	dynasty=2403
	culture=dragonmaw religion=orcish_fel
	martial=4 diplomacy=6 stewardship=6 intrigue=7 learning=8
	trait=education_learning_1 trait=torturer trait=paranoid trait=wrathful 
	trait=brave trait=lunatic_1 
	580.5.25={ birth=yes trait=creature_orc }
	580.5.25={
		effect = {
			if = {
				limit = { NOT = { game_start_date >= 590.1.1 } }
				purge_historical_character_effect = yes
			}
		}
	}
	626.7.31={ death=yes }
}
# dynasty=2404
10450={
	name=Somurrek
	dynasty=2404
	culture=dragonmaw religion=orcish_fel
	martial=7 diplomacy=7 stewardship=8 intrigue=7 learning=6
	trait=education_intrigue_2 trait=arbitrary trait=generous trait=brave trait=wounded_1 
	580.6.10={ birth=yes trait=creature_orc }
	580.6.10={
		effect = {
			if = {
				limit = { NOT = { game_start_date >= 590.1.1 } }
				purge_historical_character_effect = yes
			}
		}
	}
	675.6.26={ death=yes }
}
# dynasty=2405
10500={
	name=Ragnok
	dynasty=2405
	culture=dragonmaw religion=orcish_fel
	martial=5 diplomacy=5 stewardship=6 intrigue=5 learning=4
	trait=education_stewardship_2 trait=sadistic trait=lazy trait=paranoid trait=chaste 
	579.8.10={ birth=yes trait=creature_orc }
	579.8.10={
		effect = {
			if = {
				limit = { NOT = { game_start_date >= 590.1.1 } }
				purge_historical_character_effect = yes
			}
		}
	}
	665.7.29={ death=yes }
}
10550={
	name=Jubei'thos
	dynasty=2406
	culture=blackrock religion=burning_legion_religion
	martial=7 diplomacy=4 stewardship=7 intrigue=6 learning=5
	trait=education_martial_4 trait=education_martial_prowess_2
	trait=arbitrary trait=paranoid trait=ambitious trait=zealous trait=lifestyle_blademaster
	disallow_random_traits = yes
	550.5.18={ birth=yes trait=creature_orc }
	566.5.18={
		effect={
			set_variable = { name = wc_endurance_physical_lifestyle_additional_perks_variable value = wc_perks_needed_for_level_4_physical_trait_value }
			set_variable = { name = wc_strength_physical_lifestyle_additional_perks_variable value = wc_perks_needed_for_level_4_physical_trait_value }
			add_trait_xp = {
				trait = lifestyle_blademaster
				value = 50
			}
		}
		trait=physical_lifestyle_endurance_4
		trait=physical_lifestyle_strength_4
	}
	590.1.1={ trait = being_demon }
	603.10.21={
		death = {
			death_reason = death_battle
			killer = 60003
		}
	}
}
# dynasty=2149
10555={
	name=Tharil'zun
	dynasty=2149
	culture=blackrock religion=orcish_fel
	martial=8 diplomacy=5 stewardship=5 intrigue=5 learning=5
	trait=education_martial_2 trait=brave trait=cynical trait=sadistic trait=arbitrary
	disallow_random_traits = yes
	555.3.11={ birth=yes trait=creature_orc }
	570.1.1=={
		effect={
			set_variable = { name = wc_endurance_physical_lifestyle_additional_perks_variable value = wc_perks_needed_for_level_2_physical_trait_value }
			set_variable = { name = wc_strength_physical_lifestyle_additional_perks_variable value = wc_perks_needed_for_level_2_physical_trait_value }
		}
		trait=physical_lifestyle_endurance_2
		trait=physical_lifestyle_strength_2
	}
	606.2.23={ death=yes }
}
# dynasty=2145
10560={
	name=Malkorok
	culture=blackrock religion=orcish_fel
	martial=7 diplomacy=4 stewardship=5 intrigue=5 learning=8
	trait=education_martial_3 trait=diligent trait=zealous trait=strong trait=brave trait=arbitrary
	disallow_random_traits = yes
	555.12.6={ 
		birth=yes trait=creature_orc
		effect = { make_important_lore_character_effect = yes }
	}
	570.1.1={
		effect={
			set_variable = { name = wc_endurance_physical_lifestyle_additional_perks_variable value = wc_perks_needed_for_level_3_physical_trait_value }
			set_variable = { name = wc_strength_physical_lifestyle_additional_perks_variable value = wc_perks_needed_for_level_3_physical_trait_value }
		}
		trait=physical_lifestyle_endurance_3
		trait=physical_lifestyle_strength_3
	}
	600.1.1={ religion=orcish_shamanism }
	615.8.3={ death=yes }
}
# dynasty=2290
10565={
	name=Koruk
	dynasty=2290
	culture=blackrock religion=orcish_fel
	martial=7 diplomacy=5 stewardship=8 intrigue=5 learning=5
	trait=education_martial_2	trait=just trait=brave trait=content
	510.9.15={ birth=yes trait=creature_orc }
	570.8.22={ death=yes }
}
10566={
	name=Broxigar
	dynasty=2290
	culture=blackrock religion=orcish_fel
	trait=education_martial_3 trait=education_martial_prowess_3 trait=strong trait=brave trait=physique_good_3 trait=humble 
	disallow_random_traits = yes
	father=10565	#Koruk
	550.7.6={ 
		birth=yes trait=creature_orc
		effect = { make_important_lore_character_effect = yes }
	}
	570.1.1={
		effect={
			set_variable = { name = wc_endurance_physical_lifestyle_additional_perks_variable value = wc_perks_needed_for_level_5_physical_trait_value }
			set_variable = { name = wc_strength_physical_lifestyle_additional_perks_variable value = wc_perks_needed_for_level_5_physical_trait_value }
		}
		trait=physical_lifestyle_endurance_5
		trait=physical_lifestyle_strength_5
	}
	587.1.1={
		religion=orcish_shamanism
	}
	606.2.1={ 
		death= { 
			death_reason=death_vanished #thrown ten thousand years into the past
		} 
	}
}
10567={
	name=Varok
	dynasty=2290
	culture=blackrock religion=orcish_fel
	martial=6 diplomacy=5 stewardship=7 intrigue=4 learning=8
	trait=education_martial_3 trait=education_martial_prowess_3 trait=diligent trait=brave trait=strong trait=just trait=patient
	disallow_random_traits = yes
	father=10565	#Koruk
	560.10.18={ 
		birth=yes trait=creature_orc
		effect = { make_important_lore_character_effect = yes }
	}
	580.1.1={
		effect={
			set_variable = { name = wc_endurance_physical_lifestyle_additional_perks_variable value = wc_perks_needed_for_level_4_physical_trait_value }
			set_variable = { name = wc_strength_physical_lifestyle_additional_perks_variable value = wc_perks_needed_for_level_4_physical_trait_value }
		}
		trait=physical_lifestyle_endurance_4
		trait=physical_lifestyle_strength_4
	}
	587.1.1={
		religion=orcish_shamanism
	}
	616.10.1={
		death = {
			death_reason = death_duel
			killer = 42076 #Sylvanas
		}
	}
}

# dynasty=2357
10570={
	name=Sevine
	female=yes
	dynasty=2357
	culture=blackrock religion=orcish_fel
	martial=5 diplomacy=5 stewardship=6 intrigue=6 learning=8
	trait=education_learning_3 trait=beauty_good_3 trait=diligent trait=deceitful trait=lustful trait=patient
	disallow_random_traits = yes
	563.3.14={ birth=yes trait=creature_orc }
	580.1.1={
		effect={ set_variable = { name = wc_disorder_magic_lifestyle_additional_perks_variable value = wc_perks_needed_for_level_4_magic_trait_value } }
		trait=user_of_disorder_magic_4
	}
	587.6.1={
		culture = stormreaver
	}
	609.1.9={ death=yes }
}

# Lowborn
10600={ # Grom's Mate, mother of Garrosh
	name=Golka
	female=yes	
	#dynasty=2300
	culture=maghar religion=orcish_shamanism
	sexuality = heterosexual
	martial=6 diplomacy=6 stewardship=7 intrigue=6 learning=6
	trait=education_martial_2
	trait=brave trait=gregarious trait=compassionate trait=diligent
	disallow_random_traits = yes
	556.10.5={ 
		birth=yes trait=creature_orc 
		effect = { make_important_lore_character_effect = yes } 
	}
	556.10.5={
		culture=warsong
	}
	579.1.9 ={ death=yes }
}

# dynasty=2149
10610={
	name=Rexxar
	dna=rexxar_dna
	dynasty=2700
	culture=moknathal religion=orcish_shamanism
	martial=5 diplomacy=7 stewardship=5 intrigue=3 learning=4
	trait=education_martial_4 trait=education_martial_prowess_2 trait=lifestyle_hunter
	trait=temperate trait=generous trait=patient trait=just
	561.3.25={
		birth=yes trait=creature_orc
		#trait = blood_ogre
		effect = {
			make_important_lore_character_effect = yes
			learn_language = language_ogre
			add_trait_xp = {
				trait = lifestyle_hunter
				track = hunter
				value = 50
			}
		}
	}
	583.1.1={
		effect={
			set_variable = { name = wc_endurance_physical_lifestyle_additional_perks_variable value = wc_perks_needed_for_level_4_physical_trait_value }
			set_variable = { name = wc_dexterity_physical_lifestyle_additional_perks_variable value = wc_perks_needed_for_level_4_physical_trait_value }
			add_trait_xp = {
				trait = lifestyle_hunter
				track = hunter
				value = 50
			}
			add_trait_xp = {
				trait = lifestyle_hunter
				track = falconer
				value = 50
			}
		}
		trait=physical_lifestyle_endurance_4
		trait=physical_lifestyle_dexterity_4
		employer=10000	#Blackhand
	}
	593.1.1={	# Only trusts beasts from thereon out
		remove_trait=trusting
		remove_trait=content
	}
	603.1.1={
		employer=10021	#Go'el
		effect={
			set_relation_friend = character:500182 # Chen Stormstout
			set_relation_friend = character:68100 # Rokhan
		}
	}
	635.3.10={ death=yes }
}

# Garona
10620={
	name=Garona
	dynasty=2758
	dna=garona_dna
	female=yes
	culture=shadowmoon religion=orcish_fel
	sexuality = heterosexual
	martial=6 diplomacy=4 stewardship=8 intrigue=5 learning=8
	trait=education_intrigue_4
	trait=content trait=humble trait=patient trait=chaste trait = legitimized_bastard
	559.7.13={
		birth=yes trait=creature_orc
		#trait = blood_draenei
		effect = { make_important_lore_character_effect = yes }
	}
	583.1.1={
		effect={
			set_variable = { name = wc_dexterity_physical_lifestyle_additional_perks_variable value = wc_perks_needed_for_level_4_physical_trait_value }
			set_variable = { name = wc_strength_physical_lifestyle_additional_perks_variable value = wc_perks_needed_for_level_4_physical_trait_value }
		}
		trait=physical_lifestyle_dexterity_4
		trait=physical_lifestyle_strength_4
		employer=10015
		give_council_position = councillor_spymaster
	}
	590.2.19={	# Gul'dan is dead
		religion=orcish_shamanism
		trait=just
		remove_trait=trusting
		remove_trait=content
		employer=270464	#Itesh, Lord of d_orsis	...since she tries to kill Cho'gall
	}
	625.4.13={ death=yes }
}

# dynasty=2301
10650={ # Drum Fel
	name=Drum	
	dynasty=2301
	culture=frostwolf religion=orcish_shamanism
	sexuality = heterosexual
	martial=7 diplomacy=5 stewardship=6 intrigue=6 learning=7
	trait=education_martial_2
	trait=brave trait=physique_good_1 trait=just trait=diligent trait=wrathful
	disallow_random_traits = yes
	566.10.5={ birth=yes trait=creature_orc }
	583.1.1={
		add_spouse=10700 #Korin
		effect={
			set_relation_soulmate = character:10700 #Korin
		}
	}
	615.11.12 ={ death=yes }
}

10651={ # Gharsul the Remorseless
	name=Gharsul
	dynasty=2750
	culture=blackrock religion=orcish_fel
	martial=5 diplomacy=5 stewardship=7 intrigue=6 learning=7
	trait=education_learning_3
	trait=brave trait=physique_good_1 trait=just trait=diligent trait=wrathful
	disallow_random_traits = yes
	584.10.5={ birth=yes trait=creature_orc }
	600.11.3={
		effect={ set_variable = { name = wc_disorder_magic_lifestyle_additional_perks_variable value = wc_perks_needed_for_level_2_magic_trait_value } }
		trait=user_of_disorder_magic_2
	}
	603.9.27={
		trait = being_undead
		effect={ change_variable = { name = wc_disorder_magic_lifestyle_additional_perks_variable add = wc_perks_given_for_magical_level_up_value } }
		change_trait_rank = { trait = wc_lifestyle_disorder_magic rank = 1 }
		religion = death_god
		give_nickname = nick_the_remorseless
	}
	615.11.12 ={ death=yes }
}
10652={ # Kohor
	name=Kohor
	dynasty=2751
	culture=burning_blade religion=orcish_fel
	martial=5 diplomacy=6 stewardship=5 intrigue=6 learning=7
	trait=education_learning_3
	trait=arrogant trait=lustful trait=gluttonous trait=wrathful
	disallow_random_traits = yes
	583.11.5={ birth=yes trait=creature_orc }
	600.11.3={
		effect={ set_variable = { name = wc_disorder_magic_lifestyle_additional_perks_variable value = wc_perks_needed_for_level_2_magic_trait_value } }
<<<<<<< HEAD
		trait=user_of_disorder_magic_2
		religion = burning_legion_religion
=======
>>>>>>> 77ee55f1
	}
	609.1.1 ={ death=yes }
}
10653={ # Jugkar Grim'rod
	name=Jugkar
	dynasty=2752
	culture=burning_blade religion=orcish_fel
	martial=5 diplomacy=6 stewardship=5 intrigue=6 learning=7
	trait=education_learning_3
	trait=arrogant trait=lustful trait=gluttonous trait=wrathful
	disallow_random_traits = yes
	583.11.5={ birth=yes trait=creature_orc }
	600.11.3={
		effect={ set_variable = { name = wc_disorder_magic_lifestyle_additional_perks_variable value = wc_perks_needed_for_level_2_magic_trait_value } }
<<<<<<< HEAD
		trait=user_of_disorder_magic_2
		religion = burning_legion_religion
=======
>>>>>>> 77ee55f1
	}
	609.1.1 ={ death=yes }
}
10654={ # Neeru Fireblade
	name=Neeru
	dynasty=2753
	culture=burning_blade religion=orcish_fel
	martial=4 diplomacy=7 stewardship=6 intrigue=6 learning=6
	trait=education_diplomacy_4
	trait=deceitful trait=humble trait=patient trait=chaste
	trait = charming
	disallow_random_traits = yes
	575.1.5={ birth=yes trait=creature_orc }
	596.1.9={
		effect={ set_variable = { name = wc_disorder_magic_lifestyle_additional_perks_variable value = wc_perks_needed_for_level_2_magic_trait_value } }
		trait=user_of_disorder_magic_2
		religion = orcish_shamanism
		# secret_religion = orcish_fel
	}
	611.1.1={ death=yes }
}
10655={ # Thork of Crossroads
	name=Thork
	dynasty=2754
	culture=frostwolf religion=orcish_shamanism
	martial=4 diplomacy=7 stewardship=6 intrigue=6 learning=6
	trait=education_stewardship_4
	trait=generous trait=brave trait=physique_good_1 trait=just trait=diligent
	trait = pensive
	disallow_random_traits = yes
	571.2.7={ birth=yes trait=creature_orc }
	587.2.8={
		effect={
			set_variable = { name = wc_endurance_physical_lifestyle_additional_perks_variable value = wc_perks_needed_for_level_2_physical_trait_value }
			set_variable = { name = wc_strength_physical_lifestyle_additional_perks_variable value = wc_perks_needed_for_level_2_physical_trait_value }
		}
		trait=physical_lifestyle_endurance_2
		trait=physical_lifestyle_strength_2
	}
	603.1.1={
		culture = durotaric
	}
	611.1.1={ death=yes }
}
10656={ # Rehgar Earthfury
	name=Rehgar
	dynasty=2755
	culture=frostwolf religion=orcish_shamanism
	martial=6 diplomacy=4 stewardship=7 intrigue=4 learning=5
	trait=education_stewardship_4
	trait=compassionate trait=temperate trait=patient trait=zealous
	disallow_random_traits = yes
	555.3.11={ 
		birth=yes trait=creature_orc 
		effect = { make_important_lore_character_effect = yes } 
	}
	571.3.11={
		effect={
			set_variable = { name = wc_endurance_physical_lifestyle_additional_perks_variable value = wc_perks_needed_for_level_2_physical_trait_value }
			set_variable = { name = wc_strength_physical_lifestyle_additional_perks_variable value = wc_perks_needed_for_level_2_physical_trait_value }
		}
		trait=physical_lifestyle_endurance_2
		trait=physical_lifestyle_strength_2
	}
	602.3.15={
		effect={
			set_variable = { name = wc_elemental_fire_magic_lifestyle_additional_perks_variable value = wc_perks_needed_for_level_1_magic_trait_value }
			set_variable = { name = wc_elemental_water_magic_lifestyle_additional_perks_variable value = wc_perks_needed_for_level_1_magic_trait_value }
			set_variable = { name = wc_elemental_air_magic_lifestyle_additional_perks_variable value = wc_perks_needed_for_level_1_magic_trait_value }
			set_variable = { name = wc_elemental_earth_magic_lifestyle_additional_perks_variable value = wc_perks_needed_for_level_1_magic_trait_value }
		}
		trait=user_of_elemental_fire_spirit_magic_1
		trait=user_of_elemental_water_spirit_magic_1
		trait=user_of_elemental_air_spirit_magic_1
		trait=user_of_elemental_earth_spirit_magic_1
	}
	607.1.1={
		effect={
			imprison = {
				target = character:42211	#Valeera
				type = dungeon
			}
		}
	}
	620.1.1={ death=yes }
}

10657={ # Kash'drakor
	name=Kash'drakor
	dynasty=2756
	culture=frostwolf religion=orcish_shamanism
	martial=7 diplomacy=4 stewardship=5 intrigue=3 learning=5
	trait=education_martial_3
	trait=physique_good_3 trait=honest trait=wrathful trait=zealous
	disallow_random_traits = yes
	541.5.4={ birth=yes trait=creature_orc }
	557.5.4={
		effect={
			set_variable = { name = wc_endurance_physical_lifestyle_additional_perks_variable value = wc_perks_needed_for_level_3_physical_trait_value }
			set_variable = { name = wc_strength_physical_lifestyle_additional_perks_variable value = wc_perks_needed_for_level_3_physical_trait_value }
		}
		trait=physical_lifestyle_endurance_3
		trait=physical_lifestyle_strength_3
	}
	598.2.5={ death=yes }
}
10658={ # Nazgrel
	name=Nazgrel
	dna=nazgrel_dna
	dynasty=2756
	father=10657
	culture=frostwolf religion=orcish_shamanism
	martial=7 diplomacy=5 stewardship=4 intrigue=5 learning=5
	trait=education_martial_3
	trait=honest trait=zealous trait=intellect_good_2 trait=chaste trait=compassionate
	disallow_random_traits = yes
	564.1.12={ 
		birth=yes trait=creature_orc 
		effect = { make_important_lore_character_effect = yes } 
	}
	580.1.12={
		effect={
			set_variable = { name = wc_endurance_physical_lifestyle_additional_perks_variable value = wc_perks_needed_for_level_3_physical_trait_value }
			set_variable = { name = wc_strength_physical_lifestyle_additional_perks_variable value = wc_perks_needed_for_level_3_physical_trait_value }
		}
		trait=physical_lifestyle_endurance_3
		trait=physical_lifestyle_strength_3
	}
	603.1.1={
		culture = durotaric
	}
	620.1.1={ death=yes }
}
10659={ # Iskar
	name=Iskar
	dynasty=2757
	culture=warsong religion=orcish_shamanism
	martial=6 diplomacy=3 stewardship=5 intrigue=4 learning=5
	trait=education_martial_3
	trait=gregarious trait=zealous trait=wrathful trait=diligent
	disallow_random_traits = yes
	561.1.19={ birth=yes trait=creature_orc }
	561.1.19={
		effect = {
			if = {
				limit = { NOT = { game_start_date >= 590.1.1 } }
				purge_historical_character_effect = yes
			}
		}
	}
	577.1.19={
		effect={
			set_variable = { name = wc_endurance_physical_lifestyle_additional_perks_variable value = wc_perks_needed_for_level_2_physical_trait_value }
			set_variable = { name = wc_dexterity_physical_lifestyle_additional_perks_variable value = wc_perks_needed_for_level_2_physical_trait_value }
		}
		trait=physical_lifestyle_endurance_2
		trait=physical_lifestyle_dexterity_2
	}
	620.1.1={ death=yes }
}

#Korin Fel
10700={
	name=Korin
	female=yes
	culture=frostwolf religion=orcish_shamanism
	sexuality = heterosexual
	martial=7 diplomacy=8 stewardship=7 intrigue=5 learning=4
	trait=education_diplomacy_2
	trait=chaste trait=compassionate	
	566.9.6={ birth=yes }
	635.1.28={ death=yes }
}

10701={
	name=Ugratil
	### dynasty=2000
	dynasty_house = house_blackhand
	culture=blackrock religion=orcish_shamanism
	martial=7 diplomacy=8 stewardship=7 intrigue=5 learning=4
	trait=education_diplomacy_2
	trait=chaste trait=compassionate
	522.9.6={ birth=yes trait=creature_orc }
	560.1.28={ death=yes }
}

samuro_blademaster={
	name=Samuro
	culture=burning_blade religion=orcish_shamanism
	martial=7 diplomacy=2 stewardship=3 intrigue=8 learning=2
	trait=education_martial_2 trait=physique_good_3 trait=education_martial_prowess_4
	trait=brave trait=just trait=vengeful trait=calm trait=lifestyle_blademaster
	563.4.7={
		birth=yes trait=creature_orc
	}
	580.9.14={
		effect={
			set_variable = { name = wc_endurance_physical_lifestyle_additional_perks_variable value = wc_perks_needed_for_level_3_physical_trait_value }
			set_variable = { name = wc_strength_physical_lifestyle_additional_perks_variable value = wc_perks_needed_for_level_3_physical_trait_value }
			add_trait_xp = {
				trait = lifestyle_blademaster
				value = 50
			}
		}
	}
	602.4.1={
		employer = 68001 #Voljin
		effect={
			add_trait_xp = {
				trait = lifestyle_blademaster
				value = 50
			}
		}
	}
	606.4.22={
		set_relation_friend = character:68001 #Voljin
	}
	670.6.9 = { death = yes }
}

blondy={
	name=Blondy
	culture=blackrock religion=orcish_shamanism
	martial=7 diplomacy=6 stewardship=7 intrigue=5 learning=5
	trait=education_martial_3
	trait=wrathful trait=callous trait=brave
	566.9.6={ birth=yes trait=creature_orc }
	583.1.1={
		employer = 10050 #Orgrim Doomhammer
	}
	630.1.28={ death=yes }
}
stabby={
	name=Stabby
	culture=blackrock religion=orcish_shamanism
	martial=7 diplomacy=6 stewardship=7 intrigue=9 learning=4
	trait=education_intrigue_3
	trait=deceitful trait=paranoid trait=content
	566.9.6={ birth=yes trait=creature_orc }
	583.1.1={
		employer = 10050 #Orgrim Doomhammer
	}
	630.1.28={ death=yes }
}

utok_scratcher={
	name=Utok
	dynasty=scratcher
	culture=blackrock religion=orcish_shamanism
	martial=5 diplomacy=7 stewardship=7 intrigue=5 learning=9
	trait=education_learning_4
	trait=temperate trait=patient trait=journaller trait=intellect_good_2
	565.9.6={ birth=yes trait=creature_orc }
	583.1.1={
		employer = 10050 #Orgrim Doomhammer
		effect = {
			set_variable = { name = wc_elemental_fire_magic_lifestyle_additional_perks_variable value = wc_perks_needed_for_level_1_magic_trait_value }
			set_variable = { name = wc_elemental_water_magic_lifestyle_additional_perks_variable value = wc_perks_needed_for_level_1_magic_trait_value }
			set_variable = { name = wc_elemental_air_magic_lifestyle_additional_perks_variable value = wc_perks_needed_for_level_1_magic_trait_value }
			set_variable = { name = wc_elemental_earth_magic_lifestyle_additional_perks_variable value = wc_perks_needed_for_level_1_magic_trait_value }
		}
	}
	630.1.28={ death=yes }
}

thok={
	name=Thok
	culture=blackrock religion=orcish_fel
	martial=8 diplomacy=6 stewardship=5 intrigue=6 learning=4
	trait=education_martial_2
	trait=intellect_bad_2 trait=physique_good_2 trait=gluttonous trait=brave trait=callous
	563.1.10={ birth=yes trait=creature_orc }
	581.1.10={
		effect={
			set_variable = { name = wc_endurance_physical_lifestyle_additional_perks_variable value = wc_perks_needed_for_level_3_physical_trait_value }
			set_variable = { name = wc_strength_physical_lifestyle_additional_perks_variable value = wc_perks_needed_for_level_3_physical_trait_value }
		}
		# trait=physical_lifestyle_endurance_3
		# trait=physical_lifestyle_strength_3
	}
	630.1.31={ death=yes }
}

marez_cowl={
	name=Marez
	female=yes
	dynasty=cowl
	culture=frostwolf religion=orcish_fel
	martial=5 diplomacy=8 stewardship=7 intrigue=8 learning=7
	trait=education_intrigue_3
	trait=deceitful trait=patient trait=diligent
	573.9.6={ birth=yes trait=creature_orc }
	587.1.1={
		effect = {
			set_variable = { name = wc_disorder_magic_lifestyle_additional_perks_variable value = wc_perks_needed_for_level_3_magic_trait_value }
		}
	}
	587.6.1={
		culture = stormreaver
	} 
	600.1.1={
		employer = 58002 #Aliden Perenolde
		religion=holy_light
	}
	630.1.28={ death=yes }
}

genjuros={
	name=Genjuros
	culture=blackrock religion=burning_legion_religion
	martial=8 diplomacy=4 stewardship=5 intrigue=5 learning=3
	trait=education_martial_2 trait=education_martial_prowess_2
	trait=lifestyle_blademaster
	563.9.6={ birth=yes trait=creature_orc }
	566.5.18={
		effect={
			set_variable = { name = wc_endurance_physical_lifestyle_additional_perks_variable value = wc_perks_needed_for_level_3_physical_trait_value }
			set_variable = { name = wc_strength_physical_lifestyle_additional_perks_variable value = wc_perks_needed_for_level_3_physical_trait_value }
			add_trait_xp = {
				trait = lifestyle_blademaster
				value = 50
			}
		}
		# trait=physical_lifestyle_endurance_3
		# trait=physical_lifestyle_strength_3
	}
	603.1.1={
		employer = 10550 #Jubei'thos
	}
	603.10.21={
		death = {
			death_reason = death_battle
			killer = 60003
		}
	}
}
haomarush={
	name=Haomarush
	culture=blackrock religion=burning_legion_religion
	martial=8 diplomacy=4 stewardship=5 intrigue=5 learning=3
	trait=education_martial_2 trait=education_martial_prowess_2
	trait=lifestyle_blademaster
	563.9.6={ birth=yes trait=creature_orc }
	566.5.18={
		effect={
			set_variable = { name = wc_endurance_physical_lifestyle_additional_perks_variable value = wc_perks_needed_for_level_3_physical_trait_value }
			set_variable = { name = wc_strength_physical_lifestyle_additional_perks_variable value = wc_perks_needed_for_level_3_physical_trait_value }
			add_trait_xp = {
				trait = lifestyle_blademaster
				value = 50
			}
		}
		# trait=physical_lifestyle_endurance_3
		# trait=physical_lifestyle_strength_3
	}
	603.1.1={
		employer = 10550 #Jubei'thos
	}
	603.10.21={
		death = {
			death_reason = death_battle
			killer = 60003
		}
	}
}
khanzo={
	name=Khanzo
	culture=blackrock religion=burning_legion_religion
	martial=8 diplomacy=4 stewardship=5 intrigue=5 learning=3
	trait=education_martial_2 trait=education_martial_prowess_2
	trait=lifestyle_blademaster
	563.9.6={ birth=yes trait=creature_orc }
	566.5.18={
		effect={
			set_variable = { name = wc_endurance_physical_lifestyle_additional_perks_variable value = wc_perks_needed_for_level_3_physical_trait_value }
			set_variable = { name = wc_strength_physical_lifestyle_additional_perks_variable value = wc_perks_needed_for_level_3_physical_trait_value }
			add_trait_xp = {
				trait = lifestyle_blademaster
				value = 50
			}
		}
		# trait=physical_lifestyle_endurance_3
		# trait=physical_lifestyle_strength_3
	}
	603.1.1={
		employer = 10550 #Jubei'thos
	}
	603.10.21={
		death = {
			death_reason = death_battle
			killer = 60003
		}
	}
}
mazrigos={
	name=Mazrigos
	culture=blackrock religion=burning_legion_religion
	martial=6 diplomacy=4 stewardship=5 intrigue=4 learning=6
	trait=education_learning_2
	563.9.6={ birth=yes trait=creature_orc }
	566.5.18={
		effect = {
			set_variable = { name = wc_endurance_physical_lifestyle_additional_perks_variable value = wc_perks_needed_for_level_2_physical_trait_value }
			set_variable = { name = wc_strength_physical_lifestyle_additional_perks_variable value = wc_perks_needed_for_level_2_physical_trait_value }
			set_variable = { name = wc_elemental_fire_magic_lifestyle_additional_perks_variable value = wc_perks_needed_for_level_1_magic_trait_value }
			set_variable = { name = wc_elemental_water_magic_lifestyle_additional_perks_variable value = wc_perks_needed_for_level_1_magic_trait_value }
			set_variable = { name = wc_elemental_air_magic_lifestyle_additional_perks_variable value = wc_perks_needed_for_level_1_magic_trait_value }
			set_variable = { name = wc_elemental_earth_magic_lifestyle_additional_perks_variable value = wc_perks_needed_for_level_1_magic_trait_value }
		}
		# trait=physical_lifestyle_endurance_2
		# trait=physical_lifestyle_strength_2
	}
	603.1.1={
		employer = 10550 #Jubei'thos
	}
	603.10.21={
		death = {
			death_reason = death_battle
			killer = 60003
		}
	}
}
throk_feroth={
	name=Throk'Feroth
	culture=blackrock religion=burning_legion_religion
	martial=6 diplomacy=4 stewardship=5 intrigue=4 learning=6
	trait=education_learning_2
	563.9.6={ birth=yes trait=creature_orc }
	566.5.18={
		effect = {
			set_variable = { name = wc_endurance_physical_lifestyle_additional_perks_variable value = wc_perks_needed_for_level_2_physical_trait_value }
			set_variable = { name = wc_strength_physical_lifestyle_additional_perks_variable value = wc_perks_needed_for_level_2_physical_trait_value }
			set_variable = { name = wc_elemental_fire_magic_lifestyle_additional_perks_variable value = wc_perks_needed_for_level_1_magic_trait_value }
			set_variable = { name = wc_elemental_water_magic_lifestyle_additional_perks_variable value = wc_perks_needed_for_level_1_magic_trait_value }
			set_variable = { name = wc_elemental_air_magic_lifestyle_additional_perks_variable value = wc_perks_needed_for_level_1_magic_trait_value }
			set_variable = { name = wc_elemental_earth_magic_lifestyle_additional_perks_variable value = wc_perks_needed_for_level_1_magic_trait_value }
		}
		# trait=physical_lifestyle_endurance_2
		# trait=physical_lifestyle_strength_2
	}
	603.1.1={
		employer = 10550 #Jubei'thos
	}
	603.10.21={
		death = {
			death_reason = death_battle
			killer = 60003
		}
	}
}

master_kang={
	name=Kang
	culture=frostwolf religion=orcish_shamanism
	martial=6 diplomacy=4 stewardship=5 intrigue=5 learning=6
	trait=education_intrigue_2 trait=diligent trait=stubborn trait=patient
	563.9.6={ birth=yes trait=creature_orc }
	566.5.18={
		effect = {
			set_variable = { name = wc_endurance_physical_lifestyle_additional_perks_variable value = wc_perks_needed_for_level_2_physical_trait_value }
			set_variable = { name = wc_strength_physical_lifestyle_additional_perks_variable value = wc_perks_needed_for_level_2_physical_trait_value }
			set_variable = { name = wc_dexterity_physical_lifestyle_additional_perks_variable value = wc_perks_needed_for_level_2_physical_trait_value }
		}
		# trait=physical_lifestyle_endurance_2
		# trait=physical_lifestyle_strength_2
	}
	603.1.1={
		employer = 58018 #Jorach
	}
	657.4.10 = { death = yes }
}

captain_galvangar={
	name=Galvangar
	culture=frostwolf religion=orcish_shamanism
	martial=6 diplomacy=4 stewardship=5 intrigue=5 learning=6
	trait=education_martial_3 trait=lifestyle_blademaster trait=physique_good_1 trait=education_martial_prowess_2 trait=diligent trait=stubborn trait=patient
	553.9.6={ birth=yes trait=creature_orc }
	568.5.18={
		effect = {
			set_variable = { name = wc_endurance_physical_lifestyle_additional_perks_variable value = wc_perks_needed_for_level_2_physical_trait_value }
			set_variable = { name = wc_strength_physical_lifestyle_additional_perks_variable value = wc_perks_needed_for_level_2_physical_trait_value }
		}
		# trait=physical_lifestyle_endurance_2
		# trait=physical_lifestyle_strength_2
	}
	585.1.1={
		employer = 10100 #Drek'thar
	}
	657.4.10 = { death = yes }
}

narg_snarl = { #From the RPG books
	name = Narg
	dynasty = snarl
	religion = orcish_fel
	culture = blackrock
	trait=education_stewardship_2 trait=arrogant trait=callous trait=wrathful
	567.9.11 = {
		birth = yes
		trait = creature_orc
	}
	583.1.1 = {
		employer = 10000
	}
	586.2.1 = {
		employer = 10050 #Orgrim
	}
	588.1.1 = {
		remove_trait=arrogant
		add_trait=humble # humbled by peons
		remove_trait=education_stewardship_2
		add_trait=education_stewardship_3
	}
	590.12.1 = {
		employer = 360002 #generated
		trait = being_undead
	}
}

#dynasty = warsong1
warsong1 = { #Generated
	name = Mugturfur
	dynasty = warsong1
	religion = orcish_shamanism
	culture = warsong
	550.7.14 = { birth = yes trait = creature_orc }
	607.4.10 = { death = yes }
}
warsong2 = { #Generated
	name = Zuloch
	dynasty = warsong1
	religion = orcish_shamanism
	culture = warsong
	father = warsong1
	590.4.19 = { birth = yes trait = creature_orc }
	664.6.9 = { death = yes }
}

#dynasty = warsong2
warsong5 = { #Generated
	name = Gromphon
	dynasty = warsong2
	religion = orcish_shamanism
	culture = warsong
	550.9.19 = { birth = yes trait = creature_orc }
	622.10.20 = { death = yes }
}

#dynasty = warsong3
warsong10 = { #Generated
	name = Maosh
	dynasty = warsong3
	religion = orcish_shamanism
	culture = warsong
	550.9.18 = { birth = yes trait = creature_orc }
	634.8.1 = { death = yes }
}

#dynasty = burning_blade1
burning_blade1 = { #Generated
	name = Urthaban
	dynasty = burning_blade1
	religion = orcish_shamanism
	culture = burning_blade
	550.10.13 = { birth = yes trait = creature_orc }
	603.1.1={
		culture = durotaric
	}
	626.5.6 = { death = yes }
}

#dynasty = blackrock1
blackrock1 = { #Generated
	name = Asoolek
	dynasty = blackrock1
	religion = orcish_shamanism
	culture = blackrock
	555.1.10 = { birth = yes trait = creature_orc }
	633.1.16 = { death = yes }
}

stormreaver1 = { 
	name = Edr'Mar
	religion = orcish_fel
	culture = shadowmoon
	567.11.7 = { 
		birth = yes 
		trait = creature_orc
		trait = magic_good_1
		trait = intellect_good_1
	}
	583.1.1 = { 
		employer = 10015
	}
	587.6.1={
		culture = stormreaver
	} 
	590.12.1 = { 
		employer = 360002 #generated
		trait = being_undead
	}
}

twilights_hammer1 = { 
	name = Shar'na
	female = yes
	religion = orcish_fel
	culture = twilights_hammer
	567.11.7 = { 
		birth = yes 
		trait = creature_orc
		trait = beauty_good_2
		trait = intellect_good_1
	}
	583.1.1 = { 
		employer = 52000
	}
	590.12.1 = { 
		employer = 360002 #generated
		trait = being_undead
	}
}<|MERGE_RESOLUTION|>--- conflicted
+++ resolved
@@ -386,17 +386,13 @@
 			}
 		}
 	}
-<<<<<<< HEAD
-	531.8.11 = {
-		effect={ set_variable = { name = wc_elemental_water_magic_lifestyle_additional_perks_variable value = wc_perks_needed_for_level_3_magic_trait_value } }
-		trait=user_of_elemental_water_spirit_magic_3
-=======
 	531.8.11 = { 
 		effect={ 
 			set_variable = { name = wc_elemental_water_magic_lifestyle_additional_perks_variable value = wc_perks_needed_for_level_3_magic_trait_value }
 			set_variable = { name = wc_elemental_air_magic_lifestyle_additional_perks_variable value = wc_perks_needed_for_level_3_magic_trait_value }
 		}
->>>>>>> 77ee55f1
+		trait=user_of_elemental_water_spirit_magic_3
+		trait=user_of_elemental_air_spirit_magic_3
 	}
 	591.11.1={
 		culture=scourge religion=death_god
@@ -1464,11 +1460,7 @@
 	583.11.5={ birth=yes trait=creature_orc }
 	600.11.3={
 		effect={ set_variable = { name = wc_disorder_magic_lifestyle_additional_perks_variable value = wc_perks_needed_for_level_2_magic_trait_value } }
-<<<<<<< HEAD
 		trait=user_of_disorder_magic_2
-		religion = burning_legion_religion
-=======
->>>>>>> 77ee55f1
 	}
 	609.1.1 ={ death=yes }
 }
@@ -1483,11 +1475,7 @@
 	583.11.5={ birth=yes trait=creature_orc }
 	600.11.3={
 		effect={ set_variable = { name = wc_disorder_magic_lifestyle_additional_perks_variable value = wc_perks_needed_for_level_2_magic_trait_value } }
-<<<<<<< HEAD
 		trait=user_of_disorder_magic_2
-		religion = burning_legion_religion
-=======
->>>>>>> 77ee55f1
 	}
 	609.1.1 ={ death=yes }
 }
