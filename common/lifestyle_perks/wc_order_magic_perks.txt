﻿order_magic_tree_1_perk_1 = {
	lifestyle = order_magic_lifestyle
	tree = order_magic_tree_1
	position = { 2 0 }
	icon = node_intrigue	

	can_be_auto_selected = {
		MAGIC_lifestyle_is_valid_trigger = { MAGIC = order }
	}

	auto_selection_weight = {
		value = wc_order_magic_auto_selection_value

		if = {
			limit = { has_focus = order_magic_focus_1 }
			multiply = wc_lifestyle_perk_auto_selection_weight_multiply_from_focus_value
		}
		if = {
			limit = {
				NOT = { can_spend_perks_in_nonelemental_TYPE_lifestyle_tree_TREE_trigger = { TYPE = order_magic TREE = 1 } }
			}
			multiply = 0
		}
	}

	effect = {
		# Maintenance
		wc_nonelemental_MAGIC_magic_lifestyle_rank_up_check_effect = { MAGIC = order }
	}
}
order_magic_tree_1_perk_2 = {
	lifestyle = order_magic_lifestyle
	tree = order_magic_tree_1
	position = { 0 0.75 }
	icon = node_intrigue

	parent = order_magic_tree_1_perk_1
	effect = {
		# Maintenance
		wc_nonelemental_MAGIC_magic_lifestyle_rank_up_check_effect = { MAGIC = order }
	}
}
order_magic_tree_1_perk_3 = {
	lifestyle = order_magic_lifestyle
	tree = order_magic_tree_1
	position = { 4 0.75 }
	icon = node_intrigue

	parent = order_magic_tree_1_perk_1

	effect = {
		# Maintenance
		wc_nonelemental_MAGIC_magic_lifestyle_rank_up_check_effect = { MAGIC = order }
	}
}
order_magic_tree_1_perk_4 = {
	lifestyle = order_magic_lifestyle
	tree = order_magic_tree_1
	position = { 2 1.5 }
	icon = node_intrigue

	parent = order_magic_tree_1_perk_2
	parent = order_magic_tree_1_perk_3

	effect = {
		# Maintenance
		wc_nonelemental_MAGIC_magic_lifestyle_rank_up_check_effect = { MAGIC = order }
	}
}
order_magic_tree_1_perk_5 = {
	lifestyle = order_magic_lifestyle
	tree = order_magic_tree_1
	position = { 2 2.5 }
	icon = node_intrigue

	parent = order_magic_tree_1_perk_4

	effect = {
		# Maintenance
		wc_nonelemental_MAGIC_magic_lifestyle_rank_up_check_effect = { MAGIC = order }
	}
}
order_magic_tree_1_perk_6 = {
	lifestyle = order_magic_lifestyle
	tree = order_magic_tree_1
	position = { 4 3.25 }
	icon = node_intrigue

	parent = order_magic_tree_1_perk_5

	effect = {
		# Maintenance
		wc_nonelemental_MAGIC_magic_lifestyle_rank_up_check_effect = { MAGIC = order }
	}
}
order_magic_tree_1_perk_7 = {
	lifestyle = order_magic_lifestyle
	tree = order_magic_tree_1
	position = { 0 3.25 }
	icon = node_intrigue

	parent = order_magic_tree_1_perk_5

	effect = {
		# Maintenance
		wc_nonelemental_MAGIC_magic_lifestyle_rank_up_check_effect = { MAGIC = order }
	}
}
order_magic_tree_1_perk_8 = {
	lifestyle = order_magic_lifestyle
	tree = order_magic_tree_1
	position = { 2 4 }
	icon = node_intrigue

	parent = order_magic_tree_1_perk_7
	parent = order_magic_tree_1_perk_6

	effect = {
		# Maintenance
		wc_nonelemental_MAGIC_magic_lifestyle_rank_up_check_effect = { MAGIC = order }
	}
}
order_magic_tree_1_perk_9 = {
	lifestyle = order_magic_lifestyle
	tree = order_magic_tree_1
	position = { 2 5 }
	icon = node_intrigue

	parent = order_magic_tree_1_perk_8

	effect = {
		# Maintenance
		wc_nonelemental_MAGIC_magic_lifestyle_rank_up_check_effect = { MAGIC = order }
	}
}

order_magic_tree_2_perk_1 = {
	lifestyle = order_magic_lifestyle
	tree = order_magic_tree_2
	position = { 2 0 }
	icon = node_intrigue

	can_be_auto_selected = {
		MAGIC_lifestyle_is_valid_trigger = { MAGIC = order }
	}

	auto_selection_weight = {
		value = wc_order_magic_auto_selection_value

		if = {
			limit = { has_focus = order_magic_focus_2 }
			multiply = wc_lifestyle_perk_auto_selection_weight_multiply_from_focus_value
		}
		if = {
			limit = {
				NOT = { can_spend_perks_in_nonelemental_TYPE_lifestyle_tree_TREE_trigger = { TYPE = order_magic TREE = 2 } }
			}
			multiply = 0
		}
	}

	effect = {
		# Maintenance
		wc_nonelemental_MAGIC_magic_lifestyle_rank_up_check_effect = { MAGIC = order }
	}
}
order_magic_tree_2_perk_2 = {
	lifestyle = order_magic_lifestyle
	tree = order_magic_tree_2
	position = { 0 1 }
	icon = node_intrigue

	parent = order_magic_tree_2_perk_1

	effect = {
		# Maintenance
		wc_nonelemental_MAGIC_magic_lifestyle_rank_up_check_effect = { MAGIC = order }
	}
}
order_magic_tree_2_perk_3 = {
	lifestyle = order_magic_lifestyle
	tree = order_magic_tree_2
	position = { 2 1 }
	icon = node_intrigue

	parent = order_magic_tree_2_perk_1

	effect = {
		# Maintenance
		wc_nonelemental_MAGIC_magic_lifestyle_rank_up_check_effect = { MAGIC = order }
	}
}
order_magic_tree_2_perk_4 = {
	lifestyle = order_magic_lifestyle
	tree = order_magic_tree_2
	position = { 4 1 }
	icon = node_intrigue

	parent = order_magic_tree_2_perk_1

	effect = {
		# Maintenance
		wc_nonelemental_MAGIC_magic_lifestyle_rank_up_check_effect = { MAGIC = order }
	}
}
order_magic_tree_2_perk_5 = {
	lifestyle = order_magic_lifestyle
	tree = order_magic_tree_2
	position = { 0 4 }
	icon = node_intrigue

	parent = order_magic_tree_2_perk_2

	effect = {
		# Maintenance
		wc_nonelemental_MAGIC_magic_lifestyle_rank_up_check_effect = { MAGIC = order }
	}
}
order_magic_tree_2_perk_6 = {
	lifestyle = order_magic_lifestyle
	tree = order_magic_tree_2
	position = { 1 3 }
	icon = node_intrigue

	parent = order_magic_tree_2_perk_2

	effect = {
		# Maintenance
		wc_nonelemental_MAGIC_magic_lifestyle_rank_up_check_effect = { MAGIC = order }
	}
}
order_magic_tree_2_perk_7 = {
	lifestyle = order_magic_lifestyle
	tree = order_magic_tree_2
	position = { 3 3 }
	icon = node_intrigue

	parent = order_magic_tree_2_perk_4

	effect = {
		# Maintenance
		wc_nonelemental_MAGIC_magic_lifestyle_rank_up_check_effect = { MAGIC = order }
	}
}
order_magic_tree_2_perk_8 = {
	lifestyle = order_magic_lifestyle
	tree = order_magic_tree_2
	position = { 4 4 }
	icon = node_intrigue

	parent = order_magic_tree_2_perk_4

	effect = {
		# Maintenance
		wc_nonelemental_MAGIC_magic_lifestyle_rank_up_check_effect = { MAGIC = order }
	}
}
order_magic_tree_2_perk_9 = {
	lifestyle = order_magic_lifestyle
	tree = order_magic_tree_2
	position = { 2 5 }
	icon = node_intrigue

	parent = order_magic_tree_2_perk_3
	parent = order_magic_tree_2_perk_5
	parent = order_magic_tree_2_perk_6
	parent = order_magic_tree_2_perk_7
	parent = order_magic_tree_2_perk_8

	effect = {
		# Maintenance
		wc_nonelemental_MAGIC_magic_lifestyle_rank_up_check_effect = { MAGIC = order }
	}
}

order_magic_tree_3_perk_1 = {
	lifestyle = order_magic_lifestyle
	tree = order_magic_tree_3
	position = { 2 0 }
	icon = node_intrigue

	can_be_auto_selected = {
		MAGIC_lifestyle_is_valid_trigger = { MAGIC = order }
	}

	auto_selection_weight = {
		value = wc_order_magic_auto_selection_value

		if = {
			limit = { has_focus = order_magic_focus_3 }
			multiply = wc_lifestyle_perk_auto_selection_weight_multiply_from_focus_value
		}
		if = {
			limit = {
				NOT = { can_spend_perks_in_nonelemental_TYPE_lifestyle_tree_TREE_trigger = { TYPE = order_magic TREE = 3 } }
			}
			multiply = 0
		}
	}

	effect = {
		# Maintenance
		wc_nonelemental_MAGIC_magic_lifestyle_rank_up_check_effect = { MAGIC = order }
	}
}
order_magic_tree_3_perk_2 = {
	lifestyle = order_magic_lifestyle
	tree = order_magic_tree_3
	position = { 0 0.5 }
	icon = node_intrigue

	parent = order_magic_tree_3_perk_1

	effect = {
		# Maintenance
		wc_nonelemental_MAGIC_magic_lifestyle_rank_up_check_effect = { MAGIC = order }
	}
}
order_magic_tree_3_perk_3 = {
	lifestyle = order_magic_lifestyle
	tree = order_magic_tree_3
	position = { 4 0.5 }
	icon = node_intrigue

	parent = order_magic_tree_3_perk_1

	effect = {
		# Maintenance
		wc_nonelemental_MAGIC_magic_lifestyle_rank_up_check_effect = { MAGIC = order }
	}
}
order_magic_tree_3_perk_4 = {
	lifestyle = order_magic_lifestyle
	tree = order_magic_tree_3
	position = { 2 1 }
	icon = node_intrigue

	parent = order_magic_tree_3_perk_2
	parent = order_magic_tree_3_perk_3

	effect = {
		# Maintenance
		wc_nonelemental_MAGIC_magic_lifestyle_rank_up_check_effect = { MAGIC = order }
	}
}
order_magic_tree_3_perk_5 = {
	lifestyle = order_magic_lifestyle
	tree = order_magic_tree_3
	position = { 1 2 }
	icon = node_intrigue

	parent = order_magic_tree_3_perk_2

	effect = {
		# Maintenance
		wc_nonelemental_MAGIC_magic_lifestyle_rank_up_check_effect = { MAGIC = order }
	}
}
order_magic_tree_3_perk_6 = {
	lifestyle = order_magic_lifestyle
	tree = order_magic_tree_3
	position = { 3 2 }
	icon = node_intrigue

	parent = order_magic_tree_3_perk_3

	effect = {
		# Maintenance
		wc_nonelemental_MAGIC_magic_lifestyle_rank_up_check_effect = { MAGIC = order }
	}
}
order_magic_tree_3_perk_7 = {
	lifestyle = order_magic_lifestyle
	tree = order_magic_tree_3
	position = { 0 4.25 }
	icon = node_intrigue

	parent = order_magic_tree_3_perk_6

	effect = {
		# Maintenance
		wc_nonelemental_MAGIC_magic_lifestyle_rank_up_check_effect = { MAGIC = order }
	}
}
order_magic_tree_3_perk_8 = {
	lifestyle = order_magic_lifestyle
	tree = order_magic_tree_3
	position = { 4 4.25 }
	icon = node_intrigue

	parent = order_magic_tree_3_perk_5

	effect = {
		# Maintenance
		wc_nonelemental_MAGIC_magic_lifestyle_rank_up_check_effect = { MAGIC = order }
	}
}
order_magic_tree_3_perk_9 = {
	lifestyle = order_magic_lifestyle
	tree = order_magic_tree_3
	position = { 2 5 }
	icon = node_intrigue

	parent = order_magic_tree_3_perk_4
	parent = order_magic_tree_3_perk_7
	parent = order_magic_tree_3_perk_8

	effect = {
		# Maintenance
		wc_nonelemental_MAGIC_magic_lifestyle_rank_up_check_effect = { MAGIC = order }
	}
}

order_magic_tree_4_perk_1 = {
	lifestyle = order_magic_lifestyle
	tree = order_magic_tree_4
	position = { 0.5 0 }
	icon = node_martial

	can_be_auto_selected = {
		#TODO: change this
		MAGIC_lifestyle_is_valid_trigger = { MAGIC = order }
	}

	auto_selection_weight = {
		value = wc_order_magic_auto_selection_value
		
		if = { # Any focus
			limit = { has_focus_order_magic_trigger = yes }
			multiply = wc_lifestyle_perk_auto_selection_weight_multiply_from_focus_value
		}
		if = {
			limit = {
<<<<<<< HEAD
				NOT = { can_spend_perks_in_nonelemental_TYPE_lifestyle_tree_TREE_trigger = { MAGIC = order TREE = 4 } }
=======
				NOT = { can_spend_perks_in_nonelemental_TYPE_lifestyle_tree_TREE_trigger = { TYPE = order_magic TREE = 4 } }
>>>>>>> 97338e47
			}
			multiply = 0
		}
	}

	effect = {
		# Maintenance
		wc_nonelemental_MAGIC_magic_lifestyle_rank_up_check_effect = { MAGIC = order }
	}
}
order_magic_tree_4_perk_2 = {
	lifestyle = order_magic_lifestyle
	tree = order_magic_tree_4
	position = { 2 0 }
	icon = node_martial

	can_be_auto_selected = {
		#TODO: change this
		MAGIC_lifestyle_is_valid_trigger = { MAGIC = order }
	}

	auto_selection_weight = {
		value = wc_order_magic_auto_selection_value
		
		if = { # Any focus
			limit = { has_focus_order_magic_trigger = yes }
			multiply = wc_lifestyle_perk_auto_selection_weight_multiply_from_focus_value
		}
		if = {
			limit = {
<<<<<<< HEAD
				NOT = { can_spend_perks_in_nonelemental_TYPE_lifestyle_tree_TREE_trigger = { MAGIC = order TREE = 4 } }
=======
				NOT = { can_spend_perks_in_nonelemental_TYPE_lifestyle_tree_TREE_trigger = { TYPE = order_magic TREE = 4 } }
>>>>>>> 97338e47
			}
			multiply = 0
		}
	}

	effect = {
		# Maintenance
		wc_nonelemental_MAGIC_magic_lifestyle_rank_up_check_effect = { MAGIC = order }
	}
}
order_magic_tree_4_perk_3 = {
	lifestyle = order_magic_lifestyle
	tree = order_magic_tree_4
	position = { 3.5 0 }
	icon = node_martial

	can_be_auto_selected = {
		#TODO: change this
		MAGIC_lifestyle_is_valid_trigger = { MAGIC = order }
	}

	auto_selection_weight = {
		value = wc_order_magic_auto_selection_value
		
		if = { # Any focus
			limit = { has_focus_order_magic_trigger = yes }
			multiply = wc_lifestyle_perk_auto_selection_weight_multiply_from_focus_value
		}
		if = {
			limit = {
<<<<<<< HEAD
				NOT = { can_spend_perks_in_nonelemental_TYPE_lifestyle_tree_TREE_trigger = { MAGIC = order TREE = 4 } }
=======
				NOT = { can_spend_perks_in_nonelemental_TYPE_lifestyle_tree_TREE_trigger = { TYPE = order_magic TREE = 4 } }
>>>>>>> 97338e47
			}
			multiply = 0
		}
	}

	effect = {
		# Maintenance
		wc_nonelemental_MAGIC_magic_lifestyle_rank_up_check_effect = { MAGIC = order }
	}
}
order_magic_tree_4_perk_4 = {
	lifestyle = order_magic_lifestyle
	tree = order_magic_tree_4
	position = { .5 1.5 }
	icon = node_martial

	parent = order_magic_tree_4_perk_1

	effect = {
		# Maintenance
		wc_nonelemental_MAGIC_magic_lifestyle_rank_up_check_effect = { MAGIC = order }
	}
}
order_magic_tree_4_perk_5 = {
	lifestyle = order_magic_lifestyle
	tree = order_magic_tree_4
	position = { 2 1.5 }
	icon = node_martial

	parent = order_magic_tree_4_perk_2

	effect = {
		# Maintenance
		wc_nonelemental_MAGIC_magic_lifestyle_rank_up_check_effect = { MAGIC = order }
	}
}
order_magic_tree_4_perk_6 = {
	lifestyle = order_magic_lifestyle
	tree = order_magic_tree_4
	position = { 3.5 1.5 }
	icon = node_martial

	parent = order_magic_tree_4_perk_3

	effect = {
		# Maintenance
		wc_nonelemental_MAGIC_magic_lifestyle_rank_up_check_effect = { MAGIC = order }
	}
}
order_magic_tree_4_perk_7 = {
	lifestyle = order_magic_lifestyle
	tree = order_magic_tree_4
	position = { 0.5 3.75 }
	icon = node_martial

	parent = order_magic_tree_4_perk_6

	effect = {
		# Maintenance
		wc_nonelemental_MAGIC_magic_lifestyle_rank_up_check_effect = { MAGIC = order }
	}
}
order_magic_tree_4_perk_8 = {
	lifestyle = order_magic_lifestyle
	tree = order_magic_tree_4
	position = { 3.5 3.75 }
	icon = node_martial
	parent = order_magic_tree_4_perk_4

	effect = {
		# Maintenance
		wc_nonelemental_MAGIC_magic_lifestyle_rank_up_check_effect = { MAGIC = order }
	}
}
order_magic_tree_4_perk_9 = {
	lifestyle = order_magic_lifestyle
	tree = order_magic_tree_4
	position = { 2 5 }
	icon = node_martial

	parent = order_magic_tree_4_perk_5
	parent = order_magic_tree_4_perk_7
	parent = order_magic_tree_4_perk_8

	effect = {
		# Maintenance
		wc_nonelemental_MAGIC_magic_lifestyle_rank_up_check_effect = { MAGIC = order }
	}
}


order_magic_tree_5_perk_1 = {
	lifestyle = order_magic_lifestyle
	tree = order_magic_tree_5
	position = { 0.5 0 }
	icon = node_diplomacy

	can_be_auto_selected = {
		MAGIC_lifestyle_is_valid_trigger = { MAGIC = order }
		#add trigger for perk
	}

	auto_selection_weight = {
		value = wc_order_magic_auto_selection_value

		if = { # Any focus
			limit = { has_focus_order_magic_trigger = yes }
			multiply = wc_lifestyle_perk_auto_selection_weight_multiply_from_focus_value
		}
		if = {
			limit = {
<<<<<<< HEAD
				NOT = { can_spend_perks_in_nonelemental_TYPE_lifestyle_tree_TREE_trigger = { MAGIC = order TREE = 5 } }
=======
				NOT = { can_spend_perks_in_nonelemental_TYPE_lifestyle_tree_TREE_trigger = { TYPE = order_magic TREE = 5 } }
>>>>>>> 97338e47
			}
			multiply = 0
		}
	}

	effect = {
		# Maintenance
		wc_nonelemental_MAGIC_magic_lifestyle_rank_up_check_effect = { MAGIC = order }
	}
}

order_magic_tree_5_perk_2 = {
	lifestyle = order_magic_lifestyle
	tree = order_magic_tree_5
	position = { 2 0 }
	icon = node_diplomacy


	can_be_auto_selected = {
		MAGIC_lifestyle_is_valid_trigger = { MAGIC = order }
		#add trigger for perk
	}

	auto_selection_weight = {
		value = wc_order_magic_auto_selection_value

		if = { # Any focus
			limit = { has_focus_order_magic_trigger = yes }
			multiply = wc_lifestyle_perk_auto_selection_weight_multiply_from_focus_value
		}
		if = {
			limit = {
<<<<<<< HEAD
				NOT = { can_spend_perks_in_nonelemental_TYPE_lifestyle_tree_TREE_trigger = { MAGIC = order TREE = 5 } }
=======
				NOT = { can_spend_perks_in_nonelemental_TYPE_lifestyle_tree_TREE_trigger = { TYPE = order_magic TREE = 5 } }
>>>>>>> 97338e47
			}
			multiply = 0
		}
	}

	effect = {
		# Maintenance
		wc_nonelemental_MAGIC_magic_lifestyle_rank_up_check_effect = { MAGIC = order }
	}
}

order_magic_tree_5_perk_3 = {
	lifestyle = order_magic_lifestyle
	tree = order_magic_tree_5
	position = { 3.5 0 }
	icon = node_diplomacy

	

	can_be_auto_selected = {
		MAGIC_lifestyle_is_valid_trigger = { MAGIC = order }
		#add trigger for perk
	}

	auto_selection_weight = {
		value = wc_order_magic_auto_selection_value

		if = { # Any focus
			limit = { has_focus_order_magic_trigger = yes }
			multiply = wc_lifestyle_perk_auto_selection_weight_multiply_from_focus_value
		}
		if = {
			limit = {
<<<<<<< HEAD
				NOT = { can_spend_perks_in_nonelemental_TYPE_lifestyle_tree_TREE_trigger = { MAGIC = order TREE = 5 } }
=======
				NOT = { can_spend_perks_in_nonelemental_TYPE_lifestyle_tree_TREE_trigger = { TYPE = order_magic TREE = 5 } }
>>>>>>> 97338e47
			}
			multiply = 0
		}
	}

	effect = {
		# Maintenance
		wc_nonelemental_MAGIC_magic_lifestyle_rank_up_check_effect = { MAGIC = order }
	}
}

order_magic_tree_5_perk_4 = {
	lifestyle = order_magic_lifestyle
	tree = order_magic_tree_5
	position = { 0 2 }
	icon = node_diplomacy

	parent = order_magic_tree_5_perk_1

	effect = {
		# Maintenance
		wc_nonelemental_MAGIC_magic_lifestyle_rank_up_check_effect = { MAGIC = order }
	}
}

order_magic_tree_5_perk_5 = {
	lifestyle = order_magic_lifestyle
	tree = order_magic_tree_5
	position = { 2 2 }
	icon = node_diplomacy

	parent = order_magic_tree_5_perk_2

	effect = {
		# Maintenance
		wc_nonelemental_MAGIC_magic_lifestyle_rank_up_check_effect = { MAGIC = order }
	}
}

order_magic_tree_5_perk_6 = {
	lifestyle = order_magic_lifestyle
	tree = order_magic_tree_5
	position = { 4 2 }
	icon = node_diplomacy

	parent = order_magic_tree_5_perk_3

	effect = {
		# Maintenance
		wc_nonelemental_MAGIC_magic_lifestyle_rank_up_check_effect = { MAGIC = order }
	}
}

order_magic_tree_5_perk_7 = {
	lifestyle = order_magic_lifestyle
	tree = order_magic_tree_5
	position = { 0.5 4 }
	icon = node_diplomacy

	parent = order_magic_tree_5_perk_5
	parent = order_magic_tree_5_perk_4

	effect = {
		# Maintenance
		wc_nonelemental_MAGIC_magic_lifestyle_rank_up_check_effect = { MAGIC = order }
	}
}

order_magic_tree_5_perk_8 = {
	lifestyle = order_magic_lifestyle
	tree = order_magic_tree_5
	position = { 3.5 4 }
	icon = node_diplomacy

	parent = order_magic_tree_5_perk_5
	parent = order_magic_tree_5_perk_6

	effect = {
		# Maintenance
		wc_nonelemental_MAGIC_magic_lifestyle_rank_up_check_effect = { MAGIC = order }
	}
}

order_magic_tree_5_perk_9 = {
	lifestyle = order_magic_lifestyle
	tree = order_magic_tree_5
	position = { 2 5 }
	icon = node_diplomacy

	parent = order_magic_tree_5_perk_8
	parent = order_magic_tree_5_perk_7

	effect = {
		# Maintenance
		wc_nonelemental_MAGIC_magic_lifestyle_rank_up_check_effect = { MAGIC = order }
	}
}<|MERGE_RESOLUTION|>--- conflicted
+++ resolved
@@ -431,11 +431,7 @@
 		}
 		if = {
 			limit = {
-<<<<<<< HEAD
-				NOT = { can_spend_perks_in_nonelemental_TYPE_lifestyle_tree_TREE_trigger = { MAGIC = order TREE = 4 } }
-=======
 				NOT = { can_spend_perks_in_nonelemental_TYPE_lifestyle_tree_TREE_trigger = { TYPE = order_magic TREE = 4 } }
->>>>>>> 97338e47
 			}
 			multiply = 0
 		}
@@ -466,11 +462,7 @@
 		}
 		if = {
 			limit = {
-<<<<<<< HEAD
-				NOT = { can_spend_perks_in_nonelemental_TYPE_lifestyle_tree_TREE_trigger = { MAGIC = order TREE = 4 } }
-=======
 				NOT = { can_spend_perks_in_nonelemental_TYPE_lifestyle_tree_TREE_trigger = { TYPE = order_magic TREE = 4 } }
->>>>>>> 97338e47
 			}
 			multiply = 0
 		}
@@ -501,11 +493,7 @@
 		}
 		if = {
 			limit = {
-<<<<<<< HEAD
-				NOT = { can_spend_perks_in_nonelemental_TYPE_lifestyle_tree_TREE_trigger = { MAGIC = order TREE = 4 } }
-=======
 				NOT = { can_spend_perks_in_nonelemental_TYPE_lifestyle_tree_TREE_trigger = { TYPE = order_magic TREE = 4 } }
->>>>>>> 97338e47
 			}
 			multiply = 0
 		}
@@ -617,11 +605,7 @@
 		}
 		if = {
 			limit = {
-<<<<<<< HEAD
-				NOT = { can_spend_perks_in_nonelemental_TYPE_lifestyle_tree_TREE_trigger = { MAGIC = order TREE = 5 } }
-=======
 				NOT = { can_spend_perks_in_nonelemental_TYPE_lifestyle_tree_TREE_trigger = { TYPE = order_magic TREE = 5 } }
->>>>>>> 97338e47
 			}
 			multiply = 0
 		}
@@ -654,11 +638,7 @@
 		}
 		if = {
 			limit = {
-<<<<<<< HEAD
-				NOT = { can_spend_perks_in_nonelemental_TYPE_lifestyle_tree_TREE_trigger = { MAGIC = order TREE = 5 } }
-=======
 				NOT = { can_spend_perks_in_nonelemental_TYPE_lifestyle_tree_TREE_trigger = { TYPE = order_magic TREE = 5 } }
->>>>>>> 97338e47
 			}
 			multiply = 0
 		}
@@ -692,11 +672,7 @@
 		}
 		if = {
 			limit = {
-<<<<<<< HEAD
-				NOT = { can_spend_perks_in_nonelemental_TYPE_lifestyle_tree_TREE_trigger = { MAGIC = order TREE = 5 } }
-=======
 				NOT = { can_spend_perks_in_nonelemental_TYPE_lifestyle_tree_TREE_trigger = { TYPE = order_magic TREE = 5 } }
->>>>>>> 97338e47
 			}
 			multiply = 0
 		}
