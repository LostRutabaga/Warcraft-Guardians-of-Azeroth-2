﻿# We can use these modifiers for adding specific beards and beards to historical and vanity characters

beards_scripted_characters = {

    usage = game
    selection_behavior = weighted_random

    male_beard_western_01 = { # Standard full beard
        dna_modifiers = {
            accessory = {
                mode = add
                gene = beards
                template = scripted_character_beards_01
                value = 0.04 # For the randomness to work correctly
            }
        }   
        weight = {
            base = 0
        }
    }

    male_beard_western_02 = { # Standard goatee
        dna_modifiers = {
            accessory = {
                mode = add
                gene = beards
                template = scripted_character_beards_01
                value = 0.07 # For the randomness to work correctly
            }
        }   
        weight = {
            base = 0
            modifier = {
                add = 200
				is_genn_trigger = yes
            }
            modifier = {
                add = 200
				is_nathanos_trigger = yes
            }
<<<<<<< HEAD
			modifier = {
				add = 200
				is_derek_proudmoore_trigger = yes
			}
=======
            modifier = {
                add = 200
				is_easteregg2_trigger = yes # Garith Greenwood
            }
            modifier = {
                add = 200
				is_easteregg7_trigger = yes # Derthon Greenwood
            }
>>>>>>> fac95d20
        }
    }

    male_beard_western_03 = { # Short beard
        dna_modifiers = {
            accessory = {
                mode = add
                gene = beards
                template = scripted_character_beards_01
                value = 0.11 # For the randomness to work correctly
            }
        }   
        weight = {
            base = 0
			# Warcraft
			modifier = {
				add = 200
				is_taelan_trigger = yes
			}
        }
    }

    male_beard_western_04 = { # Short goatee
        dna_modifiers = {
            accessory = {
                mode = add
                gene = beards
                template = scripted_character_beards_01
                value = 0.14 # For the randomness to work correctly
            }
        }   
        weight = {
            base = 0
            modifier = {
                add = 200
				is_llane_trigger = yes
            }
            modifier = {
                add = 200
				is_easteregg4_trigger = yes # Fenarith Greenwood
            }
        }
    }

    male_beard_western_05 = { # Mustache
        dna_modifiers = {
            accessory = {
                mode = add
                gene = beards
                template = scripted_character_beards_01
                value = 0.17 # For the randomness to work correctly
            }
        }   
        weight = {
            base = 0
            modifier = {
                add = 200
                exists = character:122 #king_harold
                this = character:122 #king_harold
            }
            modifier = {
                add = 200
                exists = character:1128 #duke_robert
                this = character:1128 #duke_robert
            }
        }
    }

    male_beard_western_06 = { # Big bushy beard
        dna_modifiers = {
            accessory = {
                mode = add
                gene = beards
                template = scripted_character_beards_01
                value = 0.2 # For the randomness to work correctly
            }
        }   
        weight = {
            base = 0
        }
    }

    male_beard_western_07 = { # Chinstrap Beard
        dna_modifiers = {
            accessory = {
                mode = add
                gene = beards
                template = scripted_character_beards_01
                value = 0.23 # For the randomness to work correctly
            }
        }   
        weight = {
            base = 0
            modifier = {
                add = 200
				is_orgrim_trigger = yes
            }
            modifier = {
                add = 200
				is_durotan_trigger = yes
            }
			modifier = {
				add = 200
				is_dalrend_trigger = yes
			}
        }
    }

    male_beard_western_08 = { # Long Wavy Beard
        dna_modifiers = {
            accessory = {
                mode = add
                gene = beards
                template = scripted_character_beards_01
                value = 0.27 # For the randomness to work correctly
            }
        }   
        weight = {
            base = 0
            modifier = {
                add = 200
				is_lothar_trigger = yes
                age >= 50
			}
			modifier = {
                add = 200
				is_alonsus_trigger = yes
            }
        }
    }

    male_beard_western_09 = { # Pointy beard
        dna_modifiers = {
            accessory = {
                mode = add
                gene = beards
                template = scripted_character_beards_01
                value = 0.30 # For the randomness to work correctly
            }
        }   
        weight = {
            base = 0
            modifier = {
                add = 200
				is_uther_trigger = yes
                age < 40
            }
			modifier = {
				add = 200
				is_saidan_trigger = yes
			}
        }
    }

    male_beard_western_10 = { # Chin goatee
        dna_modifiers = {
            accessory = {
                mode = add
                gene = beards
                template = scripted_character_beards_01
                value = 0.33 # For the randomness to work correctly
            }
        }   
        weight = {
            base = 0
			modifier = {
				add = 200
				is_liam_trigger = yes
			}
        }
    }

    male_beard_mena_01 = { # Full Curly Beard
        dna_modifiers = {
            accessory = {
                mode = add
                gene = beards
                template = scripted_character_beards_01
                value = 0.35 # For the randomness to work correctly
            }
        }   
        weight = {
            base = 0
        }
    }

    male_beard_mena_02 = { # Big Wavy Beard
        dna_modifiers = {
            accessory = {
                mode = add
                gene = beards
                template = scripted_character_beards_01
                value = 0.39 # For the randomness to work correctly
            }
        }   
        weight = {
            base = 0
            modifier = {
                add = 200
				is_kilrogg_trigger = yes
            }
            modifier = {
                add = 200
				is_kurdran_trigger = yes
            }
        }
    }

    male_beard_mena_03 = { # Big chin strap
        dna_modifiers = {
            accessory = {
                mode = add
                gene = beards
                template = scripted_character_beards_01
                value = 0.42 # For the randomness to work correctly
            }
        }   
        weight = {
            base = 0
        }
    }

    male_beard_mena_04 = { # Short stylish
        dna_modifiers = {
            accessory = {
                mode = add
                gene = beards
                template = scripted_character_beards_01
                value = 0.45 # For the randomness to work correctly
            }
        }   
        weight = {
            base = 0
            modifier = {
                add = 200
				is_tirion_trigger = yes
                age < 50
            }
            modifier = {
                add = 200
				is_easteregg5_trigger = yes # Arren Greenwood
            }
        }
    }

    male_beard_northern_01 = { # Big Wild Beard
        dna_modifiers = {
            accessory = {
                mode = add
                gene = beards
                template = scripted_character_beards_01
                value = 0.48 # For the randomness to work correctly
            }
        }   
        weight = {
            base = 0
        }
    }

    male_beard_northern_02 = { # Single braid
        dna_modifiers = {
            accessory = {
                mode = add
                gene = beards
                template = scripted_character_beards_01
                value = 0.52 # For the randomness to work correctly
            }
        }   
        weight = {
            base = 0
            modifier = {
                add = 200
				is_magni_trigger = yes
			}
			modifier = {
				add = 200
				is_nazgrel_trigger = yes
            }
			modifier = {
				add = 200
				is_falstad_trigger = yes
            }
        }
    }

    male_beard_northern_03 = { # Beaded beard
        dna_modifiers = {
            accessory = {
                mode = add
                gene = beards
                template = scripted_character_beards_01
                value = 0.54 # For the randomness to work correctly
            }
        }   
        weight = {
            base = 0
            modifier = {
                add = 200
				is_thrall_trigger = yes
            }
        }
    }

    male_beard_steppe_01 = { # long at chin with mustache
        dna_modifiers = {
            accessory = {
                mode = add
                gene = beards
                template = scripted_character_beards_01
                value = 0.58 # For the randomness to work correctly
            }
        }   
        weight = {
            base = 0
        }
    }

    male_beard_steppe_02 = { # low rough 
        dna_modifiers = {
            accessory = {
                mode = add
                gene = beards
                template = scripted_character_beards_01
                value = 0.61 # For the randomness to work correctly
            }
        }   
        weight = {
            base = 0
            modifier = {
                add = 200
				is_medivh_trigger = yes
			}
        }
    }

    male_beard_sub_saharan_01 = { # Full african beard medium
        dna_modifiers = {
            accessory = {
                mode = add
                gene = beards
                template = scripted_character_beards_01
                value = 0.64 # For the randomness to work correctly
            }
        }   
        weight = {
            base = 0
        }
    }

    male_beard_sub_saharan_02 = { # Stylish african goatee
        dna_modifiers = {
            accessory = {
                mode = add
                gene = beards
                template = scripted_character_beards_01
                value = 0.67 # For the randomness to work correctly
            }
        }   
        weight = {
            base = 0
            modifier = {
                add = 200
				is_terenas_trigger = yes
            }
            modifier = {
                add = 200
				is_aiden_trigger = yes
            }
        }
    }

    male_beard_sub_saharan_03 = { # Full african beard long
        dna_modifiers = {
            accessory = {
                mode = add
                gene = beards
                template = scripted_character_beards_01
                value = 0.70 # For the randomness to work correctly
            }
        }   
        weight = {
            base = 0
            modifier = {
                add = 200
				is_kurdran_trigger = yes
            }
        }
    }

    male_beard_indian_01 = { # Handlebar mustache
        dna_modifiers = {
            accessory = {
                mode = add
                gene = beards
                template = scripted_character_beards_01
                value = 0.74 # For the randomness to work correctly
            }
        }   
        weight = {
            base = 0
            modifier = {
                add = 200
				is_garithos_trigger = yes
            }
            modifier = {
                add = 200
				is_daelin_trigger = yes
            }
            modifier = {
                add = 200
				is_thoras_trigger = yes
            }
        }
    }

    male_beard_indian_02 = { # Indian pointy
        dna_modifiers = {
            accessory = {
                mode = add
                gene = beards
                template = scripted_character_beards_01
                value = 0.77 # For the randomness to work correctly
            }
        }   
        weight = {
            base = 0
            modifier = {
                add = 200
				is_lothar_trigger = yes
                age < 50
            }
            modifier = {
                add = 200
				is_tirion_trigger = yes
                age >= 50
            }
			modifier = {
				add = 200
				is_alexandros_trigger = yes
			}
        }
    }

    male_beard_indian_03 = { # Very curly medium length full beard
        dna_modifiers = {
            accessory = {
                mode = add
                gene = beards
                template = scripted_character_beards_01
                value = 0.80 # For the randomness to work correctly
            }
        }   
        weight = {
            base = 0
            modifier = {
                add = 200
				is_guldan_trigger = yes
            }
            modifier = {
                add = 200
				is_blackhand_trigger = yes
            }
			modifier = {
				add = 200
				is_drekthar_trigger = yes
			}
        }
    }

    male_beard_rtt_01 = { # Wizard beard
        dna_modifiers = {
            accessory = {
                mode = add
                gene = beards
                template = rtt_beards
                value = 0.0 # For the randomness to work correctly
            }
        }   
        weight = {
            base = 0
            modifier = {
                add = 200
				is_antonidas_trigger = yes
            }
        }
    }

    male_beard_fp1_01 = { # Twin braids with metal rings
        dna_modifiers = {
            accessory = {
                mode = add
                gene = beards
                template = scripted_character_beards_01
                value = 0.84 # For the randomness to work correctly
            }
        }   
        weight = {
            base = 0
        }
    }

    male_beard_fp1_02 = { # Short low beard
        dna_modifiers = {
            accessory = {
                mode = add
                gene = beards
                template = scripted_character_beards_01
                value = 0.88 # For the randomness to work correctly
            }
        }   
        weight = {
            base = 0
			modifier = {
				add = 200
				is_tandred_proudmoore_trigger = yes
			}
        }
    }

    male_beard_fp1_03 = { # Wavy pointy beard
        dna_modifiers = {
            accessory = {
                mode = add
                gene = beards
                template = scripted_character_beards_01
                value = 0.90 # For the randomness to work correctly
            }
        }   
        weight = {
            base = 0
			modifier = {
				add = 200
				is_aedalas_trigger = yes
			}
        }
    }

    male_beard_fp1_04 = { # Huge braid
        dna_modifiers = {
            accessory = {
                mode = add
                gene = beards
                template = scripted_character_beards_01
                value = 0.94 # For the randomness to work correctly
            }
        }   
        weight = {
            base = 0
			modifier = {
				add = 200
				is_dagran_trigger = yes
			}
			modifier = {
				add = 200
				is_muradin_trigger = yes
			}
			modifier = {
				add = 200
				is_brann_trigger = yes
			}
        }
    }

    male_beard_fp1_05 = { # Long narrow wavy
        dna_modifiers = {
            accessory = {
                mode = add
                gene = beards
                template = scripted_character_beards_01
                value = 0.97 # For the randomness to work correctly
            }
        }   
        weight = {
            base = 0
        }
    }


    # Warcraft
    uther_beard = {
        dna_modifiers = {
            accessory = {
                mode = add
                gene = beards
                template = uther_beard
                value = 0 # For the randomness to work correctly
            }
        }   
        weight = {
            base = 0
            modifier = {
                add = 200
				is_uther_trigger = yes
                age >= 40
            }
        }
    }
	male_beard_steppe_01_wc = {
        dna_modifiers = {
            accessory = {
                mode = add
                gene = beards
                template = scripted_character_beards_02
                value = 0 # For the randomness to work correctly
            }
        }   
        weight = {
            base = 0
            modifier = {
                add = 200
				is_lorthemar_trigger = yes
            }
            modifier = {
                add = 200
				is_voljin_trigger = yes
            }
            modifier = {
                add = 200
				is_anasterian_trigger = yes
            }
        }
    }
}<|MERGE_RESOLUTION|>--- conflicted
+++ resolved
@@ -38,21 +38,18 @@
                 add = 200
 				is_nathanos_trigger = yes
             }
-<<<<<<< HEAD
+            modifier = {
+                add = 200
+				is_easteregg2_trigger = yes # Garith Greenwood
+            }
+            modifier = {
+                add = 200
+				is_easteregg7_trigger = yes # Derthon Greenwood
+            }
 			modifier = {
 				add = 200
 				is_derek_proudmoore_trigger = yes
 			}
-=======
-            modifier = {
-                add = 200
-				is_easteregg2_trigger = yes # Garith Greenwood
-            }
-            modifier = {
-                add = 200
-				is_easteregg7_trigger = yes # Derthon Greenwood
-            }
->>>>>>> fac95d20
         }
     }
 
