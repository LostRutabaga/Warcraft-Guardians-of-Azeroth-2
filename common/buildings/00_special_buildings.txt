--- conflicted
+++ resolved
@@ -356,371 +356,6 @@
 		garrison_size = 1
 		fort_level = 3
 		levy_size = 1
-		defender_advantage = 10
-	}
-	
-	ai_value = {
-		base = 100
-	}
-	
-	type = special
-}
-
-##########
-# Walls of Genoa
-##########
-
-walls_of_genoa_01 = {
-	construction_time = very_slow_construction_time
-
-	type_icon = "icon_structure_walls_of_genoa.dds"
-	
-	can_construct_potential = {
-		building_requirement_tribal = no
-	}
-	
-	cost_gold = 1000
-	
-	county_modifier = {
-		defender_advantage = 5
-		development_growth_factor = 0.1
-		development_growth = 0.2
-		tax_mult = 0.1
-		hostile_raid_time = 0.5
-	}
-	
-	province_modifier = {
-		garrison_size = 0.25
-		fort_level = 2
-	}
-	
-	ai_value = {
-		base = 100
-	}
-	
-	type = special
-}
-
-##########
-# Visby Ringmur
-##########
-
-visby_ringmur_01 = {
-	construction_time = very_slow_construction_time
-
-	type_icon = "icon_structure_visby_ringmur.dds"
-	
-	can_construct_potential = {
-		building_requirement_tribal = no
-	}
-
-	can_construct = {
-		scope:holder.culture = {
-			has_innovation = innovation_battlements
-		}
-	}
-	
-	cost_gold = 500
-	
-	county_modifier = {
-		defender_advantage = 5
-		development_growth_factor = 0.15
-		development_growth = 0.2
-		tax_mult = 0.15
-		county_opinion_add = 5
-		hostile_raid_time = 0.5
-	}
-	
-	province_modifier = {
-		garrison_size = 0.25
-		fort_level = 1
-	}
-	
-	ai_value = {
-		base = 100
-	}
-	
-	type = special
-}
-
-##########
-# Walls of Benin
-##########
-
-walls_of_benin_01 = {
-	construction_time = very_slow_construction_time
-
-	type_icon = "icon_structure_walls_of_benin.dds"
-	
-	can_construct_potential = {
-		building_requirement_tribal = no
-	}
-	
-	cost_gold = 1000
-	
-	county_modifier = {
-		levy_size = 0.5
-		defender_advantage = 5
-		development_growth_factor = 0.75
-		development_growth = 0.2
-		tax_mult = 0.2
-		hostile_raid_time = 0.5
-	}
-	
-	province_modifier = {
-		garrison_size = 0.5
-		fort_level = 2
-	}
-	
-	ai_value = {
-		base = 100
-	}
-	
-	type = special
-}
-
-# Warcraft
-
-##########
-# The Colosseum
-##########
-
-the_colosseum_01 = {
-
-	asset = {
-		type = pdxmesh
-		name = "building_special_colosseum_mesh"
-	}
-
-	construction_time = very_slow_construction_time
-
-	type_icon = "icon_structure_colosseum.dds"
-	
-	can_construct_potential = {
-		building_requirement_tribal = no
-	}
-	
-	cost_gold = 3000
-
-	character_modifier = {
-		army_maintenance_mult = -0.05 # 'Stealing' the metal from the colosseum building itself
-	}
-	
-	province_modifier = {
-		build_speed = -0.1 # 'Stealing' the metal from the colosseum building itself
-	}
-	
-	ai_value = {
-		base = 100
-	}
-	
-	type = special
-}
-
-##########
-# Iron Pillar of Delhi
-##########
-
-iron_pillar_of_delhi_01 = {
-	construction_time = very_slow_construction_time
-
-	type_icon = "icon_structure_iron_pillar_of_delhi.dds"
-	
-	can_construct_potential = {
-		building_requirement_tribal = no
-	}
-	
-	cost_gold = 3000
-
-	character_modifier = {
-		monthly_prestige_gain_mult = 0.05
-		army_maintenance_mult = -0.05
-		heavy_infantry_toughness_mult = 0.1
-		heavy_cavalry_toughness_mult = 0.1
-	}
-	county_modifier = {
-		development_growth = 0.1
-		development_growth_factor = 0.1
-	}
-	
-	ai_value = {
-		base = 100
-	}
-	
-	type = special
-}
-
-
-
-##########
-# Iron Pillar of Dhar
-##########
-
-iron_pillar_of_dhar_01 = {
-	construction_time = very_slow_construction_time
-
-	type_icon = "icon_structure_iron_pillar_of_dhar.dds"
-	
-	can_construct_potential = {
-		building_requirement_tribal = no
-	}
-	
-	cost_gold = 2000
-
-	character_modifier = {
-		advantage = 5
-		monthly_dynasty_prestige_mult = 0.05
-	}
-	
-	county_modifier = {
-		development_growth = 0.1
-		levy_size = 0.15
-	}
-	
-	ai_value = {
-		base = 100
-	}
-	
-	type = special
-}
-
-##########
-# The Pyramids
-##########
-
-the_pyramids_01 = {
-
-	asset = {
-		type = pdxmesh
-		name = "building_special_pyramids_giza_mesh"
-	}
-
-	construction_time = very_slow_construction_time
-
-	type_icon = "icon_structure_the_pyramids.dds"
-	
-	can_construct_potential = {
-		building_requirement_tribal = no
-	}
-	
-	cost_gold = 3000
-
-	character_modifier = {
-		monthly_dynasty_prestige_mult = 0.05
-		short_reign_duration_mult = -0.2
-	}
-	county_modifier = {
-		development_growth = 0.1
-	}
-	
-	ai_value = {
-		base = 100
-	}
-	
-	type = special
-}
-
-##########
-# Stonehenge
-##########
-
-stonehenge_01 = {
-
-<<<<<<< HEAD
-	type_icon = "icon_structure_cathedral_muslim.dds"
-	
-	can_construct_potential = {
-		building_requirement_tribal = no
-	}
-	
-	can_construct = {
-		OR = {
-			scope:holder = {
-				religion = religion:islam_religion
-			}
-			custom_description = {
-				text = holy_site_building_trigger
-				barony = {
-					is_holy_site_of = scope:holder.faith
-				}
-			}
-		}
-	}
-	
-	is_enabled = {
-		custom_description = {
-			text = holy_site_muslim_or_holy_site_trigger
-			OR = {
-				scope:holder = {
-					religion = religion:islam_religion
-				}
-				custom_description = {
-					text = holy_site_building_trigger
-					barony = {
-						is_holy_site_of = scope:holder.faith
-					}
-				}
-			}
-		}
-	}
-	
-	show_disabled = yes
-	
-	cost_gold = 1000
-
-	character_modifier = {
-		monthly_piety = 0.5
-		county_opinion_add = 5
-		holy_order_hire_cost_mult = -0.15
-		knight_effectiveness_mult = 0.2
-	}
-	
-	county_modifier = {
-		tax_mult = 0.2
-		development_growth_factor = 0.75
-		development_growth = 0.2
-		supply_limit_mult = 1
-	}
-	
-	ai_value = {
-		base = 100
-	}
-	
-	type = special
-}
-
-##########
-# Doge's Palace
-##########
-
-doges_palace_01 = { # Should technically be burnt down/rebuilt, but this is mostly here to make Venice awesome, so...
-	construction_time = very_slow_construction_time
-
-	type_icon = "icon_structure_doges_palace.dds"
-	
-	can_construct_potential = {
-		building_requirement_tribal = no
-	}
-	
-	is_enabled = {
-		scope:holder = {
-			has_government = republic_government
-		}
-	}
-	
-	cost_gold = 1000
-	
-	county_modifier = {
-		development_growth_factor = 0.3
-		development_growth = 0.3
-		tax_mult = 0.5
-		hostile_raid_time = 0.5
-	}
-	
-	province_modifier = {
-		garrison_size = 1
-		fort_level = 3
-		levy_size = 1
 		defender_holding_advantage = 10
 	}
 	
@@ -1072,586 +707,6 @@
 	type = special
 }
 
-##########
-# Petra
-##########
-
-petra_01 = {
-	asset = {
-		type = pdxmesh
-		name = "building_special_petra_mesh"
-	}
-
-	construction_time = very_slow_construction_time
-
-	type_icon = "icon_structure_petra.dds"
-	
-	can_construct_potential = {
-		building_requirement_tribal = no
-	}
-	
-	cost_gold = 3000
-
-	county_modifier = {
-		tax_mult = 0.1
-		supply_limit_mult = 0.25
-		development_growth = 0.1
-		development_growth_factor = 0.15
-	}
-	
-	province_modifier = {
-		monthly_income = good_building_tax_tier_2
-	}
-	
-	ai_value = {
-		base = 100
-	}
-	
-	type = special
-}
-
-##########
-# Buddhas of Bamian
-##########
-
-buddhas_of_bamian_01 = {
-	construction_time = very_slow_construction_time
-
-	type_icon = "icon_structure_buddhas_of_bamiyan.dds"
-	
-	can_construct_potential = {
-		building_requirement_tribal = no
-	}
-
-	is_enabled = {
-		custom_description = {
-			text = buddhas_of_bamian_trigger
-			scope:holder = {
-				religion = { is_in_family = rf_eastern }
-			}
-		}
-	}
-	
-	cost_gold = 3000
-
-	character_modifier = {
-		monthly_piety_gain_mult = 0.1
-		diplomacy_per_piety_level = 1
-	}
-	county_modifier = {
-		tax_mult = 0.1
-		development_growth = 0.2
-		development_growth_factor = 0.75
-	}
-	
-	ai_value = {
-		base = 100
-	}
-	
-	type = special
-}
-
-##########
-# Alhambra
-##########
-
-alhambra_01 = {
-	construction_time = very_slow_construction_time
-
-	type_icon = "icon_structure_alhambra.dds"
-	
-	can_construct_potential = {
-		building_requirement_tribal = no
-	}
-	
-	cost_gold = 3000
-
-	garrison = good_building_garrison_tier_1
-	province_modifier = {
-		defender_holding_advantage = normal_building_advantage_tier_1
-		fort_level = good_building_fort_level_tier_1
-	}
-	
-	next_building = alhambra_02
-	
-	ai_value = {
-		base = 100
-	}
-	
-	type = special
-}
-
-alhambra_02 = {
-	construction_time = very_slow_construction_time
-
-	type_icon = "icon_structure_alhambra.dds"
-	
-	can_construct_potential = {
-		building_requirement_tribal = no
-	}
-	
-	can_construct = {
-		scope:holder.culture = {
-			has_innovation = innovation_hoardings
-		}
-	}
-	
-	cost_gold = 2000
-
-	character_modifier = {
-		monthly_prestige_gain_mult = 0.10
-	}
-	garrison = good_building_garrison_tier_4
-	province_modifier = {
-		defender_holding_advantage = normal_building_advantage_tier_4
-		fort_level = good_building_fort_level_tier_4
-	}
-	county_modifier = {
-		development_growth = 0.2
-		development_growth_factor = 0.25
-		monthly_county_control_change_add = 1
-	}
-	
-	ai_value = {
-		base = 100
-	}
-	
-	type = special
-}
-
-##########
-# Citadel of Aleppo
-##########
-
-citadel_of_aleppo_01 = {
-	construction_time = very_slow_construction_time
-
-	type_icon = "icon_structure_the_citadel_of_aleppo.dds"
-	
-	can_construct_potential = {
-		building_requirement_tribal = no
-	}
-	
-	cost_gold = 3000
-	
-	character_modifier = {
-		monthly_prestige = 0.1
-	}
-	
-	garrison = good_building_garrison_tier_1
-	province_modifier = {
-		defender_holding_advantage = normal_building_advantage_tier_1
-		fort_level = good_building_fort_level_tier_1
-	}
-	
-	next_building = citadel_of_aleppo_02
-	
-	ai_value = {
-		base = 100
-	}
-	
-	type = special
-}
-
-citadel_of_aleppo_02 = {
-	construction_time = very_slow_construction_time
-
-	type_icon = "icon_structure_the_citadel_of_aleppo.dds"
-	
-	can_construct_potential = {
-		building_requirement_tribal = no
-	}
-	
-	can_construct = {
-		scope:holder.culture = {
-			has_innovation = innovation_hoardings
-		}
-	}
-	
-	cost_gold = 2000
-
-	character_modifier = {
-		monthly_prestige = 0.3
-		prowess_per_piety_level = 2
-	}
-	garrison = good_building_garrison_tier_3
-	province_modifier = {
-		defender_holding_advantage = normal_building_advantage_tier_3
-		fort_level = good_building_fort_level_tier_3
-	}
-	county_modifier = {
-		development_growth = 0.2
-		development_growth_factor = 0.15
-	}
-	
-	ai_value = {
-		base = 100
-	}
-	
-	type = special
-}
-
-##########
-# House of Wisdom
-##########
-
-house_of_wisdom_01 = {
-	construction_time = very_slow_construction_time
-
-	type_icon = "icon_structure_grand_library_of_baghdad.dds"
-	
-	can_construct_potential = {
-		building_requirement_tribal = no
-	}
-	
-	cost_gold = 3000
-
-	character_modifier = {
-		learning_per_prestige_level = 2
-		monthly_lifestyle_xp_gain_mult = 0.15
-		different_culture_opinion = 10
-		cultural_head_fascination_mult = 0.15
-		faith_creation_piety_cost_mult = -0.2
-	}
-	county_modifier = {
-		tax_mult = 0.2
-		development_growth = 0.2
-		development_growth_factor = 0.2
-	}
-	
-	ai_value = {
-		base = 100
-	}
-	
-	type = special
-}
-
-##########
-# The Tower of London
-##########
-
-the_tower_of_london_01 = {
-
-	asset = {
-		type = pdxmesh
-		name = "building_special_tower_of_london_mesh"
-	}
-
-	construction_time = very_slow_construction_time
-
-	type_icon = "icon_structure_tower_of_london.dds"
-	
-	can_construct_potential = {
-		building_requirement_tribal = no
-	}
-
-	can_construct = {
-		scope:holder.culture = {
-			has_innovation = innovation_battlements
-		}
-	}
-	
-	cost_gold = 1000
-
-	character_modifier = {
-		dread_gain_mult = 0.3
-	}
-	garrison = good_building_garrison_tier_3
-	province_modifier = {
-		defender_holding_advantage = normal_building_advantage_tier_3
-		fort_level = good_building_fort_level_tier_3
-	}
-	county_modifier = {
-		development_growth = 0.1
-		development_growth_factor = 0.1
-		tax_mult = 0.05
-	}
-	
-	ai_value = {
-		base = 100
-	}
-	
-	type = special
-}
-
-##########
-# Notre Dame
-##########
-
-notre_dame_01 = {
-
-	asset = {
-		type = pdxmesh
-		name = "building_special_notre_dame_mesh"
-	}
-
-	construction_time = very_slow_construction_time
-
-	type_icon = "icon_structure_notre_dame.dds"
-	
-	can_construct_potential = {
-		building_requirement_tribal = no
-	}
-	
-	can_construct = {
-		scope:holder = {
-			religion = religion:christianity_religion
-			culture = {
-				has_innovation = innovation_windmills
-			}
-		}
-	}
-	
-	is_enabled = {
-		scope:holder = {
-			religion = religion:christianity_religion
-		}
-	}
-	
-	show_disabled = yes
-	
-	cost_gold = 1000
-
-	character_modifier = {
-		monthly_piety = 1
-		stewardship_per_piety_level = 1
-		monthly_dynasty_prestige_mult = 0.05
-	}
-	county_modifier = {
-		county_opinion_add = 5
-		tax_mult = 0.2
-		development_growth_factor = 0.3
-		development_growth = 0.2
-	}
-	
-	province_modifier = {
-		monthly_income = 2
-	}
-	
-	ai_value = {
-		base = 100
-	}
-	
-	type = special
-}
-
-##########
-# Brihadeeswarar Temple
-##########
-
-brihadeeswarar_temple_01 = {
-
-	asset = {
-		type = pdxmesh
-		name = "building_special_brihadeeswarar_temple_mesh"
-	}
-
-	construction_time = very_slow_construction_time
-
-	type_icon = "icon_structure_brihadeeswarar_temple.dds"
-	
-	can_construct_potential = {
-		building_requirement_tribal = no
-	}
-	
-	can_construct = {
-		scope:holder = {
-			culture = {
-				has_innovation = innovation_manorialism
-			}
-		}
-	}
-	
-	is_enabled = {
-		custom_description = {
-			text = buddhas_of_bamian_trigger
-			scope:holder = {
-				religion = { is_in_family = rf_eastern }
-			}
-		}
-	}
-	
-	show_disabled = yes
-	
-	cost_gold = 1000
-
-	character_modifier = {
-		monthly_piety = 0.25
-		monthly_dynasty_prestige_mult = 0.05
-		same_faith_opinion = 5
-		stewardship_per_piety_level = 1
-	}
-	
-	county_modifier = {
-		tax_mult = 0.2
-		development_growth_factor = 0.2
-		development_growth = 0.1
-	}
-	
-	ai_value = {
-		base = 100
-	}
-	
-	type = special
-}
-
-##########
-# Shwedagon Pagoda
-##########
-
-shwedagon_pagoda_01 = {
-	construction_time = very_slow_construction_time
-
-	type_icon = "icon_structure_shwedagon_pagoda.dds"
-	
-	can_construct_potential = {
-		building_requirement_tribal = no
-	}
-	
-	can_construct = {
-	}
-	
-	is_enabled = {
-		custom_description = {
-			text = buddhas_of_bamian_trigger
-			scope:holder = {
-				religion = { is_in_family = rf_eastern }
-			}
-		}
-	}
-	
-	show_disabled = yes
-	
-	cost_gold = 1000
-
-	character_modifier = {
-		monthly_piety = 0.5
-		clergy_opinion = 5
-		tyranny_gain_mult = -0.1
-		monthly_dynasty_prestige_mult = 0.05
-	}
-	province_modifier = {
-		monthly_income = 2
-	}
-	county_modifier = {
-		tax_mult = 0.2
-		development_growth_factor = 0.2
-		development_growth = 0.2
-	}
-	
-	ai_value = {
-		base = 100
-	}
-	
-	type = special
-}
-
-##########
-# Ananda Temple
-##########
-
-ananda_temple_01 = {
-	construction_time = very_slow_construction_time
-
-	type_icon = "icon_structure_shwedagon_pagoda.dds"
-	
-	can_construct_potential = {
-		building_requirement_tribal = no
-	}
-	
-	can_construct = {
-	}
-	
-	is_enabled = {
-		custom_description = {
-			text = buddhas_of_bamian_trigger
-			scope:holder = {
-				religion = { is_in_family = rf_eastern }
-			}
-		}
-=======
-	asset = {
-		type = pdxmesh
-		name = "building_special_stonehenge_mesh"
->>>>>>> 8b9b13c7
-	}
-
-	construction_time = very_slow_construction_time
-
-	type_icon = "icon_structure_stonehenge.dds"
-	
-	can_construct_potential = {
-		building_requirement_tribal = no
-	}
-	
-	cost_gold = 3000
-
-	character_modifier = {
-		learning = 2
-		monthly_learning_lifestyle_xp_gain_mult = 0.15
-		faith_conversion_piety_cost_mult = -0.2
-	}
-	
-	ai_value = {
-		base = 100
-	}
-	
-	type = special
-}
-
-##########
-# Offa's Dyke
-##########
-
-offas_dyke_01 = { # For Matt Frary
-
-	construction_time = very_slow_construction_time
-
-	type_icon = "icon_building_palisades.dds"
-	
-	can_construct_potential = {
-		building_requirement_tribal = no
-	}
-	
-	cost_gold = 3000
-
-	province_modifier = {
-		defender_advantage = normal_building_advantage_tier_1
-	}
-	
-	ai_value = {
-		base = 100
-	}
-	
-	type = special
-}
-
-##########
-# Hadrian's Wall
-##########
-
-hadrians_wall_01 = {
-	construction_time = very_slow_construction_time
-
-	type_icon = "icon_structure_hadrians_wall.dds"
-	
-	can_construct_potential = {
-		building_requirement_tribal = no
-	}
-	
-	cost_gold = 3000
-
-	province_modifier = {
-		build_gold_cost = -0.1
-	}
-	
-	ai_value = {
-		base = 100
-	}
-	
-	type = special
-}
-
 # Warcraft
 
 ##########
