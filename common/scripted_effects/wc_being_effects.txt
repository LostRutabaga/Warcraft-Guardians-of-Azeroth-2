--- conflicted
+++ resolved
@@ -61,20 +61,12 @@
 		limit = { any_held_title = { is_holy_order = yes } }
 		override_death_killer_effect = { death_reason = death_battle killer = $MASTER$ }
 	}
-<<<<<<< HEAD
-	if = {
-		limit = {
-			NOR = {
-				culture = { has_cultural_pillar = heritage_aqir }
-				culture = { has_cultural_pillar = heritage_vrykulic }
-=======
 	else = {
 		if = {
 			limit = { tier_difference = { target = $MASTER$ value < 0 } }
 			change_liege = {
 				liege = $MASTER$
 				change = $CHANGE$
->>>>>>> ea69a75e
 			}
 		}
 		custom_description = {
