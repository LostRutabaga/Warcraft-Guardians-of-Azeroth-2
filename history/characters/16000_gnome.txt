﻿#c_gnome
#dynasty=10000
16000={
	name=Gelbin
	dna = gelbin_mekkatorque_dna
	dynasty=10000
	culture=gnome religion=rationalism
	martial=6 diplomacy=7 stewardship=7 intrigue=7 learning=8
	trait=education_learning_4 trait=intellect_good_3
	trait=just trait=diligent trait=compassionate trait=gregarious
	400.9.21={
		birth=yes trait=creature_gnome
		effect = { make_important_lore_character_effect = yes }
	}
	582.9.21={
		effect = { learn_language = language_common }
	}
	650.4.16={ death=yes }
}
#dynasty=10001
16001={
	name=Sicco
	dynasty=10001
	culture=gnome religion=rationalism
	martial=5 diplomacy=6 stewardship=6 intrigue=6 learning=7
	trait=education_learning_4
	trait=arrogant trait=deceitful trait=ambitious
	430.4.1={
		birth=yes trait=creature_gnome 
		effect = { make_important_lore_character_effect = yes } 
	}
	538.06.28={
		employer = 16000 #Gelbin
	}
	604.9.15={
		trait = leper
		effect={
			set_relation_rival = character:16000 #Gelbin
		}
	}
	610.4.16={ death=yes }
}

# Thanks to our patron, Rosi Hye Min
# dynasty=10002
16100 = {
	name=Rosi
	female=yes
	dynasty=10002
	culture=gnome religion=khazic
	martial=6 diplomacy=6 stewardship=6 intrigue=6 learning=6
	trait=education_learning_4
	trait=paranoid trait=compassionate
	564.2.12={ birth=yes trait=creature_gnome }
	564.2.12={
		effect={add_patron_trait_character_effect=yes}
	}
	580.2.12={
		effect={ set_variable = { name = wc_light_magic_lifestyle_additional_perks_variable value = wc_perks_needed_for_level_4_magic_trait_value } }
	}
	610.10.2={ death=yes }
}

# dynasty=10003
16200={
	name=Boleedink
	dynasty=10003
	culture=gnome religion=rationalism
	martial=8 diplomacy=5 stewardship=7 intrigue=4 learning=8
	trait=education_intrigue_3 trait=patient trait=trusting trait=generous trait=shy
	2.5.15={ birth=yes trait=creature_gnome }
	233.6.14={ death=yes }
}
16201={
	name=Tocabrick
	dynasty=10003
	culture=gnome religion=rationalism
	martial=6 diplomacy=5 stewardship=7 intrigue=7 learning=7
	trait=education_learning_2 trait=gregarious trait=craven trait=diligent
	father=16200	#Boleedink
	72.4.6={ birth=yes trait=creature_gnome }
	265.10.6={ death=yes }
}
16202={
	name=Donkflink
	dynasty=10003
	culture=gnome religion=rationalism
	martial=8 diplomacy=6 stewardship=4 intrigue=4 learning=4
	trait=education_intrigue_4 trait=lustful trait=gregarious
	father=16200	#Boleedink
	81.5.8={ birth=yes trait=creature_gnome }
	272.12.29={ death=yes }
}
16203={
	name=Kelfink
	female=yes
	dynasty=10003
	culture=gnome religion=rationalism
	father=16200	#Boleedink
	91.10.6={ birth=yes trait=creature_gnome }
	245.2.6={ death=yes }
}
16204={
	name=Lissdifinkle
	female=yes
	dynasty=10003
	culture=gnome religion=rationalism
	father=16200	#Boleedink
	98.11.26={ birth=yes trait=creature_gnome }
	286.10.23={ death=yes }
}
16205={
	name=Dilan
	dynasty=10003
	culture=gnome religion=rationalism
	martial=6 diplomacy=4 stewardship=5 intrigue=4 learning=4
	trait=education_stewardship_2 trait=gluttonous trait=cynical trait=sadistic trait=generous
	father=16201	#Tocabrick
	155.3.7={ birth=yes trait=creature_gnome }
	370.3.1={ death=yes }
}
16206={
	name=Dirgo
	dynasty=10003
	culture=gnome religion=rationalism
	martial=5 diplomacy=6 stewardship=5 intrigue=5 learning=5
	trait=education_diplomacy_3 trait=gregarious trait=sadistic trait=ambitious trait=diligent
	father=16201	#Tocabrick
	167.1.21={ birth=yes trait=creature_gnome }
	315.3.11={ death=yes }
}
16207={
	name=Mitletonk
	dynasty=10003
	culture=gnome religion=rationalism
	martial=5 diplomacy=4 stewardship=7 intrigue=4 learning=5
	trait=education_intrigue_3 trait=lifestyle_reveler trait=arrogant trait=gluttonous trait=arbitrary
	father=16201	#Tocabrick
	174.10.21={ birth=yes trait=creature_gnome
		effect = {
			add_trait_xp = {
				trait = lifestyle_reveler
				value = 50
			}
		}
	}
	421.11.7={ death=yes }
}
16208={
	name=Ladoan
	dynasty=10003
	culture=gnome religion=rationalism
	martial=4 diplomacy=4 stewardship=4 intrigue=7 learning=6
	trait=education_stewardship_4 trait=lifestyle_herbalist trait=ambitious trait=paranoid trait=chaste
	trait=cynical
	father=16205	#Dilan
	242.12.17={ birth=yes trait=creature_gnome }
	452.8.14={ death=yes }
}
16209={
	name=Pitulo
	dynasty=10003
	culture=gnome religion=rationalism
	martial=4 diplomacy=6 stewardship=7 intrigue=6 learning=4
	trait=education_learning_3 trait=wrathful trait=just trait=cynical trait=greedy
	father=16205	#Dilan
	249.7.2={ birth=yes trait=creature_gnome }
	419.5.16={ death=yes }
}
16210={
	name=Kathan
	female=yes
	dynasty=10003
	culture=gnome religion=rationalism
	father=16205	#Dilan
	259.12.6={ birth=yes trait=creature_gnome }
	447.3.2={ death=yes }
}
16211={
	name=Mittlenus
	female=yes
	dynasty=10003
	culture=gnome religion=rationalism
	father=16205	#Dilan
	265.10.22={ birth=yes trait=creature_gnome }
	416.11.2={ death=yes }
}
16212={
	name=Gnobifonk
	dynasty=10003
	culture=gnome religion=rationalism
	martial=7 diplomacy=4 stewardship=7 intrigue=8 learning=6
	trait=education_intrigue_3 trait=shy trait=cynical trait=just trait=arrogant
	father=16208	#Ladoan
	323.12.2={ birth=yes trait=creature_gnome }
	512.10.22={ death=yes }
}
16213={
	name=Loleargo
	dynasty=10003
	culture=gnome religion=rationalism
	martial=5 diplomacy=8 stewardship=7 intrigue=7 learning=5
	trait=education_martial_1 trait=honest trait=patient trait=generous trait=compassionate
	trait=wounded_1 trait=lunatic_1
	father=16208	#Ladoan
	328.3.14={ birth=yes trait=creature_gnome }
	511.11.10={ death=yes }
}
16214={
	name=Glinkklinkle
	female=yes
	dynasty=10003
	culture=gnome religion=rationalism
	father=16208	#Ladoan
	335.4.27={ birth=yes trait=creature_gnome }
	467.3.30={ death=yes }
}
16215={
	name=Elkwin
	dynasty=10003
	culture=gnome religion=rationalism
	martial=5 diplomacy=7 stewardship=6 intrigue=6 learning=7
	trait=education_learning_2 trait=paranoid trait=ambitious trait=craven trait=lazy
	father=16208	#Ladoan
	347.5.12={ birth=yes trait=creature_gnome }
	494.12.2={ death=yes }
}
16216={
	name=Hinbitink
	female=yes
	dynasty=10003
	culture=gnome religion=rationalism
	father=16212	#Gnobifonk
	394.12.23={ birth=yes trait=creature_gnome }
	595.6.19={ death=yes }
}
16217={
	name=Keldabrick
	female=yes
	dynasty=10003
	culture=gnome religion=rationalism
	father=16212	#Gnobifonk
	402.11.2={ birth=yes trait=creature_gnome }
	566.6.23={ death=yes }
}
16218={
	name=Bonleetank
	dynasty=10003
	culture=gnome religion=rationalism
	martial=7 diplomacy=7 stewardship=6 intrigue=7 learning=8
	trait=education_diplomacy_4 trait=arrogant trait=lustful trait=sadistic
	father=16212	#Gnobifonk
	411.4.20={ birth=yes trait=creature_gnome }
	547.6.13={ death=yes }
}
16219={
	name=Doargo
	dynasty=10003
	culture=gnome religion=rationalism
	martial=5 diplomacy=7 stewardship=7 intrigue=5 learning=8
	trait=education_intrigue_2 trait=education_martial_prowess_4 trait=just trait=sadistic trait=greedy
	trait=lazy trait=drunkard
	father=16212	#Gnobifonk
	418.5.22={ birth=yes trait=creature_gnome }
	618.3.21={ death=yes }
}
16220={
	name=Bomble
	dynasty=10003
	culture=gnome religion=rationalism
	martial=5 diplomacy=7 stewardship=4 intrigue=8 learning=8
	trait=education_intrigue_2 trait=sadistic trait=arbitrary trait=cynical trait=diligent
	father=16212	#Gnobifonk
	427.5.14={ birth=yes trait=creature_gnome }
	655.8.10={ death=yes }
}
16221={
	name=Dimabrik
	dynasty=10003
	culture=gnome religion=rationalism
	martial=8 diplomacy=7 stewardship=4 intrigue=8 learning=7
	trait=education_learning_4 trait=lifestyle_reveler trait=wrathful trait=greedy trait=drunkard
	father=16218	#Bonleetank
	480.5.4={ birth=yes trait=creature_gnome
		effect = {
			add_trait_xp = {
				trait = lifestyle_reveler
				value = 50
			}
		}
	}
	647.2.4={ death=yes }
}
16222={
	name=Gelkash
	dynasty=10003
	culture=gnome religion=rationalism
	martial=5 diplomacy=4 stewardship=8 intrigue=7 learning=4
	trait=education_stewardship_4 trait=gregarious trait=trusting trait=compassionate trait=humble
	father=16218	#Bonleetank
	488.10.3={ birth=yes trait=creature_gnome }
	623.9.19={ death=yes }
}
16223={
	name=Binsizz
	dynasty=10003
	culture=gnome religion=rationalism
	martial=4 diplomacy=7 stewardship=8 intrigue=4 learning=5
	trait=education_intrigue_3 trait=humble
	father=16218	#Bonleetank
	498.10.24={ birth=yes trait=creature_gnome }
	683.3.5={ death=yes }
}
16224={
	name=Teellilinkey
	female=yes
	dynasty=10003
	culture=gnome religion=rationalism
	father=16218	#Bonleetank
	509.4.12={ birth=yes trait=creature_gnome }
	643.9.1={ death=yes }
}
16225={
	name=Nitbeeulo
	dynasty=10003
	culture=gnome religion=rationalism
	martial=6 diplomacy=6 stewardship=8 intrigue=6 learning=7
	trait=education_diplomacy_3 trait=gregarious trait=sadistic trait=temperate
	father=16221	#Dimabrik
	561.5.21={ birth=yes trait=creature_gnome }
	758.12.31={ death=yes }
}
16226={
	name=Tindonus
	female=yes
	dynasty=10003
	culture=gnome religion=rationalism
	father=16221	#Dimabrik
	568.4.20={ birth=yes trait=creature_gnome }
	826.1.4={ death=yes }
}
16227={
	name=Burflonk
	female=yes
	dynasty=10003
	culture=gnome religion=rationalism
	father=16221	#Dimabrik
	579.6.7={ birth=yes trait=creature_gnome }
	783.8.28={ death=yes }
}
16228={
	name=Merble
	female=yes
	dynasty=10003
	culture=gnome religion=rationalism
	father=16221	#Dimabrik
	589.12.4={ birth=yes trait=creature_gnome }
	756.5.8={ death=yes }
}

# dynasty=10004
16300={
	name=Gelthin
	dynasty=10004
	culture=gnome religion=rationalism
	martial=5 diplomacy=7 stewardship=5 intrigue=7 learning=4
	trait=education_stewardship_1 trait=chaste trait=just trait=honest
	2.4.21={ birth=yes trait=creature_gnome }
	189.1.13={ death=yes }
}
16301={
	name=Bakeebink
	dynasty=10004
	culture=gnome religion=rationalism
	martial=7 diplomacy=7 stewardship=7 intrigue=5 learning=6
	trait=education_diplomacy_4 trait=lifestyle_mystic trait=gluttonous trait=patient trait=ambitious
	trait=lustful 
	father=16300	#Gelthin
	78.3.4={ birth=yes trait=creature_gnome
		effect = {
			add_trait_xp = {
				trait = lifestyle_mystic
				value = 50
			}
		}
	}
	287.3.17={ death=yes }
}
16302={
	name=Soobidink
	female=yes
	dynasty=10004
	culture=gnome religion=rationalism
	father=16300	#Gelthin
	88.9.15={ birth=yes trait=creature_gnome }
	265.6.9={ death=yes }
}
16303={
	name=Hinble
	dynasty=10004
	culture=gnome religion=rationalism
	martial=7 diplomacy=8 stewardship=7 intrigue=5 learning=6
	trait=education_diplomacy_4 trait=gluttonous trait=chaste trait=zealous trait=content
	father=16300	#Gelthin
	97.4.11={ birth=yes trait=creature_gnome }
	290.4.5={ death=yes }
}
16304={
	name=Tendinkc
	dynasty=10004
	culture=gnome religion=rationalism
	martial=8 diplomacy=7 stewardship=4 intrigue=5 learning=4
	trait=education_learning_4 trait=temperate trait=patient trait=content
	father=16300	#Gelthin
	105.4.16={ birth=yes trait=creature_gnome }
	298.10.25={ death=yes }
}
16305={
	name=Bixarn
	female=yes
	dynasty=10004
	culture=gnome religion=rationalism
	father=16300	#Gelthin
	110.7.11={ birth=yes trait=creature_gnome }
	263.4.27={ death=yes }
}
16306={
	name=Pitulo
	dynasty=10004
	culture=gnome religion=rationalism
	martial=8 diplomacy=4 stewardship=7 intrigue=5 learning=8
	trait=education_martial_3 trait=compassionate trait=deceitful trait=gluttonous trait=gregarious
	father=16300	#Gelthin
	117.2.12={ birth=yes trait=creature_gnome }
	270.8.9={ death=yes }
}
16307={
	name=Tangus
	female=yes
	dynasty=10004
	culture=gnome religion=rationalism
	father=16300	#Gelthin
	122.8.13={ birth=yes trait=creature_gnome }
	319.3.22={ death=yes }
}
16308={
	name=Pitbwizz
	dynasty=10004
	culture=gnome religion=rationalism
	martial=5 diplomacy=4 stewardship=8 intrigue=5 learning=6
	trait=education_learning_1 trait=just trait=ambitious trait=humble
	father=16301	#Bakeebink
	170.2.3={ birth=yes trait=creature_gnome }
	335.10.3={ death=yes }
}
16309={
	name=Tylythin
	female=yes
	dynasty=10004
	culture=gnome religion=rationalism
	father=16301	#Bakeebink
	180.4.8={ birth=yes trait=creature_gnome }
	339.10.1={ death=yes }
}
16310={
	name=Gnodinkey
	female=yes
	dynasty=10004
	culture=gnome religion=rationalism
	father=16301	#Bakeebink
	191.2.19={ birth=yes trait=creature_gnome }
	378.11.1={ death=yes }
}
16311={
	name=Sooomink
	female=yes
	dynasty=10004
	culture=gnome religion=rationalism
	father=16301	#Bakeebink
	202.7.11={ birth=yes trait=creature_gnome }
	380.5.4={ death=yes }
}
16312={
	name=Dinkeewick
	dynasty=10004
	culture=gnome religion=rationalism
	martial=4 diplomacy=7 stewardship=5 intrigue=6 learning=7
	trait=education_intrigue_3 trait=arrogant trait=gregarious trait=just
	trait=chaste 
	father=16308	#Pitbwizz
	247.2.24={ birth=yes trait=creature_gnome }
	404.8.15={ death=yes }
}
16313={
	name=Dinlabink
	female=yes
	dynasty=10004
	culture=gnome religion=rationalism
	father=16308	#Pitbwizz
	258.3.12={ birth=yes trait=creature_gnome }
	430.12.19={ death=yes }
}
16314={
	name=Badaarn
	dynasty=10004
	culture=gnome religion=rationalism
	martial=4 diplomacy=6 stewardship=7 intrigue=7 learning=6
	trait=education_diplomacy_3 trait=lifestyle_mystic trait=arbitrary trait=trusting trait=arrogant
	trait=shy trait=wounded_1
	father=16308	#Pitbwizz
	265.3.19={ birth=yes trait=creature_gnome
		effect = {
			add_trait_xp = {
				trait = lifestyle_mystic
				value = 50
			}
		}
	}
	464.12.21={ death=yes }
}
16315={
	name=Hinbitink
	female=yes
	dynasty=10004
	culture=gnome religion=rationalism
	father=16308	#Pitbwizz
	274.2.18={ birth=yes trait=creature_gnome }
	473.1.29={ death=yes }
}
16316={
	name=Nitkyflynk
	female=yes
	dynasty=10004
	culture=gnome religion=rationalism
	father=16312	#Dinkeewick
	336.7.11={ birth=yes trait=creature_gnome }
	447.10.21={ death=yes }
}
16317={
	name=Cartink
	female=yes
	dynasty=10004
	culture=gnome religion=rationalism
	father=16312	#Dinkeewick
	345.8.16={ birth=yes trait=creature_gnome }
	514.6.14={ death=yes }
}
16318={
	name=Dinrgo
	dynasty=10004
	culture=gnome religion=rationalism
	martial=5 diplomacy=6 stewardship=6 intrigue=7 learning=8
	trait=education_stewardship_2 trait=just trait=greedy trait=gluttonous trait=chaste
	father=16312	#Dinkeewick
	351.5.15={ birth=yes trait=creature_gnome }
	522.7.29={ death=yes }
}
16319={
	name=Bixbik
	female=yes
	dynasty=10004
	culture=gnome religion=rationalism
	father=16318	#Dinrgo
	439.5.21={ birth=yes trait=creature_gnome }
	529.11.25={ death=yes }
}
16320={
	name=Toarn
	dynasty=10004
	culture=gnome religion=rationalism
	martial=8 diplomacy=6 stewardship=7 intrigue=4 learning=8
	trait=education_learning_3 trait=temperate trait=arrogant trait=trusting 
	trait=content trait=drunkard
	father=16318	#Dinrgo
	449.5.3={ birth=yes trait=creature_gnome }
	583.4.10={ death=yes }
}

# dynasty=10005
16400={
	name=Hinkthin
	dynasty=10005
	culture=gnome religion=rationalism
	martial=8 diplomacy=8 stewardship=6 intrigue=6 learning=7
	trait=education_diplomacy_3 trait=education_martial_prowess_4 trait=compassionate trait=ambitious trait=cynical
	2.8.11={ birth=yes trait=creature_gnome }
	168.9.30={ death=yes }
}
16401={
	name=Bomlink
	dynasty=10005
	culture=gnome religion=rationalism
	martial=8 diplomacy=5 stewardship=4 intrigue=6 learning=4
	trait=education_learning_2 trait=lustful trait=cynical trait=compassionate
	trait=diligent
	father=16400	#Hinkthin
	74.8.26={ birth=yes trait=creature_gnome }
	224.7.22={ death=yes }
}
16402={
	name=Dinkleris
	dynasty=10005
	culture=gnome religion=rationalism
	martial=4 diplomacy=5 stewardship=5 intrigue=7 learning=6
	trait=education_stewardship_2 trait=lifestyle_mystic trait=cynical trait=trusting trait=ambitious
	trait=gluttonous
	father=16400	#Hinkthin
	84.12.9={ birth=yes trait=creature_gnome
		effect = {
			add_trait_xp = {
				trait = lifestyle_mystic
				value = 50
			}
		}
	}
	242.4.5={ death=yes }
}
16403={
	name=Pithrgo
	female=yes
	dynasty=10005
	culture=gnome religion=rationalism
	father=16400	#Hinkthin
	93.11.27={ birth=yes trait=creature_gnome }
	245.3.8={ death=yes }
}
16404={
	name=Glinlaago
	dynasty=10005
	culture=gnome religion=rationalism
	martial=7 diplomacy=7 stewardship=5 intrigue=7 learning=7
	trait=education_learning_1 trait=gregarious trait=generous 
	father=16401	#Bomlink
	167.6.22={ birth=yes trait=creature_gnome }
	318.4.11={ death=yes }
}
16405={
	name=Bixigus
	female=yes
	dynasty=10005
	culture=gnome religion=rationalism
	father=16401	#Bomlink
	173.3.17={ birth=yes trait=creature_gnome }
	374.9.8={ death=yes }
}
16406={
	name=Domac
	dynasty=10005
	culture=gnome religion=rationalism
	martial=4 diplomacy=7 stewardship=7 intrigue=8 learning=6
	trait=education_martial_1 trait=humble trait=gluttonous trait=generous
	father=16401	#Bomlink
	182.10.15={ birth=yes trait=creature_gnome }
	395.3.28={ death=yes }
}
16407={
	name=Glinkbik
	dynasty=10005
	culture=gnome religion=rationalism
	martial=6 diplomacy=7 stewardship=8 intrigue=7 learning=5
	trait=education_diplomacy_4 trait=zealous trait=content trait=deceitful
	father=16401	#Bomlink
	190.6.15={ birth=yes trait=creature_gnome }
	342.7.26={ death=yes }
}
16408={
	name=Bokidink
	dynasty=10005
	culture=gnome religion=rationalism
	martial=7 diplomacy=7 stewardship=8 intrigue=7 learning=6
	trait=education_stewardship_4 trait=temperate trait=compassionate trait=deceitful trait=patient
	father=16404	#Glinlaago
	254.5.14={ birth=yes trait=creature_gnome }
	428.8.26={ death=yes }
}
16409={
	name=Tynlinkey
	female=yes
	dynasty=10005
	culture=gnome religion=rationalism
	father=16404	#Glinlaago
	261.8.20={ birth=yes trait=creature_gnome }
	420.6.22={ death=yes }
}
16410={
	name=Nittleyfink
	female=yes
	dynasty=10005
	culture=gnome religion=rationalism
	father=16404	#Glinlaago
	269.5.6={ birth=yes trait=creature_gnome }
	511.5.25={ death=yes }
}
16411={
	name=Bombigo
	dynasty=10005
	culture=gnome religion=rationalism
	martial=4 diplomacy=7 stewardship=8 intrigue=4 learning=8
	trait=education_intrigue_2 trait=honest trait=lustful
	father=16408	#Bokidink
	329.5.4={ birth=yes trait=creature_gnome }
	538.6.28={ death=yes }
}
16412={
	name=Kelfink
	female=yes
	dynasty=10005
	culture=gnome religion=rationalism
	father=16408	#Bokidink
	334.10.18={ birth=yes trait=creature_gnome }
	500.6.18={ death=yes }
}
16413={
	name=Bipwick
	female=yes
	dynasty=10005
	culture=gnome religion=rationalism
	father=16411	#Bombigo
	421.12.20={ birth=yes trait=creature_gnome }
	545.9.14={ death=yes }
}
16414={
	name=Elbink
	dynasty=10005
	culture=gnome religion=rationalism
	martial=5 diplomacy=7 stewardship=5 intrigue=8 learning=8
	trait=education_learning_1 trait=torturer trait=arrogant trait=lazy trait=lustful
	trait=cynical trait=lunatic_1
	father=16411	#Bombigo
	426.3.13={ birth=yes trait=creature_gnome }
	645.1.17={ death=yes }
}
16415={
	name=Dimmac
	dynasty=10005
	culture=gnome religion=rationalism
	martial=4 diplomacy=7 stewardship=6 intrigue=7 learning=6
	trait=education_learning_2 trait=zealous trait=gluttonous trait=arbitrary trait=deceitful
	father=16414	#Elbink
	503.9.3={ birth=yes trait=creature_gnome }
	681.5.8={ death=yes }
}
16416={
	name=Kathnk
	female=yes
	dynasty=10005
	culture=gnome religion=rationalism
	father=16414	#Elbink
	512.10.24={ birth=yes trait=creature_gnome }
	726.11.8={ death=yes }
}
16417={
	name=Bipwick
	female=yes
	dynasty=10005
	culture=gnome religion=rationalism
	father=16414	#Elbink
	517.3.27={ birth=yes trait=creature_gnome }
	677.5.16={ death=yes }
}
16418={
	name=Bimbithink
	female=yes
	dynasty=10005
	culture=gnome religion=rationalism
	father=16415	#Dimmac
	596.6.13={ birth=yes trait=creature_gnome }
	795.4.25={ death=yes }
}

# dynasty=10006
16500={
	name=Filloris
	dynasty=10006
	culture=gnome religion=rationalism
	martial=6 diplomacy=4 stewardship=4 intrigue=8 learning=5
	trait=education_diplomacy_3 trait=lifestyle_hunter trait=gluttonous trait=diligent trait=humble
	2.6.7={ birth=yes trait=creature_gnome
		effect = {
			add_trait_xp = {
				trait = lifestyle_hunter
				track = hunter
				value = 50
			}
		}
	}
	197.10.1={ death=yes }
}
16501={
	name=Kitgus
	female=yes
	dynasty=10006
	culture=gnome religion=rationalism
	father=16500	#Filloris
	85.6.9={ birth=yes trait=creature_gnome }
	278.5.12={ death=yes }
}
16502={
	name=Glinkris
	dynasty=10006
	culture=gnome religion=rationalism
	martial=5 diplomacy=4 stewardship=7 intrigue=7 learning=6
	trait=education_stewardship_4 trait=lustful trait=craven
	father=16500	#Filloris
	92.10.3={ birth=yes trait=creature_gnome }
	240.2.27={ death=yes }
}
16503={
	name=Bomble
	dynasty=10006
	culture=gnome religion=rationalism
	martial=7 diplomacy=4 stewardship=5 intrigue=8 learning=5
	trait=education_learning_1 trait=lustful trait=patient trait=lazy trait=just
	trait=wounded_1
	father=16500	#Filloris
	103.4.25={ birth=yes trait=creature_gnome }
	299.4.14={ death=yes }
}
16504={
	name=Bomble
	dynasty=10006
	culture=gnome religion=rationalism
	martial=4 diplomacy=7 stewardship=7 intrigue=7 learning=4
	trait=education_stewardship_1 trait=arbitrary trait=lazy trait=gluttonous trait=zealous
	trait=physique_bad_3
	father=16500	#Filloris
	115.1.16={ birth=yes trait=creature_gnome }
	322.5.29={ death=yes }
}
16505={
	name=Pithwizz
	dynasty=10006
	culture=gnome religion=rationalism
	martial=5 diplomacy=8 stewardship=6 intrigue=6 learning=4
	trait=education_learning_2 trait=humble trait=just trait=paranoid trait=cynical
	trait=lunatic_1
	father=16502	#Glinkris
	174.1.10={ birth=yes trait=creature_gnome }
	387.11.24={ death=yes }
}
16506={
	name=Hinbitink
	female=yes
	dynasty=10006
	culture=gnome religion=rationalism
	father=16502	#Glinkris
	186.7.9={ birth=yes trait=creature_gnome }
	396.9.22={ death=yes }
}
16507={
	name=Nitfonk
	dynasty=10006
	culture=gnome religion=rationalism
	martial=8 diplomacy=8 stewardship=6 intrigue=6 learning=6
	trait=education_martial_1 trait=sadistic trait=humble trait=generous
	father=16502	#Glinkris
	193.1.13={ birth=yes trait=creature_gnome }
	385.9.22={ death=yes }
}
16508={
	name=Carflink
	female=yes
	dynasty=10006
	culture=gnome religion=rationalism
	father=16505	#Pithwizz
	259.9.3={ birth=yes trait=creature_gnome }
	433.8.20={ death=yes }
}
16509={
	name=Dinrgo
	dynasty=10006
	culture=gnome religion=rationalism
	martial=6 diplomacy=4 stewardship=6 intrigue=6 learning=6
	trait=education_learning_1 trait=scholar trait=gluttonous trait=brave trait=lazy
	trait=beauty_bad_3
	father=16505	#Pithwizz
	265.1.8={ birth=yes trait=creature_gnome }
	447.7.16={ death=yes }
}
16510={
	name=Soobeeflink
	female=yes
	dynasty=10006
	culture=gnome religion=rationalism
	father=16505	#Pithwizz
	275.8.5={ birth=yes trait=creature_gnome }
	426.10.25={ death=yes }
}
16511={
	name=Glimtink
	dynasty=10006
	culture=gnome religion=rationalism
	martial=5 diplomacy=4 stewardship=5 intrigue=8 learning=8
	trait=education_stewardship_4 trait=sadistic trait=generous trait=humble
	trait=chaste
	father=16509	#Dinrgo
	347.2.24={ birth=yes trait=creature_gnome }
	528.7.26={ death=yes }
}
16512={
	name=Julbink
	female=yes
	dynasty=10006
	culture=gnome religion=rationalism
	father=16509	#Dinrgo
	355.2.16={ birth=yes trait=creature_gnome }
	513.11.25={ death=yes }
}
16513={
	name=Eldus
	dynasty=10006
	culture=gnome religion=rationalism
	martial=5 diplomacy=8 stewardship=5 intrigue=4 learning=6
	trait=education_intrigue_2 trait=lifestyle_herbalist trait=wrathful trait=trusting 
	trait=arrogant trait=gregarious
	father=16509	#Dinrgo
	366.4.24={ birth=yes trait=creature_gnome }
	501.2.26={ death=yes }
}
16514={
	name=Merble
	female=yes
	dynasty=10006
	culture=gnome religion=rationalism
	father=16509	#Dinrgo
	372.10.26={ birth=yes trait=creature_gnome }
	621.8.2={ death=yes }
}
16515={
	name=Thinkan
	dynasty=10006
	culture=gnome religion=rationalism
	martial=5 diplomacy=7 stewardship=8 intrigue=6 learning=7
	trait=education_martial_3 trait=trusting trait=generous trait=ambitious trait=temperate
	father=16511	#Glimtink
	432.6.5={ birth=yes trait=creature_gnome }
	582.1.25={ death=yes }
}
16516={
	name=Dimdakink
	dynasty=10006
	culture=gnome religion=rationalism
	martial=7 diplomacy=5 stewardship=5 intrigue=4 learning=4
	trait=education_diplomacy_3 trait=deceitful trait=trusting trait=content trait=gregarious
	trait=drunkard
	father=16511	#Glimtink
	442.3.11={ birth=yes trait=creature_gnome }
	644.3.24={ death=yes }
}
16517={
	name=Mittlebik
	female=yes
	dynasty=10006
	culture=gnome religion=rationalism
	father=16511	#Glimtink
	447.7.20={ birth=yes trait=creature_gnome }
	662.8.28={ death=yes }
}

# dynasty=10007
16600={
	name=Binkleewick
	dynasty=10007
	culture=gnome religion=rationalism
	martial=7 diplomacy=5 stewardship=7 intrigue=7 learning=8
	trait=education_diplomacy_3 trait=gluttonous trait=arrogant trait=patient trait=generous
	trait=stuttering
	2.10.18={ birth=yes trait=creature_gnome }
	166.1.21={ death=yes }
}
16601={
	name=Botinkle
	female=yes
	dynasty=10007
	culture=gnome religion=rationalism
	father=16600	#Binkleewick
	90.6.11={ birth=yes trait=creature_gnome }
	245.3.24={ death=yes }
}
16602={
	name=Tenfizz
	dynasty=10007
	culture=gnome religion=rationalism
	martial=5 diplomacy=5 stewardship=8 intrigue=5 learning=5
	trait=education_martial_1 trait=lustful trait=patient
	father=16600	#Binkleewick
	100.3.21={ birth=yes trait=creature_gnome }
	330.10.6={ death=yes }
}
16603={
	name=Billabick
	dynasty=10007
	culture=gnome religion=rationalism
	martial=7 diplomacy=7 stewardship=4 intrigue=7 learning=4
	trait=education_learning_3 trait=patient trait=greedy
	father=16600	#Binkleewick
	105.2.6={ birth=yes trait=creature_gnome }
	242.6.30={ death=yes }
}
16604={
	name=Binsizz
	dynasty=10007
	culture=gnome religion=rationalism
	martial=4 diplomacy=6 stewardship=4 intrigue=4 learning=8
	trait=education_diplomacy_3 trait=sadistic trait=chaste trait=arrogant trait=cynical
	father=16600	#Binkleewick
	115.12.19={ birth=yes trait=creature_gnome }
	268.9.1={ death=yes }
}
16605={
	name=Tenbflonk
	dynasty=10007
	culture=gnome religion=rationalism
	martial=4 diplomacy=8 stewardship=6 intrigue=8 learning=4
	trait=education_diplomacy_4 trait=honest trait=temperate trait=humble trait=greedy
	father=16602	#Tenfizz
	171.3.26={ birth=yes trait=creature_gnome }
	333.8.2={ death=yes }
}
16606={
	name=Burdafinkle
	dynasty=10007
	culture=gnome religion=rationalism
	martial=5 diplomacy=8 stewardship=4 intrigue=8 learning=6
	trait=education_diplomacy_4 trait=deceitful trait=zealous trait=greedy trait=shy
	father=16602	#Tenfizz
	177.10.13={ birth=yes trait=creature_gnome }
	429.11.23={ death=yes }
}
16607={
	name=Bonkrgo
	dynasty=10007
	culture=gnome religion=rationalism
	martial=4 diplomacy=6 stewardship=8 intrigue=8 learning=6
	trait=education_martial_3 trait=sadistic trait=craven trait=arbitrary trait=diligent
	father=16602	#Tenfizz
	186.9.13={ birth=yes trait=creature_gnome }
	381.10.27={ death=yes }
}
16608={
	name=Tangus
	female=yes
	dynasty=10007
	culture=gnome religion=rationalism
	father=16602	#Tenfizz
	193.3.12={ birth=yes trait=creature_gnome }
	398.3.12={ death=yes }
}
16609={
	name=Carris
	dynasty=10007
	culture=gnome religion=rationalism
	martial=7 diplomacy=8 stewardship=8 intrigue=8 learning=6
	trait=education_learning_1 trait=ambitious trait=lazy trait=compassionate
	father=16602	#Tenfizz
	202.8.3={ birth=yes trait=creature_gnome }
	343.9.21={ death=yes }
}
16610={
	name=Cardokink
	female=yes
	dynasty=10007
	culture=gnome religion=rationalism
	father=16602	#Tenfizz
	211.12.12={ birth=yes trait=creature_gnome }
	412.7.9={ death=yes }
}
16611={
	name=Gimklonk
	dynasty=10007
	culture=gnome religion=rationalism
	martial=7 diplomacy=5 stewardship=6 intrigue=8 learning=8
	trait=education_stewardship_2 trait=paranoid trait=chaste trait=deceitful trait=sadistic
	father=16605	#Tenbflonk
	262.5.5={ birth=yes trait=creature_gnome }
	459.5.21={ death=yes }
}
16612={
	name=Bixikimink
	female=yes
	dynasty=10007
	culture=gnome religion=rationalism
	father=16605	#Tenbflonk
	268.6.16={ birth=yes trait=creature_gnome }
	453.1.2={ death=yes }
}
16613={
	name=Finkulo
	dynasty=10007
	culture=gnome religion=rationalism
	martial=4 diplomacy=8 stewardship=5 intrigue=8 learning=6
	trait=education_diplomacy_4 trait=paranoid trait=gluttonous trait=content trait=sadistic
	father=16605	#Tenbflonk
	277.12.20={ birth=yes trait=creature_gnome }
	451.9.2={ death=yes }
}
16614={
	name=Domac
	dynasty=10007
	culture=gnome religion=rationalism
	martial=6 diplomacy=4 stewardship=7 intrigue=8 learning=4
	trait=education_learning_1 trait=trusting trait=brave trait=gregarious trait=arbitrary
	father=16605	#Tenbflonk
	285.8.9={ birth=yes trait=creature_gnome }
	444.2.28={ death=yes }
}
16615={
	name=Tocdus
	female=yes
	dynasty=10007
	culture=gnome religion=rationalism
	father=16605	#Tenbflonk
	294.4.17={ birth=yes trait=creature_gnome }
	466.9.21={ death=yes }
}
16616={
	name=Thinkan
	dynasty=10007
	culture=gnome religion=rationalism
	martial=4 diplomacy=6 stewardship=7 intrigue=6 learning=7
	trait=education_martial_2 trait=lifestyle_herbalist trait=trusting trait=humble trait=patient
	trait=brave 
	father=16611	#Gimklonk
	300.1.18={ birth=yes trait=creature_gnome }
	522.3.12={ death=yes }
}
16617={
	name=Nittlewick
	female=yes
	dynasty=10007
	culture=gnome religion=rationalism
	father=16611	#Gimklonk
	348.7.22={ birth=yes trait=creature_gnome }
	578.7.12={ death=yes }
}
16618={
	name=Klorgo
	female=yes
	dynasty=10007
	culture=gnome religion=rationalism
	father=16611	#Gimklonk
	352.9.19={ birth=yes trait=creature_gnome }
	517.7.3={ death=yes }
}
16619={
	name=Mittlebik
	female=yes
	dynasty=10007
	culture=gnome religion=rationalism
	father=16611	#Gimklonk
	362.1.3={ birth=yes trait=creature_gnome }
	493.8.9={ death=yes }
}
16620={
	name=Thinlorgo
	dynasty=10007
	culture=gnome religion=rationalism
	martial=7 diplomacy=5 stewardship=5 intrigue=4 learning=5
	trait=education_learning_1 trait=diligent trait=paranoid trait=drunkard
	father=16611	#Gimklonk
	368.8.25={ birth=yes trait=creature_gnome }
	505.1.16={ death=yes }
}
16621={
	name=Elkable
	dynasty=10007
	culture=gnome religion=rationalism
	martial=5 diplomacy=8 stewardship=8 intrigue=5 learning=5
	trait=education_intrigue_2 trait=diligent trait=zealous
	father=16616	#Thinkan
	321.10.5={ birth=yes trait=creature_gnome }
	566.7.11={ death=yes }
}
16622={
	name=Cardian
	dynasty=10007
	culture=gnome religion=rationalism
	martial=5 diplomacy=4 stewardship=8 intrigue=7 learning=5
	trait=education_diplomacy_3 trait=torturer trait=shy trait=diligent trait=wrathful
	trait=chaste 
	father=16616	#Thinkan
	439.7.23={ birth=yes trait=creature_gnome }
	589.11.15={ death=yes }
}
16623={
	name=Carnk
	dynasty=10007
	culture=gnome religion=rationalism
	martial=6 diplomacy=5 stewardship=5 intrigue=7 learning=8
	trait=education_stewardship_4 trait=craven trait=diligent 
	father=16616	#Thinkan
	449.6.27={ birth=yes trait=creature_gnome }
	695.8.18={ death=yes }
}
16624={
	name=Boago
	dynasty=10007
	culture=gnome religion=rationalism
	martial=4 diplomacy=8 stewardship=6 intrigue=8 learning=4
	trait=education_learning_2 trait=shy trait=content trait=lustful trait=greedy
	father=16616	#Thinkan
	455.12.23={ birth=yes trait=creature_gnome }
	656.6.19={ death=yes }
}
16625={
	name=Tiladus
	female=yes
	dynasty=10007
	culture=gnome religion=rationalism
	father=16616	#Thinkan
	463.6.23={ birth=yes trait=creature_gnome }
	679.7.18={ death=yes }
}
16626={
	name=Tread
	dynasty=10007
	culture=gnome religion=rationalism
	martial=8 diplomacy=5 stewardship=4 intrigue=6 learning=4
	trait=education_martial_4 trait=education_martial_prowess_3 trait=one_eyed trait=brave trait=honest trait=stubborn
	father=16621	#Elkable
	408.3.8={ birth=yes trait=creature_gnome }
	696.5.20={ death=yes }
}
16627={
	name=Bimbithink
	female=yes
	dynasty=10007
	culture=gnome religion=rationalism
	father=16621	#Elkable
	526.9.21={ birth=yes trait=creature_gnome }
	732.4.22={ death=yes }
}
16628={
	name=Bonk
	dynasty=10007
	culture=gnome religion=rationalism
	martial=6 diplomacy=4 stewardship=5 intrigue=4 learning=5
	trait=education_martial_3 trait=trusting trait=just trait=wrathful 
	father=16621	#Elkable
	533.4.2={ birth=yes trait=creature_gnome }
	673.1.15={ death=yes }
}
# dynasty=10008
16630={
	name=Silas
	dynasty=10008
	culture=gnome religion=rationalism
	#secret_religion=nzoth_worship
	martial=6 diplomacy=6 stewardship=8 intrigue=5 learning=7
	trait=education_stewardship_4 trait=shrewd trait=lunatic_1 trait=lifestyle_mystic 
	trait=greedy trait=gregarious
	disallow_random_traits = yes
	550.11.12={ birth=yes trait=creature_gnome
		effect = {
			add_trait_xp = {
				trait = lifestyle_mystic
				value = 50
			}
		}
	}
	583.1.1 = {
		effect = {	
			appoint_court_position = {
				recipient = character:burth
				court_position = bodyguard_court_position
			}
		}
	}
	700.3.30={ death=yes }
}

# dynasty=10009[Mechagon]
16700={
	name=Tinboan
	dynasty=10009
	culture=gnome religion=rationalism
	martial=6 diplomacy=4 stewardship=4 intrigue=6 learning=8
	trait=education_learning_4
	#trait = immortal
	trait=scholar
	trait=diligent trait=wrathful trait=arrogant trait=ambitious
	disallow_random_traits = yes
	2.9.2={
		birth=yes trait=creature_mechagnome
		effect = { make_important_lore_character_effect = yes }
	}
	200.1.1={
		add_pressed_claim = title:k_gnomeregan
		add_pressed_claim = title:d_gnomeregan
		add_pressed_claim = title:d_new_tinkertown
		add_pressed_claim = title:c_gnomeregan
	}
	630.9.29={ death=yes }
}
16701={
	name=Erazmin
	dynasty=10009
	culture=gnome religion=rationalism
	martial=7 diplomacy=7 stewardship=8 intrigue=6 learning=5
	trait=education_intrigue_3
	#trait = immortal
	trait=patient trait=humble trait=brave trait=just
	disallow_random_traits = yes
	father=16700	#Tinboan
	111.9.22={
		birth=yes trait=creature_mechagnome
		effect = { make_important_lore_character_effect = yes }
	}
	630.2.4={ death=yes }
}

#dynasty=10010
#Brassbolts
16800={
	name=Ladoan
	dynasty=10010
	culture=gnome religion=rationalism
	martial=6 diplomacy=8 stewardship=7 intrigue=6 learning=6
	trait=education_intrigue_4 trait=ambitious trait=lazy trait=gluttonous trait=brave 
	2.8.9={ birth=yes }
	105.3.17={ death=yes }
}
16801={
	name=Boleedink
	dynasty=10010
	culture=gnome religion=rationalism
	martial=7 diplomacy=4 stewardship=8 intrigue=6 learning=8
	trait=education_learning_1 trait=celibate trait=paranoid trait=ambitious trait=craven 
	trait=greedy 
	father=16800	#Ladoan
	29.4.26={ birth=yes }
	211.9.29={ death=yes }
}
16802={
	name=Finklomink
	dynasty=10010
	culture=gnome religion=rationalism
	martial=6 diplomacy=6 stewardship=6 intrigue=7 learning=6
	trait=education_learning_3 trait=lifestyle_mystic trait=lustful trait=arrogant trait=trusting 
	father=16800	#Ladoan
	48.8.7={ birth=yes
		effect = {
			add_trait_xp = {
				trait = lifestyle_mystic
				value = 50
			}
		}
	}
	190.2.17={ death=yes }
}
16803={
	name=Gelbus
	dynasty=10010
	culture=gnome religion=rationalism
	martial=5 diplomacy=4 stewardship=4 intrigue=4 learning=7
	trait=education_learning_4 trait=craven trait=shy trait=arrogant trait=cynical 
	father=16800	#Ladoan
	67.9.6={ birth=yes }
	285.5.24={ death=yes }
}
16804={
	name=Binkleewick
	dynasty=10010
	culture=gnome religion=rationalism
	martial=7 diplomacy=4 stewardship=8 intrigue=6 learning=7
	trait=education_stewardship_4 trait=zealous trait=sadistic 
	father=16800	#Ladoan
	89.10.9={ birth=yes }
	245.2.16={ death=yes }
}
16805={
	name=Nittlewick
	female=yes
	dynasty=10010
	culture=gnome religion=rationalism
	father=16801	#Boleedink
	50.1.26={ birth=yes }
	178.1.20={ death=yes }
}
16806={
	name=Carbinus
	dynasty=10010
	culture=gnome religion=rationalism
	martial=6 diplomacy=7 stewardship=4 intrigue=4 learning=6
	trait=education_diplomacy_1 trait=arrogant trait=temperate trait=paranoid trait=diligent 
	father=16801	#Boleedink
	66.11.11={ birth=yes }
	246.5.31={ death=yes }
}
16807={
	name=Klollink
	dynasty=10010
	culture=gnome religion=rationalism
	martial=5 diplomacy=5 stewardship=6 intrigue=6 learning=4
	trait=education_intrigue_4 trait=lifestyle_hunter trait=arbitrary trait=patient 
	father=16801	#Boleedink
	75.10.6={ birth=yes
		effect = {
			add_trait_xp = {
				trait = lifestyle_hunter
				track = hunter
				value = 50
			}
		}
	}
	260.11.21={ death=yes }
}
16808={
	name=Finkrgo
	dynasty=10010
	culture=gnome religion=rationalism
	martial=6 diplomacy=4 stewardship=6 intrigue=6 learning=6
	trait=education_learning_1 trait=trusting trait=cynical trait=brave 
	father=16801	#Boleedink
	87.11.9={ birth=yes }
	306.3.22={ death=yes }
}
16809={
	name=Bakeebink
	dynasty=10010
	culture=gnome religion=rationalism
	martial=6 diplomacy=8 stewardship=7 intrigue=5 learning=4
	trait=education_stewardship_2 trait=gluttonous trait=lustful trait=arrogant 
	trait=lazy 
	father=16801	#Boleedink
	100.8.10={ birth=yes }
	274.1.1={ death=yes }
}
16810={
	name=Bavash
	female=yes
	dynasty=10010
	culture=gnome religion=rationalism
	father=16806	#Carbinus
	105.6.23={ birth=yes }
	217.10.30={ death=yes }
}
16811={
	name=Dilan
	dynasty=10010
	culture=gnome religion=rationalism
	martial=6 diplomacy=5 stewardship=7 intrigue=4 learning=5
	trait=education_learning_3 trait=sadistic trait=lazy trait=greedy trait=zealous 
	father=16806	#Carbinus
	115.3.14={ birth=yes }
	304.12.2={ death=yes }
}
16812={
	name=Elkeemink
	dynasty=10010
	culture=gnome religion=rationalism
	martial=8 diplomacy=8 stewardship=6 intrigue=5 learning=4
	trait=education_diplomacy_4 trait=cynical trait=patient trait=humble trait=chaste 
	father=16806	#Carbinus
	132.3.27={ birth=yes }
	315.6.29={ death=yes }
}
16813={
	name=Bilmink
	dynasty=10010
	culture=gnome religion=rationalism
	martial=4 diplomacy=4 stewardship=4 intrigue=8 learning=6
	trait=education_stewardship_4 trait=ambitious trait=shy trait=chaste 
	father=16806	#Carbinus
	143.6.26={ birth=yes }
	275.4.11={ death=yes }
}
16814={
	name=Fenulo
	female=yes
	dynasty=10010
	culture=gnome religion=rationalism
	father=16806	#Carbinus
	156.10.14={ birth=yes }
	299.10.2={ death=yes }
}
16815={
	name=Bofizzy
	female=yes
	dynasty=10010
	culture=gnome religion=rationalism
	father=16806	#Carbinus
	171.3.17={ birth=yes }
	340.4.14={ death=yes }
}
16816={
	name=Hinkkodink
	female=yes
	dynasty=10010
	culture=gnome religion=rationalism
	father=16806	#Carbinus
	188.6.6={ birth=yes }
	363.4.24={ death=yes }
}
16817={
	name=Elkable
	dynasty=10010
	culture=gnome religion=rationalism
	martial=7 diplomacy=7 stewardship=6 intrigue=4 learning=8
	trait=education_martial_1 trait=patient trait=just trait=deceitful 
	trait=ambitious 
	father=16811	#Dilan
	146.1.8={ birth=yes }
	313.8.30={ death=yes }
}
16818={
	name=Elkwin
	dynasty=10010
	culture=gnome religion=rationalism
	martial=4 diplomacy=7 stewardship=5 intrigue=7 learning=8
	trait=education_stewardship_2 trait=education_martial_prowess_4 trait=content trait=trusting trait=greedy 
	father=16811	#Dilan
	158.11.18={ birth=yes }
	254.3.14={ death=yes }
}
16819={
	name=Tynlinkey
	female=yes
	dynasty=10010
	culture=gnome religion=rationalism
	father=16811	#Dilan
	172.3.12={ birth=yes }
	260.7.21={ death=yes }
}
16820={
	name=Ginlethink
	female=yes
	dynasty=10010
	culture=gnome religion=rationalism
	father=16811	#Dilan
	188.10.26={ birth=yes }
	316.6.9={ death=yes }
}
16821={
	name=Hinkbink
	female=yes
	dynasty=10010
	culture=gnome religion=rationalism
	father=16811	#Dilan
	199.2.10={ birth=yes }
	382.8.27={ death=yes }
}
16822={
	name=Bimash
	female=yes
	dynasty=10010
	culture=gnome religion=rationalism
	father=16811	#Dilan
	209.7.27={ birth=yes }
	385.9.2={ death=yes }
}
16823={
	name=Binklonk
	dynasty=10010
	culture=gnome religion=rationalism
	martial=7 diplomacy=7 stewardship=5 intrigue=5 learning=8
	trait=education_learning_2 trait=diligent trait=gluttonous trait=arrogant trait=sadistic 
	father=16811	#Dilan
	226.9.23={ birth=yes }
	403.4.27={ death=yes }
}
16824={
	name=Dimargo
	dynasty=10010
	culture=gnome religion=rationalism
	martial=6 diplomacy=5 stewardship=5 intrigue=8 learning=7
	trait=education_stewardship_4 trait=scholar trait=gluttonous trait=deceitful 
	father=16817	#Elkable
	180.2.4={ birth=yes }
	273.10.28={ death=yes }
}
16825={
	name=Binkash
	female=yes
	dynasty=10010
	culture=gnome religion=rationalism
	father=16817	#Elkable
	191.9.3={ birth=yes }
	337.2.9={ death=yes }
}
16826={
	name=Elkeemink
	dynasty=10010
	culture=gnome religion=rationalism
	martial=7 diplomacy=4 stewardship=8 intrigue=6 learning=6
	trait=education_intrigue_3 trait=lazy trait=arbitrary trait=zealous 
	father=16817	#Elkable
	207.2.4={ birth=yes }
	381.9.15={ death=yes }
}
16827={
	name=Thinvizz
	female=yes
	dynasty=10010
	culture=gnome religion=rationalism
	father=16817	#Elkable
	218.9.21={ birth=yes }
	342.9.16={ death=yes }
}
16828={
	name=Lyskeenus
	female=yes
	dynasty=10010
	culture=gnome religion=rationalism
	father=16817	#Elkable
	232.10.1={ birth=yes }
	349.4.12={ death=yes }
}
16829={
	name=Mitkifizzle
	female=yes
	dynasty=10010
	culture=gnome religion=rationalism
	father=16817	#Elkable
	242.11.3={ birth=yes }
	387.9.29={ death=yes }
}
16830={
	name=Lakeeklink
	dynasty=10010
	culture=gnome religion=rationalism
	martial=4 diplomacy=8 stewardship=7 intrigue=6 learning=5
	trait=education_learning_2 trait=sadistic trait=brave trait=chaste trait=content 
	father=16817	#Elkable
	252.6.3={ birth=yes }
	412.10.12={ death=yes }
}
16831={
	name=Bipdiago
	female=yes
	dynasty=10010
	culture=gnome religion=rationalism
	father=16824	#Dimargo
	205.7.7={ birth=yes }
	342.12.4={ death=yes }
}
16832={
	name=Laowin
	dynasty=10010
	culture=gnome religion=rationalism
	martial=6 diplomacy=5 stewardship=7 intrigue=4 learning=4
	trait=education_stewardship_1 trait=trusting trait=honest 
	father=16824	#Dimargo
	218.5.3={ birth=yes }
	294.7.19={ death=yes }
}
16833={
	name=Binkleewick
	dynasty=10010
	culture=gnome religion=rationalism
	martial=7 diplomacy=7 stewardship=4 intrigue=4 learning=6
	trait=education_diplomacy_4 trait=arbitrary trait=wrathful trait=lustful trait=honest 
	father=16824	#Dimargo
	231.2.17={ birth=yes }
	404.2.14={ death=yes }
}
16834={
	name=Bonk
	dynasty=10010
	culture=gnome religion=rationalism
	martial=5 diplomacy=5 stewardship=8 intrigue=4 learning=6
	trait=education_intrigue_3 trait=temperate trait=deceitful trait=humble trait=compassionate 
	father=16824	#Dimargo
	248.8.2={ birth=yes }
	384.5.1={ death=yes }
}
16835={
	name=Katdus
	female=yes
	dynasty=10010
	culture=gnome religion=rationalism
	father=16824	#Dimargo
	260.11.7={ birth=yes }
	377.11.25={ death=yes }
}
16836={
	name=Binkash
	female=yes
	dynasty=10010
	culture=gnome religion=rationalism
	father=16824	#Dimargo
	271.7.12={ birth=yes }
	424.7.17={ death=yes }
}
16837={
	name=Glinkris
	dynasty=10010
	culture=gnome religion=rationalism
	martial=4 diplomacy=4 stewardship=4 intrigue=5 learning=8
	trait=education_diplomacy_4 trait=humble trait=compassionate
	father=16824	#Dimargo
	281.12.9={ birth=yes }
	437.1.25={ death=yes }
}
16838={
	name=Dibofizz
	dynasty=10010
	culture=gnome religion=rationalism
	martial=5 diplomacy=8 stewardship=5 intrigue=6 learning=5
	trait=education_stewardship_1 trait=arbitrary trait=lazy trait=shy trait=zealous 
	father=16832	#Laowin
	264.1.13={ birth=yes }
	430.5.13={ death=yes }
}
16839={
	name=Botinkle
	female=yes
	dynasty=10010
	culture=gnome religion=rationalism
	father=16832	#Laowin
	275.3.13={ birth=yes }
	457.11.29={ death=yes }
}
16840={
	name=Ditank
	dynasty=10010
	culture=gnome religion=rationalism
	martial=6 diplomacy=7 stewardship=7 intrigue=4 learning=5
	trait=education_martial_1 trait=generous trait=zealous 
	father=16832	#Laowin
	286.5.5={ birth=yes }
	412.3.25={ death=yes }
}
16841={
	name=Byflink
	female=yes
	dynasty=10010
	culture=gnome religion=rationalism
	father=16832	#Laowin
	304.5.13={ birth=yes }
	489.10.4={ death=yes }
}
16842={
	name=Kitgus
	female=yes
	dynasty=10010
	culture=gnome religion=rationalism
	father=16832	#Laowin
	317.3.21={ birth=yes }
	501.7.16={ death=yes }
}
16843={
	name=Dimmac
	dynasty=10010
	culture=gnome religion=rationalism
	martial=8 diplomacy=4 stewardship=6 intrigue=7 learning=4
	trait=education_diplomacy_3 trait=arbitrary trait=craven trait=content trait=lustful 
	trait=possessed_1 
	father=16838	#Dibofizz
	321.8.19={ birth=yes }
	469.12.31={ death=yes }
}
16844={
	name=Bombigo
	dynasty=10010
	culture=gnome religion=rationalism
	martial=8 diplomacy=4 stewardship=7 intrigue=8 learning=8
	trait=education_stewardship_4 trait=lifestyle_mystic trait=arrogant trait=deceitful trait=brave 
	trait=lustful 
	father=16838	#Dibofizz
	330.7.1={ birth=yes
		effect = {
			add_trait_xp = {
				trait = lifestyle_mystic
				value = 50
			}
		}
	}
	491.10.17={ death=yes }
}
16845={
	name=Bimbithink
	female=yes
	dynasty=10010
	culture=gnome religion=rationalism
	father=16838	#Dibofizz
	343.2.10={ birth=yes }
	470.10.26={ death=yes }
}
16846={
	name=Tindifinkle
	female=yes
	dynasty=10010
	culture=gnome religion=rationalism
	father=16843	#Dimmac
	358.8.27={ birth=yes }
	489.8.22={ death=yes }
}
16847={
	name=Dinrgo
	dynasty=10010
	culture=gnome religion=rationalism
	martial=7 diplomacy=4 stewardship=8 intrigue=4 learning=6
	trait=education_stewardship_2 trait=gregarious trait=chaste trait=craven trait=wrathful 
	father=16843	#Dimmac
	371.11.14={ birth=yes }
	487.11.7={ death=yes }
}
16848={
	name=Dimdakink
	dynasty=10010
	culture=gnome religion=rationalism
	martial=7 diplomacy=4 stewardship=7 intrigue=8 learning=5
	trait=education_diplomacy_3 trait=just trait=arrogant trait=lustful trait=gregarious 
	father=16843	#Dimmac
	390.7.11={ birth=yes }
	573.5.9={ death=yes }
}
16849={
	name=Burbidinkey
	female=yes
	dynasty=10010
	culture=gnome religion=rationalism
	father=16843	#Dimmac
	407.9.15={ birth=yes }
	579.2.24={ death=yes }
}
16850={
	name=Tocflonk
	dynasty=10010
	culture=gnome religion=rationalism
	martial=8 diplomacy=6 stewardship=8 intrigue=7 learning=7
	trait=education_intrigue_2 trait=greedy trait=sadistic trait=shy trait=patient 
	father=16847	#Dinrgo
	414.4.9={ birth=yes }
	545.2.13={ death=yes }
}
16851={
	name=Gelthin
	dynasty=10010
	culture=gnome religion=rationalism
	martial=5 diplomacy=4 stewardship=7 intrigue=4 learning=4
	trait=education_learning_2 trait=temperate trait=just 
	father=16847	#Dinrgo
	436.3.11={ birth=yes }
	595.9.24={ death=yes }
}
16852={
	name=Mitkifizzle
	female=yes
	dynasty=10010
	culture=gnome religion=rationalism
	father=16847	#Dinrgo
	446.6.12={ birth=yes }
	560.1.2={ death=yes }
}
16853={
	name=Tendaulo
	dynasty=10010
	culture=gnome religion=rationalism
	martial=8 diplomacy=4 stewardship=4 intrigue=4 learning=7
	trait=education_stewardship_2 trait=lifestyle_reveler trait=arrogant trait=brave trait=compassionate 
	trait=temperate 
	father=16847	#Dinrgo
	468.11.4={ birth=yes
		effect = {
			add_trait_xp = {
				trait = lifestyle_reveler
				value = 50
			}
		}
	}
	651.10.30={ death=yes }
}
16854={
	name=Toctonk
	dynasty=10010
	culture=gnome religion=rationalism
	martial=6 diplomacy=7 stewardship=7 intrigue=4 learning=6
	trait=education_intrigue_3 trait=ambitious trait=trusting trait=zealous trait=just 
	father=16850	#Tocflonk
	455.2.16={ birth=yes }
	635.2.1={ death=yes }
}
16855={
	name=Billabick
	dynasty=10010
	culture=gnome religion=rationalism
	martial=6 diplomacy=5 stewardship=8 intrigue=6 learning=5
	trait=education_learning_3 trait=wrathful trait=craven trait=sadistic trait=lustful 
	father=16850	#Tocflonk
	468.1.9={ birth=yes }
	583.3.19={ death=yes }
}
16856={
	name=Pitbrik
	dynasty=10010
	culture=gnome religion=rationalism
	martial=8 diplomacy=6 stewardship=8 intrigue=5 learning=5
	trait=education_intrigue_4 trait=greedy trait=gregarious trait=cynical trait=lazy 
	trait=wounded_1 
	father=16850	#Tocflonk
	486.8.21={ birth=yes }
	673.12.3={ death=yes }
}
16857={
	name=Thinklelink
	dynasty=10010
	culture=gnome religion=rationalism
	martial=8 diplomacy=4 stewardship=7 intrigue=4 learning=5
	trait=education_learning_2 trait=lazy trait=paranoid trait=honest trait=wounded_1 
	father=16850	#Tocflonk
	503.12.3={ birth=yes }
	660.7.17={ death=yes }
}
16858={
	name=Finthin
	dynasty=10010
	culture=gnome religion=rationalism
	martial=8 diplomacy=5 stewardship=6 intrigue=6 learning=5
	trait=education_intrigue_2 trait=generous trait=gregarious trait=ambitious trait=deceitful 
	father=16850	#Tocflonk
	516.6.4={ birth=yes }
	700.6.23={ death=yes }
}
16859={
	name=Gindus
	female=yes
	dynasty=10010
	culture=gnome religion=rationalism
	father=16854	#Toctonk
	506.3.12={ birth=yes }
	648.1.2={ death=yes }
}
16860={
	name=Banus
	dynasty=10010
	culture=gnome religion=rationalism
	martial=6 diplomacy=7 stewardship=4 intrigue=7 learning=5
	trait=education_intrigue_3 trait=torturer trait=shy trait=sadistic 
	father=16854	#Toctonk
	523.12.8={ birth=yes }
	686.6.19={ death=yes }
}
16861={
	name=Bombigo
	dynasty=10010
	culture=gnome religion=rationalism
	martial=7 diplomacy=8 stewardship=5 intrigue=8 learning=5
	trait=education_learning_1 trait=sadistic trait=craven trait=generous 
	father=16854	#Toctonk
	538.9.4={ birth=yes }
	689.8.9={ death=yes }
}
16862={
	name=Tendithinkle
	female=yes
	dynasty=10010
	culture=gnome religion=rationalism
	father=16854	#Toctonk
	549.9.24={ birth=yes }
	706.2.13={ death=yes }
}
16863={
	name=Kathnk
	female=yes
	dynasty=10010
	culture=gnome religion=rationalism
	father=16854	#Toctonk
	564.1.3={ birth=yes }
	668.5.12={ death=yes }
}
#Fizzle Brassbolts
16864={
	name=Fizzle
	dynasty=10010
	culture=gnome religion=rationalism
	martial=5 diplomacy=5 stewardship=5 intrigue=6 learning=7
	trait=education_learning_4
	trait=arrogant trait=diligent trait=stubborn trait=wrathful
	father=16860	#Banus
	549.6.5={ birth=yes }
	600.8.4={
		effect={
			set_relation_rival = character:64655 #Pozzik
		}
	}
	692.7.22={ death=yes }
}
#Rizzle Brassbolts
16865={
	name=Rizzle
	dynasty=10010
	culture=gnome religion=rationalism
	martial=8 diplomacy=7 stewardship=6 intrigue=7 learning=5
	trait=education_stewardship_2
	trait=arrogant trait=impatient trait=wrathful trait=lifestyle_reveler
	father=16860	#Banus
	562.3.15={ birth=yes }
	739.1.26={ death=yes }
}
#Wizzle Brassbolts
16866={
	name=Wizzle
	dynasty=10010
	culture=gnome religion=rationalism
	martial=4 diplomacy=8 stewardship=4 intrigue=6 learning=6
	trait=education_learning_2
	trait=arrogant trait=craven
	father=16860	#Banus
	582.1.7={ birth=yes }
	600.8.4={
		effect={
			set_relation_rival = character:synge
		}
	}
	719.12.7={ death=yes }
}

# dynasty = 10054 [Springcrank]
16900={
	name=Gearspinner
	dynasty=10054
	culture=gnome religion=rationalism
	martial=1 diplomacy=5 stewardship=1 intrigue=2 learning=8
	trait=education_learning_3
	trait=patient trait=gregarious trait=calm trait=trusting
	disallow_random_traits = yes	
	2.12.22={ 
		birth=yes trait=creature_gnome trait = beauty_good_1
	}
	350.5.30={
		death=yes
	}
}
16901={
	name=Prongspark
	dynasty=10054
	culture=gnome religion=rationalism
	martial=2 diplomacy=2 stewardship=8 intrigue=2 learning=3
	trait=education_stewardship_3
	trait=patient trait=diligent trait=calm trait=eccentric
	disallow_random_traits = yes	
	111.11.11={ 
		birth=yes trait=creature_gnome trait = beauty_good_1
	}
	233.06.14={employer=16301} #Bakeebink[10004]
	408.1.20={
		death=yes
	}
}

16902={
	name=Sprockit
	dynasty=10054
	culture=gnome religion=rationalism
	martial=4 diplomacy=3 stewardship=8 intrigue=8 learning=6
	trait=education_learning_3
	trait=patient trait=craven trait=calm trait=just
	disallow_random_traits = yes
	father=16901	#Prongspark
	156.9.22={ 
		birth=yes trait=creature_gnome
	}
	387.12.28={employer=16611} #Gimklonk[10007]
	480.1.20={
		death=yes
	}
}
16903={
	name=Sparklebolt
	female=yes
	dynasty=10054
	culture=gnome religion=rationalism
	martial=8 diplomacy=2 stewardship=2 intrigue=2 learning=3
	trait=education_martial_4
	trait=brave trait=arrogant trait=impatient trait=gregarious
	disallow_random_traits = yes
	father=16902	#Sprockit
	234.4.16={ 
		birth=yes trait=creature_gnome trait = beauty_good_1
	}
	387.12.28={employer=16611} #Gimklonk[10007]
	554.1.20={
		death=yes
	}
}
16904={
	name=Sprockit
	dynasty=10054
	culture=gnome religion=rationalism
	martial=8 diplomacy=2 stewardship=2 intrigue=2 learning=3
	trait=education_martial_2
	trait=brave trait=impatient trait=lazy trait=arbitrary
	disallow_random_traits = yes
	mother=16903	#Sparklebolt
	288.8.8={ 
		birth=yes trait=creature_gnome trait = twin
	}
	387.11.24={employer=16611} #Gimklonk[10007]
	554.1.20={
		death=yes
	}
}
16905={
	name=Torquil
	dynasty=10054
	culture=gnome religion=rationalism
	martial=3 diplomacy=8 stewardship=2 intrigue=2 learning=7
	trait=education_learning_4
	trait=patient trait=gregarious trait=forgiving trait=eccentric
	disallow_random_traits = yes
	mother=16903	#Sparklebolt
	288.8.8={ 
		birth=yes trait=creature_gnome trait = twin
	}
	387.12.28={employer=16611} #Gimklonk[10007]
	538.06.28={employer=16000} #Gelbin[10000]
	610.3.14={
		death=yes
	}
}
16906={
	name=Cogger
	dynasty=10054
	culture=gnome religion=rationalism
	martial=3 diplomacy=5 stewardship=5 intrigue=2 learning=3
	trait=education_diplomacy_2
	trait=gregarious trait=forgiving trait=eccentric trait=lazy
	disallow_random_traits = yes
	father=16904	#Sprockit Jr
	401.10.31={ 
		birth=yes trait=creature_gnome trait = beauty_good_1
	}
	538.06.28={employer=16000} #Gelbin[10000]
	652.1.20={
		death=yes
	}
}
16907={
	name=Sparklebolt
	dynasty=10054
	culture=gnome religion=rationalism
	martial=2 diplomacy=6 stewardship=3 intrigue=6 learning=3
	trait=education_intrigue_3
	trait=brave trait=calm trait=vengeful trait=gregarious
	disallow_random_traits = yes
	father=16906	#Cogger
	490.11.1={ 
		birth=yes trait=creature_gnome trait = wild_oat trait = beauty_good_1
	}
	538.06.28={employer=16000} #Gelbin[10000]
	680.1.20={
		death=yes
	}
}
16908={
	name=Kiera
	female=yes
	dynasty=10054
	culture=gnome religion=rationalism
	martial=2 diplomacy=6 stewardship=4 intrigue=6 learning=2
	trait=brave trait=calm trait=just trait=gregarious trait=charming
	father=16907	#Sparklebolt Jr
	570.7.21={ 
		birth=yes trait=creature_gnome trait = wild_oat trait = beauty_good_1
	}
	811.5.15={
		death=yes
	}
}

# # dynasty=10110
# 16631={
	# name=Tock
	# dynasty=10110
	# culture=mechagnome religion=mystery_of_the_makers
	# martial=1 diplomacy=3 stewardship=7 intrigue=1 learning=7
	# trait=education_learning_3 trait=intellect_good_3 trait=content
	# disallow_random_traits = yes
	# 2.11.12={ birth=yes trait=creature_mechagnome }
	# 133.4.2={ employer=75007 }
	# 1700.3.30={ death=yes }
# }

#dynasty=10023
#Telzo Sparkspanner, lore character
16632={
	name=Telzo
	dynasty=10023
	culture=gnome religion=rationalism
	martial=4 diplomacy=7 stewardship=6 intrigue=7 learning=6
	trait=education_diplomacy_4 trait=zealous trait=intellect_good_2 trait=diligent trait=wrathful
	483.2.12={ birth=yes trait=creature_gnome }
	604.9.15={
		trait = leper
		employer = 16001 #Sicco Thermaplugg
	}
	616.3.6={ death=yes }
}

dr_gearshaft={
	name=Gelbus
	dynasty=gearshaft
	culture=gnome religion=rationalism
	martial=7 diplomacy=8 stewardship=7 intrigue=7 learning=10
	trait=education_learning_5 trait=education_republican_knowledge_4 trait=scholar
	trait=intellect_good_3 trait=shrewd trait=lifestyle_physician
	trait=diligent trait=patient trait=generous
	give_nickname=nick_professor
	1.10.18={ birth=yes trait=creature_gnome }
	160.1.21={ death=yes }
}

#Wulferd Fizzbracket, lore character
wulferd_fizzbracket={
	name=Wulferd
	dynasty=fizzbracket
	sexuality = heterosexual
	culture=gnome religion=rationalism
	trait=education_stewardship_4 trait=greedy trait=diligent trait=gregarious trait=lifestyle_traveler
	483.2.12={ birth=yes trait=creature_gnome }
	510.2.12={ add_spouse=biri_fizzbracket }
	564.9.21={
		effect = { learn_language = language_common }
	}
	622.1.1={
		effect = {
			add_trait_xp = {
				trait = lifestyle_traveler
				track = travel
				value = 50
			}
			add_trait_xp = {
				trait = lifestyle_traveler
				track = danger
				value = 50
			}
		}
	}
	710.3.6={ death=yes }
}
#Biri Fizzbracket, lore character
biri_fizzbracket={
	name=Biri
	female=yes
	sexuality = heterosexual
	culture=gnome religion=rationalism
	trait=education_intrigue_3 trait=deceitful trait=diligent trait=gregarious
	483.2.12={ birth=yes trait=creature_gnome }
	710.3.6={ death=yes }
}

haggle={
	name=Haggle
	culture=gnome religion=rationalism
	martial=5 diplomacy=6 stewardship=6 intrigue=6 learning=7
	trait=education_learning_4
	trait=diligent trait=paranoid trait=intellect_good_2
	450.4.1={
		birth=yes trait=creature_gnome
	}
	538.06.28={
		employer = 16000 #Gelbin
	}
	604.9.15={
		trait = leper
		remove_trait = intellect_good_2
		add_trait = dull
		employer = 17001 #Magni
	}
	610.4.16={ death=yes }
}

millhouse_manastorm={
	name=Millhouse
	dynasty=manastorm
	sexuality = heterosexual
	culture=gnome religion=rationalism
	father=magnus_manastorm
	trait=education_intrigue_3 trait=magic_good_2
	trait=arrogant trait=diligent trait=stubborn trait=deceitful trait=lifestyle_traveler
	473.2.12={ 
		birth=yes trait=creature_gnome
		effect = { make_important_lore_character_effect = yes }
	}
	510.2.12={
		add_spouse=millificent_manastorm
		effect={
			set_relation_rival = character:millificent_manastorm
			set_relation_soulmate = character:millificent_manastorm
		}
	}
	532.1.1={
		effect={
			set_variable = { name = wc_order_magic_lifestyle_additional_perks_variable value = wc_perks_needed_for_level_3_magic_trait_value }
			set_variable = { name = wc_elemental_fire_magic_lifestyle_additional_perks_variable value = wc_perks_needed_for_level_2_magic_trait_value }
			set_variable = { name = wc_elemental_water_magic_lifestyle_additional_perks_variable value = wc_perks_needed_for_level_2_magic_trait_value }
		}
	}
	710.3.6={ death=yes }
}
magnus_manastorm={
	name=Magnus
	dynasty=manastorm
	sexuality = heterosexual
	culture=gnome religion=rationalism
	martial=6 diplomacy=7 stewardship=7 intrigue=8 learning=8
	trait=education_learning_5 trait=magic_good_3 trait=intellect_good_2 trait=shrewd
	trait=arrogant trait=ambitious trait=stubborn trait=vengeful
	333.2.12={ birth=yes trait=creature_gnome }
	500.2.12={
		trait=being_demon #We don't know what sort of monstrous creature he became so that's a placeholder
		effect={
			set_variable = { name = wc_disorder_magic_lifestyle_additional_perks_variable value = wc_perks_needed_for_level_5_magic_trait_value }
		}
	}
	550.2.12={
		trait=in_twisting_nether #Banished by Dalaran
	}
	710.3.6={ death=yes }
}
millificent_manastorm={
	name=Millificent
	female=yes
	sexuality = heterosexual
	culture=gnome religion=rationalism
	trait=education_learning_3 trait=greedy trait=diligent trait=stubborn trait=lifestyle_traveler
	473.2.12={ birth=yes trait=creature_gnome }
	710.3.6={ death=yes }
}

kelsey_steelspark={
	name=Kelsey
	dynasty=steelspark
	female=yes
	culture=gnome religion=rationalism
	martial=4 diplomacy=7 stewardship=6 intrigue=8 learning=6
	trait=education_intrigue_4 trait=deceitful trait=diligent trait=stubborn trait=gregarious trait=lifestyle_traveler
	473.2.12={ birth=yes trait=creature_gnome }
	538.06.28={
		employer = 16000 #Gelbin
		effect={
			set_variable = { name = wc_dexterity_physical_lifestyle_additional_perks_variable value = wc_perks_needed_for_level_2_physical_trait_value }
		}
	}
	710.3.6={ death=yes }
}

razzle_sprysprocket={
	name=Razzle
	dynasty=sprysprocket
	culture=gnome religion=rationalism
	trait=education_intrigue_4 trait=deceitful trait=diligent trait=stubborn trait=lifestyle_traveler
	473.2.12={ birth=yes trait=creature_gnome }
	538.06.28={
		employer = 16000 #Gelbin
	}
	604.9.15={
		employer = ragnar_thunderbrew
	}
	710.3.6={ death=yes }
}

bingles_blastenheimer={
	name=Bingles
	dynasty=blastenheimer
	culture=gnome religion=rationalism
	trait=education_learning_4 trait=deceitful trait=diligent trait=stubborn trait=lifestyle_traveler
	360.2.12={ birth=yes trait=creature_gnome }
	538.06.28={
		employer = 16000 #Gelbin
	}
	604.9.15={
		employer = 42001
	}
	710.3.6={ death=yes }
}
ando_blastenheimer={
	name=Ando
	dynasty=blastenheimer
	culture=gnome religion=rationalism
	father=bingles_blastenheimer
	trait=education_learning_1 trait=deceitful trait=lazy trait=impatient trait=pensive
	595.2.12={ birth=yes trait=creature_gnome }
	810.3.6={ death=yes }
}
goby_blastenheimer={
	name=Goby
	dynasty=blastenheimer
	culture=gnome religion=rationalism
	father=bingles_blastenheimer
	trait=education_martial_2 trait=education_martial_prowess_2
	trait=just trait=brave trait=stubborn
	535.2.12={ birth=yes trait=creature_gnome }
<<<<<<< HEAD
	605.9.9={
		religion = argent
	}
=======
	#605.9.9={
	#	religion = argent
	#}
>>>>>>> 92c42a5e
	608.12.30={
		death = {
			death_reason = death_execution #Killed by the gnome death knight pc
		}
	}
}
maxima_blastenheimer={
	name=Maxima
<<<<<<< HEAD
=======
	female=yes
>>>>>>> 92c42a5e
	dynasty=blastenheimer
	culture=gnome religion=rationalism
	father=bingles_blastenheimer
	trait=education_diplomacy_2 trait=gregarious trait=brave trait=stubborn trait=lifestyle_reveler
	555.2.12={ birth=yes trait=creature_gnome }
	580.1.1 = {
		employer = 16630 #Silas
	}
	810.3.6={ death=yes }
<<<<<<< HEAD
=======
}

plugger_spazzring={
	name=Plugger
	dynasty=spazzring
	culture=gnome religion=rationalism
	martial=5 diplomacy=6 stewardship=6 intrigue=6 learning=7
	trait=education_learning_4
	trait=arrogant trait=deceitful trait=ambitious
	440.4.1={
		birth=yes trait=creature_gnome
	}
	460.2.12={
		effect={
			set_variable = { name = wc_disorder_magic_lifestyle_additional_perks_variable value = wc_perks_needed_for_level_3_magic_trait_value }
			add_hook_no_toast = {
				target = character:mistress_nagmara
				type = minion_hook
			}
		}
	}
	538.06.28={
		employer = 16000 #Gelbin
	}
	604.9.15={
		trait = leper
	}
	605.1.1={
		employer = 12002 # Dagran
	}
	610.4.16={ death=yes }
}

myranda_the_hag={ #a master illusionist of Lordaeron and Tirion Fordring's most trusted advisor
	name=Myranda
	female=yes
	culture=gnome religion=rationalism
	martial=5 diplomacy=6 stewardship=6 intrigue=6 learning=7
	trait=education_intrigue_4 trait=intellect_good_2
	trait=callous trait=deceitful trait=just trait=stubborn trait=lifestyle_mystic trait=loyal
	give_nickname=nick_the_hag
	318.3.4={ birth=yes trait=creature_gnome
		effect = {
			add_trait_xp = {
				trait = lifestyle_mystic
				value = 50
			}
			set_variable = { name = wc_order_magic_lifestyle_additional_perks_variable value = wc_perks_needed_for_level_4_magic_trait_value }
		}
	}
	549.7.21={
		employer=60014 #Tirion
		religion=holy_light
		effect={
			add_opinion = { modifier = loyal_servant target = character:60014 }
			add_trait_xp = {
				trait = lifestyle_mystic
				value = 50
			}
		}
	}
	#599.1.1={ #located on a stub at Sorrow Hill in the Western Plaguelands
	#	#employer = 
	#}
	640.4.16={ death=yes }
}

fradd_swiftgear={ #located by a mill in Sundown Marsh at what is now called Swiftgear Station in the Wetlands
	name=Fradd
	dynasty=swiftgear
	culture=gnome religion=rationalism
	martial=5 diplomacy=6 stewardship=6 intrigue=6 learning=7
	trait=education_stewardship_2
	trait=generous trait=patient trait=temperate #trait=profession_engineer
	418.3.4={ birth=yes trait=creature_gnome }
	710.4.16={ death=yes }
>>>>>>> 92c42a5e
}<|MERGE_RESOLUTION|>--- conflicted
+++ resolved
@@ -2383,15 +2383,9 @@
 	trait=education_martial_2 trait=education_martial_prowess_2
 	trait=just trait=brave trait=stubborn
 	535.2.12={ birth=yes trait=creature_gnome }
-<<<<<<< HEAD
 	605.9.9={
 		religion = argent
 	}
-=======
-	#605.9.9={
-	#	religion = argent
-	#}
->>>>>>> 92c42a5e
 	608.12.30={
 		death = {
 			death_reason = death_execution #Killed by the gnome death knight pc
@@ -2400,10 +2394,7 @@
 }
 maxima_blastenheimer={
 	name=Maxima
-<<<<<<< HEAD
-=======
-	female=yes
->>>>>>> 92c42a5e
+	female=yes
 	dynasty=blastenheimer
 	culture=gnome religion=rationalism
 	father=bingles_blastenheimer
@@ -2413,8 +2404,6 @@
 		employer = 16630 #Silas
 	}
 	810.3.6={ death=yes }
-<<<<<<< HEAD
-=======
 }
 
 plugger_spazzring={
@@ -2491,5 +2480,4 @@
 	trait=generous trait=patient trait=temperate #trait=profession_engineer
 	418.3.4={ birth=yes trait=creature_gnome }
 	710.4.16={ death=yes }
->>>>>>> 92c42a5e
 }