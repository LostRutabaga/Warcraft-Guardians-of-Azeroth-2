--- conflicted
+++ resolved
@@ -49,15 +49,9 @@
  tradition_saharan_nomads_name:0 "Oasis Nomads"
  tradition_saharan_nomads_desc:0 "This culture has learned to thrive in the harsh conditions of the arid deserts by maintaining nimble trade routes in an interconnected system of oases."
 
-<<<<<<< HEAD
-=======
- tradition_might_is_right_name:0 "Might is Right"
- tradition_might_is_right_desc:0 "What need is there for diplomacy when we can simply take what is rightfully ours?"
-
  tradition_longevity_traditions_name:0 "Longevity Traditions"
  tradition_longevity_traditions_desc:0 "This culture has learned (either on its own or from an [wc_elder_race|E]) the secrets of self-preservation passed down by beings who are [wc_long_lived] or have [wc_extreme_longevity]."
 
->>>>>>> 20b57691
  tradition_republican_legacy_name:0 "Meritocracy"
  tradition_republican_legacy_desc:0 "This culture holds its most brilliant minds and capable artisans in the highest esteem, vesting in them the right to local governance by merit."
 
@@ -96,9 +90,6 @@
  cannot_have_tradition_collective_lands:0 "$cannot_combine_tradition_trigger_desc$ #high $tradition_collective_lands_name$#!"
  cannot_have_tradition_nubian_warrior_queens:0 "$cannot_combine_tradition_trigger_desc$ #high $tradition_nubian_warrior_queens_name$#!"
  cannot_have_tradition_practiced_pirates:0 "$cannot_combine_tradition_trigger_desc$ #high $tradition_practiced_pirates_name$#!"
-<<<<<<< HEAD
-=======
- cannot_have_tradition_might_is_right:0 "$cannot_combine_tradition_trigger_desc$ #high $tradition_might_is_right_name$#!"
 
 # 1.12 Longevity Mechanics
  you_are_elder_race:0 "You are of an [wc_elder_race|E]."
@@ -115,5 +106,4 @@
  relations_with_elder_very_good:0 "Your [cultural_acceptance|E] with one of the [wc_elder races|E] of your realm is very high!"
  cultural_parameter_elder_race:0 "Elder Culture - This culture bears the collective wisdom of a long-lived race which has seen the dawn of time."
  cultural_parameter_aloof_wardens:0 "Aloof Wardens - Provinces will suffer #V 25%#! less damage to [development|E] from [epidemics|E]."
->>>>>>> 20b57691
  