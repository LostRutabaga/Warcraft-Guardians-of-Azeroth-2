--- conflicted
+++ resolved
@@ -1,14 +1,9 @@
 1.1.1 = {
 	discover_innovation = innovation_barracks 
 	#
-<<<<<<< HEAD
 	discover_innovation = innovation_gavelkind 
 	#
 	discover_innovation = innovation_silithid
-	discover_innovation = innovation_hive_breeding
-=======
-	discover_innovation = innovation_gavelkind
->>>>>>> cb971806
 }
 270.1.1 = {
 	discover_innovation = innovation_mustering_grounds 
