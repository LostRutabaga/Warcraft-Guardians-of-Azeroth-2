﻿#Dynasty 128000 # Mar'alith
#Commander Mar'alith
340000={
	name=Pas'draen
	dynasty=128000
	culture=night_elf religion=kaldorei_religion
	sexuality = heterosexual
	martial=5 diplomacy=6 stewardship=7 intrigue=3 learning=8
	trait=education_martial_3 trait=diligent trait=brave trait=patient trait=strategist
	2.12.21={ birth=yes trait=creature_night_elf }
	20.1.1={
		effect={
			set_variable = { name = wc_endurance_physical_lifestyle_additional_perks_variable value = wc_perks_needed_for_level_3_physical_trait_value }
			set_variable = { name = wc_strength_physical_lifestyle_additional_perks_variable value = wc_perks_needed_for_level_3_physical_trait_value }
		}
		# trait=physical_lifestyle_endurance_3
		# trait=physical_lifestyle_strength_3
	}
	25.1.1={
			add_spouse=340001
			effect={
				set_relation_soulmate = character:340001
			}
	}
	1059.11.25={ death=yes }
}
#Natalia Mar'alith
340001={
	name=Natalia
	female=yes
	culture=night_elf religion=kaldorei_religion
	sexuality = heterosexual
	martial=4 diplomacy=5 stewardship=6 intrigue=5 learning=8
	trait=education_learning_3 trait=honest trait=shrewd trait=diligent trait=chaste
	2.9.23={ birth=yes trait=creature_night_elf }
	20.1.1={
		effect={ set_variable = { name = wc_light_magic_lifestyle_additional_perks_variable value = wc_perks_needed_for_level_3_magic_trait_value } }
	}
	25.1.1={
		add_spouse=340000
	}
	603.1.1={ 
		#secret_religion = cthun_worship
		remove_trait = honest
		remove_trait = chaste
		add_trait = deceitful
		effect = {
			add_character_flag = { flag = wc_light_magic_lifestyle_perks_were_reset_flag }
			set_variable = { name = wc_shadow_magic_lifestyle_additional_perks_variable value = wc_perks_needed_for_level_3_magic_trait_value }
			#join_society_twilights_hammer_cult_effect = yes
		}
	}
	609.4.2={ death=yes }
}

#Dynasty 128001
340002={
	name=Vish
	dynasty=128001
	culture=night_elf religion=kaldorei_religion
	martial=7 diplomacy=5 stewardship=6 intrigue=3 learning=6
	trait=education_martial_2 trait=arrogant trait=zealous trait=diligent trait=brave
	disallow_random_traits = yes
	2.5.2={ birth=yes trait=creature_night_elf }
	20.1.1={
		effect={
			set_variable = { name = wc_endurance_physical_lifestyle_additional_perks_variable value = wc_perks_needed_for_level_3_physical_trait_value }
			set_variable = { name = wc_strength_physical_lifestyle_additional_perks_variable value = wc_perks_needed_for_level_3_physical_trait_value }
		}
		# trait=physical_lifestyle_endurance_3
		# trait=physical_lifestyle_strength_3
	}
	1338.9.21={ death=yes }
}
#Dynasty 128002 Tyrande
340003={
	name=Tyrande
	dna=tyrande_dna
	female=yes
	dynasty=128002
	culture=night_elf religion=kaldorei_religion
	sexuality = heterosexual
	martial=5 diplomacy=8 stewardship=8 intrigue=3 learning=8
	trait=education_learning_4 trait=diligent trait=chaste trait=brave trait=temperate
	trait=beauty_good_lore  
	disallow_random_traits = yes
	2.11.2={ 
		birth=yes trait=creature_night_elf 
		effect = { make_important_lore_character_effect = yes }
	}
	20.1.1={
		effect={ set_variable = { name = wc_light_magic_lifestyle_additional_perks_variable value = wc_perks_needed_for_level_4_magic_trait_value } }
		# trait=subclass_moon_priest
	}
	25.1.1={
		add_spouse=340008
		effect={
			set_relation_soulmate = character:340008
		}
	}
	26.1.1={
		# create_bloodline = {
			# type = tyrande
		# }
	}	
	583.1.1={
		effect={
			#join_society_sisterhood_of_elune_effect = yes
			#set_society_grandmaster = yes
		}
	}
	1004.11.12={ death=yes }
}
#Dynasty 128003 Stormrages
340008={
	name=Malfurion
	dna = malfurion_stormrage_dna
	dynasty=128003
	culture=night_elf religion=kaldorei_religion
	sexuality = heterosexual
	martial=6 diplomacy=7 stewardship=6 intrigue=4 learning=6
	trait=education_learning_4
	trait=twin
	trait=strong trait=patient trait=diligent trait=brave trait=intellect_good_2 trait=chaste
	father=340010
	disallow_random_traits = yes
	20.7.15={ 
		birth=yes trait=creature_night_elf 
		effect = { make_important_lore_character_effect = yes }
	}
	25.1.1={
		add_spouse=340003
	}
	26.1.1={
		# create_bloodline = {
			# type = malfurion
		# }
	}	
	40.1.1={
		effect={ set_variable = { name = wc_life_magic_lifestyle_additional_perks_variable value = wc_perks_needed_for_level_5_magic_trait_value } }
		# trait = bear_form_mastered
		# effect = {
			# set_character_flag = cat_form
			# set_character_flag = talon_form
			# set_character_flag = prefers_bear_form
			# set_character_flag = bear_form_1
			# set_character_flag = cat_form_1
		# }
	}
	583.1.1={
		# effect={
			# join_society_cenarion_circle_effect = yes
			# set_society_grandmaster = yes
		# }
	}
	1548.2.14={ death=yes }
}
340009={
	name=Illidan
	dynasty=128003
	dna=illidan_stormrage_dna
	culture=night_elf religion=illidari
	sexuality = heterosexual
	martial=6 diplomacy=6 stewardship=6 intrigue=8 learning=6
	trait=education_intrigue_4
	trait=twin trait=magic_good_3
	trait=wrathful trait=intellect_good_2 trait=ambitious trait=diligent trait=strong trait=shrewd trait=blind
	father=340010
	disallow_random_traits = yes
	20.7.15={ 
		birth=yes trait=creature_night_elf 
		effect = { make_important_lore_character_effect = yes }
	}
	40.1.1={
		effect={
			set_variable = { name = wc_endurance_physical_lifestyle_additional_perks_variable value = wc_perks_needed_for_level_4_physical_trait_value }
			set_variable = { name = wc_strength_physical_lifestyle_additional_perks_variable value = wc_perks_needed_for_level_4_physical_trait_value }
			set_variable = { name = wc_order_magic_lifestyle_additional_perks_variable value = wc_perks_needed_for_level_2_magic_trait_value }
		}
		# trait=physical_lifestyle_endurance_4
		# trait=physical_lifestyle_strength_4
	}
	41.1.1={
		employer = 340021
	}
	103.9.6={
		trait=being_demon
		effect={
			set_variable = { name = wc_disorder_magic_lifestyle_additional_perks_variable value = wc_perks_needed_for_level_2_magic_trait_value }
		}
	}
	605.6.2={
		add_gold = 300 #Military budget
		effect = {
			#Alliance of Illidari Forces
			create_alliance = {
				target = character:330003					#Alande[127014]
				allied_through_owner = character:340009
				allied_through_target = character:330003
			}
		}
		effect = {
			#Alliance of Illidari Forces
			create_alliance = {
				target = character:42003					#Kael'thas
				allied_through_owner = character:340009
				allied_through_target = character:42003
			}
		}
	} 
	605.6.30 = {
		effect = {
			if = {
				limit = {
					game_start_date <= 615.1.30
				}
				death = {
					death_reason = death_vanished # fled to Outland
				}
			}
		}
	}
	615.12.31 = {
		death = {
			death_reason = death_vanished # became Sargeras's jailer
		}
	}
}
340010={
	name=Il'erush
	dynasty=128003
	culture=night_elf religion=kaldorei_religion
	martial=6 diplomacy=5 stewardship=5 intrigue=7 learning=5
	trait=education_diplomacy_4 trait=temperate trait=zealous trait=humble trait=lustful
	2.8.26={ birth=yes trait=creature_night_elf }
	30.11.1={ death=yes }
}
#Dynasty 128004
340012={
	name=Thundris
	dynasty=128004
	culture=night_elf religion=kaldorei_religion
	martial=5 diplomacy=4 stewardship=6 intrigue=2 learning=6
	trait=education_stewardship_4 trait=patient trait=honest trait=gregarious trait=administrator trait=content
	disallow_random_traits = yes
	2.7.13={ birth=yes trait=creature_night_elf }
	1163.6.2={ death=yes }
}
#Dynasty 128005
340014={
	name=Su'ura
	female=yes
	dynasty=128005
	culture=night_elf religion=kaldorei_religion
	martial=6 diplomacy=6 stewardship=5 intrigue=4 learning=6
	trait=education_martial_3 trait=wrathful trait=zealous trait=brave trait=diligent
	disallow_random_traits = yes
	2.12.4={ birth=yes trait=creature_night_elf }
	20.1.1={
		effect={
			set_variable = { name = wc_endurance_physical_lifestyle_additional_perks_variable value = wc_perks_needed_for_level_3_physical_trait_value }
			set_variable = { name = wc_dexterity_physical_lifestyle_additional_perks_variable value = wc_perks_needed_for_level_3_physical_trait_value }
		}
		# trait=physical_lifestyle_endurance_3
		# trait=physical_lifestyle_dexterity_3
	}
	1442.9.27={ death=yes }
}
#Dynasty 128006
340017={
	name=Illiyana
	female=yes
	dynasty=128006
	culture=night_elf religion=kaldorei_religion
	martial=5 diplomacy=4 stewardship=6 intrigue=6 learning=4
	trait=education_martial_2 trait=administrator trait=diligent trait=greedy trait=brave
	disallow_random_traits = yes
	2.5.15={ birth=yes trait=creature_night_elf }
	20.1.1={
		effect={
			set_variable = { name = wc_dexterity_physical_lifestyle_additional_perks_variable value = wc_perks_needed_for_level_2_physical_trait_value }
			set_variable = { name = wc_strength_physical_lifestyle_additional_perks_variable value = wc_perks_needed_for_level_2_physical_trait_value }
		}
		# trait=physical_lifestyle_dexterity_2
		# trait=physical_lifestyle_strength_2
	}
	1044.9.14={ death=yes }
}
#Dynasty 128007 Staghelm
340018={
	name=Fandral
	dynasty=128007
	culture=night_elf religion=kaldorei_religion
	martial=6 diplomacy=4 stewardship=8 intrigue=8 learning=6
	trait=education_learning_3 trait=diligent trait=ambitious trait=arrogant trait=wrathful
	disallow_random_traits = yes
	2.7.21={ 
		birth=yes trait=creature_night_elf 
		effect = { make_important_lore_character_effect = yes }
	}
	20.1.1={
		effect={ set_variable = { name = wc_life_magic_lifestyle_additional_perks_variable value = wc_perks_needed_for_level_4_magic_trait_value } }
		# trait = cat_form_mastered
		# effect = {
			# set_character_flag = bear_form
			# set_character_flag = talon_form
			# set_character_flag = prefers_cat_form
			# set_character_flag = cat_form_5
			# set_character_flag = bear_form_5
		# }
	}
	610.8.24={ death=yes }
}
340019={
	name=Valstann
	dynasty=128007
	culture=night_elf religion=kaldorei_religion
	martial=7 diplomacy=8 stewardship=7 intrigue=8 learning=4
	trait=education_martial_2 trait=ambitious trait=wrathful trait=brave
	disallow_random_traits = yes
	father=340018	#Fandral
	40.4.24={ birth=yes trait=creature_night_elf }
	200.8.13={ death=yes }
}
#dynasty=128008
#Shadowsong, a lore dynasty of the Wardens and Kaldorei generals
# Kinda lore character, mother of Maiev and Jarod
340020={
	name=Nillo
	female=yes
	dynasty=128008
	culture=night_elf religion=kaldorei_religion
	martial=5 diplomacy=5 stewardship=7 intrigue=6 learning=5
	trait=education_martial_1
	trait=cynical trait=diligent trait=greedy 
	trait=lustful  
	2.6.4={ birth=yes trait=creature_night_elf }
	20.1.1={
		effect={
			set_variable = { name = wc_endurance_physical_lifestyle_additional_perks_variable value = wc_perks_needed_for_level_3_physical_trait_value }
			set_variable = { name = wc_dexterity_physical_lifestyle_additional_perks_variable value = wc_perks_needed_for_level_3_physical_trait_value }
		}
		# trait=physical_lifestyle_endurance_3
		# trait=physical_lifestyle_dexterity_3
	}
	50.1.5={ death=yes }
}
#Maiev Shadowsong
340021={
	name=Maiev
	dna = maiev_shadowsong_dna
	female=yes
	dynasty=128008
	culture=night_elf religion=kaldorei_religion
	martial=7 diplomacy=4 stewardship=4 intrigue=8 learning=4
	trait=education_martial_4 trait=education_martial_prowess_4
	trait=diligent trait=vengeful trait=zealous trait=stubborn
	mother=340020 #Nillo
	25.2.23={ 
		birth=yes trait=creature_night_elf 
		effect = { make_important_lore_character_effect = yes }
	}
	41.1.1={
		effect = {
			if = {
				limit = { NOT = { game_start_date >= 605.6.30 } }
				imprison = {
					target = character:340009	#Illidan
					type = house_arrest			# Hotfix for poor health in dungeon
				}
			}
		}
	}
	45.1.1={
		effect={
			set_variable = { name = wc_endurance_physical_lifestyle_additional_perks_variable value = wc_perks_needed_for_level_4_physical_trait_value }
			set_variable = { name = wc_strength_physical_lifestyle_additional_perks_variable value = wc_perks_needed_for_level_4_physical_trait_value }
		}
		# trait=physical_lifestyle_endurance_4
		# trait=physical_lifestyle_strength_4
		effect = { set_relation_rival = character:340009 } #Illidan
	}
	605.6.30 = {
		effect = {
			if = {
				limit = {
					game_start_date <= 611.1.12
				}
				death = {
					death_reason = death_vanished # fled to Outland
				}
			}
		}
	}
	1000.1.1={ death=yes }
}
#Jarod Shadowsong
340022={
	name=Jarod
	dna = jarod_shadowsong_dna
	dynasty=128008
	culture=night_elf religion=kaldorei_religion
	sexuality = heterosexual
	martial=5 diplomacy=4 stewardship=8 intrigue=5 learning=7
	trait=education_martial_4
	trait=patient trait=diligent trait=brave trait=humble
	#trait = in_hiding
	mother=340020 #Nillo
	27.2.18={ 
		birth=yes trait=creature_night_elf 
		effect = { make_important_lore_character_effect = yes }
	}
	47.1.1={
		effect={
			set_variable = { name = wc_endurance_physical_lifestyle_additional_perks_variable value = wc_perks_needed_for_level_4_physical_trait_value }
			set_variable = { name = wc_strength_physical_lifestyle_additional_perks_variable value = wc_perks_needed_for_level_4_physical_trait_value }
		}
		# trait=physical_lifestyle_endurance_4
		# trait=physical_lifestyle_strength_4
		add_spouse=340024 #Shalasyr
		effect={
			set_relation_soulmate = character:340024 #Shalasyr
		}
	}
	650.4.11={ death=yes }
}

#Shalasyr
340024={
	name=Shalasyr
	female=yes
	culture=night_elf religion=kaldorei_religion
	sexuality = heterosexual
	martial=4 diplomacy=7 stewardship=8 intrigue=4 learning=4
	trait=education_learning_2
	trait=content trait=shy trait=humble
	#trait = in_hiding
	27.1.26={ birth=yes trait=creature_night_elf }
	47.1.1={
		effect={ set_variable = { name = wc_light_magic_lifestyle_additional_perks_variable value = wc_perks_needed_for_level_2_magic_trait_value } }
	}
	617.5.1={ death=yes }
}

#Dynasty 128009
340025={
	name=Folly'storm
	dynasty=128009
	culture=night_elf religion=kaldorei_religion
	martial=7 diplomacy=8 stewardship=4 intrigue=4 learning=7
	trait=education_diplomacy_3 trait=zealous trait=temperate trait=lustful trait=trusting
	disallow_random_traits = yes
	2.3.5={ birth=yes trait=creature_night_elf }
	1269.12.1={ death=yes }
}
340026={
	name=Ulis
	female=yes
	dynasty=128009
	culture=night_elf religion=kaldorei_religion
	father=340025	#Folly'storm
	62.11.4={ birth=yes trait=creature_night_elf }
	1307.6.10={ death=yes }
}
340027={
	name=Welir
	dynasty=128009
	culture=night_elf religion=kaldorei_religion
	martial=4 diplomacy=5 stewardship=6 intrigue=6 learning=7
	trait=education_intrigue_3 trait=temperate trait=craven trait=zealous
	father=340025	#Folly'storm
	296.10.18={ birth=yes trait=creature_night_elf }
	1675.7.29={ death=yes }
}
340028={
	name=Sevu
	dynasty=128009
	culture=night_elf religion=kaldorei_religion
	martial=4 diplomacy=6 stewardship=8 intrigue=8 learning=5
	trait=education_intrigue_2 trait=zealous trait=brave trait=just
	father=340025	#Folly'storm
	492.7.16={ birth=yes trait=creature_night_elf }
	1410.6.13={ death=yes }
}
340029={
	name=Woni
	female=yes
	dynasty=128009
	culture=night_elf religion=kaldorei_religion
	father=340025	#Folly'storm
	730.10.16={ birth=yes trait=creature_night_elf }
	1707.3.14={ death=yes }
}
#Dynasty 128010 WORGEN
340030={
	name=Ithe
	dynasty=128010
	culture=night_elf religion=wolf_cult_religion
	martial=4 diplomacy=8 stewardship=7 intrigue=8 learning=8
	trait=education_martial_2 trait=sadistic trait=lifestyle_hunter trait=wrathful trait=physique_good_3
	disallow_random_traits = yes
	2.12.15={ birth=yes trait=creature_night_elf
		effect = {
			add_trait_xp = {
				trait = lifestyle_hunter
				track = hunter
				value = 50
			}
		}
	}
	2.12.15={
		#trait = worgen
	}
	1620.12.7={ death=yes }
}

#Dynasty 128012
340035={
	name=Estillos
	dynasty=128012
	culture=night_elf religion=kaldorei_religion
	martial=5 diplomacy=7 stewardship=6 intrigue=6 learning=8
	trait=education_stewardship_3 trait=brave trait=compassionate trait=content trait=gluttonous
	disallow_random_traits = yes
	2.10.10={ birth=yes trait=creature_night_elf }
	1291.4.24={ death=yes }
}
340036={
	name=Celion
	dynasty=128012
	culture=night_elf religion=kaldorei_religion
	martial=8 diplomacy=4 stewardship=4 intrigue=8 learning=4
	trait=education_intrigue_3 trait=honest trait=craven trait=lazy trait=just
	father=340035	#Estillos
	97.2.6={ birth=yes trait=creature_night_elf }
	1586.10.4={ death=yes }
}
340037={
	name=Kese
	female=yes
	dynasty=128012
	culture=night_elf religion=kaldorei_religion
	father=340035	#Estillos
	196.12.22={ birth=yes trait=creature_night_elf }
	1248.5.4={ death=yes }
}
340038={
	name=Gusu
	female=yes
	dynasty=128012
	culture=night_elf religion=kaldorei_religion
	father=340035	#Estillos
	388.5.7={ birth=yes trait=creature_night_elf }
	1814.6.7={ death=yes }
}
#Dynasty 128013
340040={
	name=Folly'storm
	dynasty=128013
	culture=night_elf religion=kaldorei_religion
	martial=6 diplomacy=5 stewardship=7 intrigue=4 learning=4
	trait=education_stewardship_4 trait=administrator trait=content trait=diligent trait=compassionate
	disallow_random_traits = yes
	2.2.27={ birth=yes trait=creature_night_elf }
	604.3.3={ death=yes }	#Slain at Battle for Mount Hyjal
}
340041={
	name=Estato
	dynasty=128013
	culture=night_elf religion=kaldorei_religion
	martial=4 diplomacy=7 stewardship=7 intrigue=5 learning=6
	trait=education_martial_1 trait=temperate trait=greedy
	father=340040	#Folly'storm
	72.3.9={ birth=yes trait=creature_night_elf }
	1164.5.19={ death=yes }
}
340042={
	name=Leseath
	dynasty=128013
	culture=night_elf religion=kaldorei_religion
	martial=7 diplomacy=6 stewardship=7 intrigue=8 learning=5
	trait=education_intrigue_3 trait=generous trait=content trait=lustful trait=arrogant
	father=340040	#Folly'storm
	199.7.3={ birth=yes trait=creature_night_elf }
	1527.4.29={ death=yes }
}
340043={
	name=Ranshalla	#Lore NPC
	female=yes
	dynasty=128013
	culture=night_elf religion=kaldorei_religion
	martial=4 diplomacy=6 stewardship=5 intrigue=6 learning=8
	trait=education_learning_4 trait=humble trait=chaste trait=compassionate
	trait=lifestyle_mystic trait=pilgrim 
	disallow_random_traits = yes
	father=340040	#Folly'storm
	322.8.1={ birth=yes trait=creature_night_elf }
	1827.12.27={ death=yes }
}
340044={
	name=Edisyaeth
	dynasty=128013
	culture=night_elf religion=kaldorei_religion
	martial=8 diplomacy=6 stewardship=6 intrigue=6 learning=7
	trait=education_learning_3 trait=craven trait=temperate trait=ambitious trait=compassionate
	father=340040	#Folly'storm
	506.7.27={ birth=yes trait=creature_night_elf }
	1417.4.9={ death=yes }
}
340045={
	name=Gedel
	dynasty=128013
	culture=night_elf religion=kaldorei_religion
	martial=4 diplomacy=8 stewardship=4 intrigue=7 learning=8
	trait=education_diplomacy_3 trait=greedy trait=lustful trait=humble
	father=340040	#Folly'storm
	665.4.6={ birth=yes trait=creature_night_elf }
	2165.8.13={ death=yes }
}
340046={
	name=Uwa'duth
	dynasty=128013
	culture=night_elf religion=kaldorei_religion
	martial=4 diplomacy=8 stewardship=7 intrigue=6 learning=7
	trait=education_stewardship_4 trait=craven trait=paranoid trait=gregarious 
	father=340040	#Folly'storm
	776.8.24={ birth=yes trait=creature_night_elf }
	1970.5.14={ death=yes }
}
340047={
	name=Hinyte
	dynasty=128013
	culture=night_elf religion=kaldorei_religion
	martial=6 diplomacy=7 stewardship=6 intrigue=4 learning=8
	trait=education_intrigue_3 trait=lifestyle_hunter trait=wrathful trait=lazy trait=gluttonous
	father=340040	#Folly'storm
	964.4.13={ birth=yes trait=creature_night_elf
		effect = {
			add_trait_xp = {
				trait = lifestyle_hunter
				track = hunter
				value = 50
			}
		}
	}
	2228.5.21={ death=yes }
}
#Dynasty 128014
340050={
	name=Rovuldea
	dynasty=128014
	culture=night_elf religion=kaldorei_religion
	martial=5 diplomacy=7 stewardship=6 intrigue=5 learning=6
	trait=education_stewardship_4 trait=brave trait=administrator trait=content trait=compassionate trait=paranoid
	disallow_random_traits = yes
	2.3.3={ birth=yes trait=creature_night_elf }
	1175.3.16={ death=yes }
}
340051={
	name=Nidin
	dynasty=128014
	culture=night_elf religion=kaldorei_religion
	martial=6 diplomacy=7 stewardship=7 intrigue=8 learning=6
	trait=education_stewardship_4 trait=diligent trait=temperate trait=cynical trait=brave
	father=340050	#Rovuldea
	137.11.15={ birth=yes trait=creature_night_elf }
	1438.7.20={ death=yes }
}
340052={
	name=Imo
	female=yes
	dynasty=128014
	culture=night_elf religion=kaldorei_religion
	father=340050	#Rovuldea
	348.6.2={ birth=yes trait=creature_night_elf }
	1051.5.13={ death=yes }
}
#Dynasty 128015
340055={
	name=Jollel
	dynasty=128015
	culture=night_elf religion=kaldorei_religion
	martial=7 diplomacy=7 stewardship=8 intrigue=5 learning=7
	trait=education_diplomacy_4 trait=content trait=generous trait=humble trait=diligent
	disallow_random_traits = yes
	2.8.3={ birth=yes trait=creature_night_elf }
	1452.11.2={ death=yes }
}
340056={
	name=Femoth
	dynasty=128015
	culture=night_elf religion=kaldorei_religion
	martial=4 diplomacy=7 stewardship=6 intrigue=8 learning=6
	trait=education_martial_1 trait=temperate trait=compassionate trait=cynical
	father=340055	#Jollel
	163.7.22={ birth=yes trait=creature_night_elf }
	1212.6.24={ death=yes }
}
340057={
	name=Ilutir
	dynasty=128015
	culture=night_elf religion=kaldorei_religion
	martial=4 diplomacy=8 stewardship=8 intrigue=8 learning=7
	trait=education_stewardship_4 trait=sadistic trait=arrogant
	father=340055	#Jollel
	381.8.3={ birth=yes trait=creature_night_elf }
	1782.11.21={ death=yes }
}
340058={
	name=Ke'disun
	female=yes
	dynasty=128015
	culture=night_elf religion=kaldorei_religion
	father=340055	#Jollel
	491.6.10={ birth=yes trait=creature_night_elf }
	1439.1.21={ death=yes }
}
340059={
	name=Asaei
	female=yes
	dynasty=128015
	culture=night_elf religion=kaldorei_religion
	father=340055	#Jollel
	661.1.27={ birth=yes trait=creature_night_elf }
	1788.9.24={ death=yes }
}
#Dynasty 128016
340060={
	name=Omnuron
	dynasty=128016
	culture=night_elf religion=kaldorei_religion
	martial=4 diplomacy=5 stewardship=6 intrigue=4 learning=7
	trait=education_learning_3 trait=chaste trait=generous trait=temperate trait=diligent
	disallow_random_traits = yes
	2.10.23={ birth=yes trait=creature_night_elf }
	20.1.1={
		effect={ set_variable = { name = wc_life_magic_lifestyle_additional_perks_variable value = wc_perks_needed_for_level_4_magic_trait_value } }
		# trait = talon_form_mastered
		# effect = {
			# set_character_flag = bear_form
			# set_character_flag = cat_form
			# set_character_flag = prefers_talon_form
			# set_character_flag = bear_form_5
			# set_character_flag = cat_form_5
		# }
	}
	1131.2.22={ death=yes }
}
#Dynasty 128017
340062={
	name=Wavath
	dynasty=128017
	culture=night_elf religion=kaldorei_religion
	martial=6 diplomacy=8 stewardship=5 intrigue=5 learning=6
	trait=education_learning_2 trait=compassionate trait=diligent trait=generous trait=just
	disallow_random_traits = yes
	2.3.24={ birth=yes trait=creature_night_elf }
	20.1.1={
		effect={ set_variable = { name = wc_life_magic_lifestyle_additional_perks_variable value = wc_perks_needed_for_level_3_magic_trait_value } }
	}
	1213.8.29={ death=yes }
}
#Dynasty 128018
340064={
	name=Janthes
	dynasty=128018
	culture=night_elf religion=kaldorei_religion
	martial=5 diplomacy=7 stewardship=5 intrigue=6 learning=5
	trait=education_learning_3 trait=brave trait=diligent trait=arrogant trait=ambitious
	disallow_random_traits = yes
	2.7.9={ birth=yes trait=creature_night_elf }
	20.1.1={
		effect={ set_variable = { name = wc_life_magic_lifestyle_additional_perks_variable value = wc_perks_needed_for_level_3_magic_trait_value } }
		# effect = {
			# set_character_flag = bear_form
			# set_character_flag = talon_form
			# set_character_flag = cat_form
			# set_character_flag = prefers_cat_form
			# set_character_flag = cat_form_3
			# set_character_flag = bear_form_3
		# }
	}
	1048.1.17={ death=yes }
}
#Dynasty 128019
340066={
	name=Lea
	female=yes
	dynasty=128019
	culture=night_elf religion=kaldorei_religion
	martial=8 diplomacy=4 stewardship=4 intrigue=4 learning=4
	trait=education_learning_3 trait=diligent trait=gregarious trait=brave trait=compassionate
	disallow_random_traits = yes
	2.11.5={ birth=yes trait=creature_night_elf }
	608.1.1={
		effect={ set_variable = { name = wc_life_magic_lifestyle_additional_perks_variable value = wc_perks_needed_for_level_3_magic_trait_value } }
		# effect = {
			# set_character_flag = bear_form
			# set_character_flag = talon_form
			# set_character_flag = cat_form
			# set_character_flag = prefers_bear_form
			# set_character_flag = bear_form_2
			# set_character_flag = cat_form_2
		# }
	}
	1569.9.12={ death=yes }
}
#Dynasty 128020
340068={
	name=Isoraen
	dynasty=128020
	culture=night_elf religion=kaldorei_religion
	martial=4 diplomacy=7 stewardship=8 intrigue=7 learning=4
	trait=education_learning_3 trait=diligent trait=honest trait=chaste trait=temperate
	disallow_random_traits = yes
	2.6.3={ birth=yes trait=creature_night_elf }
	20.1.1={
		effect={ set_variable = { name = wc_life_magic_lifestyle_additional_perks_variable value = wc_perks_needed_for_level_3_magic_trait_value } }
	}
	989.2.1={ death=yes }
}
#Dynasty 128021
340070={
	name=Gesim
	dynasty=128021
	culture=night_elf religion=kaldorei_religion
	martial=7 diplomacy=4 stewardship=4 intrigue=8 learning=6
	trait=education_learning_3 trait=trusting trait=gluttonous trait=zealous trait=brave
	disallow_random_traits = yes
	2.8.15={ birth=yes trait=creature_night_elf }
	20.1.1={
		effect={ set_variable = { name = wc_life_magic_lifestyle_additional_perks_variable value = wc_perks_needed_for_level_3_magic_trait_value } }
	}
	1203.12.30={ death=yes }
}
#Dynasty 128022
340072={
	name=Rilodoss
	dynasty=128022
	culture=night_elf religion=kaldorei_religion
	martial=8 diplomacy=7 stewardship=8 intrigue=7 learning=7
	trait=education_learning_3 trait=diligent trait=greedy trait=gregarious trait=compassionate
	disallow_random_traits = yes
	2.10.17={ birth=yes trait=creature_night_elf }
	20.1.1={
		effect={ set_variable = { name = wc_life_magic_lifestyle_additional_perks_variable value = wc_perks_needed_for_level_3_magic_trait_value } }
	}
	1472.3.16={ death=yes }
}
#Dynasty 128023
340075={
	name=Thal'darah
	dynasty=128023
	culture=night_elf religion=kaldorei_religion
	martial=8 diplomacy=7 stewardship=6 intrigue=4 learning=7
	trait=education_learning_3 trait=diligent trait=just trait=wrathful trait=zealous
	disallow_random_traits = yes
	2.10.17={ birth=yes trait=creature_night_elf }
	20.1.1={
		effect={ set_variable = { name = wc_life_magic_lifestyle_additional_perks_variable value = wc_perks_needed_for_level_3_magic_trait_value } }
	}
	1472.3.16={ death=yes }
}

# Lore members of SoE
# dynasty=0
340080={
	name=Alinya
	female=yes
	culture=night_elf religion=kaldorei_religion
	martial=6 diplomacy=7 stewardship=5 intrigue=4 learning=8
	trait=education_learning_3 trait=generous trait=just trait=zealous trait=compassionate
	disallow_random_traits = yes
	2.10.17={ birth=yes trait=creature_night_elf }
	20.1.1={
		effect={ set_variable = { name = wc_light_magic_lifestyle_additional_perks_variable value = wc_perks_needed_for_level_3_magic_trait_value } }
		# trait=subclass_moon_priest
		# effect={
			# join_society_sisterhood_of_elune_effect = yes
		# }
	}
	1472.3.16={ death=yes }
}
# dynasty=0
340081={
	name=A'moora
	female=yes
	culture=night_elf religion=kaldorei_religion
	martial=8 diplomacy=7 stewardship=4 intrigue=4 learning=8
	trait=education_learning_3 trait=just trait=patient trait=zealous trait = humble
	disallow_random_traits = yes
	2.10.17={ birth=yes trait=creature_night_elf }
	20.1.1={
		effect={ set_variable = { name = wc_light_magic_lifestyle_additional_perks_variable value = wc_perks_needed_for_level_3_magic_trait_value } }
		# trait=subclass_moon_priest
		# effect={
			# join_society_sisterhood_of_elune_effect = yes
		# }
	}
	1472.3.16={ death=yes }
}
# dynasty=0
340082={
	name=Alathea
	female=yes
	culture=night_elf religion=kaldorei_religion
	martial=5 diplomacy=7 stewardship=4 intrigue=4 learning=8
	trait=education_learning_3 trait=diligent trait=compassionate trait=zealous trait = humble
	disallow_random_traits = yes
	2.10.17={ birth=yes trait=creature_night_elf }
	20.1.1={
		effect={ set_variable = { name = wc_light_magic_lifestyle_additional_perks_variable value = wc_perks_needed_for_level_3_magic_trait_value } }
		# trait=subclass_moon_priest
		# effect={
			# join_society_sisterhood_of_elune_effect = yes
		# }
	}
	1472.3.16={ death=yes }
}
# dynasty=0
340083={
	name=Amara
	female=yes
	culture=night_elf religion=kaldorei_religion
	martial=7 diplomacy=7 stewardship=4 intrigue=4 learning=8
	trait=education_learning_4 trait=diligent trait=just trait=zealous trait = chaste
	disallow_random_traits = yes
	2.10.17={ birth=yes trait=creature_night_elf }
	20.1.1={
		effect={ set_variable = { name = wc_light_magic_lifestyle_additional_perks_variable value = wc_perks_needed_for_level_4_magic_trait_value } }
		# trait=subclass_moon_priest
		# effect={
			# join_society_sisterhood_of_elune_effect = yes
		# }
	}
	1472.3.16={ death=yes }
}
# dynasty=0
340084={
	name=Aquinne
	female=yes
	culture=night_elf religion=kaldorei_religion
	martial=6 diplomacy=7 stewardship=4 intrigue=4 learning=8
	trait=education_learning_2 trait=generous trait=compassionate trait=zealous trait = chaste
	disallow_random_traits = yes
	2.10.17={ birth=yes trait=creature_night_elf }
	20.1.1={
		effect={ set_variable = { name = wc_light_magic_lifestyle_additional_perks_variable value = wc_perks_needed_for_level_2_magic_trait_value } }
		# trait=subclass_moon_priest
		# effect={
			# join_society_sisterhood_of_elune_effect = yes
		# }
	}
	1472.3.16={ death=yes }
}
# dynasty=0
340085={
	name=Maestra
	female=yes
	culture=night_elf religion=kaldorei_religion
	martial=6 diplomacy=7 stewardship=6 intrigue=4 learning=8
	trait=education_learning_4 trait=generous trait=compassionate trait=zealous trait = chaste
	disallow_random_traits = yes
	2.10.17={ birth=yes trait=creature_night_elf }
	20.1.1={
		effect={ set_variable = { name = wc_light_magic_lifestyle_additional_perks_variable value = wc_perks_needed_for_level_4_magic_trait_value } }
		# trait=subclass_moon_priest
		# effect={
			# join_society_sisterhood_of_elune_effect = yes
		# }
	}
	1472.3.16={ death=yes }
}
# dynasty=0
340086={
	name=Merende
	female=yes
	culture=night_elf religion=kaldorei_religion
	martial=6 diplomacy=7 stewardship=5 intrigue=4 learning=8
	trait=education_learning_2 trait=generous trait=compassionate trait=zealous trait = diligent
	disallow_random_traits = yes
	2.10.17={ birth=yes trait=creature_night_elf }
	20.1.1={
		effect={ set_variable = { name = wc_light_magic_lifestyle_additional_perks_variable value = wc_perks_needed_for_level_2_magic_trait_value } }
		# trait=subclass_moon_priest
		# effect={
			# join_society_sisterhood_of_elune_effect = yes
		# }
	}
	1472.3.16={ death=yes }
}
# dynasty=0
340087={
	name=Tharill
	female=yes
	culture=night_elf religion=kaldorei_religion
	martial=7 diplomacy=7 stewardship=4 intrigue=4 learning=8
	trait=education_learning_4 trait=diligent trait=compassionate trait=zealous trait = chaste
	disallow_random_traits = yes
	2.10.17={ birth=yes trait=creature_night_elf }
	20.1.1={
		effect={ set_variable = { name = wc_light_magic_lifestyle_additional_perks_variable value = wc_perks_needed_for_level_4_magic_trait_value } }
		# trait=subclass_moon_priest
		# effect={
			# join_society_sisterhood_of_elune_effect = yes
		# }
	}
	1472.3.16={ death=yes }
}
# dynasty=0
340088={
	name=Nici
	female=yes
	culture=night_elf religion=kaldorei_religion
	martial=7 diplomacy=7 stewardship=4 intrigue=4 learning=8
	trait=education_learning_4 trait=humble trait=compassionate trait=zealous trait = temperate
	disallow_random_traits = yes
	2.10.17={ birth=yes trait=creature_night_elf }
	20.1.1={
		effect={ set_variable = { name = wc_light_magic_lifestyle_additional_perks_variable value = wc_perks_needed_for_level_4_magic_trait_value } }
		# trait=subclass_moon_priest
		# effect={
			# join_society_sisterhood_of_elune_effect = yes
		# }
	}
	1472.3.16={ death=yes }
}
#Dynasty 128024
340090={
	name=Astarii
	female=yes
	dynasty=128024
	culture=night_elf religion=kaldorei_religion
	martial=5 diplomacy=7 stewardship=4 intrigue=4 learning=8
	trait=education_learning_4 trait=patient trait=compassionate trait=zealous trait = chaste
	disallow_random_traits = yes
	2.10.17={ birth=yes trait=creature_night_elf }
	20.1.1={
		effect={ set_variable = { name = wc_light_magic_lifestyle_additional_perks_variable value = wc_perks_needed_for_level_4_magic_trait_value } }
		# trait=subclass_moon_priest
		# effect={
			# join_society_sisterhood_of_elune_effect = yes
		# }
	}
	1472.3.16={ death=yes }
}
#Dynasty 128025
340091={
	name=Dentaria
	female=yes
	dynasty=128025
	culture=night_elf religion=kaldorei_religion
	martial=7 diplomacy=8 stewardship=4 intrigue=4 learning=8
	trait=education_learning_4 trait=patient trait=diligent trait=zealous trait = humble
	disallow_random_traits = yes
	2.10.17={ birth=yes trait=creature_night_elf }
	20.1.1={
		effect={ set_variable = { name = wc_light_magic_lifestyle_additional_perks_variable value = wc_perks_needed_for_level_4_magic_trait_value } }
		# trait=subclass_moon_priest
		# effect={
			# join_society_sisterhood_of_elune_effect = yes
		# }
	}
	1472.3.16={ death=yes }
}
#Dynasty 128026
340092={
	name=Kyleen
	female=yes
	dynasty=128026
	culture=night_elf religion=kaldorei_religion
	martial=7 diplomacy=7 stewardship=4 intrigue=4 learning=8
	trait=education_learning_3 trait=patient trait=diligent trait=zealous trait = humble
	disallow_random_traits = yes
	2.10.17={ birth=yes trait=creature_night_elf }
	20.1.1={
		effect={ set_variable = { name = wc_light_magic_lifestyle_additional_perks_variable value = wc_perks_needed_for_level_3_magic_trait_value } }
		# trait=subclass_moon_priest
		# effect={
			# join_society_sisterhood_of_elune_effect = yes
		# }
	}
	1472.3.16={ death=yes }
}
# dynasty=128027
340093={
	name=Syne
	female=yes
	dynasty=128027
	culture=night_elf religion=kaldorei_religion
	martial=4 diplomacy=8 stewardship=4 intrigue=4 learning=4
	trait=education_diplomacy_2
	2.1.1={ birth=yes trait=creature_night_elf }
	1472.3.16={ death=yes }
}
340094={
	name=Irlara
	female=yes
	dynasty=128027
	culture=night_elf religion=kaldorei_religion
	martial=7 diplomacy=7 stewardship=4 intrigue=4 learning=8
	trait=education_learning_2 trait=compassionate trait=generous trait=zealous trait = diligent
	disallow_random_traits = yes
	mother = 340093
	20.10.17={ birth=yes trait=creature_night_elf }
	38.1.1={
		effect={ set_variable = { name = wc_light_magic_lifestyle_additional_perks_variable value = wc_perks_needed_for_level_2_magic_trait_value } }
		# trait=subclass_moon_priest
		# effect={
			# join_society_sisterhood_of_elune_effect = yes
		# }
	}
	1472.3.16={ death=yes }
}
340095={
	name=Laurna
	female=yes
	dynasty=128027
	culture=night_elf religion=kaldorei_religion
	martial=7 diplomacy=7 stewardship=4 intrigue=4 learning=8
	trait=education_learning_2 trait=patient trait=chaste trait=zealous trait = humble
	disallow_random_traits = yes
	mother = 340093
	25.10.17={ birth=yes trait=creature_night_elf }
	45.1.1={
		effect={ set_variable = { name = wc_light_magic_lifestyle_additional_perks_variable value = wc_perks_needed_for_level_2_magic_trait_value } }
		# trait=subclass_moon_priest
		# effect={
			# join_society_sisterhood_of_elune_effect = yes
		# }
	}
	1472.3.16={ death=yes }
}
# dynasty=128028
340096={
	name=Serendia
	female=yes
	dynasty=128028
	culture=night_elf religion=kaldorei_religion
	martial=7 diplomacy=8 stewardship=4 intrigue=4 learning=8
	trait=education_learning_2 trait=patient trait=chaste trait=zealous trait = humble
	disallow_random_traits = yes
	2.10.17={ birth=yes trait=creature_night_elf }
	20.1.1={
		effect={ set_variable = { name = wc_light_magic_lifestyle_additional_perks_variable value = wc_perks_needed_for_level_2_magic_trait_value } }
		# trait=subclass_moon_priest
		# effect={
			# join_society_sisterhood_of_elune_effect = yes
		# }
	}
	1472.3.16={ death=yes }
}
# dynasty=0
340097={
	name=Lasara
	female=yes
	culture=night_elf religion=kaldorei_religion
	martial=6 diplomacy=7 stewardship=4 intrigue=4 learning=8
	trait=education_learning_4 trait=humble trait=compassionate trait=zealous trait = temperate
	disallow_random_traits = yes
	2.10.17={ birth=yes trait=creature_night_elf }
	20.1.1={
		effect={ set_variable = { name = wc_light_magic_lifestyle_additional_perks_variable value = wc_perks_needed_for_level_4_magic_trait_value } }
		# trait=subclass_moon_priest
		# effect={
			# join_society_sisterhood_of_elune_effect = yes
		# }
	}
	1472.3.16={ death=yes }
}

### Shandris Feathermoon
340100={
	name=Shandris
	female=yes
	dynasty_house = house_feathermoon
	culture=night_elf religion=kaldorei_religion
	martial=6 diplomacy=4 stewardship=5 intrigue=3 learning=4
	trait=education_martial_3 trait=education_martial_prowess_3 trait=brave trait=stubborn trait=wrathful trait=lifestyle_hunter trait=physique_good_1 trait=shrewd
	mother=340003
	disallow_random_traits = yes
	20.1.7={ 
		birth=yes trait=creature_night_elf 
		effect = { make_important_lore_character_effect = yes
			add_trait_xp = {
				trait = lifestyle_hunter
				track = hunter
				value = 50
			}
		}
	}
	48.1.1={
		effect={
			set_variable = { name = wc_endurance_physical_lifestyle_additional_perks_variable value = wc_perks_needed_for_level_4_physical_trait_value }
			set_variable = { name = wc_dexterity_physical_lifestyle_additional_perks_variable value = wc_perks_needed_for_level_4_physical_trait_value }
		}
		# trait=physical_lifestyle_endurance_4
		# trait=physical_lifestyle_dexterity_4
	}
	68.1.2={
		employer=340003
		give_council_position = councillor_marshal
	}
	1400.8.15={ death=yes }
}

#Dynasty 128030
#Sira Moonwarden
340101={
	name=Sira
	female=yes
	dynasty=128030
	culture=night_elf religion=kaldorei_religion
	martial=7 diplomacy=5 stewardship=4 intrigue=6 learning=4
<<<<<<< HEAD
	trait=education_martial_3 trait=brave trait=stubborn trait=wrathful trait=diligent trait=hunter_2 trait=shrewd
	1.2.5={ birth=yes trait=creature_night_elf effect = { make_important_lore_character_effect = yes } }
=======
	trait=education_martial_3 trait=brave trait=stubborn trait=wrathful trait=diligent trait=lifestyle_hunter trait=shrewd
	2.2.5={ birth=yes trait=creature_night_elf
		effect = {
			add_trait_xp = {
				trait = lifestyle_hunter
				track = hunter
				value = 50
			}
		}
	}
>>>>>>> fccc855d
	30.1.1={
		effect={
			set_variable = { name = wc_dexterity_physical_lifestyle_additional_perks_variable value = wc_perks_needed_for_level_3_physical_trait_value }
			set_variable = { name = wc_strength_physical_lifestyle_additional_perks_variable value = wc_perks_needed_for_level_3_physical_trait_value }
		}
		# trait=physical_lifestyle_dexterity_3
		# trait=physical_lifestyle_strength_3
	}
	30.1.2={
		employer=340021 #Maiev
	}
	616.1.21 = { # killed in the War of Thorns and risen as undead by Sylvanas
		trait = being_undead
	}
	1400.8.15={ death=yes }
}

# Non-lore temple holders
# dynasty=0
340200={
	name=Nylo
	female=yes
	culture=night_elf religion=kaldorei_religion
	martial=5 diplomacy=8 stewardship=8 intrigue=6 learning=8
	trait=education_stewardship_2 trait=temperate trait=lustful trait=sadistic 
	2.3.15={ birth=yes trait=creature_night_elf }
	1123.10.8={ death=yes }
}
# dynasty=0
340205={
	name=Millus
	female=yes
	culture=night_elf religion=kaldorei_religion
	martial=8 diplomacy=8 stewardship=5 intrigue=5 learning=6
	trait=education_diplomacy_3 trait=paranoid trait=deceitful trait=arrogant trait=content 
	2.4.12={ birth=yes }
	650.11.20={ death=yes }
}
# dynasty=0
340210={
	name=Ame
	female=yes
	culture=night_elf religion=kaldorei_religion
	martial=4 diplomacy=5 stewardship=7 intrigue=5 learning=5
	trait=education_diplomacy_4 trait=craven trait=patient trait=cynical trait=temperate 
	2.7.18={ birth=yes trait=creature_night_elf }
	778.6.6={ death=yes }
}
# dynasty=0
340215={
	name=Iva
	female=yes
	culture=night_elf religion=kaldorei_religion
	martial=6 diplomacy=6 stewardship=6 intrigue=5 learning=4
	trait=education_stewardship_1 trait=generous trait=wrathful trait=gluttonous trait=brave 
	2.12.21={ birth=yes }
	656.6.22={ death=yes }
}
# dynasty=0
340220={
	name=Irysh
	female=yes
	culture=night_elf religion=kaldorei_religion
	martial=5 diplomacy=7 stewardship=5 intrigue=4 learning=8
	trait=education_martial_1 trait=humble trait=just trait=trusting 
	2.6.23={ birth=yes trait=creature_night_elf }
	868.1.12={ death=yes }
}
# dynasty=0
340225={
	name=Lavu
	female=yes
	culture=night_elf religion=kaldorei_religion
	martial=4 diplomacy=4 stewardship=6 intrigue=6 learning=6
	trait=education_martial_1 trait=paranoid trait=greedy trait=ambitious trait=humble 
	2.12.18={ birth=yes }
	650.1.1={ death=yes }
}
# dynasty=0
340230={
	name=Phurian
	female=yes
	culture=night_elf religion=kaldorei_religion
	martial=6 diplomacy=4 stewardship=8 intrigue=7 learning=7
	trait=education_intrigue_2 trait=humble trait=gluttonous trait=lazy trait=generous 
	2.10.16={ birth=yes trait=creature_night_elf }
	1353.7.30={ death=yes }
}
# dynasty=0
340240={
	name=Nethe
	female=yes
	culture=night_elf religion=kaldorei_religion
	martial=5 diplomacy=6 stewardship=6 intrigue=8 learning=6
	trait=education_intrigue_2 trait=temperate trait=arrogant trait=craven trait=generous 
	2.1.24={ birth=yes trait=creature_night_elf }
	1207.6.25={ death=yes }
}
# dynasty=0
340250={
	name=Sinas
	female=yes
	culture=night_elf religion=kaldorei_religion
	martial=4 diplomacy=5 stewardship=6 intrigue=7 learning=4
	trait=education_learning_1 trait=lifestyle_hunter trait=shy trait=zealous 
	trait=paranoid trait=honest trait=possessed_1 
	2.12.19={ birth=yes trait=creature_night_elf
		effect = {
			add_trait_xp = {
				trait = lifestyle_hunter
				track = hunter
				value = 50
			}
		}
	}
	1132.7.24={ death=yes }
}
# dynasty=0
340260={
	name=Welir
	female=yes
	culture=night_elf religion=kaldorei_religion
	martial=4 diplomacy=6 stewardship=7 intrigue=4 learning=7
	trait=education_intrigue_2 trait=education_martial_prowess_4 trait=shy trait=greedy trait=trusting 
	trait=zealous 
	2.4.8={ birth=yes trait=creature_night_elf }
	620.10.5={ death=yes }
}
# dynasty=0
340270={
	name=Urcumish
	female=yes
	culture=night_elf religion=kaldorei_religion
	martial=8 diplomacy=6 stewardship=8 intrigue=8 learning=8
	trait=education_diplomacy_1 trait=craven trait=compassionate 
	2.9.11={ birth=yes trait=creature_night_elf }
	980.7.22={ death=yes }
}
# dynasty=0
340280={
	name=Ollie
	female=yes
	culture=night_elf religion=kaldorei_religion
	martial=4 diplomacy=5 stewardship=5 intrigue=6 learning=5
	trait=education_diplomacy_3 trait=diligent trait=lustful trait=gluttonous trait=sadistic 
	2.4.12={ birth=yes trait=creature_night_elf }
	1228.11.24={ death=yes }
}
# dynasty=0
340290={
	name=Jesith
	female=yes
	culture=night_elf religion=kaldorei_religion
	martial=8 diplomacy=6 stewardship=4 intrigue=4 learning=4
	trait=education_intrigue_3 trait=generous trait=just trait=temperate trait=shy 
	2.1.4={ birth=yes trait=creature_night_elf }
	858.4.6={ death=yes }
}
# dynasty=0
340300={
	name=Gino
	female=yes
	culture=night_elf religion=kaldorei_religion
	martial=4 diplomacy=4 stewardship=7 intrigue=4 learning=5
	trait=education_intrigue_4 trait=paranoid trait=gluttonous 
	2.7.11={ birth=yes trait=creature_night_elf }
	964.11.19={ death=yes }
}
# dynasty=0
340310={
	name=Ethesh
	female=yes
	culture=night_elf religion=kaldorei_religion
	martial=6 diplomacy=8 stewardship=8 intrigue=7 learning=8
	trait=education_martial_2 trait=temperate trait=sadistic trait=paranoid trait=gregarious 
	trait=drunkard 
	2.4.23={ birth=yes trait=creature_night_elf }
	1146.5.11={ death=yes }
}
# dynasty=0
340320={
	name=Lille
	female=yes
	culture=night_elf religion=kaldorei_religion
	martial=5 diplomacy=5 stewardship=4 intrigue=6 learning=4
	trait=education_diplomacy_3 trait=lifestyle_mystic trait=zealous trait=content trait=deceitful 
	trait=trusting 
	2.2.21={ birth=yes trait=creature_night_elf
		effect = {
			add_trait_xp = {
				trait = lifestyle_mystic
				value = 50
			}
		}
	}
	941.9.5={ death=yes }
}
# dynasty=0
340330={
	name=E'munni
	female=yes
	culture=night_elf religion=kaldorei_religion
	martial=4 diplomacy=7 stewardship=5 intrigue=5 learning=6
	trait=education_stewardship_2 trait=patient trait=paranoid trait=greedy trait=brave 
	2.5.4={ birth=yes trait=creature_night_elf }
	891.11.14={ death=yes }
}

#Alandien
340340={
	name=Alandien
	female=yes
	culture=night_elf religion=kaldorei_religion
	martial=7 diplomacy=4 stewardship=8 intrigue=8 learning=5
	trait=education_learning_3
	trait=content
	100.3.27={ birth=yes trait=creature_night_elf }
	120.1.1={
		effect={ set_variable = { name = wc_order_magic_lifestyle_additional_perks_variable value = wc_perks_needed_for_level_3_magic_trait_value } }
	}
	#Follows Illidan
	603.9.6={
		religion = illidari
		effect={ set_variable = { name = wc_disorder_magic_lifestyle_additional_perks_variable value = wc_perks_needed_for_level_3_magic_trait_value } }
	}
	620.3.14={ death=yes }
}

#Theras
340350={
	name=Theras
	culture=night_elf religion=kaldorei_religion
	martial=8 diplomacy=6 stewardship=8 intrigue=7 learning=8
	trait=education_learning_3
	trait=content
	99.5.20={ birth=yes trait=creature_night_elf }
	120.1.1={
		effect={ set_variable = { name = wc_order_magic_lifestyle_additional_perks_variable value = wc_perks_needed_for_level_3_magic_trait_value } }
	}
	#Follows Illidan
	603.9.6={
		religion = illidari
		effect={ set_variable = { name = wc_disorder_magic_lifestyle_additional_perks_variable value = wc_perks_needed_for_level_3_magic_trait_value } }
	}
	620.10.1={ death=yes }
}

#Netharel
340360={
	name=Netharel
	culture=night_elf religion=kaldorei_religion
	martial=8 diplomacy=4 stewardship=8 intrigue=4 learning=4
	trait=education_learning_3
	trait=content
	99.5.11={ birth=yes trait=creature_night_elf }
	120.1.1={
		effect={ set_variable = { name = wc_order_magic_lifestyle_additional_perks_variable value = wc_perks_needed_for_level_3_magic_trait_value } }
	}
	#Follows Illidan
	603.9.6={
		religion = illidari
		effect={ set_variable = { name = wc_disorder_magic_lifestyle_additional_perks_variable value = wc_perks_needed_for_level_3_magic_trait_value } }
	}
	620.6.28={ death=yes }
}

#Sivyn Ambermoon
340370={
	name=Sivyn
	female=yes
	dynasty=128032
	culture=night_elf religion=kaldorei_religion
	martial=7 diplomacy=6 stewardship=5 intrigue=4 learning=5
	trait=education_martial_3
	31.1.12={ birth=yes trait=creature_night_elf }
	120.1.1={
		trait = being_undead 
		religion = maldraxxi
		effect={
			set_variable = { name = wc_endurance_physical_lifestyle_additional_perks_variable value = wc_perks_needed_for_level_2_physical_trait_value }
			set_variable = { name = wc_dexterity_physical_lifestyle_additional_perks_variable value = wc_perks_needed_for_level_2_physical_trait_value }
		}
		# trait=physical_lifestyle_endurance_2
		# trait=physical_lifestyle_dexterity_2
	}
	615.3.21={ death=yes }
}

#Dynasty 128031
340371={
	name=Ja'naei
	female=yes
	dynasty=128031
	culture=night_elf religion=kaldorei_religion
	martial=4 diplomacy=5 stewardship=7 intrigue=6 learning=5
	trait=education_intrigue_2 trait=gluttonous trait=chaste trait=compassionate
	2.9.16={ birth=yes }
	851.9.15={ death=yes }
}
340372={
	name=Gohi
	dynasty=128031
	culture=night_elf religion=kaldorei_religion
	martial=8 diplomacy=6 stewardship=4 intrigue=7 learning=4
	trait=education_stewardship_4 trait=patient trait=trusting trait=lustful trait=zealous 
	mother=340371	#Ja'naei
	92.12.17={ birth=yes }
	798.6.16={ death=yes }
}
340373={
	name=Ethesh
	female=yes
	dynasty=128031
	culture=night_elf religion=kaldorei_religion
	mother=340371	#Ja'naei
	166.10.2={ birth=yes }
	807.3.18={ death=yes }
}
340374={
	name=Shute
	female=yes
	dynasty=128031
	culture=night_elf religion=kaldorei_religion
	mother=340371	#Ja'naei
	277.11.25={ birth=yes }
	1255.7.30={ death=yes }
}

broll_bearmantle={
	name=Broll
	dynasty=bearmantle
	culture=night_elf religion=kaldorei_religion
	sexuality = heterosexual
	martial=6 diplomacy=7 stewardship=6 intrigue=4 learning=6
	trait=education_martial_4
	trait=wrathful trait=diligent trait=brave
	disallow_random_traits = yes
	20.7.15={ 
		birth=yes trait=creature_night_elf 
		effect = { make_important_lore_character_effect = yes }
	}
	40.1.1={
		effect={ set_variable = { name = wc_life_magic_lifestyle_additional_perks_variable value = wc_perks_needed_for_level_4_magic_trait_value } }
		# trait = bear_form_mastered
		# effect = {
			# set_character_flag = cat_form
			# set_character_flag = talon_form
			# set_character_flag = prefers_bear_form
			# set_character_flag = bear_form_1
			# set_character_flag = cat_form_1
		# }
	}
	583.1.1={
		# effect={
			# join_society_cenarion_circle_effect = yes
			# set_society_grandmaster = yes
		# }
	}
	1548.2.14={ death=yes }
}
alpha_prime={
	name=Ralaar
	dynasty=fangfire
	culture=night_elf religion=wolf_cult_religion
	sexuality = heterosexual
	martial=6 diplomacy=7 stewardship=6 intrigue=4 learning=6
	trait=education_martial_4 trait=education_martial_prowess_3
	trait=wrathful trait=diligent trait=brave trait=vengeful
	disallow_random_traits = yes
	20.7.15={ 
		birth=yes trait=creature_night_elf 
		effect = { make_important_lore_character_effect = yes }
	}
	40.1.1={
		effect={ set_variable = { name = wc_life_magic_lifestyle_additional_perks_variable value = wc_perks_needed_for_level_4_magic_trait_value } }
		# effect = {
			# set_character_flag = cat_form
			# set_character_flag = talon_form
			# set_character_flag = bear_form_1
			# set_character_flag = cat_form_1
		# }
	}
	604.4.16={
		effect={
			learn_language = language_common #Starts wolf cult in Gilneas
		}
	}
	1548.2.14={ death=yes }
}

belysra_starbreeze={
	name=Belysra
	female=yes
	dynasty=starbreeze
	culture=night_elf religion=kaldorei_religion
	sexuality = heterosexual
	martial=5 diplomacy=8 stewardship=8 intrigue=3 learning=8
	trait=education_learning_4 trait=diligent trait=brave trait=temperate
	disallow_random_traits = yes
	2.11.2={ 
		birth=yes trait=creature_night_elf 
	}
	20.1.1={
		effect={ set_variable = { name = wc_light_magic_lifestyle_additional_perks_variable value = wc_perks_needed_for_level_3_magic_trait_value } }
		# trait=subclass_moon_priest
	}
	40.1.1={
		add_spouse=arvell
		#effect={
		#	set_relation_soulmate = character:arvell
		#}
	}
	583.1.1={
		effect={
			#join_society_sisterhood_of_elune_effect = yes
		}
	}
	1004.11.12={ death=yes }
}
arvell={
	name=Arvell
	culture=night_elf religion=kaldorei_religion
	sexuality = heterosexual
	martial=6 diplomacy=7 stewardship=6 intrigue=4 learning=6
	trait=education_martial_4 trait=education_martial_prowess_3
	trait=temperate trait=calm trait=brave trait=just
	disallow_random_traits = yes
	20.7.15={ 
		birth=yes trait=creature_night_elf 
	}
	40.1.1={
		effect={ set_variable = { name = wc_life_magic_lifestyle_additional_perks_variable value = wc_perks_needed_for_level_4_magic_trait_value } }
		# trait = bear_form_mastered
		# effect = {
			# set_character_flag = cat_form
			# set_character_flag = talon_form
			# set_character_flag = prefers_bear_form
			# set_character_flag = bear_form_1
			# set_character_flag = cat_form_1
		# }
	}
	100.2.14={ death=yes }
}
ishala_starbreeze={
	name=Ishala
	female=yes
	dynasty=starbreeze
	mother=belysra_starbreeze
	father=arvell
	culture=night_elf religion=kaldorei_religion
	trait=education_learning_1 trait=craven
	80.11.2={
		birth=yes trait=creature_night_elf 
	}
	622.11.12={ death=yes }
}

thaon_moonclaw={
	name=Thaon
	dynasty=moonclaw
	culture=night_elf religion=kaldorei_religion
	martial=6 diplomacy=7 stewardship=6 intrigue=4 learning=6
	trait=education_martial_4 trait=education_martial_prowess_3
	trait=temperate trait=calm trait=brave trait=just
	2.7.15={ 
		birth=yes trait=creature_night_elf
	}
	40.1.1={
		effect={ set_variable = { name = wc_life_magic_lifestyle_additional_perks_variable value = wc_perks_needed_for_level_4_magic_trait_value } }
		# trait = cat_form_mastered
		# effect = {
			# set_character_flag = cat_form
			# set_character_flag = talon_form
			# set_character_flag = prefers_cat_form
			# set_character_flag = bear_form_1
			# set_character_flag = cat_form_1
		# }
	}
	715.2.1={ death=yes }
}
koda_steelclaw={
	name=Koda
	female=yes
	dynasty=steelclaw
	culture=night_elf religion=kaldorei_religion
	martial=6 diplomacy=7 stewardship=6 intrigue=4 learning=6
	trait=education_martial_4 trait=education_martial_prowess_3
	trait=temperate trait=calm trait=brave trait=just
	2.7.15={ 
		birth=yes trait=creature_night_elf
	}
	40.1.1={
		effect={ set_variable = { name = wc_life_magic_lifestyle_additional_perks_variable value = wc_perks_needed_for_level_4_magic_trait_value } }
		# trait = bear_form_mastered
		# effect = {
			# set_character_flag = cat_form
			# set_character_flag = talon_form
			# set_character_flag = prefers_bear_form
			# set_character_flag = bear_form_1
			# set_character_flag = cat_form_1
		# }
	}
	715.2.1={ death=yes }
}
rensar_greathoof={
	name=Rensar
	dynasty=greathoof
	culture=night_elf religion=kaldorei_religion
	martial=6 diplomacy=7 stewardship=6 intrigue=4 learning=6
	trait=education_martial_4 trait=education_martial_prowess_3
	trait=temperate trait=calm trait=brave trait=just
	2.7.15={ 
		birth=yes trait=creature_night_elf
	}
	40.1.1={
		effect={ set_variable = { name = wc_life_magic_lifestyle_additional_perks_variable value = wc_perks_needed_for_level_4_magic_trait_value } }
		# trait = bear_form_mastered
		# effect = {
			# set_character_flag = cat_form
			# set_character_flag = talon_form
			# set_character_flag = prefers_bear_form
			# set_character_flag = bear_form_1
			# set_character_flag = cat_form_1
		# }
	}
	715.2.1={ death=yes }
}

valewalker_farodin={
	name=Farodin
	culture=night_elf religion=kaldorei_religion
	martial=6 diplomacy=7 stewardship=6 intrigue=4 learning=6
	trait=education_learning_3
	trait=generous trait=calm trait=shy
	2.7.15={
		birth=yes trait=creature_night_elf
	}
	40.1.1={
		effect={ set_variable = { name = wc_life_magic_lifestyle_additional_perks_variable value = wc_perks_needed_for_level_2_magic_trait_value } }
	}
	715.2.1={ death=yes }
}
kurtalos_ravencrest={
	name=Kur'talos
	dynasty=ravencrest
	culture=night_elf religion=kaldorei_religion
	sexuality=heterosexual
	martial=8 diplomacy=4 stewardship=7 intrigue=4 learning=6
	trait=education_martial_3 trait=education_martial_prowess_3
	trait=paranoid trait=calm trait=stubborn trait=loyal
	2.7.15={
		birth=yes trait=creature_night_elf
	}
	40.1.1={
		trait=being_undead
	}
	615.2.1={ death=yes }
}
illysanna_ravencrest={
	name=Illysanna
	female=yes
	dynasty=ravencrest
	culture=night_elf religion=kaldorei_religion
	father=kurtalos_ravencrest
	martial=8 diplomacy=4 stewardship=7 intrigue=4 learning=6
	trait=education_martial_3 trait=education_martial_prowess_3
	trait=paranoid trait=vengeful trait=stubborn
	22.7.15={
		birth=yes trait=creature_night_elf
	}
	103.9.6={
		trait=being_demon
		effect={
			set_variable = { name = wc_disorder_magic_lifestyle_additional_perks_variable value = wc_perks_needed_for_level_2_magic_trait_value }
		}
	}
	715.2.1={ death=yes }
}

mythandros_irongrove={
	name=Mythandros
	dynasty=irongrove
	culture=night_elf religion=kaldorei_religion
	martial=6 diplomacy=7 stewardship=6 intrigue=4 learning=6
	trait=education_martial_4 trait=education_martial_prowess_3
	trait=temperate trait=calm trait=compassionate
	2.7.15={
		birth=yes trait=creature_night_elf
	}
	40.1.1={
		effect={ set_variable = { name = wc_life_magic_lifestyle_additional_perks_variable value = wc_perks_needed_for_level_4_magic_trait_value } }
	}
	715.2.1={ death=yes }
}

galarthus_rivertree={
	name=Galar'thus
	dynasty=rivertree
	culture=night_elf religion=kaldorei_religion
	2.7.15={
		birth=yes trait=creature_night_elf
	}
	40.1.1={
		effect={ set_variable = { name = wc_life_magic_lifestyle_additional_perks_variable value = wc_perks_needed_for_level_4_magic_trait_value } }
	}
	615.1.1={ death=yes }
}
thalrenus_rivertree={
	name=Thalrenus
	dynasty=rivertree
	culture=night_elf religion=kaldorei_religion
	father=galarthus_rivertree
	122.7.15={
		birth=yes trait=creature_night_elf
	}
	140.1.1={
		effect={ set_variable = { name = wc_life_magic_lifestyle_additional_perks_variable value = wc_perks_needed_for_level_2_magic_trait_value } }
	}
	695.1.1={ death=yes }
}

the_oracle={
	name=Onelle
	female=yes
	dynasty=oracle
	culture=night_elf religion=kaldorei_religion
	trait=education_learning_3 trait=zealous trait=wrathful
	122.7.15={
		birth=yes trait=creature_night_elf
	}
	140.1.1={
		effect={ set_variable = { name = wc_light_magic_lifestyle_additional_perks_variable value = wc_perks_needed_for_level_4_magic_trait_value } }
	}
	240.1.1={
		trait=being_undead
	}
	615.1.1={ death=yes }
}
marin_bladewing={
	name=Marin
	female=yes
	dynasty=bladewing
	culture=night_elf religion=kaldorei_religion
	trait=education_martial_3 trait=zealous trait=wrathful trait=stubborn
	22.7.15={
		birth=yes trait=creature_night_elf
	}
	45.1.1={
		effect={
			set_variable = { name = wc_endurance_physical_lifestyle_additional_perks_variable value = wc_perks_needed_for_level_3_physical_trait_value }
			set_variable = { name = wc_strength_physical_lifestyle_additional_perks_variable value = wc_perks_needed_for_level_3_physical_trait_value }
		}
		# trait=physical_lifestyle_endurance_4
		# trait=physical_lifestyle_strength_4
	}
	715.1.1={ death=yes }
}

#dynasty = night_elf1
night_elf1 = { #Generated
	name = Wifinnyia
	female = yes
	dynasty = night_elf1
	religion = kaldorei_religion
	culture = night_elf
	10.7.12 = { birth = yes trait = creature_night_elf }
	1250.6.19 = { death = yes }
}

#dynasty = night_elf2
night_elf5 = { #Generated
	name = Edisyaeth
	dynasty = night_elf2
	religion = kaldorei_religion
	culture = night_elf
	10.10.5 = { birth = yes trait = creature_night_elf }
	1250.1.21 = { death = yes }
}

#dynasty = night_elf3
night_elf10 = { #Generated
	name = Nifisaeath
	female = yes
	dynasty = night_elf3
	religion = kaldorei_religion
	culture = night_elf
	10.9.28 = { birth = yes trait = creature_night_elf }
	950.2.14 = { death = yes }
}

#dynasty = night_elf4
night_elf15 = { #Generated
	name = Litullurm
	dynasty = night_elf4
	religion = kaldorei_religion
	culture = night_elf
	10.2.27 = { birth = yes trait = creature_night_elf }
	920.2.9 = { death = yes }
}

#dynasty = night_elf5
night_elf20 = { #Generated
	name = Ulis
	female = yes
	dynasty = night_elf5
	religion = kaldorei_religion
	culture = night_elf
	10.4.27 = { birth = yes trait = creature_night_elf }
	1130.7.23 = { death = yes }
}

#dynasty = night_elf6
night_elf25 = { #Generated
	name = Phufys
	female = yes
	dynasty = night_elf6
	religion = kaldorei_religion
	culture = night_elf
	10.1.17 = { birth = yes trait = creature_night_elf }
	980.8.28 = { death = yes }
}

#dynasty = night_elf7
night_elf30 = { #Generated
	name = Femoth
	dynasty = night_elf7
	religion = kaldorei_religion
	culture = night_elf
	10.7.27 = { birth = yes trait = creature_night_elf }
	1250.9.2 = { death = yes }
}

#dynasty = night_elf8
night_elf35 = { #Generated
	name = Italles
	female = yes
	dynasty = night_elf8
	religion = kaldorei_religion
	culture = night_elf
	10.7.13 = { birth = yes trait = creature_night_elf }
	1190.4.12 = { death = yes }
}

#dynasty = night_elf9
night_elf40 = { #Generated
	name = Wavath
	dynasty = night_elf9
	religion = kaldorei_religion
	culture = night_elf
	10.4.27 = { birth = yes trait = creature_night_elf }
	1070.6.18 = { death = yes }
}

#dynasty = night_elf10
night_elf45 = { #Generated
	name = Aniel
	female = yes
	dynasty = night_elf10
	religion = kaldorei_religion
	culture = night_elf
	10.2.5 = { birth = yes trait = creature_night_elf }
	980.7.9 = { death = yes }
}

#dynasty = night_elf11
night_elf50 = { #Generated
	name = Welus
	dynasty = night_elf11
	religion = kaldorei_religion
	culture = night_elf
	10.3.15 = { birth = yes trait = creature_night_elf }
	950.5.6 = { death = yes }
}

#dynasty = night_elf12
night_elf55 = { #Generated
	name = Goti
	female = yes
	dynasty = night_elf12
	religion = kaldorei_religion
	culture = night_elf
	10.9.3 = { birth = yes trait = creature_night_elf }
	1130.11.8 = { death = yes }
}

#dynasty = night_elf13
night_elf60 = { #Generated
	name = Asaei
	female = yes
	dynasty = night_elf13
	religion = kaldorei_religion
	culture = night_elf
	10.1.5 = { birth = yes trait = creature_night_elf }
	1040.11.17 = { death = yes }
}

#dynasty = night_elf14
night_elf65 = { #Generated
	name = Adis
	dynasty = night_elf14
	religion = kaldorei_religion
	culture = night_elf
	10.4.21 = { birth = yes trait = creature_night_elf }
	740.5.18 = { death = yes }
}

#dynasty = night_elf15
night_elf70 = { #Generated
	name = Thume
	female = yes
	dynasty = night_elf15
	religion = kaldorei_religion
	culture = night_elf
	10.5.25 = { birth = yes trait = creature_night_elf }
	1250.6.19 = { death = yes }
}

#dynasty = night_elf16
night_elf75 = { #Generated
	name = Enrulya
	dynasty = night_elf16
	religion = kaldorei_religion
	culture = night_elf
	10.3.14 = { birth = yes trait = creature_night_elf }
	1190.3.1 = { death = yes }
}

#dynasty = night_elf17
night_elf80 = { #Generated
	name = Sheli
	dynasty = night_elf17
	religion = kaldorei_religion
	culture = night_elf
	10.1.15 = { birth = yes trait = creature_night_elf }
	920.7.22 = { death = yes }
}

#dynasty = night_elf18
naralex = {
	name = Naralex
	dynasty = night_elf18
	religion = kaldorei_religion
	culture = night_elf
	10.1.15 = { birth = yes trait = creature_night_elf }
	608.6.22 = {
		death = { death_reason = death_battle }
	}
}<|MERGE_RESOLUTION|>--- conflicted
+++ resolved
@@ -1212,10 +1212,6 @@
 	dynasty=128030
 	culture=night_elf religion=kaldorei_religion
 	martial=7 diplomacy=5 stewardship=4 intrigue=6 learning=4
-<<<<<<< HEAD
-	trait=education_martial_3 trait=brave trait=stubborn trait=wrathful trait=diligent trait=hunter_2 trait=shrewd
-	1.2.5={ birth=yes trait=creature_night_elf effect = { make_important_lore_character_effect = yes } }
-=======
 	trait=education_martial_3 trait=brave trait=stubborn trait=wrathful trait=diligent trait=lifestyle_hunter trait=shrewd
 	2.2.5={ birth=yes trait=creature_night_elf
 		effect = {
@@ -1226,7 +1222,6 @@
 			}
 		}
 	}
->>>>>>> fccc855d
 	30.1.1={
 		effect={
 			set_variable = { name = wc_dexterity_physical_lifestyle_additional_perks_variable value = wc_perks_needed_for_level_3_physical_trait_value }
@@ -1237,6 +1232,9 @@
 	}
 	30.1.2={
 		employer=340021 #Maiev
+	}
+	582.1.1 = {
+		effect = { make_important_lore_character_effect = yes }
 	}
 	616.1.21 = { # killed in the War of Thorns and risen as undead by Sylvanas
 		trait = being_undead
