﻿



accessory_genes = {




#####################################
#									#
# 			  BEARDS 				#
#									#
#####################################


	
	beards = {
		sync_inheritance_with = hairstyles
		index = 100
		inheritable = yes
		group = beard

		no_beard = {
			index = 0

			male = {
				1 = empty
			}
			female = {
				1 = empty
			}
		}	

		all_beards = {
			index = 1
			male = {
				1 = empty
				1 = male_beard_western_01
				1 = male_beard_western_02
				1 = male_beard_western_03
				1 = male_beard_western_04
				1 = male_beard_western_05
				1 = male_beard_western_06
				1 = male_beard_western_07
				1 = male_beard_western_08
				1 = male_beard_western_09
				1 = male_beard_mena_01
				1 = male_beard_mena_02
				1 = male_beard_mena_03
				1 = male_beard_mena_04
				1 = male_beard_northern_01
				1 = male_beard_northern_02
				1 = male_beard_northern_03
				
				# Warcraft
				1 = male_beard_steppe_01
				1 = male_beard_steppe_01_wc
				
				1 = male_beard_steppe_02
				1 = male_beard_sub_saharan_01
				1 = male_beard_sub_saharan_02
				1 = male_beard_sub_saharan_03		
				1 = male_beard_indian_01
				1 = male_beard_indian_02
				1 = male_beard_indian_03
			}
			female = {
				1 = empty
			}
		}	

		western_beards = {
			index = 2

			male = {
				# 30 = empty
				20 = male_beard_western_01
				10 = male_beard_western_02
				10 = male_beard_western_03
				5 = male_beard_western_04
				5 = male_beard_western_05
				20 = male_beard_western_06
				10 = male_beard_western_07
				10 = male_beard_western_08
				5 = male_beard_western_09
				#5 = male_beard_western_10
			}
			female = {
				1 = empty
			}
		}	

		rtt_beards = {
			index = 3

			male = {
				1 = male_beard_rtt_01
			}
			female = {
				1 = empty
			}
		}
	

		mena_beards = {
			index = 4

			male = {
				# 0 = empty
				5 = male_beard_western_01
				5 = male_beard_western_02
				5 = male_beard_western_03
				# 5 = male_beard_western_04
				20 = male_beard_mena_01
				20 = male_beard_mena_02
				20 = male_beard_mena_03
				20 = male_beard_mena_04
				
			}
			female = {
				1 = empty
			}
		}	


		northern_beards = {
			index = 5

			male = {
				# 10 = empty
				5 = male_beard_western_01
				5 = male_beard_western_02
				5 = male_beard_western_03
				5 = male_beard_western_04
				5 = male_beard_western_06
				20 = male_beard_northern_01
				20 = male_beard_northern_02
				20 = male_beard_northern_03
							
			}
			female = {
				1 = empty
			}
		}

		steppe_beards = {
			index = 6

			male = {
				# 5 = empty
				# Warcraft
				10 = male_beard_steppe_01
				10 = male_beard_steppe_01_wc
				
				10 = male_beard_steppe_02
				
			}
			female = {
				1 = empty
			}
		}

		sub_saharan_beards = {
			index = 7
			set_tags = "very_curly_hair"
			male = {
				# 30 = empty
				20 = male_beard_sub_saharan_01
				20 = male_beard_sub_saharan_02
				10 = male_beard_sub_saharan_03			
				
			}
			female = {
				1 = empty
			}
		}

		indian_beards = {
			index = 8

			male = {
				# 5 = empty
				20 = male_beard_indian_01
				10 = male_beard_indian_02
				10 = male_beard_indian_03
							
			}
			female = {
				1 = empty
			}
		}
		
		# Warcraft
		high_elven_beards = {
			index = 9

			male = {
				# 100 = empty
				#Prefer small beards
				10 = male_beard_western_02
				5 = male_beard_western_04
				
				10 = male_beard_steppe_01
				10 = male_beard_steppe_01_wc
			}
			female = {
				1 = empty
			}
		}
		night_elven_beards = {
			index = 10
			male = {
				# 100 = empty
				# Prefer big beards
				# 5 is small beards
				# 10 is average beards
				# 15 is big beards
				15 = male_beard_western_01
				5 = male_beard_western_02
				10 = male_beard_western_03
				5 = male_beard_western_04
				15 = male_beard_western_06
				10 = male_beard_western_07
				15 = male_beard_western_09
				
				10 = male_beard_steppe_01
				10 = male_beard_steppe_01_wc
				
				15 = male_beard_mena_02
				15 = male_beard_mena_03
				10 = male_beard_mena_04
				15 = male_beard_northern_01
				15 = male_beard_northern_02
				15 = male_beard_northern_03
				5 = male_beard_steppe_02
				15 = male_beard_indian_02
				15 = male_beard_indian_03
			}
			female = {
				1 = empty
			}
		}
		dwarven_beards = {
			index = 11
			male = {
				# 100 = empty
				# Prefer giant beards
				# 5 is average beard
				# 10 is big beard
				# 15 is giant beard
				10 = male_beard_western_01
				5 = male_beard_western_03
				15 = male_beard_western_06
				5 = male_beard_western_07
				15 = male_beard_western_08
				15 = male_beard_western_09
				10 = male_beard_mena_01
				15 = male_beard_mena_02
				15 = male_beard_mena_03
				5 = male_beard_mena_04
				15 = male_beard_northern_01
				15 = male_beard_northern_02
				15 = male_beard_northern_03
				10 = male_beard_indian_02
				15 = male_beard_indian_03
			}
			female = {
				1 = empty
			}
		}
		orcish_beards = {
			index = 12
			male = {
				1 = male_beard_western_07
				1 = male_beard_mena_03
				1 = male_beard_indian_03
				1 = male_beard_northern_03
				1 = male_beard_northern_02
				1 = male_beard_northern_01
			}
			female = {
				1 = empty
			}
		}
<<<<<<< HEAD
		uther_beard = {
			index = 13
			male = {
				1 = male_beard_western_09_wc
=======
		vrykul_beards = {
			index = 14
			male = {
				1 = male_beard_western_01
				1 = male_beard_western_02
				1 = male_beard_western_03
				1 = male_beard_western_04
				1 = male_beard_western_06
				1 = male_beard_western_09
				1 = male_beard_sub_saharan_03
				1 = male_beard_northern_01
				1 = male_beard_northern_02
				1 = male_beard_northern_03
				1 = male_beard_indian_02
				1 = male_beard_indian_03
>>>>>>> b310316b
			}
			female = {
				1 = empty
			}
<<<<<<< HEAD
		}	
=======
		}
>>>>>>> b310316b
	}
}<|MERGE_RESOLUTION|>--- conflicted
+++ resolved
@@ -283,14 +283,8 @@
 				1 = empty
 			}
 		}
-<<<<<<< HEAD
-		uther_beard = {
+		vrykul_beards = {
 			index = 13
-			male = {
-				1 = male_beard_western_09_wc
-=======
-		vrykul_beards = {
-			index = 14
 			male = {
 				1 = male_beard_western_01
 				1 = male_beard_western_02
@@ -304,15 +298,19 @@
 				1 = male_beard_northern_03
 				1 = male_beard_indian_02
 				1 = male_beard_indian_03
->>>>>>> b310316b
-			}
-			female = {
-				1 = empty
-			}
-<<<<<<< HEAD
-		}	
-=======
-		}
->>>>>>> b310316b
+			}
+			female = {
+				1 = empty
+			}
+		}
+		uther_beard = {
+			index = 14
+			male = {
+				1 = male_beard_western_09_wc
+			}
+			female = {
+				1 = empty
+			}
+		}	
 	}
 }