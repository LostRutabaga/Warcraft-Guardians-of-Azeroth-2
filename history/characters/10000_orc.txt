--- conflicted
+++ resolved
@@ -16,9 +16,8 @@
 		add_spouse = 10001	#Urukal
 	}
 	583.1.1={
-<<<<<<< HEAD
-		prestige = 250	# Shouldn't be able to invite clans from the start
-		piety = 125
+		add_prestige = 250	# Shouldn't be able to invite clans from the start
+		add_piety = 125
 		
 		# create_bloodline = {
 			# type = blackhand
@@ -56,46 +55,6 @@
 			# }
 			# join_society_shadow_council_effect = yes
 		# }
-=======
-		add_prestige = 250	# Shouldn't be able to invite clans from the start
-		add_piety = 125
-		create_bloodline = {
-			type = blackhand
-		}	
-		effect = {
-			opinion = { modifier = opinion_loyal_servant who = 10015 }
-			fire_councilmember_king_effect = yes
-			fire_councilmember_emperor_effect = yes
-			job_chancellor = { leave_council_position_no_opinion_effect = yes }
-			c_10015 = {	#Gul'dan
-				leave_council_position_no_opinion_effect = yes
-				give_job_title = job_chancellor
-			}
-			job_spymaster = { leave_council_position_no_opinion_effect = yes }
-			c_10016	= { #Nagaz
-				leave_council_position_no_opinion_effect = yes
-				give_job_title = job_spymaster
-			}
-			job_spiritual = { leave_council_position_no_opinion_effect = yes }
-			c_52000 = { #Cho'gall
-				leave_council_position_no_opinion_effect = yes
-				give_job_title = job_spiritual
-			}
-			c_10017 = { #Teron'gor
-				leave_council_position_no_opinion_effect = yes
-				give_minor_title = title_shadow_council_member_1
-			}
-			c_10018 = {	#Fel'dan
-				leave_council_position_no_opinion_effect = yes
-				give_minor_title = title_shadow_council_member_3
-			}
-			c_10022 = {	#Ragnok
-				leave_council_position_no_opinion_effect = yes
-				give_minor_title = title_shadow_council_member_2
-			}
-			join_society_shadow_council_effect = yes
-		}
->>>>>>> 0121c81f
 	}
 	#Executed his own daughter
 	584.1.1={
