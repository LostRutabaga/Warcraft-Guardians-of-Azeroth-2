--- conflicted
+++ resolved
@@ -257,14 +257,12 @@
 		rival_quarterly_pulse
 		mentor_student_quarterly_pulse
 
-<<<<<<< HEAD
+		# EP1 maintenance pulses
+		inspiration_maintenance_quarterly_pulse
+
 		# Warcraft
 		# magic_lifestyles_progress_pulse - TODO
 
-=======
-		# EP1 maintenance pulses
-		inspiration_maintenance_quarterly_pulse
->>>>>>> bcf02354
 	}
 }
 
