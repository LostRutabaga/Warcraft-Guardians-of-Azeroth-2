﻿@beauty1min = 0.35
@beauty1max = 0.65

@beauty2min = 0.4
@beauty2max = 0.6

@beauty3min = 0.45
@beauty3max = 0.55

# Warcraft
###Skin colors
@human_skin_color_x_min = 0.1
@human_skin_color_x_max = 0.15

<<<<<<< HEAD
@night_elven_skin_color_x_min = 0.8
@night_elven_skin_color_x_max = 0.9

=======
>>>>>>> f07b5df2
###Hair colors
@blonde_color_x_min = 0.15
@blonde_color_x_max = 0.2
@blonde_color_y_min = 0.1
@blonde_color_y_max = 0.6

@brown_color_x_min = 0.05
@brown_color_x_max = 0.15
@brown_color_y_min = 0.85
@brown_color_y_max = 0.95

@red_color_x_min = 0
@red_color_x_max = 0.05
@red_color_y_min = 0.5
@red_color_y_max = 0.8

@white_color_y_min = 0
@white_color_y_max = 0

###Eye colors
@gold_color_x_min = 0.2
@gold_color_x_max = 0.26
@gold_color_y_min = 0.3
@gold_color_y_max = 0.6

@blue_color_x_min = 0.55
@blue_color_x_max = 0.65

@green_color_x_min = 0.33

@elven_red_color_x_max = 1

@elven_blue_color_x_min = @blue_color_x_min
@elven_blue_color_x_max = 0.83

high_elven = {
	template = "caucasian"
	hair_color = {
		# Blonde
		40 = { @blonde_color_x_min @blonde_color_y_min @blonde_color_x_max @blonde_color_y_max }
		# Brown
		5 = { @brown_color_x_min @brown_color_y_min @brown_color_x_max @brown_color_y_max }
		# Red
		20 = { @red_color_x_min @red_color_y_min @red_color_x_max @red_color_y_max }
		# White
		30 = { @brown_color_x_min @white_color_y_min @brown_color_x_max @white_color_y_max }
	}
	skin_color = {
		10 = { @human_skin_color_x_min 0 @human_skin_color_x_max 0.1 }
	}
	eye_color = {
        # Blue
        75 = { @blue_color_x_min 0.3 @blue_color_x_max 0.5 }
		# Purple
        25 = { 0.8 0.1 0.9 0.4 }
		# Gold
		1 = { @gold_color_x_min @gold_color_y_min @gold_color_x_max @gold_color_y_max }
	}
	# To make them stop aging
	# gene_age = {
        # 10 = { name = no_aging      range = { 1 1 } }
    # }
	
	### These values are from vanilla beauty selection
	gene_chin_forward = {
        1 = { name = chin_forward_neg    range = { @beauty1min @beauty1max } }
        5 = { name = chin_forward_neg    range = { @beauty2min @beauty2max } }
        1 = { name = chin_forward_neg    range = { @beauty3min @beauty3max } }
    }

    gene_eye_angle = {
        1 = { name = eye_angle_neg    range = { @beauty1min @beauty1max } }
        5 = { name = eye_angle_neg    range = { @beauty2min @beauty2max } }
        1 = { name = eye_angle_neg    range = { @beauty3min @beauty3max } }
    }

    gene_eye_depth = {
        1 = { name = eye_depth_neg    range = { @beauty1min @beauty1max } }
        5 = { name = eye_depth_neg    range = { @beauty2min @beauty2max } }
        1 = { name = eye_depth_neg    range = { @beauty3min @beauty3max } }
    }

    gene_eye_height = {
        1 = { name = eye_height_neg    range = { @beauty1min @beauty1max } }
        5 = { name = eye_height_neg    range = { @beauty2min @beauty2max } }
        1 = { name = eye_height_neg    range = { @beauty3min @beauty3max } }
    }

    gene_eye_distance = {
        1 = { name = eye_distance_neg    range = { @beauty1min @beauty1max } }
        5 = { name = eye_distance_neg    range = { @beauty2min @beauty2max } }
        1 = { name = eye_distance_neg    range = { @beauty3min @beauty3max } }
    }

    gene_eye_shut = {
        1 = { name = eye_shut_neg    range = { @beauty1min @beauty1max } }
        5 = { name = eye_shut_neg    range = { @beauty2min @beauty2max } }
        1 = { name = eye_shut_neg    range = { @beauty3min @beauty3max } }
    }

    gene_forehead_angle = {
        1 = { name = forehead_angle_neg    range = { @beauty1min @beauty1max } }
        5 = { name = forehead_angle_neg    range = { @beauty2min @beauty2max } }
        1 = { name = forehead_angle_neg    range = { @beauty3min @beauty3max } }
    }

    gene_forehead_brow_height = {
        1 = { name = forehead_brow_height_neg    range = { @beauty1min @beauty1max } }
        5 = { name = forehead_brow_height_neg    range = { @beauty2min @beauty2max } }
        1 = { name = forehead_brow_height_neg    range = { @beauty3min @beauty3max } }
    }
	
    gene_forehead_roundness = {
        1 = { name = forehead_roundness_neg    range = { @beauty1min @beauty1max } }
        5 = { name = forehead_roundness_neg    range = { @beauty2min @beauty2max } }
        1 = { name = forehead_roundness_neg    range = { @beauty3min @beauty3max } }
    }

    gene_forehead_width = {
        1 = { name = forehead_width_neg    range = { @beauty1min @beauty1max } }
        5 = { name = forehead_width_neg    range = { @beauty2min @beauty2max } }
        1 = { name = forehead_width_neg    range = { @beauty3min @beauty3max } }
    }

    gene_forehead_height = {
        1 = { name = forehead_height_neg    range = { @beauty1min @beauty1max } }
        5 = { name = forehead_height_neg    range = { @beauty2min @beauty2max } }
        1 = { name = forehead_height_neg    range = { @beauty3min @beauty3max } }
    }

    gene_head_width = {
        1 = { name = head_width_neg    range = { @beauty1min @beauty1max } }
        5 = { name = head_width_neg    range = { @beauty2min @beauty2max } }
        1 = { name = head_width_neg    range = { @beauty3min @beauty3max } }
    }

    gene_head_profile = {
        1 = { name = head_profile_neg    range = { @beauty1min @beauty1max } }
        5 = { name = head_profile_neg    range = { @beauty2min @beauty2max } }
        1 = { name = head_profile_neg    range = { @beauty3min @beauty3max } }
    }

    gene_head_top_height = {
        1 = { name = head_top_height_neg    range = { @beauty1min @beauty1max } }
        5 = { name = head_top_height_neg    range = { @beauty2min @beauty2max } }
        1 = { name = head_top_height_neg    range = { @beauty3min @beauty3max } }
    }

    gene_head_top_width = {
        1 = { name = head_top_width_neg    range = { @beauty1min @beauty1max } }
        5 = { name = head_top_width_neg    range = { @beauty2min @beauty2max } }
        1 = { name = head_top_width_neg    range = { @beauty3min @beauty3max } }
    }

    gene_jaw_angle = {
        1 = { name = jaw_angle_neg    range = { @beauty1min @beauty1max } }
        5 = { name = jaw_angle_neg    range = { @beauty2min @beauty2max } }
        1 = { name = jaw_angle_neg    range = { @beauty3min @beauty3max } }
    }

    gene_jaw_forward = {
        1 = { name = jaw_forward_neg    range = { @beauty1min @beauty1max } }
        5 = { name = jaw_forward_neg    range = { @beauty2min @beauty2max } }
        1 = { name = jaw_forward_neg    range = { @beauty3min @beauty3max } }
    }

    gene_jaw_height = {
        1 = { name = jaw_height_neg    range = { @beauty1min @beauty1max } }
        5 = { name = jaw_height_neg    range = { @beauty2min @beauty2max } }
        1 = { name = jaw_height_neg    range = { @beauty3min @beauty3max } }
    }

    gene_mouth_corner_depth = {
        1 = { name = mouth_corner_depth_neg    range = { @beauty1min @beauty1max } }
        5 = { name = mouth_corner_depth_neg    range = { @beauty2min @beauty2max } }
        1 = { name = mouth_corner_depth_neg    range = { @beauty3min @beauty3max } }
    }

    gene_mouth_corner_height = {
        1 = { name = mouth_corner_height_neg    range = { @beauty1min @beauty1max } }
        5 = { name = mouth_corner_height_neg    range = { @beauty2min @beauty2max } }
        1 = { name = mouth_corner_height_neg    range = { @beauty3min @beauty3max } }
    }

    gene_mouth_forward = {
        1 = { name = mouth_forward_neg    range = { @beauty1min @beauty1max } }
        5 = { name = mouth_forward_neg    range = { @beauty2min @beauty2max } }
        1 = { name = mouth_forward_neg    range = { @beauty3min @beauty3max } }
    }

    gene_mouth_height = {
        1 = { name = mouth_height_neg    range = { @beauty1min @beauty1max } }
        5 = { name = mouth_height_neg    range = { @beauty2min @beauty2max } }
        1 = { name = mouth_height_neg    range = { @beauty3min @beauty3max } }
    }

    gene_mouth_width = {
        1 = { name = mouth_width_neg    range = { @beauty1min @beauty1max } }
        5 = { name = mouth_width_neg    range = { @beauty2min @beauty2max } }
        1 = { name = mouth_width_neg    range = { @beauty3min @beauty3max } }
    }

    gene_mouth_upper_lip_size = {
        1 = { name = mouth_upper_lip_size_neg    range = { @beauty1min @beauty1max } }
        5 = { name = mouth_upper_lip_size_neg    range = { @beauty2min @beauty2max } }
        1 = { name = mouth_upper_lip_size_neg    range = { @beauty3min @beauty3max } }
    }

    gene_mouth_lower_lip_size = {
        1 = { name = mouth_lower_lip_size_neg    range = { @beauty1min @beauty1max } }
        5 = { name = mouth_lower_lip_size_neg    range = { @beauty2min @beauty2max } }
        1 = { name = mouth_lower_lip_size_neg    range = { @beauty3min @beauty3max } }
    }

    gene_neck_length = {
        1 = { name = neck_length_neg    range = { @beauty1min @beauty1max } }
        5 = { name = neck_length_neg    range = { @beauty2min @beauty2max } }
        1 = { name = neck_length_neg    range = { @beauty3min @beauty3max } }
    }

	### Other values to make elves look beautiful
	#Necks
	gene_neck_width = {
        5 = { name = neck_width_neg    range = { 0 0.25 } }
    }
	#Complexion
	complexion = {
		10 = {	name = complexion_1				range = { 0.75 1.0 }		}
        10 = {  name = complexion_2             range = { 0.75 1.0 }     }
        10 = {  name = complexion_3             range = { 0.75 1.0 }     }
        10 = {  name = complexion_4             range = { 0.75 1.0 }     }
        10 = {  name = complexion_5             range = { 0.75 1.0 }     }
	}
	#Noses
	gene_bs_nose_height = {
        1 = { name = nose_height_neg    range = { 0 0.5 }    }
    }
	gene_bs_nose_nostril_height = {
        1 = { name = nose_nostril_height_neg    range = { 0.25 0.75 } }
    }
	gene_bs_nose_nostril_width = {
        1 = { name = nose_nostril_width_neg    range = { 0 0.5 }    }
    }
	gene_bs_nose_profile = {
        1 = { name = nose_profile_neg    range = { 0.25 0.75   }    }
    }
	gene_bs_nose_tip_angle = {
		1 = { name = nose_tip_angle_neg   range = { 0 0.2 } }
        1 = { name = nose_tip_angle_pos   range = { 0 0.3 } }
    }
	gene_bs_nose_length = {
        1 = { name = nose_length_neg    range = { 0.5 1 }    }
    }
	#Ear
	gene_bs_ear_lenght = {
        10 = { name = erect_ear_lenght    range = { 0.75 1 } }
    }
	#Beards
	beards = {
	    10 = { name = high_elven_beards          range = { 0 1 } }
	}
	#Hairstyles
	hairstyles = {
	    10 = { name = high_elven_hairstyles          range = { 0 1 } }
	}
	#Cheeks
	face_detail_cheek_def = {
        10 = {  name = cheek_def_01             range = { 0.5 0.75 }     }
        10 = {  name = cheek_def_02             range = { 0.5 0.75 }     }
    }
	face_detail_cheek_fat = {
        5 = {  name = cheek_fat_01_pos             range = { 0 0.25 }     }

        5 = {  name = cheek_fat_03_pos             range = { 0 0.25 }     }

        5 = {  name = cheek_fat_04_pos             range = { 0 0.25 }     }

        10 = {  name = cheek_fat_01_neg             range = { 0.5 0.75 }     }
    }
	# Eyebrows
	gene_eyebrows_shape = {
        1 = {  name = no_eyebrows             range = { 0 1 }     }
    }
    gene_eyebrows_fullness = {
        1 = {  name = no_eyebrows             range = { 0 1 }     }
    }
	special_eyebrows = {
        1 = {  name = high_elven_eyebrows             range = { 0 1 }     }
    }
	#Eyes
	eye_accessory = {
        10 = { name = magic_eyes      value = 1 }
    }
	#Body hair
	gene_body_hair = {
        10 = {  name = body_hair_sparse             range = { 0 0.25 } }
    }
	#Mouth
	gene_mouth_open = {
        1 = { name = mouth_open_neg    range = { 0 0.5 } }
    }
	#Jaw
	gene_jaw_width = {
        1 = { name = jaw_width_pos    range = { 0.25 0.5 } }
    }
	gene_bs_jaw_def = {
		1 = { name = jaw_def_neg    range = { 0 0.25 }    }
        1 = { name = jaw_def_pos    range = { 0 0.25 }    }
    }
	#Chin
	gene_chin_width = {
        1 = { name = chin_width_neg    range = { 0 0.25 }    }
    }
	gene_chin_height = {
        1 = { name = chin_height_pos    range = { 0.5 0.75 } }
    }
	#Head
	gene_head_height = {
        1 = { name = head_height_neg    range = { 0.5 0.75 }    }
    }
}
night_elven = {
	template = "high_elven"
	hair_color = {
		### From Green to Red
<<<<<<< HEAD
		10 = { 0.3 0 0.95 1 }
=======
		10 = { 0.35 0 @elven_red_color_x_max 1 }
>>>>>>> f07b5df2
	}
	skin_color = {
		10 = { 0.85 0.2 0.95 0.3 }
	}
	eye_color = {
        # Bright blue
        75 = { @blue_color_x_min 0.3 @blue_color_x_max 0.4 }
		# Gold
		1 = { @gold_color_x_min @gold_color_y_min @gold_color_x_max @gold_color_y_max }
	}
	
	#Beards
	beards = {
	    10 = { name = night_elven_beards          range = { 0 1 } }
	}
	#Height
	gene_height = {
        1 = { name = normal_height  range = { 0.6 0.7 }      }
    }
	#Eyebrows
	special_eyebrows = {
        1 = {  name = night_elven_eyebrows             range = { 0 1 }     }
    }
	#Ear
	gene_bs_ear_lenght = {
        10 = { name = ear_lenght_pos    range = { 0.75 1 } }
    }
}
highborne_ethnos = {
	template = "high_elven"
	hair_color = {
		# White
		75 = { @elven_blue_color_x_min @white_color_y_min @elven_blue_color_x_max @white_color_y_max }
		#From Blue to Redish Blue
		20 = { @elven_blue_color_x_min 0.05 @elven_blue_color_x_max 1 }
		#Dark Green
		3 = { @green_color_x_min 0.9 @elven_blue_color_x_min 1 }
		#Dark Red
		3 = { @elven_blue_color_x_max 0.8 @elven_red_color_x_max 1 }
	}
	skin_color = {
		#Fair blue
		75 = { 0.75 0.1 0.85 0.2 }
		#Dark blue
		25 = { 0.75 0.2 0.85 0.3 }
	}
	
	#Height
	gene_height = {
        1 = { name = normal_height  range = { 0.6 0.7 }      }
    }
	#Ear
	gene_bs_ear_lenght = {
        10 = { name = ear_lenght_pos    range = { 0.75 1 } }
    }
}<|MERGE_RESOLUTION|>--- conflicted
+++ resolved
@@ -12,12 +12,6 @@
 @human_skin_color_x_min = 0.1
 @human_skin_color_x_max = 0.15
 
-<<<<<<< HEAD
-@night_elven_skin_color_x_min = 0.8
-@night_elven_skin_color_x_max = 0.9
-
-=======
->>>>>>> f07b5df2
 ###Hair colors
 @blonde_color_x_min = 0.15
 @blonde_color_x_max = 0.2
@@ -46,12 +40,12 @@
 @blue_color_x_min = 0.55
 @blue_color_x_max = 0.65
 
-@green_color_x_min = 0.33
-
-@elven_red_color_x_max = 1
+@green_color_x_min = 0.28
+
+@elven_red_color_x_max = 0.95
 
 @elven_blue_color_x_min = @blue_color_x_min
-@elven_blue_color_x_max = 0.83
+@elven_blue_color_x_max = 0.78
 
 high_elven = {
 	template = "caucasian"
@@ -343,14 +337,10 @@
 	template = "high_elven"
 	hair_color = {
 		### From Green to Red
-<<<<<<< HEAD
-		10 = { 0.3 0 0.95 1 }
-=======
-		10 = { 0.35 0 @elven_red_color_x_max 1 }
->>>>>>> f07b5df2
+		10 = { 0.3 0 @elven_red_color_x_max 1 }
 	}
 	skin_color = {
-		10 = { 0.85 0.2 0.95 0.3 }
+		10 = { 0.8 0.2 0.9 0.3 }
 	}
 	eye_color = {
         # Bright blue
@@ -390,9 +380,9 @@
 	}
 	skin_color = {
 		#Fair blue
-		75 = { 0.75 0.1 0.85 0.2 }
+		75 = { 0.7 0.1 0.8 0.2 }
 		#Dark blue
-		25 = { 0.75 0.2 0.85 0.3 }
+		25 = { 0.7 0.2 0.8 0.3 }
 	}
 	
 	#Height
