﻿#### Local Types ####
@amphibious = "gfx/interface/icons/culture_innovations/innovation_amphibious.dds"
@arkonite = "gfx/interface/icons/culture_innovations/innovation_arkonite.dds"
@bandits = "gfx/interface/icons/culture_innovations/innovation_brotherhood_of_bandits.dds"
@elite_ranks = "gfx/interface/icons/culture_innovations/innovation_elite_ranks.dds"
@gnome = "gfx/interface/icons/culture_innovations/innovation_tinkers.dds"
@goblin = "gfx/interface/icons/culture_innovations/innovation_time_is_money.dds"
@hive_breeding = "gfx/interface/icons/culture_innovations/innovation_hive_breeding.dds"
@iron_star = "gfx/interface/icons/culture_innovations/innovation_iron_star.dds"
@lorewalking = "gfx/interface/icons/culture_innovations/innovation_lorewalking.dds"
@soldier_size = "gfx/interface/icons/culture_innovations/innovation_leadership_02.dds"
@storm_hammers = "gfx/interface/icons/culture_innovations/innovation_storm_hammers.dds"
@watersmithing = "gfx/interface/icons/culture_innovations/innovation_watersmithing.dds"
@zandalar = "gfx/interface/icons/culture_innovations/innovation_architecture.dds"

#Startup techs
####################
##Tribal##
####################
innovation_massive_soldiers = {
	group = culture_group_regional
	culture_era = culture_era_tribal
	icon = @soldier_size

	potential = {
		is_giant_culture_trigger = yes
	}
	modifier = {
		levy_size = -0.5
		advantage = 20
		army_maintenance_mult = 0.15
	}

	flag = global_regional
	flag = tribal_era_regional
}

innovation_large_soldiers = {
	group = culture_group_regional
	culture_era = culture_era_tribal
	icon = @soldier_size

	potential = {
		is_large_culture_trigger = yes
	}
	modifier = {
		levy_size = -0.3
		advantage = 10
		army_maintenance_mult = 0.05
	}

	flag = global_regional
	flag = tribal_era_regional
}

innovation_small_soldiers = {
	group = culture_group_regional
	culture_era = culture_era_tribal
	icon = @soldier_size

	potential = {
		is_small_culture_trigger = yes
	}
	modifier = {
		levy_size = 0.3
		advantage = -10
		army_maintenance_mult = -0.05
	}
	flag = global_regional
	flag = tribal_era_regional
}

#culture_group_regional
####################
##Tribal##
####################

innovation_amphibious = {
	group = culture_group_regional
	culture_era = culture_era_tribal
	icon = @amphibious
	potential = {
		OR = {
			##Nagas
			this = culture:naga
			##Murlocs
			this.culture_group = culture_group:murloc_group
			##Jinyu
			this.culture_group = culture_group:jinyu_group
			##Giblin
			this = culture:gilblin
		}
	}
	modifier = {
		embarkation_cost_mult = -1
		no_water_crossing_penalty = yes
		movement_speed = -0.15
		supply_duration = -0.25
		naval_movement_speed_mult = 0.5
	}
	custom = unlocks_naval_raiding
	custom = unlocks_sailable_major_rivers

	flag = global_regional
	flag = tribal_era_regional
}

innovation_lorewalking = {
	group = culture_group_regional
	culture_era = culture_era_tribal
	icon = @lorewalking
	potential = {
		##Pandaren
		this.culture_group = culture_group:pandaren_group
	}
	modifier = {
		monthly_lifestyle_xp_gain_mult = 0.05
	}

	flag = global_regional
	flag = tribal_era_regional
}

innovation_hive_breeding = {
	group = culture_group_regional
	culture_era = culture_era_tribal
	icon = @hive_breeding
	potential = {
		##Aqir
		this.culture_group = culture_group:aqir_group
	}
	modifier = {
		levy_reinforcement_rate = 0.3
	}

	flag = global_regional
	flag = tribal_era_regional
}

innovation_watersmithing = {
	group = culture_group_regional
	culture_era = culture_era_tribal
	icon = @watersmithing
	potential = {
		##Jinyu
		this.culture_group = culture_group:jinyu_group
	}
	modifier = {
		advantage = 1
		fort_level = 1
	}

	flag = global_regional
	flag = tribal_era_regional
}

####################
##Early Medieval##
####################

innovation_architecture = {
	group = culture_group_regional
	culture_era = culture_era_early_medieval
	icon = @zandalar
	potential = {
		##Zandalari
		this = culture:zandalari
	}
	modifier = {
		build_gold_cost = -0.15
		build_speed = -0.05
	}

	flag = global_regional
	flag = early_medieval_era_regional
}

innovation_brotherhood_of_bandits = {
	group = culture_group_regional
	culture_era = culture_era_early_medieval
	icon = @bandits
	potential = {
		##Bandits
		OR = {
			this = culture:wastewander
			this = culture:pirate_culture
			this = culture:blackwater
		}
	}
	modifier = {
		mercenary_hire_cost_mult = -0.5
	}

	flag = global_regional
	flag = early_medieval_era_regional
}

innovation_elite_ranks = {
	group = culture_group_regional
	culture_era = culture_era_early_medieval
	icon = @elite_ranks
	potential = {
		##Human
		this.culture_group = culture_group:human_group
		NOT = {
			this = culture:wastewander
			this = culture:pirate_culture
		}
	}
	modifier = {
		knight_limit = 1
	}

	flag = global_regional
	flag = early_medieval_era_regional
}

innovation_time_is_money = {
	group = culture_group_regional
	culture_era = culture_era_early_medieval
	icon = @goblin
	potential = {
		##Goblin
		this = culture:goblin	
	}
	modifier = {
		monthly_income_mult = 0.05
		vassal_tax_contribution_mult = 0.1
	}

	flag = global_regional
	flag = early_medieval_era_regional
}

####################
##High Medieval##
####################

innovation_arkonite = {
	group = culture_group_regional
	culture_era = culture_era_high_medieval
	icon = @arkonite
	potential = {
	  	##Draenei
		this.culture_group = culture_group:draenei_group
	}
	modifier = {
		caster_damage_mult = 0.1
		caster_toughness_mult = 0.05
		knight_effectiveness_mult = 0.05
		development_growth_factor = 0.2
	}

	flag = global_regional
	flag = high_medieval_era_regional
}

innovation_iron_star = {
	group = culture_group_regional
	culture_era = culture_era_high_medieval
	icon = @iron_star
	potential = {
	  ##Orc
	  this.culture_group = culture_group:orc_group
	}
	modifier = {
		movement_speed = 0.03
		light_cavalry_damage_mult = 0.05
		light_cavalry_toughness_mult = 0.03
		heavy_cavalry_damage_mult = 0.1
		heavy_cavalry_toughness_mult = 0.05
		siege_weapon_siege_value_mult = 0.15
	}
	flag = global_regional
	flag = high_medieval_era_regional
}

<<<<<<< HEAD
innovation_storm_hammers = {
	group = culture_group_regional
	culture_era = culture_era_high_medieval
	icon = @storm_hammers
	potential = {
		this = culture:wildhammer
	}
	maa_upgrade = {
		type = light_aerial 			
		damage = 10
		pursuit = 5
=======
innovation_time_is_money = {
	group = culture_group_regional
	culture_era = culture_era_high_medieval
	icon = @goblin
	potential = {
		##Goblin
		this = culture:goblin				
	}
	modifier = {
		monthly_income_mult = 0.05
		vassal_tax_contribution_mult = 0.1
>>>>>>> ed8b60fc
	}

	flag = global_regional
	flag = high_medieval_era_regional
}

innovation_tinkers = {
	group = culture_group_regional
	culture_era = culture_era_high_medieval
	icon = @gnome
	potential = {
	  	##Gnome
		OR = {
	  		this.culture_group = culture_group:gnome_group
			this = culture:mechagnome
		}
	}
	modifier = {
		monthly_piety_from_buildings_mult = 0.05
		monthly_prestige_from_buildings_mult = 0.05
		cultural_head_fascination_mult = 0.1
		build_speed = -0.05
	}

	flag = global_regional
	flag = high_medieval_era_regional
}
<|MERGE_RESOLUTION|>--- conflicted
+++ resolved
@@ -275,7 +275,6 @@
 	flag = high_medieval_era_regional
 }
 
-<<<<<<< HEAD
 innovation_storm_hammers = {
 	group = culture_group_regional
 	culture_era = culture_era_high_medieval
@@ -287,7 +286,12 @@
 		type = light_aerial 			
 		damage = 10
 		pursuit = 5
-=======
+	}
+
+	flag = global_regional
+	flag = high_medieval_era_regional
+}
+
 innovation_time_is_money = {
 	group = culture_group_regional
 	culture_era = culture_era_high_medieval
@@ -299,7 +303,6 @@
 	modifier = {
 		monthly_income_mult = 0.05
 		vassal_tax_contribution_mult = 0.1
->>>>>>> ed8b60fc
 	}
 
 	flag = global_regional
