﻿### Cultural clothing
portrait_western_hairstyles_trigger = {
    OR = {
        portrait_western_clothing_trigger = yes
        portrait_scourge_clothing_trigger = yes
        portrait_dwarven_hairstyles_trigger = yes
    }

    portrait_gnomish_hairstyles_trigger = no
    portrait_draenei_hairstyles_trigger = no
}
portrait_western_beards_trigger = {
    OR = {
        portrait_western_clothing_trigger = yes
        portrait_scourge_clothing_trigger = yes
    }

    portrait_dwarven_beards_trigger = no
    portrait_gnomish_beards_trigger = no
    portrait_draenei_beards_trigger = no
}

portrait_orcish_clothing_trigger = {
    portrait_shared_clothing_contents_trigger = { CULTURE_SCOPE = scope:culture CULTURE_FLAG = orcish }
}
portrait_orcish_clothing_spouse_trigger = {
    portrait_shared_clothing_contents_trigger = { CULTURE_SCOPE = culture CULTURE_FLAG = orcish }
}
portrait_orcish_hairstyles_trigger = {
    scope:culture = { has_clothing_gfx = orcish_hairstyles_gfx }
}
portrait_orcish_beards_trigger = {
    scope:culture = { has_clothing_gfx = orcish_beards_gfx }
}

portrait_troll_clothing_trigger = {
   portrait_shared_clothing_contents_trigger = { CULTURE_SCOPE = scope:culture CULTURE_FLAG = troll }
}
portrait_troll_clothing_spouse_trigger = {
    portrait_shared_clothing_contents_trigger = { CULTURE_SCOPE = culture CULTURE_FLAG = troll }
}
portrait_troll_hairstyles_trigger = {
    portrait_shared_clothing_contents_trigger = { CULTURE_SCOPE = scope:culture CULTURE_FLAG = troll }
}

portrait_blood_troll_clothing_trigger = {
    portrait_shared_clothing_contents_trigger = { CULTURE_SCOPE = scope:culture CULTURE_FLAG = blood_troll }
}
portrait_blood_troll_clothing_spouse_trigger = {
    portrait_shared_clothing_contents_trigger = { CULTURE_SCOPE = culture CULTURE_FLAG = blood_troll }
}
portrait_blood_troll_hairstyles_trigger = {
    portrait_shared_clothing_contents_trigger = { CULTURE_SCOPE = scope:culture CULTURE_FLAG = blood_troll }
}

portrait_high_elven_clothing_trigger = {
    portrait_shared_clothing_contents_trigger = { CULTURE_SCOPE = scope:culture CULTURE_FLAG = high_elven }
}
portrait_high_elven_clothing_spouse_trigger = {
    portrait_shared_clothing_contents_trigger = { CULTURE_SCOPE = culture CULTURE_FLAG = high_elven }
}
portrait_high_elven_hairstyles_trigger = {
    scope:culture = { has_clothing_gfx = high_elven_hairstyles_gfx }
}
portrait_high_elven_beards_trigger = {
    scope:culture = { has_clothing_gfx = high_elven_beards_gfx }
}

portrait_night_elven_clothing_trigger = {
    portrait_shared_clothing_contents_trigger = { CULTURE_SCOPE = scope:culture CULTURE_FLAG = night_elven }
}
portrait_night_elven_clothing_spouse_trigger = {
    portrait_shared_clothing_contents_trigger = { CULTURE_SCOPE = culture CULTURE_FLAG = night_elven }
}
portrait_night_elven_beards_trigger = {
    scope:culture = { has_clothing_gfx = night_elven_beards_gfx }
}

portrait_blood_elven_clothing_trigger = {
    portrait_shared_clothing_contents_trigger = { CULTURE_SCOPE = scope:culture CULTURE_FLAG = blood_elven }
}
portrait_blood_elven_clothing_spouse_trigger = {
    portrait_shared_clothing_contents_trigger = { CULTURE_SCOPE = culture CULTURE_FLAG = blood_elven }
}

portrait_dwarven_clothing_trigger = {
    portrait_shared_clothing_contents_trigger = { CULTURE_SCOPE = scope:culture CULTURE_FLAG = dwarf }
}
portrait_dwarven_clothing_spouse_trigger = {
    portrait_shared_clothing_contents_trigger = { CULTURE_SCOPE = culture CULTURE_FLAG = dwarf }
}
portrait_fp1_dwarven_clothing_trigger = {
    has_fp1_dlc_trigger = yes
    portrait_dwarven_clothing_trigger = yes
}
portrait_fp1_dwarven_clothing_spouse_trigger = {
    has_fp1_dlc_trigger = yes
    portrait_dwarven_clothing_spouse_trigger = yes
}
portrait_dwarven_hairstyles_trigger = {
    scope:culture = { has_clothing_gfx = dwarf_hairstyles_gfx }
}
portrait_dwarven_beards_trigger = {
    scope:culture = { has_clothing_gfx = dwarf_beards_gfx }
}

portrait_gnomish_hairstyles_trigger = {
    scope:culture = { has_clothing_gfx = gnomish_hairstyles_gfx }
}
portrait_gnomish_beards_trigger = {
    scope:culture = { has_clothing_gfx = gnomish_beards_gfx }
}

portrait_vrykul_beards_trigger = {
    scope:culture = { has_clothing_gfx = vrykul_beards_gfx }
}

portrait_goblin_clothing_trigger = {
    portrait_shared_clothing_contents_trigger = { CULTURE_SCOPE = scope:culture CULTURE_FLAG = goblin }
}
portrait_goblin_clothing_spouse_trigger = {
    portrait_shared_clothing_contents_trigger = { CULTURE_SCOPE = culture CULTURE_FLAG = goblin }
}
portrait_goblin_hairstyles_trigger = {
    scope:culture = { has_clothing_gfx = goblin_hairstyles_gfx }
}


portrait_ogre_clothing_trigger = {
    portrait_shared_clothing_contents_trigger = { CULTURE_SCOPE = scope:culture CULTURE_FLAG = ogre }
}
portrait_ogre_clothing_spouse_trigger = {
    portrait_shared_clothing_contents_trigger = { CULTURE_SCOPE = culture CULTURE_FLAG = ogre }
}
portrait_ogre_hairstyles_trigger = {
    scope:culture = { has_clothing_gfx = ogre_hairstyles_gfx }
}
portrait_ogre_beards_trigger = {
    portrait_shared_clothing_contents_trigger = { CULTURE_SCOPE = scope:culture CULTURE_FLAG = ogre }
}

portrait_draenei_clothing_trigger = {
    portrait_shared_clothing_contents_trigger = { CULTURE_SCOPE = scope:culture CULTURE_FLAG = draenei }
}
portrait_draenei_clothing_spouse_trigger = {
    portrait_shared_clothing_contents_trigger = { CULTURE_SCOPE = culture CULTURE_FLAG = draenei }
}
portrait_draenei_hairstyles_trigger = {
    scope:culture = { has_clothing_gfx = draenei_hairstyles_gfx }

    portrait_sayaadi_hairstyles_trigger = no
}
portrait_draenei_beards_trigger = {
    scope:culture = { has_clothing_gfx = draenei_beards_gfx }

    portrait_sayaadi_beards_trigger = no
}

portrait_sayaadi_hairstyles_trigger = {
    portrait_shared_clothing_contents_trigger = { CULTURE_SCOPE = scope:culture CULTURE_FLAG = sayaadi }
}
portrait_sayaadi_beards_trigger = {
    portrait_shared_clothing_contents_trigger = { CULTURE_SCOPE = scope:culture CULTURE_FLAG = sayaadi }
}

portrait_moknathal_hairstyles_trigger = {
    scope:culture = { has_clothing_gfx = moknathal_hairstyles_gfx }
}
portrait_moknathal_beards_trigger = {
    scope:culture = { has_clothing_gfx = moknathal_beards_gfx }
}

portrait_demonic_clothing_trigger = {
    portrait_shared_clothing_contents_trigger = { CULTURE_SCOPE = scope:culture CULTURE_FLAG = demonic }
}
portrait_demonic_clothing_spouse_trigger = {
   portrait_shared_clothing_contents_trigger = { CULTURE_SCOPE = culture CULTURE_FLAG = demonic }
}
portrait_harpy_clothing_trigger = {
    scope:culture = { has_clothing_gfx = creature_harpy_gfx }
}
portrait_harpy_clothing_spouse_trigger = {
    culture = { has_clothing_gfx = creature_harpy_gfx }
}
portrait_indian_harpy_clothing_trigger = {
    OR = {
        scope:culture = { has_clothing_gfx = creature_harpy_gfx }
    	portrait_shared_clothing_contents_trigger = { CULTURE_SCOPE = scope:culture CULTURE_FLAG = indian }
    }
}

portrait_indian_harpy_clothing_spouse_trigger = {
    OR = {
        culture = { has_clothing_gfx = creature_harpy_gfx }
    	portrait_shared_clothing_contents_trigger = { CULTURE_SCOPE = culture CULTURE_FLAG = indian }
    }
}

portrait_wildhammer_clothing_trigger = {
    portrait_shared_clothing_contents_trigger = { CULTURE_SCOPE = scope:culture CULTURE_FLAG = wildhammer }
}
portrait_wildhammer_clothing_spouse_trigger = {
    portrait_shared_clothing_contents_trigger = { CULTURE_SCOPE = culture CULTURE_FLAG = wildhammer }
}

portrait_scourge_clothing_trigger = {
    portrait_shared_clothing_contents_trigger = { CULTURE_SCOPE = scope:culture CULTURE_FLAG = scourge }
}
portrait_scourge_clothing_spouse_trigger = {
    portrait_shared_clothing_contents_trigger = { CULTURE_SCOPE = culture CULTURE_FLAG = scourge }
}

portrait_gnomish_clothing_trigger = {
    portrait_shared_clothing_contents_trigger = { CULTURE_SCOPE = scope:culture CULTURE_FLAG = gnomish }
}
portrait_gnomish_clothing_spouse_trigger = {
    portrait_shared_clothing_contents_trigger = { CULTURE_SCOPE = culture CULTURE_FLAG = gnomish }
}

portrait_pygmy_hairstyles_trigger = {
    scope:culture = { has_clothing_gfx = pygmy_hairstyles_gfx }
}
portrait_pygmy_beards_trigger = {
    scope:culture = { has_clothing_gfx = pygmy_beards_gfx }
}

portrait_pygmy_clothing_trigger = {
    portrait_shared_clothing_contents_trigger = { CULTURE_SCOPE = scope:culture CULTURE_FLAG = pygmy }
}
portrait_pygmy_clothing_spouse_trigger = {
    portrait_shared_clothing_contents_trigger = { CULTURE_SCOPE = culture CULTURE_FLAG = pygmy }
}

### Religious clothing
religious_orthodox_clothing_trigger = {
    religion = religion:naarism

    religious_zoroastrian_clothing_trigger = no
}
religious_catholic_clothing_trigger = {
	OR = {
		religion = religion:tyrism_religion
		faith = faith:tidemother
	}
	
	religious_zoroastrian_clothing_trigger = no
}
religious_christian_clothing_trigger = {
    OR = {
        religious_orthodox_clothing_trigger = yes
        religious_catholic_clothing_trigger = yes
    }

    religious_zoroastrian_clothing_trigger = no
}
religious_jewish_clothing_trigger = {
    OR = {
        religion = religion:air_group
        religion = religion:avian_group
    }

    religious_zoroastrian_clothing_trigger = no
}
religious_muslim_clothing_trigger = {
    like_islam_religion_trigger = yes

    religious_zoroastrian_clothing_trigger = no
}
religious_northern_clothing_trigger = {
    religion = { is_in_family = rf_elemental }

    religious_christian_clothing_trigger = no
    religious_jewish_clothing_trigger = no
    religious_muslim_clothing_trigger = no
    religious_steppe_clothing_trigger = no
    religious_buddhist_clothing_trigger = no
    religious_hindu_clothing_trigger = no
    religious_zoroastrian_clothing_trigger = no
    religious_jain_clothing_trigger = no
    religious_african_clothing_trigger = no
}
religious_steppe_clothing_trigger = {
    OR = {
        religion = religion:lizard_group
        religion = religion:earth_group
        religion = religion:daradorism
        religion = religion:druidism_group
        religion = religion:ape_group
        faith = faith:earth_mother_worship
    }
    NOT = { faith = faith:kaldorei_religion }

    religious_zoroastrian_clothing_trigger = no
}
religious_buddhist_clothing_trigger = {
<<<<<<< HEAD
	OR = {
		religion = religion:grond_group
		religion = religion:pandaren_religion
	}
	
	religious_zoroastrian_clothing_trigger = no
=======
    OR = {
        religion = religion:grond_group
        religion = religion:pandaren_religion_group
    }

    religious_zoroastrian_clothing_trigger = no
>>>>>>> d0f576a2
}
religious_hindu_clothing_trigger = {
    religion = religion:water_group

    religious_catholic_clothing_trigger = no
    religious_zoroastrian_clothing_trigger = no
}
religious_zoroastrian_clothing_trigger = {
    OR = {
        religion = { is_in_family = rf_disorder }
        religion = { is_in_family = rf_shadow }
        religion = religion:fire_group
        religion = religion:arcane_group

        faith = { has_doctrine_parameter = order_syncretism_active } # Prevens Dalaran from having Light religious clothes
    }
}
religious_jain_clothing_trigger = {
    like_jainism_religion_trigger = yes

    religious_zoroastrian_clothing_trigger = no
}
religious_african_clothing_trigger = {
    religion = religion:loa_group

    religious_troll_clothing_trigger = no
    religious_zoroastrian_clothing_trigger = no
}
religious_troll_clothing_trigger = {
    faith = { has_doctrine_parameter = religious_troll_clothing }

    religious_zoroastrian_clothing_trigger = no
}
religious_death_clothing_trigger = {
    religion = { is_in_family = rf_death }
}
religious_gnomish_clothing_trigger = {
    faith = { has_doctrine_parameter = religious_gnomish_clothing }
}

emperor_clothing_trigger = {
    highest_held_title_tier = tier_empire
    NOR = {
        AND = {
            has_government = republic_government
            primary_title.tier > 1
        }
        AND = { is_ruler = yes has_government = theocracy_government }
    }
}
king_clothing_trigger = {
    highest_held_title_tier = tier_kingdom
    NOR = {
        AND = {
            has_government = republic_government
            primary_title.tier > 1
        }
        AND = { is_ruler = yes has_government = theocracy_government }
    }
}
duke_or_highter_clothing_trigger = {
    OR = {
        highest_held_title_tier > tier_county
        AND = {
            has_government = republic_government
            primary_title.tier > 1
        }
        AND = { is_ruler = yes has_government = theocracy_government }
    }
    NOT = { AND = { is_ruler = yes has_government = mercenary_government  } } # Blocked for mercenaries
}
count_clothing_trigger = {
    highest_held_title_tier = tier_county
    NOR = {
        # has_dynasty = no
        AND = {
            has_government = republic_government
            primary_title.tier > 1
        }
        AND = { is_ruler = yes has_government = theocracy_government }
    }
}
commoner_clothing_trigger = {
    highest_held_title_tier < tier_county
    NOR = {
        AND = {
            exists = primary_spouse
            primary_spouse = {
                highest_held_title_tier > tier_county
            }
        }
        AND = {
            has_government = republic_government
            primary_title.tier > 1
        }
        AND = { is_ruler = yes has_government = theocracy_government }
    }
}
takes_spouse_clothing_trigger = {
    OR = {
        is_ruler = no
        highest_held_title_tier = tier_barony
    }
}
peasant_clothing_trigger = {
    has_trait = peasant_leader
    OR = {
        is_ruler = no
        is_leading_faction_type = peasant_faction
        AND = {
            is_ruler = yes
            is_landed = no

            # Warcraft
            has_monarchy_government_trigger = yes
        }
    }
}
religious_clothing_trigger = {
    exists = this
    OR = {
        has_character_flag = need_priest_outfit
        is_theocratic_lessee = yes
        AND = { is_ruler = yes has_government = theocracy_government }
        has_council_position = councillor_court_chaplain
    }
}

wear_eye_patch_trigger = {
    portrait_western_clothing_trigger = yes
}

has_straight_beard_gene_trigger = {
    OR = {
        has_gene = {
            category = gene_hair_type
            template = hair_straight
        }
        has_gene = {
            category = gene_hair_type
            template = hair_wavy
        }
    }
}
has_straight_hair_gene_trigger = {
    OR = {
        has_gene = {
            category = gene_hair_type
            template = hair_straight
        }
        has_gene = {
            category = gene_hair_type
            template = hair_straight_thin_beard
        }
    }
}
has_curly_beard_gene_trigger = {
    OR = {
        has_gene = {
            category = gene_hair_type
            template = hair_wavy
        }
        has_gene = {
            category = gene_hair_type
            template = hair_curly
        }
    }
}

can_have_markings_trigger = {
    age >= 16
}

portrait_basic_western_clothing_trigger = {

    OR = {
        # Warcraft
        portrait_shared_clothing_contents_trigger = { CULTURE_SCOPE = scope:culture CULTURE_FLAG = orcish }
        portrait_shared_clothing_contents_trigger = { CULTURE_SCOPE = scope:culture CULTURE_FLAG = high_elven }
        portrait_shared_clothing_contents_trigger = { CULTURE_SCOPE = scope:culture CULTURE_FLAG = goblin }
        portrait_shared_clothing_contents_trigger = { CULTURE_SCOPE = scope:culture CULTURE_FLAG = ogre }
        portrait_shared_clothing_contents_trigger = { CULTURE_SCOPE = scope:culture CULTURE_FLAG = scourge }
        portrait_shared_clothing_contents_trigger = { CULTURE_SCOPE = scope:culture CULTURE_FLAG = gnomish }

        portrait_shared_clothing_contents_trigger = { CULTURE_SCOPE = scope:culture CULTURE_FLAG = byzantine }
        portrait_shared_clothing_contents_trigger = { CULTURE_SCOPE = scope:culture CULTURE_FLAG = northern }
        portrait_shared_clothing_contents_trigger = { CULTURE_SCOPE = scope:culture CULTURE_FLAG = western }
    }
}
portrait_basic_western_clothing_spouse_trigger = {
    OR = {
        # Warcraft
        portrait_shared_clothing_contents_trigger = { CULTURE_SCOPE = culture CULTURE_FLAG = orcish }
        portrait_shared_clothing_contents_trigger = { CULTURE_SCOPE = culture CULTURE_FLAG = high_elven }
        portrait_shared_clothing_contents_trigger = { CULTURE_SCOPE = culture CULTURE_FLAG = goblin }
        portrait_shared_clothing_contents_trigger = { CULTURE_SCOPE = culture CULTURE_FLAG = ogre }
        portrait_shared_clothing_contents_trigger = { CULTURE_SCOPE = culture CULTURE_FLAG = scourge }
        portrait_shared_clothing_contents_trigger = { CULTURE_SCOPE = culture CULTURE_FLAG = gnomish }

        portrait_shared_clothing_contents_trigger = { CULTURE_SCOPE = culture CULTURE_FLAG = byzantine }
        portrait_shared_clothing_contents_trigger = { CULTURE_SCOPE = culture CULTURE_FLAG = northern }
        portrait_shared_clothing_contents_trigger = { CULTURE_SCOPE = culture CULTURE_FLAG = western }
    }
}

portrait_western_goblin_dwarven_gnomish_clothing_trigger = {
    OR = {
        portrait_shared_clothing_contents_trigger = { CULTURE_SCOPE = scope:culture CULTURE_FLAG = western }
        portrait_shared_clothing_contents_trigger = { CULTURE_SCOPE = scope:culture CULTURE_FLAG = dwarf }
        portrait_shared_clothing_contents_trigger = { CULTURE_SCOPE = scope:culture CULTURE_FLAG = gnomish }
        portrait_shared_clothing_contents_trigger = { CULTURE_SCOPE = scope:culture CULTURE_FLAG = goblin }
    }
}
portrait_western_goblin_dwarven_gnomish_clothing_spouse_trigger = {
    OR = {
        portrait_shared_clothing_contents_trigger = { CULTURE_SCOPE = culture CULTURE_FLAG = western }
        portrait_shared_clothing_contents_trigger = { CULTURE_SCOPE = culture CULTURE_FLAG = dwarf }
        portrait_shared_clothing_contents_trigger = { CULTURE_SCOPE = culture CULTURE_FLAG = gnomish }
        portrait_shared_clothing_contents_trigger = { CULTURE_SCOPE = culture CULTURE_FLAG = goblin }
    }
}
portrait_orcish_goblin_dwarven_gnomish_clothing_trigger = {
    OR = {
        portrait_shared_clothing_contents_trigger = { CULTURE_SCOPE = scope:culture CULTURE_FLAG = orcish }
        portrait_shared_clothing_contents_trigger = { CULTURE_SCOPE = scope:culture CULTURE_FLAG = dwarf }
        portrait_shared_clothing_contents_trigger = { CULTURE_SCOPE = scope:culture CULTURE_FLAG = gnomish }
        portrait_shared_clothing_contents_trigger = { CULTURE_SCOPE = scope:culture CULTURE_FLAG = goblin }
    }
}
portrait_orcish_goblin_dwarven_gnomish_clothing_spouse_trigger = {
    OR = {
        portrait_shared_clothing_contents_trigger = { CULTURE_SCOPE = culture CULTURE_FLAG = orcish }
        portrait_shared_clothing_contents_trigger = { CULTURE_SCOPE = culture CULTURE_FLAG = dwarf }
        portrait_shared_clothing_contents_trigger = { CULTURE_SCOPE = culture CULTURE_FLAG = gnomish }
        portrait_shared_clothing_contents_trigger = { CULTURE_SCOPE = culture CULTURE_FLAG = goblin }
    }
}
portrait_western_goblin_gnomish_clothing_trigger = {
    OR = {
        portrait_shared_clothing_contents_trigger = { CULTURE_SCOPE = scope:culture CULTURE_FLAG = western }
        portrait_shared_clothing_contents_trigger = { CULTURE_SCOPE = scope:culture CULTURE_FLAG = gnomish }
        portrait_shared_clothing_contents_trigger = { CULTURE_SCOPE = scope:culture CULTURE_FLAG = goblin }
    }
}
portrait_western_goblin_gnomish_clothing_spouse_trigger = {
    OR = {
        portrait_shared_clothing_contents_trigger = { CULTURE_SCOPE = culture CULTURE_FLAG = western }
        portrait_shared_clothing_contents_trigger = { CULTURE_SCOPE = culture CULTURE_FLAG = gnomish }
        portrait_shared_clothing_contents_trigger = { CULTURE_SCOPE = culture CULTURE_FLAG = goblin }
    }
}
portrait_wc_iberian_muslim_clothing_trigger = {
    OR = {
        portrait_shared_clothing_contents_trigger = { CULTURE_SCOPE = scope:culture CULTURE_FLAG = western }
        portrait_shared_clothing_contents_trigger = { CULTURE_SCOPE = scope:culture CULTURE_FLAG = demonic }
        scope:culture = { has_clothing_gfx = high_elven_hairstyles_gfx }
        scope:culture = {  has_clothing_gfx = creature_human_gfx }
        portrait_shared_clothing_contents_trigger = { CULTURE_SCOPE = scope:culture CULTURE_FLAG = goblin }
        portrait_shared_clothing_contents_trigger = { CULTURE_SCOPE = scope:culture CULTURE_FLAG = troll }
    }
}
portrait_wc_iberian_muslim_clothing_spouse_trigger = {
    OR = {
        portrait_shared_clothing_contents_trigger = { CULTURE_SCOPE = culture CULTURE_FLAG = western }
        portrait_shared_clothing_contents_trigger = { CULTURE_SCOPE = culture CULTURE_FLAG = demonic }
        culture = { has_clothing_gfx = high_elven_hairstyles_gfx }
        culture = {  has_clothing_gfx = creature_human_gfx }
        portrait_shared_clothing_contents_trigger = { CULTURE_SCOPE = culture CULTURE_FLAG = goblin }
        portrait_shared_clothing_contents_trigger = { CULTURE_SCOPE = culture CULTURE_FLAG = troll }
    }
}
portrait_wc_iberian_christian_clothing_trigger = {
    OR = {
        portrait_shared_clothing_contents_trigger = { CULTURE_SCOPE = scope:culture CULTURE_FLAG = western }
        portrait_shared_clothing_contents_trigger = { CULTURE_SCOPE = scope:culture CULTURE_FLAG = demonic }
        scope:culture = { has_clothing_gfx = high_elven_hairstyles_gfx }
        scope:culture = {  has_clothing_gfx = creature_human_gfx }
        portrait_shared_clothing_contents_trigger = { CULTURE_SCOPE = scope:culture CULTURE_FLAG = dwarf }
        scope:culture = { has_clothing_gfx = gnomish_hairstyles_gfx }
        portrait_shared_clothing_contents_trigger = { CULTURE_SCOPE = scope:culture CULTURE_FLAG = goblin }
    }
}
portrait_wc_iberian_christian_clothing_spouse_trigger = {
    OR = {
        portrait_shared_clothing_contents_trigger = { CULTURE_SCOPE = culture CULTURE_FLAG = western }
        portrait_shared_clothing_contents_trigger = { CULTURE_SCOPE = culture CULTURE_FLAG = demonic }
        culture = { has_clothing_gfx = high_elven_hairstyles_gfx }
        culture = {  has_clothing_gfx = creature_human_gfx }
        portrait_shared_clothing_contents_trigger = { CULTURE_SCOPE = culture CULTURE_FLAG = dwarf }
        culture = { has_clothing_gfx = gnomish_hairstyles_gfx }
        portrait_shared_clothing_contents_trigger = { CULTURE_SCOPE = culture CULTURE_FLAG = goblin }
    }
}
portrait_1_9_hairstyles_clothing_trigger = {
    OR = {
        portrait_shared_clothing_contents_trigger = { CULTURE_SCOPE = scope:culture CULTURE_FLAG = western }
        portrait_shared_clothing_contents_trigger = { CULTURE_SCOPE = scope:culture CULTURE_FLAG = demonic }
        scope:culture = { has_clothing_gfx = high_elven_hairstyles_gfx }
        scope:culture = { has_clothing_gfx = creature_human_gfx }
        portrait_shared_clothing_contents_trigger = { CULTURE_SCOPE = scope:culture CULTURE_FLAG = dwarf }
        scope:culture = { has_clothing_gfx = gnomish_hairstyles_gfx }
    }
}
portrait_1_9_hairstyles_clothing_spouse_trigger = {
    OR = {
        portrait_shared_clothing_contents_trigger = { CULTURE_SCOPE = culture CULTURE_FLAG = western }
        portrait_shared_clothing_contents_trigger = { CULTURE_SCOPE = culture CULTURE_FLAG = demonic }
        culture = { has_clothing_gfx = high_elven_hairstyles_gfx }
        culture = { has_clothing_gfx = creature_human_gfx }
        portrait_shared_clothing_contents_trigger = { CULTURE_SCOPE = culture CULTURE_FLAG = dwarf }
        culture = { has_clothing_gfx = gnomish_hairstyles_gfx }
    }
}
portrait_byzantine_high_elven_clothing_trigger = {
    OR = {
        portrait_shared_clothing_contents_trigger = { CULTURE_SCOPE = scope:culture CULTURE_FLAG = byzantine }
        portrait_shared_clothing_contents_trigger = { CULTURE_SCOPE = scope:culture CULTURE_FLAG = high_elven }
    }
}
portrait_byzantine_high_elven_clothing_spouse_trigger = {
    OR = {
        portrait_shared_clothing_contents_trigger = { CULTURE_SCOPE = culture CULTURE_FLAG = byzantine }
        portrait_shared_clothing_contents_trigger = { CULTURE_SCOPE = culture CULTURE_FLAG = high_elven }
    }
}
portrait_byzantine_ogre_clothing_trigger = {
    OR = {
        portrait_shared_clothing_contents_trigger = { CULTURE_SCOPE = scope:culture CULTURE_FLAG = byzantine }
        portrait_shared_clothing_contents_trigger = { CULTURE_SCOPE = scope:culture CULTURE_FLAG = ogre }
    }
}
portrait_byzantine_ogre_clothing_spouse_trigger = {
    OR = {
        portrait_shared_clothing_contents_trigger = { CULTURE_SCOPE = culture CULTURE_FLAG = byzantine }
        portrait_shared_clothing_contents_trigger = { CULTURE_SCOPE = culture CULTURE_FLAG = ogre }
    }
}
portrait_indian_draenei_clothing_trigger = {
    OR = {
        portrait_shared_clothing_contents_trigger = { CULTURE_SCOPE = scope:culture CULTURE_FLAG = indian }
        portrait_shared_clothing_contents_trigger = { CULTURE_SCOPE = scope:culture CULTURE_FLAG = draenei }
    }
}
portrait_indian_draenei_clothing_spouse_trigger = {
    OR = {
        portrait_shared_clothing_contents_trigger = { CULTURE_SCOPE = culture CULTURE_FLAG = indian }
        portrait_shared_clothing_contents_trigger = { CULTURE_SCOPE = culture CULTURE_FLAG = draenei }
    }
}
portrait_african_troll_clothing_trigger = {
    OR = {
        portrait_shared_clothing_contents_trigger = { CULTURE_SCOPE = scope:culture CULTURE_FLAG = african }
        portrait_shared_clothing_contents_trigger = { CULTURE_SCOPE = scope:culture CULTURE_FLAG = troll }
    }
}
portrait_african_troll_clothing_spouse_trigger = {
    OR = {
        portrait_shared_clothing_contents_trigger = { CULTURE_SCOPE = culture CULTURE_FLAG = african }
        portrait_shared_clothing_contents_trigger = { CULTURE_SCOPE = culture CULTURE_FLAG = troll }
    }
}
portrait_northern_dwarven_clothing_trigger = {
    OR = {
        portrait_shared_clothing_contents_trigger = { CULTURE_SCOPE = scope:culture CULTURE_FLAG = northern }
        portrait_shared_clothing_contents_trigger = { CULTURE_SCOPE = scope:culture CULTURE_FLAG = dwarf }
    }
}
portrait_northern_dwarven_clothing_spouse_trigger = {
    OR = {
        portrait_shared_clothing_contents_trigger = { CULTURE_SCOPE = culture CULTURE_FLAG = northern }
        portrait_shared_clothing_contents_trigger = { CULTURE_SCOPE = culture CULTURE_FLAG = dwarf }
    }
}

portrait_western_dwarven_clothing_trigger = {
    OR = {
        portrait_shared_clothing_contents_trigger = { CULTURE_SCOPE = scope:culture CULTURE_FLAG = western }
        portrait_shared_clothing_contents_trigger = { CULTURE_SCOPE = scope:culture CULTURE_FLAG = dwarf }
    }
}
portrait_western_dwarven_clothing_spouse_trigger = {
    OR = {
        portrait_shared_clothing_contents_trigger = { CULTURE_SCOPE = scope:culture CULTURE_FLAG = western }
        portrait_shared_clothing_contents_trigger = { CULTURE_SCOPE = culture CULTURE_FLAG = dwarf }
    }
}
portrait_wc_west_high_noble_clothing_trigger = {
    OR = {
        AND = {
            has_fp1_dlc_trigger = no

            portrait_shared_clothing_contents_trigger = { CULTURE_SCOPE = scope:culture CULTURE_FLAG = dwarf }
        }
    }
    AND = {
        has_fp1_dlc_trigger = no

        portrait_shared_clothing_contents_trigger = { CULTURE_SCOPE = scope:culture CULTURE_FLAG = northern }
    }
    portrait_shared_clothing_contents_trigger = { CULTURE_SCOPE = scope:culture CULTURE_FLAG = western }
}
portrait_wc_west_high_noble_clothing_spouse_trigger = {
    OR = {
        AND = {
            has_fp1_dlc_trigger = no

            portrait_shared_clothing_contents_trigger = { CULTURE_SCOPE = culture CULTURE_FLAG = dwarf }
        }
    }
    AND = {
        has_fp1_dlc_trigger = no

        portrait_shared_clothing_contents_trigger = { CULTURE_SCOPE = culture CULTURE_FLAG = northern }
    }
    portrait_shared_clothing_contents_trigger = { CULTURE_SCOPE = culture CULTURE_FLAG = western }
}
portrait_fp1_norse_dwarven_clothing_trigger = {
    has_fp1_dlc_trigger = yes
    OR = {
        portrait_shared_clothing_contents_trigger = { CULTURE_SCOPE = scope:culture CULTURE_FLAG = fp1_norse }
        portrait_shared_clothing_contents_trigger = { CULTURE_SCOPE = scope:culture CULTURE_FLAG = dwarf }
    }

}
portrait_fp1_norse_dwarven_clothing_spouse_trigger = {
    has_fp1_dlc_trigger = yes
    OR = {
        portrait_shared_clothing_contents_trigger = { CULTURE_SCOPE = culture CULTURE_FLAG = fp1_norse }
        portrait_shared_clothing_contents_trigger = { CULTURE_SCOPE = culture CULTURE_FLAG = dwarf }
    }
}
portrait_steppe_night_elven_clothing_trigger = {
    OR = {
        portrait_shared_clothing_contents_trigger = { CULTURE_SCOPE = scope:culture CULTURE_FLAG = mongol }
        portrait_shared_clothing_contents_trigger = { CULTURE_SCOPE = scope:culture CULTURE_FLAG = night_elven }
    }
}
portrait_steppe_night_elven_clothing_spouse_trigger = {
    OR = {
        portrait_shared_clothing_contents_trigger = { CULTURE_SCOPE = culture CULTURE_FLAG = mongol }
        portrait_shared_clothing_contents_trigger = { CULTURE_SCOPE = culture CULTURE_FLAG = night_elven }
    }
}
portrait_steppe_night_elven_harpy_clothing_trigger = {
    OR = {
        scope:culture = { portrait_steppe_clothing_trigger = yes }
        portrait_shared_clothing_contents_trigger = { CULTURE_SCOPE = scope:culture CULTURE_FLAG = night_elven }
        scope:culture = { has_clothing_gfx = creature_harpy_gfx }
    }

}
portrait_steppe_night_elven_harpy_clothing_spouse_trigger = {
    OR = {
        culture = { portrait_steppe_clothing_trigger = yes }
        portrait_shared_clothing_contents_trigger = { CULTURE_SCOPE = culture CULTURE_FLAG = night_elven }
        culture = { has_clothing_gfx = creature_harpy_gfx }
    }
}
portrait_southern_clothing_trigger = {
    scope:culture = {
        this = culture:pirate_culture
        any_parent_culture_or_above = {
            this = culture:pirate_culture
        }
    }
}
portrait_southern_clothing_spouse_trigger = {
    culture = {
        this = culture:pirate_culture
        any_parent_culture_or_above = {
            this = culture:pirate_culture
        }
    }
}<|MERGE_RESOLUTION|>--- conflicted
+++ resolved
@@ -293,21 +293,12 @@
     religious_zoroastrian_clothing_trigger = no
 }
 religious_buddhist_clothing_trigger = {
-<<<<<<< HEAD
-	OR = {
-		religion = religion:grond_group
-		religion = religion:pandaren_religion
-	}
-	
-	religious_zoroastrian_clothing_trigger = no
-=======
     OR = {
         religion = religion:grond_group
-        religion = religion:pandaren_religion_group
-    }
-
-    religious_zoroastrian_clothing_trigger = no
->>>>>>> d0f576a2
+        religion = religion:pandaren_religion
+    }
+
+    religious_zoroastrian_clothing_trigger = no
 }
 religious_hindu_clothing_trigger = {
     religion = religion:water_group
