--- conflicted
+++ resolved
@@ -6,10 +6,7 @@
 	}
 
 	is_valid = {
-<<<<<<< HEAD
-=======
 		game_start_day_trigger = yes
->>>>>>> c4597be0
 	}
 	effect = {
 		every_living_character = {
