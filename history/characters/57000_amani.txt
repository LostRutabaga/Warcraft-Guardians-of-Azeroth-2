--- conflicted
+++ resolved
@@ -839,16 +839,12 @@
 	disallow_random_traits = yes
 	540.11.13={ birth=yes trait=creature_troll }
 	560.1.1={
-<<<<<<< HEAD
-		effect={ set_variable = { name = wc_hunter_lifestyle_additional_perks_variable value = wc_perks_needed_for_level_3_magic_trait_value } }
-=======
 		effect={
 			set_variable = { name = wc_endurance_physical_lifestyle_additional_perks_variable value = wc_perks_needed_for_level_3_physical_trait_value }
 			set_variable = { name = wc_dexterity_physical_lifestyle_additional_perks_variable value = wc_perks_needed_for_level_3_physical_trait_value }
 		}
 		# trait=physical_lifestyle_endurance_3
 		# trait=physical_lifestyle_dexterity_3
->>>>>>> 13bdda14
 	}
 	620.4.17={ death=yes }
 }
