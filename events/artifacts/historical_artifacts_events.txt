--- conflicted
+++ resolved
@@ -156,16 +156,6 @@
 			create_artifact_terenas_crown_effect = { OWNER = this }
 		}
 		# Warcraft
-<<<<<<< HEAD
-		# Gorehowl
-		if = {
-			limit = {
-				exists = character:10200 # Grommash
-				character:10200 = { is_alive = yes }
-				game_start_date >= 603.1.1
-			}
-			character:10200 = { create_artifact_gorehowl_effect = { OWNER = this } }
-=======
 		# Frostmourne
 		if = {
 			limit = {
@@ -174,7 +164,6 @@
 				game_start_date >= 603.4.1
 			}
 			character:60003 = { create_artifact_frostmourne_effect = { OWNER = this } }
->>>>>>> a44cf5a2
 		}
 	}
 }
