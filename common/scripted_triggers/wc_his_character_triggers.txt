--- conflicted
+++ resolved
@@ -157,19 +157,6 @@
 	exists = character:10004 # Griselda
 	this = character:10004 # Griselda
 }
-<<<<<<< HEAD
-is_drekthar_trigger = {
-	exists = character:10100 # Drek'thar
-	this = character:10100 # Drek'thar
-}
-is_draka_trigger = {
-	exists = character:10020 # Draka
-	this = character:10020 # Draka
-}
-is_nazgrel_trigger = {
-	exists = character:10658 # Nazgrel
-	this = character:10658 # Nazgrel
-=======
 is_grommash_trigger = {
 	OR = {
 		AND = {
@@ -185,7 +172,18 @@
 is_garrosh_trigger = {
 	exists = global_var:garrosh
 	this = global_var:garrosh
->>>>>>> 83c1f329
+}
+is_drekthar_trigger = {
+	exists = character:10100 # Drek'thar
+	this = character:10100 # Drek'thar
+}
+is_draka_trigger = {
+	exists = character:10020 # Draka
+	this = character:10020 # Draka
+}
+is_nazgrel_trigger = {
+	exists = character:10658 # Nazgrel
+	this = character:10658 # Nazgrel
 }
 
 # Dwarves
@@ -279,16 +277,12 @@
 		is_dalrend_trigger = yes
 		is_maim_trigger = yes
 		is_griselda_trigger = yes
-<<<<<<< HEAD
+		is_grommash_trigger = yes
+		is_garrosh_trigger = yes
 		is_drekthar_trigger = yes
 		is_draka_trigger = yes
 		is_nazgrel_trigger = yes
 		
-=======
-		is_grommash_trigger = yes
-		is_garrosh_trigger = yes
-
->>>>>>> 83c1f329
 		# Dwarves
 		is_magni_trigger = yes
 		is_muradin_trigger = yes
