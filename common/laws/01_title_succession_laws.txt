﻿title_succession_laws = {
	#Default Feudal Elective
	feudal_elective_succession_law = {
		can_have = {
			has_government = feudal_government
			highest_held_title_tier >= tier_duchy
			NOR = { #Cultures have their special flavor.
				culture = { has_cultural_parameter = witenagemot_succession_enabled }
				culture = { has_cultural_parameter = scandinavian_elective_enabled }
			}
		}
		can_pass = {
			can_change_title_law_trigger = yes
		}
		can_title_have = {
			can_title_have_law_general_trigger = yes
		}
		succession = {
			order_of_succession = election
			election_type = feudal_elective
		}
		flag = elective_succession_law
		title_allegiance_opinion = 10
		revoke_cost = {
			prestige = change_title_succession_law_prestige_cost
		}
		pass_cost = {
			prestige = change_title_succession_law_prestige_cost
		}
	}

	# Warcraft
	# #HRE Succession
	# princely_elective_succession_law = {
		# can_have = {
			# OR = {
				# has_government = feudal_government
				# has_government = clan_government
			# }
			# highest_held_title_tier = tier_empire
		# }
		# can_pass = {
			# can_change_title_law_trigger = yes
		# }
		# can_title_have = {
			# this = title:e_hre
			# can_title_have_law_general_trigger = yes
		# }
		# succession = {
			# order_of_succession = election
			# election_type = princely_elective
		# }
		# flag = elective_succession_law
		# title_allegiance_opinion = 10
		# modifier = {
			# vassal_limit = 20
		# }
		# revoke_cost = {
			# prestige = change_hre_title_succession_law_prestige_cost
		# }
		# pass_cost = {
			# prestige = change_title_succession_law_prestige_cost
		# }
	# }

	#Witenagemot
	saxon_elective_succession_law = {
		can_have = {
			OR = {
				has_government = feudal_government
				has_government = clan_government
				has_government = tribal_government
			}
			highest_held_title_tier >= tier_duchy
		}
		can_pass = {
			can_change_title_law_trigger = yes
			culture = { has_cultural_parameter = witenagemot_succession_enabled }
		}
		can_title_have = {
			can_title_have_law_general_trigger = yes
		}
		succession = {
			order_of_succession = election
			election_type = saxon_elective
		}
		flag = elective_succession_law
		title_allegiance_opinion = 5
		revoke_cost = {
			prestige = change_title_succession_law_prestige_cost
		}
		pass_cost = {
			prestige = change_title_succession_law_prestige_cost
		}
	}
	#Thing
	scandinavian_elective_succession_law = {
		can_have = {
			OR = {
				has_government = feudal_government
				has_government = clan_government
				has_government = tribal_government
			}
			highest_held_title_tier >= tier_duchy
		}
		can_pass = {
			can_change_title_law_trigger = yes
			culture = { has_cultural_parameter = scandinavian_elective_enabled }
		}
		can_title_have = {
			can_title_have_law_general_trigger = yes
		}
		succession = {
			order_of_succession = election
			election_type = scandinavian_elective
		}
		flag = elective_succession_law
		title_allegiance_opinion = 5
		revoke_cost = {
			prestige = change_title_succession_law_prestige_cost
		}
		pass_cost = {
			prestige = change_title_succession_law_prestige_cost
		}
	}
	
	#Tanistry
	gaelic_elective_succession_law = {
		can_have = {
			OR = {
				has_government = feudal_government
				has_government = clan_government
				has_government = tribal_government
			}
			highest_held_title_tier >= tier_duchy
		}
		can_pass = {
			can_change_title_law_trigger = yes
			# Warcraft
			# custom_description = {
				# OR = {
<<<<<<< HEAD
					# culture = { has_cultural_pillar = heritage_brythonic }
					# culture = { has_cultural_pillar = heritage_goidelic }
=======
					# culture = { like_heritage_brythonic_trigger = yes }
					# culture = { like_heritage_goidelic_trigger = yes }
>>>>>>> ea69a75e
				# }
				# text = succession_laws_must_have_valid_tanistry_culture
			# }
		}
		can_title_have = {
			can_title_have_law_general_trigger = yes
		}
		succession = {
			order_of_succession = election
			election_type = gaelic_elective
		}
		flag = elective_succession_law
		title_allegiance_opinion = 5
		revoke_cost = {
			prestige = change_title_succession_law_prestige_cost
		}
		pass_cost = {
			prestige = change_title_succession_law_prestige_cost
		}
	}
	
	#Player Heir
	temporal_head_of_faith_succession_law = {
		can_title_have = {
			is_temporal_head_of_faith_trigger = yes
		}
		should_show_for_title = { # Never show this in the UI, just apply it through script
			always = no
		}
		can_remove_from_title = {
			custom_description = {
				text = succession_laws_must_not_be_temporal
				is_temporal_head_of_faith_trigger = no
			}
		}
		succession = {
			order_of_succession = player_heir
		}
	}
}<|MERGE_RESOLUTION|>--- conflicted
+++ resolved
@@ -139,13 +139,8 @@
 			# Warcraft
 			# custom_description = {
 				# OR = {
-<<<<<<< HEAD
-					# culture = { has_cultural_pillar = heritage_brythonic }
-					# culture = { has_cultural_pillar = heritage_goidelic }
-=======
 					# culture = { like_heritage_brythonic_trigger = yes }
 					# culture = { like_heritage_goidelic_trigger = yes }
->>>>>>> ea69a75e
 				# }
 				# text = succession_laws_must_have_valid_tanistry_culture
 			# }
