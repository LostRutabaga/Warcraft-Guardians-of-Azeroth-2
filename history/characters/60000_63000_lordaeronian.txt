--- conflicted
+++ resolved
@@ -129,18 +129,11 @@
 		add_pressed_claim=title:c_bastion
 	}
 	# Ner'zhul calls him
-<<<<<<< HEAD
-	605.6.6={
-		effect={
-		}
-	}
+	#605.6.6={
+	#	effect={
+	#	}
+	#}
 	610.12.8={
-=======
-	# 605.6.6={
-		# effect={  }
-	# }
-	610.11.1={
->>>>>>> 926a3987
 		death = {
 			death_reason = death_battle
 		}
@@ -3110,14 +3103,13 @@
 		employer=60036
 		# create_bloodline = { #Silver Hand Founder
 			# type = turalyon
-<<<<<<< HEAD
 		# }		
 	}
 	591.11.1 = {
 		effect = {
 			if = {
 				limit = {
-					current_date <= 615.12.29
+					game_start_date <= 615.12.29
 				}
 				death = {
 					death_reason = death_vanished
@@ -3128,11 +3120,6 @@
 	615.12.29 = {
 		employer = 9 # Anduin
 	}
-=======
-		# }
-	}		
-	591.11.1={ death = { death_reason = death_vanished } }
->>>>>>> 926a3987
 }
 #dynasty=30033
 60248={
@@ -3931,7 +3918,7 @@
 	trait=education_learning_3
 	trait=zealous trait=wrathful trait=ambitious trait=arbitrary
 	565.7.9={ birth=yes trait=creature_human employer=60001 }
-<<<<<<< HEAD
+	581.7.9={ effect={ set_variable = { name = wc_light_magic_lifestyle_additional_perks_variable value = wc_perks_needed_for_level_3_magic_trait_value } } }
 	588.5.1={
 		employer=60036
 	}
@@ -3941,11 +3928,6 @@
 			killer = 60014 #Tirion
 		}
 	}
-=======
-	581.7.9={ effect={ set_variable = { name = wc_light_magic_lifestyle_additional_perks_variable value = wc_perks_needed_for_level_3_magic_trait_value } } }
-	588.5.1={ employer=60036 }
-	610.6.14={ death=yes }
->>>>>>> 926a3987
 }
 
 # dynasty=30040 (Abbendis)
@@ -4071,7 +4053,7 @@
 		effect = {
 			if = {
 				limit = {
-					current_date <= 615.2.1
+					game_start_date <= 615.2.1
 				}
 				death = {
 					death_reason = death_battle # kiled by adventurers in Scarlet Monastery
@@ -4597,17 +4579,9 @@
 		# Regent of Stormwind
 		#effect = {
 			#give_minor_title = title_appointed_regent
-<<<<<<< HEAD
-		}
-	}
-	610.12.8={
-		religion = maldraxxi
-	}
-=======
 		#}
 	#}
 	611.1.21={ death=yes }
->>>>>>> 926a3987
 }
 #Taelia Fordragon, a lore character
 60687={
