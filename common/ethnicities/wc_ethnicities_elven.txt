﻿@beauty1min = 0.35
@beauty1max = 0.65

@beauty2min = 0.4
@beauty2max = 0.6

@beauty3min = 0.45
@beauty3max = 0.55

# Warcraft
###Skin colors
@human_skin_color_x_min = 0.15
@human_skin_color_x_max = 0.2

###Hair colors
@blonde_color_x_min = 0.2
@blonde_color_x_max = 0.25
@blonde_color_y_min = 0.15
@blonde_color_y_max = 0.62

@brown_color_x_min = 0.08
@brown_color_x_max = 0.2
@brown_color_y_min = 0.86
@brown_color_y_max = 0.95

@red_color_x_min = 0.05
@red_color_x_max = @brown_color_x_min
@red_color_y_min = 0.53
@red_color_y_max = 0.65

@white_color_y_min = 0.05
@white_color_y_max = 0.05

###Eye colors

@blue_eye_color_x_min = 0.6
@blue_eye_color_x_max = 0.7

@arcane_color_y_min = 0.34
@arcane_color_y_max = 0.53

@green_color_x_min = 0.33

@elven_red_color_x_max = 1

@blue_color_x_min = @blue_eye_color_x_min
@blue_color_x_max = 0.83

high_elven = {
	template = "night_elven"
	using = "high_elf"
	
	gene_race = { 1 = { name = creature_high_elf range = { 0 1 } } }
	
	hair_color = {
		## Blonde
		#40 = { @blonde_color_x_min @blonde_color_y_min @blonde_color_x_max @blonde_color_y_max }
		## Brown
		#5 = { @brown_color_x_min @brown_color_y_min @brown_color_x_max @brown_color_y_max }
		## Red
		#20 = { @red_color_x_min @red_color_y_min @red_color_x_max @red_color_y_max }
		## White
		#30 = { @brown_color_x_min @white_color_y_min @brown_color_x_max @white_color_y_max }
		40 = { 0.118 0.388 0.176 0.447 } #Blonde/Yellow
		30 = { 0.71 0.078 0.71 0.239 } #White/Silver
		20 = { 0.004 0.443 0.067 0.541 } #Red/Orange
		5 = { 0.055 0.820 0.078 1 } #Brown/Black
	}
	skin_color = {
		10 = { 0.055 0.192 0.078 0.250 }
	}
	eye_color = {
        ## Blue
        #75 = { @blue_eye_color_x_min @arcane_color_y_min @blue_eye_color_x_max @arcane_color_y_max }
		## Purple
        #25 = { 0.85 0.15 0.95 0.43 }
		75 = { 0.659 0.300 0.729 0.408 } #Blue
		25 = { 0.784 0.300 0.859 0.333 } #Purple
	}
	
	#Height
	gene_height = {
        1 = { name = normal_height  range = { 0.495 0.525 }      }
    }
	
	#Neck
	gene_neck_length = {
        1 = { name = neck_length_neg  range = { 0.45 0.6 }      } 
    }
	gene_neck_width = {
        10 = { name = neck_width_pos  range = { 0.25 0.35 }      }
		#1 = { name = neck_width_pos  range = { 0.4 0.75 }      } #Illidan Gene
    }
	
	###Cheeks
	gene_bs_cheek_forward = {
        1 = { name = cheek_forward_pos  range = { 0.15 0.4 }      } 
		#1 = { name = cheek_forward_neg  range = { 0 0.5 }      }
    }
	gene_bs_cheek_height = {
        1 = { name = cheek_height_pos  range = { 0 0.5 }      }
		#1 = { name = cheek_height_neg  range = { 0.067 0.067 }      } 
    }
	gene_bs_cheek_width = {
        1 = { name = cheek_width_pos  range = { 0 0.35 }      }
    }
	face_detail_cheek_def = {
        1 = { name = cheek_def_01  range = { 0 0.5 }      }
		1 = { name = cheek_def_02  range = { 0 0.5 }      }
    }
	face_detail_cheek_fat = {
        1 = { name = cheek_fat_01_pos  range = { 0 0.5 }      }
		1 = { name = cheek_fat_02_pos  range = { 0 0.5 }      }
		1 = { name = cheek_fat_03_pos  range = { 0 0.4 }      }
		1 = { name = cheek_fat_04_pos  range = { 0 0.5 }      }
		1 = { name = cheek_fat_01_neg  range = { 0 0.4 }      }
    }
	
	###Chin
	gene_chin_forward = {
		1 = { name = chin_forward_neg    range = { 0.25 0.4 }    } 
	}
	gene_chin_height = {
        1 = { name = chin_height_pos    range = { 0.75 0.85 }    }
	}
	gene_chin_width = {
        10 = { name = chin_width_neg    range = { 0.4 0.75 }    }
		#1 = { name = chin_width_neg    range = { 0.55 0.8 }    } #Illidan Gene
	}
	face_detail_chin_def = {
        1 = {  name = chin_def             range = { 0 1 }     }
	}
	face_detail_chin_cleft = {
		10 = {  name = chin_cleft           range = { 0 0.6 }     }
        #1 = {  name = chin_dimple            range = { 0 1 }     } #Illidan Gene
	}
	
	###Jaw
	gene_jaw_angle = {
		1 = { name = jaw_angle_neg    range = { 0.2 0.4 }    }
	}
	gene_jaw_forward = {
		1 = { name = jaw_forward_neg    range = { 0.35 0.45 }    }
	}
	gene_jaw_height = {
		1 = { name = jaw_height_neg    range = { 0.3 0.45 }    }
	}
	gene_jaw_width = {
		1 = { name = jaw_width_pos    range = { 0.4 0.56 }    }
	}
	gene_bs_jaw_def = {
		1 = { name = jaw_def_pos    range = { 0 0.75 }    }
	}
	
	###Mouth
	gene_mouth_corner_depth = {
		1 = { name = mouth_corner_depth_pos    range = { 0.45 0.75 }    }
	}
	gene_mouth_corner_height = {
		10 = { name = mouth_corner_height_neg    range = { 0.45 0.608 }    }
		#1 = { name = mouth_corner_height_neg    range = { 0.18 0.3 }    } #Illidan Gene
	}
	gene_mouth_forward = {
		1 = { name = mouth_forward_neg    range = { 0.4 0.667 }    }
	}
	gene_mouth_height = {
		1 = { name = mouth_height_neg    range = { 0.3 0.4 }    }
	}
	gene_mouth_width = {
		10 = { name = mouth_width_neg    range = { 0.45 0.6 }    } 
		#1 = { name = mouth_width_neg    range = { 0.45 0.8 }    } #Illidan Gene
	}
	gene_mouth_open = {
		1 = { name = mouth_open_pos    range = { 0 0 }    }
	}
	
	#Philtrum
	gene_bs_mouth_philtrum_def = {
		1 = { name = mouth_philtrum_def_pos    range = { 0 0.5 }    }
	}
	gene_bs_mouth_philtrum_shape = {
		1 = { name = mouth_philtrum_shape_neg    range = { 0 0.4 }    } 
		1 = { name = mouth_philtrum_shape_pos    range = { 0 0.5 }    }
	}
	gene_bs_mouth_philtrum_width = {
		1 = { name = mouth_philtrum_width_pos    range = { 0 0.5 }    }
		#1 = { name = mouth_philtrum_width_neg    range = { 0.5 1 }    }
	}
	
	#Upper Lip
	gene_mouth_upper_lip_size = {
		1 = { name = mouth_upper_lip_size_neg    range = { 0.45 0.6 }    }
	}
	gene_bs_mouth_upper_lip_def = {
		1 = { name = mouth_upper_lip_def_pos    range = { 0 1 }    }
	}
	gene_bs_mouth_upper_lip_full = {
		#1 = { name = mouth_upper_lip_full_pos    range = { 0 1 }    }
		1 = { name = mouth_upper_lip_full_neg    range = { 0 0.75 }    } 
	}
	gene_bs_mouth_upper_lip_profile = {
		1 = { name = mouth_upper_lip_profile_pos    range = { 0 0.5 }    }
	}
	gene_bs_mouth_upper_lip_width = {
		1 = { name = mouth_upper_lip_width_neg    range = { 0 0.5 }    } 
	}
	
	#Lower Lip
	gene_mouth_lower_lip_size = {
		1 = { name = mouth_lower_lip_size_neg    range = { 0.5 0.6 }    }
	}
	gene_bs_mouth_lower_lip_def = {
		1 = { name = mouth_lower_lip_def_pos    range = { 0 1 }    }
	}
	gene_bs_mouth_lower_lip_full = {
		#1 = { name = mouth_lower_lip_full_neg    range = { 0 0.25 }    }
		1 = { name = mouth_lower_lip_full_pos    range = { 0 0.3 }    }
	}
	gene_bs_mouth_lower_lip_pad = {
		#1 = { name = mouth_lower_lip_pad_pos    range = { 0 1 }    }
		1 = { name = mouth_lower_lip_pad_neg    range = { 0 1 }    }
	}
	gene_bs_mouth_lower_lip_width = {
		1 = { name = mouth_lower_lip_width_neg    range = { 0.35 0.75 }    } 
	}
	
	###Nose
	gene_bs_nose_length = {
        1 = { name = nose_length_pos    range = { 0.15 0.35 }    }
	}
	gene_bs_nose_size = {
        #1 = { name = nose_size_pos    range = { 0 0.1 }    }
		1 = { name = nose_size_neg    range = { 0.25 1 }    } 
	}
	gene_bs_nose_forward = {
        1 = { name = nose_forward_pos    range = { 0.25 0.5 }    }
	}
	gene_bs_nose_height = {
        #1 = { name = nose_height_pos    range = { 0 0.5 }    }
		1 = { name = nose_height_neg    range = { 0.2 0.5 }    } #PH
	}
	face_detail_nasolabial = {
        1 = { name = nasolabial_01    range = { 0 0.4 }    }
		1 = { name = nasolabial_02    range = { 0 0.4 }    }
		1 = { name = nasolabial_03    range = { 0 0.4 }    }
		1 = { name = nasolabial_04    range = { 0 0.4 }    }
	}
	
	#Nose tip
	gene_bs_nose_tip_forward = {
		1 = { name = nose_tip_forward_pos    range = { 0.25 0.5 }    } 
	}
	gene_bs_nose_tip_width = {
		 1 = { name = nose_tip_width_neg    range = { 0 0.7 }    } 
		 #1 = { name = nose_tip_width_pos    range = { 0 0.35 }    }
	}
	gene_bs_nose_tip_angle = {
        #1 = { name = nose_tip_angle_pos    range = { 0 0.35 }    }
		1 = { name = nose_tip_angle_neg    range = { 0 0.3 }    }
	}
	face_detail_nose_tip_def = {
        1 = {  name = nose_tip_def             range = { 0 1 }     }
	}
	
	#Ridge
	gene_bs_nose_profile = {
        10 = { name = nose_profile_pos    range = { 0 0.3 }    }
		#10 = { name = nose_profile_hawk_pos    range = { 0.2 0.4 }    }
		#1 = { name = nose_profile_pos    range = { 0.5 1 }    } #Illidan Gene
	}
	gene_bs_nose_ridge_angle = {
        1 = { name = nose_ridge_angle_pos    range = { 0.2 0.65 }    } 
	}
	gene_bs_nose_ridge_width = {
        1 = { name = nose_ridge_width_pos    range = { 0 0.5 }    }
		1 = { name = nose_ridge_width_neg    range = { 0 0.5 }    }
	}
	face_detail_nose_ridge_def = {
        1 = { name = nose_ridge_def_pos    range = { 0 1 }    }
	}
	
	#Nostril
	gene_bs_nose_nostril_height = {
        #1 = { name = nose_nostril_height_neg    range = { 0 0.255 }    }
		1 = { name = nose_nostril_height_pos    range = { 0 0.18 }    }
	}
	gene_bs_nose_nostril_width = {
        1 = { name = nose_nostril_width_pos    range = { 0 0.3 }    }
		#1 = { name = nose_nostril_width_neg    range = { 0 0.5 }    }
	}
	
	###Ear
	gene_bs_ear_lenght = {
        1 = { name = erect_ear_lenght    range = { 0.75 0.85 } }
	}
	gene_bs_ear_tip = {
		10 = { name = ear_tip_pos    range = { 0 1 } }
        #1 = { name = ear_tip_pos    range = { 1 1 } } #Illidan Gene
	}
	gene_bs_ear_angle = {
        10 = { name = ear_angle_neg   range = { 0.5 0.8 } } 
		#1 = { name = ear_angle_pos   range = { 0 1 } } #Illidan Gene
	}
	gene_bs_ear_inner_shape = {
        1 = { name = ear_inner_shape_pos    range = { 0 1 } }
    }
	gene_bs_ear_bend = {
        #1 = { name = ear_upper_bend_pos    range = { 0 0.5 } }
		1 = { name = ear_lower_bend_pos    range = { 0.2 0.7 } }
		1 = { name = ear_both_bend_pos    range = { 0.2 0.7 } }
    }
	gene_bs_ear_outward = {
        1 = { name = ear_outward_neg    range = { 0.4 0.6 } } 
    }
	gene_bs_ear_size = {
		1 = { name = ear_size_pos    range = { 0 1 } }
    }
	
	###Forehead
	gene_forehead_angle = {
		1 = { name = forehead_angle_neg    range = { 0.3 0.5 }    } 
	}
	gene_forehead_brow_height = {
		1 = { name = forehead_brow_height_neg    range = { 0.25 0.5 }    } 
	}
	gene_forehead_roundness = {
		1 = { name = forehead_roundness_neg    range = { 0.5 0.6 }    } 
	}
	gene_forehead_width = {
		1 = { name = forehead_width_neg    range = { 0.3 0.85 }    } 
	}
	gene_forehead_height = {
		1 = { name = forehead_height_neg    range = { 0.4 0.55 }    } 
	}
	gene_bs_forehead_brow_forward = {
		1 = { name = forehead_brow_forward_pos    range = { 0.6 0.75 }    }
	}
	gene_bs_forehead_brow_curve = {
		1 = { name = forehead_brow_curve_pos    range = { 0 1 }    }
	}
	gene_bs_forehead_brow_inner_height = {
		1 = { name = forehead_brow_inner_height_neg    range = { 0.2 0.65 }    }
	}
	gene_bs_forehead_brow_outer_height = {
		1 = { name = forehead_brow_outer_height_pos    range = { 0 0.15 }    }
		#1 = { name = forehead_brow_outer_height_neg    range = { 0 1 }    }
	}
	gene_bs_forehead_brow_width = {
		1 = { name = forehead_brow_width_pos    range = { 0 1 }    }
	}
	
	###Head
	gene_head_height = {
        1 = { name = head_height_neg    range = { 0.5 0.6 }    }
    }
	gene_head_width = {
        1 = { name = head_width_neg    range = { 0.2 0.3 }    }
    }
	gene_head_profile = {
        1 = { name = head_profile_neg    range = { 0.15 0.35 }    }
    }
	
	#Head top
	gene_head_top_height = {
        1 = { name = head_top_height_neg    range = { 0.4 0.502  }    }
	}
	gene_head_top_width = {
        1 = { name = head_top_width_neg    range = { 0.55 0.6 }    }
	}
	
	#Eyes
	special_eyes = {
        1 = { name = magic_eyes      range = { 0.5 0.5 } }
    }
	gene_eye_depth = {
        1 = { name = eye_depth_neg    range = { 0.25 0.7 }    } 
	}
	gene_eye_angle = {
        10 = { name = eye_angle_neg    range = { 0.6 0.75  }    }
		#1 = { name = eye_angle_neg    range = { 0.682 0.75  }    } #Illidan Gene
	}
	gene_eye_height = {
        1 = { name = eye_height_neg    range = { 0.35 0.5 }    } 
	}
	gene_eye_distance = {
        1 = { name = eye_distance_neg    range = { 0.5 0.58  }    }
	}
	gene_eye_shut = {
        1 = { name = eye_shut_neg    range = { 0.345 0.55 }    }
	}
	gene_bs_eye_corner_depth = {
        #1 = { name = eye_corner_depth_neg    range = { 0 1 }    }
		1 = { name = eye_corner_depth_pos    range = { 0 1 }    }
	}
	gene_bs_eye_fold_shape = {
        1 = { name = eye_fold_shape_pos    range = { 0 1 }    }
		#1 = { name = eye_fold_shape_neg    range = { 0 1 }    }
	}
	gene_bs_eye_size = {
        1 = { name = eye_size_pos    range = { 0 1 }    }
	}
	gene_bs_eye_upper_lid_size = {
        1 = { name = eye_upper_lid_size_pos    range = { 0.5 1 }    }
	}
	face_detail_eye_lower_lid_def = {
        1 = { name = eye_lower_lid_def    range = { 0 0.6 }    }
	}
	face_detail_eye_socket = {
        1 = { name = eye_socket_01    range = { 0 1 }    }
		1 = { name = eye_socket_02    range = { 0 1 }    }
		1 = { name = eye_socket_03    range = { 0 1 }    }
	}
	
	#Body
	gene_bs_body_type = {
		1 = { name = body_fat_head_fat_low		range = { 0.33 0.5 } }
	}
	gene_bs_body_shape = {
		10 = { name = body_shape_triangle_full		range = { 0 0.5 } }
	}
	
	###Other
	gene_hair_type = {
        0 = {  name = hair_straight             range = { 0.35 0.75 }     }
        45 = {  name = hair_wavy             range = { 0.35 0.75 }     }
        10 = {  name = hair_curly             range = { 0.35 0.75 }     }
        0 = {  name = hair_afro             range = { 0.35 0.75 }     }
        45 = {  name = hair_straight_thin_beard             range = { 0.35 0.75 }     }
    }
	special_eyebrows = {
        1 = {  name = high_elven_eyebrows             range = { 0 1 }     }
	}
	face_detail_temple_def = {
        1 = {  name = temple_def             range = { 0 1 }     }
	}
	expression_brow_wrinkles = {
        1 = {  name = brow_wrinkles_01             range = { 0 1 }     }
		1 = {  name = brow_wrinkles_02             range = { 0 1 }     }
		1 = {  name = brow_wrinkles_03             range = { 0 1 }     }
		1 = {  name = brow_wrinkles_04            range = { 0 1 }     }
	}
	expression_eye_wrinkles = {
        1 = {  name = eye_wrinkles_01             range = { 0 0.5 }     }
		1 = {  name = eye_wrinkles_02             range = { 0 0.5 }     }
		1 = {  name = eye_wrinkles_03             range = { 0 0.5 }     }
	}
	expression_forehead_wrinkles = {
        1 = {  name = forehead_wrinkles_01             range = { 0 0 }     }
		1 = {  name = forehead_wrinkles_02             range = { 0 0 }     }
		1 = {  name = forehead_wrinkles_03             range = { 0 0 }     }
	}
	expression_other = {
        1 = {  name = cheek_wrinkles_both_01            range = { 0 0.4 }     }
	}
	complexion = {
        1 = {  name = complexion_1             range = { 0 1 }     }
		1 = {  name = complexion_3             range = { 0 1 }     }
		1 = {  name = complexion_5             range = { 0 1 }     }
	}
	gene_body_hair = {
		1 = { name = body_hair_sparse				range = { 0 0 } } # PH
	}
	gene_age = {
		1 = { name = old_beauty_1				range = { 0 1 } }
		1 = { name = old_2				range = { 0 1 } }
	}
}
night_elven = {
	template = "caucasian"
	using = "night_elf"
	
	gene_race = { 1 = { name = creature_night_elf range = { 0 1 } } }
	
	hair_color = {
		### From Green to Red
		10 = { 0.35 @white_color_y_min @elven_red_color_x_max 1 }
	}
	skin_color = {
		10 = { 0.85 0.24 0.95 0.34 }
	}
	eye_color = {
        # Silver to Bright Blue
        75 = { 0.639 0.15 0.667 0.35 }
	}
	
	#skin_color = {
	#	10 = { 0.945 0.227 0.945 0.227 } #PH
	#}
	#eye_color = {
    #    10 = { 0.757 0.263 0.757 0.263 } #PH
	#}
	#hair_color = {
	#	1 = { 0.737 0.894 0.753 0.929 } # Dark Blue/Black
	#	1 = { 0.043 0.878 0.102 0.898 } # Brown
	#	1 = { 0.133 0.137 0.224 0.384 } # Blonde
	#	1 = { 0 0.600 0.055 0.855 } # Red/Orange
	#	1 = { 0.698 0.318 0.698 0.384 } # Light Blue
	#	1 = { 0.376 0.647 0.431 0.765 } # Green
	#	1 = { 0.878 0.408 1 0.596 } # Pink/Purple
	#	1 = { 0.278 0.941 0.278 0.953 } # Moss Green
	#	1 = { 0.510 0.588 0.569 0.737 } # Cyan/Sea Green
	#	1 = { 0.776 0.498 0.788 0.733 } # Purple-Blue-Something (DK hair?)
	#}
	
	#Height
	gene_height = {
        1 = { name = normal_height  range = { 0.6 0.7 }      }
    }
	
	#Neck
	gene_neck_length = {
        1 = { name = neck_length_neg  range = { 0.4 0.6 }      }
    }
	gene_neck_width = {
        10 = { name = neck_width_pos  range = { 0.1 0.4 }      }
		1 = { name = neck_width_pos  range = { 0.4 0.75 }      } #Illidan Gene
    }
	
	###Cheeks
	gene_bs_cheek_forward = {
        1 = { name = cheek_forward_pos  range = { 0 0.65 }      }
		#1 = { name = cheek_forward_neg  range = { 0 0.5 }      }
    }
	gene_bs_cheek_height = {
        1 = { name = cheek_height_pos  range = { 0 1 }      }
		#1 = { name = cheek_height_neg  range = { 0 1 }      }
    }
	gene_bs_cheek_width = {
        1 = { name = cheek_width_pos  range = { 0 0.5 }      }
    }
	face_detail_cheek_def = {
        1 = { name = cheek_def_01  range = { 0 1 }      }
		1 = { name = cheek_def_02  range = { 0 1 }      }
    }
	face_detail_cheek_fat = {
        1 = { name = cheek_fat_01_pos  range = { 0 0.5 }      }
		1 = { name = cheek_fat_02_pos  range = { 0 0.5 }      }
		1 = { name = cheek_fat_03_pos  range = { 0 0.5 }      }
		1 = { name = cheek_fat_04_pos  range = { 0 0.5 }      }
		1 = { name = cheek_fat_01_neg  range = { 0 0.5 }      }
    }
	
	###Chin
	gene_chin_forward = {
		1 = { name = chin_forward_neg    range = { 0.45 0.65 }    }
	}
	gene_chin_height = {
        1 = { name = chin_height_pos    range = { 0.65 0.8 }    }
	}
	gene_chin_width = {
        10 = { name = chin_width_neg    range = { 0.1 0.55 }    }
		1 = { name = chin_width_neg    range = { 0.55 0.8 }    } #Illidan Gene
	}
	face_detail_chin_def = {
        1 = {  name = chin_def             range = { 0 1 }     }
	}
	face_detail_chin_cleft = {
		10 = {  name = chin_dimple            range = { 0 0 }     }
        1 = {  name = chin_dimple            range = { 0 1 }     } #Illidan Gene
	}
	
	###Jaw
	gene_jaw_angle = {
		1 = { name = jaw_angle_neg    range = { 0.3 0.6 }    }
	}
	gene_jaw_forward = {
		1 = { name = jaw_forward_neg    range = { 0.3 0.5 }    }
	}
	gene_jaw_height = {
		1 = { name = jaw_height_neg    range = { 0.3 0.5 }    }
	}
	gene_jaw_width = {
		1 = { name = jaw_width_pos    range = { 0.4 0.6 }    }
	}
	gene_bs_jaw_def = {
		1 = { name = jaw_def_pos    range = { 0 0.6 }    }
	}
	
	###Mouth
	gene_mouth_corner_depth = {
		1 = { name = mouth_corner_depth_pos    range = { 0.5 0.9 }    }
	}
	gene_mouth_corner_height = {
		10 = { name = mouth_corner_height_neg    range = { 0.3 0.65 }    } 
		1 = { name = mouth_corner_height_neg    range = { 0.18 0.3 }    } #Illidan Gene
	}
	gene_mouth_forward = {
		1 = { name = mouth_forward_neg    range = { 0.3 0.75 }    }
	}
	gene_mouth_height = {
		1 = { name = mouth_height_neg    range = { 0.25 0.4 }    } 
	}
	gene_mouth_width = {
		10 = { name = mouth_width_neg    range = { 0.25 0.45 }    }
		1 = { name = mouth_width_neg    range = { 0.45 0.8 }    } #Illidan Gene
	}
	gene_mouth_open = {
		1 = { name = mouth_open_pos    range = { 0 0 }    }
	}
	
	#Philtrum
	gene_bs_mouth_philtrum_def = {
		1 = { name = mouth_philtrum_def_pos    range = { 0 0.5 }    }
	}
	gene_bs_mouth_philtrum_shape = {
		1 = { name = mouth_philtrum_shape_neg    range = { 0 0.5 }    }
	}
	gene_bs_mouth_philtrum_width = {
		1 = { name = mouth_philtrum_width_pos    range = { 0 1 }    }
		#1 = { name = mouth_philtrum_width_neg    range = { 0.5 1 }    }
	}
	
	#Upper Lip
	gene_mouth_upper_lip_size = {
		1 = { name = mouth_upper_lip_size_neg    range = { 0.35 0.75 }    }
	}
	gene_bs_mouth_upper_lip_def = {
		1 = { name = mouth_upper_lip_def_pos    range = { 0 1 }    }
	}
	gene_bs_mouth_upper_lip_full = {
		#1 = { name = mouth_upper_lip_full_pos    range = { 0 1 }    }
		1 = { name = mouth_upper_lip_full_neg    range = { 0 1 }    }
	}
	gene_bs_mouth_upper_lip_profile = {
		1 = { name = mouth_upper_lip_profile_pos    range = { 0 0.5 }    }
	}
	gene_bs_mouth_upper_lip_width = {
		1 = { name = mouth_upper_lip_width_neg    range = { 0 0.3 }    }
	}
	
	#Lower Lip
	gene_mouth_lower_lip_size = {
		1 = { name = mouth_lower_lip_size_neg    range = { 0.55 0.75 }    }
	}
	gene_bs_mouth_lower_lip_def = {
		1 = { name = mouth_lower_lip_def_pos    range = { 0 1 }    }
	}
	gene_bs_mouth_lower_lip_full = {
		1 = { name = mouth_lower_lip_full_neg    range = { 0 0.25 }    }
		1 = { name = mouth_lower_lip_full_pos    range = { 0 0.25 }    }
	}
	gene_bs_mouth_lower_lip_pad = {
		1 = { name = mouth_lower_lip_pad_pos    range = { 0 1 }    }
		1 = { name = mouth_lower_lip_pad_neg    range = { 0 1 }    } 
	}
	gene_bs_mouth_lower_lip_width = {
		1 = { name = mouth_lower_lip_width_neg    range = { 0 0.5 }    }
	}
	
	###Nose
	gene_bs_nose_length = {
        1 = { name = nose_length_neg    range = { 0 0.3 }    }
	}
	gene_bs_nose_size = {
        1 = { name = nose_size_pos    range = { 0 0.1 }    }
		1 = { name = nose_size_neg    range = { 0 0.5 }    }
	}
	gene_bs_nose_forward = {
        1 = { name = nose_forward_pos    range = { 0 0.5 }    }
	}
	gene_bs_nose_height = {
        #1 = { name = nose_height_pos    range = { 0 0.5 }    }
		1 = { name = nose_height_neg    range = { 0.4 0.6 }    }
	}
	face_detail_nasolabial = {
        1 = { name = nasolabial_01    range = { 0 0.5 }    }
		1 = { name = nasolabial_02    range = { 0 0.5 }    }
		1 = { name = nasolabial_03    range = { 0 0.5 }    }
		1 = { name = nasolabial_04    range = { 0 0.5 }    }
	}
	
	#Nose tip
	gene_bs_nose_tip_forward = {
		1 = { name = nose_tip_forward_pos    range = { 0.35 0.65 }    }
	}
	gene_bs_nose_tip_width = {
		 1 = { name = nose_tip_width_neg    range = { 0 0.5 }    }
		 1 = { name = nose_tip_width_pos    range = { 0 0.35 }    }
	}
	gene_bs_nose_tip_angle = {
        1 = { name = nose_tip_angle_pos    range = { 0 0.35 }    }
		1 = { name = nose_tip_angle_neg    range = { 0 0.5 }    }
	}
	face_detail_nose_tip_def = {
        1 = {  name = nose_tip_def             range = { 0 1 }     }
	}
	
	#Ridge
	gene_bs_nose_profile = {
        10 = { name = nose_profile_pos    range = { 0 0.5 }    }
		10 = { name = nose_profile_hawk_pos    range = { 0.2 0.4 }    }
		1 = { name = nose_profile_pos    range = { 0.5 1 }    } #Illidan Gene
	}
	gene_bs_nose_ridge_angle = {
        1 = { name = nose_ridge_angle_pos    range = { 0.1 0.5 }    } 
	}
	gene_bs_nose_ridge_width = {
        #1 = { name = nose_ridge_width_pos    range = { 0 0.8 }    }
		1 = { name = nose_ridge_width_neg    range = { 0.25 1 }    }
	}
	face_detail_nose_ridge_def = {
        1 = { name = nose_ridge_def_pos    range = { 0 1 }    }
	}
	
	#Nostril
	gene_bs_nose_nostril_height = {
        1 = { name = nose_nostril_height_neg    range = { 0 0.255 }    }
		1 = { name = nose_nostril_height_pos    range = { 0 0.2 }    }
	}
	gene_bs_nose_nostril_width = {
        1 = { name = nose_nostril_width_pos    range = { 0 0.25 }    }
		#1 = { name = nose_nostril_width_neg    range = { 0 0.5 }    }
	}
	
	###Ear
	gene_bs_ear_lenght = {
        1 = { name = floppy_ear_length    range = { 0.75 1 } }
	}
	gene_bs_ear_tip = {
		10 = { name = ear_tip_pos    range = { 0 0.5 } }
        1 = { name = ear_tip_pos    range = { 1 1 } } #Illidan Gene
	}
	gene_bs_ear_angle = {
        10 = { name = ear_angle_neg   range = { 0 0 } }
		1 = { name = ear_angle_pos   range = { 0 1 } } #Illidan Gene
	}
	gene_bs_ear_inner_shape = {
        1 = { name = ear_inner_shape_pos    range = { 0 1 } }
    }
	gene_bs_ear_bend = {
        1 = { name = ear_upper_bend_pos    range = { 0 0.5 } }
		1 = { name = ear_lower_bend_pos    range = { 0 0.5 } }
		1 = { name = ear_both_bend_pos    range = { 0 0.5 } }
    }
	gene_bs_ear_outward = {
        1 = { name = ear_outward_pos    range = { 0 0.3 } }
    }
	gene_bs_ear_size = {
		1 = { name = ear_size_pos    range = { 0 0.7 } }
    }
	
	###Forehead
	gene_forehead_angle = {
		1 = { name = forehead_angle_neg    range = { 0.15 0.35 }    }
	}
	gene_forehead_brow_height = {
		1 = { name = forehead_brow_height_neg    range = { 0.196 0.757 }    }
	}
	gene_forehead_roundness = {
		1 = { name = forehead_roundness_neg    range = { 0.518 0.612 }    }
	}
	gene_forehead_width = {
		1 = { name = forehead_width_neg    range = { 0.5 0.910 }    }
	}
	gene_forehead_height = {
		1 = { name = forehead_height_neg    range = { 0.4 0.5 }    }
	}
	gene_bs_forehead_brow_forward = {
		1 = { name = forehead_brow_forward_pos    range = { 0 0.5 }    }
	}
	gene_bs_forehead_brow_curve = {
		1 = { name = forehead_brow_curve_pos    range = { 0 1 }    }
	}
	gene_bs_forehead_brow_inner_height = {
		1 = { name = forehead_brow_inner_height_neg    range = { 0 0.3 }    }
	}
	gene_bs_forehead_brow_outer_height = {
		1 = { name = forehead_brow_outer_height_pos    range = { 0 0.5 }    }
		#1 = { name = forehead_brow_outer_height_neg    range = { 0 1 }    }
	}
	gene_bs_forehead_brow_width = {
		1 = { name = forehead_brow_width_pos    range = { 0 1 }    }
	}
	
	###Head
	gene_head_height = {
        1 = { name = head_height_neg    range = { 0.65 0.75 }    }
    }
	gene_head_width = {
        1 = { name = head_width_neg    range = { 0.35 0.47 }    }
    }
	gene_head_profile = {
        1 = { name = head_profile_neg    range = { 0.15 0.45 }    }
    }
	
	#Head top
	gene_head_top_height = {
        1 = { name = head_top_height_neg    range = { 0.25 0.510  }    }
	}
	gene_head_top_width = {
        1 = { name = head_top_width_neg    range = { 0.45 0.55 }    } 
	}
	
	#Eyes
	special_eyes = {
        1 = { name = magic_eyes      range = { 0.5 0.5 } }
    }
	gene_eye_depth = {
        1 = { name = eye_depth_neg    range = { 0.35 0.65 }    } 
	}
	gene_eye_angle = {
        10 = { name = eye_angle_neg    range = { 0.55 0.682  }    }
		1 = { name = eye_angle_neg    range = { 0.682 0.75  }    } #Illidan Gene
	}
	gene_eye_height = {
        1 = { name = eye_height_neg    range = { 0.4 0.5 }    } 
	}
	gene_eye_distance = {
        1 = { name = eye_distance_neg    range = { 0.431 0.553  }    }
	}
	gene_eye_shut = {
        1 = { name = eye_shut_neg    range = { 0.4 0.6  }    }
	}
	gene_bs_eye_corner_depth = {
        1 = { name = eye_corner_depth_neg    range = { 0 1 }    }
		1 = { name = eye_corner_depth_pos    range = { 0 1 }    }
	}
	gene_bs_eye_fold_shape = {
        1 = { name = eye_fold_shape_pos    range = { 0 1 }    }
		1 = { name = eye_fold_shape_neg    range = { 0 1 }    }
	}
	gene_bs_eye_size = {
        1 = { name = eye_size_pos    range = { 0 1 }    }
	}
	gene_bs_eye_upper_lid_size = {
        1 = { name = eye_upper_lid_size_pos    range = { 0 1 }    }
	}
	face_detail_eye_lower_lid_def = {
        1 = { name = eye_lower_lid_def    range = { 0 0.6 }    }
	}
	face_detail_eye_socket = {
        1 = { name = eye_socket_01    range = { 0 1 }    }
		1 = { name = eye_socket_02    range = { 0 1 }    }
		1 = { name = eye_socket_03    range = { 0 1 }    }
	}
	
	#Body
	gene_bs_body_type = {
		1 = { name = body_fat_head_fat_low		range = { 0.3 0.5 } }
	}
	gene_bs_body_shape = {
		10 = { name = body_shape_triangle_half		range = { 0 0.5 } }
		10 = { name = body_shape_triangle_full		range = { 0 0.5 } }
		1 = { name = body_shape_triangle_full		range = { 0.5 1 } } #Illidan Gene
	}
	
	#Eyebrows
	gene_eyebrows_shape = {
		1 = {  name = no_eyebrows             range = { 0 1 }     }
	}
	gene_eyebrows_fullness = {
        1 = {  name = no_eyebrows             range = { 0 1 }     }
	}
	
	
	###Other
	gene_hair_type = {
        40 = {  name = hair_straight             range = { 0.35 0.75 }     }
        45 = {  name = hair_wavy             range = { 0.35 0.75 }     }
        10 = {  name = hair_curly             range = { 0.35 0.75 }     }
        0 = {  name = hair_afro             range = { 0.35 0.75 }     }
        5 = {  name = hair_straight_thin_beard             range = { 0.35 0.75 }     }
    }
	special_eyebrows = {
        1 = {  name = night_elven_eyebrows             range = { 0 1 }     }
	}
	face_detail_temple_def = {
        1 = {  name = temple_def             range = { 0 1 }     }
	}
	expression_brow_wrinkles = {
        1 = {  name = brow_wrinkles_01             range = { 0 1 }     }
		1 = {  name = brow_wrinkles_02             range = { 0 1 }     }
		1 = {  name = brow_wrinkles_03             range = { 0 1 }     }
		1 = {  name = brow_wrinkles_04            range = { 0 1 }     }
	}
	expression_eye_wrinkles = {
        1 = {  name = eye_wrinkles_01             range = { 0 1 }     }
		1 = {  name = eye_wrinkles_02             range = { 0 1 }     }
		1 = {  name = eye_wrinkles_03             range = { 0 1 }     }
	}
	expression_forehead_wrinkles = {
        1 = {  name = forehead_wrinkles_01             range = { 0 1 }     }
		1 = {  name = forehead_wrinkles_02             range = { 0 1 }     }
		1 = {  name = forehead_wrinkles_03             range = { 0 1 }     }
	}
	expression_other = {
        1 = {  name = cheek_wrinkles_both_01            range = { 0 0.65 }     }
	}
	complexion = {
        1 = {  name = complexion_1             range = { 0 1 }     }
		1 = {  name = complexion_3             range = { 0 1 }     }
		1 = {  name = complexion_5             range = { 0 1 }     }
	}
	gene_body_hair = {
		1 = { name = body_hair_sparse				range = { 0 0 } } # PH
	}
	gene_age = {
		1 = { name = old_beauty_1				range = { 0 1 } }
		1 = { name = old_2				range = { 0 1 } }
	}
}
highborne_ethnicity = {
	template = "high_elven"
	using = "highborne"
	
	gene_race = { 1 = { name = creature_highborne range = { 0 1 } } }
	
	hair_color = {
		# White
		75 = { @blue_color_x_min @white_color_y_min @blue_color_x_max @white_color_y_max }
		#From Blue to Redish Blue
		20 = { @blue_color_x_min 0.1 @blue_color_x_max 1 }
		#Dark Green
		3 = { @green_color_x_min 0.91 @blue_color_x_min 1 }
		#Dark Red
		3 = { @blue_color_x_max 0.81 @elven_red_color_x_max 1 }
	}
	skin_color = {
		#Fair blue
		75 = { 0.75 0.15 0.85 0.24 }
		#Dark blue
		25 = { 0.75 0.24 0.85 0.34 }
	}
	###Ear
	gene_bs_ear_lenght = {
        1 = { name = floppy_ear_length    range = { 0.6 0.7 } }
	}
	gene_bs_ear_tip = {
		10 = { name = ear_tip_pos    range = { 0 0.5 } }
        1 = { name = ear_tip_pos    range = { 1 1 } } #Illidan Gene
	}
	gene_bs_ear_angle = {
        10 = { name = ear_angle_neg   range = { 0 0 } }
		1 = { name = ear_angle_pos   range = { 0 1 } } #Illidan Gene
	}
	gene_bs_ear_inner_shape = {
        1 = { name = ear_inner_shape_pos    range = { 0 1 } }
    }
	gene_bs_ear_bend = {
        1 = { name = ear_upper_bend_pos    range = { 0 0.5 } }
		1 = { name = ear_lower_bend_pos    range = { 0 0.5 } }
		1 = { name = ear_both_bend_pos    range = { 0 0.5 } }
    }
	gene_bs_ear_outward = {
        1 = { name = ear_outward_pos    range = { 0 0.3 } }
    }
	gene_bs_ear_size = {
		1 = { name = ear_size_pos    range = { 0 0.7 } }
    }
}
<<<<<<< HEAD

naga_ethnicity = {
	template = "highborne_ethnicity"
	
	gene_race = { 1 = { name = creature_naga range = { 0 1 } } }
	
	special_eyebrows = { 
		1 = { name = no_eyebrows = { 1 1 } 		}
	}
	eyelashes_accessory = {
		1 = { name = no_eyelashes	range = { 1 1 } 		}
	}
	gene_bs_eyes_rotate = {
        1 = { name = eyes_rotate    range = { 0.6 1 } 		}
	}
	gene_bs_no_ears = {
        1 = { name = no_ears    range = { 1 1 } 		}
	}
	gene_bs_naga_nose = {
        1 = { name = naga_nose    range = { 0.6 1 } 		}
	}
	tail = {
        1 = {  name = naga_tails             range = { 0 1 }     }
	}
	head_fins = {
		1 = {  name = naga_head_fins             range = { 0 1 }     }
	}
	back_fins = {
		1 = {  name = naga_back_fins             range = { 0 1 }     }
	}
	tendrils = {
		1 = {  name = naga_tendrils             range = { 0 1 }     }
	}
	extra_limbs = {
		1 = {  name = naga_hands             range = { 0 1 }     }
	}
	gene_grade = {
		1 = {  name = snake_tail             range = { 1 1 }     }
	}
	complexion = {
		1 = {  name = naga_skin             range = { 1 1 }     }
	}
	eye_color = {
		50 = { 0.055 0.440 0.067 0.624 } #reddish
		25 = { 0.373 0.537 0.373 0.537 } #greenish
		25 = { 0.898 0.537 0.898 0.537 } #pinkish
	}
	hair_color = {
		20 = { 0.541 0.510 0.765 0.729 } #blueish
		20 = { 0.867 0.510 0.937 0.529 } #pinkish
		20 = { 0.043 0.494 0.275 0.557 } #orangeish
		20 = { 0.376 0.502 0.463 0.698 } #greenish
	}
	skin_color = {
		25 = { 0.678 0.482 0.753 0.584 } #blueish
		25 = { 0.098 0.565 0.192 0.592 } #orangeish
		25 = { 0.337 0.463 0.427 0.682 } #greenish
	}
}
=======
nightborne_ethnicity = {
	template = "caucasian"
	using = "nightborne"
	
	gene_race = { 1 = { name = creature_nightborne range = { 0 1 } } }
	
	hair_color = {
		# White
		1 = { @blue_color_x_min @white_color_y_min @blue_color_x_max @white_color_y_max }
		# Light Tones
		1 = { 0.678 0.118 0.741 0.314 }
		# Dark Tones
		1 = { 0.741 0.769 0.784 0.937 }
	}
	skin_color = {
		# Light Purple/Gray
		1 = { 0.729 0.322 0.735 0.355 }
		# Dark Green --> Purple
		15 = { 0.710 0.40 0.788 0.486 }
	}
	eye_color = {
		# White
		1 = { 0.702 0.114 0.702 0.3 }
	}
	
	#Height
	gene_height = {
        1 = { name = normal_height  range = { 0.6 0.7 }      }
    }
	
	#Neck
	gene_neck_length = {
        1 = { name = neck_length_neg  range = { 0.4 0.6 }      }
    }
	gene_neck_width = {
        10 = { name = neck_width_pos  range = { 0.1 0.4 }      }
		1 = { name = neck_width_pos  range = { 0.4 0.75 }      } #Illidan Gene
    }
	
	###Cheeks
	gene_bs_cheek_forward = {
        1 = { name = cheek_forward_pos  range = { 0 0.65 }      }
		#1 = { name = cheek_forward_neg  range = { 0 0.5 }      }
    }
	gene_bs_cheek_height = {
        1 = { name = cheek_height_pos  range = { 0 1 }      }
		#1 = { name = cheek_height_neg  range = { 0 1 }      }
    }
	gene_bs_cheek_width = {
        1 = { name = cheek_width_pos  range = { 0 0.5 }      }
    }
	face_detail_cheek_def = {
        1 = { name = cheek_def_01  range = { 0 1 }      }
		1 = { name = cheek_def_02  range = { 0 1 }      }
    }
	face_detail_cheek_fat = {
        1 = { name = cheek_fat_01_pos  range = { 0 0.5 }      }
		1 = { name = cheek_fat_02_pos  range = { 0 0.5 }      }
		1 = { name = cheek_fat_03_pos  range = { 0 0.5 }      }
		1 = { name = cheek_fat_04_pos  range = { 0 0.5 }      }
		1 = { name = cheek_fat_01_neg  range = { 0 0.5 }      }
    }
	
	###Chin
	gene_chin_forward = {
		1 = { name = chin_forward_neg    range = { 0.45 0.65 }    }
	}
	gene_chin_height = {
        1 = { name = chin_height_pos    range = { 0.65 0.8 }    }
	}
	gene_chin_width = {
        10 = { name = chin_width_neg    range = { 0.1 0.55 }    }
		1 = { name = chin_width_neg    range = { 0.55 0.8 }    } #Illidan Gene
	}
	face_detail_chin_def = {
        1 = {  name = chin_def             range = { 0 1 }     }
	}
	face_detail_chin_cleft = {
		10 = {  name = chin_dimple            range = { 0 0 }     }
        1 = {  name = chin_dimple            range = { 0 1 }     } #Illidan Gene
	}
	
	###Jaw
	gene_jaw_angle = {
		1 = { name = jaw_angle_neg    range = { 0.3 0.6 }    }
	}
	gene_jaw_forward = {
		1 = { name = jaw_forward_neg    range = { 0.3 0.5 }    }
	}
	gene_jaw_height = {
		1 = { name = jaw_height_neg    range = { 0.3 0.5 }    }
	}
	gene_jaw_width = {
		1 = { name = jaw_width_pos    range = { 0.4 0.6 }    }
	}
	gene_bs_jaw_def = {
		1 = { name = jaw_def_pos    range = { 0 0.6 }    }
	}
	
	###Mouth
	gene_mouth_corner_depth = {
		1 = { name = mouth_corner_depth_pos    range = { 0.5 0.9 }    }
	}
	gene_mouth_corner_height = {
		10 = { name = mouth_corner_height_neg    range = { 0.3 0.65 }    } 
		1 = { name = mouth_corner_height_neg    range = { 0.18 0.3 }    } #Illidan Gene
	}
	gene_mouth_forward = {
		1 = { name = mouth_forward_neg    range = { 0.3 0.75 }    }
	}
	gene_mouth_height = {
		1 = { name = mouth_height_neg    range = { 0.25 0.4 }    } 
	}
	gene_mouth_width = {
		10 = { name = mouth_width_neg    range = { 0.25 0.45 }    }
		1 = { name = mouth_width_neg    range = { 0.45 0.8 }    } #Illidan Gene
	}
	gene_mouth_open = {
		1 = { name = mouth_open_pos    range = { 0 0 }    }
	}
	
	#Philtrum
	gene_bs_mouth_philtrum_def = {
		1 = { name = mouth_philtrum_def_pos    range = { 0 0.5 }    }
	}
	gene_bs_mouth_philtrum_shape = {
		1 = { name = mouth_philtrum_shape_neg    range = { 0 0.5 }    }
	}
	gene_bs_mouth_philtrum_width = {
		1 = { name = mouth_philtrum_width_pos    range = { 0 1 }    }
		#1 = { name = mouth_philtrum_width_neg    range = { 0.5 1 }    }
	}
	
	#Upper Lip
	gene_mouth_upper_lip_size = {
		1 = { name = mouth_upper_lip_size_neg    range = { 0.35 0.75 }    }
	}
	gene_bs_mouth_upper_lip_def = {
		1 = { name = mouth_upper_lip_def_pos    range = { 0 1 }    }
	}
	gene_bs_mouth_upper_lip_full = {
		#1 = { name = mouth_upper_lip_full_pos    range = { 0 1 }    }
		1 = { name = mouth_upper_lip_full_neg    range = { 0 1 }    }
	}
	gene_bs_mouth_upper_lip_profile = {
		1 = { name = mouth_upper_lip_profile_pos    range = { 0 0.5 }    }
	}
	gene_bs_mouth_upper_lip_width = {
		1 = { name = mouth_upper_lip_width_neg    range = { 0 0.3 }    }
	}
	
	#Lower Lip
	gene_mouth_lower_lip_size = {
		1 = { name = mouth_lower_lip_size_neg    range = { 0.55 0.75 }    }
	}
	gene_bs_mouth_lower_lip_def = {
		1 = { name = mouth_lower_lip_def_pos    range = { 0 1 }    }
	}
	gene_bs_mouth_lower_lip_full = {
		1 = { name = mouth_lower_lip_full_neg    range = { 0 0.25 }    }
		1 = { name = mouth_lower_lip_full_pos    range = { 0 0.25 }    }
	}
	gene_bs_mouth_lower_lip_pad = {
		1 = { name = mouth_lower_lip_pad_pos    range = { 0 1 }    }
		1 = { name = mouth_lower_lip_pad_neg    range = { 0 1 }    } 
	}
	gene_bs_mouth_lower_lip_width = {
		1 = { name = mouth_lower_lip_width_neg    range = { 0 0.5 }    }
	}
	
	###Nose
	gene_bs_nose_length = {
        1 = { name = nose_length_neg    range = { 0 0.3 }    }
	}
	gene_bs_nose_size = {
        1 = { name = nose_size_pos    range = { 0 0.1 }    }
		1 = { name = nose_size_neg    range = { 0 0.5 }    }
	}
	gene_bs_nose_forward = {
        1 = { name = nose_forward_pos    range = { 0 0.5 }    }
	}
	gene_bs_nose_height = {
        #1 = { name = nose_height_pos    range = { 0 0.5 }    }
		1 = { name = nose_height_neg    range = { 0.4 0.6 }    }
	}
	face_detail_nasolabial = {
        1 = { name = nasolabial_01    range = { 0 0.5 }    }
		1 = { name = nasolabial_02    range = { 0 0.5 }    }
		1 = { name = nasolabial_03    range = { 0 0.5 }    }
		1 = { name = nasolabial_04    range = { 0 0.5 }    }
	}
	
	#Nose tip
	gene_bs_nose_tip_forward = {
		1 = { name = nose_tip_forward_pos    range = { 0.35 0.65 }    }
	}
	gene_bs_nose_tip_width = {
		 1 = { name = nose_tip_width_neg    range = { 0 0.5 }    }
		 1 = { name = nose_tip_width_pos    range = { 0 0.35 }    }
	}
	gene_bs_nose_tip_angle = {
        1 = { name = nose_tip_angle_pos    range = { 0 0.35 }    }
		1 = { name = nose_tip_angle_neg    range = { 0 0.5 }    }
	}
	face_detail_nose_tip_def = {
        1 = {  name = nose_tip_def             range = { 0 1 }     }
	}
	
	#Ridge
	gene_bs_nose_profile = {
        10 = { name = nose_profile_pos    range = { 0 0.5 }    }
		10 = { name = nose_profile_hawk_pos    range = { 0.2 0.4 }    }
		1 = { name = nose_profile_pos    range = { 0.5 1 }    } #Illidan Gene
	}
	gene_bs_nose_ridge_angle = {
        1 = { name = nose_ridge_angle_pos    range = { 0.1 0.5 }    } 
	}
	gene_bs_nose_ridge_width = {
        #1 = { name = nose_ridge_width_pos    range = { 0 0.8 }    }
		1 = { name = nose_ridge_width_neg    range = { 0.25 1 }    }
	}
	face_detail_nose_ridge_def = {
        1 = { name = nose_ridge_def_pos    range = { 0 1 }    }
	}
	
	#Nostril
	gene_bs_nose_nostril_height = {
        1 = { name = nose_nostril_height_neg    range = { 0 0.255 }    }
		1 = { name = nose_nostril_height_pos    range = { 0 0.2 }    }
	}
	gene_bs_nose_nostril_width = {
        1 = { name = nose_nostril_width_pos    range = { 0 0.25 }    }
		#1 = { name = nose_nostril_width_neg    range = { 0 0.5 }    }
	}
	
	###Ear
	gene_bs_ear_lenght = {
        1 = { name = floppy_ear_upside    range = { 0.75 1 } }
	}
	gene_bs_ear_tip = {
		1 = { name = ear_tip_pos    range = { 0 1 } }
	}
	gene_bs_ear_angle = {
        1 = { name = ear_angle_neg   range = { 0.5 1 } }
	}
	gene_bs_ear_inner_shape = {
        1 = { name = ear_inner_shape_pos    range = { 0 1 } }
    }
	gene_bs_ear_bend = {
        1 = { name = ear_upper_bend_pos    range = { 0 0.5 } }
		1 = { name = ear_lower_bend_pos    range = { 0 0.7 } }
		1 = { name = ear_both_bend_pos    range = { 0 0.7 } }
    }
	gene_bs_ear_outward = {
        1 = { name = ear_outward_pos    range = { 0.1 0.9 } }
    }
	gene_bs_ear_size = {
		1 = { name = ear_size_pos    range = { 0 1 } }
    }
	
	###Forehead
	gene_forehead_angle = {
		1 = { name = forehead_angle_neg    range = { 0.15 0.35 }    }
	}
	gene_forehead_brow_height = {
		1 = { name = forehead_brow_height_neg    range = { 0.196 0.757 }    }
	}
	gene_forehead_roundness = {
		1 = { name = forehead_roundness_neg    range = { 0.518 0.612 }    }
	}
	gene_forehead_width = {
		1 = { name = forehead_width_neg    range = { 0.5 0.910 }    }
	}
	gene_forehead_height = {
		1 = { name = forehead_height_neg    range = { 0.4 0.5 }    }
	}
	gene_bs_forehead_brow_forward = {
		1 = { name = forehead_brow_forward_pos    range = { 0 0.5 }    }
	}
	gene_bs_forehead_brow_curve = {
		1 = { name = forehead_brow_curve_pos    range = { 0 1 }    }
	}
	gene_bs_forehead_brow_inner_height = {
		1 = { name = forehead_brow_inner_height_neg    range = { 0 0.3 }    }
	}
	gene_bs_forehead_brow_outer_height = {
		1 = { name = forehead_brow_outer_height_pos    range = { 0 0.5 }    }
		#1 = { name = forehead_brow_outer_height_neg    range = { 0 1 }    }
	}
	gene_bs_forehead_brow_width = {
		1 = { name = forehead_brow_width_pos    range = { 0 1 }    }
	}
	
	###Head
	gene_head_height = {
        1 = { name = head_height_neg    range = { 0.65 0.75 }    }
    }
	gene_head_width = {
        1 = { name = head_width_neg    range = { 0.35 0.47 }    }
    }
	gene_head_profile = {
        1 = { name = head_profile_neg    range = { 0.15 0.45 }    }
    }
	
	#Head top
	gene_head_top_height = {
        1 = { name = head_top_height_neg    range = { 0.25 0.510  }    }
	}
	gene_head_top_width = {
        1 = { name = head_top_width_neg    range = { 0.45 0.55 }    } 
	}
	
	#Eyes
	special_eyes = {
        1 = { name = magic_eyes      range = { 0.5 0.5 } }
    }
	gene_eye_depth = {
        1 = { name = eye_depth_neg    range = { 0.35 0.65 }    } 
	}
	gene_eye_angle = {
        10 = { name = eye_angle_neg    range = { 0.55 0.682  }    }
		1 = { name = eye_angle_neg    range = { 0.682 0.75  }    } #Illidan Gene
	}
	gene_eye_height = {
        1 = { name = eye_height_neg    range = { 0.4 0.5 }    } 
	}
	gene_eye_distance = {
        1 = { name = eye_distance_neg    range = { 0.431 0.553  }    }
	}
	gene_eye_shut = {
        1 = { name = eye_shut_neg    range = { 0.4 0.6  }    }
	}
	gene_bs_eye_corner_depth = {
        1 = { name = eye_corner_depth_neg    range = { 0 1 }    }
		1 = { name = eye_corner_depth_pos    range = { 0 1 }    }
	}
	gene_bs_eye_fold_shape = {
        1 = { name = eye_fold_shape_pos    range = { 0 1 }    }
		1 = { name = eye_fold_shape_neg    range = { 0 1 }    }
	}
	gene_bs_eye_size = {
        1 = { name = eye_size_pos    range = { 0 1 }    }
	}
	gene_bs_eye_upper_lid_size = {
        1 = { name = eye_upper_lid_size_pos    range = { 0 1 }    }
	}
	face_detail_eye_lower_lid_def = {
        1 = { name = eye_lower_lid_def    range = { 0 0.6 }    }
	}
	face_detail_eye_socket = {
        1 = { name = eye_socket_01    range = { 0 1 }    }
		1 = { name = eye_socket_02    range = { 0 1 }    }
		1 = { name = eye_socket_03    range = { 0 1 }    }
	}
	
	#Body
	gene_bs_body_type = {
		1 = { name = body_fat_head_fat_low		range = { 0.3 0.5 } }
	}
	gene_bs_body_shape = {
		10 = { name = body_shape_triangle_half		range = { 0 0.5 } }
		10 = { name = body_shape_triangle_full		range = { 0 0.5 } }
		1 = { name = body_shape_triangle_full		range = { 0.5 1 } } #Illidan Gene
	}
	
	#Eyebrows
	gene_eyebrows_shape = {
		1 = {  name = no_eyebrows             range = { 0 1 }     }
	}
	gene_eyebrows_fullness = {
        1 = {  name = no_eyebrows             range = { 0 1 }     }
	}
	
	
	###Other
	gene_hair_type = {
        40 = {  name = hair_straight             range = { 0.35 0.75 }     }
        45 = {  name = hair_wavy             range = { 0.35 0.75 }     }
        10 = {  name = hair_curly             range = { 0.35 0.75 }     }
        0 = {  name = hair_afro             range = { 0.35 0.75 }     }
        5 = {  name = hair_straight_thin_beard             range = { 0.35 0.75 }     }
    }
	special_eyebrows = {
        1 = {  name = night_elven_eyebrows             range = { 0 1 }     }
	}
	face_detail_temple_def = {
        1 = {  name = temple_def             range = { 0 1 }     }
	}
	expression_brow_wrinkles = {
        1 = {  name = brow_wrinkles_01             range = { 0 1 }     }
		1 = {  name = brow_wrinkles_02             range = { 0 1 }     }
		1 = {  name = brow_wrinkles_03             range = { 0 1 }     }
		1 = {  name = brow_wrinkles_04            range = { 0 1 }     }
	}
	expression_eye_wrinkles = {
        1 = {  name = eye_wrinkles_01             range = { 0 1 }     }
		1 = {  name = eye_wrinkles_02             range = { 0 1 }     }
		1 = {  name = eye_wrinkles_03             range = { 0 1 }     }
	}
	expression_forehead_wrinkles = {
        1 = {  name = forehead_wrinkles_01             range = { 0 1 }     }
		1 = {  name = forehead_wrinkles_02             range = { 0 1 }     }
		1 = {  name = forehead_wrinkles_03             range = { 0 1 }     }
	}
	expression_other = {
        1 = {  name = cheek_wrinkles_both_01            range = { 0 0.65 }     }
	}
	complexion = {
        1 = {  name = complexion_1             range = { 0 1 }     }
		1 = {  name = complexion_3             range = { 0 1 }     }
		1 = {  name = complexion_5             range = { 0 1 }     }
	}
	gene_body_hair = {
		1 = { name = body_hair_sparse				range = { 0 0 } } # PH
	}
	gene_age = {
		1 = { name = old_beauty_1				range = { 0 1 } }
		1 = { name = old_2				range = { 0 1 } }
	}
}
faldorei_ethnicity = {
	template = "caucasian"
	using = "faldorei"
	
	gene_race = { 1 = { name = creature_faldorei range = { 0 1 } } }
	
	hair_color = {
		# White
		1 = { 0.129 0.043 0.137 0.110 } # Platinum Blonde & White
	}
	skin_color = {
		70 = { 0.73 0.93 0.73 0.99 } # Black
		30 = { 0.714 0.75 0.75 0.75 } # Gray
	}
	eye_color = {
		# White
		1 = { 0.702 0.114 0.702 0.3 }
	}
	
	#Height
	gene_height = {
        1 = { name = normal_height  range = { 0.6 0.7 }      }
    }
	
	#Neck
	gene_neck_length = {
        1 = { name = neck_length_neg  range = { 0.6 0.87 }      }
    }
	gene_neck_width = {
        10 = { name = neck_width_pos  range = { 0.1 0.3 }      }
    }
	
	###Cheeks
	gene_bs_cheek_forward = {
        1 = { name = cheek_forward_pos  range = { 0 0.65 }      }
		#1 = { name = cheek_forward_neg  range = { 0 0.5 }      }
    }
	gene_bs_cheek_height = {
        1 = { name = cheek_height_pos  range = { 0 1 }      }
		#1 = { name = cheek_height_neg  range = { 0 1 }      }
    }
	gene_bs_cheek_width = {
        1 = { name = cheek_width_pos  range = { 0 0.5 }      }
    }
	face_detail_cheek_def = {
        1 = { name = cheek_def_01  range = { 0.8 1 }      }
		1 = { name = cheek_def_02  range = { 0.8 1 }      }
    }
	face_detail_cheek_fat = {
        1 = { name = cheek_fat_01_pos  range = { 0 0.3 }      }
		1 = { name = cheek_fat_02_pos  range = { 0 0.3 }      }
		1 = { name = cheek_fat_03_pos  range = { 0 0.3 }      }
		1 = { name = cheek_fat_04_pos  range = { 0 0.3 }      }
		1 = { name = cheek_fat_01_neg  range = { 0 0.3 }      }
    }
	
	###Chin
	gene_chin_forward = {
		1 = { name = chin_forward_neg    range = { 0.7 0.90 }    }
	}
	gene_chin_height = {
        1 = { name = chin_height_pos    range = { 0.65 0.8 }    }
	}
	gene_chin_width = {
        10 = { name = chin_width_neg    range = { 0.1 0.3 }    }
	}
	face_detail_chin_def = {
        1 = {  name = chin_def             range = { 0 1 }     }
	}
	face_detail_chin_cleft = {
		10 = {  name = chin_dimple            range = { 0 0 }     }
        1 = {  name = chin_dimple            range = { 0 1 }     } #Illidan Gene
	}
	
	###Jaw
	gene_jaw_angle = {
		1 = { name = jaw_angle_neg    range = { 0.3 0.6 }    }
	}
	gene_jaw_forward = {
		1 = { name = jaw_forward_neg    range = { 0.5 0.7 }    }
	}
	gene_jaw_height = {
		1 = { name = jaw_height_neg    range = { 0.3 0.5 }    }
	}
	gene_jaw_width = {
		1 = { name = jaw_width_pos    range = { 0.1 0.3 }    }
	}
	gene_bs_jaw_def = {
		1 = { name = jaw_def_pos    range = { 0 0.6 }    }
	}
	
	###Mouth
	gene_mouth_corner_depth = {
		1 = { name = mouth_corner_depth_pos    range = { 0.5 0.9 }    }
	}
	gene_mouth_corner_height = {
		10 = { name = mouth_corner_height_neg    range = { 0.3 0.65 }    } 
		1 = { name = mouth_corner_height_neg    range = { 0.18 0.3 }    } #Illidan Gene
	}
	gene_mouth_forward = {
		1 = { name = mouth_forward_neg    range = { 0.3 0.75 }    }
	}
	gene_mouth_height = {
		1 = { name = mouth_height_neg    range = { 0.25 0.4 }    } 
	}
	gene_mouth_width = {
		10 = { name = mouth_width_neg    range = { 0.25 0.45 }    }
		1 = { name = mouth_width_neg    range = { 0.45 0.8 }    } #Illidan Gene
	}
	gene_mouth_open = {
		1 = { name = mouth_open_pos    range = { 0 0 }    }
	}
	
	#Philtrum
	gene_bs_mouth_philtrum_def = {
		1 = { name = mouth_philtrum_def_pos    range = { 0 0.5 }    }
	}
	gene_bs_mouth_philtrum_shape = {
		1 = { name = mouth_philtrum_shape_neg    range = { 0 0.5 }    }
	}
	gene_bs_mouth_philtrum_width = {
		1 = { name = mouth_philtrum_width_pos    range = { 0 1 }    }
		#1 = { name = mouth_philtrum_width_neg    range = { 0.5 1 }    }
	}
	
	#Upper Lip
	gene_mouth_upper_lip_size = {
		1 = { name = mouth_upper_lip_size_neg    range = { 0.35 0.75 }    }
	}
	gene_bs_mouth_upper_lip_def = {
		1 = { name = mouth_upper_lip_def_pos    range = { 0 1 }    }
	}
	gene_bs_mouth_upper_lip_full = {
		#1 = { name = mouth_upper_lip_full_pos    range = { 0 1 }    }
		1 = { name = mouth_upper_lip_full_neg    range = { 0 1 }    }
	}
	gene_bs_mouth_upper_lip_profile = {
		1 = { name = mouth_upper_lip_profile_pos    range = { 0 0.5 }    }
	}
	gene_bs_mouth_upper_lip_width = {
		1 = { name = mouth_upper_lip_width_neg    range = { 0 0.3 }    }
	}
	
	#Lower Lip
	gene_mouth_lower_lip_size = {
		1 = { name = mouth_lower_lip_size_neg    range = { 0.55 0.75 }    }
	}
	gene_bs_mouth_lower_lip_def = {
		1 = { name = mouth_lower_lip_def_pos    range = { 0 1 }    }
	}
	gene_bs_mouth_lower_lip_full = {
		1 = { name = mouth_lower_lip_full_neg    range = { 0 0.25 }    }
		1 = { name = mouth_lower_lip_full_pos    range = { 0 0.25 }    }
	}
	gene_bs_mouth_lower_lip_pad = {
		1 = { name = mouth_lower_lip_pad_pos    range = { 0 1 }    }
		1 = { name = mouth_lower_lip_pad_neg    range = { 0 1 }    } 
	}
	gene_bs_mouth_lower_lip_width = {
		1 = { name = mouth_lower_lip_width_neg    range = { 0 0.5 }    }
	}
	
	###Nose
	gene_bs_nose_length = {
        1 = { name = nose_length_neg    range = { 0 0.3 }    }
	}
	gene_bs_nose_size = {
        1 = { name = nose_size_pos    range = { 0 0.1 }    }
		1 = { name = nose_size_neg    range = { 0 0.5 }    }
	}
	gene_bs_nose_forward = {
        1 = { name = nose_forward_pos    range = { 0 0.5 }    }
	}
	gene_bs_nose_height = {
        #1 = { name = nose_height_pos    range = { 0 0.5 }    }
		1 = { name = nose_height_neg    range = { 0.4 0.6 }    }
	}
	face_detail_nasolabial = {
        1 = { name = nasolabial_01    range = { 0 0.5 }    }
		1 = { name = nasolabial_02    range = { 0 0.5 }    }
		1 = { name = nasolabial_03    range = { 0 0.5 }    }
		1 = { name = nasolabial_04    range = { 0 0.5 }    }
	}
	
	#Nose tip
	gene_bs_nose_tip_forward = {
		1 = { name = nose_tip_forward_pos    range = { 0.35 0.65 }    }
	}
	gene_bs_nose_tip_width = {
		 1 = { name = nose_tip_width_neg    range = { 0 0.5 }    }
		 1 = { name = nose_tip_width_pos    range = { 0 0.35 }    }
	}
	gene_bs_nose_tip_angle = {
        1 = { name = nose_tip_angle_pos    range = { 0 0.35 }    }
		1 = { name = nose_tip_angle_neg    range = { 0 0.5 }    }
	}
	face_detail_nose_tip_def = {
        1 = {  name = nose_tip_def             range = { 0 1 }     }
	}
	
	#Ridge
	gene_bs_nose_profile = {
        10 = { name = nose_profile_pos    range = { 0 0.5 }    }
		10 = { name = nose_profile_hawk_pos    range = { 0.2 0.4 }    }
		1 = { name = nose_profile_pos    range = { 0.5 1 }    } #Illidan Gene
	}
	gene_bs_nose_ridge_angle = {
        1 = { name = nose_ridge_angle_pos    range = { 0.1 0.5 }    } 
	}
	gene_bs_nose_ridge_width = {
        #1 = { name = nose_ridge_width_pos    range = { 0 0.8 }    }
		1 = { name = nose_ridge_width_neg    range = { 0.25 1 }    }
	}
	face_detail_nose_ridge_def = {
        1 = { name = nose_ridge_def_pos    range = { 0 1 }    }
	}
	
	#Nostril
	gene_bs_nose_nostril_height = {
        1 = { name = nose_nostril_height_neg    range = { 0 0.255 }    }
		1 = { name = nose_nostril_height_pos    range = { 0 0.2 }    }
	}
	gene_bs_nose_nostril_width = {
        1 = { name = nose_nostril_width_pos    range = { 0 0.25 }    }
		#1 = { name = nose_nostril_width_neg    range = { 0 0.5 }    }
	}
	
	###Ear
	gene_bs_ear_lenght = {
        1 = { name = floppy_ear_upside    range = { 0.75 1 } }
	}
	gene_bs_ear_tip = {
		10 = { name = ear_tip_pos    range = { 0 1 } }
        1 = { name = ear_tip_pos    range = { 1 1 } } #Illidan Gene
	}
	gene_bs_ear_angle = {
        10 = { name = ear_angle_neg   range = { 0.5 1 } }
		1 = { name = ear_angle_pos   range = { 0 1 } } #Illidan Gene
	}
	gene_bs_ear_inner_shape = {
        1 = { name = ear_inner_shape_pos    range = { 0 1 } }
    }
	gene_bs_ear_bend = {
        1 = { name = ear_upper_bend_pos    range = { 0 0.5 } }
		1 = { name = ear_lower_bend_pos    range = { 0 0.7 } }
		1 = { name = ear_both_bend_pos    range = { 0 0.7 } }
    }
	gene_bs_ear_outward = {
        1 = { name = ear_outward_pos    range = { 0.1 0.9 } }
    }
	gene_bs_ear_size = {
		1 = { name = ear_size_pos    range = { 0 1 } }
    }
	
	###Forehead
	gene_forehead_angle = {
		1 = { name = forehead_angle_neg    range = { 0.15 0.35 }    }
	}
	gene_forehead_brow_height = {
		1 = { name = forehead_brow_height_neg    range = { 0.196 0.757 }    }
	}
	gene_forehead_roundness = {
		1 = { name = forehead_roundness_neg    range = { 0.518 0.612 }    }
	}
	gene_forehead_width = {
		1 = { name = forehead_width_neg    range = { 0.5 0.910 }    }
	}
	gene_forehead_height = {
		1 = { name = forehead_height_neg    range = { 0.4 0.5 }    }
	}
	gene_bs_forehead_brow_forward = {
		1 = { name = forehead_brow_forward_pos    range = { 0 0.5 }    }
	}
	gene_bs_forehead_brow_curve = {
		1 = { name = forehead_brow_curve_pos    range = { 0 1 }    }
	}
	gene_bs_forehead_brow_inner_height = {
		1 = { name = forehead_brow_inner_height_neg    range = { 0 0.3 }    }
	}
	gene_bs_forehead_brow_outer_height = {
		1 = { name = forehead_brow_outer_height_pos    range = { 0 0.5 }    }
		#1 = { name = forehead_brow_outer_height_neg    range = { 0 1 }    }
	}
	gene_bs_forehead_brow_width = {
		1 = { name = forehead_brow_width_pos    range = { 0 1 }    }
	}
	
	###Head
	gene_head_height = {
        1 = { name = head_height_neg    range = { 0.65 0.75 }    }
    }
	gene_head_width = {
        1 = { name = head_width_neg    range = { 0.35 0.47 }    }
    }
	gene_head_profile = {
        1 = { name = head_profile_neg    range = { 0.15 0.45 }    }
    }
	
	#Head top
	gene_head_top_height = {
        1 = { name = head_top_height_neg    range = { 0.25 0.510  }    }
	}
	gene_head_top_width = {
        1 = { name = head_top_width_neg    range = { 0.45 0.55 }    } 
	}
	
	#Eyes
	special_eyes = {
        1 = { name = magic_no_pupils_eyes      range = { 0.5 0.5 } }
    }
	gene_eye_depth = {
        1 = { name = eye_depth_neg    range = { 0.35 0.65 }    } 
	}
	gene_eye_angle = {
        10 = { name = eye_angle_neg    range = { 0.55 0.682  }    }
		1 = { name = eye_angle_neg    range = { 0.682 0.75  }    } #Illidan Gene
	}
	gene_eye_height = {
        1 = { name = eye_height_neg    range = { 0.4 0.5 }    } 
	}
	gene_eye_distance = {
        1 = { name = eye_distance_neg    range = { 0.431 0.553  }    }
	}
	gene_eye_shut = {
        1 = { name = eye_shut_neg    range = { 0.4 0.6  }    }
	}
	gene_bs_eye_corner_depth = {
        1 = { name = eye_corner_depth_neg    range = { 0 1 }    }
		1 = { name = eye_corner_depth_pos    range = { 0 1 }    }
	}
	gene_bs_eye_fold_shape = {
        1 = { name = eye_fold_shape_pos    range = { 0 1 }    }
		1 = { name = eye_fold_shape_neg    range = { 0 1 }    }
	}
	gene_bs_eye_size = {
        1 = { name = eye_size_pos    range = { 0 1 }    }
	}
	gene_bs_eye_upper_lid_size = {
        1 = { name = eye_upper_lid_size_pos    range = { 0 1 }    }
	}
	face_detail_eye_lower_lid_def = {
        1 = { name = eye_lower_lid_def    range = { 0 0.6 }    }
	}
	face_detail_eye_socket = {
        1 = { name = eye_socket_01    range = { 0 1 }    }
		1 = { name = eye_socket_02    range = { 0 1 }    }
		1 = { name = eye_socket_03    range = { 0 1 }    }
	}
	
	#Body
	gene_bs_body_type = {
		1 = { name = body_fat_head_fat_low		range = { 0.05 0.15 } }
	}
	gene_bs_body_shape = {
		10 = { name = body_shape_triangle_half		range = { 0 0.1 } }
		10 = { name = body_shape_triangle_full		range = { 0 0.1 } }
	}
	
	#Eyebrows
	gene_eyebrows_shape = {
		1 = {  name = no_eyebrows             range = { 0 1 }     }
	}
	gene_eyebrows_fullness = {
        1 = {  name = no_eyebrows             range = { 0 1 }     }
	}
	
	
	###Other
	gene_hair_type = {
        40 = {  name = hair_straight             range = { 0.35 0.75 }     }
        45 = {  name = hair_wavy             range = { 0.35 0.75 }     }
        1 = {  name = hair_curly             range = { 0.35 0.75 }     }
        0 = {  name = hair_afro             range = { 0.35 0.75 }     }
        1 = {  name = hair_straight_thin_beard             range = { 0.35 0.75 }     }
    }
	special_eyebrows = {
        1 = {  name = high_elven_eyebrows             range = { 0 1 }     }
	}
	face_detail_temple_def = {
        1 = {  name = temple_def             range = { 0 1 }     }
	}
	expression_brow_wrinkles = {
        1 = {  name = brow_wrinkles_01             range = { 0 1 }     }
		1 = {  name = brow_wrinkles_02             range = { 0 1 }     }
		1 = {  name = brow_wrinkles_03             range = { 0 1 }     }
		1 = {  name = brow_wrinkles_04            range = { 0 1 }     }
	}
	expression_eye_wrinkles = {
        1 = {  name = eye_wrinkles_01             range = { 0 1 }     }
		1 = {  name = eye_wrinkles_02             range = { 0 1 }     }
		1 = {  name = eye_wrinkles_03             range = { 0 1 }     }
	}
	expression_forehead_wrinkles = {
        1 = {  name = forehead_wrinkles_01             range = { 0 1 }     }
		1 = {  name = forehead_wrinkles_02             range = { 0 1 }     }
		1 = {  name = forehead_wrinkles_03             range = { 0 1 }     }
	}
	expression_other = {
        1 = {  name = cheek_wrinkles_both_01            range = { 0 0.65 }     }
	}
	complexion = {
        1 = {  name = complexion_1             range = { 0 1 }     }
		1 = {  name = complexion_3             range = { 0 1 }     }
		1 = {  name = complexion_5             range = { 0 1 }     }
	}
}
>>>>>>> c7698c86
<|MERGE_RESOLUTION|>--- conflicted
+++ resolved
@@ -948,67 +948,6 @@
 		1 = { name = ear_size_pos    range = { 0 0.7 } }
     }
 }
-<<<<<<< HEAD
-
-naga_ethnicity = {
-	template = "highborne_ethnicity"
-	
-	gene_race = { 1 = { name = creature_naga range = { 0 1 } } }
-	
-	special_eyebrows = { 
-		1 = { name = no_eyebrows = { 1 1 } 		}
-	}
-	eyelashes_accessory = {
-		1 = { name = no_eyelashes	range = { 1 1 } 		}
-	}
-	gene_bs_eyes_rotate = {
-        1 = { name = eyes_rotate    range = { 0.6 1 } 		}
-	}
-	gene_bs_no_ears = {
-        1 = { name = no_ears    range = { 1 1 } 		}
-	}
-	gene_bs_naga_nose = {
-        1 = { name = naga_nose    range = { 0.6 1 } 		}
-	}
-	tail = {
-        1 = {  name = naga_tails             range = { 0 1 }     }
-	}
-	head_fins = {
-		1 = {  name = naga_head_fins             range = { 0 1 }     }
-	}
-	back_fins = {
-		1 = {  name = naga_back_fins             range = { 0 1 }     }
-	}
-	tendrils = {
-		1 = {  name = naga_tendrils             range = { 0 1 }     }
-	}
-	extra_limbs = {
-		1 = {  name = naga_hands             range = { 0 1 }     }
-	}
-	gene_grade = {
-		1 = {  name = snake_tail             range = { 1 1 }     }
-	}
-	complexion = {
-		1 = {  name = naga_skin             range = { 1 1 }     }
-	}
-	eye_color = {
-		50 = { 0.055 0.440 0.067 0.624 } #reddish
-		25 = { 0.373 0.537 0.373 0.537 } #greenish
-		25 = { 0.898 0.537 0.898 0.537 } #pinkish
-	}
-	hair_color = {
-		20 = { 0.541 0.510 0.765 0.729 } #blueish
-		20 = { 0.867 0.510 0.937 0.529 } #pinkish
-		20 = { 0.043 0.494 0.275 0.557 } #orangeish
-		20 = { 0.376 0.502 0.463 0.698 } #greenish
-	}
-	skin_color = {
-		25 = { 0.678 0.482 0.753 0.584 } #blueish
-		25 = { 0.098 0.565 0.192 0.592 } #orangeish
-		25 = { 0.337 0.463 0.427 0.682 } #greenish
-	}
-}
-=======
 nightborne_ethnicity = {
 	template = "caucasian"
 	using = "nightborne"
@@ -1835,4 +1774,64 @@
 		1 = {  name = complexion_5             range = { 0 1 }     }
 	}
 }
->>>>>>> c7698c86
+
+
+
+naga_ethnicity = {
+	template = "highborne_ethnicity"
+	
+	gene_race = { 1 = { name = creature_naga range = { 0 1 } } }
+	
+	special_eyebrows = { 
+		1 = { name = no_eyebrows = { 1 1 } 		}
+	}
+	eyelashes_accessory = {
+		1 = { name = no_eyelashes	range = { 1 1 } 		}
+	}
+	gene_bs_eyes_rotate = {
+        1 = { name = eyes_rotate    range = { 0.6 1 } 		}
+	}
+	gene_bs_no_ears = {
+        1 = { name = no_ears    range = { 1 1 } 		}
+	}
+	gene_bs_naga_nose = {
+        1 = { name = naga_nose    range = { 0.6 1 } 		}
+	}
+	tail = {
+        1 = {  name = naga_tails             range = { 0 1 }     }
+	}
+	head_fins = {
+		1 = {  name = naga_head_fins             range = { 0 1 }     }
+	}
+	back_fins = {
+		1 = {  name = naga_back_fins             range = { 0 1 }     }
+	}
+	tendrils = {
+		1 = {  name = naga_tendrils             range = { 0 1 }     }
+	}
+	extra_limbs = {
+		1 = {  name = naga_hands             range = { 0 1 }     }
+	}
+	gene_grade = {
+		1 = {  name = snake_tail             range = { 1 1 }     }
+	}
+	complexion = {
+		1 = {  name = naga_skin             range = { 1 1 }     }
+	}
+	eye_color = {
+		50 = { 0.055 0.440 0.067 0.624 } #reddish
+		25 = { 0.373 0.537 0.373 0.537 } #greenish
+		25 = { 0.898 0.537 0.898 0.537 } #pinkish
+	}
+	hair_color = {
+		20 = { 0.541 0.510 0.765 0.729 } #blueish
+		20 = { 0.867 0.510 0.937 0.529 } #pinkish
+		20 = { 0.043 0.494 0.275 0.557 } #orangeish
+		20 = { 0.376 0.502 0.463 0.698 } #greenish
+	}
+	skin_color = {
+		25 = { 0.678 0.482 0.753 0.584 } #blueish
+		25 = { 0.098 0.565 0.192 0.592 } #orangeish
+		25 = { 0.337 0.463 0.427 0.682 } #greenish
+	}
+}