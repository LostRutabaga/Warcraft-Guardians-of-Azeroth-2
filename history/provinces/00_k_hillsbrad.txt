##d_hillsbrad ###################################
###c_hillsbrad
232 = {	# Hillsbrad
	culture = hillsbrad
	religion = cleric
	holding = city_holding
}

2843 = {	# Fairreach
	holding = castle_holding
}

2844 = {	# Ebonband
	holding = none
}


###c_western_strand
239 = {	# Western Strand
	culture = gilnean
	religion = cleric
	holding = castle_holding
	100.1.1 = {
		special_building_slot = azurelode_mine_01
	}
	120.1.1 = {
		special_building = azurelode_mine_01
	}
	
	604.1.1 = {
		culture = hillsbrad
	}
}

2856 = {	# Boulderburn
	holding = none
}


###c_southpoint
240 = {	# Southpoint
	culture = gilnean
	religion = cleric
	holding = castle_holding

	604.1.1 = {
		culture = hillsbrad
	}
}

2857 = {	# Cursewich
	holding = none
}


###c_purgation_isle
241 = {	# Purgation Isle
	culture = tirassian
	religion = tidemother
	holding = castle_holding

	596.4.18={
		culture = hillsbrad
	}
}



##d_durnholde ###################################
###c_durnholde
233 = {	# Durnholde
<<<<<<< HEAD
	culture = hillsbrad
	religion = cleric
=======
	culture = alteraci
	religion = holy_light
>>>>>>> 92c42a5e
	holding = castle_holding

	563.6.20 = {
		culture = hillsbrad
	}
	605.1.1 = {
		culture = alteraci
	}
}

2845 = {	# Ebonhill
	holding = church_holding
}

2846 = {	# Houndrun
	holding = none
}


###c_dun_garok
234 = {	# Dun Garok
<<<<<<< HEAD
	culture = hillsbrad
	religion = cleric
=======
	culture = bronzebeard
	religion = khazism
>>>>>>> 92c42a5e
	holding = castle_holding
}

2847 = {	# Rimewell
	holding = none
}


###c_nethander_stead
235 = {	# Nethander Stead
	culture = hillsbrad
	religion = cleric
	holding = castle_holding

	605.1.1 = {
		culture = gnoll
		religion = primitive_shamanism
		holding = tribal_holding
	}
}

2848 = {	# Mistfort
	holding = city_holding
}

2849 = {	# Flathold
	holding = none
}


###c_eastpoint
236 = {	# Eastpoint
	culture = hillsbrad
	religion = cleric
	holding = castle_holding

	605.1.1 = {
		culture = alteraci
	}
}

2850 = {	# Flatgate
	holding = church_holding
}

2851 = {	# Hazelhold
	holding = none
}



##d_southshore ###################################
###c_southshore
237 = {	# Southshore
	culture = hillsbrad
	religion = cleric
	holding = castle_holding
}

2852 = {	# Castleshire
	holding = city_holding
}

2853 = {	# Shimmerdale
	holding = none
}


###c_darrow_hill
238 = {	# Darrow Hill
	culture = hillsbrad
	religion = cleric
	holding = castle_holding
}

2854 = {	# Rockwich
	holding = city_holding
}

2855 = {	# Swanvault
	holding = none
}


###c_tarren_mill
242 = {	# Tarren Mill
	culture = hillsbrad
	religion = cleric
	holding = castle_holding
}

2860 = {	# Flamepond
	holding = none
}<|MERGE_RESOLUTION|>--- conflicted
+++ resolved
@@ -69,13 +69,8 @@
 ##d_durnholde ###################################
 ###c_durnholde
 233 = {	# Durnholde
-<<<<<<< HEAD
-	culture = hillsbrad
+	culture = alteraci
 	religion = cleric
-=======
-	culture = alteraci
-	religion = holy_light
->>>>>>> 92c42a5e
 	holding = castle_holding
 
 	563.6.20 = {
@@ -97,13 +92,8 @@
 
 ###c_dun_garok
 234 = {	# Dun Garok
-<<<<<<< HEAD
-	culture = hillsbrad
-	religion = cleric
-=======
 	culture = bronzebeard
-	religion = khazism
->>>>>>> 92c42a5e
+	religion = khazic
 	holding = castle_holding
 }
 
