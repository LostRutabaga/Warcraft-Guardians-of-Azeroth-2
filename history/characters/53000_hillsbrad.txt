﻿#dynasty=32000
53000={
	name=Aedelyn
	dynasty=32000
<<<<<<< HEAD
	culture=hillsbrad religion=cleric
=======
	culture=alteraci religion=holy_light
>>>>>>> 92c42a5e
	martial=7 diplomacy=5 stewardship=6 intrigue=8 learning=4
	trait=education_martial_2 trait=cynical trait=arrogant trait=lustful trait=deceitful
	father=53058	#Brian
	disallow_random_traits = yes
	533.9.1={ birth=yes trait=creature_human }
	549.9.1={
		effect={
			set_variable = { name = wc_endurance_physical_lifestyle_additional_perks_variable value = wc_perks_needed_for_level_1_physical_trait_value }
			set_variable = { name = wc_strength_physical_lifestyle_additional_perks_variable value = wc_perks_needed_for_level_1_physical_trait_value }
		}
		# trait=physical_lifestyle_endurance_1
		# trait=physical_lifestyle_strength_1
	}
	563.6.20={ 
		death = {
			death_reason = death_execution 
		}
	}
}
53001={
	name=Aedelas
	dna=aedelas_blackmoore_dna_2
	dynasty=32000
	culture=hillsbrad religion=cleric
	martial=7 diplomacy=5 stewardship=6 intrigue=7 learning=5
	trait=education_martial_3 trait=sadistic trait=wrathful trait=drunkard trait=arbitrary trait=gregarious
	father=53000	#Aedelyn
	disallow_random_traits = yes
	558.6.23={ 
		birth=yes trait=creature_human 
		effect = { make_important_lore_character_effect = yes } 
	}
	574.6.23={
		effect={
			set_variable = { name = wc_endurance_physical_lifestyle_additional_perks_variable value = wc_perks_needed_for_level_3_physical_trait_value }
			set_variable = { name = wc_strength_physical_lifestyle_additional_perks_variable value = wc_perks_needed_for_level_3_physical_trait_value }
		}
		# trait=physical_lifestyle_endurance_3
		# trait=physical_lifestyle_strength_3
	}
	585.1.1 = {
		effect = {	
			appoint_court_position = {
				recipient = character:53004
				court_position = wet_nurse_court_position
			}
		}
	}
	601.5.21={ 
		death = {
			death_reason = death_battle
			killer = 10021
		}
	}
}
#dynasty=32001
53002={
	name=Karramyn
	dynasty=32001
	culture=hillsbrad religion=cleric
	martial=6 diplomacy=5 stewardship=6 intrigue=6 learning=5
	trait=education_martial_3 trait=content trait=trusting trait=patient trait=craven 
	father=53061
	disallow_random_traits = yes
	565.10.4={ birth=yes trait=creature_human }
	581.10.4={
		effect={
			set_variable = { name = wc_endurance_physical_lifestyle_additional_perks_variable value = wc_perks_needed_for_level_1_physical_trait_value }
			set_variable = { name = wc_strength_physical_lifestyle_additional_perks_variable value = wc_perks_needed_for_level_1_physical_trait_value }
		}
		# trait=physical_lifestyle_endurance_1
		# trait=physical_lifestyle_strength_1
	}
	603.2.16={ death=yes }
}
#dynasty=32002
53003={
	name=Tammis
	dynasty=32002
	culture=hillsbrad religion=cleric
	sexuality = heterosexual
	martial=5 diplomacy=7 stewardship=6 intrigue=6 learning=6
	trait=education_diplomacy_3 trait=content trait=patient trait=generous
	trait=humble
	disallow_random_traits = yes
	560.6.20={ birth=yes trait=creature_human }
	560.6.20={ 
		employer=53000
	}
	563.6.20={
		employer=53001
	}
	580.3.1={
		add_spouse=53004
		effect={
			set_relation_soulmate = character:53004
		}
	}
	601.12.3={ 
		death = {
			death_reason = death_suicide
		} 
	}
}
53004={ #Thrall's wet nurse
	name=Clannia
	female=yes
	culture=hillsbrad religion=cleric
	sexuality = heterosexual
	martial=6 diplomacy=7 stewardship=5 intrigue=5 learning=8
	trait=education_learning_2 trait=gregarious trait=compassionate trait=humble
	disallow_random_traits = yes
	560.3.4={ birth=yes trait=creature_human }
	560.3.4={
		employer=53000
	}
	563.6.20={
		employer=53001
	}
	580.3.1={
		add_spouse=53003
	}
	601.4.1={ 
		death = {
			death_reason = death_suicide
		} 
	}
}
53005={
	name=Taretha
	female=yes
	dynasty=32002
	culture=hillsbrad religion=cleric
	trait=education_intrigue_3 trait=compassionate trait=brave trait=gregarious trait=honest
	father=53003	#Tammis
	mother=53004	#Clannia
	582.10.24={ 
		birth=yes trait=creature_human 
		effect = { make_important_lore_character_effect = yes } # Thrall's friend
	}
	582.10.24={
		employer=53001
	}
	601.3.24={ 
		death = {
			death_reason = death_execution 
			killer = 53001
		} 
	}
}
53006={
	name=Faralyn
	dynasty=32002
	culture=hillsbrad religion=cleric
	father=53003	#Tammis
	mother=53004	#Clannia
	trait=sickly
	590.6.12={ birth=yes trait=creature_human }
	591.11.21={ death=yes }
}
#dynasty=32003
53007={
	name=Rainald
	dynasty=32003
	culture=hillsbrad religion=cleric
	martial=8 diplomacy=4 stewardship=4 intrigue=8 learning=6
	trait=education_diplomacy_1 trait=trusting trait=arbitrary trait=diligent trait=shy 
	549.9.19={ birth=yes trait=creature_human }
	603.8.19={ death=yes }
}
53008={
	name=Gocelm
	dynasty=32003
	culture=hillsbrad religion=cleric
	martial=7 diplomacy=6 stewardship=4 intrigue=4 learning=4
	trait=education_diplomacy_3 trait=lifestyle_mystic trait=arrogant trait=cynical trait=sadistic 
	trait=lazy trait=drunkard
	father=53007	#Rainald
	574.4.25={ birth=yes trait=creature_human
		effect = {
			add_trait_xp = {
				trait = lifestyle_mystic
				value = 50
			}
		}
	}
	635.6.13={ death=yes }
}
53009={
	name=Felicia
	female=yes
	dynasty=32003
	culture=hillsbrad religion=cleric
	father=53007	#Rainald
	579.3.2={ birth=yes trait=creature_human }
	634.4.6={ death=yes }
}
53010={
	name=Hannah
	female=yes
	dynasty=32003
	culture=hillsbrad religion=cleric
	father=53007	#Rainald
	582.11.14={ birth=yes trait=creature_human }
	662.1.28={ death=yes }
}
53011={
	name=Margarita
	female=yes
	dynasty=32003
	culture=hillsbrad religion=cleric
	father=53007	#Rainald
	585.10.2={ birth=yes trait=creature_human }
	656.3.1={ death=yes }
}
53012={
	name=Vanessa
	female=yes
	dynasty=32003
	culture=hillsbrad religion=cleric
	father=53007	#Rainald
	589.4.5={ birth=yes trait=creature_human }
	658.2.8={ death=yes }
}
53013={
	name=Ursyn
	female=yes
	dynasty=32003
	culture=hillsbrad religion=cleric
	father=53007	#Rainald
	592.12.6={ birth=yes trait=creature_human }
	660.9.1={ death=yes }
}
53014={
	name=Ray
	dynasty=32003
	culture=hillsbrad religion=cleric
	martial=5 diplomacy=6 stewardship=8 intrigue=7 learning=5
	trait=education_martial_1 trait=trusting trait=compassionate trait=brave trait=patient
	father=53007	#Rainald
	594.7.15={ birth=yes trait=creature_human }
	665.10.5={ death=yes }
}
53015={
	name=Gautmar
	dynasty=32003
	culture=hillsbrad religion=cleric
	martial=4 diplomacy=5 stewardship=7 intrigue=6 learning=4
	trait=education_stewardship_1 trait=craven trait=arrogant trait=lazy 
	trait=sadistic
	father=53008	#Gocelm
	604.4.17={ birth=yes trait=creature_human }
	672.7.24={ death=yes }
}
53016={
	name=Theudoald
	dynasty=32003
	culture=hillsbrad religion=cleric
	martial=6 diplomacy=5 stewardship=5 intrigue=7 learning=8
	trait=education_diplomacy_1 trait=chaste trait=zealous trait=honest
	father=53008	#Gocelm
	606.10.15={ birth=yes trait=creature_human }
	652.7.11={ death=yes }
}
53017={
	name=Seguin
	dynasty=32003
	culture=hillsbrad religion=cleric
	martial=5 diplomacy=5 stewardship=4 intrigue=4 learning=7
	trait=education_learning_4 trait=lifestyle_mystic trait=sadistic trait=shy trait=greedy
	father=53008	#Gocelm
	607.6.23={ birth=yes trait=creature_human
		effect = {
			add_trait_xp = {
				trait = lifestyle_mystic
				value = 50
			}
		}
	}
	673.6.7={ death=yes }
}

#dynasty=32004
53018={
	name=Derald
	dynasty=32004
	culture=hillsbrad religion=cleric
	martial=8 diplomacy=4 stewardship=4 intrigue=6 learning=6
	trait=education_intrigue_4 trait=patient trait=trusting trait=wounded_1
	540.11.13={ birth=yes trait=creature_human }
	605.12.28={ death=yes }
}
53019={
	name=Werinbert
	dynasty=32004
	culture=hillsbrad religion=cleric
	martial=5 diplomacy=8 stewardship=8 intrigue=8 learning=8
	trait=education_intrigue_3 trait=cynical trait=generous trait=ambitious trait=wrathful 
	father=53018	#Derald
	563.9.10={ birth=yes trait=creature_human }
	635.1.27={ death=yes }
}
53020={
	name=Gregorio
	dynasty=32004
	culture=hillsbrad religion=cleric
	martial=4 diplomacy=7 stewardship=7 intrigue=4 learning=7
	trait=education_learning_1 trait=sadistic trait=craven trait=just trait=paranoid
	father=53018	#Derald
	566.7.22={ birth=yes trait=creature_human }
	645.2.6={ death=yes }
}
53021={
	name=Jaezel
	female=yes
	dynasty=32004
	culture=hillsbrad religion=cleric
	father=53018	#Derald
	570.8.1={ birth=yes trait=creature_human }
	640.4.3={ death=yes }
}
53022={
	name=Framberta
	female=yes
	dynasty=32004
	culture=hillsbrad religion=cleric
	father=53018	#Derald
	573.5.16={ birth=yes trait=creature_human }
	635.2.5={ death=yes }
}
53023={
	name=Clovis
	dynasty=32004
	culture=hillsbrad religion=cleric
	martial=6 diplomacy=6 stewardship=6 intrigue=4 learning=5
	trait=education_stewardship_4 trait=brave trait=gluttonous trait=lustful trait=shy 
	father=53019	#Werinbert
	587.3.10={ birth=yes trait=creature_human }
	652.9.5={ death=yes }
}
53024={
	name=Horrace
	dynasty=32004
	culture=hillsbrad religion=cleric
	martial=6 diplomacy=7 stewardship=6 intrigue=6 learning=8
	trait=education_learning_1 trait=lifestyle_reveler trait=arrogant trait=brave trait=ambitious 
	trait=cynical 
	father=53019	#Werinbert
	590.5.24={ birth=yes trait=creature_human
		effect = {
			add_trait_xp = {
				trait = lifestyle_reveler
				value = 50
			}
		}
	}
	675.4.22={ death=yes }
}
53025={
	name=Kelsey
	female=yes
	dynasty=32004
	culture=hillsbrad religion=cleric
	father=53019	#Werinbert
	592.12.2={ birth=yes trait=creature_human }
	661.4.26={ death=yes }
}
53026={
	name=Bree
	female=yes
	dynasty=32004
	culture=hillsbrad religion=cleric
	father=53019	#Werinbert
	596.9.13={ birth=yes trait=creature_human }
	660.12.19={ death=yes }
}

#dynasty=32008
53049={
	name=Gunthar
	culture=hillsbrad religion=cleric
	martial=6 diplomacy=8 stewardship=4 intrigue=6 learning=4
	trait=education_stewardship_4 trait=sadistic trait=cynical trait=greedy trait=shy 
	trait=physique_good_3
	533.8.6={ birth=yes trait=creature_human }
	608.7.9={ death=yes }
}

#dynasty=none
53050={
	name=Sherwin
	culture=hillsbrad religion=cleric
	martial=6 diplomacy=8 stewardship=6 intrigue=8 learning=8
	trait=education_stewardship_2 trait=zealous trait=lustful trait=humble 
	535.5.6={ birth=yes trait=creature_human }
	608.4.22={ death=yes }
}

#dynasty=32007
53051={
	name=Rutherford
	dynasty=32007
	culture=hillsbrad religion=cleric
	martial=4 diplomacy=4 stewardship=5 intrigue=8 learning=6
	trait=education_stewardship_4 trait=education_republican_knowledge_2 trait=shy trait=patient trait=deceitful
	father=53062
	530.3.26={ birth=yes trait=creature_human }
	562.1.1={
		effect={
			set_variable = { name = wc_order_magic_lifestyle_additional_perks_variable value = wc_perks_needed_for_level_1_magic_trait_value }
			set_variable = { name = wc_elemental_fire_magic_lifestyle_additional_perks_variable value = wc_perks_needed_for_level_2_magic_trait_value }
		}
	}
	610.2.14={ death=yes }
}

#dynasty=none
53052={
	name=Bradford
	culture=hillsbrad religion=cleric
	martial=4 diplomacy=6 stewardship=7 intrigue=6 learning=8
	trait=education_diplomacy_3 trait=compassionate trait=diligent trait=humble trait=gregarious
	father=53050	#Sherwin
	572.9.12={ birth=yes trait=creature_human }
	623.1.29={ death=yes }
}

#dynasty=32008
53053={
	name=Vorrel
	dynasty=32008
	culture=hillsbrad religion=cleric
	sexuality = heterosexual
	martial=7 diplomacy=5 stewardship=6 intrigue=6 learning=5
	trait=education_martial_3 trait=compassionate trait=cynical trait=humble trait=shy 
	trait=shrewd
	father=53049	#Gunthar
	568.5.13={ birth=yes trait=creature_human }
	593.8.14={
		add_spouse=53054
		effect={
			set_relation_soulmate = character:53054
		}
	}
	609.9.18={ death=yes }
}
53054={
	name=Monika
	female=yes
	culture=hillsbrad religion=cleric
	sexuality = heterosexual
	martial=5 diplomacy=7 stewardship=5 intrigue=6 learning=6
	trait=education_diplomacy_4 trait=compassionate trait=deceitful trait=diligent
	trait=intellect_good_2
	572.9.22={ birth=yes trait=creature_human }
	620.3.13={ death=yes }
}

#Gnoll Wars
#dynasty=32000
53055={
	name=Seamore
	dynasty=32000
<<<<<<< HEAD
	culture=hillsbrad religion=cleric
=======
	culture=alteraci religion=holy_light
>>>>>>> 92c42a5e
	martial=8 diplomacy=3 stewardship=4 intrigue=6 learning=4
	trait=education_martial_3 trait=just trait=lazy trait=humble trait=zealous 
	448.10.3={ birth=yes trait=creature_human }
	508.7.24={ death=yes }
}
53056={
	name=Daniel
	dynasty=32000
<<<<<<< HEAD
	culture=hillsbrad religion=cleric
=======
	culture=alteraci religion=holy_light
>>>>>>> 92c42a5e
	martial=6 diplomacy=4 stewardship=5 intrigue=6 learning=3
	trait=education_intrigue_4 trait=deceitful trait=physique_bad_3 trait=compassionate
	482.4.8={ birth=yes trait=creature_human }
	father=53055
	521.4.23={ death=yes }
}
53057={
	name=Sheila
	dynasty=32000
<<<<<<< HEAD
	culture=hillsbrad religion=cleric
=======
	culture=alteraci religion=holy_light
>>>>>>> 92c42a5e
	martial=3 diplomacy=5 stewardship=6 intrigue=4 learning=4
	father=53055
	female=yes
	trait=education_stewardship_3 trait=just trait=wrathful trait=beauty_good_3 trait=seducer trait=chaste
	506.2.20={ birth=yes trait=creature_human }
	547.4.19={ death=yes }
}
53058={
	name=Brian
	dynasty=32000
<<<<<<< HEAD
	culture=hillsbrad religion=cleric
=======
	culture=alteraci religion=holy_light
>>>>>>> 92c42a5e
	martial=8 diplomacy=5 stewardship=3 intrigue=6 learning=2
	trait=strong trait=education_martial_2 trait=arrogant trait=ambitious trait=craven
	father=53056
	505.9.27={ birth=yes trait=creature_human }
	551.7.3={ death=yes }
}
#dynasty=32003
53059={
	name=Reginhard
	dynasty=32003
	culture=hillsbrad religion=cleric
	martial=7 diplomacy=5 stewardship=4 intrigue=5 learning=6
	trait=education_martial_1 trait=trusting trait=gregarious trait=gluttonous trait=content
	490.8.12={ birth=yes trait=creature_human }
	576.10.31={ death=yes }
}
#dynasty=32001
53060={
	name=Gabriel
	dynasty=32001
	culture=hillsbrad religion=cleric
	martial=3 diplomacy=6 stewardship=4 intrigue=3 learning=9
	trait=education_learning_3 trait=shrewd trait=compassionate trait=content
	476.1.10={ birth=yes trait=creature_human }
	523.12.13={ death=yes }
}
53061={
	name=Felinas
	dynasty=32001
	culture=hillsbrad religion=cleric
	martial=4 diplomacy=5 stewardship=2 intrigue=6 learning=7
	father=53060
	trait=education_diplomacy_2 trait=lifestyle_hunter trait=zealous
	504.3.12={ birth=yes trait=creature_human
		effect = {
			add_trait_xp = {
				trait = lifestyle_hunter
				track = hunter
				value = 50
			}
		}
	}
	573.4.18={ death=yes }
}
#dynasty=32007
53062={
	name=Leopold
	dynasty=32007
	culture=baradin religion=cleric
	martial=4 diplomacy=4 stewardship=8 intrigue=2 learning=5
	trait=education_stewardship_4 trait=education_republican_knowledge_3 trait=just trait=physique_bad_3 trait=compassionate trait=ambitious trait=generous
	473.4.29={ birth=yes trait=creature_human }
	542.5.21={
		culture = hillsbrad
	}
	556.7.13={ death=yes }
}
#dynasty=32004
53063={
	name=Orenel
	dynasty=32004
	culture=hillsbrad religion=cleric
	martial=9 diplomacy=6 stewardship=5 intrigue=2 learning=7
	trait=education_martial_4 trait=brave trait=zealous 
	trait=aggressive_attacker trait=wrathful trait=beauty_bad_3 trait=gluttonous
	disallow_random_traits = yes
	473.10.13={ birth=yes trait=creature_human }
	489.10.13={
		effect={
			set_variable = { name = wc_endurance_physical_lifestyle_additional_perks_variable value = wc_perks_needed_for_level_3_physical_trait_value }
			set_variable = { name = wc_strength_physical_lifestyle_additional_perks_variable value = wc_perks_needed_for_level_3_physical_trait_value }
		}
		# trait=physical_lifestyle_endurance_3
		# trait=physical_lifestyle_strength_3
	}
	536.3.11={
		death = {
			death_reason = death_battle
		}
	}
}
53064={
	name=Mathias
	dynasty=32004
	culture=hillsbrad religion=cleric
	martial=7 diplomacy=4 stewardship=3 intrigue=8 learning=2
	trait=education_martial_3 trait=strong trait=cynical trait=deceitful
	trait=brave trait=beauty_bad_1 trait=arbitrary trait=reckless
	disallow_random_traits = yes
	father=53063
	511.7.14={ birth=yes trait=creature_human }
	527.7.14={
		effect={
			set_relation_friend = character:53063 #Orenel

			set_variable = { name = wc_dexterity_physical_lifestyle_additional_perks_variable value = wc_perks_needed_for_level_2_physical_trait_value }
			set_variable = { name = wc_strength_physical_lifestyle_additional_perks_variable value = wc_perks_needed_for_level_2_physical_trait_value }
		}
		# trait=physical_lifestyle_dexterity_2
		# trait=physical_lifestyle_strength_2
	}
	# 536.3.11={ } #Father died
	566.3.7={
		death = {
			death_reason = death_battle
		}
	}
}

#Annetta Crank
53100={
	name=Annetta
	female=yes
	dynasty=32073
	culture=hillsbrad religion=cleric
	martial=5 diplomacy=5 stewardship=6 intrigue=5 learning=7
	trait=education_learning_4
	562.5.2={ birth=yes trait=creature_human }
	603.1.1={
		#employer = 62080 # Colton
		culture = northsea
		religion = tidemother
		trait=shrewd
	}
	637.6.28={ death=yes }
}

marcus_redpath={
	name=Marcus
	dynasty=redpath
	culture=hillsbrad religion=cleric
	martial=7 diplomacy=5 stewardship=6 intrigue=5 learning=5
	trait=education_martial_3 trait=education_martial_prowess_1
	trait=just trait=stubborn trait=brave
	567.5.2={ birth=yes trait=creature_human }
	608.1.7={
		employer = henry_maleb
		give_council_position = councillor_marshal
	}
	611.1.11={
		trait=being_undead
	}
	611.6.13={ death=yes }
}

henry_maleb={
	name=Henry
	dynasty=maleb
	culture=hillsbrad religion=cleric
	martial=7 diplomacy=5 stewardship=6 intrigue=5 learning=5
	trait=education_stewardship_3 trait=education_republican_knowledge_2
	trait=vengeful trait=patient
	572.5.2={ birth=yes trait=creature_human }
	637.6.28={ death=yes }
}

nat_pagle={ #Master Fisherman
	name=Nat
	dynasty=pagle
	culture=hillsbrad religion=cleric
	martial=4 diplomacy=7 stewardship=7 intrigue=4 learning=4
	trait=education_stewardship_1
	trait=calm trait=patient trait=content trait=drunkard
	575.5.2={ birth=yes trait=creature_human }
	583.1.1={
		employer=marcus_redpath
	}
	604.1.1={
		culture=theramore
		trait=lifestyle_traveler
		employer=48081 #Jaina
	}
	637.6.28={ death=yes }
}

skarloc={
	name=Skarloc
<<<<<<< HEAD
	culture=hillsbrad religion=cleric
=======
	culture=hillsbrad religion=holy_light
>>>>>>> 92c42a5e
	martial=8 diplomacy=5 stewardship=6 intrigue=7 learning=5
	trait=education_martial_3 trait=education_martial_prowess_2 trait=loyal trait=arrogant trait=stubborn trait=sadistic
	trait = rowdy
	disallow_random_traits = yes
	572.6.26={ birth=yes trait=creature_human }
	588.6.26={
		effect={
			set_variable = { name = wc_endurance_physical_lifestyle_additional_perks_variable value = wc_perks_needed_for_level_2_physical_trait_value }
			set_variable = { name = wc_strength_physical_lifestyle_additional_perks_variable value = wc_perks_needed_for_level_2_physical_trait_value }
			set_variable = { name = wc_light_magic_lifestyle_additional_perks_variable value = wc_perks_needed_for_level_1_magic_trait_value }
			set_relation_friend = character:58002 #Aliden Perenolde
			add_opinion = { modifier = mentored_me_opinion target = character:53001 } #Aedelas Blackmoore
		}
		# trait=physical_lifestyle_endurance_2
		# trait=physical_lifestyle_strength_2
		employer=53001
	}
	601.5.21={ death=yes }
<<<<<<< HEAD
=======
}

sergeant={
	name=Sergeant
	culture=hillsbrad religion=holy_light
	martial=8 diplomacy=7 stewardship=6 intrigue=5 learning=5
	trait=education_martial_3 trait=education_martial_prowess_3 trait=compassionate trait=stubborn trait=brave trait=giant trait=physique_good_1
	trait = rowdy
	disallow_random_traits = yes
	562.6.26={ birth=yes trait=creature_human }
	578.6.26={
		effect={
			set_variable = { name = wc_endurance_physical_lifestyle_additional_perks_variable value = wc_perks_needed_for_level_3_physical_trait_value }
			set_variable = { name = wc_strength_physical_lifestyle_additional_perks_variable value = wc_perks_needed_for_level_3_physical_trait_value }
		}
		# trait=physical_lifestyle_endurance_3
		# trait=physical_lifestyle_strength_3
		employer=53001
	}
	603.5.21={ death=yes }
}
dumass={
	name=Dumass
	culture=hillsbrad religion=holy_light
	trait=education_stewardship_1 trait=intellect_bad_3 trait=trusting trait=fickle trait=gregarious
	570.6.26={ birth=yes trait=creature_human }
	611.1.11={
		trait=being_undead
		religion=forsaken_cult
		culture=forsaken
	}
	603.5.21={ death=yes }
}

herod={
	name=Herod
	culture=hillsbrad religion=holy_light
	martial=8 diplomacy=4 stewardship=5 intrigue=4 learning=5
	trait=education_martial_2 trait=education_martial_prowess_2 trait=zealous trait=brave trait=sadistic trait=physique_good_3
	trait = bossy
	587.2.8={ birth=yes trait=creature_human }
	592.1.1={
		effect={
			set_variable = { name = wc_endurance_physical_lifestyle_additional_perks_variable value = wc_perks_needed_for_level_2_physical_trait_value }
			set_variable = { name = wc_strength_physical_lifestyle_additional_perks_variable value = wc_perks_needed_for_level_2_physical_trait_value }
		}
		# trait=physical_lifestyle_endurance_2
		# trait=physical_lifestyle_strength_2
	}
	605.9.9={
		religion = scarlet_light
	}
	615.1.1={ death=yes }
}

grandpa_vishas={
	name=Sidney
	dynasty=vishas
	culture=hillsbrad religion=holy_light
	martial=8 diplomacy=4 stewardship=5 intrigue=4 learning=5
	trait=education_martial_2 trait=education_martial_prowess_2 trait=zealous trait=brave trait=sadistic trait=physique_good_3
	trait = bossy
	547.2.8={ birth=yes trait=creature_human }
	592.1.1={
		effect={
			set_variable = { name = wc_endurance_physical_lifestyle_additional_perks_variable value = wc_perks_needed_for_level_2_physical_trait_value }
			set_variable = { name = wc_strength_physical_lifestyle_additional_perks_variable value = wc_perks_needed_for_level_2_physical_trait_value }
		}
		# trait=physical_lifestyle_endurance_2
		# trait=physical_lifestyle_strength_2
	}
	605.9.9={
		religion = scarlet_light
	}
	610.1.1={ death=yes }
}
james_vishas={
	name=James
	dynasty=vishas
	culture=hillsbrad religion=holy_light
	father=grandpa_vishas
	martial=6 diplomacy=4 stewardship=5 intrigue=8 learning=5
	trait=education_intrigue_3 trait=torturer trait=zealous trait=brave trait=sadistic
	trait = pensive
	587.2.8={ birth=yes trait=creature_human }
	592.1.1={
		effect={
			set_variable = { name = wc_endurance_physical_lifestyle_additional_perks_variable value = wc_perks_needed_for_level_2_physical_trait_value }
			set_variable = { name = wc_strength_physical_lifestyle_additional_perks_variable value = wc_perks_needed_for_level_2_physical_trait_value }
		}
		# trait=physical_lifestyle_endurance_2
		# trait=physical_lifestyle_strength_2
	}
	605.9.9={
		add_spouse = nancy_vishas
	}
	605.9.9={
		religion = scarlet_light
	}
	615.1.1={ death=yes }
}
nancy_vishas={
	name=Nancy
	female=yes
	culture=hillsbrad religion=holy_light
	trait=education_intrigue_3 trait=zealous trait=brave trait=sadistic
	trait = bossy
	587.2.8={ birth=yes trait=creature_human }
	592.1.1={
		effect={
			set_variable = { name = wc_endurance_physical_lifestyle_additional_perks_variable value = wc_perks_needed_for_level_2_physical_trait_value }
			set_variable = { name = wc_strength_physical_lifestyle_additional_perks_variable value = wc_perks_needed_for_level_2_physical_trait_value }
		}
		# trait=physical_lifestyle_endurance_2
		# trait=physical_lifestyle_strength_2
	}
	605.9.9={
		religion = scarlet_light
	}
	610.1.1={ death=yes }
}

helcular={
	name=Helcular
	culture=hillsbrad religion=kirin_tor
	martial=6 diplomacy=7 stewardship=6 intrigue=8 learning=7
	trait=education_learning_3 trait=magic_good_1
	trait=cynical trait=vengeful trait=deceitful
	549.7.2={ 
		birth=yes trait=creature_human 
	}
	561.7.2={
		effect={
			set_variable = { name = wc_order_magic_lifestyle_additional_perks_variable value = wc_perks_needed_for_level_3_magic_trait_value }
			set_variable = { name = wc_elemental_water_magic_lifestyle_additional_perks_variable value = wc_perks_needed_for_level_4_magic_trait_value }
		}
	}
	601.1.1={
		effect={
			set_variable = { name = wc_death_magic_lifestyle_additional_perks_variable value = wc_perks_needed_for_level_4_magic_trait_value }
			set_variable = { name = wc_shadow_magic_lifestyle_additional_perks_variable value = wc_perks_needed_for_level_2_magic_trait_value }
			add_opinion = { modifier = mentored_me_opinion target = character:59100 } #Kel'thuzad
		}
		religion = death_god
		culture = scourge
		effect = {
			#join_society_cult_of_the_damned_effect = yes
		}
	}
	602.5.25 = {
		effect = {
			if = {
				limit = { game_start_date < 603.1.1 }
				vanish_historical_character_effect = yes
			}
		}
	}
	608.8.7={
		trait = being_undead
		religion=forsaken_cult
		culture=forsaken
	}
	610.1.1={ death=yes }
>>>>>>> 92c42a5e
}<|MERGE_RESOLUTION|>--- conflicted
+++ resolved
@@ -2,11 +2,7 @@
 53000={
 	name=Aedelyn
 	dynasty=32000
-<<<<<<< HEAD
-	culture=hillsbrad religion=cleric
-=======
-	culture=alteraci religion=holy_light
->>>>>>> 92c42a5e
+	culture=alteraci religion=cleric
 	martial=7 diplomacy=5 stewardship=6 intrigue=8 learning=4
 	trait=education_martial_2 trait=cynical trait=arrogant trait=lustful trait=deceitful
 	father=53058	#Brian
@@ -470,11 +466,7 @@
 53055={
 	name=Seamore
 	dynasty=32000
-<<<<<<< HEAD
-	culture=hillsbrad religion=cleric
-=======
-	culture=alteraci religion=holy_light
->>>>>>> 92c42a5e
+	culture=alteraci religion=cleric
 	martial=8 diplomacy=3 stewardship=4 intrigue=6 learning=4
 	trait=education_martial_3 trait=just trait=lazy trait=humble trait=zealous 
 	448.10.3={ birth=yes trait=creature_human }
@@ -483,11 +475,7 @@
 53056={
 	name=Daniel
 	dynasty=32000
-<<<<<<< HEAD
-	culture=hillsbrad religion=cleric
-=======
-	culture=alteraci religion=holy_light
->>>>>>> 92c42a5e
+	culture=alteraci religion=cleric
 	martial=6 diplomacy=4 stewardship=5 intrigue=6 learning=3
 	trait=education_intrigue_4 trait=deceitful trait=physique_bad_3 trait=compassionate
 	482.4.8={ birth=yes trait=creature_human }
@@ -497,11 +485,7 @@
 53057={
 	name=Sheila
 	dynasty=32000
-<<<<<<< HEAD
-	culture=hillsbrad religion=cleric
-=======
-	culture=alteraci religion=holy_light
->>>>>>> 92c42a5e
+	culture=alteraci religion=cleric
 	martial=3 diplomacy=5 stewardship=6 intrigue=4 learning=4
 	father=53055
 	female=yes
@@ -512,11 +496,7 @@
 53058={
 	name=Brian
 	dynasty=32000
-<<<<<<< HEAD
-	culture=hillsbrad religion=cleric
-=======
-	culture=alteraci religion=holy_light
->>>>>>> 92c42a5e
+	culture=alteraci religion=cleric
 	martial=8 diplomacy=5 stewardship=3 intrigue=6 learning=2
 	trait=strong trait=education_martial_2 trait=arrogant trait=ambitious trait=craven
 	father=53056
@@ -694,11 +674,7 @@
 
 skarloc={
 	name=Skarloc
-<<<<<<< HEAD
-	culture=hillsbrad religion=cleric
-=======
-	culture=hillsbrad religion=holy_light
->>>>>>> 92c42a5e
+	culture=hillsbrad religion=cleric
 	martial=8 diplomacy=5 stewardship=6 intrigue=7 learning=5
 	trait=education_martial_3 trait=education_martial_prowess_2 trait=loyal trait=arrogant trait=stubborn trait=sadistic
 	trait = rowdy
@@ -717,13 +693,11 @@
 		employer=53001
 	}
 	601.5.21={ death=yes }
-<<<<<<< HEAD
-=======
 }
 
 sergeant={
 	name=Sergeant
-	culture=hillsbrad religion=holy_light
+	culture=hillsbrad religion=cleric
 	martial=8 diplomacy=7 stewardship=6 intrigue=5 learning=5
 	trait=education_martial_3 trait=education_martial_prowess_3 trait=compassionate trait=stubborn trait=brave trait=giant trait=physique_good_1
 	trait = rowdy
@@ -742,7 +716,7 @@
 }
 dumass={
 	name=Dumass
-	culture=hillsbrad religion=holy_light
+	culture=hillsbrad religion=cleric
 	trait=education_stewardship_1 trait=intellect_bad_3 trait=trusting trait=fickle trait=gregarious
 	570.6.26={ birth=yes trait=creature_human }
 	611.1.11={
@@ -755,7 +729,7 @@
 
 herod={
 	name=Herod
-	culture=hillsbrad religion=holy_light
+	culture=hillsbrad religion=cleric
 	martial=8 diplomacy=4 stewardship=5 intrigue=4 learning=5
 	trait=education_martial_2 trait=education_martial_prowess_2 trait=zealous trait=brave trait=sadistic trait=physique_good_3
 	trait = bossy
@@ -769,7 +743,7 @@
 		# trait=physical_lifestyle_strength_2
 	}
 	605.9.9={
-		religion = scarlet_light
+		religion = scarlet
 	}
 	615.1.1={ death=yes }
 }
@@ -777,7 +751,7 @@
 grandpa_vishas={
 	name=Sidney
 	dynasty=vishas
-	culture=hillsbrad religion=holy_light
+	culture=hillsbrad religion=cleric
 	martial=8 diplomacy=4 stewardship=5 intrigue=4 learning=5
 	trait=education_martial_2 trait=education_martial_prowess_2 trait=zealous trait=brave trait=sadistic trait=physique_good_3
 	trait = bossy
@@ -791,14 +765,14 @@
 		# trait=physical_lifestyle_strength_2
 	}
 	605.9.9={
-		religion = scarlet_light
+		religion = scarlet
 	}
 	610.1.1={ death=yes }
 }
 james_vishas={
 	name=James
 	dynasty=vishas
-	culture=hillsbrad religion=holy_light
+	culture=hillsbrad religion=cleric
 	father=grandpa_vishas
 	martial=6 diplomacy=4 stewardship=5 intrigue=8 learning=5
 	trait=education_intrigue_3 trait=torturer trait=zealous trait=brave trait=sadistic
@@ -816,14 +790,14 @@
 		add_spouse = nancy_vishas
 	}
 	605.9.9={
-		religion = scarlet_light
+		religion = scarlet
 	}
 	615.1.1={ death=yes }
 }
 nancy_vishas={
 	name=Nancy
 	female=yes
-	culture=hillsbrad religion=holy_light
+	culture=hillsbrad religion=cleric
 	trait=education_intrigue_3 trait=zealous trait=brave trait=sadistic
 	trait = bossy
 	587.2.8={ birth=yes trait=creature_human }
@@ -843,7 +817,7 @@
 
 helcular={
 	name=Helcular
-	culture=hillsbrad religion=kirin_tor
+	culture=hillsbrad religion=kirin_torian
 	martial=6 diplomacy=7 stewardship=6 intrigue=8 learning=7
 	trait=education_learning_3 trait=magic_good_1
 	trait=cynical trait=vengeful trait=deceitful
@@ -882,5 +856,4 @@
 		culture=forsaken
 	}
 	610.1.1={ death=yes }
->>>>>>> 92c42a5e
 }