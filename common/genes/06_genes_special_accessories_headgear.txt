﻿
special_genes = {

accessory_genes = {

#####################################
#									#
# 			  HEADGEAR 			    #
#									#
#####################################

	
	headgear = {

       no_headgear = {
           index = 0
           male = {
               1 = empty
           }
           female = male
           boy = male
           girl = male
       }

		all_headgear = {
			index = 1
			male = {
				100 = empty
			}
			female = {
				100 = empty
			}
		}

		western_nobility = {
            index = 2
            male = {
                20 = empty
                10 = male_headgear_secular_western_common_01
                10 = male_headgear_secular_western_common_02
    			# 0 = male_headgear_secular_western_nobility_01
				# 0 = male_headgear_secular_western_nobility_02
				10 = male_headgear_secular_dde_hre_common_02
            }
            female = {
                30 = empty
                10 = female_headgear_secular_western_nobility_01
                10 = female_headgear_secular_western_nobility_01_2
				10 = female_headgear_secular_western_nobility_02
				10 = female_headgear_secular_western_nobility_03
				10 = female_headgear_secular_dde_hre_common_02
            }
            boy = male
            girl = female
        }

		western_high_nobility = {
			index = 3
			male = {
				1 = male_headgear_secular_western_high_nobility_01
			}
			female = {
				1 = female_headgear_secular_western_high_nobility_01
			}
			boy = male
            girl = female
		}

		western_royalty = {
			index = 4
			male = {
				1 = male_headgear_secular_western_royalty_01
				1 = male_headgear_secular_western_royalty_02
			}
			female = {
				1 = female_headgear_secular_western_royalty_01
				1 = female_headgear_secular_western_royalty_02
			}
			boy = male
            girl = female
		}

		western_common = {
			index = 5
			male = {
				1 = male_headgear_secular_western_common_01
				1 = male_headgear_secular_western_common_02
			}
			female = {
				35 = empty
                5 = female_headgear_secular_western_nobility_01
                5 = female_headgear_secular_western_nobility_01_2
				5 = female_headgear_secular_western_nobility_02
				5 = female_headgear_secular_western_nobility_03
			}
			boy = male
            girl = female
		}

		western_imperial = {
			index = 6
			male = {
				1 = male_headgear_secular_dde_hre_imperial_01
				
			}
			female = {
				1 = female_headgear_secular_western_royalty_01
				1 = female_headgear_secular_western_royalty_02				
			}
			boy = male
            girl = female
		}

		western_war = {
			index = 7
			male = {
				1 = male_headgear_secular_western_war_nobility_01
				
			}
			female = {
				1 = female_headgear_secular_western_war_nobility_01
				
			}
			boy = male
            girl = female
		}

		western_stealth = {
			index = 8
			male = {
				1 = male_clothes_situational_western_stealth_hood_01_common	

			}
			female = {
				1 = female_clothes_situational_western_stealth_hood_01_common
				
			}
			boy = male
            girl = female
		}

		mena_royalty = {
			index = 9
			male = {
				1 = male_headgear_secular_mena_royalty_01
			}
			female = {
				1 = female_headgear_secular_mena_royalty_01
			}
			boy = male
            girl = female
		}


		mena_low_nobility = {
            index = 10
            male = {
                5 = empty
                10 = male_headgear_secular_mena_common_01
                10 = male_headgear_secular_mena_nobility_01
		
            }
            female = {
                15 = empty
                5 = female_headgear_secular_mena_common_01
                5 = female_headgear_secular_mena_common_02
                5 = female_headgear_secular_mena_nobility_01
            }
            boy = male
            girl = female
        }	

        mena_high_nobility = {
            index = 11
            male = {
                0 = empty
                5 = male_headgear_secular_mena_high_nobility_01
				5 = male_headgear_religious_dde_muslim_head_01
		
            }
            female = {
                0 = empty
                5 = female_headgear_secular_mena_nobility_01
            }
            boy = male
            girl = female
        }	

		mena_common = {
			index = 12
			male = {
				5 = empty
				10 = male_headgear_secular_mena_common_01
				10 = male_headgear_secular_dde_abbasid_common_02
			
			}
			female = {
				10 = empty
				5 = female_headgear_secular_mena_common_01
				5 = female_headgear_secular_mena_common_02
				5 = female_headgear_secular_dde_abbasid_common_01
				
			}
			boy = male
            girl = female
		}

		mena_imperial = {
			index = 13
			male = {
				1 = male_headgear_secular_mena_imperial_01
				
			}
			female = {
				1 = female_headgear_secular_mena_royalty_01
				
			}
			boy = male
            girl = female
		}

		mena_war = {
			index = 14
			male = {
				1 = male_headgear_secular_mena_war_nobility_01
				1 = male_headgear_secular_crusades_mena_war_nobility_01
				
			}
			female = {
				1 = female_headgear_secular_mena_war_nobility_01
				
			}
			boy = male
            girl = female
		}

		mena_royalty = {
			index = 15
			male = {
				1 = male_headgear_secular_mena_royalty_01
				
			}
			female = {
				1 = female_headgear_secular_mena_royalty_01
				
			}
			boy = male
            girl = female
		}

		mena_stealth = {
			index = 16
			male = {
				1 = male_clothes_situational_mena_stealth_hood_01_common
				
			}
			female = {
				1 = female_clothes_situational_mena_stealth_hood_01_common
				
			}
			boy = male
            girl = female
		}

		monarchs_journey_low = {
			index = 17
			male = {
				1 = male_headgear_secular_rtt_nobility_01_low
				1 = male_headgear_secular_rtt_jester_01_low
			}
			female = {
				1 = female_headgear_secular_rtt_nobility_01_low
			}
			boy = male
            girl = female
		}

		monarchs_journey_high = {
			index = 18
			male = {
				1 = male_headgear_secular_rtt_nobility_01_high
				1 = male_headgear_secular_rtt_jester_01_high
			}
			female = {
				2 = female_headgear_secular_rtt_nobility_01_high
			}
			boy = male
            girl = female
		}

        catholic_high = { # Duplicate weights to make seed different from religious_catholic_high_clothes clothes gene
            index = 19
            male = {
                2 = male_headgear_religious_catholic_high_01
				1 = male_headgear_religious_dde_catholic_high_01
				1 = male_headgear_religious_dde_catholic_high_01
            }
            female = {
                1 = female_headgear_religious_catholic_devoted_01
            }
            boy = male
            girl = female
        }

        catholic_head = {
            index = 20
            male = {
                1 = male_headgear_religious_catholic_head_01
            }
            female = {
            	1 = female_headgear_religious_catholic_devoted_01
            }
            boy = male
            girl = female
        }

        dde_hre_high_nobility = {
            index = 21
            male = {
                # 1 = male_headgear_secular_dde_hre_high_nobility_01
				1 = male_headgear_secular_dde_hre_high_nobility_02
            }
            female = {
               1 = female_headgear_secular_dde_hre_high_nobility_01
            }
            boy = male
            girl = female
        }

        dde_hre_nobility = {
            index = 22
            male = {
                20 = empty
                # 1 = male_headgear_secular_dde_hre_nobility_01
				#1 = male_headgear_secular_dde_hre_nobility_02
            }
            female = {
#                20 = empty
#                1 = female_headgear_secular_dde_hre_nobility_01
            }
            boy = male
            girl = female
        }	

		dde_hre_common = {
			index = 23
			male = {
				1 = male_headgear_secular_dde_hre_common_01
				# 1 = male_headgear_secular_dde_hre_common_02
			}
			female = {
				1 = female_headgear_secular_dde_hre_common_01
				# 1 = female_headgear_secular_dde_hre_common_02
			}
			boy = male
            girl = female
		}

		dde_hre_imperial = {
			index = 24
			male = {
				1 = male_headgear_secular_western_imperial_01
				
			}
			female = {
				1 = female_headgear_secular_dde_hre_royalty_01
				
			}
			boy = male
            girl = female
		}

		dde_hre_war = {
			index = 25
			male = {
				1 = male_headgear_secular_dde_hre_war_nobility_01
				
			}
			female = {
				1 = female_headgear_secular_dde_hre_war_nobility_01
				
			}
			boy = male
            girl = female
		}

		dde_hre_royalty = {
			index = 26
			male = {
				# 1 = male_headgear_secular_dde_hre_royalty_01
				1 = male_headgear_secular_dde_hre_royalty_02
				
			}
			female = {
				1 = female_headgear_secular_dde_hre_royalty_01
				
			}
			boy = male
            girl = female
		}

		dde_abbasid_high_nobility = {
            index = 27
            male = {
                1 = male_headgear_secular_dde_abbasid_high_nobility_01
            }
            female = {
            	1 = female_headgear_secular_mena_nobility_01
                1 = female_headgear_secular_dde_abbasid_high_nobility_01
            }
        }	

		dde_abbasid_common = {
			index = 28
			male = {
				1 = male_headgear_secular_dde_abbasid_common_01
				# 1 = male_headgear_secular_dde_abbasid_common_02
			}
			female = {
				# 1 = female_headgear_secular_dde_abbasid_common_01
				1 = female_headgear_secular_dde_abbasid_common_02
			}
			boy = male
            girl = female
		}

		dde_abbasid_imperial = {
			index = 29
			male = {
				1 = male_headgear_secular_dde_abbasid_imperial_01
				
			}
			female = {
			#	1 = female_headgear_secular_dde_abbasid_nobility_01
			}
			boy = male
            girl = female
		}

		dde_abbasid_war = {
			index = 30
			male = {
				1 = male_headgear_secular_dde_abbasid_war_nobility_01
				
			}
			female = {
				1 = female_headgear_secular_dde_abbasid_war_nobility_01
				
			}
			boy = male
            girl = female
		}

		dde_abbasid_royalty = {
			index = 31
			male = {
				1 = male_headgear_secular_dde_abbasid_royalty_01

				
			}
			female = {
				1 = female_headgear_secular_dde_abbasid_royalty_01
				
			}
			boy = male
            girl = female
		}


		northern_war = {
			index = 32
			male = {
				1 = male_headgear_secular_northern_war_nobility_01
			
				}
			female = {
				1 = female_headgear_secular_northern_war_nobility_01
				
			}
			boy = male
            girl = female
		}
		
		northern_common = {
			index = 33
			male = {
				1 = empty
				1 = male_headgear_secular_northern_common_01
				
			}
			female = {
				10 = empty
				2 = female_headgear_secular_northern_common_01
				
			}
		}


		 byzantine_high_nobility = {
            index = 34
            male = {
                5 = male_headgear_secular_byzantine_high_nobility_01
				
            }
            female = {
                5 = female_headgear_secular_byzantine_high_nobility_01
            }
            boy = male
            girl = female
        }	

         byzantine_nobility = {
            index = 35
            male = {
                5 = empty
                5 = male_headgear_secular_byzantine_nobility_01
            }
            female = {
                5 = empty
                5 = female_headgear_secular_byzantine_nobility_01
            }
            boy = male
            girl = female
        }	

		byzantine_common = {
			index = 36
			male = {
				10 = empty
				5 = male_headgear_secular_byzantine_common_01
			}
			female = {
				10 = empty
				5 = female_headgear_secular_byzantine_common_01
			}
			boy = male
            girl = female
		}

		byzantine_imperial = {
			index = 37
			male = {
				1 = male_headgear_secular_byzantine_imperial_01
				
			}
			female = {
				1 = female_headgear_secular_byzantine_imperial_01				
			}
			boy = male
            girl = female
		}

		byzantine_war = {
			index = 38
			male = {
				1 = male_headgear_secular_byzantine_war_nobility_01
				
			}
			female = {
				1 = female_headgear_secular_byzantine_war_nobility_01
				
			}
			boy = male
            girl = female
		}

        byzantine_royalty = {
            index = 39
            male = {
                1 = male_headgear_secular_byzantine_royalty_01
                
            }
            female = {
                5 = female_headgear_secular_byzantine_royalty_01
                
            }
            boy = male
            girl = female
        }

		steppe_high_nobility = {
            index = 40
            male = {
                5 = male_headgear_secular_steppe_nobility_01
				
            }
            female = {
                5 = female_headgear_secular_steppe_high_nobility_01
            }
            boy = male
            girl = female
        }	

        steppe_nobility = {
            index = 41
            male = {
				5 = empty
				5 = male_headgear_secular_steppe_common_01
            }
            female = {
                5 = empty
                5 = female_headgear_secular_steppe_common_01
            }
            boy = male
            girl = female
        }	

		steppe_common = {
			index = 42
			male = {
				5 = empty
				5 = male_headgear_secular_steppe_common_01
		
			}
			female = {
				5 = empty
				5 = female_headgear_secular_steppe_common_01
			}
			boy = male
            girl = female
		}

		steppe_royalty = {
			index = 43
			male = {
				5 = male_headgear_secular_steppe_royalty_01
				
			}
			female = {
				5 = female_headgear_secular_steppe_high_nobility_01
				
			}
			boy = male
            girl = female
		}

		steppe_war = {
			index = 44
			male = {
				1 = male_headgear_secular_steppe_war_nobility_01
				
			}
			female = {
				1 = female_headgear_secular_steppe_war_nobility_01
				
			}
			boy = male
            girl = female
		}

	    sub_saharan_high_nobility = {
            index = 45
            male = {
                1 = male_headgear_secular_sub_saharan_high_nobility_01
            }
            female = {
            	1 = female_headgear_secular_mena_nobility_01
            }
            boy = male
            girl = female
        }	

		sub_saharan_common = {
			index = 46
			male = {
				5 = empty
				5 = male_headgear_secular_sub_saharan_common_01
		
			}
			female = {
				5 = empty
				5 = female_headgear_secular_sub_saharan_common_01


			}
			boy = male
            girl = female
		}

		sub_saharan_royalty = {
			index = 47
			male = {
				1 = male_headgear_secular_sub_saharan_royalty_01
				
			}
			female = {
				1 = female_headgear_secular_mena_royalty_01
				
			}
			boy = male
            girl = female
		}

		sub_saharan_imperial = {
			index = 48
			male = {
				1 = male_headgear_secular_sub_saharan_imperial_01
				
			}
			female = {
				1 = female_headgear_secular_mena_royalty_01
				
			}
			boy = male
            girl = female
		}

	    indian_high_nobility = {
            index = 49
            male = {
                5 = male_headgear_secular_indian_high_nobility_01
            }
            female = {
                5 = female_headgear_secular_indian_nobility_02

            }
            boy = male
            girl = female
        }	

        indian_nobility = {
            index = 50
            male = {
                5 = empty
                5 = male_headgear_secular_mena_common_01
            }
            female = {
                10 = empty
                5 = female_headgear_secular_indian_common_01
                5 = female_headgear_secular_indian_nobility_02
            }
            boy = male
            girl = female
        }

		indian_common = {
			index = 51
			male = {
				5 = empty
				5 = male_headgear_secular_mena_common_01
		
			}
			female = {
				5 = empty
				5 = female_headgear_secular_indian_common_01


			}
			boy = male
            girl = female
		}

		indian_royalty = {
			index = 52
			male = {
				5 = male_headgear_secular_indian_royalty_01
				
			}
			female = {
				5 = female_headgear_secular_indian_royalty_01
				
			}
			boy = male
            girl = female
		}

		indian_imperial = {
			index = 53
			male = {
				5 = male_headgear_secular_indian_imperial_01
				
			}
			female = {
				5 = female_headgear_secular_indian_royalty_01
				
			}
			boy = male
            girl = female
		}

		indian_war = {
			index = 54
			male = {
				5 = male_headgear_secular_indian_war_nobility_01
				
			}
			female = {
				1 = female_headgear_secular_indian_war_nobility_01
				
			}
			boy = male
            girl = female
		}

		crusades_western_war = {
			index = 55
			male = {
				1 = male_headgear_secular_crusades_western_war_nobility_01
				
			}
			female = {
				1 = female_headgear_secular_crusades_western_war_nobility_01
				
			}
			boy = male
            girl = female
		}

		crusades_mena_war = {
			index = 56
			male = {
				1 = male_headgear_secular_crusades_mena_war_nobility_01
				
			}
			female = {
				1 = female_headgear_secular_crusades_mena_war_nobility_01
				
			}
			boy = male
            girl = female
		}


		#religious_dde_catholic = {
		#	index = 57
		#	male = {
		#		1 = male_headgear_religious_dde_catholic_high_01
		#		
		#	}
		#	female = {
		#	#	1 = female_headgear_religious_dde_catholic_high_01
		#		
		#	}
		#	boy = male
        #    girl = female
		#}

		religious_catholic_devoted = {
			index = 58
			male = {
				1 = empty
				
			}
			female = {
				1 = female_headgear_religious_catholic_devoted_01
				
			}
			boy = male
            girl = female
		}

		religious_orthodox_high = {
			index = 59
			male = {
				1 = male_headgear_religious_orthodox_high_01
				
			}
			female = {
				1 = female_headgear_religious_catholic_devoted_01
				
			}
			boy = male
            girl = female
		}

		religious_orthodox_head = {
			index = 60
			male = {
				1 = male_headgear_religious_orthodox_head_01
				
			}
			female = {
				1 = female_headgear_religious_catholic_devoted_01
				
			}
			boy = male
            girl = female
		}

		religious_zoroastrian_high = {
			index = 61
			male = {
				1 = male_headgear_religious_zorastrian_high_01
				
			}
			female = {
				# 1 = female_headgear_religious_zoroastrian_high_01
				
			}
			boy = male
            girl = female
		}

		religious_jewish_high = {
			index = 62
			male = {
				1 = male_headgear_religious_zorastrian_high_01
				
			}
			female = {
			#	1 = female_headgear_religious_jewish_high_01
				
			}
			boy = male
            girl = female
		}

		religious_jewish_head = {
			index = 63
			male = {
				1 = male_headgear_religious_jewish_head_01
				
			}
			female = {
			#	1 = female_headgear_religious_jewish_head_01
				
			}
			boy = male
            girl = female
		}

		religious_muslim_high = {
			index = 64
			male = {
				1 = male_headgear_religious_muslim_high_01
				
			}
			female = {
				1 = female_headgear_religious_muslim_high_01
				
			}
			boy = male
            girl = female
		}

		religious_muslim_head = {
			index = 65
			male = {
				1 = male_headgear_religious_dde_muslim_head_01
				
			}
			female = {
				1 = female_headgear_religious_muslim_high_01
				
			}
			boy = male
            girl = female
		}

		#religious_dde_muslim_high = {
		#	index = 66
		#	male = {
		#		1 = male_headgear_religious_dde_muslim_high_01
		#		
		#	}
		#	female = {
		#		1 = female_headgear_secular_mena_royalty_01
		#		
		#	}
		#	boy = male
        #    girl = female
		#}

		religious_african_high = {
			index = 67
			male = {
				1 = male_headgear_religious_african_high_01
				
			}
			female = {
				1 = female_headgear_religious_african_high_01
				
			}
			boy = male
            girl = female
		}

		religious_steppe_high = {
			index = 68
			male = {
				1 = male_headgear_religious_steppe_high_01
				
			}
			female = {
				1 = female_headgear_religious_steppe_high_01
				
			}
			boy = male
            girl = female
		}

		religious_northern_high = {
			index = 69
			male = {
				1 = male_headgear_religious_northern_high_01
				
			}
			female = {
				1 = female_headgear_religious_northern_high_01
				
			}
			boy = male
            girl = female
		}		

	## FP1 - Fury of the Northmen ##

		fp1_common = {
			index = 70
			male = {
				1 = male_headgear_secular_fp1_common_01
				1 = male_headgear_secular_fp1_common_02
				
			}
			female = {
				1 = female_headgear_secular_fp1_common_01
				1 = female_headgear_secular_fp1_common_02
				
			}
		}

		fp1_low_nobility = {
			index = 76
			male = {
				2 = male_headgear_secular_fp1_nobility_01
				1 = male_headgear_secular_fp1_common_01
				1 = male_headgear_secular_fp1_common_02
				
			}
			female = {
				1 = female_headgear_secular_fp1_common_01
				1 = female_headgear_secular_fp1_common_02
				
			}
		}

		fp1_nobility = {
			index = 71
			male = {
				1 = male_headgear_religious_northern_high_01

			}
			female = {
				1 = female_headgear_secular_fp1_nobility_01
				1 = female_headgear_secular_fp1_nobility_02
				1 = female_headgear_secular_fp1_nobility_03		

			}
		}

		fp1_war = {
			index = 72
			male = {
				1 = male_headgear_secular_fp1_war_nobility_01
				1 = male_headgear_secular_fp1_war_nobility_02

			}
			female = {
				1 = female_headgear_secular_fp1_war_nobility_01	
				1 = female_headgear_secular_fp1_war_nobility_02		
						
			}
		}

		fp1_war_common = { # For commoners to use, non-gilded version only
			index = 75
			male = {
				1 = male_headgear_secular_fp1_war_nobility_02

			}
			female = {
				1 = female_headgear_secular_fp1_war_nobility_02	
						
			}
		}

		fp1_royalty = {
			index = 73
			male = {
				1 = male_headgear_secular_fp1_royalty_01

			}
			female = {
				1 = female_headgear_secular_fp1_royalty_01		
						
			}
		}

		fp1_imperial = {
			index = 74
			male = {
				1 = male_headgear_secular_fp1_imperial_01

			}
			female = {
				1 = female_headgear_secular_fp1_imperial_01		
						
			}
		}

		# Warcraft
		high_elven_crowns = {
			index = 77
			male = {
				1 = male_headgear_secular_western_high_nobility_01
				1 = male_headgear_religious_northern_high_01
				
			}
			female = {
				1 = female_headgear_secular_western_high_nobility_01
				1 = female_headgear_religious_northern_high_01
			}
			boy = male
            girl = female
		}
		
		# Warcraft
		goblin_top_hats = {
			index = 78
			male = {
				1 = male_headgear_secular_goblin_gallywix_hat_01
			}
			female = {
				1 = female_headgear_secular_goblin_gallywix_hat_01
			}
			boy = male
            girl = female
		}
<<<<<<< HEAD
		
		# Warcraft
		zandalari_imperial = {
			index = 79
			male = {
				1 = male_headgear_secular_zandalari_rastakhan_crown_01
			}
			female = {
				1 = empty
			}
			boy = male
            girl = female
		}
=======

>>>>>>> 80c4fd22
	}

}

}<|MERGE_RESOLUTION|>--- conflicted
+++ resolved
@@ -1126,7 +1126,6 @@
 			boy = male
             girl = female
 		}
-<<<<<<< HEAD
 		
 		# Warcraft
 		zandalari_imperial = {
@@ -1140,9 +1139,6 @@
 			boy = male
             girl = female
 		}
-=======
-
->>>>>>> 80c4fd22
 	}
 
 }
