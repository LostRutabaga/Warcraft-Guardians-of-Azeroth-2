--- conflicted
+++ resolved
@@ -45,16 +45,11 @@
 583.1.1 = {
 	discover_innovation = innovation_hoardings
 	#
-<<<<<<< HEAD
-	discover_innovation = innovation_baliffs 
-	discover_innovation = innovation_armilary_sphere
+	discover_innovation = innovation_heraldry
+	discover_innovation = innovation_development_03
 	#
 	discover_innovation = innovation_brotherhood_of_bandits
 	discover_innovation = innovation_arid_warfare
-=======
-	discover_innovation = innovation_heraldry
-	discover_innovation = innovation_development_03
->>>>>>> 75a74146
 }
 605.1.1 = {
 	discover_innovation = innovation_men_at_arms
