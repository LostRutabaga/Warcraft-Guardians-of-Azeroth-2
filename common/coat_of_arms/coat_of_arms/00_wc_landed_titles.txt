# Warcraft
@single_charge_position = 0.48

### Alterac

k_alterac = {
	pattern = "pattern_solid.dds"
	color1 = "orange"
	colored_emblem = {
		texture = "ce_alteraci_falcon.dds"
		color1 = "black"
		instance = { position = { 0.5 @single_charge_position } }
	}
}

d_alterac = {
	pattern = "pattern_solid.dds"
	color1 = "black"
	colored_emblem = {
		texture = "ce_alteraci_falcon.dds"
		color1 = "orange"
		instance = { position = { 0.5 @single_charge_position } }
	}
}

c_alterac = {
	pattern = "pattern_solid.dds"
	color1 = "black"
	colored_emblem = {
		texture = "ce_alteraci_falcon.dds"
		color1 = "yellow_light"
		instance = { position = { 0.5 @single_charge_position } }
	}
}

### Lordaeron

e_lordaeron = {
	pattern = "pattern_solid.dds"
	color1 = "white"
	colored_emblem = {
		texture = "ce_lordaeron.dds"
		color1 = "blue"
		instance = { position = { 0.5 @single_charge_position } }
	}
}

k_lordaeron = {
	pattern = "pattern_solid.dds"
	color1 = "white"
	colored_emblem = {
		texture = "ce_lordaeron.dds"
		color1 = "blue_light"
		instance = { position = { 0.5 @single_charge_position } }
	}
}

d_lordaeron = {
	pattern = "pattern_solid.dds"
	color1 = "blue"
	colored_emblem = {
		texture = "ce_lordaeron.dds"
		color1 = "white"
		instance = { position = { 0.5 @single_charge_position } }
	}
}

c_lordaeron = {
	pattern = "pattern_solid.dds"
	color1 = "blue_light"
	colored_emblem = {
		texture = "ce_lordaeron.dds"
		color1 = "white"
		instance = { position = { 0.5 @single_charge_position } }
	}
}
c_solliden = {
	pattern = "pattern_solid.dds"
	color1 = "white"
	colored_emblem = {
		texture = "ce_solliden.dds"
		color1 = "blue_light"
		instance = { position = { 0.5 @single_charge_position } }
	}
}
d_wintergarde = {
	pattern = "pattern_solid.dds"
	color1 = "white"
	colored_emblem = {
		texture = "ce_wintergarde.dds"
		color1 = "yellow_light"
        color2 = "blue_light"
		instance = { position = { 0.5 @single_charge_position } }
	}
}
d_lordamere = {
	pattern = "pattern_solid.dds"
	color1 = "blue_light"
	colored_emblem = {
		texture = "ce_garithos.dds"
		color1 = "yellow"
		color2 = "green"
		instance = { position = { 0.5 @single_charge_position } }
	}
}
d_brill = {
	pattern = "pattern_solid.dds"
	color1 = "black"
	colored_emblem = {
		texture = "ce_sylvanas.dds"
		color1 = "white"
		color2 = "yellow"
		color3 = "red"
		instance = { position = { 0.5 @single_charge_position } }
	}
}
### Dalaran

k_dalaran = {
	pattern = "pattern_solid.dds"
	color1 = "purple"
	colored_emblem = {
		texture = "ce_kirintor_eye.dds"
		color1 = "white"
		instance = { position = { 0.5 @single_charge_position } }
	}
}

d_dalaran = {
	pattern = "pattern_solid.dds"
	color1 = "white"
	colored_emblem = {
		texture = "ce_kirintor_eye.dds"
		color1 = "purple"
		instance = { position = { 0.5 @single_charge_position } }
	}
}

c_dalaran = {
	pattern = "pattern_solid.dds"
	color1 = "white"
	colored_emblem = {
		texture = "ce_kirintor_eye.dds"
		color1 = "blue_light"
		instance = { position = { 0.5 @single_charge_position } }
	}
}

d_kirin_tor = {
	pattern = "pattern_solid.dds"
	color1 = "black"
	colored_emblem = {
		texture = "ce_kirintor_eye.dds"
		color1 = "white"
		instance = { position = { 0.5 @single_charge_position } }
	}
}
c_dalarans_hills = {
	pattern = "pattern_solid.dds"
	color1 = "white"
	colored_emblem = {
		texture = "ce_kirintor_eye.dds"
		color1 = "red"
		instance = { position = { 0.5 @single_charge_position } }
	}
}

### Kul tiras
e_kul_tiras = {
	pattern = "pattern_solid.dds"
	color1 = rgb { 37 78 51 } 
	colored_emblem = {
		texture = "ce_kul_tiras.dds"
		color1 = rgb { 165 158 90 }
		instance = { position = { 0.5 @single_charge_position } }
	}
}
k_kul_tiras = {
	pattern = "pattern_solid.dds"
	color1 = rgb { 37 78 51 } 
	colored_emblem = {
		texture = "ce_kul_tiras.dds"
		color1 = rgb { 165 158 90 }
		instance = { position = { 0.5 @single_charge_position } }
	}
}
c_boralus = {
	pattern="pattern_solid.dds"
	color1=rgb { 66 116 90 }
	color2=white
	color3=red
	colored_emblem={
		color1=rgb { 131 132 98 }
		color2=rgb { 113 114 80 }
		texture="ce_proudmoore.dds"
		instance={
			position={ 0.500000 0.520000 }
			scale={ 0.960000 0.960000 }
		}
	}
}
d_drustwar = {
	pattern = "pattern_solid.dds"
	color1 = rgb { 89 58 42 } 
	colored_emblem = {
		texture = "ce_waycrest.dds"
		color1 = rgb { 165 171 176 }
		color2 = rgb { 104 85 74 }
		instance = { position = { 0.5 @single_charge_position } }
	}
}

d_tidemother = {
	pattern = "pattern_solid.dds"
	color1 = "aqua_stormsong"
	colored_emblem = {
		texture = "ce_stormsong.dds"
		color1 = rgb { 165 171 176 }
		color2 = "aqua_stormsong"
		instance = { position = { 0.5 @single_charge_position } }
	}
}
d_stormsong = { # Stormsong
	pattern = "pattern_solid.dds"
	color1 = rgb { 28 61 71 }
	colored_emblem = {
		texture = "ce_stormsong.dds"
		color1 = rgb { 165 171 176 }
		color2 = rgb { 28 61 71 }
		instance = { position = { 0.5 @single_charge_position } }
	}
}
d_ashvane = {
	pattern = "pattern_solid.dds"
	color1 = rgb { 173 54 41 }
	colored_emblem = {
		texture = "ce_ashvane.dds"
		color1 = rgb { 216 161 131 }
		color2 = rgb { 189 69 51 }
		instance = { position = { 0.5 @single_charge_position } }
	}
}

### Gilneas

k_gilneas = {
	pattern = "pattern_solid.dds"
	color1 = rgb { 33 40 56 }
	colored_emblem = {
		texture = "ce_gilneas_moon.dds"
		color1 = rgb { 129 19 19 }
		color2 = rgb { 215 158 71 }
		color3 = rgb { 129 19 19 }
		instance = { position = { 0.5 @single_charge_position } }
	}
}
d_gilneas = {
	pattern = "pattern_solid.dds"
	color1 = rgb { 33 40 56 }
	colored_emblem = {
		texture = "ce_greymane.dds"
		color1 = rgb { 129 19 19 }
		instance = { position = { 0.5 @single_charge_position } }
	}	
}
c_gilneas = {
	pattern = "pattern_solid.dds"
	color1 = "black_gilneas"
	colored_emblem = {
		texture = "ce_greymane.dds"
		color1 = "white"
		instance = { position = { 0.5 @single_charge_position } }
	}	
}

### Stormwind

k_stormwind={
	pattern="pattern_solid.dds"
	color1=blue_light
	colored_emblem={
		color1=blue_light
		texture="ce_block_02.dds"
		instance={
			position={ 0.000000 0.500000 }
			scale={ 0.230000 1.000000 }
		}

		instance={
			position={ 1.000000 0.500000 }
			scale={ 0.230000 1.000000 }
			depth=1.010000
		}

	}

	colored_emblem={
		color1=yellow_light
		texture="wc_stormwind_lion.dds"
		instance={
			position={ 0.500000 0.475000 }
			scale={ 0.800000 0.800000 }
			depth=8.010000
		}

	}

	colored_emblem={
		color1=blue_light
		texture="ce_border_shield.dds"
		instance={
			depth=4.010000
		}

		instance={
			scale={ 0.920000 0.920000 }
			depth=6.010000
		}

	}

	colored_emblem={
		color1=yellow_light
		texture="ce_block_02.dds"
		instance={
			position={ 1.000000 0.500000 }
			scale={ 0.300000 1.000000 }
			depth=2.010000
		}

		instance={
			position={ 0.000000 0.500000 }
			scale={ 0.300000 1.000000 }
			depth=3.010000
		}

	}

	colored_emblem={
		color1=yellow_light
		texture="ce_border_shield.dds"
		instance={
			scale={ 0.960000 0.960000 }
			depth=5.010000
		}

		instance={
			scale={ 0.860000 0.860000 }
			depth=7.010000
		}

	}

}


d_stormwind = {
	pattern = "pattern_solid.dds"
	color1 = "yellow"
	colored_emblem = {
		texture = "wc_stormwind_lion.dds"
		color1 = "blue"
		instance = { position = { 0.5 @single_charge_position } }
	}
}

c_stormwind={
	pattern="pattern_vertical_split_01.dds"
	color1=yellow
	color2=blue_light
	color3=red
	colored_emblem={
		color1=blue_light
		texture="wc_stormwind_lion.dds"
		mask = { 1 0 0 }
		instance={
			position={ 0.500000 0.440000 }
			scale={ 0.860000 0.860000 }
			depth=2.010000
		}

	}

	colored_emblem={
		color1=yellow
		texture="ce_border_shield.dds"
		instance={
			position={ 0.500000 0.485000 }
			depth=1.010000
		}

	}

	colored_emblem={
		color1=blue_light
		texture="ce_border_shield.dds"
		mask = { 1 0 0 } 
		instance={
			position={ 0.500000 0.485000 }
		}

	}

	colored_emblem={
		color1=yellow
		texture="wc_stormwind_lion.dds"
		instance={
			position={ 0.500000 0.440000 }
			scale={ 0.860000 0.860000 }
			depth=3.010000
		}

	}

}

c_khagrihm={
	pattern="pattern_solid.dds"
	color1=red
	color2=yellow
	color3=red
	colored_emblem={
		color1=blue
		texture="ce_block_02.dds"
		instance={
			position={ 0.500000 0.965000 }
			scale={ 0.160000 1.000000 }
			depth=5.010000
		}

	}

	colored_emblem={
		color1=blue_light
		texture="ce_border_banner.dds"
		instance={
			position={ 0.500000 0.265000 }
			scale={ 0.590000 0.590000 }
			depth=1.010000
		}

	}

	colored_emblem={
		color1=yellow
		color2=rgb { 217 149 49 }
		texture="ce_lion_guardant.dds"
		instance={
			position={ 0.500000 0.255000 }
			scale={ 0.520000 0.520000 }
		}

	}

	colored_emblem={
		color1=yellow_light
		texture="ce_block_02.dds"
		instance={
			position={ 0.500000 1.000000 }
			scale={ 0.045000 1.000000 }
			depth=4.010000
		}

	}

	colored_emblem={
		color1=blue
		texture="ce_ordinary_pall_5.dds"
		instance={
			position={ 0.500000 0.355000 }
			scale={ 0.780000 0.780000 }
			depth=6.010000
		}

	}

	colored_emblem={
		color1=white
		color2=grey
		texture="ce_dwarf_rifle.dds"
		instance={
			position={ 0.500000 0.640000 }
			scale={ -1.200000 1.200000 }
			depth=2.010000
			rotation=327
		}

		instance={
			position={ 0.500000 0.640000 }
			scale={ 1.200000 1.200000 }
			depth=3.010000
			rotation=33
		}

	}

}

d_northwoods={
	pattern="pattern__solid_designer.dds"
	color1=white
	color2=yellow
	color3=blue
	colored_emblem={
		color1=rgb { 255 255 255 }
		texture="ce_escutcheon.dds"
		instance={
			position={ 0.500000 0.425000 }
			scale={ 0.940000 0.940000 }
			depth=1.010000
		}

	}

	colored_emblem={
		color1=blue_light
		texture="ce_escutcheon.dds"
		instance={
			position={ 0.500000 0.425000 }
			depth=2.010000
		}

	}

	colored_emblem={
		color1=blue_light
		texture="ce_ordinary_chevron_3.dds"
		instance={
			position={ 0.500000 0.440000 }
			depth=3.010000
		}

	}

	colored_emblem={
		color1=yellow_light
		texture="ce_elwynn.dds"
		instance={
			position={ 0.500000 0.350000 }
			scale={ 0.920000 0.920000 }
		}

	}

}

c_diassall={
	pattern="pattern_horizontal_split_01.dds"
	color1=blue
	color2=yellow
	color3=blue
	colored_emblem={
		color1=white
		texture="ce_block_02.dds"
		instance={
			position={ 0.750000 0.250000 }
			scale={ 0.500000 0.500000 }
			depth=4.010000
		}

	}

	colored_emblem={
		color1=black
		texture="ce_guild187.dds"
		instance={
			position={ 0.265000 0.280000 }
			scale={ 0.500000 0.500000 }
			depth=8.010000
		}

	}

	colored_emblem={
		color1=black
		texture="ce_key.dds"
		instance={
			position={ 0.740000 0.740000 }
			scale={ 0.545000 0.545000 }
			depth=2.010000
		}

	}

	colored_emblem={
		color1=green
		texture="wc_stormwind_lion.dds"
		instance={
			position={ 0.745000 0.255000 }
			scale={ -0.535000 0.535000 }
			depth=3.010000
		}

	}

	colored_emblem={
		color1=white
		texture="ce_circle_mask.dds"
		instance={
			position={ 0.260000 0.280000 }
			scale={ 0.370000 0.310000 }
			depth=9.010000
		}

	}

	colored_emblem={
		color1=red
		texture="ce_block_02.dds"
		instance={
			position={ 0.225000 0.775000 }
			scale={ 0.550000 0.550000 }
			depth=6.010000
		}

	}

	colored_emblem={
		color1=black
		texture="ce_letter_n.dds"
		instance={
			position={ 0.270000 0.055000 }
			scale={ 0.080000 0.080000 }
			depth=7.010000
		}

	}

	colored_emblem={
		color1=rgb { 0 0 0 }
		texture="ce_block_02.dds"
		instance={
			scale={ 1.000000 0.010000 }
		}

		instance={
			scale={ 0.010000 1.000000 }
			depth=1.010000
		}

	}

	colored_emblem={
		color1=grey
		texture="ce_stonecairne_lake.dds"
		instance={
			position={ 0.265000 0.715000 }
			scale={ 0.750000 0.750000 }
			depth=5.010000
		}

	}

}

d_stormwind={
	pattern="pattern_solid.dds"
	color1=blue_light
	colored_emblem={
		color1=yellow
		texture="ce_bendlet.dds"
		instance={
			scale={ 1.000000 -1.000000 }
			depth=11.010000
			rotation=355
		}

		instance={
			depth=12.010000
			rotation=4
		}

	}

	colored_emblem={
		color1=yellow
		texture="ce_border_shield.dds"
		instance={
			scale={ 1.300000 1.150000 }
		}

	}

	colored_emblem={
		color1=yellow_light
		texture="wc_stormwind_lion.dds"
		instance={
			position={ 0.500000 0.450000 }
			depth=1.010000
		}

	}

	colored_emblem={
		color1=rgb { 0 0 0 }
		texture="ce_block_02.dds"
		instance={
			position={ 0.500000 0.730000 }
			scale={ 0.110000 0.050000 }
			depth=2.010000
		}

		instance={
			position={ 0.500000 0.615000 }
			scale={ 0.325000 0.045000 }
			depth=3.010000
		}

		instance={
			position={ 0.500000 0.650000 }
			scale={ 0.280000 0.105000 }
			depth=4.010000
		}

		instance={
			scale={ 0.390000 0.265000 }
			depth=5.010000
		}

		instance={
			position={ 0.500000 0.215000 }
			scale={ 0.275000 0.120000 }
			depth=6.010000
		}

		instance={
			position={ 0.500000 0.295000 }
			scale={ 0.420000 0.145000 }
			depth=7.010000
		}

		instance={
			position={ 0.500000 0.325000 }
			scale={ 0.485000 0.130000 }
			depth=8.010000
		}

		instance={
			position={ 0.500000 0.405000 }
			scale={ 0.495000 0.100000 }
			depth=9.010000
		}

		instance={
			scale={ 0.475000 0.100000 }
			depth=10.010000
		}

	}

}

c_deadmans_pass={
	pattern="pattern__solid_designer.dds"
	color1=rgb { 20 49 76 }
	color2=yellow
	color3=blue
	colored_emblem={
		color1=rgb { 20 49 76 }
		texture="ce_circle_mask.dds"
		instance={
			position={ 0.500000 0.245000 }
			scale={ 0.375000 0.375000 }
			depth=1.010000
		}

	}

	colored_emblem={
		color1=rgb { 133 119 119 }
		texture="ce_kirintor_eye2.dds"
		instance={
			position={ 0.500000 0.250000 }
			scale={ 0.565000 0.565000 }
		}

	}

	colored_emblem={
		color1=rgb { 133 119 119 }
		texture="ce_guild191.dds"
		instance={
			position={ 0.500000 0.385000 }
			scale={ 0.860000 0.860000 }
			depth=2.010000
		}

	}

	colored_emblem={
		color1=rgb { 30 30 30 }
		texture="ce_block_02.dds"
		instance={
			position={ 0.500000 0.850000 }
			scale={ 1.000000 0.430000 }
			depth=3.010000
		}

		instance={
			position={ 0.830000 0.720000 }
			scale={ 0.370000 1.000000 }
			depth=4.010000
			rotation=45
		}

		instance={
			position={ 0.160000 0.720000 }
			scale={ 0.370000 1.000000 }
			depth=5.010000
			rotation=45
		}

	}

}

c_addle={
	pattern="pattern_checkers_12.dds"
	color1=blue_light
	color2=blue_light
	color3=blue
	colored_emblem={
		color1=rgb { 173 119 39 }
		color2=red
		texture="ce_squirrel.dds"
		instance={
			position={ 0.520000 0.430000 }
			scale={ -0.800000 0.800000 }
			depth=1.010000
		}

	}

	colored_emblem={
		color1=green
		texture="ce_block_02.dds"
		instance={
			depth=2.010000
		}

	}

	colored_emblem={
		color1=rgb { 35 24 13 }
		texture="ce_border_shield.dds"
		instance={
			position={ 0.500000 0.485000 }
		}

	}

}

d_brightwood={
	pattern="pattern_chevron_01.dds"
	color1=rgb { 144 86 0 }
	color2=rgb { 225 155 51 }
	color3=red
	colored_emblem={
		color1=rgb { 187 127 39 }
		color2=rgb { 187 127 39 }
		texture="ce_lozenge_vair.dds"
		instance={
			position={ 0.500000 0.470000 }
			scale={ 0.900000 0.900000 }
			depth=1.010000
		}

	}

	colored_emblem={
		color1=rgb { 255 255 255 }
		texture="ce_fleur.dds"
		instance={
			position={ 1.000000 1.000000 }
			scale={ 0.200000 0.200000 }
			depth=3.010000
		}

		instance={
			position={ 0.800000 1.000000 }
			scale={ 0.200000 0.200000 }
			depth=4.010000
		}

		instance={
			position={ 0.600000 1.000000 }
			scale={ 0.200000 0.200000 }
			depth=5.010000
		}

		instance={
			position={ 0.400000 1.000000 }
			scale={ 0.200000 0.200000 }
			depth=6.010000
		}

		instance={
			position={ 0.200000 1.000000 }
			scale={ 0.200000 0.200000 }
			depth=7.010000
		}

		instance={
			position={ 0.000000 1.000000 }
			scale={ 0.200000 0.200000 }
			depth=8.010000
		}

		instance={
			position={ 0.900000 0.800000 }
			scale={ 0.200000 0.200000 }
			depth=9.010000
		}

		instance={
			position={ 0.700000 0.800000 }
			scale={ 0.200000 0.200000 }
			depth=10.010000
		}

		instance={
			position={ 0.500000 0.800000 }
			scale={ 0.200000 0.200000 }
			depth=11.010000
		}

		instance={
			position={ 0.300000 0.800000 }
			scale={ 0.200000 0.200000 }
			depth=12.010000
		}

		instance={
			position={ 0.100000 0.800000 }
			scale={ 0.200000 0.200000 }
			depth=13.010000
		}

		instance={
			position={ 1.000000 0.600000 }
			scale={ 0.200000 0.200000 }
			depth=14.010000
		}

		instance={
			position={ 0.800000 0.600000 }
			scale={ 0.200000 0.200000 }
			depth=15.010000
		}

		instance={
			position={ 0.600000 0.600000 }
			scale={ 0.200000 0.200000 }
			depth=16.010000
		}

		instance={
			position={ 0.400000 0.600000 }
			scale={ 0.200000 0.200000 }
			depth=17.010000
		}

		instance={
			position={ 0.200000 0.600000 }
			scale={ 0.200000 0.200000 }
			depth=18.010000
		}

		instance={
			position={ 0.000000 0.600000 }
			scale={ 0.200000 0.200000 }
			depth=19.010000
		}

		instance={
			position={ 0.900000 0.400000 }
			scale={ 0.200000 0.200000 }
			depth=20.010000
		}

		instance={
			position={ 0.700000 0.400000 }
			scale={ 0.200000 0.200000 }
			depth=21.010000
		}

		instance={
			position={ 0.500000 0.400000 }
			scale={ 0.200000 0.200000 }
			depth=22.010000
		}

		instance={
			position={ 0.300000 0.400000 }
			scale={ 0.200000 0.200000 }
			depth=23.010000
		}

		instance={
			position={ 0.100000 0.400000 }
			scale={ 0.200000 0.200000 }
			depth=24.010000
		}

		instance={
			position={ 1.000000 0.200000 }
			scale={ 0.200000 0.200000 }
			depth=25.010000
		}

		instance={
			position={ 0.800000 0.200000 }
			scale={ 0.200000 0.200000 }
			depth=26.010000
		}

		instance={
			position={ 0.600000 0.200000 }
			scale={ 0.200000 0.200000 }
			depth=27.010000
		}

		instance={
			position={ 0.400000 0.200000 }
			scale={ 0.200000 0.200000 }
			depth=28.010000
		}

		instance={
			position={ 0.200000 0.200000 }
			scale={ 0.200000 0.200000 }
			depth=29.010000
		}

		instance={
			position={ 0.000000 0.200000 }
			scale={ 0.200000 0.200000 }
			depth=30.010000
		}

		instance={
			position={ 0.900000 0.000000 }
			scale={ 0.200000 0.200000 }
			depth=31.010000
		}

		instance={
			position={ 0.700000 0.000000 }
			scale={ 0.200000 0.200000 }
			depth=32.010002
		}

		instance={
			position={ 0.500000 0.000000 }
			scale={ 0.200000 0.200000 }
			depth=33.010002
		}

		instance={
			position={ 0.300000 0.000000 }
			scale={ 0.200000 0.200000 }
			depth=34.010002
		}

		instance={
			position={ 0.100000 0.000000 }
			scale={ 0.200000 0.200000 }
			depth=35.010002
		}

	}

	colored_emblem={
		color1=black
		color2=black
		texture="ce_lozenge_vair.dds"
		instance={
			position={ 0.500000 0.470000 }
			scale={ 0.980000 0.980000 }
			depth=2.010000
		}

	}

	colored_emblem={
		color1=rgb { 212 208 208 }
		texture="ce_duskwood.dds"
		instance={
			position={ 0.480000 0.475000 }
			scale={ -0.965000 0.965000 }
		}

	}

}

c_richgarden={
	pattern="pattern_shield_01.dds"
	color1=yellow_light
	color2=green_kultiras
	color3=blue
	colored_emblem={
		color1=yellow
		texture="ce_guild189.dds"
		instance={
			position={ 0.500000 0.440000 }
			scale={ 0.710000 0.870000 }
			depth=6.010000
		}

	}

	colored_emblem={
		color1=green_kultiras
		color2=green_kultiras
		texture="ce_tree.dds"
		instance={
			position={ 0.500000 0.000000 }
			scale={ -1.000000 -0.380000 }
			depth=2.010000
		}

		instance={
			position={ 0.000000 0.500000 }
			scale={ 0.680000 1.000000 }
			depth=3.010000
		}

		instance={
			position={ 1.000000 0.500000 }
			scale={ 0.680000 1.000000 }
			depth=4.010000
		}

		instance={
			position={ 0.500000 1.000000 }
			scale={ 1.000000 0.390000 }
			depth=5.010000
		}

	}

	colored_emblem={
		color1=yellow_light
		texture="ce_circle_mask.dds"
		instance={
			position={ 0.070000 0.815000 }
			scale={ 0.160000 0.160000 }
		}

		instance={
			position={ 0.920000 0.820000 }
			scale={ 0.160000 0.160000 }
			depth=1.010000
		}

	}

}


d_eastvale={
	pattern="pattern_branchy2.dds"
	color1=rgb { 41 122 50 }
	color2=rgb { 106 24 13 }
	color3=blue
	colored_emblem={
		color1=white
		color2=white
		texture="ce_axe_long.dds"
		instance={
			position={ 0.525000 0.490000 }
			scale={ -0.600000 0.600000 }
		}

		instance={
			position={ 0.470000 0.490000 }
			scale={ 0.595000 0.595000 }
			depth=1.010000
		}

	}

	colored_emblem={
		color1=black
		texture="ce_escutcheon.dds"
		instance={
			scale={ 0.800000 0.800000 }
			depth=3.010000
		}

	}

	colored_emblem={
		color1=white
		texture="ce_circle_mask.dds"
		instance={
			position={ 0.500000 0.325000 }
			scale={ 0.095000 0.055000 }
			depth=2.010000
		}

	}

	colored_emblem={
		color1=white
		texture="ce_escutcheon.dds"
		instance={
			scale={ 0.880000 0.880000 }
			depth=4.010000
		}

	}

}

c_crowgate={
	pattern="pattern_solid.dds"
	color1=rgb { 136 16 0 }
	color2=yellow
	color3=blue
	colored_emblem={
		color1=rgb { 18 49 79 }
		color2=blue_light
		texture="ce_lion_passant_small.dds"
		instance={
			position={ 0.500000 0.325000 }
			scale={ -0.905000 0.525000 }
		}

		instance={
			position={ 0.500000 0.725000 }
			scale={ -0.905000 0.525000 }
			depth=1.010000
		}

	}

	colored_emblem={
		color1=rgb { 0 0 0 }
		texture="ce_fleur.dds"
		instance={
			scale={ 0.200000 0.200000 }
			depth=6.010000
		}

		instance={
			position={ 0.500000 0.900000 }
			scale={ 0.200000 0.200000 }
			depth=7.010000
		}

		instance={
			position={ 0.100000 0.500000 }
			scale={ 0.200000 0.200000 }
			depth=8.010000
		}

		instance={
			position={ 0.700000 0.100000 }
			scale={ 0.200000 0.200000 }
			depth=9.010000
		}

		instance={
			position={ 0.700000 0.500000 }
			scale={ 0.200000 0.200000 }
			depth=10.010000
		}

		instance={
			position={ 0.300000 0.100000 }
			scale={ 0.200000 0.200000 }
			depth=11.010000
		}

		instance={
			position={ 0.300000 0.500000 }
			scale={ 0.200000 0.200000 }
			depth=12.010000
		}

		instance={
			position={ 0.900000 0.100000 }
			scale={ 0.200000 0.200000 }
			depth=13.010000
		}

		instance={
			position={ 0.500000 0.100000 }
			scale={ 0.200000 0.200000 }
			depth=14.010000
		}

		instance={
			position={ 0.100000 0.100000 }
			scale={ 0.200000 0.200000 }
			depth=15.010000
		}

		instance={
			position={ 0.890000 0.500000 }
			scale={ 0.200000 0.200000 }
			depth=16.010000
		}

	}

	colored_emblem={
		color1=yellow
		texture="ce_block_02.dds"
		instance={
			position={ 0.500000 0.695000 }
			scale={ 1.000000 0.190000 }
			depth=2.010000
		}

		instance={
			position={ 0.500000 0.295000 }
			scale={ 1.000000 0.190000 }
			depth=4.010000
		}

	}

	colored_emblem={
		color1=black
		texture="ce_block_02.dds"
		instance={
			position={ 0.500000 0.695000 }
			scale={ 1.000000 0.210000 }
			depth=3.010000
		}

		instance={
			position={ 0.500000 0.295000 }
			scale={ 1.000000 0.210000 }
			depth=5.010000
		}

	}

}

c_stonecairn={
	pattern="pattern_horizontal_split_01.dds"
	color1=rgb { 129 28 15 }
	color2=blue
	color3=blue
	colored_emblem={
		color1=grey
		color2=black
		texture="ce_swords_crossed.dds"
		instance={
			position={ 0.500000 0.770000 }
			scale={ 0.610000 0.610000 }
		}

	}

	colored_emblem={
		color1=grey
		texture="ce_stonecairne_lake.dds"
		instance={
			position={ 0.500000 0.245000 }
			depth=1.010000
		}

	}

}

c_sunnyglade={
	pattern="pattern__solid_designer.dds"
	color1=rgb { 16 63 21 }
	color2=yellow
	color3=blue
	colored_emblem={
		color1=grey
		texture="ce_pillar_liege.dds"
		instance={
			position={ 0.500000 0.680000 }
			scale={ 0.795000 0.845000 }
			depth=5.010000
		}

	}

	colored_emblem={
		color1=rgb { 146 31 16 }
		texture="ce_block_02.dds"
		instance={
			position={ 0.500000 0.410000 }
			scale={ 0.130000 0.130000 }
			depth=3.010000
		}

	}

	colored_emblem={
		color1=white
		texture="ce_human_sun.dds"
		instance={
			position={ 0.500000 0.205000 }
			scale={ 0.830000 0.830000 }
			depth=2.010000
			rotation=46
		}

	}

	colored_emblem={
		color1=rgb { 0 0 0 }
		color2=rgb { 0 0 0 }
		texture="ce_arrow.dds"
		instance={
			position={ 0.490000 0.685000 }
			scale={ 0.390000 0.550000 }
			depth=1.010000
			rotation=90
		}

	}

	colored_emblem={
		color1=rgb { 146 31 16 }
		texture="ce_block_02.dds"
		instance={
			scale={ 0.315000 1.000000 }
			depth=6.010000
		}

	}

}

c_northshire={
	pattern="pattern_solid.dds"
	color1=blue
	colored_emblem={
		color1=white
		texture="ce_circle_mask.dds"
		instance={
			position={ 0.500000 0.440000 }
			scale={ 0.770000 0.770000 }
			depth=1.010000
		}

	}

	colored_emblem={
		color1=yellow
		color2=white
		texture="ce_northshire_abbey.dds"
		instance={
			position={ 0.500000 0.440000 }
			scale={ 1.200000 1.200000 }
		}

	}

}

c_northfield={
	pattern="pattern_solid.dds"
	color1=rgb { 165 166 39 }
	color2=blue
	color3=blue
	colored_emblem={
		color1=white
		texture="ce_block_02.dds"
		instance={
			position={ 0.000000 0.430000 }
			scale={ 0.330000 1.000000 }
			depth=12.010000
		}

		instance={
			position={ 0.500000 1.000000 }
			scale={ 1.000000 0.400000 }
			depth=15.010000
		}

		instance={
			position={ 1.000000 0.500000 }
			scale={ 0.110000 1.000000 }
			depth=16.010000
		}

		instance={
			position={ 0.500000 0.000000 }
			scale={ 1.000000 0.130000 }
			depth=17.010000
		}

	}

	colored_emblem={
		color1=green_light
		texture="ce_shrub.dds"
		instance={
			position={ 0.500000 0.460000 }
			scale={ 0.650000 0.650000 }
			depth=14.010000
		}

	}

	colored_emblem={
		color1=white
		texture="ce_border_shield.dds"
		instance={
			position={ 0.500000 0.465000 }
			scale={ 0.920000 0.820000 }
			depth=13.010000
		}

	}

	colored_emblem={
		color1=red
		color2=blue
		texture="ce_billet.dds"
		instance={
			position={ 0.820000 0.680000 }
			scale={ 0.120000 0.120000 }
			depth=2.010000
		}

		instance={
			position={ 0.680000 0.780000 }
			scale={ 0.120000 0.120000 }
			depth=3.010000
		}

		instance={
			position={ 0.360000 0.780000 }
			scale={ 0.120000 0.120000 }
			depth=4.010000
		}

		instance={
			position={ 0.170000 0.700000 }
			scale={ 0.120000 0.120000 }
			depth=5.010000
		}

		instance={
			position={ 0.819999 0.500000 }
			scale={ 0.120000 0.120000 }
			depth=6.010000
		}

		instance={
			position={ 0.170000 0.500000 }
			scale={ 0.120000 0.120000 }
			depth=7.010000
		}

		instance={
			position={ 0.840000 0.090000 }
			scale={ 0.120000 0.120000 }
			depth=8.010000
		}

		instance={
			position={ 0.350000 0.090000 }
			scale={ 0.120000 0.120000 }
			depth=9.010000
		}

		instance={
			position={ 0.650000 0.090000 }
			scale={ 0.120000 0.120000 }
			depth=10.010000
		}

		instance={
			position={ 0.170000 0.090000 }
			scale={ 0.120000 0.120000 }
			depth=11.010000
		}

	}

	colored_emblem={
		color1=yellow
		texture="ce_chalice.dds"
		instance={
			position={ 0.500000 0.085000 }
			scale={ 0.140000 0.140000 }
			depth=1.010000
		}

	}

}

c_goldshire={
	pattern="pattern_vertical_split_01.dds"
	color1=blue
	color2=rgb { 7 137 48 }
	color3=blue
	colored_emblem={
		color1=white
		texture="ce_block_02.dds"
		instance={
			position={ 0.125000 0.275000 }
			scale={ 0.025000 0.025000 }
			depth=2.010000
		}

		instance={
			position={ 0.300000 0.255000 }
			scale={ 0.205000 0.060000 }
			depth=3.010000
		}

		instance={
			position={ 0.220000 0.445000 }
			scale={ 0.165000 0.385000 }
			depth=7.010000
		}

	}

	colored_emblem={
		color1=blue
		texture="ce_block_02.dds"
		instance={
			position={ 0.470000 0.320000 }
			scale={ 0.050000 0.030000 }
		}

	}

	colored_emblem={
		color1=rgb { 186 183 36 }
		texture="ce_elwynn.dds"
		instance={
			position={ 0.240000 0.445000 }
			depth=1.010000
		}

	}

	colored_emblem={
		color1=black
		texture="ce_circle_mask.dds"
		instance={
			position={ 0.605000 0.405000 }
			scale={ 0.125000 0.125000 }
			depth=12.010000
		}

		instance={
			position={ 0.660000 0.330000 }
			scale={ 0.090000 0.190000 }
			depth=13.010000
		}

		instance={
			position={ 0.560000 0.450000 }
			scale={ 0.080000 0.080000 }
			depth=14.010000
		}

		instance={
			position={ 0.700000 0.625000 }
			scale={ 0.100000 0.120000 }
			depth=15.010000
		}

		instance={
			position={ 0.755000 0.510000 }
			scale={ 0.110000 0.290000 }
			depth=16.010000
		}

		instance={
			position={ 0.745000 0.320000 }
			scale={ 0.210000 0.210000 }
			depth=17.010000
		}

		instance={
			position={ 0.800000 0.450000 }
			scale={ 0.130000 0.410000 }
			depth=18.010000
		}

		instance={
			position={ 0.845000 0.430000 }
			scale={ 0.220000 0.330000 }
			depth=20.010000
		}

	}

	colored_emblem={
		color1=white
		texture="ce_circle_mask.dds"
		instance={
			position={ 0.355000 0.355000 }
			scale={ 0.150000 0.180000 }
			depth=4.010000
		}

		instance={
			position={ 0.440000 0.450000 }
			scale={ 0.090000 0.090000 }
			depth=5.010000
		}

		instance={
			position={ 0.410000 0.415000 }
			scale={ 0.105000 0.105000 }
			depth=6.010000
		}

		instance={
			position={ 0.290000 0.635000 }
			scale={ 0.115000 0.115000 }
			depth=8.010000
		}

		instance={
			position={ 0.155000 0.435000 }
			scale={ 0.235000 0.325000 }
			depth=19.010000
		}

	}

	colored_emblem={
		color1=white
		texture="ce_elwynn.dds"
		instance={
			position={ 0.760000 0.445000 }
			scale={ -1.000000 1.000000 }
			depth=10.010000
		}

	}

	colored_emblem={
		color1=rgb { 0 0 0 }
		texture="ce_block_02.dds"
		instance={
			scale={ 0.005000 1.000000 }
			depth=21.010000
		}

	}

	colored_emblem={
		color1=rgb { 7 137 48 }
		texture="ce_block_02.dds"
		instance={
			position={ 0.535000 0.320000 }
			scale={ 0.060000 0.030000 }
			depth=9.010000
		}

	}

	colored_emblem={
		color1=black
		texture="ce_block_02.dds"
		instance={
			position={ 0.625000 0.310000 }
			scale={ 0.070000 0.155000 }
			depth=11.010000
		}

	}

}

c_eastvale={
	pattern="pattern_solid.dds"
	color1=green_light
	color2=blue
	color3=white
	colored_emblem={
		color1=white
		color2=white
		texture="ce_block_02.dds"
		instance={
			position={ 0.500000 0.156000 }
			scale={ 1.000000 0.312000 }
			depth=8.010000
		}

	}

	colored_emblem={
		color1=black
		color2=blue
		texture="ce_dwarf_axe.dds"
		instance={
			position={ 0.510000 0.160000 }
			depth=6.010000
		}

	}

	colored_emblem={
		color1=blue
		texture="ce_escutcheon.dds"
		instance={
			position={ 0.500000 0.625000 }
			scale={ 0.345000 0.345000 }
			depth=5.010000
		}

	}

	colored_emblem={
		color1=red
		color2=rgb { 106 24 13 }
		color3=green
		texture="ce_stormheim8.dds"
		instance={
			position={ 0.500000 0.635000 }
			scale={ -0.690000 0.690000 }
			depth=7.010000
		}

	}

	colored_emblem={
		color1=white
		color2=blue
		texture="ce_holy_light.dds"
		instance={
			position={ 0.500000 0.605000 }
			scale={ 0.245000 0.245000 }
			depth=4.010000
		}

	}

	colored_emblem={
		color1=black
		texture="ce_block_02.dds"
		instance={
			position={ 0.025000 0.145000 }
			scale={ 0.090000 0.335000 }
		}

		instance={
			position={ 0.955000 0.150000 }
			scale={ 0.060000 0.325000 }
			depth=1.010000
		}

		instance={
			position={ 0.490000 0.005000 }
			scale={ 1.000000 0.030000 }
			depth=2.010000
		}

		instance={
			position={ 0.500000 0.320000 }
			scale={ 1.000000 0.020000 }
			depth=3.010000
		}

	}

}

d_westvale={
	pattern="pattern__solid_designer.dds"
	color1=blue
	color2=yellow
	color3=blue
	colored_emblem={
		color1=white
		texture="wc_stormwind_lion.dds"
		instance={
			position={ 0.500000 0.480000 }
			scale={ 0.795000 0.795000 }
		}

	}

	colored_emblem={
		color1=rgb { 0 0 0 }
		texture="ce_escutcheon.dds"
		instance={
			scale={ 0.920000 0.920000 }
			depth=1.010000
		}

	}

	colored_emblem={
		color1=yellow_light
		texture="ce_escutcheon.dds"
		instance={
			depth=2.010000
		}

	}

	colored_emblem={
		color1=white
		texture="ce_ordinary_pall_5.dds"
		instance={
			position={ 0.500000 0.495000 }
			depth=3.010000
		}

	}

}

c_westbrook={
	pattern="pattern_solid.dds"
	color1=rgb { 44 95 52 }
	color2=white
	color3=blue
	colored_emblem={
		color1=blue
		texture="ce_block_02.dds"
		instance={
			position={ 0.000000 0.500000 }
			depth=2.010000
		}

	}

	colored_emblem={
		color1=yellow_light
		color2=black
		texture="ce_lion_rampant.dds"
		instance={
			position={ 0.260000 0.455000 }
			scale={ -0.630000 0.890000 }
			depth=1.010000
			rotation=351
		}

	}

	colored_emblem={
		color1=white
		color2=rgb { 44 95 52 }
		texture="ce_castle.dds"
		instance={
			position={ 0.500000 0.480000 }
			depth=3.010000
		}

	}

	colored_emblem={
		color1=black
		texture="ce_block_02.dds"
		instance={
			scale={ 0.010000 1.000000 }
		}

	}

}

c_stonewatch={	
	pattern="pattern__solid_designer.dds"
	color1=rgb { 135 91 26 }
	color2=yellow
	color3=blue

	colored_emblem={
		color1=black
		color2=yellow_light
		texture="ce_portcullis.dds"
		instance={
			position={ 0.500000 0.865000 }
			scale={ 0.455000 0.575000 }
		}

	}

	colored_emblem={
		color1=red
		texture="ce_vair_single.dds"
		instance={
			position={ 0.500000 0.780000 }
			scale={ 1.000000 0.425000 }
			depth=3.010000
		}

	}

	colored_emblem={
		color1=black
		color2=black
		texture="ce_keys.dds"
		instance={
			position={ 0.500000 0.285000 }
			scale={ 0.820000 0.820000 }
			depth=4.010000
		}

	}

	colored_emblem={
		color1=red
		color2=red
		texture="ce_tower_and_wall.dds"
		instance={
			position={ 1.000000 0.695000 }
			scale={ -1.000000 1.000000 }
			depth=1.010000
		}

		instance={
			position={ 0.000000 0.695000 }
			depth=2.010000
		}

	}

	colored_emblem={
		color1=red
		texture="ce_ermine_pattern.dds"
		instance={
			position={ 0.425000 0.500000 }
			depth=5.010000
		}

	}

}


d_sunnyglade={
	pattern="pattern__solid_designer.dds"
	color1=green
	color2=yellow
	color3=blue
	colored_emblem={
		color1=white
		texture="ce_circle_mask.dds"
		instance={
			position={ 0.500000 0.435000 }
			scale={ 0.390000 0.390000 }
			depth=1.010000
		}

	}

	colored_emblem={
		color1=rgb { 57 116 63 }
		texture="ce_guild127.dds"
		instance={
			position={ 0.500000 0.440000 }
			scale={ 0.370000 0.500000 }
		}

	}

	colored_emblem={
		color1=yellow
		texture="ce_star_16.dds"
		instance={
			position={ 0.500000 0.440000 }
			scale={ 1.250000 1.250000 }
			depth=3.010000
		}

	}

	colored_emblem={
		color1=yellow_light
		texture="ce_star_16.dds"
		instance={
			position={ 0.500000 0.440000 }
			depth=2.010000
			rotation=11
		}

	}

}

d_raven_fields={
	pattern="pattern__solid_designer.dds"
	color1=blue
	color2=yellow
	color3=blue
	colored_emblem={
		color1=rgb { 71 71 71 }
		color2=black
		texture="ce_fur_vair_01.dds"
		instance={
			depth=4.010000
		}

	}

	colored_emblem={
		color1=rgb { 13 46 77 }
		texture="ce_escutcheon.dds"
		instance={
			position={ 0.500000 0.490000 }
			depth=3.010000
		}

	}

	colored_emblem={
		color1=white
		texture="ce_crescent_mask_02.dds"
		instance={
			position={ 0.500000 0.550000 }
			scale={ 0.735000 -0.735000 }
			depth=2.010000
			rotation=90
		}

	}

	colored_emblem={
		color1=black
		texture="ce_block_02.dds"
		instance={
			position={ 0.520000 0.230000 }
			scale={ 0.090000 0.110000 }
		}

	}

	colored_emblem={
		color1=rgb { 0 0 0 }
		texture="ce_aran.dds"
		instance={
			position={ 0.520000 0.385000 }
			scale={ -0.615000 0.615000 }
			depth=1.010000
		}

	}

}

c_raven_hill={
	pattern="pattern_horizontal_split_02.dds"
	color1=rgb { 66 26 50 }
	color2=rgb { 10 77 33 }
	color3=blue
	colored_emblem={
		color1=rgb { 31 84 132 }
		color2=rgb { 18 51 83 }
		texture="ce_per_saltire.dds"
		instance={
			position={ 0.500000 0.785000 }
			scale={ 0.990000 0.920000 }
			depth=3.010000
			rotation=90
		}

	}

	colored_emblem={
		color1=rgb { 140 43 29 }
		texture="ce_polish_gozdawa.dds"
		instance={
			position={ 0.500000 0.955000 }
			scale={ -0.310000 0.310000 }
			depth=1.010000
		}

	}

	colored_emblem={
		color1=black
		color2=rgb { 44 44 44 }
		texture="ce_norse_odins_raven.dds"
		instance={
			position={ 0.790000 0.165000 }
			scale={ 0.355000 0.355000 }
			depth=4.010000
			rotation=360
		}

		instance={
			position={ 0.210000 0.165000 }
			scale={ 0.355000 0.355000 }
			depth=5.010000
			rotation=360
		}

		instance={
			position={ 0.500000 0.165000 }
			scale={ 0.355000 0.355000 }
			depth=6.010000
			rotation=360
		}

	}

	colored_emblem={
		color1=rgb { 0 0 0 }
		texture="ce_block_02.dds"
		instance={
			position={ 0.500000 0.325000 }
			scale={ 1.000000 0.010000 }
			depth=2.010000
		}

	}

	colored_emblem={
		color1=white
		texture="ce_crescent_mask_02.dds"
		instance={
			scale={ -0.333000 0.335000 }
		}

	}

}

c_great_mound={
	pattern="pattern_checkers_02.dds"
	color1=rgb { 141 141 141 }
	color2=rgb { 0 26 50 }
	color3=blue
	colored_emblem={
		color1=black
		texture="ce_vrykul3.dds"
		instance={
			position={ 0.735000 0.730000 }
			scale={ 0.625000 0.625000 }
			rotation=180
		}

		instance={
			position={ 0.260000 0.250000 }
			scale={ 0.625000 0.625000 }
			depth=1.010000
			rotation=180
		}

	}

	colored_emblem={
		color1=purple
		texture="ce_ogre1.dds"
		instance={
			position={ 0.280000 0.735000 }
			scale={ 0.520000 0.520000 }
			depth=2.010000
		}

		instance={
			position={ 0.740000 0.250000 }
			scale={ 0.520000 0.520000 }
			depth=3.010000
		}

	}

}

c_lonely_tower={
	pattern="pattern_solid.dds"
	color1=rgb { 96 139 180 }
	color2=white
	color3=blue
	colored_emblem={
		color1=white
		texture="ce_tower.dds"
		instance={
			position={ 0.500000 0.550000 }
			scale={ 0.815000 0.880000 }
			depth=5.010000
		}

	}

	colored_emblem={
		color1=green
		texture="ce_circle_mask.dds"
		instance={
			position={ 0.500000 1.000000 }
			scale={ 1.000000 0.470000 }
			depth=4.010000
		}

	}

	colored_emblem={
		color1=black
		texture="ce_block_02.dds"
		instance={
			position={ 0.500000 0.220000 }
			scale={ -0.190000 0.105000 }
			depth=7.010000
			rotation=45
		}

		instance={
			position={ 0.500000 0.545000 }
			scale={ 0.175000 0.550000 }
			depth=8.010000
		}

	}

}

c_azora={
	pattern="pattern__solid_designer.dds"
	color1=rgb { 124 60 124 }
	color2=yellow
	color3=blue
	colored_emblem={
		color1=rgb { 113 138 170 }
		texture="ce_kirintor_eye.dds"
		instance={
			position={ 0.500000 0.410000 }
			scale={ 0.605000 0.605000 }
			depth=1.010000
		}

	}

	colored_emblem={
		color1=white
		texture="ce_tower.dds"
		instance={
			position={ 0.500000 1.000000 }
			scale={ 1.000000 0.665000 }
		}

	}

	colored_emblem={
		color1=rgb { 255 255 255 }
		texture="ce_block_02.dds"
		instance={
			position={ 0.500000 0.415000 }
			scale={ 1.000000 0.400000 }
			depth=8.010000
		}

	}

	colored_emblem={
		color1=grey
		texture="ce_circle_mask.dds"
		instance={
			position={ 0.500000 0.410000 }
			scale={ 0.515000 0.515000 }
			depth=3.010000
		}

	}

	colored_emblem={
		color1=rgb { 255 255 255 }
		texture="ce_circle_mask.dds"
		instance={
			position={ 0.500000 0.410000 }
			scale={ 0.545000 0.545000 }
			depth=4.010000
		}

	}

	colored_emblem={
		color1=rgb { 0 0 0 }
		texture="ce_circle_mask.dds"
		instance={
			position={ 0.500000 0.410000 }
			scale={ 0.565000 0.565000 }
			depth=5.010000
		}

	}

	colored_emblem={
		color1=rgb { 0 0 0 }
		texture="ce_block_02.dds"
		instance={
			position={ 0.500000 0.415000 }
			scale={ 1.000000 0.420000 }
			depth=9.010000
		}

	}

	colored_emblem={
		color1=grey
		texture="ce_block_02.dds"
		instance={
			position={ 0.500000 0.415000 }
			scale={ 0.990000 0.350000 }
			depth=6.010000
		}

	}

	colored_emblem={
		color1=black
		texture="ce_block_02.dds"
		instance={
			position={ 0.500000 0.415000 }
			scale={ 1.000000 0.360000 }
			depth=7.010000
		}

	}

	colored_emblem={
		color1=rgb { 73 103 143 }
		texture="ce_circle_mask.dds"
		instance={
			position={ 0.500000 0.410000 }
			scale={ 0.485000 0.485000 }
			depth=2.010000
		}

	}

}

c_grand_hamlet={
	pattern="pattern__solid_designer.dds"
	color1=rgb { 85 24 61 }
	color2=yellow
	color3=blue
	colored_emblem={
		color1=yellow
		color2=black
		texture="ce_pagan_saltire_cross_02.dds"
		instance={
			depth=3.010000
		}

	}

	colored_emblem={
		color1=blue
		texture="ce_block_02.dds"
		instance={
			scale={ 0.445000 0.445000 }
			depth=1.010000
			rotation=45
		}

	}

	colored_emblem={
		color1=yellow
		texture="ce_duskwood.dds"
		instance={
			position={ 0.505000 0.500000 }
			scale={ 0.760000 0.760000 }
		}

	}

	colored_emblem={
		color1=rgb { 0 0 0 }
		texture="ce_block_02.dds"
		instance={
			scale={ 0.475000 0.475000 }
			depth=2.010000
			rotation=45
		}

	}

}

c_tranquil_gardens={
	pattern="pattern__solid_designer.dds"
	color1=yellow
	color2=yellow
	color3=blue
	colored_emblem={
		color1=white
		color2=white
		texture="ce_castle.dds"
		instance={
			position={ 0.500000 0.580000 }
			depth=13.010000
		}

	}

	colored_emblem={
		color1=grey
		texture="ce_holy_light.dds"
		instance={
			position={ 0.500000 0.390000 }
			scale={ -0.290000 0.290000 }
		}

	}

	colored_emblem={
		color1=white
		texture="ce_tower.dds"
		instance={
			position={ 0.500000 0.510000 }
			scale={ 0.680000 0.825000 }
			depth=4.010000
		}

	}

	colored_emblem={
		color1=yellow
		texture="ce_block_02.dds"
		instance={
			position={ 0.250000 0.325000 }
			scale={ 0.170000 0.170000 }
			depth=1.010000
		}

		instance={
			position={ 0.280000 0.485000 }
			scale={ 0.045000 0.030000 }
			depth=5.010000
		}

		instance={
			position={ 0.150000 0.470000 }
			scale={ 0.305000 0.015000 }
			depth=6.010000
		}

		instance={
			position={ 0.380000 0.410000 }
			scale={ 0.045000 0.185000 }
			depth=7.010000
		}

		instance={
			position={ 0.300000 0.370000 }
			scale={ 0.195000 0.190000 }
			depth=8.010000
		}

		instance={
			position={ 0.680000 0.370000 }
			scale={ 0.095000 0.165000 }
			depth=9.010000
		}

		instance={
			position={ 0.625000 0.390000 }
			scale={ 0.040000 0.230000 }
			depth=10.010000
		}

		instance={
			position={ 0.765000 0.380000 }
			scale={ 0.130000 0.200000 }
			depth=11.010000
		}

		instance={
			position={ 0.725000 0.370000 }
			scale={ 0.050000 0.265000 }
			depth=12.010000
		}

	}

	colored_emblem={
		color1=black
		texture="ce_circle_mask.dds"
		instance={
			position={ 0.500000 0.675000 }
			scale={ 0.090000 0.090000 }
			depth=3.010000
		}

	}

	colored_emblem={
		color1=black
		texture="ce_block_02.dds"
		instance={
			position={ 0.500000 0.790000 }
			scale={ 0.090000 0.250000 }
			depth=2.010000
		}

	}

}

c_brightwood_grove={
	pattern="pattern__solid_designer.dds"
	color1=blue
	color2=white
	color3=blue
	colored_emblem={
		color1=yellow_light
		color2=yellow_light
		texture="ce_irminsul.dds"
		instance={
			position={ 0.500000 0.465000 }
			scale={ 0.715000 0.715000 }
		}

	}

	colored_emblem={
		color1=black
		texture="ce_border_shield.dds"
		instance={
			position={ 0.500000 0.485000 }
			scale={ 0.890000 0.890000 }
			depth=2.010000
		}

	}

	colored_emblem={
		color1=yellow
		color2=green
		texture="ce_checkers_diagonal_6x3.dds"
		instance={
			position={ 0.500000 0.485000 }
			scale={ 0.720000 0.720000 }
			depth=3.010000
			rotation=360
		}

	}

	colored_emblem={
		color1=green
		texture="ce_border_shield.dds"
		instance={
			position={ 0.500000 0.485000 }
			depth=1.010000
		}

	}

}

c_moonbrook={
	pattern="pattern_diagonal_split_01.dds"
	color1=red
	color2=rgb { 14 40 65 }
	color3=blue
	colored_emblem={
		color1=rgb { 255 255 255 }
		color2=rgb { 255 255 255 }
		texture="ce_kobold1.dds"
		instance={
			position={ 0.650000 0.620000 }
			scale={ 0.870000 0.870000 }
			depth=2.010000
			rotation=356
		}

	}

	colored_emblem={
		color1=rgb { 255 255 255 }
		texture="ce_star_05.dds"
		instance={
			position={ 0.335000 0.885000 }
			scale={ 0.200000 0.200000 }
		}

		instance={
			position={ 0.820000 0.340000 }
			scale={ 0.200000 0.200000 }
			depth=1.010000
		}

	}

	colored_emblem={
		color1=yellow_light
		texture="ce_westfall.dds"
		instance={
			position={ 0.365000 0.260000 }
			scale={ -1.000000 1.000000 }
			depth=3.010000
		}

	}

}

c_gold_coast={ #Golden Lobster Jumpscare
	pattern="pattern_barruly_12.dds"
	color1=yellow
	color2=white
	color3=blue
	colored_emblem={
		color1=red
		color2=red
		texture="ce_shield_02.dds"
		instance={
			position={ 0.500000 0.440000 }
			scale={ 0.730000 0.860000 }
			depth=1.010000
		}

	}

	colored_emblem={
		color1=yellow_light
		texture="ce_guild170.dds"
		instance={
			position={ 0.500000 0.445000 }
			scale={ 0.555000 0.885000 }
		}

	}

	colored_emblem={
		color1=yellow_light
		color2=yellow_light
		texture="ce_shield_02.dds"
		instance={
			position={ 0.500000 0.440000 }
			scale={ 0.770000 0.900000 }
			depth=2.010000
		}

	}

}

c_grand_hamlet={ #Gloomy Version of Grandhamlet
	pattern="pattern__solid_designer.dds"
	color1=rgb { 85 24 61 }
	color2=yellow
	color3=blue
	colored_emblem={
		color1=rgb { 113 113 113 }
		color2=rgb { 90 23 64 }
		texture="ce_pagan_saltire_cross_02.dds"
		instance={
			depth=3.010000
		}

	}

	colored_emblem={
		color1=rgb { 181 181 181 }
		texture="ce_block_02.dds"
		instance={
			scale={ 0.475000 0.475000 }
			depth=2.010000
			rotation=45
		}

	}

	colored_emblem={
		color1=rgb { 170 170 170 }
		texture="ce_duskwood.dds"
		instance={
			position={ 0.505000 0.500000 }
			scale={ 0.760000 0.760000 }
		}

	}

	colored_emblem={
		color1=black
		texture="ce_block_02.dds"
		instance={
			scale={ 0.445000 0.445000 }
			depth=1.010000
			rotation=45
		}

	}

}

c_twilight_grove={
	pattern="pattern_branchy2.dds"
	color1=black
	color2=brown
	color3=blue
	colored_emblem={
		color1=rgb { 26 65 40 }
		color2=rgb { 0 255 3 }
		texture="ce_draconic3.dds"
		instance={
			position={ 0.500000 0.485000 }
			scale={ 0.465000 0.465000 }
		}

	}

	colored_emblem={
		color1=blue
		texture="ce_african_frame_bg_10.dds"
		instance={
			scale={ 1.300000 1.300000 }
			depth=2.010000
		}

	}

	colored_emblem={
		color1=rgb { 27 128 37 }
		texture="ce_escutcheon.dds"
		instance={
			scale={ 0.410000 0.410000 }
			depth=1.010000
		}

	}

}

c_karazhan={
	pattern="pattern_solid.dds"
	color1=rgb { 14 46 76 }
	color2=yellow
	color3=blue
	colored_emblem={
		color1=rgb { 133 133 133 }
		color2=grey
		texture="ce_castle.dds"
		instance={
			position={ 0.500000 0.530000 }
			depth=3.010000
		}

	}

	colored_emblem={
		color1=rgb { 62 62 62 }
		color2=rgb { 62 62 62 }
		texture="ce_block_02.dds"
		instance={
			position={ 0.500000 1.000000 }
			scale={ 1.000000 0.310000 }
		}

	}

	colored_emblem={
		color1=rgb { 62 62 62 }
		texture="ce_block_02.dds"
		instance={
			position={ 0.920000 0.785000 }
			scale={ 0.540000 1.000000 }
			depth=1.010000
			rotation=40
		}

		instance={
			position={ 0.070000 0.785000 }
			scale={ 0.570000 1.000000 }
			depth=2.010000
			rotation=49
		}

	}

	colored_emblem={
		color1=rgb { 0 45 255 }
		texture="ce_bend_lozenges.dds"
		instance={
			position={ 0.500000 0.080000 }
			scale={ 0.340000 0.160000 }
			depth=4.010000
			rotation=45
		}

	}

}

c_highland_path={
	pattern="pattern_checkers_02.dds"
	color1=red
	color2=orange
	color3=blue
	colored_emblem={
		color1=white
		texture="ce_kul_tiras.dds"
		mask={ 1 0 0 }
		instance={
			position={ 0.500000 0.495000 }
			depth=2.010000
		}

	}

	colored_emblem={
		color1=black
		texture="ce_kul_tiras.dds"
		instance={
			position={ 0.500000 0.495000 }
			depth=3.010000
		}

	}

	colored_emblem={
		color1=red
		texture="ce_escutcheon.dds"
		instance={
			position={ 0.215000 0.200000 }
			scale={ 0.480000 0.480000 }
			depth=1.010000
		}

	}

	colored_emblem={
		color1=white
		texture="ce_redridge.dds"
		instance={
			position={ 0.215000 0.170000 }
			scale={ -0.420000 0.420000 }
		}

	}

}

c_vice={
	pattern="pattern_solid.dds"
	color1=rgb { 36 60 82 }
	color2=yellow
	color3=blue
	colored_emblem={
		color1=rgb { 62 62 62 }
		color2=rgb { 62 62 62 }
		texture="ce_block_02.dds"
		instance={
			position={ 0.500000 1.000000 }
			scale={ 1.000000 0.340000 }
		}

	}

	colored_emblem={
		color1=rgb { 0 0 0 }
		color2=rgb { 0 0 0 }
		texture="ce_tower_and_wall.dds"
		instance={
			position={ 0.705000 0.515000 }
			scale={ 1.350000 1.350000 }
			depth=11.010000
		}

	}

	colored_emblem={
		color1=rgb { 36 33 30 }
		texture="ce_aran.dds"
		instance={
			position={ 0.515000 0.160000 }
			scale={ -0.160000 0.160000 }
			depth=10.010000
		}

	}

	colored_emblem={
		color1=grey
		texture="ce_grain.dds"
		instance={
			position={ 0.580000 0.805000 }
			scale={ 0.220000 0.220000 }
			depth=3.010000
		}

		instance={
			position={ 0.665000 0.805000 }
			scale={ 0.220000 0.220000 }
			depth=4.010000
		}

		instance={
			position={ 0.755000 0.805000 }
			scale={ 0.220000 0.220000 }
			depth=5.010000
		}

		instance={
			position={ 0.415000 0.805000 }
			scale={ 0.220000 0.220000 }
			depth=6.010000
		}

		instance={
			position={ 0.330000 0.805000 }
			scale={ 0.220000 0.220000 }
			depth=7.010000
		}

		instance={
			position={ 0.500000 0.805000 }
			scale={ 0.220000 0.220000 }
			depth=8.010000
		}

		instance={
			position={ 0.240000 0.805000 }
			scale={ 0.220000 0.220000 }
			depth=9.010000
		}

	}

	colored_emblem={
		color1=rgb { 62 62 62 }
		texture="ce_block_02.dds"
		instance={
			position={ 0.990000 0.785000 }
			scale={ 0.250000 1.000000 }
			depth=1.010000
			rotation=40
		}

		instance={
			position={ 0.015000 0.785000 }
			scale={ 0.250000 1.000000 }
			depth=2.010000
			rotation=49
		}

	}

	colored_emblem={
		color1=rgb { 0 45 255 }
		texture="ce__empty_designer.dds"
		instance={
			position={ 0.500000 0.080000 }
			scale={ 0.340000 0.160000 }
			depth=12.010000
			rotation=45
		}

	}

}

c_redridge_canyons={
	pattern="pattern_chevron_01.dds"
	color1=yellow
	color2=red
	color3=blue
	colored_emblem={
		color1=red
		texture="ce_ermine_spot.dds"
		instance={
			position={ 0.500000 0.420000 }
			scale={ 0.190000 0.190000 }
		}

	}

	colored_emblem={
		color1=white
		texture="ce_ordinary_pile_01_inverted.dds"
		instance={
			position={ 0.500000 0.805000 }
			scale={ 0.270000 -0.340000 }
			depth=1.010000
		}

	}

	colored_emblem={
		color1=white
		texture="ce_guild196.dds"
		instance={
			position={ 0.500000 0.460000 }
			scale={ 0.500000 0.500000 }
			depth=2.010000
		}

	}

	colored_emblem={
		color1=orange
		texture="ce_redridge.dds"
		instance={
			position={ 0.200000 0.215000 }
			scale={ -0.545000 0.545000 }
			depth=3.010000
		}

		instance={
			position={ 0.815000 0.215000 }
			scale={ 0.565000 0.565000 }
			depth=4.010000
		}

	}

	colored_emblem={
		color1=yellow
		texture="ce_block_02.dds"
		instance={
			position={ 0.500000 0.000000 }
			scale={ 0.010000 0.380000 }
			depth=5.010000
		}

	}

}

d_stonewatch={
	pattern="pattern_chevron_01.dds"
	color1=red
	color2=white
	color3=blue
	colored_emblem={
		color1=red
		texture="ce_block_02.dds"
		instance={
			position={ 0.500000 0.000000 }
			scale={ 1.000000 0.140000 }
		}

		instance={
			position={ 0.000000 1.000000 }
			scale={ 0.670000 0.670000 }
			depth=1.010000
			rotation=45
		}

		instance={
			position={ 1.000000 1.000000 }
			scale={ 0.670000 0.670000 }
			depth=2.010000
			rotation=45
		}

	}

	colored_emblem={
		color1=orange
		texture="ce_border_shield_engrailed_02.dds"
		instance={
			depth=3.010000
		}

	}

	colored_emblem={
		color1=white
		texture="ce_redridge.dds"
		instance={
			position={ 0.500000 0.490000 }
			scale={ -0.810000 0.810000 }
			depth=4.010000
		}

	}

}

d_redridge_mountains={
	pattern="pattern__solid_designer.dds"
	color1=rgb { 103 26 16 }
	color2=yellow
	color3=blue
	colored_emblem={
		color1=white
		texture="ce__empty_designer.dds"
		instance={
			depth=9.010000
		}

	}

	colored_emblem={
		color1=rgb { 145 38 23 }
		texture="ce_escutcheon.dds"
		instance={
			scale={ 0.890000 0.890000 }
			depth=5.010000
		}

	}

	colored_emblem={
		color1=black
		texture="ce_escutcheon.dds"
		instance={
			depth=6.010000
		}

	}

	colored_emblem={
		color1=black
		texture="ce_bendlet.dds"
		instance={
			scale={ -0.950000 0.950000 }
			depth=7.010000
		}

		instance={
			scale={ 0.950000 0.950000 }
			depth=8.010000
		}

	}

	colored_emblem={
		color1=rgb { 0 0 0 }
		texture="ce_fleur.dds"
		instance={
			position={ 0.500000 0.925000 }
			scale={ 0.120000 0.120000 }
			rotation=360
		}

		instance={
			position={ 0.870000 0.500000 }
			scale={ 0.120000 0.120000 }
			depth=1.010000
			rotation=360
		}

		instance={
			position={ 0.130000 0.500000 }
			scale={ 0.120000 0.120000 }
			depth=2.010000
			rotation=360
		}

		instance={
			position={ 0.500000 0.070000 }
			scale={ 0.120000 0.120000 }
			depth=3.010000
			rotation=360
		}

	}

	colored_emblem={
		color1=white
		texture="ce_redridge.dds"
		instance={
			position={ 0.500000 0.445000 }
			scale={ 0.800000 0.800000 }
			depth=4.010000
		}

	}

}

c_three_corners={
	pattern="pattern_vertical_split_01.dds"
	color1=blue
	color2=red
	color3=blue
	colored_emblem={
		color1=orange
		color2=white
		texture="ce_fox.dds"
		instance={
			position={ 0.780000 0.305000 }
			scale={ 0.515000 0.515000 }
			depth=2.010000
			rotation=352
		}

	}

	colored_emblem={
		color1=purple
		texture="ce_block_02.dds"
		instance={
			position={ 0.500000 1.000000 }
			scale={ 1.000000 0.850000 }
			depth=3.010000
			rotation=135
		}

	}

	colored_emblem={
		color1=yellow_light
		color2=yellow
		color3=blue_light
		texture="ce_horse_rampant.dds"
		instance={
			position={ 0.260000 0.275000 }
			scale={ 0.490000 0.490000 }
		}

	}

	colored_emblem={
		color1=rgb { 0 0 0 }
		texture="ce_block_02.dds"
		instance={
			scale={ 0.010000 1.000000 }
			depth=4.010000
		}

		instance={
			position={ 0.500000 1.000000 }
			scale={ 1.000000 0.870000 }
			depth=5.010000
			rotation=135
		}

	}

	colored_emblem={
		color1=grey
		color2=grey
		texture="ce_wolf.dds"
		instance={
			position={ 0.500000 0.770000 }
			scale={ 0.555000 0.555000 }
			depth=1.010000
		}

	}

}

c_lakeshire={
	pattern="pattern__solid_designer.dds"
	color1=orange
	color2=white
	color3=grey_dark
	colored_emblem={
		color1=rgb { 46 92 58 }
		texture="ce_block_02.dds"
		instance={
			position={ 0.170000 0.940000 }
			scale={ 1.000000 0.710000 }
			depth=7.010000
			rotation=73
		}

		instance={
			position={ 0.835000 0.930000 }
			scale={ 1.000000 0.700000 }
			depth=8.010000
			rotation=16
		}

	}

	colored_emblem={
		color1=red
		texture="ce_block_02.dds"
		instance={
			position={ 0.500000 0.285000 }
			scale={ 0.370000 0.230000 }
			depth=5.010000
			rotation=45
		}

	}

	colored_emblem={
		color1=rgb { 192 168 128 }
		texture="ce_block_02.dds"
		instance={
			position={ 0.505000 0.365000 }
			scale={ 0.020000 0.185000 }
		}

		instance={
			position={ 0.505000 0.640000 }
			scale={ 0.645000 0.385000 }
			depth=9.010000
		}

	}

	colored_emblem={
		color1=rgb { 221 221 221 }
		texture="ce_chevron_in_chief.dds"
		instance={
			position={ 0.500000 0.570000 }
			scale={ 1.000000 0.200001 }
			depth=1.010000
		}

	}

	colored_emblem={
		color1=rgb { 192 168 128 }
		color2=rgb { 135 33 19 }
		texture="ce_tower_and_wall.dds"
		instance={
			position={ 0.333000 0.285000 }
			scale={ 0.580000 0.580000 }
			depth=2.010000
		}

		instance={
			position={ 0.673000 0.285000 }
			scale={ -0.580000 0.580000 }
			depth=4.010000
		}

	}

	colored_emblem={
		color1=white
		texture="ce_pales_undy_04.dds"
		instance={
			position={ 0.500000 0.865000 }
			scale={ 1.000000 0.730000 }
			depth=3.010000
			rotation=90
		}

	}

	colored_emblem={
		color1=black
		texture="ce_block_02.dds"
		instance={
			position={ 0.500000 0.280000 }
			scale={ 0.390000 0.250000 }
			depth=6.010000
			rotation=45
		}

	}

}

c_alther={
	pattern="pattern_solid.dds"
	color1=rgb { 51 51 51 }
	color2=blue
	color3=yellow
	colored_emblem={
		color1=black
		color2=black
		texture="ce_shield_02.dds"
		instance={
			position={ 0.500000 0.230000 }
			scale={ 0.345000 0.345000 }
			depth=1.010000
		}

	}

	colored_emblem={
		color1=rgb { 107 46 9 }
		texture="ce_block_02.dds"
		instance={
			position={ 0.500000 1.000000 }
			scale={ 1.000000 0.440000 }
			depth=2.010000
		}

	}

	colored_emblem={
		color1=orange
		color2=yellow
		texture="ce_block_02.dds"
		instance={
			position={ 0.000000 0.500000 }
			scale={ 0.550000 1.000000 }
			depth=3.010000
			rotation=73
		}

		instance={
			position={ 1.000000 0.500000 }
			scale={ 0.550000 1.000000 }
			depth=4.010000
			rotation=107
		}

	}

	colored_emblem={
		color1=white
		texture="ce_guild115.dds"
		instance={
			position={ 0.505000 0.225000 }
			scale={ 0.345000 0.345000 }
			rotation=359
		}

	}

	colored_emblem={
		color1=grey
		color2=grey
		texture="ce_tower_and_wall.dds"
		instance={
			position={ 0.230000 0.500000 }
			depth=5.010000
		}

		instance={
			position={ 0.765000 0.500000 }
			scale={ -1.000000 1.000000 }
			depth=6.010000
		}

	}

}

k_westfall={
	pattern="pattern_solid.dds"
	color1=yellow
	color2=yellow
	color3=blue
	colored_emblem={
		color1=red
		color2=red
		texture="ce_shield_02.dds"
		instance={
			position={ 0.495000 0.500000 }
			scale={ 0.900000 0.900000 }
			depth=13.010000
		}

	}

	colored_emblem={
		color1=rgb { 245 162 40 }
		texture="ce_crown_random.dds"
		instance={
			position={ 0.500000 0.140000 }
			scale={ 0.285000 0.195000 }
		}

	}

	colored_emblem={
		color1=rgb { 171 16 16 }
		texture="ce_westfall.dds"
		instance={
			position={ 0.515000 0.390000 }
			scale={ -0.930000 0.930000 }
			depth=1.010000
		}

	}

	colored_emblem={
		color1=yellow_light
		texture="ce_circle_mask.dds"
		instance={
			position={ 0.565000 0.350000 }
			scale={ 0.040000 0.040000 }
			depth=2.010000
		}

		instance={
			position={ 0.420000 0.525000 }
			scale={ 0.040000 0.040000 }
			depth=3.010000
		}

		instance={
			position={ 0.595000 0.380000 }
			scale={ 0.065000 0.065000 }
			depth=4.010000
		}

		instance={
			position={ 0.520000 0.355000 }
			scale={ 0.085000 0.085000 }
			depth=5.010000
		}

		instance={
			position={ 0.475000 0.255000 }
			scale={ 0.060000 0.060000 }
			depth=6.010000
		}

		instance={
			position={ 0.740000 0.375000 }
			scale={ 0.040000 0.040000 }
			depth=7.010000
		}

		instance={
			position={ 0.705000 0.400000 }
			scale={ 0.065000 0.065000 }
			depth=8.010000
		}

		instance={
			position={ 0.650000 0.430000 }
			scale={ 0.125000 0.125000 }
			depth=9.010000
		}

		instance={
			position={ 0.530000 0.445000 }
			scale={ 0.205000 0.205000 }
			depth=10.010000
		}

		instance={
			position={ 0.415000 0.395000 }
			scale={ 0.265000 0.265000 }
			depth=11.010000
		}

	}

	colored_emblem={
		color1=rgb { 117 114 140 }
		color2=yellow_light
		texture="ce_swords_crossed.dds"
		instance={
			position={ 0.500000 0.505000 }
			scale={ 0.960000 0.960000 }
			depth=12.010000
		}

	}

	colored_emblem={
		color1=yellow
		color2=yellow
		texture="ce__empty_designer.dds"
		instance={
			position={ 0.500000 0.485000 }
			scale={ 0.905000 0.905000 }
			depth=14.010000
		}

	}

}

k_redridge={
	pattern="pattern__solid_designer.dds"
	color1=rgb { 103 26 16 }
	color2=yellow
	color3=blue
	colored_emblem={
		color1=rgb { 145 38 23 }
		texture="ce_escutcheon.dds"
		instance={
			scale={ 0.600000 0.600000 }
			depth=1.010000
		}

	}

	colored_emblem={
		color1=black
		texture="ce_bendlet.dds"
		instance={
			scale={ -0.950000 0.950000 }
			depth=3.010000
		}

		instance={
			scale={ 0.950000 0.950000 }
			depth=4.010000
		}

	}

	colored_emblem={
		color1=white
		texture="ce_ermine_pattern.dds"
		instance={
			depth=5.010000
		}

	}

	colored_emblem={
		color1=white
		texture="ce_redridge.dds"
		instance={
			position={ 0.500000 0.465000 }
			scale={ -0.560000 0.560000 }
		}

	}

	colored_emblem={
		color1=white
		texture="ce_escutcheon.dds"
		instance={
			scale={ 0.670000 0.670000 }
			depth=2.010000
		}

	}

}

d_westfall={
	pattern="pattern_solid.dds"
	color1=rgb { 234 137 45 }
	colored_emblem={
		color1=orange
		texture="ce_westfall.dds"
		instance={
			position={ 0.500000 0.430000 }
			scale={ 1.200000 1.200000 }
		}

	}

}

c_mortwake={
	pattern="pattern_bend_01.dds"
	color1=orange
	color2=white
	color3=blue
	colored_emblem={
		color1=white
		color2=white
		color3=black
		texture="ce_dolphin.dds"
		instance={
			position={ 0.200000 0.195000 }
			scale={ 0.375000 0.375000 }
			rotation=360
		}

		instance={
			position={ 0.500000 0.495000 }
			scale={ 0.375000 0.375000 }
			depth=1.010000
			rotation=360
		}

		instance={
			position={ 0.780000 0.755000 }
			scale={ 0.375000 0.375000 }
			depth=2.010000
			rotation=360
		}

	}

	colored_emblem={
		color1=red
		texture="ce_mena_bend.dds"
		instance={
			depth=36.010002
		}

	}

	colored_emblem={
		color1=yellow_light
		color2=black
		texture="ce_grain.dds"
		mask={ 1 0 0 }
		instance={
			position={ 1.000000 1.000000 }
			scale={ 0.300000 0.300000 }
			depth=3.010000
		}

		instance={
			position={ 0.800000 1.000000 }
			scale={ 0.300000 0.300000 }
			depth=4.010000
		}

		instance={
			position={ 0.600000 1.000000 }
			scale={ 0.300000 0.300000 }
			depth=5.010000
		}

		instance={
			position={ 0.400000 1.000000 }
			scale={ 0.300000 0.300000 }
			depth=6.010000
		}

		instance={
			position={ 0.200000 1.000000 }
			scale={ 0.300000 0.300000 }
			depth=7.010000
		}

		instance={
			position={ 0.000000 1.000000 }
			scale={ 0.300000 0.300000 }
			depth=8.010000
		}

		instance={
			position={ 0.900000 0.800000 }
			scale={ 0.300000 0.300000 }
			depth=9.010000
		}

		instance={
			position={ 0.700000 0.800000 }
			scale={ 0.300000 0.300000 }
			depth=10.010000
		}

		instance={
			position={ 0.500000 0.800000 }
			scale={ 0.300000 0.300000 }
			depth=11.010000
		}

		instance={
			position={ 0.300000 0.800000 }
			scale={ 0.300000 0.300000 }
			depth=12.010000
		}

		instance={
			position={ 0.100000 0.800000 }
			scale={ 0.300000 0.300000 }
			depth=13.010000
		}

		instance={
			position={ 1.000000 0.600000 }
			scale={ 0.300000 0.300000 }
			depth=14.010000
		}

		instance={
			position={ 0.800000 0.600000 }
			scale={ 0.300000 0.300000 }
			depth=15.010000
		}

		instance={
			position={ 0.600000 0.600000 }
			scale={ 0.300000 0.300000 }
			depth=16.010000
		}

		instance={
			position={ 0.400000 0.600000 }
			scale={ 0.300000 0.300000 }
			depth=17.010000
		}

		instance={
			position={ 0.200000 0.600000 }
			scale={ 0.300000 0.300000 }
			depth=18.010000
		}

		instance={
			position={ 0.000000 0.600000 }
			scale={ 0.300000 0.300000 }
			depth=19.010000
		}

		instance={
			position={ 0.900000 0.400000 }
			scale={ 0.300000 0.300000 }
			depth=20.010000
		}

		instance={
			position={ 0.700000 0.400000 }
			scale={ 0.300000 0.300000 }
			depth=21.010000
		}

		instance={
			position={ 0.500000 0.400000 }
			scale={ 0.300000 0.300000 }
			depth=22.010000
		}

		instance={
			position={ 0.300000 0.400000 }
			scale={ 0.300000 0.300000 }
			depth=23.010000
		}

		instance={
			position={ 0.100000 0.400000 }
			scale={ 0.300000 0.300000 }
			depth=24.010000
		}

		instance={
			position={ 1.000000 0.200000 }
			scale={ 0.300000 0.300000 }
			depth=25.010000
		}

		instance={
			position={ 0.800000 0.200000 }
			scale={ 0.300000 0.300000 }
			depth=26.010000
		}

		instance={
			position={ 0.600000 0.200000 }
			scale={ 0.300000 0.300000 }
			depth=27.010000
		}

		instance={
			position={ 0.400000 0.200000 }
			scale={ 0.300000 0.300000 }
			depth=28.010000
		}

		instance={
			position={ 0.200000 0.200000 }
			scale={ 0.300000 0.300000 }
			depth=29.010000
		}

		instance={
			position={ 0.000000 0.200000 }
			scale={ 0.300000 0.300000 }
			depth=30.010000
		}

		instance={
			position={ 0.900000 0.000000 }
			scale={ 0.300000 0.300000 }
			depth=31.010000
		}

		instance={
			position={ 0.700000 0.000000 }
			scale={ 0.300000 0.300000 }
			depth=32.010002
		}

		instance={
			position={ 0.500000 0.000000 }
			scale={ 0.300000 0.300000 }
			depth=33.010002
		}

		instance={
			position={ 0.300000 0.000000 }
			scale={ 0.300000 0.300000 }
			depth=34.010002
		}

		instance={
			position={ 0.100000 0.000000 }
			scale={ 0.300000 0.300000 }
			depth=35.010002
		}

	}

}

c_sandfoot={
	pattern="pattern_horizontal_split_01.dds"
	color1=yellow_light
	color2=rgb { 48 79 109 }
	color3=blue
	colored_emblem={
		color1=black
		texture="ce_circle_mask.dds"
		instance={
			position={ 0.750000 0.400000 }
			scale={ 0.025000 0.025000 }
			depth=1.010000
		}

		instance={
			position={ 0.720000 0.380000 }
			scale={ 0.045000 0.045000 }
			depth=2.010000
		}

		instance={
			position={ 0.695000 0.365000 }
			scale={ 0.040000 0.040000 }
			depth=3.010000
		}

		instance={
			position={ 0.765000 0.415000 }
			scale={ 0.035000 0.035000 }
			depth=4.010000
		}

		instance={
			position={ 0.670000 0.345000 }
			scale={ 0.050000 0.050000 }
			depth=5.010000
		}

		instance={
			position={ 0.810000 0.305000 }
			scale={ 0.100000 0.100000 }
			depth=6.010000
		}

		instance={
			position={ 0.745000 0.240000 }
			scale={ 0.185000 0.185000 }
			depth=7.010000
		}

		instance={
			position={ 0.575000 0.215000 }
			scale={ 0.295000 0.295000 }
			depth=8.010000
		}

	}

	colored_emblem={
		color1=blue_light
		texture="ce_jumping_fish.dds"
		instance={
			position={ 0.500000 0.250000 }
			scale={ 0.850000 0.850000 }
			rotation=99
		}

	}

	colored_emblem={
		color1=grey
		color2=red
		color3=white
		texture="ce_murloc6.dds"
		instance={
			position={ 0.500000 0.630000 }
			scale={ 0.840000 0.840000 }
			depth=10.010000
			rotation=299
		}

	}

	colored_emblem={
		color1=rgb { 0 0 0 }
		texture="ce_block_02.dds"
		instance={
			scale={ 1.000000 0.010000 }
			depth=9.010000
		}

	}

}

c_shalewind	={
	pattern="pattern_vertical_stripes_02.dds"
	color1=yellow_light
	color2=red
	color3=blue
	colored_emblem={
		color1=brown
		texture="ce_block_02.dds"
		instance={
			scale={ 0.295000 1.000000 }
			depth=10.010000
		}

	}

	colored_emblem={
		color1=rgb { 255 255 255 }
		texture="ce_crossbow.dds"
		instance={
			position={ 0.500000 0.580000 }
			scale={ 0.910000 1.000000 }
		}

	}

	colored_emblem={
		color1=green_light
		texture="ce_block_02.dds"
		instance={
			scale={ 0.235000 1.000000 }
			depth=1.010000
		}

		instance={
			position={ 0.500000 0.180000 }
			scale={ 1.000000 0.160000 }
			depth=2.010000
		}

		instance={
			position={ 0.500000 0.460000 }
			scale={ 1.000000 0.165000 }
			depth=4.010000
		}

		instance={
			position={ 0.500000 0.740000 }
			scale={ 1.000000 0.165000 }
			depth=6.010000
		}

	}

	colored_emblem={
		color1=yellow
		texture="ce__empty_designer.dds"
		instance={
			position={ 0.500000 0.460000 }
			depth=8.010000
		}

	}

	colored_emblem={
		color1=yellow
		texture="ce_block_02.dds"
		instance={
			position={ 0.500000 0.180000 }
			scale={ 1.000000 0.230000 }
			depth=3.010000
		}

		instance={
			position={ 0.500000 0.460000 }
			scale={ 1.000000 0.235000 }
			depth=5.010000
		}

		instance={
			position={ 0.500000 0.740000 }
			scale={ 1.000000 0.235000 }
			depth=7.010000
		}

		instance={
			scale={ 0.295000 1.000000 }
			depth=9.010000
		}

	}

}

c_shalewind={
	pattern="pattern_solid.dds"
	color1=blue
	color2=yellow
	color3=blue
	color4=yellow
	colored_emblem={
		color1=white
		texture="ce_block_02.dds"
		instance={
			position={ 0.105000 0.055000 }
			scale={ 0.180000 0.120000 }
		}

		instance={
			position={ 0.895000 0.055000 }
			scale={ 0.180000 0.120000 }
			depth=1.010000
		}

	}

	colored_emblem={
		color1=yellow_light
		texture="ce_alliance_gryphon2.dds"
		instance={
			position={ 0.620000 0.605000 }
			scale={ 0.480000 0.480000 }
			depth=2.010000
		}

		instance={
			position={ 0.365000 0.275000 }
			scale={ 0.480000 0.480000 }
			depth=3.010000
		}

	}

	colored_emblem={
		color1=orange
		color2=yellow
		texture="ce_border_shield.dds"
		instance={
			depth=4.010000
		}

	}

	colored_emblem={
		color1=rgb { 194 73 0 }
		texture="ce_ermine_pattern.dds"
		instance={
			scale={ 0.780000 0.780000 }
			depth=6.010000
		}

	}

	colored_emblem={
		color1=orange
		color2=blue
		texture="ce_ordinary_bend_dexter_5.dds"
		instance={
			position={ 0.500000 0.480000 }
			scale={ -0.730000 0.740000 }
			depth=5.010000
		}

	}

}




d_moonbrook={
	pattern="pattern__solid_designer.dds"
	color1=rgb { 255 255 255 }
	color2=yellow
	color3=blue
	colored_emblem={
		color1=rgb { 234 137 45 }
		color2=black
		texture="ce_grain.dds"
		instance={
			position={ 0.500000 0.880000 }
			scale={ 0.745000 0.875000 }
		}

	}

	colored_emblem={
		color1=rgb { 234 137 45 }
		texture="wc_stormwind_lion.dds"
		instance={
			position={ 0.500000 0.245000 }
			scale={ 0.515000 0.515000 }
			depth=5.010000
		}

	}

	colored_emblem={
		color1=rgb { 234 137 45 }
		texture="ce_border_shield.dds"
		instance={
			position={ 0.500000 0.270000 }
			scale={ 0.590000 0.590000 }
			depth=4.010000
		}

	}

	colored_emblem={
		color1=rgb { 196 45 45 }
		texture="ce_block_02.dds"
		instance={
			position={ 0.150000 0.500000 }
			scale={ 0.080000 1.000000 }
			depth=1.010000
		}

		instance={
			position={ 0.850000 0.500000 }
			scale={ 0.080000 1.000000 }
			depth=2.010000
		}

	}

	colored_emblem={
		color1=rgb { 255 255 255 }
		texture="ce_border_shield.dds"
		instance={
			position={ 0.500000 0.270000 }
			scale={ 0.630000 0.630000 }
			depth=3.010000
		}

	}

}

c_demont={
	pattern="pattern_solid.dds"
	color1=rgb { 29 76 128 }
	color2=yellow
	color3=blue
	colored_emblem={
		color1=white
		texture="ce_block_02.dds"
		instance={
			position={ 0.500000 0.910000 }
			scale={ 0.360000 1.000000 }
			depth=1.010000
		}

		instance={
			position={ 0.500000 0.000000 }
			scale={ 1.000000 0.850000 }
			depth=8.010000
		}

	}

	colored_emblem={
		color1=rgb { 255 165 31 }
		color2=orange
		texture="ce_grain.dds"
		instance={
			position={ 0.810000 0.220000 }
			scale={ 0.430000 0.430000 }
			depth=5.010000
		}

		instance={
			position={ 0.500000 0.220000 }
			scale={ 0.430000 0.430000 }
			depth=6.010000
		}

		instance={
			position={ 0.190000 0.220000 }
			scale={ 0.420000 0.420000 }
			depth=7.010000
		}

	}

	colored_emblem={
		color1=rgb { 142 32 17 }
		texture="ce_block_02.dds"
		instance={
			position={ 0.500000 0.425000 }
			scale={ 1.000000 0.020000 }
			depth=2.010000
		}

		instance={
			position={ 0.310000 0.905000 }
			scale={ 0.020000 0.955000 }
			depth=3.010000
		}

		instance={
			position={ 0.690000 0.905000 }
			scale={ 0.020000 0.955000 }
			depth=4.010000
		}

	}

	colored_emblem={
		color1=rgb { 175 47 30 }
		texture="ce_anchor.dds"
		instance={
			position={ 0.500000 0.710000 }
			scale={ 0.535000 0.735000 }
		}

	}

}

c_sentinel_hill={
	pattern="pattern__solid_designer.dds"
	color1=rgb { 255 255 255 }
	color2=yellow
	color3=blue
	colored_emblem={
		color1=rgb { 255 255 255 }
		color2=rgb { 255 255 255 }
		texture="ce_sword_simple.dds"
		instance={
			position={ 0.190001 0.415000 }
			scale={ 0.630000 0.970000 }
			depth=2.010000
		}

		instance={
			position={ 0.810000 0.415000 }
			scale={ 0.630000 0.970000 }
			depth=3.010000
		}

	}

	colored_emblem={
		color1=rgb { 255 255 255 }
		texture="ce_tower.dds"
		instance={
			position={ 0.500000 0.510000 }
			scale={ 0.640000 1.000000 }
			depth=4.010000
		}

	}

	colored_emblem={
		color1=rgb { 234 137 45 }
		texture="ce_block_02.dds"
		instance={
			position={ 0.000000 0.500000 }
			scale={ 0.580000 1.000000 }
			depth=5.010000
		}

		instance={
			position={ 1.000000 0.500000 }
			scale={ 0.580000 1.000000 }
			depth=6.010000
		}

	}

	colored_emblem={
		color1=rgb { 0 0 0 }
		texture="ce_block_02.dds"
		instance={
			scale={ 0.415000 1.000000 }
			depth=7.010000
		}

	}

}

c_alexston={
	pattern="pattern_checkers_diagonal_01.dds"
	color1=blue
	color2=rgb { 37 105 44 }
	color3=blue
	colored_emblem={
		color1=rgb { 255 255 255 }
		color2=rgb { 0 0 0 }
		color3=blue_light
		texture="ce_bull_head.dds"
		instance={
			position={ 0.500000 0.825000 }
			scale={ 0.450000 0.450000 }
			depth=2.010000
		}

	}

	colored_emblem={
		color1=yellow
		texture="ce_fleur.dds"
		instance={
			position={ 0.750000 0.500000 }
			scale={ 0.250000 0.400000 }
		}

		instance={
			position={ 0.250000 0.500000 }
			scale={ 0.250000 0.400000 }
			depth=1.010000
		}

	}

	colored_emblem={
		color1=yellow
		texture="ce_block_02.dds"
		instance={
			position={ 0.500000 1.000000 }
			scale={ 0.710000 0.710000 }
			depth=4.010000
			rotation=45
		}

		instance={
			position={ 0.500000 0.000000 }
			scale={ 0.710000 0.710000 }
			depth=5.010000
			rotation=45
		}

	}

	colored_emblem={
		color1=rgb { 255 255 255 }
		color2=rgb { 0 0 0 }
		color3=blue
		texture="ce_bull_head.dds"
		instance={
			position={ 0.500000 0.235000 }
			scale={ 0.450000 0.450000 }
			depth=3.010000
		}

	}

}

c_westshire = {
	pattern="pattern_vertical_split_01.dds"
	color1=rgb { 234 137 45 }
	color2=blue
	color3=blue
	colored_emblem={
		color1=rgb { 255 255 255 }
		texture="ce_block_02.dds"
		instance={
			position={ 0.485000 0.970000 }
			scale={ 0.960000 0.960000 }
			depth=4.010000
			rotation=45
		}

	}

	colored_emblem={
		color1=rgb { 87 87 87 }
		texture="ce_key_st_peter.dds"
		instance={
			position={ 0.460000 0.675000 }
			scale={ -0.570000 0.570000 }
			rotation=36
		}

	}

	colored_emblem={
		color1=grey
		texture="ce_chevron_02_jagged.dds"
		instance={
			position={ 0.500000 0.445000 }
			depth=3.010000
		}

	}

	colored_emblem={
		color1=rgb { 144 38 24 }
		color2=rgb { 0 0 0 }
		color3=rgb { 0 0 0 }
		texture="ce_westfall.dds"
		instance={
			position={ 0.215000 0.135000 }
			scale={ -0.545000 0.545000 }
			depth=1.010000
		}

	}

	colored_emblem={
		color1=yellow
		texture="wc_stormwind_lion.dds"
		instance={
			position={ 0.815000 0.185000 }
			scale={ 0.440000 0.440000 }
			depth=2.010000
		}

	}

}

c_stonefield={
	pattern="pattern_vertical_split_01.dds"
	color1=yellow
	color2=white
	color3=blue
	colored_emblem={
		color1=yellow
		color2=black
		texture="ce_grain.dds"
		instance={
			depth=3.010000
		}

	}

	colored_emblem={
		color1=yellow
		texture="ce_fleur.dds"
		instance={
			position={ 0.800000 0.090000 }
			scale={ 0.150000 0.150000 }
			depth=1.010000
		}

	}

	colored_emblem={
		color1=white
		texture="ce_fleur.dds"
		instance={
			position={ 0.200000 0.085000 }
			scale={ 0.150000 0.150000 }
		}

	}

	colored_emblem={
		color1=white
		color2=black
		texture="ce_grain.dds"
		mask={ 1 0 0 }
		instance={
			depth=2.010000
		}

	}

}

c_yorgen={
	pattern="pattern__solid_designer.dds"
	color1=rgb { 110 29 78 }
	color2=yellow
	color3=blue
	colored_emblem={
		color1=rgb { 111 111 111 }
		color2=white
		color3=white
		texture="ce_wolf_passant.dds"
		instance={
			position={ 0.500000 0.175000 }
			scale={ 0.690000 0.500000 }
			depth=2.010000
		}

		instance={
			position={ 0.500000 0.485000 }
			scale={ 0.690000 0.500000 }
			depth=4.010000
		}

		instance={
			position={ 0.500000 0.774999 }
			scale={ 0.690000 0.500000 }
			depth=6.010000
		}

	}

	colored_emblem={
		color1=white
		color2=green
		texture="ce_chevronny.dds"
		instance={
			position={ 1.000000 0.500000 }
			scale={ 1.000000 -1.000000 }
			depth=1.010000
		}

	}

	colored_emblem={
		color1=rgb { 0 0 0 }
		texture="ce_block_02.dds"
		instance={
			scale={ 0.010000 1.000000 }
		}

	}

	colored_emblem={
		color1=white
		color2=green_light
		color3=rgb { 95 40 73 }
		texture="ce__empty_designer.dds"
		instance={
			depth=8.010000
		}

	}

}



d_karazhan = {
	pattern = "pattern_solid.dds"
	color1 = rgb { 110 55 55 }
	colored_emblem = {
		texture = "ce_karazhan.dds"
		color1 = rgb { 80 80 80 }
        color2 = rgb { 150 50 50 }
		instance = { position = { 0.5 @single_charge_position } }
	}
}

b_northshire = {
	pattern = "pattern_solid.dds"
	color1 = "blue"
	
	colored_emblem = {
		texture = "ce_northshire_abbey.dds"
		color1 = "yellow"
		color2 = "white"
		instance = { position = { 0.5 0.5 } scale = { 1.0 1.0 } }	
	}
}

c_northshire = {
	pattern = "pattern_solid.dds"
	color1 = "blue"
	
	colored_emblem = {
		texture = "ce_northshire_abbey.dds"
		color1 = "yellow"
		color2 = "white"
		instance = { position = { 0.5 0.5 } scale = { 1.0 1.0 } }	
	}
}

d_northwoods = {
	pattern = "pattern_solid.dds"
	color1 = "blue"
	
	colored_emblem = {
		texture = "ce_northshire_abbey.dds"
		color1 = "yellow"
		color2 = "white"
		instance = { position = { 0.5 0.5 } scale = { 1.0 1.0 } }	
	}
}

### Stromgarde

k_stromgarde = {
	pattern = "pattern_solid.dds"
	color1 = "white"
	colored_emblem = {
		texture = "ce_tyr_fist.dds"
		color1 = "red"
		instance = { position = { 0.5 @single_charge_position } }
	}
}

d_western_arathi = {
	pattern = "pattern_solid.dds"
	color1 = "grey"
	colored_emblem = {
		texture = "ce_tyr_fist.dds"
		color1 = "brown"
		instance = { position = { 0.5 @single_charge_position } }
	}
}

c_stromgarde = {
	pattern = "pattern_solid.dds"
	color1 = "grey"
	colored_emblem = {
		texture = "ce_tyr_fist.dds"
		color1 = "black"
		instance = { position = { 0.5 @single_charge_position } }
	}
}

### Hillsbrad (placeholder maybe)

k_hillsbrad = {
	pattern = "pattern_solid.dds"
	color1 = "white"
	colored_emblem = {
		texture = "ce_eagle_double.dds"
		color1 = "blue"
		color2 = "blue"
		color3 = "white"
		instance = { position = { 0.5 @single_charge_position } }
	}
}

d_durnholde = {
	pattern = "pattern_diagonal_split_01.dds"
	color1 = "red"
	color2 = "gold"
	colored_emblem = {
		texture = "ce_alteraci_falcon.dds"
		color1 = "black"
		instance = { position = { 0.5 @single_charge_position } }
	}
}
c_durnholde = {
	pattern = "pattern_diagonal_split_01.dds"
	color1 = "red"
	color2 = "gold"
	colored_emblem = {
		texture = "ce_alteraci_falcon.dds"
		color1 = "black"
		instance = { position = { 0.5 @single_charge_position } }
	}
}

### Dwarfs
e_khaz_modan = {
	pattern = "pattern_solid.dds"
	color1 = rgb { 34 55 7 }
	colored_emblem = {
		texture = "ce_khaz_modan.dds"
		color1 = rgb { 88 83 96 }
		color3 = rgb { 147 101 37 }
		color2 = rgb { 89 191 34 }
		instance = { position = { 0.5 @single_charge_position } }
	}
}

k_ironforge = {
	pattern = "pattern_solid.dds"
	color1 = rgb { 173 70 1 }
	colored_emblem = {
		texture = "ce_ironforge.dds"
		color1 = rgb { 195 189 129 }
		color2 = rgb { 224 188 4 }
		color3 = rgb { 207 134 8 }
		instance = { position = { 0.5 @single_charge_position } }
	}
}
d_central_dun_morogh = {
	pattern="pattern_solid.dds"
	color1=grey
	colored_emblem={
		color1=yellow_light
		texture="ce_hammer_and_anvil.dds"
		instance = { position = { 0.5 @single_charge_position } }
	}
}
c_ironforge = {
	pattern="pattern_solid.dds"
	color1=grey
	colored_emblem={
		color1=yellow_light
		texture="ce_hammer_and_anvil.dds"
		instance = { position = { 0.5 @single_charge_position } }
	}
}

e_dark_iron = {
	pattern = "pattern_solid.dds"
	color1 = rgb { 123 105 91 }
	colored_emblem = {
		texture = "ce_anvilrage.dds"
		color1 = rgb { 66 48 31 }
		color3 = rgb { 139 76 46 }
		instance = { position = { 0.5 @single_charge_position } }
	}
}

k_shadowforge = {
	pattern = "pattern_solid.dds"
	color1 = "brown_darkiron"
	colored_emblem = {
		texture = "ce_shadowforge.dds"
		color1 = rgb { 54 48 41 }
		color2 = rgb { 156 122 93 }
		color3 = rgb { 107 71 39 }
		instance = { position = { 0.5 @single_charge_position } }
	}
}

k_wildhammer = {
	pattern = "pattern_solid.dds"
	color1 = rgb { 34 55 7 }
	colored_emblem = {
		texture = "ce_grim_batol.dds"
		color1 = rgb { 147 101 37 }
		color3 = rgb { 130 82 23 }
		instance = { position = { 0.5 @single_charge_position } }
	}
}

k_wetlands = {
	pattern = "pattern_solid.dds"
	color1 = rgb { 57 64 34}
	colored_emblem = {
		texture = "ce_stonewrought.dds"
		color1 = rgb { 187 171 129 }
		color2 = rgb { 196 198 170 }
		color3 = rgb { 100 104 82 }
		instance = { position = { 0.5 @single_charge_position } }
	}
}

### Gnomes ###
k_gnomeregan = { #Title name from common\landed_titles\01_landed_titles.txt
	pattern = "pattern_solid.dds" #Plain background
	color1 = rgb { 80 60 125 } #Background color
	colored_emblem = {
		texture = "ce_gnomeregan.dds" #Name of image file
		color1 = rgb { 210 155 115 } #"Blue" color
		color2 = rgb { 75 55 65 } #"Aquamarine" color
		color3 = rgb { 120 80 110 } #"Magenta" color
		instance = { position = { 0.5 @single_charge_position } }
	}
}

k_mechagon = {
	pattern = "pattern_solid.dds" 
	color1 = rgb { 26 46 53 } 
	colored_emblem = {
		texture = "ce_gnome_arcforged.dds" 
		color1 = rgb { 64 178 182 }
		instance = { position = { 0.5 @single_charge_position } }
	}
}

d_junkwatt = {
	pattern = "pattern_solid.dds" 
	color1 = rgb { 26 46 53 } 
	colored_emblem = {
		texture = "ce_gnome_rustbolt.dds" 
		color1 = rgb { 64 178 182 } 
		color2 = rgb { 53 136 151 }
		color3 = rgb { 65 113 136 }
		instance = { position = { 0.5 @single_charge_position } }
	}
}

d_darkmoon_island = {
	pattern = "pattern_solid.dds"
	color1 = "purple"
	colored_emblem = {
		texture = "ce_cthun2.dds"
		color1 = "red"
		color2 = "black"
		color3 = "black"
		instance = { position = { 0.5 @single_charge_position } }
	}
}
c_darkmoon_island = {
	pattern = "pattern_solid.dds"
	color1 = "purple"
	colored_emblem = {
		texture = "ce_cthun2.dds"
		color1 = "red"
		color2 = "black"
		color3 = "black"
		instance = { position = { 0.5 @single_charge_position } }
	}
}
### high_elf ###

e_quelthalas = {
	pattern = "pattern_solid.dds" 
	color1 = rgb { 92 121 155 } 
	colored_emblem = {
		texture = "ce_quelthalas.dds" 
		color1 = rgb { 197 164 111 } 
		color3 = rgb {101 222 175}
		instance = { position = { 0.5 @single_charge_position } }
	}
}

k_quelthalas = {
	pattern = "pattern_solid.dds" 
	color1 = rgb { 92 121 155 } 
	colored_emblem = {
		texture = "ce_silvermoon_wings_1.dds" 
		color1 = rgb { 197 164 111 }
		instance = { position = { 0.5 @single_charge_position } }
	}
}

d_silvermoon = {
	pattern = "pattern_solid.dds" 
	color1 = rgb { 92 121 155 } 
	colored_emblem = {
		texture = "ce_silvermoon_wings_1.dds" 
		color1 = rgb { 244 226 197 }
		instance = { position = { 0.5 @single_charge_position } }
	}
}

k_tranquillien = {
	pattern = "pattern_solid.dds" 
	color1 = rgb { 141 115 170 } 
	colored_emblem = {
		texture = "ce_tranquillien_wings.dds" 
		color1 = rgb { 200 145 65 } 
		color2 = rgb { 183 61 81 }
		instance = { position = { 0.5 @single_charge_position } }
	}
}
d_thalassian_pass = {
	pattern = "pattern_solid.dds" 
	color1 = rgb { 30 60 90 } 
	colored_emblem = {
		texture = "ce_thalassian_pass.dds" 
		color1 = rgb { 157 124 71 }
		color2 = rgb { 100 170 255 }
		instance = { position = { 0.5 @single_charge_position } }
	}
}
d_sunfury = {
	pattern = "pattern_solid.dds" 
	color1 = rgb { 63 64 75 } 
	colored_emblem = {
		texture = "ce_sunfury.dds" 
		color1 = rgb { 182 25 25 }
		instance = { position = { 0.5 @single_charge_position } }
	}
}
### night elf ###
k_illidari = {
	pattern = "pattern_solid.dds" 
	color1 = rgb { 39 68 65 } 
	colored_emblem = {
		texture = "ce_illidari.dds" 
		color1 = rgb { 128 255 0 } 
		instance = { position = { 0.5 @single_charge_position } }
	}
}
### naga ###
d_coilfang = {
	pattern = "pattern_solid.dds" 
	color1 = rgb { 77 91 91 } 
	colored_emblem = {
		texture = "ce_coilfang.dds" 
		color1 = rgb { 187 147 87 } 
        color2 = rgb { 85 205 55 }
		instance = { position = { 0.5 @single_charge_position } }
	}
}
### Troll ###
e_amani = { 
	pattern = "pattern_solid.dds" 
	color1 = rgb { 40 78 24 } 
	colored_emblem = {
		texture = "ce_amaniempire.dds" 
		color1 = rgb { 130 130 130 } 
		color2 = rgb { 41 150 20 }
		color3 = rgb { 255 231 167 }
		instance = { position = { 0.5 @single_charge_position } }
	}
}

k_zulaman = { 
	pattern = "pattern_solid.dds" 
	color1 = rgb { 40 78 24 } 
	colored_emblem = {
		texture = "ce_amaniking.dds" 
		color1 = rgb { 130 130 130 } 
		color2 = rgb { 41 150 20 }
		color3 = rgb { 255 231 167 }
		instance = { position = { 0.5 @single_charge_position } }
	}
}

d_zulaman = { 
	pattern = "pattern_solid.dds" 
	color1 = rgb { 40 78 24 } 
	colored_emblem = {
		texture = "ce_amaniduke.dds" 
		color1 = rgb { 130 130 130 } 
		color2 = rgb { 41 150 20 }
		color3 = rgb { 255 231 167 }
		instance = { position = { 0.5 @single_charge_position } }
	}
}

d_mossflayer = { 
	pattern = "pattern_solid.dds" 
	color1 = hsv360 { 63 58 33 } 
	colored_emblem = {
		texture = "ce_mossflayer.dds" 
		color1 = rgb { 130 130 130 } 
		color2 = hsv360 { 79 52 78 }
		color3 = rgb { 255 231 167 }
		instance = { position = { 0.5 @single_charge_position } }
	}
}

e_zandalari = { 
	pattern = "pattern_solid.dds" 
	color1 = rgb { 35 103 82 } 
	colored_emblem = {
		texture = "ce_zandalariempire.dds" 
		color1 = rgb { 220 187 86 } 
		color2 = rgb { 18 204 147 }
		color3 = rgb { 255 231 167 }
		instance = { position = { 0.5 @single_charge_position } }
	}
}

k_zandalar = { 
	pattern = "pattern_solid.dds" 
	color1 = rgb { 35 103 82 } 
	colored_emblem = {
		texture = "ce_zandalariking.dds" 
		color1 = rgb { 220 187 86 } 
		color2 = rgb { 18 204 147 }
		color3 = rgb { 255 231 167 }
		instance = { position = { 0.5 @single_charge_position } }
	}
}

d_dazaralor = { 
	pattern = "pattern_solid.dds" 
	color1 = rgb { 35 103 82 } 
	colored_emblem = {
		texture = "ce_zandalariduke.dds" 
		color1 = rgb { 220 187 86 } 
		color2 = rgb { 18 204 147 }
		color3 = rgb { 255 231 167 }
		instance = { position = { 0.5 @single_charge_position } }
	}
}

e_zulfarrak = { 
	pattern = "pattern_solid.dds" 
	color1 = rgb { 137 40 0 } 
	colored_emblem = {
		texture = "ce_farrakiempire.dds" 
		color1 = rgb { 130 130 130 } 
		color2 = rgb { 255 80 0 }
		color3 = rgb { 255 231 167 }
		instance = { position = { 0.5 @single_charge_position } }
	}
}

k_zulfarrak = { 
	pattern = "pattern_solid.dds" 
	color1 = rgb { 137 40 0 } 
	colored_emblem = {
		texture = "ce_farrakiking.dds" 
		color1 = rgb { 130 130 130 } 
		color2 = rgb { 255 80 0 }
		color3 = rgb { 255 231 167 }
		instance = { position = { 0.5 @single_charge_position } }
	}
}

d_zulfarrak = { 
	pattern = "pattern_solid.dds" 
	color1 = rgb { 137 40 0 } 
	colored_emblem = {
		texture = "ce_farrakiduke.dds" 
		color1 = rgb { 130 130 130 } 
		color2 = rgb { 255 80 0 }
		color3 = rgb { 255 231 167 }
		instance = { position = { 0.5 @single_charge_position } }
	}
}


e_drakkari = { 
	pattern = "pattern_solid.dds" 
	color1 = rgb { 49 127 177 } 
	colored_emblem = {
		texture = "ce_drakkariempire.dds" 
		color1 = rgb { 130 130 130 } 
		color2 = rgb { 19 233 246 }
		color3 = rgb { 255 231 167 }
		instance = { position = { 0.5 @single_charge_position } }
	}
}

k_zuldrak = { 
	pattern = "pattern_solid.dds" 
	color1 = rgb { 49 127 177 } 
	colored_emblem = {
		texture = "ce_drakkariking.dds" 
		color1 = rgb { 130 130 130 } 
		color2 = rgb { 19 233 246 }
		color3 = rgb { 255 231 167 }
		instance = { position = { 0.5 @single_charge_position } }
	}
}

k_draktharon = { 
	pattern = "pattern_solid.dds" 
	color1 = rgb { 0 83 176 } 
	colored_emblem = {
		texture = "ce_draktharon.dds" 
		color1 = rgb { 130 130 130 } 
		color2 = rgb { 0 126 255 }
		color3 = rgb { 0 255 210 }
		instance = { position = { 0.5 @single_charge_position } }
	}
}

d_gundrak = { 
	pattern = "pattern_solid.dds" 
	color1 = rgb { 49 127 177 } 
	colored_emblem = {
		texture = "ce_drakkariduke.dds" 
		color1 = rgb { 130 130 130 } 
		color2 = rgb { 19 233 246 }
		color3 = rgb { 255 231 167 }
		instance = { position = { 0.5 @single_charge_position } }
	}
}

e_gurubashi = { 
	pattern = "pattern_solid.dds" 
	color1 = rgb { 108 133 23 } 
	colored_emblem = {
		texture = "ce_gurubashiempire.dds" 
		color1 = rgb { 130 130 130 } 
		color2 = rgb { 181 244 0 }
		color3 = rgb { 255 231 167 }
		instance = { position = { 0.5 @single_charge_position } }
	}
}

k_gurubashi = { 
	pattern = "pattern_solid.dds" 
	color1 = rgb { 108 133 23 } 
	colored_emblem = {
		texture = "ce_gurubashiking.dds" 
		color1 = rgb { 130 130 130 } 
		color2 = rgb { 181 244 0 }
		color3 = rgb { 255 231 167 }
		instance = { position = { 0.5 @single_charge_position } }
	}
}

d_zulgurub = { 
	pattern = "pattern_solid.dds" 
	color1 = rgb { 108 133 23 } 
	colored_emblem = {
		texture = "ce_gurubashiduke.dds" 
		color1 = rgb { 130 130 130 } 
		color2 = rgb { 181 244 0 }
		color3 = rgb { 255 231 167 }
		instance = { position = { 0.5 @single_charge_position } }
	}
}


d_shatterspear = { 
	pattern = "pattern_solid.dds" 
	color1 = hsv360 { 317 63 47 }
	colored_emblem = {
		texture = "ce_shatterspear.dds" 
		color1 = rgb { 130 130 130 } 
		color2 = hsv360 { 313 100 69 }
		color3 = rgb { 255 231 167 }
		instance = { position = { 0.5 @single_charge_position } }
	}
}

k_hinterlands = { 
	pattern = "pattern_solid.dds" 
	color1 = hsv360 { 95 100 38 } 
	colored_emblem = {
		texture = "ce_trollhinterlands.dds" 
		color1 = hsv360 { 40 0 100 }
		color2 = rgb { 255 255 255 }
		color3 = hsv360 { 34 50 100 }
		instance = { position = { 0.5 @single_charge_position } }
	}
}

d_vilebranch = { 
	pattern = "pattern_solid.dds" 
	color1 = hsv360 { 71 100 38 } 
	colored_emblem = {
		texture = "ce_vilebranch.dds" 
		color1 = rgb { 130 130 130 }
		color2 = hsv360 { 71 100 100 }
		color3 = rgb { 255 231 167 }
		instance = { position = { 0.5 @single_charge_position } }
	}
}

d_witherbark = { 
	pattern = "pattern_solid.dds" 
	color1 = hsv360 { 68 83 41 }
	colored_emblem = {
		texture = "ce_witherbark.dds" 
		color1 = hsv360 { 40 74 47 }
		color2 = hsv360 { 68 83 100 }
		color3 = rgb { 255 231 167 }
		instance = { position = { 0.5 @single_charge_position } }
	}
}

k_frostmane = { 
	pattern = "pattern_solid.dds" 
	color1 = rgb { 0 50 70 } 
	colored_emblem = {
		texture = "ce_frostmane.dds" 
		color1 = rgb { 130 130 130 } 
		color2 = hsv360 { 200 68 100 }
		color3 = rgb { 255 231 167 }
		instance = { position = { 0.5 @single_charge_position } }
	}
}

d_zulkunda = { 
	pattern = "pattern_solid.dds" 
	color1 = rgb { 60 20 20 } 
	colored_emblem = {
		texture = "ce_bloodscalp.dds" 
		color1 = rgb { 130 130 130 }
		color2 = rgb { 255 0 0 }
		color3 = rgb { 255 231 167 }
		instance = { position = { 0.5 @single_charge_position } }
	}
}

d_smoulderthorn = { 
	pattern = "pattern_solid.dds" 
	color1 = hsv360 { 65 65 0 } 
	colored_emblem = {
		texture = "ce_smoulderthorn.dds" 
		color1 = rgb { 130 130 130 }
		color2 = rgb { 255 40 0 }
		color3 = rgb { 255 231 167 }
		instance = { position = { 0.5 @single_charge_position } }
	}
}

d_zulmamwe = { 
	pattern = "pattern_solid.dds" 
	color1 = hsv360 { 61 73 50 } 
	colored_emblem = {
		texture = "ce_skullsplitter.dds" 
		color1 = rgb { 130 0 0 }
		color2 = hsv360 { 74 100 100 }
		instance = { position = { 0.5 @single_charge_position } }
	}
}

k_south_islands = { 
	pattern = "pattern_solid.dds" 
	color1 = hsv360 { 174 100 36 } 
	colored_emblem = {
		texture = "ce_trollsouthisles.dds" 
		color1 = hsv360 { 0 100 100 }
		color2 = hsv360 { 139 100 100 }
		color3 = rgb { 255 231 167 }
		instance = { position = { 0.5 @single_charge_position } }
	}
}

d_darkspear = { 
	pattern = "pattern_solid.dds" 
	color1 = hsv360 { 174 100 36 } 
	colored_emblem = {
		texture = "ce_darkspear.dds" 
		color1 = "red"
		color2 = hsv360 { 285 100 100 }
		color3 = rgb { 255 231 167 }
		instance = { position = { 0.5 @single_charge_position } }
	}
}

d_dulzin = {
	pattern = "pattern_solid.dds"
	color1 = "white"
	colored_emblem = {
		texture = "ce_rune_orc_Warcraft1.dds"
		color1 = "black"
		color2 = "red"
		instance = { position = { 0.5 @single_charge_position } }
	}
}

### Ogre ###
e_gorian_empire = {
	pattern = "pattern_solid.dds"
	color1 = rgb { 60 0 60 }
	colored_emblem = {
		texture = "ce_ogreempire.dds"
		color1 = hsv360 { 33 96 91 }
		instance = { position = { 0.5 @single_charge_position } }
	}
}
d_stonemaul = {
	pattern = "pattern_solid.dds"
	color1 = "white"
	colored_emblem = {
		texture = "ce_ogre1.dds"
		color1 = "red"
		color2 = "black"
		instance = { position = { 0.5 @single_charge_position } }
	}
}

### SCOURGE ###

e_scourge = {
	pattern = "pattern_solid.dds" 
	color1 = "scourge_blue"
	colored_emblem = {
		texture = "ce_scourge.dds" 
		color1 = "white"
		instance = { position = { 0.5 @single_charge_position } }
	}
}

### NEUTRALS ###

c_broken_bluffs = {
	pattern = "pattern_solid.dds"
	color1 = "blue"
	colored_emblem = {
		texture = "ce_claw1.dds"
		color1 = "white"
		instance = { position = { 0.5 @single_charge_position } }
	}
}

d_frenzyheart = {
	pattern = "pattern_solid.dds"
	color1 = "orange"
	colored_emblem = {
		texture = "ce_claw2.dds"
		color1 = "brown"
		color2 = "black"
		instance = { position = { 0.5 @single_charge_position } }
	}
}

### CRUSADES ###

d_argent_dawn = {
	pattern = "pattern_solid.dds"
	color1 = "black"
	colored_emblem = {
		texture = "ce_argentdawn.dds"
		color1 = "white"
		color2 = "yellow"
		color3 = "black"

	instance = { position = { 0.5 @single_charge_position } }
	}
}

## PYGMY ##

c_thistleshrub = {
	pattern = "pattern_solid.dds"
	color1 = "yellow_light"
	colored_emblem = {
		texture = "ce_pygmy1.dds"
		color1 = "grey"
		color2 = "brown"
		instance = { position = { 0.5 @single_charge_position } }
	}
}

c_southmoon = {
	pattern = "pattern_solid.dds"
	color1 = "yellow"
	colored_emblem = {
		texture = "ce_pygmy2.dds"
		color1 = "white"
		instance = { position = { 0.5 @single_charge_position } }
	}
}

c_harkaa = {
	pattern = "pattern_solid.dds"
	color1 = "yellow"
	colored_emblem = {
		texture = "ce_pygmy3.dds"
		color1 = "red"
		instance = { position = { 0.5 @single_charge_position } }
	}
}

c_gamjee = {
	pattern = "pattern_solid.dds"
	color1 = "yellow"
	colored_emblem = {
		texture = "ce_pygmy9.dds"
		color1 = "brown"
		instance = { position = { 0.5 @single_charge_position } }
	}
}

c_gaping_chasm = {
	pattern = "pattern_solid.dds"
	color1 = "blue"
	colored_emblem = {
		texture = "ce_pygmy4.dds"
		color1 = "yellow"
		color2 = "red"
		instance = { position = { 0.5 @single_charge_position } }
	}
}

d_uldum = {
	pattern = "pattern_solid.dds"
	color1 = "blue_light"
	colored_emblem = {
		texture = "ce_pygmy10.dds"
		color1 = "yellow_light"
		color2 = "blue"
		instance = { position = { 0.5 @single_charge_position } }
	}
}

c_oomsk = {
	pattern = "pattern_solid.dds"
	color1 = "yellow"
	colored_emblem = {
		texture = "ce_pygmy5.dds"
		color1 = "blue_light"
		color2 = "green"
		instance = { position = { 0.5 @single_charge_position } }
	}
}

c_aamsk = {
	pattern = "pattern_solid.dds"
	color1 = "yellow_light"
	colored_emblem = {
		texture = "ce_pygmy7.dds"
		color1 = "green"
		color2 = "blue"
		instance = { position = { 0.5 @single_charge_position } }
	}
}


c_merra = {
	pattern = "pattern_solid.dds"
	color1 = "yellow_light"
	colored_emblem = {
		texture = "ce_pygmy6.dds"
		color1 = "brown"
		color2 = "green"
		instance = { position = { 0.5 @single_charge_position } }
	}
}

c_grum = {
	pattern = "pattern_solid.dds"
	color1 = "blue_light"
	colored_emblem = {
		texture = "ce_pygmy8.dds"
		color1 = "yellow"
		color2 = "green"
		instance = { position = { 0.5 @single_charge_position } }
	}
}

##4newCoA##
k_durotan = {
	pattern = "pattern_solid.dds"
	color1 = "brown"
	colored_emblem = {
		texture = "ce_durotar.dds"
		color1 = "brown"
		color2 = "yellow"
		color3 = rgb { 255 231 167 }
		instance = { position = { 0.5 @single_charge_position } }
	}
}
k_cenarion_circle = {
	pattern = "pattern_solid.dds"
	color1 = "purple"
	colored_emblem = {
		texture = "ce_cenarion.dds"
		color1 = "grey"
		color2 = "blue_light"
		instance = { position = { 0.5 @single_charge_position } }
	}
}

#Theramore
d_theramore = {
	pattern="pattern_solid.dds"
	color1=white
	color2=white
	color3=red
	colored_emblem={
		color1=rgb { 24 22 207 }
		texture="ce_theramore.dds"
		instance={
			scale={ 0.870000 0.930000 }
		}
	}
}
c_theramore = {
	pattern="pattern_solid.dds"
	color1=white
	color2=white
	color3=red
	colored_emblem={
		color1=rgb { 24 22 207 }
		texture="ce_theramore.dds"
		instance={
			scale={ 0.870000 0.930000 }
		}
	}
}
custom_northern_theramore = {
	pattern="pattern_solid.dds"
	color1=white
	color2=white
	color3=red
	colored_emblem={
		color1=rgb { 33 33 33 }
		texture="ce_theramore.dds"
		instance={
			scale={ 0.870000 0.930000 }
		}
	}
}
custom_southern_theramore = {
	pattern="pattern_solid.dds"
	color1=white
	color2=white
	color3=red
	colored_emblem={
		color1=rgb { 25 66 25 }
		texture="ce_theramore.dds"
		instance={
			scale={ 0.870000 0.930000 }
		}
	}
}
custom_eastern_theramore = {
	pattern="pattern_solid.dds"
	color1=white
	color2=white
	color3=red
	colored_emblem={
		color1=rgb { 85 5 5 }
		texture="ce_theramore.dds"
		instance={
			scale={ 0.870000 0.930000 }
		}
	}
}

e_green_dragonflight = {
	pattern = "pattern_solid.dds"
	color1 = "green"
	colored_emblem = {
		texture = "ce_dragon.dds"
		color1 = "green"
		color2 = "green"
		color3 = "green"
		instance = { position = { 0.5 @single_charge_position } }
	}
}
e_black_dragonflight = {
	pattern = "pattern_solid.dds"
	color1 = "black"
	colored_emblem = {
		texture = "ce_dragon.dds"
		color1 = "black"
		color2 = "black"
		color3 = "black"
		instance = { position = { 0.5 @single_charge_position } }
	}
}

e_red_dragonflight={
	pattern="pattern_solid.dds"
	color1=rgb { 129 8 8 }
	color2=yellow
	color3=blue
	colored_emblem={
		color1=rgb { 195 23 0 }
		color2=yellow
		texture="ce_fire.dds"
		instance={
			position={ 0.500000 0.070000 }
			scale={ 0.395000 -0.395000 }
		}

		instance={
			position={ 0.080000 0.485000 }
			scale={ 0.395000 0.395000 }
			depth=1.010000
			rotation=90
		}

		instance={
			position={ 0.500000 0.930000 }
			scale={ 0.395000 0.395000 }
			depth=2.010000
		}

		instance={
			position={ 0.965000 0.500000 }
			scale={ -0.500000 0.500000 }
			depth=3.010000
			rotation=270
		}

	}

	colored_emblem={
		color1=rgb { 129 8 8 }
		texture="ce_circle_mask.dds"
		instance={
			position={ 0.500000 1.000000 }
			scale={ 0.500000 0.500000 }
			depth=4.010000
		}

		instance={
			position={ 0.500000 0.000000 }
			scale={ 0.500000 0.500000 }
			depth=6.010000
		}

		instance={
			position={ 0.000000 0.500000 }
			scale={ 0.500000 0.500000 }
			depth=8.010000
		}

		instance={
			position={ 1.000000 0.500000 }
			scale={ 0.500000 0.500000 }
			depth=10.010000
		}

	}

	colored_emblem={
		color1=rgb { 255 203 0 }
		color2=rgb { 255 0 0 }
		texture="ce_draconic7.dds"
		instance={
			position={ 0.500000 0.485000 }
			depth=11.010000
		}

	}

	colored_emblem={
		color1=rgb { 189 33 12 }
		texture="ce_block_02.dds"
		instance={
			scale={ 0.315000 0.315000 }
			depth=12.010000
			rotation=45
		}

	}

	colored_emblem={
		color1=rgb { 212 49 6 }
		texture="ce_circle_mask.dds"
		instance={
			position={ 0.500000 1.000000 }
			scale={ 0.550000 0.550000 }
			depth=5.010000
		}

		instance={
			position={ 0.500000 0.000000 }
			scale={ 0.550000 0.550000 }
			depth=7.010000
		}

		instance={
			position={ 0.000000 0.500000 }
			scale={ 0.550000 0.550000 }
			depth=9.010000
		}

		instance={
			position={ 1.000000 0.500000 }
			scale={ 0.550000 0.550000 }
			depth=13.010000
		}

	}

	colored_emblem={
		color1=rgb { 183 7 10 }
		color2=rgb { 129 8 8 }
		texture="ce_african_pattern_04.dds"
		instance={
			depth=14.010000
		}

	}

}

e_blue_dragonflight = {
	pattern = "pattern_solid.dds"
	color1 = "blue"
	colored_emblem = {
		texture = "ce_dragon.dds"
		color1 = "blue"
		color2 = "blue"
		color3 = "blue"
		instance = { position = { 0.5 @single_charge_position } }
	}
}

e_bronze_dragonflight={
	pattern="pattern_solid.dds"
	color1=yellow
	color2=white
	color3=blue
	colored_emblem={
		color1=rgb { 165 103 12 }
		texture="ce_block_02.dds"
		instance={
			position={ 0.500000 0.495000 }
			scale={ 1.000000 0.040000 }
			depth=4.010000
		}

		instance={
			scale={ 0.040000 1.000000 }
			depth=7.010000
		}

		instance={
			position={ 0.980000 1.000000 }
			scale={ 0.600000 0.600000 }
			depth=8.010000
		}

		instance={
			position={ 0.015000 1.000000 }
			scale={ 0.600000 0.600000 }
			depth=9.010000
		}

		instance={
			position={ 0.980000 0.000000 }
			scale={ 0.600000 0.600000 }
			depth=10.010000
		}

		instance={
			position={ 0.020000 0.000000 }
			scale={ 0.600000 0.600000 }
			depth=11.010000
			rotation=90
		}

	}

	colored_emblem={
		color1=rgb { 222 208 0 }
		color2=rgb { 255 119 0 }
		texture="ce_draconic5.dds"
		instance={
			position={ 0.500000 0.495000 }
			scale={ 0.490000 0.490000 }
			depth=3.010000
		}

	}

	colored_emblem={
		color1=yellow
		texture="ce_escutcheon.dds"
		instance={
			position={ 0.500000 0.350000 }
			scale={ 0.360000 -0.360000 }
			depth=5.010000
		}

		instance={
			position={ 0.500000 0.640000 }
			scale={ 0.360000 0.360000 }
			depth=6.010000
		}

	}

	colored_emblem={
		color1=rgb { 165 103 12 }
		color2=rgb { 213 146 47 }
		texture="ce_african_pattern_chevrons_01.dds"
		instance={
			depth=12.010000
		}

	}

	colored_emblem={
		color1=yellow
		texture="ce__empty_designer.dds"
		instance={
			position={ 0.815000 0.140000 }
			scale={ 0.240000 0.240000 }
		}

	}

	colored_emblem={
		color1=yellow_light
		texture="ce_circle_mask.dds"
		instance={
			position={ 0.500000 0.305000 }
			scale={ 0.045000 0.045000 }
			depth=1.010000
		}

		instance={
			position={ 0.500000 0.680000 }
			scale={ 0.045000 0.045000 }
			depth=2.010000
		}

	}

}

e_kaldorei={
	pattern="pattern_solid.dds"
	color1=rgb { 74 37 105 }
	colored_emblem={
		color1=rgb { 134 153 176 }
		texture="ne_kaldorei.dds"
		instance={
			position={ 0.500000 0.440000 }
			scale={ 0.780000 0.960000 }
		}
	}
}


# Pandaria
e_pandaria_empire = {
	pattern="pattern_solid.dds"
	color1=black
	color2=white
	color3=purple
	colored_emblem={
		color1=yellow_light
		color2=black
		texture="ce_frame_circle_broa.dds"
		instance={
			position={ 0.500000 0.435000 }
			scale={ 0.800000 0.800000 }
			depth=13.010000
		}

	}

	colored_emblem={
		color1=rgb { 69 44 7 }
		texture="ce_pile_mask.dds"
		instance={
			position={ 0.430000 0.510000 }
			scale={ 0.085000 0.085000 }
			rotation=332
		}

		instance={
			position={ 0.570000 0.505000 }
			scale={ 0.085000 0.085000 }
			depth=1.010000
			rotation=22
		}

	}

	colored_emblem={
		color1=rgb { 184 109 0 }
		texture="ce_fleur.dds"
		instance={
			position={ 0.500000 0.345000 }
			scale={ 0.315000 0.270000 }
			depth=11.010000
		}

	}

	colored_emblem={
		color1=yellow_light
		color2=rgb { 21 98 29 }
		texture="ce_african_frame_03.dds"
		instance={
			position={ 0.500000 0.455000 }
			depth=15.010000
		}

	}

	colored_emblem={
		color1=rgb { 93 57 2 }
		texture="ce_circle.dds"
		instance={
			position={ 0.575000 0.385000 }
			scale={ 0.120000 0.090000 }
			depth=9.010000
		}

	}

	colored_emblem={
		color1=rgb { 83 49 0 }
		texture="ce_circle.dds"
		instance={
			position={ 0.425000 0.385000 }
			scale={ 0.120000 0.080000 }
			depth=8.010000
		}

	}

	colored_emblem={
		color1=rgb { 57 36 5 }
		texture="ce_circle.dds"
		instance={
			position={ 0.545000 0.365000 }
			scale={ 0.090000 0.040000 }
			depth=6.010000
		}

		instance={
			position={ 0.455000 0.365000 }
			scale={ 0.090000 0.040000 }
			depth=7.010000
		}

	}

	colored_emblem={
		color1=rgb { 181 113 13 }
		color2=rgb { 118 71 0 }
		color3=rgb { 105 63 0 }
		texture="ce_dwarf_golem_crown.dds"
		instance={
			position={ 0.500000 0.285000 }
			scale={ 0.505000 -0.375000 }
			depth=10.010000
		}

	}

	colored_emblem={
		color1=rgb { 51 32 5 }
		color3=yellow
		texture="ce_circle.dds"
		instance={
			position={ 0.590000 0.355000 }
			scale={ 0.115000 0.070000 }
			depth=4.010000
		}

		instance={
			position={ 0.410000 0.355000 }
			scale={ 0.115000 0.070000 }
			depth=5.010000
		}

	}

	colored_emblem={
		color1=yellow_light
		texture="ce_circle_mask.dds"
		instance={
			position={ 0.500000 0.435000 }
			scale={ 0.605000 0.605000 }
			depth=14.010000
		}

	}

	colored_emblem={
		color1=rgb { 203 125 8 }
		color2=rgb { 161 96 5 }
		color3=rgb { 88 56 0 }
		texture="ce_odins_face.dds"
		instance={
			position={ 0.500000 0.460000 }
			scale={ 0.650000 0.650000 }
			depth=12.010000
		}

	}

	colored_emblem={
		color1=rgb { 53 29 4 }
		color3=rgb { 87 53 4 }
		texture="ce_circle.dds"
		instance={
			position={ 0.630000 0.350000 }
			scale={ 0.115000 0.105000 }
			depth=2.010000
			rotation=2
		}

		instance={
			position={ 0.375000 0.350000 }
			scale={ 0.115000 0.105000 }
			depth=3.010000
		}

	}

}
k_binan = {
	pattern="pattern_solid.dds"
	color1=white
	color2=yellow
	color3=green
	colored_emblem={
		color1=rgb { 64 102 19 }
		color2=rgb { 69 122 29 }
		texture="ce_block_02.dds"
		instance={
			depth=3.010000
		}

	}

	colored_emblem={
		color1=white
		color2=white
		texture="ce_block_02.dds"
		instance={
			scale={ 0.505000 1.000000 }
			depth=2.010000
		}

	}

	colored_emblem={
		color1=rgb { 193 131 40 }
		color2=rgb { 192 127 30 }
		texture="ce_hindu_gammate_cross.dds"
		instance={
			position={ 0.500000 0.480000 }
			scale={ 0.590000 0.590000 }
		}

	}

	colored_emblem={
		color1=rgb { 188 126 35 }
		color2=rgb { 194 130 35 }
		texture="ce_hindu_gammate_cross.dds"
		instance={
			position={ 0.500000 0.480000 }
			scale={ -0.580000 0.580000 }
			depth=1.010000
		}

	}

}
e_yulin = {
	pattern="pattern_vertical_stripes_02.dds"
	color1=green
	color2=rgb { 13 39 16 }
	color3=black
	colored_emblem={
		color1=rgb { 122 163 101 }
		texture="ce_shrub.dds"
		instance={
			position={ 0.500000 0.510000 }
			scale={ 0.770000 0.900000 }
		}

	}

	colored_emblem={
		color1=rgb { 8 44 11 }
		texture="ce_shrub.dds"
		instance={
			depth=1.010000
		}

	}

}
k_sheilun = {
	pattern="pattern_solid.dds"
	color1=purple
	color2=purple
	color3=white
	colored_emblem={
		color1=white
		color2=white
		texture="ce_block_02.dds"
	}

	colored_emblem={
		color1=purple
		color2=purple
		texture="ce_block_02.dds"
		instance={
			scale={ 0.600000 1.000000 }
		}

	}

	colored_emblem={
		color1=white
		color2=white
		texture="ce_dharmachakra.dds"
		instance={
			position={ 0.500000 0.480000 }
			scale={ 0.700000 0.700000 }
		}

	}

}
<<<<<<< HEAD

### PIRATE

k_bloodsail = {
	pattern="pattern_solid.dds"
	color1=black
	color2=rgb { 179 29 8 }
	color3=white
	colored_emblem={
		color1=rgb { 179 29 8 }
		color2=red
		texture="ce_blood_hakkar.dds"
		instance={
			position={ 0.500000 0.170000 }
			scale={ 0.320000 0.320000 }
			depth=1.010000
		}

	}

	colored_emblem={
		color1=rgb { 179 29 8 }
		texture="ce_mena_pale.dds"
		instance={
			position={ 0.700000 0.480000 }
			scale={ 0.560000 1.000000 }
			depth=2.010000
		}

		instance={
			position={ 0.300000 0.480000 }
			scale={ 0.560000 1.000000 }
			depth=3.010000
		}

	}

	colored_emblem={
		color1=grey
		color2=yellow
		color3=purple
		texture="ce_sabres.dds"
		instance={
			position={ 0.500000 0.540000 }
			scale={ 0.710000 -0.710000 }
		}

	}

}

k_blackwater={
	pattern="pattern_solid.dds"
	color1=brown
	color2=silver
	color3=black
	colored_emblem={
		color1=yellow
		color2=grey
		texture="ce_sabre.dds"
		instance={
			position={ 0.500000 0.690000 }
			scale={ -0.810000 0.810000 }
			rotation=336
		}

		instance={
			position={ 0.500000 0.690000 }
			scale={ 0.810000 0.810000 }
			depth=1.010000
			rotation=26
		}

	}

	colored_emblem={
		color1=yellow
		color2=rgb { 76 13 5 }
		color3=brown
		texture="ce_moors_head.dds"
		instance={
			position={ 0.500000 0.320000 }
			scale={ 0.660000 0.660000 }
			depth=2.010000
		}

	}

}

k_freebooter={
	pattern="pattern_solid.dds"
	color1=black
	color2=blue_light
	color3=black
	colored_emblem={
		color1=blue_light
		color2=black
		texture="ce_waves_02.dds"
		instance={
			depth=2.010000
		}

	}

	colored_emblem={
		color1=rgb { 179 29 8 }
		texture="ce_mena_pale.dds"
		instance={
			position={ 0.700000 0.480000 }
			scale={ 0.560000 1.000000 }
		}

		instance={
			position={ 0.300000 0.480000 }
			scale={ 0.560000 1.000000 }
			depth=1.010000
		}

	}

}
e_kaldorei={
=======
k_pearlfin = {
>>>>>>> c9520d0b
	pattern="pattern_solid.dds"
	color1=rgb { 139 91 35 }
	color2=green
	color3=white
	colored_emblem={
		color1=rgb { 10 39 67 }
		texture="ce_african_karaka.dds"
		instance={
			position={ 0.500000 0.750000 }
			scale={ 0.910000 0.910000 }
			depth=3.010000
		}

		instance={
			position={ 0.500000 0.150000 }
			scale={ 0.910000 0.910000 }
			depth=4.010000
		}

	}

	colored_emblem={
		color1=white
		color2=white
		texture="ce_buddhist_fishes.dds"
		instance={
			position={ 0.500000 0.480000 }
			scale={ 0.700000 0.700000 }
		}

	}

	colored_emblem={
		color1=black
		color2=yellow
		texture="ce_block_02.dds"
		instance={
			position={ 0.910000 0.500000 }
			scale={ 0.220000 1.000000 }
			depth=1.010000
		}

		instance={
			position={ 0.100000 0.500000 }
			scale={ 0.220000 1.000000 }
			depth=2.010000
		}

	}

	colored_emblem={
		color1=blue_light
		color2=red
		texture="ce_block_02.dds"
		instance={
			scale={ 0.600000 1.000000 }
			depth=5.010000
		}

	}

}<|MERGE_RESOLUTION|>--- conflicted
+++ resolved
@@ -5928,6 +5928,128 @@
 
 }
 
+### PIRATE
+
+k_bloodsail = {
+	pattern="pattern_solid.dds"
+	color1=black
+	color2=rgb { 179 29 8 }
+	color3=white
+	colored_emblem={
+		color1=rgb { 179 29 8 }
+		color2=red
+		texture="ce_blood_hakkar.dds"
+		instance={
+			position={ 0.500000 0.170000 }
+			scale={ 0.320000 0.320000 }
+			depth=1.010000
+		}
+
+	}
+
+	colored_emblem={
+		color1=rgb { 179 29 8 }
+		texture="ce_mena_pale.dds"
+		instance={
+			position={ 0.700000 0.480000 }
+			scale={ 0.560000 1.000000 }
+			depth=2.010000
+		}
+
+		instance={
+			position={ 0.300000 0.480000 }
+			scale={ 0.560000 1.000000 }
+			depth=3.010000
+		}
+
+	}
+
+	colored_emblem={
+		color1=grey
+		color2=yellow
+		color3=purple
+		texture="ce_sabres.dds"
+		instance={
+			position={ 0.500000 0.540000 }
+			scale={ 0.710000 -0.710000 }
+		}
+
+	}
+
+}
+
+k_blackwater={
+	pattern="pattern_solid.dds"
+	color1=brown
+	color2=silver
+	color3=black
+	colored_emblem={
+		color1=yellow
+		color2=grey
+		texture="ce_sabre.dds"
+		instance={
+			position={ 0.500000 0.690000 }
+			scale={ -0.810000 0.810000 }
+			rotation=336
+		}
+
+		instance={
+			position={ 0.500000 0.690000 }
+			scale={ 0.810000 0.810000 }
+			depth=1.010000
+			rotation=26
+		}
+
+	}
+
+	colored_emblem={
+		color1=yellow
+		color2=rgb { 76 13 5 }
+		color3=brown
+		texture="ce_moors_head.dds"
+		instance={
+			position={ 0.500000 0.320000 }
+			scale={ 0.660000 0.660000 }
+			depth=2.010000
+		}
+
+	}
+
+}
+
+k_freebooter={
+	pattern="pattern_solid.dds"
+	color1=black
+	color2=blue_light
+	color3=black
+	colored_emblem={
+		color1=blue_light
+		color2=black
+		texture="ce_waves_02.dds"
+		instance={
+			depth=2.010000
+		}
+
+	}
+
+	colored_emblem={
+		color1=rgb { 179 29 8 }
+		texture="ce_mena_pale.dds"
+		instance={
+			position={ 0.700000 0.480000 }
+			scale={ 0.560000 1.000000 }
+		}
+
+		instance={
+			position={ 0.300000 0.480000 }
+			scale={ 0.560000 1.000000 }
+			depth=1.010000
+		}
+
+	}
+
+}
+
 e_kaldorei={
 	pattern="pattern_solid.dds"
 	color1=rgb { 74 37 105 }
@@ -6222,133 +6344,7 @@
 	}
 
 }
-<<<<<<< HEAD
-
-### PIRATE
-
-k_bloodsail = {
-	pattern="pattern_solid.dds"
-	color1=black
-	color2=rgb { 179 29 8 }
-	color3=white
-	colored_emblem={
-		color1=rgb { 179 29 8 }
-		color2=red
-		texture="ce_blood_hakkar.dds"
-		instance={
-			position={ 0.500000 0.170000 }
-			scale={ 0.320000 0.320000 }
-			depth=1.010000
-		}
-
-	}
-
-	colored_emblem={
-		color1=rgb { 179 29 8 }
-		texture="ce_mena_pale.dds"
-		instance={
-			position={ 0.700000 0.480000 }
-			scale={ 0.560000 1.000000 }
-			depth=2.010000
-		}
-
-		instance={
-			position={ 0.300000 0.480000 }
-			scale={ 0.560000 1.000000 }
-			depth=3.010000
-		}
-
-	}
-
-	colored_emblem={
-		color1=grey
-		color2=yellow
-		color3=purple
-		texture="ce_sabres.dds"
-		instance={
-			position={ 0.500000 0.540000 }
-			scale={ 0.710000 -0.710000 }
-		}
-
-	}
-
-}
-
-k_blackwater={
-	pattern="pattern_solid.dds"
-	color1=brown
-	color2=silver
-	color3=black
-	colored_emblem={
-		color1=yellow
-		color2=grey
-		texture="ce_sabre.dds"
-		instance={
-			position={ 0.500000 0.690000 }
-			scale={ -0.810000 0.810000 }
-			rotation=336
-		}
-
-		instance={
-			position={ 0.500000 0.690000 }
-			scale={ 0.810000 0.810000 }
-			depth=1.010000
-			rotation=26
-		}
-
-	}
-
-	colored_emblem={
-		color1=yellow
-		color2=rgb { 76 13 5 }
-		color3=brown
-		texture="ce_moors_head.dds"
-		instance={
-			position={ 0.500000 0.320000 }
-			scale={ 0.660000 0.660000 }
-			depth=2.010000
-		}
-
-	}
-
-}
-
-k_freebooter={
-	pattern="pattern_solid.dds"
-	color1=black
-	color2=blue_light
-	color3=black
-	colored_emblem={
-		color1=blue_light
-		color2=black
-		texture="ce_waves_02.dds"
-		instance={
-			depth=2.010000
-		}
-
-	}
-
-	colored_emblem={
-		color1=rgb { 179 29 8 }
-		texture="ce_mena_pale.dds"
-		instance={
-			position={ 0.700000 0.480000 }
-			scale={ 0.560000 1.000000 }
-		}
-
-		instance={
-			position={ 0.300000 0.480000 }
-			scale={ 0.560000 1.000000 }
-			depth=1.010000
-		}
-
-	}
-
-}
-e_kaldorei={
-=======
 k_pearlfin = {
->>>>>>> c9520d0b
 	pattern="pattern_solid.dds"
 	color1=rgb { 139 91 35 }
 	color2=green
