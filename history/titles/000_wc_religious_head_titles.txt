--- conflicted
+++ resolved
@@ -1,35 +1,3 @@
-### Tyrism ###
-k_holy_light_church = {
-	576.3.1= {
-		holder=60300
-	} #Alonsus Faol
-	603.5.1 = {
-		holder=60305
-	} #Benedictus
-}
-
-k_scarlet_monastery = {
-	1.1.1 = {
-	}
-}
-
-e_argent_dawn = {
-	1.1.1 = {
-	}
-}
-
-d_kirin_tor = {
-	502.6.29 = {
-		holder = 59002
-	} #Nehrud[0]
-	552.1.1 = {
-		holder = 59000
-	} #Antonidas[0]
-	603.12.13 = {
-		holder = 59120
-	} # Ansirem Runeweaver
-}
-
 ### Doombringer ###
 k_shadow_council = {
 	577.6.6= {
@@ -48,20 +16,23 @@
 	1.1.1 = {
 	}
 }
-<<<<<<< HEAD
-=======
 ##Light
-#Holy light
-d_church_of_the_holy_light = {
+#Tyrism
+k_holy_light_church = {
 	576.3.1={holder=60300} #Alonsus Faol
 	603.5.1={holder=60305} #Benedictus
 }
 #Scarlet light
-d_church_scarlet_light = {
+k_scarlet_monastery = {
 	1.1.1 = {
 	}
 	605.9.9 = {
 		holder = 60550
+	}
+}
+
+e_argent_dawn = {
+	1.1.1 = {
 	}
 }
 #Kirin Tor
@@ -72,7 +43,6 @@
 	613.1.13={holder = 48081} # Jaina Proudmoore
 	615.1.31={holder = 59001} # Khadgar
 }
->>>>>>> 77ee55f1
 
 #naaru
 d_naaru = {
