﻿l_english:
 ERROR_HOOF:0 "I am Sir Mrglerror. I'm here because there are $ERRORS$ error(s) in your game. Click me and I'll show them to you."
 ERROR_HOOF_1:0 "I am Babby Mrglerror. Sometimes I'm here instead of Sir Mrglerror. I'm also here because there are $ERRORS$ error(s) in your game. Click me and I'll show them to you."
 ERROR_HOOF_2:0 "I am Errormancer. Sometimes I'm here instead of Sir Mrglerror. I'm also here because there are $ERRORS$ error(s) in your game. Click me and I'll show them to you."
 ERROR_HOOF_3:0 "I am Bearror. Sometimes I'm here instead of Sir Mrglerror. I'm also here because there are $ERRORS$ error(s) in your game. Click me and I'll show them to you."
 trait_dwarf:0 "Undersized"
 trait_giant:0 "Oversized"
 trait_one_legged:0 "Crippled"
 trait_one_legged_desc:0 "This character is crippled - a real disability when it comes to the battlefield or chasing youngsters."
 trait_one_legged_character_desc:0 "[ROOT.GetCharacter.GetFirstNameNoTooltip] is crippled - a real disability when it comes to the battlefield or chasing youngsters."

 tenet_alexandrian_catechism_name:0 "Critical Approach"
 tenet_alexandrian_catechism_desc:0 "The truth is born in dispute. We have a tradition of encouraging theologians to think critically and questioning the status quo."
 
 tenet_aniconism_name:0 "Modest Temples"
 tenet_aniconism_desc:0 "Our [ROOT.Faith.HouseOfWorshipPlural] are places for solitude with [ROOT.Faith.PantheonTerm], not architectural monuments. There are much more important things."
 
 tenet_dharmic_pacifism_name:0 "Chi Pacifism"
 
 head_of_faith_male:0 "[CHARACTER.GetFaith.ReligiousHeadName|U]"
 head_of_faith_female:0 "[CHARACTER.GetFaith.ReligiousHeadNameFemale|U]"
 
 scandinavian_elective_succession_law:0 "Vrykul Elective"
 
 expensive_drink_aribica_coffee:1 "coffee"
 
 greeting_supplimentary.negative.tales:1 "Tales of your misdeeds are told from Quel'thalas to Stranglethorn."
 greeting_supplimentary.negative.kalimdor_tales:1 "Tales of your misdeeds are told from Winterspring to Tanaris."
 greeting_supplimentary.negative.pandaria_tales:1 "Tales of your misdeeds are told from Krasarang to Kun-Lai."
 greeting_supplimentary.negative.northrend_tales:1 "Tales of your misdeeds are told from Sholazar to the Howling Fjord."
 greeting_supplimentary.negative.greek:1 "Your low character is the subject of tortollan stories."
 
 motto_x_through_god:0 "$1$ Through [CHARACTER.GetFaith.HighGodName]"
 motto_god_x_me:0 "[CHARACTER.GetFaith.HighGodName|U] $1$ Me"
 motto_in_my_x_god_y_me:0 "In My $1$, [CHARACTER.GetFaith.HighGodName|U] $2$ Me"
 motto_god_and_my_x:0 "[CHARACTER.GetFaith.HighGodName|U] and my $1$"
 motto_by_god_and_x:0 "By [CHARACTER.GetFaith.HighGodName] and $1$"
 motto_may_god_x_y_knight:0 "May [CHARACTER.GetFaith.HighGodName] $1$ $2$ Knight"
 
 tribal.1301.desc:0 "I am visiting one of the small rivers close to [capital.GetName]. As I am about to quench my thirst, a local [peasant.GetWomanMan] resolutely positions [peasant.GetHerselfHimself] between me and the river — the nerve!\n\nJust as I am about to order [peasant.GetHerHim] removed [peasant.GetSheHe] speaks up, "There's a crocolisk in the water, my [ROOT.Char.GetLadyLord]."\n\n[peasant.GetSheHe|U]... [peasant.GetSheHe|U] was #EMP protecting#! me?"
 tribal.1301.c:0 "A crocolisk? Pft! I saw no crocolisk."
 
 learning_medicine.2110.desc_good_terms:0 ""Ah, [ROOT.Char.GetFirstNameNoTooltip]! I was hoping I'd run into you. Come, I've found the most delightful little tavern just a short way from here. Would you care to join me for some [ROOT.Char.Custom('GetExpensiveDrink')] and shimmerweed-suffused cakes?""
 learning_medicine.2110.desc_bad_terms:0 "The tension in the air is palpable, our respective guards both bristling for a fight. "My liege", chirps a nervous young soldier behind me, "perhaps we could all calm down over some shimmerweed cakes in that little tavern there?"\n\nSilence falls over our two groups as [hashish_vassal_or_liege.GetFirstNameNoTooltip] awaits my response."
 learning_medicine.2110.desc_neutral_terms:0 "Caught by surprise, a few moments of uncomfortable silence pass before [hashish_vassal_or_liege.GetFirstNamePossessiveNoTooltip] eyes settle on something behind me.\n\n"Ah, my [hashish_vassal_or_liege.Custom2('RelationToMe', ROOT.Char)], perhaps you would join me in forgetting this over some [ROOT.Char.Custom('GetExpensiveDrink')] and shimmerweed-suffused cakes?""
 cosmic_insights_modifier_desc:0 "A long night of shimmerweed consumption has truly given this character insight into the nature of reality."
 learning_medicine.2110.c.tt_success:0 "Shimmerweed causes [hashish_vassal_or_liege.GetHerHim] to talk too freely"
 
 caucasian:1 "Eastern Human"
 northern_ruler_designer:1 "Northern Human"
 
 mongol_invasion_war:0 "Great Invasion"
 mongol_realm_invasion_war:0 "Great Realm Invasion"
 MONGOL_INVASION_WAR_NAME:0 "Great Invasion of [TITLE.GetNameNoTier]"
 MONGOL_INVASION_KINGDOM_CB_NAME:0 "Great Invasion of [kingdom|E]"
 MONGOL_INVASION_EMPIRE_CB_NAME:0 "Great Invasion of [empire|E]"
 
 saxon_elective_succession_law:1 "Orcish Elective"
 saxon_elective_succession_law_subname:0 "$saxon_elective_succession_law$"
 saxon_elective_succession_law_effects:1 "The [ruler|E] and direct, adult vassals of one or two [ranks|E] below the [title|E] can nominate a [title_heir|E] from the most [powerful_vassal|E] amongst them, [knights|E] and [marshals|E], the ruler's [legitimate|E] children, and any other valid [claimant|E]."
 saxon_elective_candidates_tooltip:0 "In order to be a valid candidate under the $saxon_elective_succession_law$, a character must fulfill one of the following conditions:\n$EFFECT_LIST_BULLET$Be a legitimate child of the current ruler, who is not in line to inherit a Theocracy or Republic\n$EFFECT_LIST_BULLET$Be a [claimant|E] to the title, who is not in line to inherit a Theocracy or Republic\n$EFFECT_LIST_BULLET$Be a direct [powerful_vassal|E] of the title\n$EFFECT_LIST_BULLET$Be a [knight|E] or [marshal|E]"
 saxon_elective_electors_tooltip:0 "In order to be a valid [elector|E] under the $saxon_elective_succession_law$, a vassal must fulfill some of the following conditions:\n$EFFECT_LIST_BULLET$Be a direct [powerful_vassal|E] of the title\n$EFFECT_LIST_BULLET$Be a [knight|E] or [marshal|E]\n$EFFECT_LIST_BULLET$Be Adult\n$EFFECT_LIST_BULLET$NOT be Incapable"
 
 huscarl_flavor:1 "#F $vrykul_group$ Huscarls are masters of using shield walls to block incoming volleys of arrows.#!"
 
<<<<<<< HEAD
 scandinavian_adventurer_fp1_modifier:0 "Exile"
 scandinavian_adventurer_fp1_modifier_desc:0 "This character fled the homeland with an army of rogues and adventurers, seeking to carve out a realm elsewhere."
=======
 arab:1 "Western Human"
 african:1 "Southern Human"
>>>>>>> 57173f1c
<|MERGE_RESOLUTION|>--- conflicted
+++ resolved
@@ -63,10 +63,8 @@
  
  huscarl_flavor:1 "#F $vrykul_group$ Huscarls are masters of using shield walls to block incoming volleys of arrows.#!"
  
-<<<<<<< HEAD
- scandinavian_adventurer_fp1_modifier:0 "Exile"
- scandinavian_adventurer_fp1_modifier_desc:0 "This character fled the homeland with an army of rogues and adventurers, seeking to carve out a realm elsewhere."
-=======
  arab:1 "Western Human"
  african:1 "Southern Human"
->>>>>>> 57173f1c
+ 
+ scandinavian_adventurer_fp1_modifier:0 "Exile"
+ scandinavian_adventurer_fp1_modifier_desc:0 "This character fled the homeland with an army of rogues and adventurers, seeking to carve out a realm elsewhere."