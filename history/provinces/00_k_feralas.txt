##d_ataya ###################################
###c_ataya
1643 = {	# Ataya
	culture = harpy
	religion = primitive_shamanism
	holding = tribal_holding
}

5133 = {	# Sagehelm
	holding = none
}

5134 = {	# Plainrunner
	holding = none
}

5135 = {	# Wheatdreamer
	holding = none
}


###c_fehis
1645 = {	# Fehis
	culture = green_dragon
	religion = sect_of_the_dragons
	holding = tribal_holding
}

5139 = {	# First Colossus
	holding = none
}

5140 = {	# Second Colossus
	holding = none
}

5141 = {	# Diamondhead
	holding = none
}


###c_rage_scar
5142 = {	# Rage Scar
	culture = kobold
	religion = cult_of_the_candle
	holding = tribal_holding
}

5143 = {	# Felalaes
	holding = none
}

5144 = {	# Benlindan
	holding = none
}


###c_delorne
5145 = {	# Delorne
	culture = murloc
	religion = water_deities
	holding = tribal_holding
}

5146 = {	# Shidan
	holding = none
}

5147 = {	# Valrith
	holding = none
}


###c_moons_shore
5148 = {	# Watermoon
	culture = murloc
	religion = water_deities
	holding = tribal_holding
}

5149 = {	# Nightsand
	holding = none
}



##d_dumonts_lake ###################################
###c_dumont
1634 = {	# Dumont
	culture = highborne
	religion = arcane_religion
	holding = castle_holding
}

5088 = {	# Mooncraft
	holding = city_holding
}

5089 = {	# Throop
	holding = none
}


###c_tunaal
5090 = {	# Tunaal
	culture = highborne
	religion = arcane_religion
	holding = castle_holding
}

5091 = {	# Bussel
	holding = city_holding
}

5092 = {	# Fultonial
	holding = none
}


<<<<<<< HEAD
###c_esossa
1646 = {	# Esossa
	culture = green_dragon
	religion = green_dragons_religion
=======
###c_kardaran
5093 = {	# Kardaran
	culture = highborne
	religion = arcane_religion
>>>>>>> 6568b4d1
	holding = castle_holding
}

5094 = {	# Arcanar
	holding = city_holding
}

5095 = {	# Merino
	holding = none
}



##d_sardor ###################################
###c_solarsal
1640 = {	# Solarsal
	culture = kobold
	religion = cult_of_the_candle
	holding = tribal_holding
}

5116 = {	# Mooncrest
	holding = none
}

5117 = {	# Sarolar
	holding = none
}

5118 = {	# Thenul
	holding = none
}


###c_feathermoon
5119 = {	# Feathermoon
	culture = night_elf
	religion = kaldorei_religion
	holding = castle_holding
}

5120 = {	# Savanne
	holding = city_holding
}

5121 = {	# Starshine
	holding = none
}


###c_wyhelly
1641 = {	# Wyhelly
	culture = murloc
	religion = water_deities
	holding = tribal_holding
}

5122 = {	# Falaeth
	holding = none
}

5123 = {	# Enandiir
	holding = none
}


###c_shalzaru
5124 = {	# Shalzaru
	culture = murloc
	religion = water_deities
	holding = tribal_holding
}

5125 = {	# Hatecrest
	holding = none
}

5126 = {	# Dreadsnake
	holding = none
}



##d_ravenwind ###################################
###c_ravenwind
1642 = {	# Ravenwind
	culture = harpy
	religion = yoggsaron_worship
	holding = tribal_holding
}

5127 = {	# Shieldsinger
	holding = none
}

5128 = {	# Rainmoon
	holding = none
}

5129 = {	# Kanis
	holding = none
}


###c_dawnswift
5130 = {	# Dawnswift
	culture = harpy
	religion = yoggsaron_worship
	holding = tribal_holding
}

5131 = {	# Eradean
	holding = none
}

5132 = {	# Aledris
	holding = none
}


###c_oneiros
1644 = {	# Oneiros
	culture = green_dragon
	religion = sect_of_the_dragons
	holding = castle_holding
}

5137 = {	# Erina
	holding = church_holding
}

5138 = {	# Keysar
	holding = none
}


###c_esossa
1646 = {	# Dream Bough
	culture = green_dragon
	religion = sect_of_the_dragons
	holding = castle_holding
}

5150 = {	# Qialrun
	holding = city_holding
}

5151 = {	# Le'thalas
	holding = none
}

5153 = {	# Chudoa
	holding = none
}


###c_eldratir
1647 = {	# El'dratir
	culture = satyr
	religion = burning_legion_religion
	holding = castle_holding
}

5155 = {	# Teren'tharion
	holding = church_holding
}

5156 = {	# Eradoniar
	holding = none
}


<|MERGE_RESOLUTION|>--- conflicted
+++ resolved
@@ -117,17 +117,10 @@
 }
 
 
-<<<<<<< HEAD
-###c_esossa
-1646 = {	# Esossa
-	culture = green_dragon
-	religion = green_dragons_religion
-=======
 ###c_kardaran
 5093 = {	# Kardaran
 	culture = highborne
 	religion = arcane_religion
->>>>>>> 6568b4d1
 	holding = castle_holding
 }
 
