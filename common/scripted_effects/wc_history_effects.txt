﻿purge_historical_character_effect = {
	set_to_lowborn = yes
	# Basically reset parents
	if = {
		limit = { exists = father }
		set_father = dummy_male
	}
	if = {
		limit = { exists = real_father }
		set_real_father = dummy_male
	}
	if = {
		limit = { exists = mother }
		set_real_father = dummy_female
	}
	death = { death_reason = death_vanished }
}

add_patron_trait_character_effect = {
	# May add traits here later
}
add_fan_trait_character_effect = {
	# May add traits here later
}

add_1_perk_in_TYPE_TREE_effect = {
	# if = {
		# limit = {
			# perks_in_tree = { tree = $TYPE$_tree_$TREE$ value < 9 }
		# }

		if = { # switch breaks it somehow
			limit = {
				NOT = { has_perk = $TYPE$_tree_$TREE$_perk_1 }
			}

			add_perk = $TYPE$_tree_$TREE$_perk_1
		}
		else_if = {
			limit = {
				NOT = { has_perk = $TYPE$_tree_$TREE$_perk_2 }
			}

			add_perk = $TYPE$_tree_$TREE$_perk_2
		}
		else_if = {
			limit = {
				NOT = { has_perk = $TYPE$_tree_$TREE$_perk_3 }
			}

			add_perk = $TYPE$_tree_$TREE$_perk_3
		}
		else_if = {
			limit = {
				NOT = { has_perk = $TYPE$_tree_$TREE$_perk_4 }
			}

			add_perk = $TYPE$_tree_$TREE$_perk_4
		}
		else_if = {
			limit = {
				NOT = { has_perk = $TYPE$_tree_$TREE$_perk_5 }
			}

			add_perk = $TYPE$_tree_$TREE$_perk_5
		}
		else_if = {
			limit = {
				NOT = { has_perk = $TYPE$_tree_$TREE$_perk_6 }
			}

			add_perk = $TYPE$_tree_$TREE$_perk_6
		}
		else_if = {
			limit = {
				NOT = { has_perk = $TYPE$_tree_$TREE$_perk_7 }
			}

			add_perk = $TYPE$_tree_$TREE$_perk_7
		}
		else_if = {
			limit = {
				NOT = { has_perk = $TYPE$_tree_$TREE$_perk_8 }
			}

			add_perk = $TYPE$_tree_$TREE$_perk_8
		}
		else_if = {
			limit = {
				NOT = { has_perk = $TYPE$_tree_$TREE$_perk_9 }
			}

			add_perk = $TYPE$_tree_$TREE$_perk_9
		}
		else = { add_$TYPE$_lifestyle_perk_points = 1 }

	# }
}

<<<<<<< HEAD
add_perks_in_nonelemental_MAGIC_lifestyle_effect = {
	if = {
		limit = { has_variable = wc_$MAGIC$_magic_lifestyle_additional_perks_variable }

		if = {
			limit = {
				has_character_flag = wc_$MAGIC$_magic_lifestyle_perks_were_reset_flag
			}

			add_$MAGIC$_magic_lifestyle_perk_points = var:wc_$MAGIC$_magic_lifestyle_additional_perks_variable
		}
		else = {
			while = {
				count = var:wc_$MAGIC$_magic_lifestyle_additional_perks_variable

				random_list = {
					1 = {
						trigger = {
							perks_in_tree = { tree = $MAGIC$_magic_tree_1 value < 9 }
						}

						add_1_perk_in_TYPE_TREE_effect = { TYPE = $MAGIC$_magic TREE = 1 }
					}
					1 = {
						trigger = {
							perks_in_tree = { tree = $MAGIC$_magic_tree_2 value < 9 }
						}

						add_1_perk_in_TYPE_TREE_effect = { TYPE = $MAGIC$_magic TREE = 2 }
					}
					1 = {
						trigger = {
							perks_in_tree = { tree = $MAGIC$_magic_tree_3 value < 9 }
						}

						add_1_perk_in_TYPE_TREE_effect = { TYPE = $MAGIC$_magic TREE = 3 }
					}
				}
			}	
		}
=======
add_perks_in_nonelemental_TYPE_lifestyle_effect = {
	if = {
		limit = { has_variable = wc_$TYPE$_lifestyle_additional_perks_variable }

		if = {
			limit = {
				has_character_flag = wc_$TYPE$_lifestyle_perks_were_reset_flag
			}

			add_$TYPE$_lifestyle_perk_points = var:wc_$TYPE$_lifestyle_additional_perks_variable
		}
		else = {
			while = {
				count = var:wc_$TYPE$_lifestyle_additional_perks_variable

				random_list = {
					1 = {
						# trigger = {
							# perks_in_tree = { tree = $TYPE$_tree_1 value < 9 }
						# }

						add_1_perk_in_TYPE_TREE_effect = { TYPE = $TYPE$ TREE = 1 }
					}
					1 = {
						# trigger = {
							# perks_in_tree = { tree = $TYPE$_tree_2 value < 9 }
						# }

						add_1_perk_in_TYPE_TREE_effect = { TYPE = $TYPE$ TREE = 2 }
					}
					1 = {
						# trigger = {
							# perks_in_tree = { tree = $TYPE$_tree_3 value < 9 }
						# }

						add_1_perk_in_TYPE_TREE_effect = { TYPE = $TYPE$ TREE = 3 }
					}
				}
			}	
		}

		remove_variable = wc_$TYPE$_lifestyle_additional_perks_variable

>>>>>>> 3f9cd0c5
	}
}

add_perks_in_elemental_MAGIC_lifestyle_effect = {
	if = {
		limit = { has_variable = wc_$MAGIC$_magic_lifestyle_additional_perks_variable }

		if = {
			limit = {
				has_character_flag = wc_$MAGIC$_magic_lifestyle_perks_were_reset_flag
			}

			add_$MAGIC$_magic_lifestyle_perk_points = var:wc_$MAGIC$_magic_lifestyle_additional_perks_variable
		}
		else = {
			while = {
				count = var:wc_$MAGIC$_magic_lifestyle_additional_perks_variable

				random_list = {
					1 = {
<<<<<<< HEAD
						trigger = {
							perks_in_tree = { tree = $MAGIC$_magic_tree_1 value < 9 }
						}
=======
						# trigger = {
							# perks_in_tree = { tree = $MAGIC$_magic_tree_1 value < 9 }
						# }
>>>>>>> 3f9cd0c5

						add_1_perk_in_TYPE_TREE_effect = { TYPE = $MAGIC$_magic TREE = 1 }
					}
					1 = {
<<<<<<< HEAD
						trigger = {
							perks_in_tree = { tree = $MAGIC$_magic_tree_2 value < 9 }
						}
=======
						# trigger = {
							# perks_in_tree = { tree = $MAGIC$_magic_tree_2 value < 9 }
						# }
>>>>>>> 3f9cd0c5

						add_1_perk_in_TYPE_TREE_effect = { TYPE = $MAGIC$_magic TREE = 2 }
					}
				}
			}	
		}
<<<<<<< HEAD
	}
}

add_perks_in_physical_lifestyle_effect = {
	if = {
		limit = {
			OR = {
				has_variable = wc_warrior_lifestyle_additional_perks_variable
				has_variable = wc_rogue_lifestyle_additional_perks_variable
				has_variable = wc_hunter_lifestyle_additional_perks_variable
			}
		}

		set_variable = { name = wc_physical_lifestyle_additional_perks_variable value = 0 days = 10 }
		if = {
			limit = { has_variable = wc_warrior_lifestyle_additional_perks_variable }
			change_variable = { name = wc_physical_lifestyle_additional_perks_variable add = var:wc_warrior_lifestyle_additional_perks_variable }
		}
		if = {
			limit = { has_variable = wc_rogue_lifestyle_additional_perks_variable }
			change_variable = { name = wc_physical_lifestyle_additional_perks_variable add = var:wc_rogue_lifestyle_additional_perks_variable }
		}
		if = {
			limit = { has_variable = wc_hunter_lifestyle_additional_perks_variable }
			change_variable = { name = wc_physical_lifestyle_additional_perks_variable add = var:wc_hunter_lifestyle_additional_perks_variable }
		}

		# while = {
			# count = var:wc_physical_lifestyle_additional_perks_variable

			# random_list = {
				# 1 = {
					# trigger = {
						# perks_in_tree = { tree = physical_tree_1 value < 9 }
					# }

					# modifier = {
						# factor = 3

						# OR = {
							# has_variable = wc_warrior_lifestyle_additional_perks_variable
							# has_variable = wc_hunter_lifestyle_additional_perks_variable
						# }
					# }

					# add_1_perk_in_TYPE_TREE_effect = { TYPE = physical TREE = 1 }
				# }
				# 1 = {
					# trigger = {
						# perks_in_tree = { tree = physical_tree_2 value < 9 }
					# }

					# modifier = {
						# factor = 5

						# has_variable = wc_rogue_lifestyle_additional_perks_variable
					# }
					# modifier = {
						# factor = 3

						# has_variable = wc_hunter_lifestyle_additional_perks_variable
					# }

					# add_1_perk_in_TYPE_TREE_effect = { TYPE = physical TREE = 2 }
				# }
				# 1 = {
					# trigger = {
						# perks_in_tree = { tree = physical_tree_3 value < 9 }
					# }

					# modifier = {
						# factor = 5

						# has_variable = wc_warrior_lifestyle_additional_perks_variable
					# }
					# modifier = {
						# factor = 3

						# has_variable = wc_rogue_lifestyle_additional_perks_variable
					# }

					# add_1_perk_in_TYPE_TREE_effect = { TYPE = physical TREE = 3 }
				# }
			# }
		# }
=======

		remove_variable = wc_$MAGIC$_magic_lifestyle_additional_perks_variable

>>>>>>> 3f9cd0c5
	}
}<|MERGE_RESOLUTION|>--- conflicted
+++ resolved
@@ -97,48 +97,6 @@
 	# }
 }
 
-<<<<<<< HEAD
-add_perks_in_nonelemental_MAGIC_lifestyle_effect = {
-	if = {
-		limit = { has_variable = wc_$MAGIC$_magic_lifestyle_additional_perks_variable }
-
-		if = {
-			limit = {
-				has_character_flag = wc_$MAGIC$_magic_lifestyle_perks_were_reset_flag
-			}
-
-			add_$MAGIC$_magic_lifestyle_perk_points = var:wc_$MAGIC$_magic_lifestyle_additional_perks_variable
-		}
-		else = {
-			while = {
-				count = var:wc_$MAGIC$_magic_lifestyle_additional_perks_variable
-
-				random_list = {
-					1 = {
-						trigger = {
-							perks_in_tree = { tree = $MAGIC$_magic_tree_1 value < 9 }
-						}
-
-						add_1_perk_in_TYPE_TREE_effect = { TYPE = $MAGIC$_magic TREE = 1 }
-					}
-					1 = {
-						trigger = {
-							perks_in_tree = { tree = $MAGIC$_magic_tree_2 value < 9 }
-						}
-
-						add_1_perk_in_TYPE_TREE_effect = { TYPE = $MAGIC$_magic TREE = 2 }
-					}
-					1 = {
-						trigger = {
-							perks_in_tree = { tree = $MAGIC$_magic_tree_3 value < 9 }
-						}
-
-						add_1_perk_in_TYPE_TREE_effect = { TYPE = $MAGIC$_magic TREE = 3 }
-					}
-				}
-			}	
-		}
-=======
 add_perks_in_nonelemental_TYPE_lifestyle_effect = {
 	if = {
 		limit = { has_variable = wc_$TYPE$_lifestyle_additional_perks_variable }
@@ -182,7 +140,6 @@
 
 		remove_variable = wc_$TYPE$_lifestyle_additional_perks_variable
 
->>>>>>> 3f9cd0c5
 	}
 }
 
@@ -203,124 +160,24 @@
 
 				random_list = {
 					1 = {
-<<<<<<< HEAD
-						trigger = {
-							perks_in_tree = { tree = $MAGIC$_magic_tree_1 value < 9 }
-						}
-=======
 						# trigger = {
 							# perks_in_tree = { tree = $MAGIC$_magic_tree_1 value < 9 }
 						# }
->>>>>>> 3f9cd0c5
 
 						add_1_perk_in_TYPE_TREE_effect = { TYPE = $MAGIC$_magic TREE = 1 }
 					}
 					1 = {
-<<<<<<< HEAD
-						trigger = {
-							perks_in_tree = { tree = $MAGIC$_magic_tree_2 value < 9 }
-						}
-=======
 						# trigger = {
 							# perks_in_tree = { tree = $MAGIC$_magic_tree_2 value < 9 }
 						# }
->>>>>>> 3f9cd0c5
 
 						add_1_perk_in_TYPE_TREE_effect = { TYPE = $MAGIC$_magic TREE = 2 }
 					}
 				}
 			}	
 		}
-<<<<<<< HEAD
-	}
-}
-
-add_perks_in_physical_lifestyle_effect = {
-	if = {
-		limit = {
-			OR = {
-				has_variable = wc_warrior_lifestyle_additional_perks_variable
-				has_variable = wc_rogue_lifestyle_additional_perks_variable
-				has_variable = wc_hunter_lifestyle_additional_perks_variable
-			}
-		}
-
-		set_variable = { name = wc_physical_lifestyle_additional_perks_variable value = 0 days = 10 }
-		if = {
-			limit = { has_variable = wc_warrior_lifestyle_additional_perks_variable }
-			change_variable = { name = wc_physical_lifestyle_additional_perks_variable add = var:wc_warrior_lifestyle_additional_perks_variable }
-		}
-		if = {
-			limit = { has_variable = wc_rogue_lifestyle_additional_perks_variable }
-			change_variable = { name = wc_physical_lifestyle_additional_perks_variable add = var:wc_rogue_lifestyle_additional_perks_variable }
-		}
-		if = {
-			limit = { has_variable = wc_hunter_lifestyle_additional_perks_variable }
-			change_variable = { name = wc_physical_lifestyle_additional_perks_variable add = var:wc_hunter_lifestyle_additional_perks_variable }
-		}
-
-		# while = {
-			# count = var:wc_physical_lifestyle_additional_perks_variable
-
-			# random_list = {
-				# 1 = {
-					# trigger = {
-						# perks_in_tree = { tree = physical_tree_1 value < 9 }
-					# }
-
-					# modifier = {
-						# factor = 3
-
-						# OR = {
-							# has_variable = wc_warrior_lifestyle_additional_perks_variable
-							# has_variable = wc_hunter_lifestyle_additional_perks_variable
-						# }
-					# }
-
-					# add_1_perk_in_TYPE_TREE_effect = { TYPE = physical TREE = 1 }
-				# }
-				# 1 = {
-					# trigger = {
-						# perks_in_tree = { tree = physical_tree_2 value < 9 }
-					# }
-
-					# modifier = {
-						# factor = 5
-
-						# has_variable = wc_rogue_lifestyle_additional_perks_variable
-					# }
-					# modifier = {
-						# factor = 3
-
-						# has_variable = wc_hunter_lifestyle_additional_perks_variable
-					# }
-
-					# add_1_perk_in_TYPE_TREE_effect = { TYPE = physical TREE = 2 }
-				# }
-				# 1 = {
-					# trigger = {
-						# perks_in_tree = { tree = physical_tree_3 value < 9 }
-					# }
-
-					# modifier = {
-						# factor = 5
-
-						# has_variable = wc_warrior_lifestyle_additional_perks_variable
-					# }
-					# modifier = {
-						# factor = 3
-
-						# has_variable = wc_rogue_lifestyle_additional_perks_variable
-					# }
-
-					# add_1_perk_in_TYPE_TREE_effect = { TYPE = physical TREE = 3 }
-				# }
-			# }
-		# }
-=======
 
 		remove_variable = wc_$MAGIC$_magic_lifestyle_additional_perks_variable
 
->>>>>>> 3f9cd0c5
 	}
 }