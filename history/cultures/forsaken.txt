--- conflicted
+++ resolved
@@ -22,11 +22,8 @@
 	discover_innovation = innovation_currency_01 
 	discover_innovation = innovation_plenary_assemblies 
 	discover_innovation = innovation_gavelkind 
-<<<<<<< HEAD
-=======
 	#
 	discover_innovation = innovation_epidemic
->>>>>>> 30db95ce
 	#
 	join_era = culture_era_early_medieval
 }
