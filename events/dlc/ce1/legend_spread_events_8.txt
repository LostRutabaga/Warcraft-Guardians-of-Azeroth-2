--- conflicted
+++ resolved
@@ -2693,16 +2693,6 @@
 	desc = {
 		desc = legend_spread_events.8122.desc.intro
 		first_valid = {
-<<<<<<< HEAD
-			triggered_desc = {
-				# trigger = {
-				# 	scope:distant_location.county = {
-				# 		any_this_title_or_de_jure_above = { this = title:k_sweden }
-				# 	}
-				# }
-				desc = legend_spread_events.8122.desc.disappointing.sweden
-			}
-=======
 			# Warcraft
 			# todo - reflavor
 			# triggered_desc = {
@@ -2713,7 +2703,6 @@
 			# 	}
 			# 	desc = legend_spread_events.8122.desc.disappointing.sweden
 			# }
->>>>>>> 4e7e6926
 			triggered_desc = {
 				trigger = {
 					scope:distant_location = {
