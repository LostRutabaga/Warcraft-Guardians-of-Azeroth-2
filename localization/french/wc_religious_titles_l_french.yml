--- conflicted
+++ resolved
@@ -19,21 +19,15 @@
  d_kirin_tor_adj:0 "kirin torienne"
  d_kirin_tor_article:0 "le "
 
-<<<<<<< HEAD
  ### Air group ###
  d_alakir_worship:0 "Culte $ALAKIR_POSSESSIVE$"
  d_alakir_worship_adj:0 "$ALAKIR_POSSESSIVE$"
  d_alakir_worship_article:0 "le "
 
  ### Light group ###
- d_naaru:0 "Fidèles des Naarus"
- d_naaru_adj:0 "des Naarus"
- d_naaru_article:0 "les "
-=======
  d_faithful_of_naaru:0 "Fidèles des Naarus"
  d_faithful_of_naaru_adj:0 "des Naarus"
  d_faithful_of_naaru_article:0 "les "
->>>>>>> eb7ec20d
 
  d_lightbound:0 "Empreints de Lumière"
  d_lightbound_adj:0 "empreint de Lumière"
