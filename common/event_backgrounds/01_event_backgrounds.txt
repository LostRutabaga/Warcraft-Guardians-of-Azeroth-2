﻿alley_night = {
	# Warcraft
	# Undercity
	background = {
		trigger = {
			has_necro_illustration_with_location_trigger = yes
		}
		reference = "gfx/interface/illustrations/character_view/undercity.dds"
		environment = "environment_character_undercity"
		ambience = "event:/SFX/Events/Backgrounds/city_alley_night"
	}
	# Tomb of Sargeras
	background = {
		trigger = {
			has_demonic_illustration_with_location_trigger = yes
		}
		reference = "gfx/interface/illustrations/character_view/tomb_of_sargeras.dds"
		environment = "environment_character_tomb_of_sargeras"
		ambience = "event:/SFX/Events/Backgrounds/city_alley_night"
	}
	# crucible_of_storms
	background = {
		trigger = {
			has_eldritch_illustration_with_location_trigger = yes
		}
		reference = "gfx/interface/illustrations/character_view/crucible_of_storms.dds"
		environment = "environment_character_crucible_of_storms"
		ambience = "event:/SFX/Events/Backgrounds/city_alley_night"
	}
	
	background = {
		reference = "gfx/interface/illustrations/event_scenes/alley.dds"
		environment = "environment_event_alley"
		ambience = "event:/SFX/Events/Backgrounds/city_alley_night"
	}
}

alley_day = {
	# Warcraft
	# Undercity
	background = {
		trigger = {
			has_necro_illustration_with_location_trigger = yes
		}
		reference = "gfx/interface/illustrations/character_view/undercity.dds"
		environment = "environment_character_undercity"
		ambience = "event:/SFX/Events/Backgrounds/city_alley_day_western"
	}
	# Tomb of Sargeras
	background = {
		trigger = {
			has_demonic_illustration_with_location_trigger = yes
		}
		reference = "gfx/interface/illustrations/character_view/tomb_of_sargeras.dds"
		environment = "environment_character_tomb_of_sargeras"
		ambience = "event:/SFX/Events/Backgrounds/city_alley_day_western"
	}
	# crucible_of_storms
	background = {
		trigger = {
			has_eldritch_illustration_with_location_trigger = yes
		}
		reference = "gfx/interface/illustrations/character_view/crucible_of_storms.dds"
		environment = "environment_character_crucible_of_storms"
		ambience = "event:/SFX/Events/Backgrounds/city_alley_day_western"
	}
	
	background = {
		reference = "gfx/interface/illustrations/event_scenes/alley_day.dds"
		environment = "environment_event_alley_day"
		ambience = "event:/SFX/Events/Backgrounds/city_alley_day_western"
	}
}

### ARMORY ###
armory = {
	# Undead
	background = {
		trigger = {
			has_necro_illustration_with_location_trigger = yes
		}
		reference = "gfx/interface/illustrations/character_view/undead.dds"
		environment = "environment_character_undead"
		ambience = "event:/SFX/Events/Backgrounds/dungeon"
	}
	# Demonic
	background = {
		trigger = {
			has_demonic_illustration_with_location_trigger = yes
		}
		reference = "gfx/interface/illustrations/character_view/fel_hammer.dds"
		environment = "environment_character_demonic"
		ambience = "event:/SFX/Events/Backgrounds/dungeon"
	}
	# Eldritch
	background = {
		trigger = {
			has_eldritch_illustration_with_location_trigger = yes
		}
		reference = "gfx/interface/illustrations/character_view/nyalotha.dds"
		environment = "environment_character_eldritch"
		ambience = "event:/SFX/Events/Backgrounds/dungeon"
	}
	
	background = {
		reference = "gfx/interface/illustrations/event_scenes/armory.dds"
		environment = "environment_event_armory"
		ambience = "event:/SFX/Events/Backgrounds/armory"
	}
}

### BATTLEFIELD ###
battlefield = {
	background = {
		reference = "gfx/interface/illustrations/event_scenes/battlefield.dds"
		environment = "environment_event_battlefield"
		ambience = "event:/SFX/Events/Backgrounds/battlefield_gloomy"
	}
}

### TEMPLE ###
temple = {
	# Undead
	background = {
		trigger = {
			has_necro_illustration_with_location_trigger = yes
		}
		reference = "gfx/interface/illustrations/character_view/undead.dds"
		environment = "environment_character_undead"
		ambience = "event:/SFX/Events/Backgrounds/temple_generic"
	}
	# Demonic
	background = {
		trigger = {
			has_demonic_illustration_with_location_trigger = yes
		}
		reference = "gfx/interface/illustrations/character_view/fel_hammer.dds"
		environment = "environment_character_demonic"
		ambience = "event:/SFX/Events/Backgrounds/temple_generic"
	}
	# Eldritch
	background = {
		trigger = {
			has_eldritch_illustration_with_location_trigger = yes
		}
		reference = "gfx/interface/illustrations/character_view/nyalotha.dds"
		environment = "environment_character_eldritch"
		ambience = "event:/SFX/Events/Backgrounds/temple_generic"
	}
	
	background = {
		trigger = {
			# Warcraft
			faith = { like_christianity_religion_trigger = yes }
		}
		reference = "gfx/interface/illustrations/event_scenes/church.dds"
		environment = "environment_event_church"
		ambience = "event:/SFX/Events/Backgrounds/temple_christian"
	}
	background = {
		trigger = {
			# Warcraft
			faith = { like_islam_religion_trigger = yes }
		}
		reference = "gfx/interface/illustrations/event_scenes/mosque.dds"
		environment = "environment_event_mosque"
		ambience = "event:/SFX/Events/Backgrounds/temple_muslim"
	}
	background = {	# FP3
		trigger = { like_zoroastrianism_religion_trigger = yes }
		reference = "gfx/interface/illustrations/event_scenes/fp3_temple.dds"
		environment = "environment_event_fp3_temple"
		ambience = "event:/SFX/Events/Backgrounds/temple_generic" 
	}
	background = { # FP1
		trigger = { like_norse_religion_trigger = yes }
		reference = "gfx/interface/illustrations/event_scenes/fp1_tribal_temple.dds"
		environment = "environment_event_fp1_tribal_temple"
		ambience = "event:/DLC/FP1/SFX/Events/event_temple"
	}
	background = {
		reference = "gfx/interface/illustrations/event_scenes/temple.dds"
		environment = "environment_event_temple"
		ambience = "event:/SFX/Events/Backgrounds/temple_generic"
	}
}

temple_scope = {
	background = {
		trigger = {
			# Warcraft
			scope:background_temple_scope = { like_christianity_religion_trigger = yes }
		}
		reference = "gfx/interface/illustrations/event_scenes/church.dds"
		environment = "environment_event_church"
		ambience = "event:/SFX/Events/Backgrounds/temple_christian"
	}
	background = {
		trigger = {
			# Warcraft
			scope:background_temple_scope = { like_islam_religion_trigger = yes }
		}
		reference = "gfx/interface/illustrations/event_scenes/mosque.dds"
		environment = "environment_event_mosque"
		ambience = "event:/SFX/Events/Backgrounds/temple_muslim"
	}
	background = {	# FP3
		trigger = { scope:background_temple_scope = { like_zoroastrianism_religion_trigger = yes } }
		reference = "gfx/interface/illustrations/event_scenes/fp3_temple.dds"
		environment = "environment_event_fp3_temple"
		ambience = "event:/DLC/FP2/SFX/Events/temple" 
	}
	background = { # FP1
		trigger = { 
			scope:background_temple_scope = { like_norse_religion_trigger = yes }
		}
		reference = "gfx/interface/illustrations/event_scenes/fp1_tribal_temple.dds"
		environment = "environment_event_fp1_tribal_temple"
		ambience = "event:/DLC/FP1/SFX/Events/event_temple"
	}
	background = {
		trigger = {
			scope:background_temple_scope = {
				OR = {
					faith = { like_hinduism_religion_trigger = yes }
					faith = { like_buddhism_religion_trigger = yes }
					faith = { like_jainism_religion_trigger = yes }
				}
			}
		}
		reference = "gfx/interface/illustrations/event_scenes/ep2_holysite_indian.dds"
		environment = "environment_indian_holy_site"	
		ambience = "event:/DLC/EP2/SFX/Events/Backgrounds/evn_background_jungle"
	}
	background = {
		reference = "gfx/interface/illustrations/event_scenes/temple.dds"
		environment = "environment_event_temple"
		ambience = "event:/SFX/Events/Backgrounds/temple_generic"
	}
}

temple_church = {
	background = {
		reference = "gfx/interface/illustrations/event_scenes/church.dds"
		environment = "environment_event_church"
		ambience = "event:/SFX/Events/Backgrounds/temple_christian"
	}
}

temple_mosque = {
	background = {
		reference = "gfx/interface/illustrations/event_scenes/mosque.dds"
		environment = "environment_event_mosque"
		ambience = "event:/SFX/Events/Backgrounds/temple_muslim"
	}
}

temple_generic = {
	background = {
		reference = "gfx/interface/illustrations/event_scenes/church.dds"
		environment = "environment_event_church"
		ambience = "event:/SFX/Events/Backgrounds/temple_generic"
	}
}

### CORRIDOR ###
corridor_night = {
	# Undead
	background = {
		trigger = {
			has_necro_illustration_with_location_trigger = yes
		}
		reference = "gfx/interface/illustrations/character_view/undead.dds"
		environment = "environment_character_undead"
		ambience = "event:/SFX/Events/Backgrounds/castle_corridor_night"
	}
	# Demonic
	background = {
		trigger = {
			has_demonic_illustration_with_location_trigger = yes
		}
		reference = "gfx/interface/illustrations/character_view/fel_hammer.dds"
		environment = "environment_character_demonic"
		ambience = "event:/SFX/Events/Backgrounds/castle_corridor_night"
	}
	# Eldritch
	background = {
		trigger = {
			has_eldritch_illustration_with_location_trigger = yes
		}
		reference = "gfx/interface/illustrations/character_view/nyalotha.dds"
		environment = "environment_character_eldritch"
		ambience = "event:/SFX/Events/Backgrounds/castle_corridor_night"
	}
	background = {	#FP3
		trigger = {
			location.culture ?= { has_building_gfx = iranian_building_gfx }
		}
		reference = "gfx/interface/illustrations/event_scenes/fp3_courtyard_night.dds"
		environment = "environment_event_fp3_courtyard_night" 
		ambience = "event:/SFX/Events/Backgrounds/castle_corridor_night"
	}
	background = {	#FP1
		trigger = {
			OR = {
				location.culture ?= { has_building_gfx = norse_building_gfx }
				should_use_tribal_realm_palace_graphics_trigger = yes
				AND = {
					government_has_flag = government_is_tribal
					location.culture ?= { has_graphical_steppe_culture_group_trigger = yes }
				}
			}
		}
		reference = "gfx/interface/illustrations/event_scenes/fp1_tribal_corridor.dds"
		environment = "environment_event_fp1_tribal_corridor"
		ambience = "event:/DLC/FP1/SFX/Events/event_tribal_corridor"
	}
	background = {	#Indian Corridor
		trigger = {
			location.culture ?= { has_graphical_india_culture_group_trigger = yes }
		}
		reference = "gfx/interface/illustrations/event_scenes/bp1_corridor_indian_night.dds"
		environment = "environment_event_bp1_corridor_indian_night"
		ambience = "event:/SFX/Events/Backgrounds/castle_corridor_night"
	}
	background = {
		reference = "gfx/interface/illustrations/event_scenes/corridor.dds"
		environment = "environment_event_corridor"
		ambience = "event:/SFX/Events/Backgrounds/castle_corridor_night"
	}
}

corridor_day = {
	# Undead
	background = {
		trigger = {
			has_necro_illustration_with_location_trigger = yes
		}
		reference = "gfx/interface/illustrations/character_view/undead.dds"
		environment = "environment_character_undead"
		ambience = "event:/SFX/Events/Backgrounds/castle_corridor_day"
	}
	# Demonic
	background = {
		trigger = {
			has_demonic_illustration_with_location_trigger = yes
		}
		reference = "gfx/interface/illustrations/character_view/fel_hammer.dds"
		environment = "environment_character_demonic"
		ambience = "event:/SFX/Events/Backgrounds/castle_corridor_day"
	}
	# Eldritch
	background = {
		trigger = {
			has_eldritch_illustration_with_location_trigger = yes
		}
		reference = "gfx/interface/illustrations/character_view/nyalotha.dds"
		environment = "environment_character_eldritch"
		ambience = "event:/SFX/Events/Backgrounds/castle_corridor_day"
	}
	background = {	#FP2
		trigger = {
			OR = {
				location.culture ?= { has_building_gfx = iberian_building_gfx }
				location.culture ?= { has_building_gfx = iranian_building_gfx }
			}
		}
		reference = "gfx/interface/illustrations/event_scenes/fp2_corridor_day.dds"
		environment = "environment_event_fp2_corridor_day" 
		ambience = "event:/DLC/FP2/SFX/Events/corridor_day"
	}
	background = {	#FP1
		trigger = {
			OR = {
				location.culture ?= { has_building_gfx = norse_building_gfx }
				should_use_tribal_realm_palace_graphics_trigger = yes
				AND = {
					government_has_flag = government_is_tribal
					location.culture ?= { has_graphical_steppe_culture_group_trigger = yes }
				}
			}
		}
		reference = "gfx/interface/illustrations/event_scenes/fp1_tribal_corridor.dds"
		environment = "environment_event_fp1_tribal_corridor"
		ambience = "event:/DLC/FP1/SFX/Events/event_tribal_corridor"
	}
	background = {	#Indian Corridor
		trigger = {
			location.culture ?= { has_graphical_india_culture_group_trigger = yes }
		}
		reference = "gfx/interface/illustrations/event_scenes/bp1_corridor_indian_day.dds"
		environment = "environment_event_bp1_corridor_indian_day" 
		ambience = "event:/SFX/Events/Backgrounds/castle_corridor_day"
	}
	background = {
		reference = "gfx/interface/illustrations/event_scenes/corridor_day.dds"
		environment = "environment_event_corridor_day"
		ambience = "event:/SFX/Events/Backgrounds/castle_corridor_day"
	}
}

### COUNCIL CHAMBER ###
council_chamber = {
	# Undead
	background = {
		trigger = {
			has_necro_illustration_with_location_trigger = yes
		}
		reference = "gfx/interface/illustrations/character_view/undead.dds"
		environment = "environment_character_undead"
		ambience = "event:/SFX/Events/Backgrounds/dungeon"
	}
	# Demonic
	background = {
		trigger = {
			has_demonic_illustration_with_location_trigger = yes
		}
		reference = "gfx/interface/illustrations/character_view/fel_hammer.dds"
		environment = "environment_character_demonic"
		ambience = "event:/SFX/Events/Backgrounds/dungeon"
	}
	# Eldritch
	background = {
		trigger = {
			has_eldritch_illustration_with_location_trigger = yes
		}
		reference = "gfx/interface/illustrations/character_view/nyalotha.dds"
		environment = "environment_character_eldritch"
		ambience = "event:/SFX/Events/Backgrounds/dungeon"
	}
	background = { #MENA, Africa
		trigger = {
			OR = {
				location.culture ?= { has_graphical_mena_culture_group_trigger = yes }
				location.culture ?= { has_building_gfx = iranian_building_gfx }
				location.culture ?= { has_graphical_mena_culture_group_trigger = yes }
				location.culture ?= { has_graphical_african_culture_group_trigger = yes }
				location.culture ?= { has_building_gfx = berber_group_building_gfx }
			}
		}
		reference = "gfx/interface/illustrations/event_scenes/bp1_relaxing_room_mena.dds"
		environment = "environment_event_bp1_relaxing_room_mena"
		ambience = "event:/SFX/Events/Backgrounds/office_workplace"
	}
	background = {	#Indian Study
		trigger = {
			location.culture ?= { has_building_gfx = indian_building_gfx }
		}
		reference = "gfx/interface/illustrations/event_scenes/bp2_study_indian.dds"
		environment = "environment_bp2_study_indian"
		ambience = "event:/SFX/Events/Backgrounds/office_workplace"
	}
	background = {
		reference = "gfx/interface/illustrations/event_scenes/councilchamber.dds"
		environment = "environment_event_councilchamber"
		ambience = "event:/SFX/Events/Backgrounds/meetingchamber_western"
	}

}

### COURTYARD ###
courtyard = {
	# Undead
	background = {
		trigger = {
			has_necro_illustration_with_location_trigger = yes
		}
		reference = "gfx/interface/illustrations/character_view/undead.dds"
		environment = "environment_character_undead"
		ambience = "event:/SFX/Events/Backgrounds/castle_courtyard_western"
	}
	# Demonic
	background = {
		trigger = {
			has_demonic_illustration_with_location_trigger = yes
		}
		reference = "gfx/interface/illustrations/character_view/fel_hammer.dds"
		environment = "environment_character_demonic"
		ambience = "event:/SFX/Events/Backgrounds/castle_courtyard_western"
	}
	# Eldritch
	background = {
		trigger = {
			has_eldritch_illustration_with_location_trigger = yes
		}
		reference = "gfx/interface/illustrations/character_view/nyalotha.dds"
		environment = "environment_character_eldritch"
		ambience = "event:/SFX/Events/Backgrounds/castle_courtyard_western"
	}
	background = { # Happy Mediterranean courtyard 
		trigger = {
			#OR = {
				location.culture ?= { has_graphical_mediterranean_culture_group_trigger = yes }
				#location = { geographical_region = world_europe_south_east }
				#location = { geographical_region = world_europe_south_italy }
			#}
		}
		reference = "gfx/interface/illustrations/event_scenes/bp2_courtyard.dds"
		environment = "environment_bp2_courtyard"
		ambience = "event:/DLC/FP2/SFX/Events/courtyard" 
	}
	background = {	#Indian Courtyard
		trigger = {
			location.culture ?= { has_graphical_india_culture_group_trigger = yes }
		}
		reference = "gfx/interface/illustrations/event_scenes/bp1_courtyard_indian.dds"
		environment = "environment_event_bp1_courtyard_indian" 
		ambience = "event:/SFX/Events/Backgrounds/castle_courtyard_western"
	}
	background = {	#MENA Courtyard
		trigger = {
			OR = {
				location.culture ?= { has_graphical_mena_culture_group_trigger = yes }
				location.culture ?= { has_building_gfx = iranian_building_gfx }
				location.culture ?= { has_graphical_steppe_culture_group_trigger = yes }
			}
		}
		reference = "gfx/interface/illustrations/event_scenes/bp1_courtyard_mena.dds"
		environment = "environment_event_bp1_courtyard_mena"
		ambience = "event:/SFX/Events/Backgrounds/castle_courtyard_western"
	}
	background = { #Fallback
		reference = "gfx/interface/illustrations/event_scenes/courtyard.dds"
		environment = "environment_event_courtyard"
		ambience = "event:/SFX/Events/Backgrounds/castle_courtyard_western"
	}
}

### DUNGEON ###
dungeon = {
	# Undead
	background = {
		trigger = {
			has_necro_illustration_with_location_trigger = yes
		}
		reference = "gfx/interface/illustrations/character_view/undead.dds"
		environment = "environment_character_undead"
		ambience = "event:/SFX/Events/Backgrounds/dungeon"
	}
	# Demonic
	background = {
		trigger = {
			has_demonic_illustration_with_location_trigger = yes
		}
		reference = "gfx/interface/illustrations/character_view/fel_hammer.dds"
		environment = "environment_character_demonic"
		ambience = "event:/SFX/Events/Backgrounds/dungeon"
	}
	# Eldritch
	background = {
		trigger = {
			has_eldritch_illustration_with_location_trigger = yes
		}
		reference = "gfx/interface/illustrations/character_view/nyalotha.dds"
		environment = "environment_character_eldritch"
		ambience = "event:/SFX/Events/Backgrounds/dungeon"
	}
	background = {	#Tribal Prison
		trigger = {
			OR = {
				location.culture ?= { has_building_gfx = norse_building_gfx }
				should_use_tribal_realm_palace_graphics_trigger = yes
				AND = {
					government_has_flag = government_is_tribal
					location.culture ?= { has_graphical_steppe_culture_group_trigger = yes }
				}
			}
		}
		reference = "gfx/interface/illustrations/event_scenes/fp1_tribal_prison.dds"
		environment = "environment_event_fp1_tribal_prison"
		ambience = "event:/DLC/FP1/SFX/Events/event_prison"
	}
	background = {	#Fallback
		reference = "gfx/interface/illustrations/event_scenes/dungeon.dds"
		environment = "environment_event_dungeon"
		ambience = "event:/SFX/Events/Backgrounds/dungeon"
	}
}

dungeon_scope = {
	# Undead
	background = {
		trigger = {
			scope:background_dungeon_scope = {
				has_necro_illustration_trigger = yes
			}
		}
		reference = "gfx/interface/illustrations/character_view/undead.dds"
		environment = "environment_character_undead"
		ambience = "event:/SFX/Events/Backgrounds/dungeon"
	}
	# Demonic
	background = {
		trigger = {
			scope:background_dungeon_scope = {
				has_demonic_illustration_trigger = yes
			}
		}
		reference = "gfx/interface/illustrations/character_view/fel_hammer.dds"
		environment = "environment_character_demonic"
		ambience = "event:/SFX/Events/Backgrounds/dungeon"
	}
	# Eldritch
	background = {
		trigger = {
			scope:background_dungeon_scope = {
				has_eldritch_illustration_trigger = yes
			}
		}
		reference = "gfx/interface/illustrations/character_view/nyalotha.dds"
		environment = "environment_character_eldritch"
		ambience = "event:/SFX/Events/Backgrounds/dungeon"
	}

	background = {	#Tribal Prison
		trigger = {
			scope:background_dungeon_scope = {
				OR = {
					capital_province.culture = { has_building_gfx = norse_building_gfx }
					should_use_tribal_realm_palace_graphics_trigger = yes
					AND = {
						government_has_flag = government_is_tribal
						capital_province.culture ?= { has_graphical_steppe_culture_group_trigger = yes }
					}
				}
			}
		}
		reference = "gfx/interface/illustrations/event_scenes/fp1_tribal_prison.dds"
		environment = "environment_event_fp1_tribal_prison"
		ambience = "event:/DLC/FP1/SFX/Events/event_prison"
	}

	background = {	#Fallback
		reference = "gfx/interface/illustrations/event_scenes/dungeon.dds"
		environment = "environment_event_dungeon"
		ambience = "event:/SFX/Events/Backgrounds/dungeon"
	}
}

### WILDERNESS ###
wilderness = {
	background = { #Desert
		trigger = {
			location = {
				graphical_wilderness_desert_trigger = yes
			}
		}
		reference = "gfx/interface/illustrations/event_scenes/bp1_desert.dds"
		environment = "environment_event_bp1_desert"
		ambience = "event:/DLC/EP2/SFX/Events/Grand_Activities/Hunts/ep2_event_grand_hunt_desert"
	}
	
	background = { #forest snowy
		trigger = {
			location ?= {
				OR = {
					has_province_modifier = winter_normal_modifier
					has_province_modifier = winter_harsh_modifier
				}
				OR = {
					graphical_wilderness_forest_trigger = yes
					graphical_wilderness_forest_pine_trigger = yes
				}
			}
		}
		reference = "gfx/interface/illustrations/event_scenes/ep2_hunt_snowy_forest.dds"
		environment = "environment_hunt_snowy_forest"
		ambience = "event:/SFX/Events/Backgrounds/mountains_day" 
	}

	background = { #forest_pine
		trigger = {
			location = {
				graphical_wilderness_forest_pine_trigger = yes
			}
		}
		reference = "gfx/interface/illustrations/event_scenes/forest_pine.dds"
		environment = "environment_event_forest_pine"
		ambience = "event:/SFX/Events/Backgrounds/coniferous_forest_day"
	}

	background = { #forest
		trigger = {
			location = {
				graphical_wilderness_forest_trigger = yes
			}
		}
		reference = "gfx/interface/illustrations/event_scenes/forest.dds"
		environment = "environment_event_forest"
		ambience = "event:/SFX/Events/Backgrounds/deciduous_forest_day"
	}

	background = { #mountains
		trigger = {
			location = {
				graphical_wilderness_mountains_trigger = yes
			}
		}
		reference = "gfx/interface/illustrations/event_scenes/mountains.dds"
		environment = "environment_event_mountains"
		ambience = "event:/SFX/Events/Backgrounds/mountains_day"
	}

	background = { #steppe
		trigger = {
			location = {
				graphical_wilderness_steppe_trigger = yes
			}
		}
		reference = "gfx/interface/illustrations/event_scenes/steppe.dds"
		environment = "environment_event_steppe"
		ambience = "event:/SFX/Events/Backgrounds/steppe_day"
	}

	background = { #drylands (formerly desert)
		trigger = {
			location = {
				graphical_drylands_trigger = yes
			}
		}
		reference = "gfx/interface/illustrations/event_scenes/drylands.dds"
		environment = "environment_event_desert"
		ambience = "event:/DLC/EP2/SFX/Events/Grand_Activities/Hunts/ep2_event_grand_hunt_praire"
	}

	background = { #wetlands
		trigger = {
			location = {
				graphical_wilderness_wetlands_trigger = yes
			}
		}
		reference = "gfx/interface/illustrations/event_scenes/bp1_wetlands.dds"
		environment = "environment_event_bp1_wetlands" 
		ambience = "event:/DLC/EP2/SFX/Events/Grand_Activities/Hunts/ep2_event_grand_hunt_waterbank"
	}

	background = { #jungle
		trigger = {
			location = {
				graphical_wilderness_jungle_trigger = yes
			}
		}
		reference = "gfx/interface/illustrations/event_scenes/bp1_jungle.dds"
		environment = "environment_event_bp1_jungle" 
		ambience = "event:/DLC/EP2/SFX/Events/Backgrounds/evn_background_jungle"
	}

	background = { #plains
		trigger = {
			location = {
				graphical_plains_trigger = yes
			}
		}
		reference = "gfx/interface/illustrations/event_scenes/bp1_plains.dds"
		environment = "environment_event_bp1_plains" 
		ambience = "event:/DLC/EP2/SFX/Events/Grand_Activities/Hunts/ep2_event_grand_hunt_praire"
	}

	background = { #hills
		trigger = {
			location = {
				graphical_hills_trigger = yes
			}
		}
		reference = "gfx/interface/illustrations/event_scenes/bp1_hills.dds"
		environment = "environment_event_bp1_hills"
		ambience = "event:/DLC/EP2/SFX/Events/Grand_Activities/Hunts/ep2_event_grand_hunt_praire"
	}

	#No ocean check since your capital can never be at sea

	background = { #Fallback
		reference = "gfx/interface/illustrations/event_scenes/forest.dds"
		environment = "environment_event_forest"
		ambience = "event:/SFX/Events/Backgrounds/deciduous_forest_day"
	}
}

wilderness_scope = {
	background = { #Desert
		trigger = {
			scope:background_wilderness_scope = {
				graphical_wilderness_desert_trigger = yes
			}
		}
		reference = "gfx/interface/illustrations/event_scenes/bp1_desert.dds"
		environment = "environment_event_bp1_desert"
		ambience = "event:/DLC/EP2/SFX/Events/Grand_Activities/Hunts/ep2_event_grand_hunt_desert"
	}

	background = { #forest snowy
		trigger = {
			scope:background_wilderness_scope ?= { hunt_snowy_forest_trigger = yes }
		}
		reference = "gfx/interface/illustrations/event_scenes/ep2_hunt_snowy_forest.dds"
		environment = "environment_hunt_snowy_forest" 
		ambience = "event:/SFX/Events/Backgrounds/mountains_day" 
	}
	
	background = { #forest_pine
		trigger = {
			scope:background_wilderness_scope = {
				graphical_wilderness_forest_pine_trigger = yes
			}
		}
		reference = "gfx/interface/illustrations/event_scenes/forest_pine.dds"
		environment = "environment_event_forest_pine"
		ambience = "event:/SFX/Events/Backgrounds/coniferous_forest_day"
	}

	background = { #forest
		trigger = {
			scope:background_wilderness_scope = {
				graphical_wilderness_forest_trigger = yes
			}
		}
		reference = "gfx/interface/illustrations/event_scenes/forest.dds"
		environment = "environment_event_forest"
		ambience = "event:/SFX/Events/Backgrounds/deciduous_forest_day"
	}

	background = { #mountains
		trigger = {
			scope:background_wilderness_scope = {
				graphical_wilderness_mountains_trigger = yes
			}
		}
		reference = "gfx/interface/illustrations/event_scenes/mountains.dds"
		environment = "environment_event_mountains"
		ambience = "event:/SFX/Events/Backgrounds/mountains_day"
	}

	background = { #steppe
		trigger = {
			scope:background_wilderness_scope = {
				graphical_wilderness_steppe_trigger = yes
			}
		}
		reference = "gfx/interface/illustrations/event_scenes/steppe.dds"
		environment = "environment_event_steppe"
		ambience = "event:/SFX/Events/Backgrounds/steppe_day"
	}

	background = { #drylands (formerly desert)
		trigger = {
			scope:background_wilderness_scope = {
				graphical_drylands_trigger = yes
			}
		}
		reference = "gfx/interface/illustrations/event_scenes/drylands.dds"
		environment = "environment_event_desert"
		ambience = "event:/DLC/EP2/SFX/Events/Grand_Activities/Hunts/ep2_event_grand_hunt_praire"
	}

	background = { #wetlands
		trigger = {
			scope:background_wilderness_scope = {
				graphical_wilderness_wetlands_trigger = yes
			}
		}
		reference = "gfx/interface/illustrations/event_scenes/bp1_wetlands.dds"
		environment = "environment_event_bp1_wetlands"
		ambience = "event:/DLC/EP2/SFX/Events/Grand_Activities/Hunts/ep2_event_grand_hunt_waterbank"
	}

	background = { #jungle
		trigger = {
			scope:background_wilderness_scope = {
				graphical_wilderness_jungle_trigger = yes
			}
		}
		reference = "gfx/interface/illustrations/event_scenes/bp1_jungle.dds"
		environment = "environment_event_bp1_jungle" 
		ambience = "event:/DLC/EP2/SFX/Events/Backgrounds/evn_background_jungle"
	}

	background = { #plains
		trigger = {
			scope:background_wilderness_scope = {
				graphical_plains_trigger = yes
			}
		}
		reference = "gfx/interface/illustrations/event_scenes/bp1_plains.dds"
		environment = "environment_event_bp1_plains" 
		ambience = "event:/DLC/EP2/SFX/Events/Grand_Activities/Hunts/ep2_event_grand_hunt_praire"
	}

	background = { #hills
		trigger = {
			scope:background_wilderness_scope = {
				graphical_hills_trigger = yes
			}
		}
		reference = "gfx/interface/illustrations/event_scenes/bp1_hills.dds"
		environment = "environment_event_bp1_hills"
		ambience = "event:/DLC/EP2/SFX/Events/Grand_Activities/Hunts/ep2_event_grand_hunt_praire"
	}

	background = { #ocean
		trigger = {
			scope:background_wilderness_scope = {
				graphical_wilderness_ocean_trigger = yes
			}
		}
		reference = "gfx/interface/illustrations/event_scenes/fp1_ocean.dds"
		environment = "environment_event_fp1_ocean" 
		ambience = "event:/DLC/FP1/SFX/Events/event_ocean_longship"
	}

	background = { #Fallback
		reference = "gfx/interface/illustrations/event_scenes/forest.dds"
		environment = "environment_event_forest"
		ambience = "event:/SFX/Events/Backgrounds/deciduous_forest_day"
	}
}

wilderness_activity = {
	background = { #Desert
		trigger = {
			scope:activity.activity_location ?= { graphical_wilderness_desert_trigger = yes }
		}
		reference = "gfx/interface/illustrations/event_scenes/bp1_desert.dds"
		environment = "environment_event_bp1_desert"
		ambience = "event:/DLC/EP2/SFX/Events/Grand_Activities/Hunts/ep2_event_grand_hunt_desert"
	}

	background = { #forest snowy
		trigger = { 
			scope:activity.activity_location ?= { hunt_snowy_forest_trigger = yes }
		}
		reference = "gfx/interface/illustrations/event_scenes/ep2_hunt_snowy_forest.dds"
		environment = "environment_hunt_snowy_forest" 
		ambience = "event:/SFX/Events/Backgrounds/mountains_day" 
	}

	background = { #mountains
		trigger = {
			scope:activity.activity_location ?= { graphical_wilderness_mountains_trigger = yes }
		}
		reference = "gfx/interface/illustrations/event_scenes/mountains.dds"
		environment = "environment_event_mountains"
		ambience = "event:/SFX/Events/Backgrounds/mountains_day"
	}

	background = { #steppe
		trigger = {
			scope:activity.activity_location ?= { graphical_wilderness_steppe_trigger = yes }
		}
		reference = "gfx/interface/illustrations/event_scenes/steppe.dds"
		environment = "environment_event_steppe"
		ambience = "event:/SFX/Events/Backgrounds/steppe_day"
	}

	background = { #drylands (formerly desert)
		trigger = {
			scope:activity.activity_location ?= { graphical_drylands_trigger = yes }
		}
		reference = "gfx/interface/illustrations/event_scenes/drylands.dds"
		environment = "environment_event_desert"
		ambience = "event:/DLC/EP2/SFX/Events/Grand_Activities/Hunts/ep2_event_grand_hunt_praire"
	}

	background = { #wetlands
		trigger = {
			scope:activity.activity_location ?= { graphical_wilderness_wetlands_trigger = yes }
		}
		reference = "gfx/interface/illustrations/event_scenes/bp1_wetlands.dds"
		environment = "environment_event_bp1_wetlands"
		ambience = "event:/DLC/EP2/SFX/Events/Grand_Activities/Hunts/ep2_event_grand_hunt_waterbank"
	}

	background = { #jungle
		trigger = {
			exists = scope:activity.activity_location
			scope:activity.activity_location = { graphical_wilderness_jungle_trigger = yes }
		}
		reference = "gfx/interface/illustrations/event_scenes/bp1_jungle.dds"
		environment = "environment_event_bp1_jungle" 
		ambience = "event:/DLC/EP2/SFX/Events/Backgrounds/evn_background_jungle"
	}

	background = { #managed_forest
		trigger = {
			scope:activity ?= {
				has_activity_type = activity_hunt
				activity_location ?= {
					OR = {
						graphical_wilderness_forest_pine_trigger = yes
						graphical_wilderness_forest_trigger = yes
						graphical_plains_trigger = yes
						graphical_hills_trigger = yes
					}
					OR = {
						has_building_or_higher = royal_forest_01
						has_building_or_higher = hunting_grounds_01
					}
				}
			}
		}
		reference = "gfx/interface/illustrations/event_scenes/ep2_hunt_forest_managed.dds"
		environment = "environment_ep2_forest_managed"
		ambience = "event:/SFX/Events/Backgrounds/deciduous_forest_day"
	}

	background = { #forest_pine
		trigger = {
			scope:activity.activity_location ?= { graphical_wilderness_forest_pine_trigger = yes }
		}
		reference = "gfx/interface/illustrations/event_scenes/forest_pine.dds"
		environment = "environment_event_forest_pine"
		ambience = "event:/SFX/Events/Backgrounds/coniferous_forest_day"
	}

	background = { #forest
		trigger = {
			scope:activity.activity_location ?= { graphical_wilderness_forest_trigger = yes }			
		}
		reference = "gfx/interface/illustrations/event_scenes/forest.dds"
		environment = "environment_event_forest"
		ambience = "event:/SFX/Events/Backgrounds/deciduous_forest_day"
	}

	background = { #plains
		trigger = {
			exists = scope:activity.activity_location
			scope:activity.activity_location = { graphical_plains_trigger = yes }
		}
		reference = "gfx/interface/illustrations/event_scenes/bp1_plains.dds"
		environment = "environment_event_bp1_plains" 
		ambience = "event:/DLC/EP2/SFX/Events/Grand_Activities/Hunts/ep2_event_grand_hunt_praire"
	}

	background = { #hills
		trigger = {
			exists = scope:activity.activity_location
			scope:activity.activity_location = { graphical_hills_trigger = yes }
		}
		reference = "gfx/interface/illustrations/event_scenes/bp1_hills.dds"
		environment = "environment_event_bp1_hills"
		ambience = "event:/DLC/EP2/SFX/Events/Grand_Activities/Hunts/ep2_event_grand_hunt_praire"
	}

	background = { #ocean
		trigger = {
			exists = scope:activity.activity_location
			scope:activity.activity_location = { graphical_wilderness_ocean_trigger = yes }
		}
		reference = "gfx/interface/illustrations/event_scenes/fp1_ocean.dds"
		environment = "environment_event_fp1_ocean" 
		ambience = "event:/DLC/FP1/SFX/Events/event_ocean_longship"
	}

	background = { #Fallback
		reference = "gfx/interface/illustrations/event_scenes/forest.dds"
		environment = "environment_event_forest"
		ambience = "event:/SFX/Events/Backgrounds/deciduous_forest_day"
	}
}

wilderness_desert = {
	background = { #Desert
		reference = "gfx/interface/illustrations/event_scenes/bp1_desert.dds"
		environment = "environment_event_bp1_desert"
		ambience = "event:/DLC/EP2/SFX/Events/Grand_Activities/Hunts/ep2_event_grand_hunt_desert"
	}
}

wilderness_forest = {
	background = {
		reference = "gfx/interface/illustrations/event_scenes/forest.dds"
		environment = "environment_event_forest"
		ambience = "event:/SFX/Events/Backgrounds/deciduous_forest_day"
	}
}

wilderness_wetlands = {
	background = {
		reference = "gfx/interface/illustrations/event_scenes/bp1_wetlands.dds"
		environment = "environment_event_bp1_wetlands" 
		ambience = "event:/DLC/EP2/SFX/Events/Grand_Activities/Hunts/ep2_event_grand_hunt_waterbank"
	}
}

wilderness_jungle = {
	background = {
		reference = "gfx/interface/illustrations/event_scenes/bp1_jungle.dds"
		environment = "environment_event_bp1_jungle"
		ambience = "event:/DLC/EP2/SFX/Events/Backgrounds/evn_background_jungle"
	}
}

wilderness_forest_pine = {
	background = {
		reference = "gfx/interface/illustrations/event_scenes/forest_pine.dds"
		environment = "environment_event_forest_pine"
		ambience = "event:/SFX/Events/Backgrounds/coniferous_forest_day"
	}
}

wilderness_mountains = {
	background = {
		reference = "gfx/interface/illustrations/event_scenes/mountains.dds"
		environment = "environment_event_mountains"
		ambience = "event:/SFX/Events/Backgrounds/mountains_day"
	}
}

wilderness_steppe = {
	background = {
		reference = "gfx/interface/illustrations/event_scenes/steppe.dds"
		environment = "environment_event_steppe"
		ambience = "event:/SFX/Events/Backgrounds/steppe_day"
	}
}

drylands = { #Formerly Desert
	background = {
		reference = "gfx/interface/illustrations/event_scenes/drylands.dds"
		environment = "environment_event_desert"
		ambience = "event:/DLC/EP2/SFX/Events/Grand_Activities/Hunts/ep2_event_grand_hunt_praire"
	}
}

ocean = {
	background = { #ocean
		reference = "gfx/interface/illustrations/event_scenes/fp1_ocean.dds"
		environment = "environment_event_fp1_ocean" 
		ambience = "event:/DLC/FP1/SFX/Events/event_ocean_longship"
	}
}

plains = {
	background = { #plains
		reference = "gfx/interface/illustrations/event_scenes/bp1_plains.dds"
		environment = "environment_event_bp1_plains" 
		ambience = "event:/DLC/EP2/SFX/Events/Grand_Activities/Hunts/ep2_event_grand_hunt_praire"
	}
}

hills = {
	background = { #hills
		reference = "gfx/interface/illustrations/event_scenes/bp1_hills.dds"
		environment = "environment_event_bp1_hills"
		ambience = "event:/DLC/EP2/SFX/Events/Grand_Activities/Hunts/ep2_event_grand_hunt_praire"
	}
}

### TERRAIN ###
terrain = {
	# Warcraft
	background = {
		trigger = { location = { has_terrain_northrend_illustration_trigger = yes } }
		reference = "gfx/interface/illustrations/character_view/northrend.dds"
		environment = "environment_character_northrend"
		ambience = "event:/SFX/Events/Backgrounds/mountains_day"
	}
	
	background = {
		trigger = {
			location = {
				terrain = farmlands
			}
		}
		reference = "gfx/interface/illustrations/event_scenes/farms.dds"
		environment = "environment_event_farms"
		ambience = "event:/SFX/Events/Backgrounds/fields_farms_day"
	}

	background = { #Desert
		trigger = {
			location = {
				graphical_wilderness_desert_trigger = yes
			}
		}
		reference = "gfx/interface/illustrations/event_scenes/bp1_desert.dds"
		environment = "environment_event_bp1_desert"
		ambience = "event:/DLC/EP2/SFX/Events/Grand_Activities/Hunts/ep2_event_grand_hunt_desert"
	}

	background = { #forest snowy
		trigger = {
			location = { hunt_snowy_forest_trigger = yes }
		}
		reference = "gfx/interface/illustrations/event_scenes/ep2_hunt_snowy_forest.dds"
		environment = "environment_hunt_snowy_forest" 
		ambience = "event:/SFX/Events/Backgrounds/mountains_day" 
	}
	
	background = { #forest_pine
		trigger = {
			location = {
				graphical_wilderness_forest_pine_trigger = yes
			}
		}
		reference = "gfx/interface/illustrations/event_scenes/forest_pine.dds"
		environment = "environment_event_forest_pine"
		ambience = "event:/SFX/Events/Backgrounds/coniferous_forest_day"
	}

	background = { #forest
		trigger = {
			location = {
				graphical_wilderness_forest_trigger = yes
			}
		}
		reference = "gfx/interface/illustrations/event_scenes/forest.dds"
		environment = "environment_event_forest"
		ambience = "event:/SFX/Events/Backgrounds/deciduous_forest_day"
	}

	background = { #mountains
		trigger = {
			location = {
				graphical_wilderness_mountains_trigger = yes
			}
		}
		reference = "gfx/interface/illustrations/event_scenes/mountains.dds"
		environment = "environment_event_mountains"
		ambience = "event:/SFX/Events/Backgrounds/mountains_day"
	}

	background = { #steppe
		trigger = {
			location = {
				graphical_wilderness_steppe_trigger = yes
			}
		}
		reference = "gfx/interface/illustrations/event_scenes/steppe.dds"
		environment = "environment_event_steppe"
		ambience = "event:/SFX/Events/Backgrounds/steppe_day"
	}

	background = { #drylands (formerly desert)
		trigger = {
			location = {
				graphical_drylands_trigger = yes
			}
		}
		reference = "gfx/interface/illustrations/event_scenes/drylands.dds"
		environment = "environment_event_desert"
		ambience = "event:/DLC/EP2/SFX/Events/Grand_Activities/Hunts/ep2_event_grand_hunt_praire"
	}

	background = { #wetlands
		trigger = {
			location = {
				graphical_wilderness_wetlands_trigger = yes
			}
		}
		reference = "gfx/interface/illustrations/event_scenes/bp1_wetlands.dds"
		environment = "environment_event_bp1_wetlands" 
		ambience = "event:/DLC/EP2/SFX/Events/Grand_Activities/Hunts/ep2_event_grand_hunt_waterbank"
	}

	background = { #jungle
		trigger = {
			location = {
				graphical_wilderness_jungle_trigger = yes
			}
		}
		reference = "gfx/interface/illustrations/event_scenes/bp1_jungle.dds"
		environment = "environment_event_bp1_jungle"
		ambience = "event:/DLC/EP2/SFX/Events/Backgrounds/evn_background_jungle"
	}

	background = { #plains
		trigger = {
			location = {
				graphical_plains_trigger = yes
			}
		}
		reference = "gfx/interface/illustrations/event_scenes/bp1_plains.dds"
		environment = "environment_event_bp1_plains"
		ambience = "event:/DLC/EP2/SFX/Events/Grand_Activities/Hunts/ep2_event_grand_hunt_praire"
	}

	background = { #hills
		trigger = {
			location = {
				graphical_hills_trigger = yes
			}
		}
		reference = "gfx/interface/illustrations/event_scenes/bp1_hills.dds"
		environment = "environment_event_bp1_hills"
		ambience = "event:/DLC/EP2/SFX/Events/Grand_Activities/Hunts/ep2_event_grand_hunt_praire"
	}

	background = { #sea
		trigger = {
			location = {
				is_sea_province = yes
			}
		}
		reference = "gfx/interface/illustrations/event_scenes/fp1_ocean.dds"
		environment = "environment_event_fp1_ocean"
		ambience = "event:/DLC/FP1/SFX/Events/event_ocean_longship"
	}

	background = { #Fallback
		reference = "gfx/interface/illustrations/event_scenes/forest.dds"
		environment = "environment_event_forest"
		ambience = "event:/SFX/Events/Backgrounds/deciduous_forest_day"
	}
}

terrain_scope = {
	# Warcraft
	background = {
		trigger = { scope:background_terrain_scope = { has_terrain_northrend_illustration_trigger = yes } }
		reference = "gfx/interface/illustrations/character_view/northrend.dds"
		environment = "environment_character_northrend"
		ambience = "event:/SFX/Events/Backgrounds/mountains_day"
	}
	
	background = {
		trigger = {
			scope:background_terrain_scope = {
				terrain = farmlands
			}
		}
		reference = "gfx/interface/illustrations/event_scenes/farms.dds"
		environment = "environment_event_farms"
		ambience = "event:/SFX/Events/Backgrounds/fields_farms_day"
	}

	background = { #Desert
		trigger = {
			scope:background_terrain_scope = {
				graphical_wilderness_desert_trigger = yes
			}
		}
		reference = "gfx/interface/illustrations/event_scenes/bp1_desert.dds"
		environment = "environment_event_bp1_desert"
		ambience = "event:/DLC/EP2/SFX/Events/Grand_Activities/Hunts/ep2_event_grand_hunt_desert"
	}

	background = { #forest snowy
		trigger = { 
			scope:background_terrain_scope = { hunt_snowy_forest_trigger = yes }
		}
		reference = "gfx/interface/illustrations/event_scenes/ep2_hunt_snowy_forest.dds"
		environment = "environment_hunt_snowy_forest" 
		ambience = "event:/SFX/Events/Backgrounds/mountains_day" 
	}
	
	background = { #forest_pine
		trigger = {
			scope:background_terrain_scope = {
				graphical_wilderness_forest_pine_trigger = yes
			}
		}
		reference = "gfx/interface/illustrations/event_scenes/forest_pine.dds"
		environment = "environment_event_forest_pine"
		ambience = "event:/SFX/Events/Backgrounds/coniferous_forest_day"
	}

	background = { #forest
		trigger = {
			scope:background_terrain_scope = {
				graphical_wilderness_forest_trigger = yes
			}
		}
		reference = "gfx/interface/illustrations/event_scenes/forest.dds"
		environment = "environment_event_forest"
		ambience = "event:/SFX/Events/Backgrounds/deciduous_forest_day"
	}

	background = { #mountains
		trigger = {
			scope:background_terrain_scope = {
				graphical_wilderness_mountains_trigger = yes
			}
		}
		reference = "gfx/interface/illustrations/event_scenes/mountains.dds"
		environment = "environment_event_mountains"
		ambience = "event:/SFX/Events/Backgrounds/mountains_day"
	}

	background = { #steppe
		trigger = {
			scope:background_terrain_scope = {
				graphical_wilderness_steppe_trigger = yes
			}
		}
		reference = "gfx/interface/illustrations/event_scenes/steppe.dds"
		environment = "environment_event_steppe"
		ambience = "event:/SFX/Events/Backgrounds/steppe_day"
	}

	background = { #drylands (formerly desert)
		trigger = {
			scope:background_terrain_scope = {
				graphical_drylands_trigger = yes
			}
		}
		reference = "gfx/interface/illustrations/event_scenes/drylands.dds"
		environment = "environment_event_desert"
		ambience = "event:/DLC/EP2/SFX/Events/Grand_Activities/Hunts/ep2_event_grand_hunt_praire"
	}

	background = { #wetlands
		trigger = {
			scope:background_terrain_scope = {
				graphical_wilderness_wetlands_trigger = yes
			}
		}
		reference = "gfx/interface/illustrations/event_scenes/bp1_wetlands.dds"
		environment = "environment_event_bp1_wetlands"
		ambience = "event:/DLC/EP2/SFX/Events/Grand_Activities/Hunts/ep2_event_grand_hunt_waterbank"
	}

	background = { #jungle
		trigger = {
			scope:background_terrain_scope = {
				graphical_wilderness_jungle_trigger = yes
			}
		}
		reference = "gfx/interface/illustrations/event_scenes/bp1_jungle.dds"
		environment = "environment_event_bp1_jungle"
		ambience = "event:/DLC/EP2/SFX/Events/Backgrounds/evn_background_jungle"
	}

	background = { #plains
		trigger = {
			scope:background_terrain_scope = {
				graphical_plains_trigger = yes
			}
		}
		reference = "gfx/interface/illustrations/event_scenes/bp1_plains.dds"
		environment = "environment_event_bp1_plains"
		ambience = "event:/DLC/EP2/SFX/Events/Grand_Activities/Hunts/ep2_event_grand_hunt_praire"
	}

	background = { #hills
		trigger = {
			scope:background_terrain_scope = {
				graphical_hills_trigger = yes
			}
		}
		reference = "gfx/interface/illustrations/event_scenes/bp1_hills.dds"
		environment = "environment_event_bp1_hills"
		ambience = "event:/DLC/EP2/SFX/Events/Grand_Activities/Hunts/ep2_event_grand_hunt_praire"
	}

	background = { #ocean
		trigger = {
			scope:background_terrain_scope = {
				graphical_wilderness_ocean_trigger = yes
			}
		}
		reference = "gfx/interface/illustrations/event_scenes/fp1_ocean.dds"
		environment = "environment_event_fp1_ocean"
		ambience = "event:/DLC/FP1/SFX/Events/event_ocean_longship"
	}

	background = { #Fallback
		reference = "gfx/interface/illustrations/event_scenes/forest.dds"
		environment = "environment_event_forest"
		ambience = "event:/SFX/Events/Backgrounds/deciduous_forest_day"
	}
}

terrain_activity = {
	# Warcraft
	background = {
		trigger = {
			exists = scope:activity.activity_location
			scope:activity.activity_location = { has_terrain_northrend_illustration_trigger = yes }
		}
		reference = "gfx/interface/illustrations/character_view/northrend.dds"
		environment = "environment_character_northrend"
		ambience = "event:/SFX/Events/Backgrounds/mountains_day"
	}
	
	background = {
		trigger = {
			exists = scope:activity.activity_location
			scope:activity.activity_location = { terrain = farmlands }
		}
		reference = "gfx/interface/illustrations/event_scenes/farms.dds"
		environment = "environment_event_farms"
		ambience = "event:/SFX/Events/Backgrounds/fields_farms_day"
	}

	background = { #Desert
		trigger = {
			exists = scope:activity.activity_location
			scope:activity.activity_location = { graphical_wilderness_desert_trigger = yes }
		}
		reference = "gfx/interface/illustrations/event_scenes/bp1_desert.dds"
		environment = "environment_event_bp1_desert"
		ambience = "event:/DLC/EP2/SFX/Events/Grand_Activities/Hunts/ep2_event_grand_hunt_desert"
	}

	background = { #forest snowy
		trigger = { 
			scope:activity.activity_location ?= { hunt_snowy_forest_trigger = yes }
		}
		reference = "gfx/interface/illustrations/event_scenes/ep2_hunt_snowy_forest.dds"
		environment = "environment_hunt_snowy_forest" 
		ambience = "event:/SFX/Events/Backgrounds/mountains_day" 
	}

	background = { #forest_pine
		trigger = {
			exists = scope:activity.activity_location
			scope:activity.activity_location = { graphical_wilderness_forest_pine_trigger = yes }
		}
		reference = "gfx/interface/illustrations/event_scenes/forest_pine.dds"
		environment = "environment_event_forest_pine"
		ambience = "event:/SFX/Events/Backgrounds/coniferous_forest_day"
	}

	background = { #forest
		trigger = {
			exists = scope:activity.activity_location
			scope:activity.activity_location = { graphical_wilderness_forest_trigger = yes }
		}
		reference = "gfx/interface/illustrations/event_scenes/forest.dds"
		environment = "environment_event_forest"
		ambience = "event:/SFX/Events/Backgrounds/deciduous_forest_day"
	}

	background = { #mountains
		trigger = {
			exists = scope:activity.activity_location
			scope:activity.activity_location = { graphical_wilderness_mountains_trigger = yes }
		}
		reference = "gfx/interface/illustrations/event_scenes/mountains.dds"
		environment = "environment_event_mountains"
		ambience = "event:/SFX/Events/Backgrounds/mountains_day"
	}

	background = { #steppe
		trigger = {
			exists = scope:activity.activity_location
			scope:activity.activity_location = { graphical_wilderness_steppe_trigger = yes }
		}
		reference = "gfx/interface/illustrations/event_scenes/steppe.dds"
		environment = "environment_event_steppe"
		ambience = "event:/SFX/Events/Backgrounds/steppe_day"
	}

	background = { #drylands (formerly desert)
		trigger = {
			exists = scope:activity.activity_location
			scope:activity.activity_location = {
				graphical_drylands_trigger = yes
			}
		}
		reference = "gfx/interface/illustrations/event_scenes/drylands.dds"
		environment = "environment_event_desert"
		ambience = "event:/DLC/EP2/SFX/Events/Grand_Activities/Hunts/ep2_event_grand_hunt_praire"
	}

	background = { #wetlands
		trigger = {
			exists = scope:activity.activity_location
			scope:activity.activity_location = {
				graphical_wilderness_wetlands_trigger = yes
			}
		}
		reference = "gfx/interface/illustrations/event_scenes/bp1_wetlands.dds"
		environment = "environment_event_bp1_wetlands"
		ambience = "event:/DLC/EP2/SFX/Events/Grand_Activities/Hunts/ep2_event_grand_hunt_waterbank"
	}

	background = { #jungle
		trigger = {
			exists = scope:activity.activity_location
			scope:activity.activity_location = {
				graphical_wilderness_jungle_trigger = yes
			}
		}
		reference = "gfx/interface/illustrations/event_scenes/bp1_jungle.dds"
		environment = "environment_event_bp1_jungle" 
		ambience = "event:/DLC/EP2/SFX/Events/Backgrounds/evn_background_jungle"
	}

	background = { #plains
		trigger = {
			exists = scope:activity.activity_location
			scope:activity.activity_location = {
				graphical_plains_trigger = yes
			}
		}
		reference = "gfx/interface/illustrations/event_scenes/bp1_plains.dds"
		environment = "environment_event_bp1_plains" 
		ambience = "event:/DLC/EP2/SFX/Events/Grand_Activities/Hunts/ep2_event_grand_hunt_praire"
	}

	background = { #hills
		trigger = {
			exists = scope:activity.activity_location
			scope:activity.activity_location = {
				graphical_hills_trigger = yes
			}
		}
		reference = "gfx/interface/illustrations/event_scenes/bp1_hills.dds"
		environment = "environment_event_bp1_hills"
		ambience = "event:/DLC/EP2/SFX/Events/Grand_Activities/Hunts/ep2_event_grand_hunt_praire"
	}

	background = { #ocean
		trigger = {
			exists = scope:activity.activity_location
			scope:activity.activity_location = {
				graphical_wilderness_ocean_trigger = yes
			}
		}
		reference = "gfx/interface/illustrations/event_scenes/fp1_ocean.dds"
		environment = "environment_event_fp1_ocean"
		ambience = "event:/DLC/FP1/SFX/Events/event_ocean_longship"
	}

	background = { #Fallback
		reference = "gfx/interface/illustrations/event_scenes/forest.dds"
		environment = "environment_event_forest"
		ambience = "event:/SFX/Events/Backgrounds/deciduous_forest_day"
	}
}

# An expanded version for travel, more focus on locality than specific terrains
terrain_travel = {
	background = { # Bridge
		trigger = {
			location = {
				is_riverside_province = yes
				#geographical_region = world_europe
				OR = {
					terrain = farmlands
					terrain = plains
					terrain = mountains
					terrain = hills
				}
			}
		}
		reference = "gfx/interface/illustrations/event_scenes/ep2_travel_bridge.dds"
		environment = "environment_travel_bridge"
		ambience = "event:/SFX/Events/Backgrounds/mountains_day"
	}
	
	background = { # Farmland, settled
		trigger = {
			location = {
				terrain = farmlands
				exists = province_owner
			}
		}
		reference = "gfx/interface/illustrations/event_scenes/ep2_travel_farm.dds"
		environment = "environment_travel_farmlands"
		ambience = "event:/SFX/Events/Backgrounds/fields_farms_day"
	}
	background = { # Farmland, unsettled
		trigger = {
			location = {
				terrain = farmlands
				NOT = { exists = province_owner }
			}
		}
		reference = "gfx/interface/illustrations/event_scenes/farms.dds"
		environment = "environment_travel_farmlands"
		ambience = "event:/SFX/Events/Backgrounds/fields_farms_day"
	}

	background = { #Desert, settled
		trigger = {
			location = {
				graphical_wilderness_desert_trigger = yes
				exists = province_owner
			}
		}
		reference = "gfx/interface/illustrations/event_scenes/ep2_travel_desert.dds"
		environment = "environment_travel_desert"
		ambience = "event:/SFX/Events/Backgrounds/desert_day"
	}
	background = { #Desert, unsettled
		trigger = {
			location = {
				graphical_wilderness_desert_trigger = yes
				NOT = { exists = province_owner }
			}
		}
		reference = "gfx/interface/illustrations/event_scenes/desert.dds"

		environment = "environment_travel_desert"
		ambience = "event:/SFX/Events/Backgrounds/desert_day"

		environment = "environment_event_bp1_desert"
		ambience = "event:/DLC/EP2/SFX/Events/Grand_Activities/Hunts/ep2_event_grand_hunt_desert"

	}

	background = { #forest snowy
		trigger = {
			location ?= { hunt_snowy_forest_trigger = yes }
		}
		reference = "gfx/interface/illustrations/event_scenes/ep2_hunt_snowy_forest.dds"
		environment = "environment_hunt_snowy_forest" 
		ambience = "event:/SFX/Events/Backgrounds/mountains_day" 
	}

	background = { #forest_pine
		trigger = {
			location = {
				graphical_wilderness_forest_pine_trigger = yes
			}
		}
		reference = "gfx/interface/illustrations/event_scenes/forest_pine.dds"
		environment = "environment_event_forest_pine"
		ambience = "event:/SFX/Events/Backgrounds/coniferous_forest_day"
	}

	background = { #forest
		trigger = {
			location = {
				graphical_wilderness_forest_trigger = yes
			}
		}
		reference = "gfx/interface/illustrations/event_scenes/forest.dds"
		environment = "environment_event_forest"
		ambience = "event:/SFX/Events/Backgrounds/deciduous_forest_day"
	}

	background = { #mountains, settled
		trigger = {
			location = {
				graphical_wilderness_mountains_trigger = yes
				exists = province_owner
			}
		}
		reference = "gfx/interface/illustrations/event_scenes/ep2_travel_mountains.dds"
		environment = "environment_travel_mountain_settlement"
		ambience = "event:/SFX/Events/Backgrounds/mountains_day"
	}
	background = { #mountains, unsettled
		trigger = {
			location = {
				graphical_wilderness_mountains_trigger = yes
				NOT = { exists = province_owner }
			}
		}
		reference = "gfx/interface/illustrations/event_scenes/mountains.dds"
		environment = "environment_travel_mountain_settlement"
		ambience = "event:/SFX/Events/Backgrounds/mountains_day"
	}

	background = { #steppe, settled
		trigger = {
			location = {
				graphical_wilderness_steppe_trigger = yes
				exists = province_owner
			}
		}
		reference = "gfx/interface/illustrations/event_scenes/ep2_travel_steppe.dds"
		environment = "environment_travel_steppe_settlement"
		ambience = "event:/SFX/Events/Backgrounds/steppe_day"
	}
	background = { #steppe, unsettled
		trigger = {
			location = {
				graphical_wilderness_steppe_trigger = yes
				NOT = { exists = province_owner }
			}
		}
		reference = "gfx/interface/illustrations/event_scenes/steppe.dds"
		environment = "environment_event_steppe"
		ambience = "event:/SFX/Events/Backgrounds/steppe_day"
	}

	background = { #drylands (formerly desert)
		trigger = {
			location = {
				graphical_drylands_trigger = yes
			}
		}
		reference = "gfx/interface/illustrations/event_scenes/drylands.dds"
		environment = "environment_event_desert"
		ambience = "event:/DLC/EP2/SFX/Events/Grand_Activities/Hunts/ep2_event_grand_hunt_praire"
	}

	background = { #wetlands
		trigger = {
			location = {
				graphical_wilderness_wetlands_trigger = yes
			}
		}
		reference = "gfx/interface/illustrations/event_scenes/bp1_wetlands.dds"
		environment = "environment_event_bp1_wetlands" 
		ambience = "event:/DLC/EP2/SFX/Events/Grand_Activities/Hunts/ep2_event_grand_hunt_waterbank"
	}

	background = { #jungle
		trigger = {
			location = {
				graphical_wilderness_jungle_trigger = yes
			}
		}
		reference = "gfx/interface/illustrations/event_scenes/bp1_jungle.dds"
		environment = "environment_event_bp1_jungle"
		ambience = "event:/DLC/EP2/SFX/Events/Backgrounds/evn_background_jungle"
	}

	background = { #plains, settled
		trigger = {
			location = {
				graphical_plains_trigger = yes
				exists = province_owner
			}
		}
		reference = "gfx/interface/illustrations/event_scenes/ep2_travel_hills.dds"
		environment = "environment_travel_hills_settlement"
		ambience = "event:/SFX/Events/Backgrounds/fields_farms_day"
	}
	background = { #plains, unsettled
		trigger = {
			location = {
				graphical_plains_trigger = yes
				NOT = { exists = province_owner }
			}
		}
		reference = "gfx/interface/illustrations/event_scenes/bp1_plains.dds"
		environment = "environment_event_bp1_plains"
		ambience = "event:/DLC/EP2/SFX/Events/Grand_Activities/Hunts/ep2_event_grand_hunt_praire"
	}

	background = { #hills, settled
		trigger = {
			location = {
				graphical_hills_trigger = yes
				exists = province_owner
			}
		}
		reference = "gfx/interface/illustrations/event_scenes/ep2_travel_hills.dds"
		environment = "environment_travel_hills_settlement"
		ambience = "event:/SFX/Events/Backgrounds/fields_farms_day"
	}
	background = { #hills, unsettled
		trigger = {
			location = {
				graphical_hills_trigger = yes
				NOT = { exists = province_owner }
			}
		}
		reference = "gfx/interface/illustrations/event_scenes/bp1_hills.dds"
		environment = "environment_event_bp1_hills"
		ambience = "event:/DLC/EP2/SFX/Events/Grand_Activities/Hunts/ep2_event_grand_hunt_praire"
	}

	background = { #sea
		trigger = {
			location = {
				is_sea_province = yes
			}
		}
		reference = "gfx/interface/illustrations/event_scenes/fp1_ocean.dds"
		environment = "environment_event_fp1_ocean"
		ambience = "event:/DLC/FP1/SFX/Events/event_ocean_longship"
	}

	background = { #Fallback
		reference = "gfx/interface/illustrations/event_scenes/forest.dds"
		environment = "environment_event_forest"
		ambience = "event:/SFX/Events/Backgrounds/deciduous_forest_day"
	}
}

### DOCKS ###
docks = {
	# Warcraft
	# Undercity
	background = {
		trigger = {
			has_necro_illustration_trigger = yes
		}
		reference = "gfx/interface/illustrations/character_view/undercity.dds"
		environment = "environment_character_undercity"
		ambience = "event:/SFX/Events/Backgrounds/dungeon"
	}
	# Tomb of Sargeras
	background = {
		trigger = {
			has_demonic_illustration_trigger = yes
		}
		reference = "gfx/interface/illustrations/character_view/tomb_of_sargeras.dds"
		environment = "environment_character_tomb_of_sargeras"
		ambience = "event:/SFX/Events/Backgrounds/dungeon"
	}
	# crucible_of_storms
	background = {
		trigger = {
			has_eldritch_illustration_trigger = yes
		}
		reference = "gfx/interface/illustrations/character_view/crucible_of_storms.dds"
		environment = "environment_character_crucible_of_storms"
		ambience = "event:/SFX/Events/Backgrounds/dungeon"
	}
	background = {
		trigger = {
			OR = {
				location ?= { fp3_should_use_iranian_graphics_trigger = yes }
				location.culture ?= { has_graphical_india_culture_group_trigger = yes }
			}
		}
		reference = "gfx/interface/illustrations/event_scenes/fp3_docks.dds"
		environment = "environment_event_fp3_docks"
		ambience = "event:/SFX/Events/Backgrounds/docks_day"
	}
	background = {
		trigger = {
			OR = {
				fp1_should_use_norse_graphics_trigger = yes
				fp1_should_use_extra_tribal_graphics_trigger = yes
			}
		}
		reference = "gfx/interface/illustrations/event_scenes/bp1_docks_tribal.dds"
		environment = "environment_event_bp1_docks_tribal"
		ambience = "event:/SFX/Events/Backgrounds/docks_day"
	}
	background = {
		reference = "gfx/interface/illustrations/event_scenes/docks.dds"
		environment = "environment_event_docks"
		ambience = "event:/SFX/Events/Backgrounds/docks_day"
	}
}

### FARMLAND ###
farmland = {
	# Warcraft
	# Undercity
	background = {
		trigger = {
			has_necro_illustration_with_location_trigger = yes
		}
		reference = "gfx/interface/illustrations/character_view/undercity.dds"
		environment = "environment_character_undercity"
		ambience = "event:/SFX/Events/Backgrounds/dungeon"
	}
	# Tomb of Sargeras
	background = {
		trigger = {
			has_demonic_illustration_with_location_trigger = yes
		}
		reference = "gfx/interface/illustrations/character_view/tomb_of_sargeras.dds"
		environment = "environment_character_tomb_of_sargeras"
		ambience = "event:/SFX/Events/Backgrounds/dungeon"
	}
	# crucible_of_storms
	background = {
		trigger = {
			has_eldritch_illustration_with_location_trigger = yes
		}
		reference = "gfx/interface/illustrations/character_view/crucible_of_storms.dds"
		environment = "environment_character_crucible_of_storms"
		ambience = "event:/SFX/Events/Backgrounds/dungeon"
	}
	
	background = {
		reference = "gfx/interface/illustrations/event_scenes/farms.dds"
		environment = "environment_event_farms"
		ambience = "event:/SFX/Events/Backgrounds/fields_farms_day"
	}
}

### FEAST ###
feast = {
	# Undead
	background = {
		trigger = {
			has_necro_illustration_with_activity_location_trigger = yes
		}
		reference = "gfx/interface/illustrations/character_view/undead.dds"
		environment = "environment_character_undead"
		ambience = "event:/SFX/Events/Backgrounds/dungeon"
	}
	# Demonic
	background = {
		trigger = {
			has_demonic_illustration_with_activity_location_trigger = yes
		}
		reference = "gfx/interface/illustrations/character_view/fel_hammer.dds"
		environment = "environment_character_demonic"
		ambience = "event:/SFX/Events/Backgrounds/dungeon"
	}
	# Eldritch
	background = {
		trigger = {
			has_eldritch_illustration_with_activity_location_trigger = yes
		}
		reference = "gfx/interface/illustrations/character_view/nyalotha.dds"
		environment = "environment_character_eldritch"
		ambience = "event:/SFX/Events/Backgrounds/dungeon"
	}
	
	background = {	# FP1
		trigger = {
			OR = {
				scope:activity.activity_location.culture ?= { has_building_gfx = norse_building_gfx }
				should_use_tribal_realm_palace_graphics_trigger = yes
			}
		}
		reference = "gfx/interface/illustrations/event_scenes/fp1_viking_feast.dds"
		environment = "environment_event_fp1_viking_feast"
		ambience = "event:/DLC/FP1/SFX/Events/event_viking_feast"
	}
	background = {
		trigger = {
			scope:activity.activity_location.culture ?= { has_building_gfx = indian_building_gfx }
		}
		reference = "gfx/interface/illustrations/event_scenes/ep2_feast_indian.dds"
		environment = "environment_indian_feast"
		ambience = "event:/DLC/EP2/SFX/Events/Backgrounds/evn_background_feast_india"
	}
	background = {
		trigger = {
			scope:activity.activity_location.culture ?= {
				OR = {
					has_building_gfx = arabic_group_building_gfx
					has_building_gfx = berber_group_building_gfx
					has_building_gfx = iberian_building_gfx
					has_building_gfx = iranian_building_gfx
				}
			}
		}
		reference = "gfx/interface/illustrations/event_scenes/ep2_feast_mena.dds"
		environment = "environment_mena_feast"
		ambience = "event:/DLC/EP2/SFX/Events/Backgrounds/evn_background_feast_mena"
	}
	background = {
		trigger = {
			scope:activity.activity_location.culture ?= { has_building_gfx = steppe_building_gfx }
		}
		reference = "gfx/interface/illustrations/event_scenes/ep2_feast_steppe.dds"
		environment = "environment_steppe_feast"
		ambience = "event:/DLC/EP2/SFX/Events/Backgrounds/evn_background_steppe"
	}
	background = {
		trigger = {
			scope:activity.activity_location.culture ?= { has_building_gfx = african_building_gfx }
		}
		reference = "gfx/interface/illustrations/event_scenes/ep2_feast_sub_saharan.dds"
		environment = "environment_sub-saharan_feast"
		ambience = "event:/DLC/EP2/SFX/Events/Backgrounds/evn_background_steppe"
	}
	background = {
		reference = "gfx/interface/illustrations/event_scenes/feast.dds"
		environment = "environment_activity_western_feast"
		ambience = "event:/SFX/Events/Backgrounds/feasthall"
	}
}

feast_event = {
	# Warcraft
	# Undercity
	background = {
		trigger = {
			has_necro_illustration_with_location_trigger = yes
		}
		reference = "gfx/interface/illustrations/character_view/undercity.dds"
		environment = "environment_character_undercity"
		ambience = "event:/SFX/Events/Backgrounds/dungeon"
	}
	# Tomb of Sargeras
	background = {
		trigger = {
			has_demonic_illustration_with_location_trigger = yes
		}
		reference = "gfx/interface/illustrations/character_view/tomb_of_sargeras.dds"
		environment = "environment_character_tomb_of_sargeras"
		ambience = "event:/SFX/Events/Backgrounds/dungeon"
	}
	# crucible_of_storms
	background = {
		trigger = {
			has_eldritch_illustration_with_location_trigger = yes
		}
		reference = "gfx/interface/illustrations/character_view/crucible_of_storms.dds"
		environment = "environment_character_crucible_of_storms"
		ambience = "event:/SFX/Events/Backgrounds/dungeon"
	}	
	background = {	# FP1
		trigger = {
			OR = {
				location.culture = { has_building_gfx = norse_building_gfx }
				should_use_tribal_realm_palace_graphics_trigger = yes
			}
		}
		reference = "gfx/interface/illustrations/event_scenes/fp1_viking_feast.dds"
		environment = "environment_event_fp1_viking_feast"
		ambience = "event:/DLC/FP1/SFX/Events/event_viking_feast"
	}
	background = {
		trigger = {
			location.culture = { has_building_gfx = indian_building_gfx }
		}
		reference = "gfx/interface/illustrations/event_scenes/ep2_feast_indian.dds"
		environment = "environment_indian_feast"
		ambience = "event:/DLC/EP2/SFX/Events/Backgrounds/evn_background_feast_india"
	}
	background = {
		trigger = {
			OR = {
				location.culture = { has_building_gfx = arabic_group_building_gfx }
				location.culture = { has_building_gfx = berber_group_building_gfx }
				location.culture = { has_building_gfx = iberian_building_gfx }
				location.culture = { has_building_gfx = iranian_building_gfx }
			}
		}
		reference = "gfx/interface/illustrations/event_scenes/ep2_feast_mena.dds"
		environment = "environment_mena_feast"
		ambience = "event:/DLC/EP2/SFX/Events/Backgrounds/evn_background_feast_mena"
	}
	background = {
		trigger = {
			location.culture = { has_building_gfx = steppe_building_gfx }
		}
		reference = "gfx/interface/illustrations/event_scenes/ep2_feast_steppe.dds"
		environment = "environment_steppe_feast"
		ambience = "event:/DLC/EP2/SFX/Events/Backgrounds/evn_background_steppe"
	}
	background = {
		trigger = {
			location.culture = { has_building_gfx = african_building_gfx }
		}
		reference = "gfx/interface/illustrations/event_scenes/ep2_feast_sub_saharan.dds"
		environment = "environment_sub-saharan_feast"
		ambience = "event:/DLC/EP2/SFX/Events/Backgrounds/evn_background_steppe"
	}
	background = {
		reference = "gfx/interface/illustrations/event_scenes/feast.dds"
		environment = "environment_activity_western_feast"
		ambience = "event:/SFX/Events/Backgrounds/feasthall"
	}
}

### GALLOWS ###
gallows = {
	# Warcraft
	# Undercity
	background = {
		trigger = {
			has_necro_illustration_with_location_trigger = yes
		}
		reference = "gfx/interface/illustrations/character_view/undercity.dds"
		environment = "environment_character_undercity"
		ambience = "event:/SFX/Events/Backgrounds/dungeon"
	}
	# Tomb of Sargeras
	background = {
		trigger = {
			has_demonic_illustration_with_location_trigger = yes
		}
		reference = "gfx/interface/illustrations/character_view/tomb_of_sargeras.dds"
		environment = "environment_character_tomb_of_sargeras"
		ambience = "event:/SFX/Events/Backgrounds/dungeon"
	}
	# crucible_of_storms
	background = {
		trigger = {
			has_eldritch_illustration_with_location_trigger = yes
		}
		reference = "gfx/interface/illustrations/character_view/crucible_of_storms.dds"
		environment = "environment_character_crucible_of_storms"
		ambience = "event:/SFX/Events/Backgrounds/dungeon"
	}
	
	background = {
		reference = "gfx/interface/illustrations/event_scenes/gallows.dds"
		environment = "environment_event_gallows"
		ambience = "event:/SFX/Events/Backgrounds/gallows_execution_platform"
	}
}

### GARDEN ###
garden = {
	# Warcraft
	# Undercity
	background = {
		trigger = {
			has_necro_illustration_with_location_trigger = yes
		}
		reference = "gfx/interface/illustrations/character_view/undercity.dds"
		environment = "environment_character_undercity"
		ambience = "event:/SFX/Events/Backgrounds/dungeon"
	}
	# Tomb of Sargeras
	background = {
		trigger = {
			has_demonic_illustration_with_location_trigger = yes
		}
		reference = "gfx/interface/illustrations/character_view/tomb_of_sargeras.dds"
		environment = "environment_character_tomb_of_sargeras"
		ambience = "event:/SFX/Events/Backgrounds/dungeon"
	}
	# crucible_of_storms
	background = {
		trigger = {
			has_eldritch_illustration_with_location_trigger = yes
		}
		reference = "gfx/interface/illustrations/character_view/crucible_of_storms.dds"
		environment = "environment_character_crucible_of_storms"
		ambience = "event:/SFX/Events/Backgrounds/dungeon"
	}
	
	background = {
		reference = "gfx/interface/illustrations/event_scenes/garden.dds"
		environment = "environment_event_garden"
		ambience = "event:/SFX/Events/Backgrounds/castle_garden_day"
	}
}

### MARKET ###
market = {
	# Warcraft
	# Undercity
	background = {
		trigger = {
			has_necro_illustration_with_location_trigger = yes
		}
		reference = "gfx/interface/illustrations/character_view/undercity.dds"
		environment = "environment_character_undercity"
		ambience = "event:/SFX/Events/Backgrounds/dungeon"
	}
	# Tomb of Sargeras
	background = {
		trigger = {
			has_demonic_illustration_with_location_trigger = yes
		}
		reference = "gfx/interface/illustrations/character_view/tomb_of_sargeras.dds"
		environment = "environment_character_tomb_of_sargeras"
		ambience = "event:/SFX/Events/Backgrounds/dungeon"
	}
	# crucible_of_storms
	background = {
		trigger = {
			has_eldritch_illustration_with_location_trigger = yes
		}
		reference = "gfx/interface/illustrations/character_view/crucible_of_storms.dds"
		environment = "environment_character_crucible_of_storms"
		ambience = "event:/SFX/Events/Backgrounds/dungeon"
	}
	background = { #Eastern
		trigger = {
			location = {
				OR = {
					geographical_region = graphical_mena
					geographical_region = graphical_india
					culture ?= { has_building_gfx = iranian_building_gfx }
					# Warcraft
				}
			}
		}
		reference = "gfx/interface/illustrations/event_scenes/market_east.dds"
		environment = "environment_event_market_east"
		ambience = "event:/SFX/Events/Backgrounds/town_market_middleeastern_day"
	}
	background = { #Tribal
		trigger = {
			location = {
				province_owner ?= {
					OR = {
						government_has_flag = government_is_clan
						government_has_flag = government_is_tribal
					}
				}
				NOT = {
					geographical_region = graphical_mena
				}
			}
		}
		reference = "gfx/interface/illustrations/event_scenes/market_tribal.dds"
		environment = "environment_event_market_tribal"
		ambience = "event:/SFX/Events/Backgrounds/townmarket_day_tribal_pagan"
	}
	background = { #Western (standard/fallback)
		reference = "gfx/interface/illustrations/event_scenes/market_west.dds"
		environment = "environment_event_market_west"
		ambience = "event:/SFX/Events/Backgrounds/townmarket_western_day"
	}
}

market_scope = {
	# Warcraft
	# Undercity
	background = {
		trigger = {
			has_necro_illustration_trigger = yes
		}
		reference = "gfx/interface/illustrations/character_view/undercity.dds"
		environment = "environment_character_undercity"
		ambience = "event:/SFX/Events/Backgrounds/dungeon"
	}
	# Tomb of Sargeras
	background = {
		trigger = {
			has_demonic_illustration_trigger = yes
		}
		reference = "gfx/interface/illustrations/character_view/tomb_of_sargeras.dds"
		environment = "environment_character_tomb_of_sargeras"
		ambience = "event:/SFX/Events/Backgrounds/dungeon"
	}
	# crucible_of_storms
	background = {
		trigger = {
			has_eldritch_illustration_trigger = yes
		}
		reference = "gfx/interface/illustrations/character_view/crucible_of_storms.dds"
		environment = "environment_character_crucible_of_storms"
		ambience = "event:/SFX/Events/Backgrounds/dungeon"
	}

	background = { #Eastern
		trigger = {
			scope:background_market_scope = {
				OR = {
					geographical_region = graphical_mena
					geographical_region = graphical_india
					location.culture ?= { has_building_gfx = iranian_building_gfx }
					# Warcraft
				}
			}
		}
		reference = "gfx/interface/illustrations/event_scenes/market_east.dds"
		environment = "environment_event_market_east"
		ambience = "event:/SFX/Events/Backgrounds/town_market_middleeastern_day"
	}

	background = { #Tribal
		trigger = {
			OR = {
				government_has_flag = government_is_clan
				government_has_flag = government_is_tribal
			}
			scope:background_market_scope = {
				NOT = {
					geographical_region = graphical_mena
				}
			}
		}
		reference = "gfx/interface/illustrations/event_scenes/market_tribal.dds"
		environment = "environment_event_market_tribal"
		ambience = "event:/SFX/Events/Backgrounds/townmarket_day_tribal_pagan"
	}

	background = { #Western (standard/fallback)
		reference = "gfx/interface/illustrations/event_scenes/market_west.dds"
		environment = "environment_event_market_west"
		ambience = "event:/SFX/Events/Backgrounds/townmarket_western_day"
	}
}

market_activity = {

	background = { #Eastern
		trigger = {
			scope:activity.activity_location ?= {
				OR = {
					geographical_region = graphical_mena
					geographical_region = graphical_india
					culture ?= { has_building_gfx = iranian_building_gfx } 
					# Warcraft
				}
			}
		}
		reference = "gfx/interface/illustrations/event_scenes/market_east.dds"
		environment = "environment_event_market_east"
		ambience = "event:/SFX/Events/Backgrounds/town_market_middleeastern_day"
	}

	background = { #Tribal
		trigger = {
			scope:activity ?= {
				activity_host ?= {
					OR = {
						government_has_flag = government_is_clan
						government_has_flag = government_is_tribal
					}
				}
				activity_location ?= {
					NOT = { geographical_region = graphical_mena }
				}
			}
		}
		reference = "gfx/interface/illustrations/event_scenes/market_tribal.dds"
		environment = "environment_event_market_tribal"
		ambience = "event:/SFX/Events/Backgrounds/townmarket_day_tribal_pagan"
	}

	background = { #Western (standard/fallback)
		reference = "gfx/interface/illustrations/event_scenes/market_west.dds"
		environment = "environment_event_market_west"
		ambience = "event:/SFX/Events/Backgrounds/townmarket_western_day"
	}
}

market_east = {
	background = {
		reference = "gfx/interface/illustrations/event_scenes/market_east.dds"
		environment = "environment_event_market_east"
		ambience = "event:/SFX/Events/Backgrounds/town_market_middleeastern_day"
	}
}

market_india = {
	background = {
		reference = "gfx/interface/illustrations/event_scenes/market_east.dds"
		environment = "environment_event_market_east"
		ambience = "event:/SFX/Events/Backgrounds/town_market_middleeastern_day"
	}
}

market_tribal = {
	background = {
		reference = "gfx/interface/illustrations/event_scenes/market_tribal.dds"
		environment = "environment_event_market_tribal"
		ambience = "event:/SFX/Events/Backgrounds/townmarket_day_tribal_pagan"
	}
}

market_west = {
	background = {
		reference = "gfx/interface/illustrations/event_scenes/market_west.dds"
		environment = "environment_event_market_west"
		ambience = "event:/SFX/Events/Backgrounds/townmarket_western_day"
	}
}

### BURNING BUILDING ###
burning_building = {
	background = {
		reference = "gfx/interface/illustrations/event_scenes/raid_burning.dds"
		environment = "environment_event_feast"
		ambience = "event:/SFX/Events/Backgrounds/burning_building"
	}
}

### SITTING ROOM ###
sitting_room = {
	# Undead
	background = {
		trigger = {
			has_necro_illustration_with_location_trigger = yes
		}
		reference = "gfx/interface/illustrations/character_view/undead.dds"
		environment = "environment_character_undead"
		ambience = "event:/SFX/Events/Backgrounds/dungeon"
	}
	# Demonic
	background = {
		trigger = {
			has_demonic_illustration_with_location_trigger = yes
		}
		reference = "gfx/interface/illustrations/character_view/fel_hammer.dds"
		environment = "environment_character_demonic"
		ambience = "event:/SFX/Events/Backgrounds/dungeon"
	}
	# Eldritch
	background = {
		trigger = {
			has_eldritch_illustration_with_location_trigger = yes
		}
		reference = "gfx/interface/illustrations/character_view/nyalotha.dds"
		environment = "environment_character_eldritch"
		ambience = "event:/SFX/Events/Backgrounds/dungeon"
	}
	background = {	#FP2
		trigger = {
			OR = {
				location.culture ?= { has_building_gfx = iberian_building_gfx }
				location.culture ?= { has_building_gfx = iranian_building_gfx }
			}
		}
		reference = "gfx/interface/illustrations/event_scenes/fp2_relaxing_room.dds"
		environment = "environment_event_fp2_relaxing_room"
		ambience = "event:/DLC/FP2/SFX/Events/relaxing_room"
	}

	background = {
		reference = "gfx/interface/illustrations/event_scenes/sittingroom.dds"
		environment = "environment_event_sittingroom"
		ambience = "event:/SFX/Events/Backgrounds/sittingroom_fireplace"
	}
}

### BEDCHAMBER ###
bedchamber = {
	# Undead
	background = {
		trigger = {
			has_necro_illustration_with_location_trigger = yes
		}
		reference = "gfx/interface/illustrations/character_view/undead.dds"
		environment = "environment_character_undead"
		ambience = "event:/SFX/Events/Backgrounds/dungeon"
	}
	# Demonic
	background = {
		trigger = {
			has_demonic_illustration_with_location_trigger = yes
		}
		reference = "gfx/interface/illustrations/character_view/fel_hammer.dds"
		environment = "environment_character_demonic"
		ambience = "event:/SFX/Events/Backgrounds/dungeon"
	}
	# Eldritch
	background = {
		trigger = {
			has_eldritch_illustration_with_location_trigger = yes
		}
		reference = "gfx/interface/illustrations/character_view/nyalotha.dds"
		environment = "environment_character_eldritch"
		ambience = "event:/SFX/Events/Backgrounds/dungeon"
	}
	background = {
		trigger = {
			OR = {
				location.culture ?= { has_building_gfx = iberian_building_gfx }
				location.culture ?= { has_building_gfx = mena_building_gfx }
				location.culture ?= { has_building_gfx = berber_group_building_gfx }
				location.culture ?= { has_building_gfx = african_building_gfx }
				location.culture ?= { has_building_gfx = iranian_building_gfx }
			}
		}
		reference = "gfx/interface/illustrations/event_scenes/ep2_wedding_bedroom_mena.dds"
		environment = "environment_event_mena_bedchamber"
		ambience = "event:/DLC/EP2/SFX/Events/Backgrounds/evn_background_bedroom"
	}
	background = {
		trigger = {
			OR = {
				location.culture ?= { has_building_gfx = indian_building_gfx }
				location.culture ?= { has_building_gfx = steppe_building_gfx }
			}
		}
		reference = "gfx/interface/illustrations/event_scenes/ep2_wedding_bedroom_indian.dds"
		environment = "environment_event_indian_bedchamber"
		ambience = "event:/DLC/EP2/SFX/Events/Backgrounds/evn_background_bedroom"
	}
	
	background = {
		reference = "gfx/interface/illustrations/event_scenes/bedchamber.dds"
		environment = "environment_event_bedchamber"
		ambience = "event:/DLC/EP2/SFX/Events/Backgrounds/evn_background_bedroom" 
	}
}

### STUDY ###
study = {
	# Undead
	background = {
		trigger = {
			has_necro_illustration_with_location_trigger = yes
		}
		reference = "gfx/interface/illustrations/character_view/undead.dds"
		environment = "environment_character_undead"
		ambience = "event:/SFX/Events/Backgrounds/dungeon"
	}
	# Demonic
	background = {
		trigger = {
			has_demonic_illustration_with_location_trigger = yes
		}
		reference = "gfx/interface/illustrations/character_view/fel_hammer.dds"
		environment = "environment_character_demonic"
		ambience = "event:/SFX/Events/Backgrounds/dungeon"
	}
	# Eldritch
	background = {
		trigger = {
			has_eldritch_illustration_with_location_trigger = yes
		}
		reference = "gfx/interface/illustrations/character_view/nyalotha.dds"
		environment = "environment_character_eldritch"
		ambience = "event:/SFX/Events/Backgrounds/dungeon"
	}
	
	background = {	#Tribal Study
		trigger = {
			OR = {
				location.culture ?= { has_building_gfx = norse_building_gfx }
				should_use_tribal_realm_palace_graphics_trigger = yes
				AND = {
					government_has_flag = government_is_tribal
					location.culture ?= { has_graphical_steppe_culture_group_trigger = yes }
				}
			}
		}
		reference = "gfx/interface/illustrations/event_scenes/fp1_steward_study.dds"
		environment = "environment_event_fp1_steward_study"
		ambience = "event:/SFX/Events/Backgrounds/office_workplace"
	}
	background = { #MENA uses relaxing room as fallback
		trigger = {
			OR = {
				location.culture ?= { has_graphical_mena_culture_group_trigger = yes }
				location.culture ?= { has_building_gfx = iranian_building_gfx }
				location.culture ?= { has_graphical_african_culture_group_trigger = yes }
				location.culture ?= { has_graphical_steppe_culture_group_trigger = yes }
				location.culture ?= { has_building_gfx = berber_group_building_gfx }
			}
		}
		reference = "gfx/interface/illustrations/event_scenes/bp1_relaxing_room_mena.dds"
		environment = "environment_event_bp1_relaxing_room_mena"
		ambience = "event:/SFX/Events/Backgrounds/office_workplace"
	}
	background = {	#Indian Study
		trigger = {
			location.culture ?= { has_building_gfx = indian_building_gfx }
		}
		reference = "gfx/interface/illustrations/event_scenes/bp2_study_indian.dds"
		environment = "environment_bp2_study_indian"
		ambience = "event:/SFX/Events/Backgrounds/office_workplace"
	}

	background = {	#Fallback
		reference = "gfx/interface/illustrations/event_scenes/study.dds"
		environment = "environment_event_study"
		ambience = "event:/SFX/Events/Backgrounds/office_workplace"
	}
}

### RELAXING ROOM ###
relaxing_room = {
	background = { #MENA Relaxing Room
		trigger = {
			OR = {
				location.culture ?= { has_graphical_india_culture_group_trigger = yes }
				location.culture ?= { has_graphical_mena_culture_group_trigger = yes }
				location.culture ?= { has_graphical_african_culture_group_trigger = yes }
				location.culture ?= { has_graphical_steppe_culture_group_trigger = yes }
				location.culture ?= { has_building_gfx = iranian_building_gfx }
			}
		}
		reference = "gfx/interface/illustrations/event_scenes/bp1_relaxing_room_mena.dds"
		environment = "environment_event_bp1_relaxing_room_mena"
		ambience = "event:/SFX/Events/Backgrounds/office_workplace"
	}

	background = {	#Western Relaxing Room - Also Fallback
		reference = "gfx/interface/illustrations/event_scenes/bp1_relaxing_room_western.dds"
		environment = "environment_event_bp1_relaxing_room_western" 
		ambience = "event:/SFX/Events/Backgrounds/office_workplace"
	}
}

relaxing_room_scope = {
	background = { #MENA Relaxing Room
		trigger = {
			scope:background_relaxing_room_scope = {
				OR = {
					capital_province.culture = { has_graphical_india_culture_group_trigger = yes }
					capital_province.culture = { has_graphical_mena_culture_group_trigger = yes }
					capital_province.culture = { has_graphical_african_culture_group_trigger = yes }
					capital_province.culture = { has_graphical_steppe_culture_group_trigger = yes }
					capital_province.culture ?= { has_building_gfx = iranian_building_gfx }
				}
			}
		}
		reference = "gfx/interface/illustrations/event_scenes/bp1_relaxing_room_mena.dds"
		environment = "environment_event_bp1_relaxing_room_mena"
		ambience = "event:/SFX/Events/Backgrounds/office_workplace"
	}

	background = {	#Western Relaxing Room - Also Fallback
		reference = "gfx/interface/illustrations/event_scenes/bp1_relaxing_room_western.dds"
		environment = "environment_event_bp1_relaxing_room_western" 
		ambience = "event:/SFX/Events/Backgrounds/office_workplace"
	}
}


### PHYSICIAN'S STUDY ###
physicians_study = {
	# Undead
	background = {
		trigger = {
			has_necro_illustration_with_location_trigger = yes
		}
		reference = "gfx/interface/illustrations/character_view/undead.dds"
		environment = "environment_character_undead"
		ambience = "event:/SFX/Events/Backgrounds/dungeon"
	}
	# Demonic
	background = {
		trigger = {
			has_demonic_illustration_with_location_trigger = yes
		}
		reference = "gfx/interface/illustrations/character_view/fel_hammer.dds"
		environment = "environment_character_demonic"
		ambience = "event:/SFX/Events/Backgrounds/dungeon"
	}
	# Eldritch
	background = {
		trigger = {
			has_eldritch_illustration_with_location_trigger = yes
		}
		reference = "gfx/interface/illustrations/character_view/nyalotha.dds"
		environment = "environment_character_eldritch"
		ambience = "event:/SFX/Events/Backgrounds/dungeon"
	}
	
	background = {
		reference = "gfx/interface/illustrations/event_scenes/study_physician.dds"
		environment = "environment_event_study_physician"
		ambience = "event:/SFX/Events/Backgrounds/physicians_office_western"
	}
}

### TAVERN ###
tavern = {
	background = { #MENA Tavern
		trigger = {
			OR = {
				location.culture ?= { has_graphical_india_culture_group_trigger = yes }
				location.culture ?= { has_graphical_mena_culture_group_trigger = yes }
				location.culture ?= { has_building_gfx = iranian_building_gfx }
				location.culture ?= { has_graphical_african_culture_group_trigger = yes }
				location.culture ?= { has_graphical_steppe_culture_group_trigger = yes }
			}
		}
		reference = "gfx/interface/illustrations/event_scenes/bp2_tavern_mena.dds"
		environment = "environment_bp2_tavern_mena"
		ambience = "event:/SFX/Events/Backgrounds/corner_of_tavern"
	}
	background = { # Western Tavern
		reference = "gfx/interface/illustrations/event_scenes/tavern.dds"
		environment = "environment_event_tavern"
		ambience = "event:/SFX/Events/Backgrounds/corner_of_tavern"
	}
}

### THRONE ROOM ###
throne_room = {
	# Warcraft
	# Northrend
	background = {
		trigger = {
			has_character_northrend_illustration_trigger = yes
		}
		reference = "gfx/interface/illustrations/character_view/northrend.dds"
		environment = "environment_character_northrend"
		ambience = "event:/SFX/Events/Backgrounds/mountains_day"
	}
	# Undead
	background = {
		trigger = {
			has_necro_illustration_trigger = yes
		}
		reference = "gfx/interface/illustrations/character_view/undead.dds"
		environment = "environment_character_undead"
		ambience = "event:/SFX/Events/Backgrounds/dungeon"
	}
	# Demonic
	background = {
		trigger = {
			has_demonic_illustration_trigger = yes
		}
		reference = "gfx/interface/illustrations/character_view/fel_hammer.dds"
		environment = "environment_character_demonic"
		ambience = "event:/SFX/Events/Backgrounds/dungeon"
	}
	# Eldritch
	background = {
		trigger = {
			has_eldritch_illustration_trigger = yes
		}
		reference = "gfx/interface/illustrations/character_view/nyalotha.dds"
		environment = "environment_character_eldritch"
		ambience = "event:/SFX/Events/Backgrounds/dungeon"
	}
	# Lordaeron
	background = {
		trigger = {
			has_lordaeron_illustration_with_location_trigger = yes
		}
		reference = "gfx/interface/illustrations/character_view/wc_lordaeron_throne_room.dds"
		environment = "environment_lordaeron_throne_room"
		ambience = "event:/SFX/Events/Backgrounds/throneroom_western"
	}
	# Darnassus
	background = {
		trigger = {
			has_kaldorei_illustration_with_location_trigger = yes
		}
		reference = "gfx/interface/illustrations/character_view/kaldorei.dds"
		environment = "environment_character_kaldorei"
		ambience = "event:/SFX/Events/Backgrounds/throneroom_western"
	}
<<<<<<< HEAD
	# Exodar
	background = {
		trigger = {
			has_exodar_illustration_with_location_trigger = yes
		}
		reference = "gfx/interface/illustrations/character_view/wc_exodar_throne_room.dds"
		environment = "environment_exodar_throne_room"
		ambience = "event:/SFX/Events/Backgrounds/temple_generic"
	}
	
=======
	background = {	#FP3
		trigger = {
			#OR = {
				location.culture = { has_building_gfx = iranian_building_gfx }
			#}
		}
		reference = "gfx/interface/illustrations/event_scenes/fp3_throneroom.dds"
		environment = "environment_event_temple"
		ambience = "event:/SFX/Events/Backgrounds/throneroom_middleeastern_african" 
	}
	background = {	#FP2
		trigger = {
			#OR = {
				location.culture ?= { has_building_gfx = iberian_building_gfx }
			#	location = { geographical_region = world_europe_west_iberia }
			#}
		}
		reference = "gfx/interface/illustrations/event_scenes/fp2_throneroom.dds"
		environment = "environment_event_fp2_throneroom"
		ambience = "event:/DLC/FP2/SFX/Events/throneroom" 
	}

>>>>>>> fc5d38f0
	background = { #FP1 Tribal
		trigger = {
			location.culture ?= { has_building_gfx = norse_building_gfx }
			government_has_flag = government_is_tribal
		}
		reference = "gfx/interface/illustrations/event_scenes/fp1_throneroom_tribal.dds"
		environment = "environment_event_fp1_throneroom_tribal"
		ambience = "event:/DLC/FP1/SFX/Events/event_throneroom"
	}

	background = { #Tribal
		trigger = {
			OR = {
				should_use_tribal_realm_palace_graphics_trigger = yes
				AND = {
					government_has_flag = government_is_tribal
					location.culture ?= { has_graphical_steppe_culture_group_trigger = yes }
				}
			}
		}
		reference = "gfx/interface/illustrations/event_scenes/throneroom_tribal.dds"
		environment = "environment_frontend_tribal_main"
		ambience = "event:/SFX/Events/Backgrounds/throneroom_tribal_pagan"
	}

	background = {	#FP1 Non-Tribal
		trigger = {
			location.culture ?= { has_building_gfx = norse_building_gfx }
			NOT = { government_has_flag = government_is_tribal }
		}
		reference = "gfx/interface/illustrations/event_scenes/fp1_throneroom_nontribal.dds"
		environment = "environment_event_fp1_throneroom_nontribal"
		ambience = "event:/DLC/FP1/SFX/Events/event_throneroom_nontribal"
	}

	background = {
		trigger = {
			location.culture ?= { has_graphical_mena_culture_group_trigger = yes }
		}
		reference = "gfx/interface/illustrations/event_scenes/throneroom_east.dds"
		environment = "environment_frontend_east_main"
		ambience = "event:/SFX/Events/Backgrounds/throneroom_middleeastern_african"
	}

	background = {
		trigger = {
			location.culture ?= { has_graphical_india_culture_group_trigger = yes }
		}
		reference = "gfx/interface/illustrations/event_scenes/throneroom_india.dds"
		environment = "environment_frontend_india_main"
		ambience = "event:/SFX/Events/Backgrounds/throneroom_middleeastern_african"
	}

	background = {
		trigger = {
			location.culture ?= { has_graphical_mediterranean_culture_group_trigger = yes }
		}
		reference = "gfx/interface/illustrations/event_scenes/throneroom_mediterranean.dds"
		environment = "environment_frontend_mediterranean_main"
		ambience = "event:/SFX/Events/Backgrounds/throneroom_mediterranean"
	}

	background = {
		reference = "gfx/interface/illustrations/event_scenes/throneroom_west.dds"
		environment = "environment_frontend_west_main"
		ambience = "event:/SFX/Events/Backgrounds/throneroom_western"
	}
}

throne_room_scope = {
	# Warcraft
	# Northrend
	background = {
		trigger = {
			scope:background_throne_room_scope = { has_character_northrend_illustration_trigger = yes }
		}
		reference = "gfx/interface/illustrations/character_view/northrend.dds"
		environment = "environment_character_northrend"
		ambience = "event:/SFX/Events/Backgrounds/mountains_day"
	}
	# Undead
	background = {
		trigger = {
			scope:background_throne_room_scope = { has_necro_illustration_trigger = yes }
		}
		reference = "gfx/interface/illustrations/character_view/undead.dds"
		environment = "environment_character_undead"
		ambience = "event:/SFX/Events/Backgrounds/dungeon"
	}
	# Demonic
	background = {
		trigger = {
			scope:background_throne_room_scope = { has_demonic_illustration_trigger = yes }
		}
		reference = "gfx/interface/illustrations/character_view/fel_hammer.dds"
		environment = "environment_character_demonic"
		ambience = "event:/SFX/Events/Backgrounds/dungeon"
	}
	# Eldritch
	background = {
		trigger = {
			scope:background_throne_room_scope = { has_eldritch_illustration_trigger = yes }
		}
		reference = "gfx/interface/illustrations/character_view/nyalotha.dds"
		environment = "environment_character_eldritch"
		ambience = "event:/SFX/Events/Backgrounds/dungeon"
	}
	# Lordaeron
	background = {
		trigger = {
			scope:background_throne_room_scope = { has_lordaeron_illustration_trigger = yes }
		}
		reference = "gfx/interface/illustrations/character_view/wc_lordaeron_throne_room.dds"
		environment = "environment_lordaeron_throne_room"
		ambience = "event:/SFX/Events/Backgrounds/throneroom_western"
	}
	# Darnassus
	background = {
		trigger = {
			scope:background_throne_room_scope = { has_kaldorei_illustration_trigger = yes }
		}
		reference = "gfx/interface/illustrations/character_view/kaldorei.dds"
		environment = "environment_character_kaldorei"
		ambience = "event:/SFX/Events/Backgrounds/throneroom_western"
	}
	# Exodar
	background = {
		trigger = {
			scope:background_throne_room_scope = { has_exodar_illustration_trigger = yes }
		}
		reference = "gfx/interface/illustrations/character_view/wc_exodar_throne_room.dds"
		environment = "environment_exodar_throne_room"
		ambience = "event:/SFX/Events/Backgrounds/temple_generic"
	}
	
	background = { #FP1 Tribal
		trigger = {
			capital_province.culture = { has_building_gfx = norse_building_gfx }
			government_has_flag = government_is_tribal
		}
		reference = "gfx/interface/illustrations/event_scenes/fp1_throneroom_tribal.dds"
		environment = "environment_event_fp1_throneroom_tribal"
		ambience = "event:/DLC/FP1/SFX/Events/event_throneroom"
	}

	background = { #Tribal
		trigger = {
			scope:background_throne_room_scope = {
				OR = {
					government_has_flag = government_is_clan
					government_has_flag = government_is_tribal
				}
				capital_province.culture = { has_graphical_india_culture_group_trigger = no }
			}
		}
		reference = "gfx/interface/illustrations/event_scenes/throneroom_east.dds"
		environment = "environment_frontend_east_main"
		ambience = "event:/SFX/Events/Backgrounds/throneroom_tribal_pagan"
	}

	background = {	#FP1 Non-Tribal
		trigger = {
			capital_province.culture = { has_building_gfx = norse_building_gfx }
			NOT = { government_has_flag = government_is_tribal }
		}
		reference = "gfx/interface/illustrations/event_scenes/fp1_throneroom_nontribal.dds"
		environment = "environment_event_fp1_throneroom_nontribal"
		ambience = "event:/DLC/FP1/SFX/Events/event_throneroom_nontribal"
	}

	background = {
		trigger = {
			scope:background_throne_room_scope.capital_province.culture = {
				has_graphical_mena_culture_group_trigger = yes
			}
		}
		reference = "gfx/interface/illustrations/event_scenes/throneroom_east.dds"
		environment = "environment_frontend_east_main"
		ambience = "event:/SFX/Events/Backgrounds/throneroom_middleeastern_african"
	}

	background = {
		trigger = {
			scope:background_throne_room_scope.capital_province.culture = {
				has_graphical_india_culture_group_trigger = yes
			}
		}
		reference = "gfx/interface/illustrations/event_scenes/throneroom_india.dds"
		environment = "environment_frontend_india_main"
		ambience = "event:/SFX/Events/Backgrounds/throneroom_middleeastern_african"
	}

	background = {
		trigger = {
			scope:background_throne_room_scope.capital_province.culture = {
				has_graphical_mediterranean_culture_group_trigger = yes
			}
		}
		reference = "gfx/interface/illustrations/event_scenes/throneroom_mediterranean.dds"
		environment = "environment_frontend_mediterranean_main"
		ambience = "event:/SFX/Events/Backgrounds/throneroom_mediterranean"
	}

	background = {
		reference = "gfx/interface/illustrations/event_scenes/throneroom_west.dds"
		environment = "environment_frontend_west_main"
		ambience = "event:/SFX/Events/Backgrounds/throneroom_western"
	}
}

throne_room_east = {
	background = {
		reference = "gfx/interface/illustrations/event_scenes/throneroom_east.dds"
		environment = "environment_frontend_east_main"
		ambience = "event:/SFX/Events/Backgrounds/throneroom_middleeastern_african"
	}
}

throne_room_india = {
	background = {
		reference = "gfx/interface/illustrations/event_scenes/throneroom_india.dds"
		environment = "environment_frontend_india_main"
		ambience = "event:/SFX/Events/Backgrounds/throneroom_middleeastern_african"
	}
}

throne_room_mediterranean = {
	background = {
		reference = "gfx/interface/illustrations/event_scenes/throneroom_mediterranean.dds"
		environment = "environment_frontend_mediterranean_main"
		ambience = "event:/SFX/Events/Backgrounds/throneroom_mediterranean"
	}
}

throne_room_tribal = {
	background = {
		reference = "gfx/interface/illustrations/event_scenes/throneroom_tribal.dds"
		environment = "environment_frontend_tribal_main"
		ambience = "event:/SFX/Events/Backgrounds/throneroom_tribal_pagan"
	}
}

throne_room_west = {
	background = {
		reference = "gfx/interface/illustrations/event_scenes/throneroom_west.dds"
		environment = "environment_frontend_west_main"
		ambience = "event:/SFX/Events/Backgrounds/throneroom_western"
	}
}

### ARMY CAMP ###
army_camp = {
	# Warcraft
	# Undercity
	background = {
		trigger = {
			has_necro_illustration_trigger = yes
		}
		reference = "gfx/interface/illustrations/character_view/undercity.dds"
		environment = "environment_character_undercity"
		ambience = "event:/SFX/Events/Backgrounds/dungeon"
	}
	# Tomb of Sargeras
	background = {
		trigger = {
			has_demonic_illustration_trigger = yes
		}
		reference = "gfx/interface/illustrations/character_view/tomb_of_sargeras.dds"
		environment = "environment_character_tomb_of_sargeras"
		ambience = "event:/SFX/Events/Backgrounds/dungeon"
	}
	# crucible_of_storms
	background = {
		trigger = {
			has_eldritch_illustration_trigger = yes
		}
		reference = "gfx/interface/illustrations/character_view/crucible_of_storms.dds"
		environment = "environment_character_crucible_of_storms"
		ambience = "event:/SFX/Events/Backgrounds/dungeon"
	}
	
	background = {
		reference = "gfx/interface/illustrations/event_scenes/genericcamp.dds"
		environment = "environment_event_genericcamp"
		ambience = "event:/SFX/Events/Backgrounds/camp_generic_day"
	}
}

#### BATHHOUSE ###
bath_house = {
	background = {	# Bathhouse
		reference = "gfx/interface/illustrations/event_scenes/fp3_bathhouse.dds"
		environment = "environment_event_fp3_bathhouse"
		ambience = "event:/SFX/Events/Backgrounds/dungeon"
	}
}

### FP1 ###
fp1_ocean = {
	background = {	# Ocean
		reference = "gfx/interface/illustrations/event_scenes/fp1_ocean.dds"
		environment = "environment_event_fp1_ocean"
		ambience = "event:/DLC/FP1/SFX/Events/event_ocean_longship"
	}
}

fp1_ocean_norse = {
	background = {	# Ocean
		reference = "gfx/interface/illustrations/event_scenes/fp1_ocean_norse.dds"
		environment = "environment_event_fp1_ocean"
		ambience = "event:/DLC/FP1/SFX/Events/event_ocean_longship"
	}
}

fp1_runestone = {
	background = {	# Runestone Raising
		reference = "gfx/interface/illustrations/event_scenes/fp1_runestone.dds"
		environment = "environment_event_fp1_runestone"
		ambience = "event:/DLC/FP1/SFX/Events/event_runestone"
	}
}

fp1_runestone_circle = {
	background = {	# Thingstone Circle
		reference = "gfx/interface/illustrations/event_scenes/fp1_runestone_circle.dds"
		environment = "environment_event_fp1_runestone_circle"
		ambience = "event:/DLC/FP1/SFX/Events/event_ting_stone_circle"
	}
}

fp1_beached_longships = {
	background = {	# beached Longships
		reference = "gfx/interface/illustrations/event_scenes/fp1_beached_longship.dds"
		environment = "environment_event_fp1_beached_longship"
		ambience = "event:/DLC/FP1/SFX/Events/event_beached_longships"
	}
}

fp1_steward_study = {
	background = {	# Viking Steward Study
		reference = "gfx/interface/illustrations/event_scenes/fp1_steward_study.dds"
		environment = "environment_event_fp1_steward_study"
		ambience = "event:/DLC/FP1/SFX/Events/event_steward_study"
	}
}

fp1_tribal_temple = {
	background = {	# Viking temple
		reference = "gfx/interface/illustrations/event_scenes/fp1_tribal_temple.dds"
		environment = "environment_event_fp1_tribal_temple"
		ambience = "event:/DLC/FP1/SFX/Events/event_temple"
	}
}

fp1_throneroom_nontribal = {
	background = {	# Throneroom NonTribal
		reference = "gfx/interface/illustrations/event_scenes/fp1_throneroom_nontribal.dds"
		environment = "environment_event_fp1_throneroom_nontribal"
		ambience = "event:/DLC/FP1/SFX/Events/event_throneroom_nontribal"
	}
}

fp1_throneroom_tribal = {
	background = {	# Tribal Throneroom 
		reference = "gfx/interface/illustrations/event_scenes/fp1_throneroom_tribal.dds"
		environment = "environment_event_fp1_throneroom_tribal"
		ambience = "event:/DLC/FP1/SFX/Events/event_throneroom"
	}
}

fp1_tribal_corridor = {
	background = {	# Tribal Corridor
		reference = "gfx/interface/illustrations/event_scenes/fp1_tribal_corridor.dds"
		environment = "environment_event_fp1_tribal_corridor"
		ambience = "event:/DLC/FP1/SFX/Events/event_tribal_corridor"
	}
}

fp1_viking_feast = {
	background = {	# viking Feast
		reference = "gfx/interface/illustrations/event_scenes/fp1_viking_feast.dds"
		environment = "environment_event_fp1_viking_feast"
		ambience = "event:/DLC/FP1/SFX/Events/event_viking_feast"
	}
}

fp1_tribal_prison = {
	background = {	# Prison
		reference = "gfx/interface/illustrations/event_scenes/fp1_tribal_prison.dds"
		environment = "environment_event_fp1_tribal_prison"
		ambience = "event:/DLC/FP1/SFX/Events/event_prison"
	}
}

fp2_test = {
	background = {	# Prison
		reference = "gfx/interface/illustrations/event_scenes/fp2_throneroom.dds"
		environment = "environment_event_fp2_throneroom"
		ambience = "event:/DLC/FP2/SFX/Events/prison"
	}
}

#### FP2 Fullscreen Backgrounds ####
fp2_fullscreen_intro = {
	background = {	# Intro
		reference = "gfx/interface/illustrations/event_story/fp2_struggle_start.dds"
		environment = "environment_event_study_physician" # added because it is expected in events
		ambience = "event:/DLC/FP2/SFX/UI/fp2_struggle_start_loop"
	}
}

fp2_fullscreen_hostility = {
	background = {	# Intro
		reference = "gfx/interface/illustrations/event_story/fp2_hostility.dds"
		environment = "environment_event_study_physician" # added because it is expected in events
		ambience = "event:/DLC/FP2/SFX/UI/fp2_struggle_end_loop_hostility"
	}
}

fp2_fullscreen_compromise = {
	background = {	# Intro
		reference = "gfx/interface/illustrations/event_story/fp2_compromise.dds"
		environment = "environment_event_study_physician" # added because it is expected in events
		ambience = "event:/DLC/FP2/SFX/UI/fp2_struggle_end_loop_compromise"
	}
}

fp2_fullscreen_conciliation = {
	background = {	# Intro
		reference = "gfx/interface/illustrations/event_story/fp2_conciliation.dds"
		environment = "environment_event_study_physician" # added because it is expected in events
		ambience = "event:/DLC/FP2/SFX/UI/fp2_struggle_end_loop_conciliation"
	}
}

#### FP3 Fullscreen Backgrounds ####
fp3_fullscreen_intro = {
	background = {	# Intro
		reference = "gfx/interface/illustrations/event_story/fp3_struggle_start.dds"
		environment = "environment_event_steppe"
		ambience = "event:/DLC/FP2/SFX/UI/fp2_struggle_start_loop"
	}
}

fp3_fullscreen_concession = {
	background = {	# Concession Ending
		reference = "gfx/interface/illustrations/event_story/fp3_concession.dds"
		environment = "environment_event_steppe"
		ambience = "event:/DLC/FP2/SFX/UI/fp2_struggle_end_loop_conciliation"
	}
}

fp3_fullscreen_rekindle = {
	background = {	# Rekindle Ending
		reference = "gfx/interface/illustrations/event_story/fp3_rekindle.dds"
		environment = "environment_event_steppe"
		ambience = "event:/DLC/FP2/SFX/UI/fp2_struggle_end_loop_conciliation"
	}
}


fp3_fullscreen_strength = {
	background = {	# Strenghten the Caliphate Ending
		reference = "gfx/interface/illustrations/event_story/fp3_strength.dds"
		environment = "environment_event_steppe"
		ambience = "event:/DLC/FP2/SFX/UI/fp2_struggle_end_loop_hostility"
	}
}

fp3_fullscreen_temper = {
	background = {	# Temper the Caliphate Ending
		reference = "gfx/interface/illustrations/event_story/fp3_temper.dds"
		environment = "environment_event_steppe"
		ambience = "event:/DLC/FP2/SFX/UI/fp2_struggle_end_loop_hostility"
	}
}

fp3_fullscreen_sunder = {
	background = {	# Sunder the Caliphate Major Decision
		reference = "gfx/interface/illustrations/event_story/fp3_sunder.dds"
		environment = "environment_event_steppe"
		ambience = "event:/DLC/FP2/SFX/UI/fp2_struggle_end_loop_hostility"
	}
}

#### BP1 ####
bp1_indian_corridor_night = {
	background = {	#Indian Corridor
		reference = "gfx/interface/illustrations/event_scenes/bp1_corridor_indian_night.dds"
		environment = "environment_event_bp1_corridor_indian_night" 
		ambience = "event:/SFX/Events/Backgrounds/castle_corridor_night"
	}
}

bp1_indian_corridor_day = {
	background = {	#Indian Corridor
		reference = "gfx/interface/illustrations/event_scenes/bp1_corridor_indian_day.dds"
		environment = "environment_event_bp1_corridor_indian_day"
		ambience = "event:/SFX/Events/Backgrounds/castle_corridor_day"
	}
}

bp1_relaxing_room_western = {
	background = {
		reference = "gfx/interface/illustrations/event_scenes/bp1_relaxing_room_western.dds"
		environment = "environment_event_bp1_relaxing_room_western" 
		ambience = "event:/SFX/Events/Backgrounds/office_workplace"
	}
}

bp1_relaxing_room_mena = {
	background = {
		reference = "gfx/interface/illustrations/event_scenes/bp1_relaxing_room_mena.dds"
		environment = "environment_event_bp1_relaxing_room_mena" 
		ambience = "event:/SFX/Events/Backgrounds/office_workplace"
	}
}

bp1_kitchen_western = {
	background = {
		reference = "gfx/interface/illustrations/event_scenes/bp1_kitchen_western.dds"
		environment = "environment_event_bp1_kitchen_western" 
		ambience = "event:/SFX/Events/Backgrounds/corner_of_tavern"
	}
}

bp1_bonfire = {
	background = {
		reference = "gfx/interface/illustrations/event_scenes/bp1_bonfire.dds"
		environment = "environment_event_bp1_bonfire" 
		ambience = "event:/SFX/Events/Backgrounds/burning_building"
	}
}

bp1_courtyard_indian = {
	background = {	#Indian Courtyard
		reference = "gfx/interface/illustrations/event_scenes/bp1_courtyard_indian.dds"
		environment = "environment_event_bp1_courtyard_indian" 
		ambience = "event:/SFX/Events/Backgrounds/castle_courtyard_western"
	}
}

bp1_courtyard_mena = {
	background = {	#MENA Courtyard
		reference = "gfx/interface/illustrations/event_scenes/bp1_courtyard_mena.dds"
		environment = "environment_event_bp1_courtyard_mena"
		ambience = "event:/SFX/Events/Backgrounds/castle_courtyard_western"
	}
}

bp1_wine_cellar = {
	background = {	#wine cellar
		reference = "gfx/interface/illustrations/event_scenes/bp1_wine_cellar.dds"
		environment = "environment_event_bp1_wine_cellar"
		ambience = "event:/SFX/Events/Backgrounds/corner_of_tavern"
	}
}

bp1_crossroads_inn = {
	background = {	#crossroads inn
		reference = "gfx/interface/illustrations/event_scenes/bp1_crossroads_inn.dds"
		environment = "environment_event_bp1_crossroads_inn" 
		ambience = "event:/SFX/Events/Backgrounds/fields_farms_day"
	}
}

### FP3 ###
fp3_courtyard_night = {
	background = {
		reference = "gfx/interface/illustrations/event_scenes/fp3_courtyard_night.dds"
		environment = "environment_event_fp3_courtyard_night" 
		ambience = "event:/DLC/FP2/SFX/Events/corridor_night"
	}
}

fp3_cave = { 
	background = {
		reference = "gfx/interface/illustrations/event_scenes/fp3_cave.dds"
		environment = "environment_event_sittingroom" 
		ambience = "event:/SFX/Events/Backgrounds/dungeon"
	}
}

fp3_zoroastrian_temple = {
	background = {	# FP3
		reference = "gfx/interface/illustrations/event_scenes/fp3_temple.dds"
		environment = "environment_event_fp3_temple"
		ambience = "event:/SFX/Events/Backgrounds/temple_generic" 
	}
}

fp3_iranian_docks = {
	background = {
		reference = "gfx/interface/illustrations/event_scenes/fp3_docks.dds"
		environment = "environment_event_fp3_docks"
		ambience = "event:/SFX/Events/Backgrounds/docks_day"
	}
}

fp3_iranian_throne_room = {
	background = {	#FP3
		reference = "gfx/interface/illustrations/event_scenes/fp3_throneroom.dds"
		environment = "environment_event_temple"
		ambience = "event:/SFX/Events/Backgrounds/throneroom_middleeastern_african" 
	}
}


# EP2

tour_arrival_turned_away = {
	background = {
		trigger = {
			scope:activity ?= {
				activity_location.culture = {
					has_graphical_norse_culture_group_trigger = yes
				}
			}
		}
		reference = "gfx/interface/illustrations/activity_splash_screens/tour_arrival_norse_suspicious.dds"
		video_mask = "gfx/interface/video/tour_arrival.bk2"
		environment = "environment_ep2_tour_arrival_norse_suspicious" 
		ambience = "event:/SFX/Events/Backgrounds/camp_generic_day" 
	}
	background = {
		trigger = {
			scope:activity ?= {
				activity_location.county.holder = { #Local Host
					OR = {
						should_use_tribal_realm_palace_graphics_trigger = yes
						culture = { has_graphical_steppe_culture_group_trigger = yes }
					}
				}
			}
		}

		reference = "gfx/interface/illustrations/activity_splash_screens/tour_arrival_tribal_suspicious.dds"
		video_mask = "gfx/interface/video/tour_arrival.bk2"
		environment = "environment_ep2_tour_arrival_tribal_suspicious" 
		ambience = "event:/SFX/Events/Backgrounds/camp_generic_day" 
	}
	background = {
		trigger = {
			scope:activity ?= {
				activity_location.culture = {
					OR = {
						has_building_gfx = iranian_building_gfx
						has_graphical_mena_culture_group_trigger = yes
					}
				}
			}
		}

		reference = "gfx/interface/illustrations/activity_splash_screens/tour_arrival_mena_suspicious.dds"
		video_mask = "gfx/interface/video/tour_arrival.bk2"
		environment = "environment_ep2_tour_arrival_mena_suspicious" 
		ambience = "event:/SFX/Events/Backgrounds/camp_generic_day" 
	}
	background = {
		trigger = {
			scope:activity ?= {
				activity_location.culture = {
					has_graphical_iberian_culture_group_trigger = yes
				}
			}
		}

		reference = "gfx/interface/illustrations/activity_splash_screens/tour_arrival_iberian_suspicious.dds"
		video_mask = "gfx/interface/video/tour_arrival.bk2"
		environment = "environment_ep2_tour_arrival_iberian_suspicious" 
		ambience = "event:/SFX/Events/Backgrounds/camp_generic_day" 
	}
	background = {
		trigger = {
			scope:activity ?= {
				activity_location.culture = {
					has_graphical_india_culture_group_trigger = yes
				}
			}
		}

		reference = "gfx/interface/illustrations/activity_splash_screens/tour_arrival_indian_suspicious.dds"
		video_mask = "gfx/interface/video/tour_arrival.bk2"
		environment = "environment_ep2_tour_arrival_indian_suspicious" 
		ambience = "event:/SFX/Events/Backgrounds/camp_generic_day" 
	}
	background = {
		trigger = {
			always = yes
		}

		reference = "gfx/interface/illustrations/activity_splash_screens/tour_arrival_western_suspicious.dds"
		video_mask = "gfx/interface/video/tour_arrival.bk2"
		environment = "environment_ep2_tour_arrival_western_suspicious" 
		ambience = "event:/SFX/Events/Backgrounds/camp_generic_day" 
	}	
}

tour_arrival = {
	# Nordic
	background = {
		trigger = {
			scope:activity ?= {
				activity_location.county.holder = {
					OR = {
						has_relation_friend = scope:host
						opinion = {
							target = scope:host
							value >= low_positive_opinion
						}
					}
				}
				activity_location.culture = {
					has_graphical_norse_culture_group_trigger = yes
				}
			}
		}
		reference = "gfx/interface/illustrations/activity_splash_screens/tour_arrival_norse_welcome.dds"
		video_mask = "gfx/interface/video/tour_arrival.bk2"
		environment = "environment_ep2_tour_arrival_norse_neutral" 
		ambience = "event:/SFX/Events/Backgrounds/camp_generic_day" 
	}
	background = {
		trigger = {
			scope:activity ?= {
				activity_location.culture = {
					has_graphical_norse_culture_group_trigger = yes
				}
			}
		}
		reference = "gfx/interface/illustrations/activity_splash_screens/tour_arrival_norse_neutral.dds"
		video_mask = "gfx/interface/video/tour_arrival.bk2"
		environment = "environment_ep2_tour_arrival_norse_neutral" 
		ambience = "event:/SFX/Events/Backgrounds/camp_generic_day" 
	}
	# Tribal
	background = {
		trigger = {
			scope:activity ?= {
				activity_location.county.holder = {
					OR = {
						has_relation_friend = scope:host
						opinion = {
							target = scope:host
							value >= low_positive_opinion
						}
					}
				}
				activity_location.county.holder = { #Local Host
					OR = {
						should_use_tribal_realm_palace_graphics_trigger = yes
						culture = { has_graphical_steppe_culture_group_trigger = yes }
					}
				}
			}
		}

		reference = "gfx/interface/illustrations/activity_splash_screens/tour_arrival_tribal_welcome.dds"
		video_mask = "gfx/interface/video/tour_arrival.bk2"
		environment = "environment_ep2_tour_arrival_tribal_neutral" 
		ambience = "event:/SFX/Events/Backgrounds/camp_generic_day" 
	}
	background = {
		trigger = {
			scope:activity ?= {
				activity_location.county.holder = { #Local Host
					OR = {
						should_use_tribal_realm_palace_graphics_trigger = yes
						culture = { has_graphical_steppe_culture_group_trigger = yes }
					}
				}
			}
		}

		reference = "gfx/interface/illustrations/activity_splash_screens/tour_arrival_tribal_neutral.dds"
		video_mask = "gfx/interface/video/tour_arrival.bk2"
		environment = "environment_ep2_tour_arrival_tribal_neutral" 
		ambience = "event:/SFX/Events/Backgrounds/camp_generic_day" 
	}
	# MENA
	background = {
		trigger = {
			scope:activity ?= {
				activity_location.county.holder = {
					OR = {
						has_relation_friend = scope:host
						opinion = {
							target = scope:host
							value >= low_positive_opinion
						}
					}
				}
				activity_location.culture = {
					OR = {
						has_graphical_mena_culture_group_trigger = yes
						 has_building_gfx = iranian_building_gfx
					}
				}
			}
		}

		reference = "gfx/interface/illustrations/activity_splash_screens/tour_arrival_mena_welcome.dds"
		video_mask = "gfx/interface/video/tour_arrival.bk2"
		environment = "environment_ep2_tour_arrival_mena_neutral" 
		ambience = "event:/SFX/Events/Backgrounds/camp_generic_day" 
	}
	background = {
		trigger = {
			scope:activity ?= {
				activity_location.culture = {
					OR = {
						has_graphical_mena_culture_group_trigger = yes
						has_building_gfx = iranian_building_gfx
					}
				}
			}
		}

		reference = "gfx/interface/illustrations/activity_splash_screens/tour_arrival_mena_neutral.dds"
		video_mask = "gfx/interface/video/tour_arrival.bk2"
		environment = "environment_ep2_tour_arrival_mena_neutral" 
		ambience = "event:/SFX/Events/Backgrounds/camp_generic_day" 
	}
	# Iberian
	background = {
		trigger = {
			scope:activity ?= {
				activity_location.county.holder = {
					OR = {
						has_relation_friend = scope:host
						opinion = {
							target = scope:host
							value >= low_positive_opinion
						}
					}
				}
				activity_location.culture = {
					has_graphical_iberian_culture_group_trigger = yes
				}
			}
		}

		reference = "gfx/interface/illustrations/activity_splash_screens/tour_arrival_iberian_welcome.dds"
		video_mask = "gfx/interface/video/tour_arrival.bk2"
		environment = "environment_ep2_tour_arrival_iberian_neutral" 
		ambience = "event:/SFX/Events/Backgrounds/camp_generic_day" 
	}
	background = {
		trigger = {
			scope:activity ?= {
				activity_location.culture = {
					has_graphical_iberian_culture_group_trigger = yes
				}
			}
		}

		reference = "gfx/interface/illustrations/activity_splash_screens/tour_arrival_iberian_neutral.dds"
		video_mask = "gfx/interface/video/tour_arrival.bk2"
		environment = "environment_ep2_tour_arrival_iberian_neutral" 
		ambience = "event:/SFX/Events/Backgrounds/camp_generic_day" 
	}
	# Indian
	background = {
		trigger = {
			scope:activity ?= {
				activity_location.county.holder = {
					OR = {
						has_relation_friend = scope:host
						opinion = {
							target = scope:host
							value >= low_positive_opinion
						}
					}
				}
				activity_location.culture = {
					has_graphical_india_culture_group_trigger = yes
				}
			}
		}

		reference = "gfx/interface/illustrations/activity_splash_screens/tour_arrival_indian_welcome.dds"
		video_mask = "gfx/interface/video/tour_arrival.bk2"
		environment = "environment_ep2_tour_arrival_indian_neutral" 
		ambience = "event:/SFX/Events/Backgrounds/camp_generic_day" 
	}
	background = {
		trigger = {
			scope:activity ?= {
				activity_location.culture = {
					has_graphical_india_culture_group_trigger = yes
				}
			}
		}

		reference = "gfx/interface/illustrations/activity_splash_screens/tour_arrival_indian_neutral.dds"
		video_mask = "gfx/interface/video/tour_arrival.bk2"
		environment = "environment_ep2_tour_arrival_indian_neutral" 
		ambience = "event:/SFX/Events/Backgrounds/camp_generic_day" 
	}
	# Western
	background = {
		trigger = {
			scope:activity ?= {
				activity_location.county.holder = {
					OR = {
						has_relation_friend = scope:host
						opinion = {
							target = scope:host
							value >= low_positive_opinion
						}
					}
				}
			}
		}

		reference = "gfx/interface/illustrations/activity_splash_screens/tour_arrival_western_welcome.dds"
		video_mask = "gfx/interface/video/tour_arrival.bk2"
		environment = "environment_ep2_tour_arrival_western_neutral" 
		ambience = "event:/SFX/Events/Backgrounds/camp_generic_day" 
	}

	background = {
		trigger = {
			always = yes
		}

		reference = "gfx/interface/illustrations/activity_splash_screens/tour_arrival_western_neutral.dds"
		video_mask = "gfx/interface/video/tour_arrival.bk2"
		environment = "environment_ep2_tour_arrival_western_neutral" 
		ambience = "event:/SFX/Events/Backgrounds/camp_generic_day" 
	}
}

ep2_tournament = {
	background = { #Eastern
		trigger = {
			location = {
				geographical_region = graphical_india
			}
		}
		reference = "gfx/interface/illustrations/event_scenes/ep2_tournament_india.dds"
		environment = "environment_mecca"
		ambience = "event:/SFX/Events/Backgrounds/corner_of_tavern"
	}
	
	background = { #MENA
		trigger = {
			location = {
				OR = {
					geographical_region = graphical_mena
					culture ?= { has_building_gfx = iranian_building_gfx }
				}
			}
		}
		reference = "gfx/interface/illustrations/event_scenes/ep2_tournament_mena.dds"
		environment = "environment_event_bp1_desert"
		ambience = "event:/DLC/EP2/SFX/Events/Backgrounds/evn_background_feast_mena"
	}

	background = { #Tribal
		trigger = {
			OR = {
				government_has_flag = government_is_clan
				government_has_flag = government_is_tribal
			}
			capital_province = {
				NOT = {
					geographical_region = graphical_mena
				}
			}
		}
		reference = "gfx/interface/illustrations/event_scenes/ep2_tournament_tribal.dds"
		environment = "environment_village_festival"
		ambience = "event:/DLC/EP2/SFX/Events/Backgrounds/evn_background_festival_western"
	}

	background = {
		reference = "gfx/interface/illustrations/event_scenes/ep2_tournament_western.dds"
		environment = "environment_village_festival"
		ambience = "event:/DLC/EP2/SFX/Events/Backgrounds/evn_background_festival_western"
	}
}

tournament_contest = {
	background = {
		trigger = {
			scope:activity ?= {
				activity_host = {
					OR = {
						government_has_flag = government_is_feudal
						government_has_flag = government_is_clan
					}
				}
				trigger_if = {
					limit = { exists = scope:contest_complete }
					OR = {
						scope:contest_complete = flag:joust
						scope:contest_complete = flag:horse_race
					}
				}
				trigger_else = {
					OR = {
						has_current_phase = tournament_phase_joust
						has_current_phase = tournament_phase_horse_race
					}
				}
			}
		}
		reference = "gfx/interface/illustrations/activity_backgrounds/contest_bg_horseracing.dds"
		environment = "environment_ep2_horse_racing" 
		ambience = "event:/SFX/Events/Backgrounds/camp_generic_day" 
	}
	background = {
		trigger = {
			scope:activity ?= {
				activity_host = {
					OR = {
						government_has_flag = government_is_feudal
						government_has_flag = government_is_clan
					}
				}
				trigger_if = {
					limit = { exists = scope:contest_complete }
					OR = {
						scope:contest_complete = flag:melee
						scope:contest_complete = flag:duel
						scope:contest_complete = flag:wrestling
					}
				}
				trigger_else = {
					OR = {
						has_current_phase = tournament_phase_melee
						has_current_phase = tournament_phase_duel
						has_current_phase = tournament_phase_wrestling
					}
				}
			}
		}
		reference = "gfx/interface/illustrations/activity_backgrounds/contest_bg_melee.dds"
		environment = "environment_ep2_melee" 
		ambience = "event:/SFX/Events/Backgrounds/camp_generic_day" 
	}
	background = {
		trigger = {
			scope:activity ?= {
				trigger_if = {
					limit = { exists = scope:contest_complete }
					scope:contest_complete = flag:archery
				}
				trigger_else = { has_current_phase = tournament_phase_archery }
			}
		}
		reference = "gfx/interface/illustrations/activity_backgrounds/contest_bg_archery.dds"
		environment = "environment_ep2_archery" 
		ambience = "event:/SFX/Events/Backgrounds/camp_generic_day" 
	}
	background = {
		trigger = {
			scope:activity ?= {
				trigger_if = {
					limit = { exists = scope:contest_complete }
					scope:contest_complete = flag:board_game
				}
				trigger_else = { has_current_phase = tournament_phase_board_game }
			}
		}
		reference = "gfx/interface/illustrations/activity_backgrounds/contest_bg_boardgames.dds"
		environment = "environment_ep2_boardgames" 
		ambience = "event:/SFX/Events/Backgrounds/corner_of_tavern" 
	}
	background = { #Eastern
		trigger = {
			scope:activity = {
				trigger_if = {
					limit = { exists = scope:contest_complete }
					scope:contest_complete = flag:recital
				}
				trigger_else = {
					OR = {
						has_current_phase = tournament_phase_recital
						has_current_phase = tournament_phase_ceremony
					}
				}
				activity_location = {
					geographical_region = graphical_india
				}
			}
		}
		reference = "gfx/interface/illustrations/event_scenes/ep2_tournament_india.dds"
		environment = "environment_mecca"
		ambience = "event:/SFX/Events/Backgrounds/corner_of_tavern"
	}
	background = { #MENA
		trigger = {
			scope:activity = {
				trigger_if = {
					limit = { exists = scope:contest_complete }
					scope:contest_complete = flag:recital
				}
				trigger_else = {
					OR = {
						has_current_phase = tournament_phase_recital
						has_current_phase = tournament_phase_ceremony
					}
				}
				activity_location = {
					OR = {
						geographical_region = graphical_mena
						AND = {
				 			geographical_region = world_europe_west_iberia
				 			scope:activity.activity_host = { like_islam_religion_trigger = yes }
				 		}
				 		culture ?= {
				 			has_building_gfx = iranian_building_gfx
				 		} 
					}
				}
			}
		}
		reference = "gfx/interface/illustrations/event_scenes/ep2_tournament_mena.dds"
		environment = "environment_event_bp1_desert"
		ambience = "event:/DLC/EP2/SFX/Events/Backgrounds/evn_background_feast_mena"
	}
	background = { #Tribal
		trigger = {
			scope:activity = {
				trigger_if = {
					limit = { exists = scope:contest_complete }
					scope:contest_complete = flag:recital
				}
				trigger_else = {
					OR = {
						has_current_phase = tournament_phase_recital
						has_current_phase = tournament_phase_ceremony
					}
				}
				activity_host = {
					OR = {
						government_has_flag = government_is_clan
						government_has_flag = government_is_tribal
					}
				}
				NOT = {
					activity_location = { geographical_region = graphical_mena }
				}
			}
		}
		reference = "gfx/interface/illustrations/event_scenes/ep2_tournament_tribal.dds"
		environment = "environment_village_festival"
		ambience = "event:/DLC/EP2/SFX/Events/Backgrounds/evn_background_festival_western"
	}
	background = {
		reference = "gfx/interface/illustrations/event_scenes/ep2_village_festival_western.dds"
		environment = "environment_village_festival"
		ambience = "event:/DLC/EP2/SFX/Events/Backgrounds/evn_background_festival_western"
	}
}

holy_site_generic = {
	background = { #Indian generic holy site
		trigger = {
			OR = {
				AND = {
					exists = scope:activity
					scope:activity.activity_location.culture = { has_graphical_india_culture_group_trigger = yes }
				}
				location.culture ?= { has_graphical_india_culture_group_trigger = yes }
			}
		}
		reference = "gfx/interface/illustrations/event_scenes/ep2_holysite_indian.dds"
		environment = "environment_indian_holy_site"
		ambience = "event:/DLC/EP2/SFX/Events/Backgrounds/evn_background_jungle"
	}

	background = { #Western generic holy site
		trigger = {
			OR = {
				AND = {
					exists = scope:activity
					scope:activity.activity_location.culture = { has_graphical_western_culture_group_trigger = yes }
				}
				location.culture ?= { has_graphical_western_culture_group_trigger = yes }
			}
		}
		reference = "gfx/interface/illustrations/event_scenes/ep2_holysite_western.dds"
		environment = "environment_western_holy_site"
		ambience = "event:/SFX/Events/Backgrounds/temple_christian"
	}

	background = { #Pagan generic holy site
		trigger = {
			OR = {
				AND = {
					exists = scope:activity
					scope:activity.activity_location.province_owner ?= { 
						OR = {
							government_has_flag = government_is_clan
							government_has_flag = government_is_tribal
						} 
					}
				}
				AND = {
					exists = scope:activity
					scope:activity.activity_location.culture = { has_graphical_steppe_culture_group_trigger = yes }
				}
				location.culture ?= { has_graphical_steppe_culture_group_trigger = yes }
				religion = { is_in_family = rf_pagan }
			}
		}
		reference = "gfx/interface/illustrations/event_scenes/ep2_holysite_tribal.dds"
		environment = "environment_event_garden"
		ambience = "event:/DLC/FP1/SFX/Events/event_temple"
	}

	background = { #MENA generic holy site
		trigger = {
			OR = {
				AND = {
					exists = scope:activity
					scope:activity.activity_location.culture = { has_graphical_mena_culture_group_trigger = yes }
				}
				location.culture = { has_graphical_mena_culture_group_trigger = yes }
				location.culture ?= { has_building_gfx = iranian_building_gfx }
			}
		}
		reference = "gfx/interface/illustrations/event_scenes/ep2_holysite_mena.dds"
		environment = "environment_generic_holy_site_mena" 				
		ambience = "event:/DLC/EP2/SFX/Events/Backgrounds/evn_background_holysite_mena"
	}

	background = { #Iberian generic holy site
		trigger = {
			OR = {
				AND = {
					exists = scope:activity
					scope:activity.activity_location.culture = { has_graphical_iberian_culture_group_trigger = yes }
				}
				location.culture ?= { has_graphical_iberian_culture_group_trigger = yes }
			}
		}
		reference = "gfx/interface/illustrations/event_scenes/fp2_temple.dds"
		environment = "environment_event_fp2_temple"
		ambience = "event:/DLC/FP2/SFX/Events/temple" 
	}

	background = { #Norse generic holy site
		trigger = { 
			OR = {
				AND = {
					exists = scope:activity
					scope:activity.activity_location.culture = { has_graphical_norse_culture_group_trigger = yes }
				}
				root.location.culture = { has_graphical_norse_culture_group_trigger = yes }
			}
		}
		reference = "gfx/interface/illustrations/event_scenes/fp1_tribal_temple.dds"
		environment = "environment_event_fp1_tribal_temple"
		ambience = "event:/DLC/FP1/SFX/Events/event_temple"
	}

	background = { #Western generic holy site fallback
		reference = "gfx/interface/illustrations/event_scenes/ep2_holysite_western.dds"
		environment = "environment_western_holy_site"
		ambience = "event:/SFX/Events/Backgrounds/temple_christian"
	}

}

holy_site_unique = {
	background = { #Jerusalem, just in case lordaeron without any fallback here
		trigger = {
			scope:activity.activity_location.county = title:c_lordaeron
		}
		reference = "gfx/interface/illustrations/event_scenes/ep2_holysite_jerusalem.dds"
		environment = "environment_jerusalem"
		ambience = "event:/DLC/EP2/SFX/Events/Backgrounds/evn_background_jerusalem"
	}

	#background = { #Mecca
	#	trigger = {
	#		scope:activity.activity_location.county = title:c_mecca
	#	}
	#	reference = "gfx/interface/illustrations/event_scenes/ep2_holysite_mecca.dds"
	#	environment = "environment_mecca"
	#	ambience = "event:/DLC/EP2/SFX/Events/Backgrounds/evn_background_holysite_mena"
	#}

}

holy_site_mecca = {
	background = { #Mecca
		reference = "gfx/interface/illustrations/event_scenes/ep2_holysite_mecca.dds"
		environment = "environment_mecca"
		ambience = "event:/DLC/EP2/SFX/Events/Backgrounds/evn_background_holysite_mena"
	}
}

ep2_travel_settlement_farm = {
	background = {
		reference = "gfx/interface/illustrations/event_scenes/ep2_travel_farm.dds"
		environment = "environment_travel_farmlands"
		ambience = "event:/SFX/Events/Backgrounds/fields_farms_day"
	}
}

ep2_travel_settlement_desert = {
	background = {
		reference = "gfx/interface/illustrations/event_scenes/ep2_travel_desert.dds"
		environment = "environment_travel_desert"
		ambience = "event:/SFX/Events/Backgrounds/desert_day"
	}
}

ep2_travel_settlement_hills = {
	background = {
		reference = "gfx/interface/illustrations/event_scenes/ep2_travel_hills.dds"
		environment = "environment_travel_hills_settlement"
		ambience = "event:/SFX/Events/Backgrounds/fields_farms_day"
	}
}

ep2_travel_settlement_mountains = {
	background = {
		reference = "gfx/interface/illustrations/event_scenes/ep2_travel_mountains.dds"
		environment = "environment_travel_mountain_settlement"
		ambience = "event:/SFX/Events/Backgrounds/mountains_day"
	}
}

ep2_travel_settlement_steppe = {
	background = {
		reference = "gfx/interface/illustrations/event_scenes/ep2_travel_steppe.dds"
		environment = "environment_travel_steppe_settlement"
		ambience = "event:/SFX/Events/Backgrounds/steppe_day"
	}
}

ep2_travel_bridge = {
	background = {
		reference = "gfx/interface/illustrations/event_scenes/ep2_travel_bridge.dds"
		environment = "environment_travel_bridge"
		ambience = "event:/SFX/Events/Backgrounds/mountains_day"
	}
}

ep2_hunt_forest_hut = {
	background = {
		reference = "gfx/interface/illustrations/event_scenes/ep2_hunt_generic.dds"
		environment = "environment_generic_hunt" 
		ambience = "event:/DLC/EP2/SFX/Events/Backgrounds/evn_background_dark_forest" 
	}
}

ep2_hunt_forest_cave = {
	background = {
		reference = "gfx/interface/illustrations/event_scenes/ep2_hunt_cave_entrance.dds"
		environment = "environment_hunt_forest_cave" 
		ambience = "event:/DLC/EP2/SFX/Events/Backgrounds/evn_background_dark_forest" 
	}
}

ep2_hunt_falconry_mews = {
	background = {
		reference = "gfx/interface/illustrations/event_scenes/ep2_hunt_falconry_mews.dds"
		environment = "environment_hunt_falconry_mews" 
		ambience = "event:/DLC/EP2/SFX/Events/Grand_Activities/Hunts/ep2_event_grand_hunt_falconry/ep2_event_grand_hunt_falconry_room"
	}
}

ep2_hunt_foggy_forest = {
	background = {
		reference = "gfx/interface/illustrations/event_scenes/ep2_hunt_foggy_forest.dds"
		environment = "environment_hunt_foggy_forest" 
		ambience = "event:/DLC/EP2/SFX/Events/Backgrounds/evn_background_dark_forest"
	}
}

ep2_forest_managed = {
	background = {
		reference = "gfx/interface/illustrations/event_scenes/ep2_hunt_forest_managed.dds"
		environment = "environment_ep2_forest_managed"
		ambience = "event:/SFX/Events/Backgrounds/deciduous_forest_day"
	}
}

ep2_dog_kennels = {
	background = {
		reference = "gfx/interface/illustrations/event_scenes/ep2_dog_kennels.dds"
		environment = "environment_dog_kennels" 
		ambience = "event:/DLC/EP2/SFX/Events/Backgrounds/evn_background_dark_forest"
	}
}

ep2_video_test = {
	background = {
		video = yes
		reference = "gfx/interface/video/events/test.bk2"
		environment = "environment_event_forest_pine"
		ambience = "event:/SFX/Events/Backgrounds/coniferous_forest_day"
	}
}

ep2_hunt_snowy_forest = {
	background = {
		reference = "gfx/interface/illustrations/event_scenes/ep2_hunt_snowy_forest.dds"
		environment = "environment_hunt_snowy_forest" 
		ambience = "event:/SFX/Events/Backgrounds/mountains_day" 
	}
}

ep2_hunt_poachers_camp = {
	background = {
		reference = "gfx/interface/illustrations/event_scenes/ep2_hunt_poachers_camp.dds"
		environment = "environment_event_forest_pine" 
		ambience = "event:/DLC/EP2/SFX/Events/Backgrounds/evn_background_dark_forest" 
	}
}

ep2_hunt_activity_camp = {
	background = { # Snowy
		trigger = {
			scope:activity.activity_location = { hunt_snowy_forest_trigger = yes }
		}
		reference = "gfx/interface/illustrations/event_scenes/ep2_hunt_snowy_forest.dds"
		environment = "environment_hunt_snowy_forest" 
		ambience = "event:/SFX/Events/Backgrounds/mountains_day" 
	}
	
	background = { # Mountains
		trigger = {
			scope:activity.activity_location = { graphical_wilderness_mountains_trigger = yes }
		}
		reference = "gfx/interface/illustrations/event_scenes/mountains.dds"
		environment = "environment_event_mountains"
		ambience = "event:/SFX/Events/Backgrounds/mountains_day"
	}

	background = { # Steppe
		trigger = {
			scope:activity.activity_location = { graphical_wilderness_steppe_trigger = yes }
		}
		reference = "gfx/interface/illustrations/event_scenes/steppe.dds"
		environment = "environment_event_steppe"
		ambience = "event:/SFX/Events/Backgrounds/steppe_day"
	}
		
	background = { #Desert
		trigger = {
			scope:activity.activity_location = { graphical_wilderness_desert_trigger = yes }
		}
		reference = "gfx/interface/illustrations/event_scenes/desert.dds"
		environment = "environment_event_bp1_desert"
		ambience = "event:/DLC/EP2/SFX/Events/Grand_Activities/Hunts/ep2_event_grand_hunt_desert"
	}

	background = { # Jungle
		trigger = {
			scope:activity.activity_location = { graphical_wilderness_jungle_trigger = yes }
		}
		reference = "gfx/interface/illustrations/event_scenes/bp1_jungle.dds"
		environment = "environment_event_bp1_jungle"
		ambience = "event:/SFX/Events/Backgrounds/deciduous_forest_day"
	}

	background = { # Drylands
		trigger = {
			scope:activity.activity_location = { graphical_drylands_trigger = yes }
		}
		reference = "gfx/interface/illustrations/event_scenes/drylands.dds"
		environment = "environment_event_desert"
		ambience = "event:/DLC/EP2/SFX/Events/Grand_Activities/Hunts/ep2_event_grand_hunt_praire"
	}

	background = { # Camp
		reference = "gfx/interface/illustrations/event_scenes/ep2_hunt_poachers_camp.dds"
		environment = "environment_event_forest_pine" 
		ambience = "event:/DLC/EP2/SFX/Events/Backgrounds/evn_background_dark_forest" 
	}
}

ep2_wedding_ceremony = {
	background = {	 #Indian
		trigger = {
			scope:activity ?= { has_activity_type = activity_wedding }
			location.culture = { has_graphical_india_culture_group_trigger = yes }
		}
		reference = "gfx/interface/illustrations/event_scenes/ep2_wedding_ceremony_indian.dds"
		environment = "environment_indian_wedding"
		ambience = "event:/DLC/EP2/SFX/Events/Grand_Activities/Weddings/ep2_event_grand_wedding"
	}
	background = {	 #MENA (also steppes and African )
		trigger = {
			scope:activity ?= { has_activity_type = activity_wedding }
			OR = {
				location.culture = { has_graphical_mena_culture_group_trigger = yes }
				location.culture = { has_graphical_steppe_culture_group_trigger = yes }
				location.culture = { has_graphical_african_culture_group_trigger = yes }
				location.culture ?= { has_building_gfx = iranian_building_gfx }
			}
		}
		reference = "gfx/interface/illustrations/event_scenes/ep2_wedding_ceremony_mena.dds"
		environment = "environment_mena_wedding"
		ambience = "event:/DLC/EP2/SFX/Events/Grand_Activities/Weddings/ep2_event_grand_wedding"
	}
	background = {	 # Western - Fallback
		reference = "gfx/interface/illustrations/event_scenes/ep2_wedding_ceremony_western.dds"
		environment = "environment_western_wedding"
		ambience = "event:/DLC/EP2/SFX/Events/Grand_Activities/Weddings/ep2_event_grand_wedding"
	}
}

ep2_involved_activity = {
	### TOURNAMENT
	background = {
		trigger = {
			involved_activity ?= { has_activity_type = activity_tournament }
		}
		reference = "gfx/interface/illustrations/event_scenes/ep2_village_festival_western.dds"
		environment = "environment_village_festival"
		ambience = "event:/DLC/EP2/SFX/Events/Backgrounds/evn_background_festival_western"
	}
	### TOUR
	background = {
		trigger = { 
			involved_activity ?= { has_activity_type = activity_tour }
		}
		reference = "gfx/interface/illustrations/event_scenes/ep2_village_festival_western.dds"
		environment = "environment_village_festival"
		ambience = "event:/DLC/EP2/SFX/Events/Backgrounds/evn_background_festival_western"
	}
	### WEDDING 
	background = {	#FP2 (uses MENA)
		trigger = {
			involved_activity ?= { has_activity_type = activity_wedding }
			capital_province.culture = { has_building_gfx = iberian_building_gfx }
		}
		reference = "gfx/interface/illustrations/event_scenes/ep2_wedding_ceremony_mena.dds"
		environment = "environment_mena_wedding"
		ambience = "event:/DLC/EP2/SFX/Events/Grand_Activities/Weddings/ep2_event_grand_wedding" 
	}	
	background = { #FP1 (uses western)
		trigger = {
			involved_activity ?= { has_activity_type = activity_wedding }
			location.culture = { has_building_gfx = norse_building_gfx }
		}
		reference = "gfx/interface/illustrations/event_scenes/ep2_wedding_ceremony_western.dds"
		environment = "environment_western_wedding"
		ambience = "event:/DLC/EP2/SFX/Events/Grand_Activities/Weddings/ep2_event_grand_wedding"
	}
	background = {	#MENA (also for steppe and African)
		trigger = {
			involved_activity ?= { has_activity_type = activity_wedding }
			OR = {
				location.culture ?= { has_building_gfx = iranian_building_gfx }
				location.culture = { has_graphical_mena_culture_group_trigger = yes }
				location.culture = { has_graphical_steppe_culture_group_trigger = yes }
				location.culture = { has_graphical_african_culture_group_trigger = yes }
			}
		}
		reference = "gfx/interface/illustrations/event_scenes/ep2_wedding_ceremony_mena.dds"
		environment = "environment_mena_wedding"
		ambience = "event:/DLC/EP2/SFX/Events/Grand_Activities/Weddings/ep2_event_grand_wedding"
	}
	background = {	#Indian
		trigger = {
			involved_activity ?= { has_activity_type = activity_wedding }
			location.culture = { has_graphical_india_culture_group_trigger = yes }
		}
		reference = "gfx/interface/illustrations/event_scenes/ep2_wedding_ceremony_indian.dds"
		environment = "environment_indian_wedding"
		ambience = "event:/DLC/EP2/SFX/Events/Grand_Activities/Weddings/ep2_event_grand_wedding"
	}
	background = {	#Fallback Western (and Medi)
		trigger = {
			involved_activity ?= { has_activity_type = activity_wedding }
		}
		reference = "gfx/interface/illustrations/event_scenes/ep2_wedding_ceremony_western.dds"
		environment = "environment_western_wedding"
		ambience = "event:/DLC/EP2/SFX/Events/Grand_Activities/Weddings/ep2_event_grand_wedding"
	}
	background = { #forest snowy
		trigger = {
			involved_activity = {
				has_activity_type = activity_hunt
				activity_location = {
					OR = {
						has_province_modifier = winter_normal_modifier
						has_province_modifier = winter_harsh_modifier
					}
					OR = {
						graphical_wilderness_forest_trigger = yes
						graphical_wilderness_forest_pine_trigger = yes
					}
				}
			}
		}
		reference = "gfx/interface/illustrations/event_scenes/ep2_hunt_snowy_forest.dds"
		environment = "environment_hunt_snowy_forest" 
		ambience = "event:/SFX/Events/Backgrounds/mountains_day" 
	}
	background = { #managed_forest
		trigger = {
			involved_activity = {
				has_activity_type = activity_hunt
				activity_location = {
					OR = {
						has_building_or_higher = royal_forest_01
						has_building_or_higher = hunting_grounds_01
					}
				}
			}
		}
		reference = "gfx/interface/illustrations/event_scenes/ep2_hunt_forest_managed.dds"
		environment = "environment_ep2_forest_managed"
		ambience = "event:/DLC/EP2/SFX/Events/Backgrounds/evn_background_dark_forest"
	}
	background = { #forest_pine
		trigger = {
			involved_activity = {
				has_activity_type = activity_hunt
				activity_location = { graphical_wilderness_forest_pine_trigger = yes }
			}
		}
		reference = "gfx/interface/illustrations/event_scenes/forest_pine.dds"
		environment = "environment_event_forest_pine"
		ambience = "event:/SFX/Events/Backgrounds/coniferous_forest_day"
	}
	background = { #forest
		trigger = {
			involved_activity = {
				has_activity_type = activity_hunt
				activity_location = { graphical_wilderness_forest_trigger = yes }
			}
		}
		reference = "gfx/interface/illustrations/event_scenes/forest.dds"
		environment = "environment_event_forest"
		ambience = "event:/SFX/Events/Backgrounds/deciduous_forest_day"
	}
	background = { #Generic Hunt
		trigger = {
			involved_activity ?= { has_activity_type = activity_hunt }
		}
		reference = "gfx/interface/illustrations/event_scenes/ep2_hunt_generic.dds"
		environment = "environment_generic_hunt"
		ambience = "event:/DLC/EP2/SFX/Events/Backgrounds/evn_background_dark_forest"
	}
	### PILGRIMAGE 
	background = { #MENA generic holy site
		trigger = {
			involved_activity ?= { has_activity_type = activity_pilgrimage }
			involved_activity.activity_location.culture = { has_graphical_mena_culture_group_trigger = yes }
		}
		reference = "gfx/interface/illustrations/event_scenes/ep2_holysite_mena.dds"
		environment = "environment_generic_holy_site_mena"
		ambience = "event:/DLC/EP2/SFX/Events/Backgrounds/evn_background_holysite_mena"
	}
	background = { #Indian generic holy site
		trigger = {
			involved_activity ?= { has_activity_type = activity_pilgrimage }
			involved_activity.activity_location.culture = { has_graphical_india_culture_group_trigger = yes }
		}
		reference = "gfx/interface/illustrations/event_scenes/ep2_holysite_indian.dds"
		environment = "environment_indian_holy_site"
		ambience = "event:/DLC/EP2/SFX/Events/Backgrounds/evn_background_jungle"
	}
	background = {
		trigger = {
			involved_activity ?= { has_activity_type = activity_pilgrimage }
			involved_activity.activity_location.culture = { has_graphical_iberian_culture_group_trigger = yes }
		}
		reference = "gfx/interface/illustrations/event_scenes/fp2_temple.dds"
		environment = "environment_event_fp2_temple"
		ambience = "event:/DLC/FP2/SFX/Events/temple" 
	}
	background = {
		trigger = {
			involved_activity ?= { has_activity_type = activity_pilgrimage }
			involved_activity.activity_location.culture = { has_graphical_western_culture_group_trigger = yes }
		}
		reference = "gfx/interface/illustrations/event_scenes/ep2_holysite_western.dds"
		environment = "environment_western_holy_site"
		ambience = "event:/SFX/Events/Backgrounds/temple_christian"
	}
	background = {
		trigger = {
			involved_activity ?= { has_activity_type = activity_pilgrimage }
			OR = {
				involved_activity.activity_location.province_owner ?= { 
					OR = {
						government_has_flag = government_is_clan
						government_has_flag = government_is_tribal
					} 
				}
				involved_activity.activity_location.culture = { has_graphical_steppe_culture_group_trigger = yes }	
			}
		}
		reference = "gfx/interface/illustrations/event_scenes/ep2_holysite_tribal.dds"
		environment = "environment_event_garden"
		ambience = "event:/DLC/FP1/SFX/Events/event_temple"
	}
	background = {
		trigger = { 
			involved_activity ?= { has_activity_type = activity_pilgrimage }
			involved_activity.activity_location.culture = { has_graphical_norse_culture_group_trigger = yes }
		}
		reference = "gfx/interface/illustrations/event_scenes/fp1_tribal_temple.dds"
		environment = "environment_event_fp1_tribal_temple"
		ambience = "event:/DLC/FP1/SFX/Events/event_temple"
	}
	background = {
		trigger = {
			involved_activity ?= { has_activity_type = activity_pilgrimage }
		}
		reference = "gfx/interface/illustrations/event_scenes/temple.dds"
		environment = "environment_event_temple"
		ambience = "event:/SFX/Events/Backgrounds/temple_generic"
	}
	### FEASTS
	background = {	# FP1
		trigger = {
			involved_activity ?= { has_activity_type = activity_feast }
			involved_activity.activity_location.culture = { has_building_gfx = norse_building_gfx }
		}
		reference = "gfx/interface/illustrations/event_scenes/fp1_viking_feast.dds"
		environment = "environment_event_fp1_viking_feast"
		ambience = "event:/DLC/FP1/SFX/Events/event_viking_feast"
	}
	background = {
		trigger = {
			involved_activity ?= { has_activity_type = activity_feast }
			involved_activity.activity_location.culture = { has_building_gfx = indian_building_gfx }
		}
		reference = "gfx/interface/illustrations/event_scenes/ep2_feast_indian.dds"
		environment = "environment_indian_feast"
		ambience = "event:/DLC/EP2/SFX/Events/Backgrounds/evn_background_feast_india"
	}
	background = {
		trigger = {
			involved_activity ?= { has_activity_type = activity_feast }
			OR = {
				involved_activity.activity_location.culture = { has_building_gfx = arabic_group_building_gfx }
				involved_activity.activity_location.culture = { has_building_gfx = berber_group_building_gfx }
				involved_activity.activity_location.culture = { has_building_gfx = iberian_building_gfx }
				involved_activity.activity_location.culture ?= { has_building_gfx = iranian_building_gfx }
			}
		}
		reference = "gfx/interface/illustrations/event_scenes/ep2_feast_mena.dds"
		environment = "environment_mena_feast"
		ambience = "event:/DLC/EP2/SFX/Events/Backgrounds/evn_background_feast_mena"
	}
	background = {
		trigger = {
			involved_activity ?= { has_activity_type = activity_feast }
			involved_activity.activity_location.culture = { has_building_gfx = steppe_building_gfx }
		}
		reference = "gfx/interface/illustrations/event_scenes/ep2_feast_steppe.dds"
		environment = "environment_steppe_feast"
		ambience = "event:/DLC/EP2/SFX/Events/Backgrounds/evn_background_steppe"
	}
	background = {
		trigger = {
			involved_activity ?= { has_activity_type = activity_feast }
			culture = { has_building_gfx = african_building_gfx }
		}
		reference = "gfx/interface/illustrations/event_scenes/ep2_feast_sub_saharan.dds"
		environment = "environment_sub-saharan_feast"
		ambience = "event:/DLC/EP2/SFX/Events/Backgrounds/evn_background_steppe"
	}
	background = {
		reference = "gfx/interface/illustrations/event_scenes/feast.dds"
		environment = "environment_event_feast"
		ambience = "event:/SFX/Events/Backgrounds/feasthall"
	}
}

ep2_activity = {
	### TOURNAMENT
	background = {
		trigger = {
			scope:activity ?= { has_activity_type = activity_tournament }
		}
		reference = "gfx/interface/illustrations/event_scenes/ep2_village_festival_western.dds"
		environment = "environment_village_festival"
		ambience = "event:/DLC/EP2/SFX/Events/Backgrounds/evn_background_festival_western"
	}
	### TOUR
	background = {
		trigger = { 
			scope:activity ?= { has_activity_type = activity_tour }
		}
		reference = "gfx/interface/illustrations/event_scenes/ep2_village_festival_western.dds"
		environment = "environment_village_festival"
		ambience = "event:/DLC/EP2/SFX/Events/Backgrounds/evn_background_festival_western"
	}
	### WEDDING 
	background = {	#FP2 (uses MENA)
		trigger = {
			scope:activity ?= { has_activity_type = activity_wedding }
			capital_province.culture = { has_building_gfx = iberian_building_gfx }
		}
		reference = "gfx/interface/illustrations/event_scenes/ep2_wedding_ceremony_mena.dds"
		environment = "environment_mena_wedding"
		ambience = "event:/DLC/EP2/SFX/Events/Grand_Activities/Weddings/ep2_event_grand_wedding" 
	}	
	background = { #FP1 (uses western)
		trigger = {
			scope:activity ?= { has_activity_type = activity_wedding }
			location.culture = { has_building_gfx = norse_building_gfx }
		}
		reference = "gfx/interface/illustrations/event_scenes/ep2_wedding_ceremony_western.dds"
		environment = "environment_western_wedding"
		ambience = "event:/DLC/EP2/SFX/Events/Grand_Activities/Weddings/ep2_event_grand_wedding"
	}
	background = {	#MENA (also for steppe and African)
		trigger = {
			scope:activity ?= { has_activity_type = activity_wedding }
			OR = {
				location.culture = { has_graphical_mena_culture_group_trigger = yes }
				location.culture = { has_graphical_steppe_culture_group_trigger = yes }
				location.culture = { has_graphical_african_culture_group_trigger = yes }
				location.culture = { has_building_gfx = iranian_building_gfx }
			}
		}
		reference = "gfx/interface/illustrations/event_scenes/ep2_wedding_ceremony_mena.dds"
		environment = "environment_mena_wedding"
		ambience = "event:/DLC/EP2/SFX/Events/Grand_Activities/Weddings/ep2_event_grand_wedding"
	}
	background = {	#Indian
		trigger = {
			scope:activity ?= { has_activity_type = activity_wedding }
			location.culture = { has_graphical_india_culture_group_trigger = yes }
		}
		reference = "gfx/interface/illustrations/event_scenes/ep2_wedding_ceremony_indian.dds"
		environment = "environment_indian_wedding"
		ambience = "event:/DLC/EP2/SFX/Events/Grand_Activities/Weddings/ep2_event_grand_wedding"
	}
	background = {	#Fallback Western (and Medi)
		trigger = {
			scope:activity ?= { has_activity_type = activity_wedding }
		}
		reference = "gfx/interface/illustrations/event_scenes/ep2_wedding_ceremony_western.dds"
		environment = "environment_western_wedding"
		ambience = "event:/DLC/EP2/SFX/Events/Grand_Activities/Weddings/ep2_event_grand_wedding"
	}
	background = { #forest snowy
		trigger = {
			scope:activity = {
				has_activity_type = activity_hunt
				activity_location = {
					OR = {
						has_province_modifier = winter_normal_modifier
						has_province_modifier = winter_harsh_modifier
					}
					OR = {
						graphical_wilderness_forest_trigger = yes
						graphical_wilderness_forest_pine_trigger = yes
					}
				}
			}
		}
		reference = "gfx/interface/illustrations/event_scenes/ep2_hunt_snowy_forest.dds"
		environment = "environment_hunt_snowy_forest" 
		ambience = "event:/SFX/Events/Backgrounds/mountains_day" 
	}
	background = { #managed_forest
		trigger = {
			scope:activity = {
				has_activity_type = activity_hunt
				activity_location = {
					OR = {
						has_building_or_higher = royal_forest_01
						has_building_or_higher = hunting_grounds_01
					}
				}
			}
		}
		reference = "gfx/interface/illustrations/event_scenes/ep2_hunt_forest_managed.dds"
		environment = "environment_ep2_forest_managed"
		ambience = "event:/DLC/EP2/SFX/Events/Backgrounds/evn_background_dark_forest"
	}
	background = { #forest_pine
		trigger = {
			scope:activity = {
				has_activity_type = activity_hunt
				activity_location = { graphical_wilderness_forest_pine_trigger = yes }
			}
		}
		reference = "gfx/interface/illustrations/event_scenes/forest_pine.dds"
		environment = "environment_event_forest_pine"
		ambience = "event:/SFX/Events/Backgrounds/coniferous_forest_day"
	}
	background = { #forest
		trigger = {
			scope:activity = {
				has_activity_type = activity_hunt
				activity_location = { graphical_wilderness_forest_trigger = yes }
			}
		}
		reference = "gfx/interface/illustrations/event_scenes/forest.dds"
		environment = "environment_event_forest"
		ambience = "event:/SFX/Events/Backgrounds/deciduous_forest_day"
	}
	background = { #Generic Hunt
		trigger = {
			scope:activity ?= { has_activity_type = activity_hunt }
		}
		reference = "gfx/interface/illustrations/event_scenes/ep2_hunt_generic.dds"
		environment = "environment_generic_hunt"
		ambience = "event:/DLC/EP2/SFX/Events/Backgrounds/evn_background_dark_forest"
	}
	### PILGRIMAGE 
	background = { #MENA generic holy site
		trigger = {
			scope:activity ?= { has_activity_type = activity_pilgrimage }
			OR = {
				scope:activity.activity_location.culture = { has_graphical_mena_culture_group_trigger = yes }
				scope:activity.activity_location.culture = { has_building_gfx = iranian_building_gfx }
			}
		}
		reference = "gfx/interface/illustrations/event_scenes/ep2_holysite_mena.dds"
		environment = "environment_generic_holy_site_mena"
		ambience = "event:/DLC/EP2/SFX/Events/Backgrounds/evn_background_holysite_mena"
	}
	background = { #Indian generic holy site
		trigger = {
			scope:activity ?= { has_activity_type = activity_pilgrimage }
			scope:activity.activity_location.culture = { has_graphical_india_culture_group_trigger = yes }
		}
		reference = "gfx/interface/illustrations/event_scenes/ep2_holysite_indian.dds"
		environment = "environment_indian_holy_site"
		ambience = "event:/DLC/EP2/SFX/Events/Backgrounds/evn_background_jungle"
	}
	background = {
		trigger = {
			scope:activity ?= { has_activity_type = activity_pilgrimage }
			scope:activity.activity_location.culture = { has_graphical_iberian_culture_group_trigger = yes }
		}
		reference = "gfx/interface/illustrations/event_scenes/fp2_temple.dds"
		environment = "environment_event_fp2_temple"
		ambience = "event:/DLC/FP2/SFX/Events/temple" 
	}
	background = {
		trigger = {
			scope:activity ?= { has_activity_type = activity_pilgrimage }
			scope:activity.activity_location.culture = { has_graphical_western_culture_group_trigger = yes }
		}
		reference = "gfx/interface/illustrations/event_scenes/ep2_holysite_western.dds"
		environment = "environment_western_holy_site"
		ambience = "event:/SFX/Events/Backgrounds/temple_christian"
	}
	background = {
		trigger = {
			scope:activity ?= { has_activity_type = activity_pilgrimage }
			OR = {
				scope:activity.activity_location.province_owner ?= { 
					OR = {
						government_has_flag = government_is_clan
						government_has_flag = government_is_tribal
					} 
				}
				scope:activity.activity_location.culture = { has_graphical_steppe_culture_group_trigger = yes }	
			}
		}
		reference = "gfx/interface/illustrations/event_scenes/ep2_holysite_tribal.dds"
		environment = "environment_event_garden"
		ambience = "event:/DLC/FP1/SFX/Events/event_temple"
	}
	background = {
		trigger = { 
			scope:activity ?= { has_activity_type = activity_pilgrimage }
			scope:activity.activity_location.culture = { has_graphical_norse_culture_group_trigger = yes }
		}
		reference = "gfx/interface/illustrations/event_scenes/fp1_tribal_temple.dds"
		environment = "environment_event_fp1_tribal_temple"
		ambience = "event:/DLC/FP1/SFX/Events/event_temple"
	}
	background = {
		trigger = {
			scope:activity ?= { has_activity_type = activity_pilgrimage }
		}
		reference = "gfx/interface/illustrations/event_scenes/temple.dds"
		environment = "environment_event_temple"
		ambience = "event:/SFX/Events/Backgrounds/temple_generic"
	}
	### FEASTS
	background = {	# FP1
		trigger = {
			scope:activity ?= { has_activity_type = activity_feast }
			scope:activity.activity_location.culture = { has_building_gfx = norse_building_gfx }
		}
		reference = "gfx/interface/illustrations/event_scenes/fp1_viking_feast.dds"
		environment = "environment_event_fp1_viking_feast"
		ambience = "event:/DLC/FP1/SFX/Events/event_viking_feast"
	}
	background = {
		trigger = {
			scope:activity ?= { has_activity_type = activity_feast }
			scope:activity.activity_location.culture = { has_building_gfx = indian_building_gfx }
		}
		reference = "gfx/interface/illustrations/event_scenes/ep2_feast_indian.dds"
		environment = "environment_indian_feast"
		ambience = "event:/DLC/EP2/SFX/Events/Backgrounds/evn_background_feast_india"
	}
	background = {
		trigger = {
			scope:activity ?= { has_activity_type = activity_feast }
			OR = {
				scope:activity.activity_location.culture = { has_building_gfx = arabic_group_building_gfx }
				scope:activity.activity_location.culture = { has_building_gfx = berber_group_building_gfx }
				scope:activity.activity_location.culture = { has_building_gfx = iberian_building_gfx }
				scope:activity.activity_location.culture = { has_building_gfx = iranian_building_gfx }
			}
		}
		reference = "gfx/interface/illustrations/event_scenes/ep2_feast_mena.dds"
		environment = "environment_mena_feast"
		ambience = "event:/DLC/EP2/SFX/Events/Backgrounds/evn_background_feast_mena"
	}
	background = {
		trigger = {
			scope:activity ?= { has_activity_type = activity_feast }
			scope:activity.activity_location.culture = { has_building_gfx = steppe_building_gfx }
		}
		reference = "gfx/interface/illustrations/event_scenes/ep2_feast_steppe.dds"
		environment = "environment_steppe_feast"
		ambience = "event:/DLC/EP2/SFX/Events/Backgrounds/evn_background_steppe"
	}
	background = {
		trigger = {
			scope:activity ?= { has_activity_type = activity_feast }
			culture = { has_building_gfx = african_building_gfx }
		}
		reference = "gfx/interface/illustrations/event_scenes/ep2_feast_sub_saharan.dds"
		environment = "environment_sub-saharan_feast"
		ambience = "event:/DLC/EP2/SFX/Events/Backgrounds/evn_background_steppe"
	}
	background = {
		trigger = {
			scope:activity ?= { has_activity_type = activity_feast }
		}
		reference = "gfx/interface/illustrations/event_scenes/feast.dds"
		environment = "environment_event_feast"
		ambience = "event:/SFX/Events/Backgrounds/feasthall"
	}
}

contest_bg_horseracing = {
	background = {
		reference = "gfx/interface/illustrations/activity_backgrounds/contest_bg_horseracing.dds"
		environment = "environment_ep2_horse_racing" 
		ambience = "event:/SFX/Events/Backgrounds/camp_generic_day" 
	}
}

contest_bg_melee = {
	background = {
		reference = "gfx/interface/illustrations/activity_backgrounds/contest_bg_melee.dds"
		environment = "environment_ep2_melee" 
		ambience = "event:/SFX/Events/Backgrounds/camp_generic_day" 
	}
}

contest_bg_boardgames = {
	background = {
		reference = "gfx/interface/illustrations/activity_backgrounds/contest_bg_boardgames.dds"
		environment = "environment_ep2_boardgames" 
		ambience = "event:/SFX/Events/Backgrounds/camp_generic_day" 
	}
}

contest_bg_archery = {
	background = {
		reference = "gfx/interface/illustrations/activity_backgrounds/contest_bg_archery.dds"
		environment = "environment_ep2_archery" 
		ambience = "event:/SFX/Events/Backgrounds/camp_generic_day" 
	}
}

pivotal_archery_win = {
	background = {
		reference = "gfx/interface/illustrations/tournament_contest_illustrations/archery_win.dds"
		environment = "environment_event_genericcamp" 
		ambience = "event:/SFX/Events/Backgrounds/camp_generic_day" 
	}
}

pivotal_archery_neutral = {
	background = {
		reference = "gfx/interface/illustrations/tournament_contest_illustrations/archery_neutral.dds"
		environment = "environment_event_genericcamp" 
		ambience = "event:/SFX/Events/Backgrounds/camp_generic_day" 
	}
}

pivotal_archery_fail = {
	background = {
		reference = "gfx/interface/illustrations/tournament_contest_illustrations/archery_fail.dds"
		environment = "environment_event_genericcamp" 
		ambience = "event:/SFX/Events/Backgrounds/camp_generic_day" 
	}
}

pivotal_boardgame_win = {
	background = {
		reference = "gfx/interface/illustrations/tournament_contest_illustrations/boardgame_success.dds"
		environment = "environment_event_genericcamp" 
		ambience = "event:/SFX/Events/Backgrounds/camp_generic_day" 
	}
}

pivotal_boardgame_neutral = {
	background = {
		reference = "gfx/interface/illustrations/tournament_contest_illustrations/boardgame_neutral.dds"
		environment = "environment_event_genericcamp" 
		ambience = "event:/SFX/Events/Backgrounds/camp_generic_day" 
	}
}

pivotal_boardgame_fail = {
	background = {
		reference = "gfx/interface/illustrations/tournament_contest_illustrations/boardgame_fail.dds"
		environment = "environment_event_genericcamp" 
		ambience = "event:/SFX/Events/Backgrounds/camp_generic_day" 
	}
}

pivotal_wrestling_win = {
	background = {
		reference = "gfx/interface/illustrations/tournament_contest_illustrations/fistfighting_win.dds"
		environment = "environment_event_genericcamp" 
		ambience = "event:/SFX/Events/Backgrounds/camp_generic_day" 
	}	
}

pivotal_wrestling_neutral = {
	background = {
		reference = "gfx/interface/illustrations/tournament_contest_illustrations/fistfighting_neutral.dds"
		environment = "environment_event_genericcamp" 
		ambience = "event:/SFX/Events/Backgrounds/camp_generic_day" 
	}
}

pivotal_wrestling_fail = {
	background = {
		reference = "gfx/interface/illustrations/tournament_contest_illustrations/fistfighting_fail.dds"
		environment = "environment_event_genericcamp" 
		ambience = "event:/SFX/Events/Backgrounds/camp_generic_day" 
	}
}

pivotal_horse_racing_win = {
	background = {
		reference = "gfx/interface/illustrations/tournament_contest_illustrations/horse_racing_success.dds"
		environment = "environment_event_genericcamp" 
		ambience = "event:/SFX/Events/Backgrounds/camp_generic_day" 
	}
}

pivotal_horse_racing_neutral = {
	background = {
		reference = "gfx/interface/illustrations/tournament_contest_illustrations/horse_racing_neutral.dds"
		environment = "environment_event_genericcamp" 
		ambience = "event:/SFX/Events/Backgrounds/camp_generic_day" 
	}
}

pivotal_horse_racing_fail = {
	background = {
		reference = "gfx/interface/illustrations/tournament_contest_illustrations/horse_racing_fail.dds"
		environment = "environment_event_genericcamp" 
		ambience = "event:/SFX/Events/Backgrounds/camp_generic_day" 
	}
}

pivotal_melee_win = {
	background = {
		reference = "gfx/interface/illustrations/tournament_contest_illustrations/melee_win.dds"
		environment = "environment_event_genericcamp" 
		ambience = "event:/SFX/Events/Backgrounds/camp_generic_day" 
	}
}

pivotal_melee_neutral = {
	background = {
		reference = "gfx/interface/illustrations/tournament_contest_illustrations/melee_neutral.dds"
		environment = "environment_event_genericcamp" 
		ambience = "event:/SFX/Events/Backgrounds/camp_generic_day" 
	}
}

pivotal_melee_fail = {
	background = {
		reference = "gfx/interface/illustrations/tournament_contest_illustrations/melee_fail.dds"
		environment = "environment_event_genericcamp" 
		ambience = "event:/SFX/Events/Backgrounds/camp_generic_day" 
	}
}

pivotal_recital_win = {
	background = {
		reference = "gfx/interface/illustrations/tournament_contest_illustrations/recital_win.dds"
		environment = "environment_event_genericcamp" 
		ambience = "event:/SFX/Events/Backgrounds/camp_generic_day" 
	}
}

pivotal_recital_neutral = {
	background = {
		reference = "gfx/interface/illustrations/tournament_contest_illustrations/recital_neutral.dds"
		environment = "environment_event_genericcamp" 
		ambience = "event:/SFX/Events/Backgrounds/camp_generic_day" 
	}
}

pivotal_recital_fail = {
	background = {
		reference = "gfx/interface/illustrations/tournament_contest_illustrations/recital_fail.dds"
		environment = "environment_event_genericcamp" 
		ambience = "event:/SFX/Events/Backgrounds/camp_generic_day" 
	}
}

pivotal_joust_win = {
	background = {
		reference = "gfx/interface/illustrations/tournament_contest_illustrations/jousting_win.dds"
		environment = "environment_event_genericcamp" 
		ambience = "event:/SFX/Events/Backgrounds/camp_generic_day" 
	}
}

pivotal_joust_neutral = {
	background = {
		reference = "gfx/interface/illustrations/tournament_contest_illustrations/jousting_neutral.dds"
		environment = "environment_event_genericcamp" 
		ambience = "event:/SFX/Events/Backgrounds/camp_generic_day" 
	}
}

pivotal_joust_fail = {
	background = {
		reference = "gfx/interface/illustrations/tournament_contest_illustrations/jousting_fail.dds"
		environment = "environment_event_genericcamp" 
		ambience = "event:/SFX/Events/Backgrounds/camp_generic_day" 
	}
}

pivotal_duel_win = {
	background = {
		reference = "gfx/interface/illustrations/tournament_contest_illustrations/melee_win.dds"
		environment = "environment_event_genericcamp" 
		ambience = "event:/SFX/Events/Backgrounds/camp_generic_day" 
	}
}

pivotal_duel_neutral = {
	background = {
		reference = "gfx/interface/illustrations/tournament_contest_illustrations/melee_neutral.dds"
		environment = "environment_event_genericcamp" 
		ambience = "event:/SFX/Events/Backgrounds/camp_generic_day" 
	}
}

pivotal_duel_fail = {
	background = {
		reference = "gfx/interface/illustrations/tournament_contest_illustrations/melee_fail.dds"
		environment = "environment_event_genericcamp" 
		ambience = "event:/SFX/Events/Backgrounds/camp_generic_day" 
	}
}

ep2_holy_site_mena = {
	background = { #MENA generic holy site
		reference = "gfx/interface/illustrations/event_scenes/ep2_holysite_mena.dds"
		environment = "environment_generic_holy_site_mena"
		ambience = "event:/DLC/EP2/SFX/Events/Backgrounds/evn_background_holysite_mena"
	}
}

ep2_holy_site_indian = {
	background = { #MENA generic holy site
		reference = "gfx/interface/illustrations/event_scenes/ep2_holysite_indian.dds"
		environment = "environment_indian_holy_site"	
		ambience = "event:/DLC/EP2/SFX/Events/Backgrounds/evn_background_jungle"
	}
}

ep2_travel_farms = {
	background = { # Farmland, settled
		trigger = {
			location = {
				terrain = farmlands
				exists = province_owner
			}
		}
		reference = "gfx/interface/illustrations/event_scenes/ep2_travel_farm.dds"
		environment = "environment_travel_farmlands"
		ambience = "event:/SFX/Events/Backgrounds/fields_farms_day"
	}
}


### BP2 ###
bp2_nursery = {
	background = { # a nursery for young children 
		reference = "gfx/interface/illustrations/event_scenes/bp2_nursery.dds"
		environment = "environment_bp2_nursery"
		ambience = "event:/SFX/Events/Backgrounds/BP2/bp2_nursery"
	}
}

bp2_courtyard = {
	background = {
		reference = "gfx/interface/illustrations/event_scenes/bp2_courtyard.dds"
		environment = "environment_bp2_courtyard"
		ambience = "event:/DLC/FP2/SFX/Events/courtyard" 
	}
}

bp2_tavern_mena = {
	background = {
		reference = "gfx/interface/illustrations/event_scenes/bp2_tavern_mena.dds"
		environment = "environment_bp2_tavern_mena"
		ambience = "event:/SFX/Events/Backgrounds/corner_of_tavern"
	}
}

bp2_indian_garden = {
		background = {
			reference = "gfx/interface/illustrations/event_scenes/bp2_indian_garden.dds"
		environment = "environment_bp2_garden_india_day"
		ambience = "event:/SFX/Events/Backgrounds/castle_garden_day"
	}
}

bp2_university = {
	background = {	#Western-ish University
		trigger = {
			location.culture = {
				OR = {
					has_graphical_western_culture_group_trigger = yes
					has_graphical_norse_culture_group_trigger = yes
					has_graphical_iberian_culture_group_trigger = yes
					has_graphical_mediterranean_culture_group_trigger = yes
				}
			}
		}
		reference = "gfx/interface/illustrations/event_scenes/bp2_university.dds"
		environment = "environment_bp2_university"
		ambience = "event:/SFX/Events/Backgrounds/BP2/bp2_university"
	}
	background = {	#Indian garden
		trigger = {
			location.culture = { has_graphical_india_culture_group_trigger = yes }
		}
		reference = "gfx/interface/illustrations/event_scenes/bp2_indian_garden.dds"
		environment = "environment_bp2_garden_india_day"
		ambience = "event:/SFX/Events/Backgrounds/castle_garden_day"
	}
	background = {	#Fallback: Madrasa
		reference = "gfx/interface/illustrations/event_scenes/bp2_university_mena.dds"
		environment = "environment_bp2_university_mena"
		ambience = "event:/SFX/Events/Backgrounds/meetingchamber_western"
	}
}

bp2_study_indian = {
	background = { # an Indian study 
		reference = "gfx/interface/illustrations/event_scenes/bp2_study_indian.dds"
		environment = "environment_bp2_study_indian"
		ambience = "event:/SFX/Events/Backgrounds/office_workplace"
	}
}<|MERGE_RESOLUTION|>--- conflicted
+++ resolved
@@ -2786,7 +2786,6 @@
 		environment = "environment_character_kaldorei"
 		ambience = "event:/SFX/Events/Backgrounds/throneroom_western"
 	}
-<<<<<<< HEAD
 	# Exodar
 	background = {
 		trigger = {
@@ -2797,7 +2796,6 @@
 		ambience = "event:/SFX/Events/Backgrounds/temple_generic"
 	}
 	
-=======
 	background = {	#FP3
 		trigger = {
 			#OR = {
@@ -2820,7 +2818,6 @@
 		ambience = "event:/DLC/FP2/SFX/Events/throneroom" 
 	}
 
->>>>>>> fc5d38f0
 	background = { #FP1 Tribal
 		trigger = {
 			location.culture ?= { has_building_gfx = norse_building_gfx }
