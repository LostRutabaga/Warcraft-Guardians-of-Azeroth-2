﻿namespace = WCRAC

# Sets race not looking at genes
WCRAC.10 = {
	type = character_event
	hidden = yes
	
	trigger = {
		NOT = { has_character_flag = race_giving_fired_flag }
		
		has_race_trait_trigger = no
	}
	
	immediate = {
		copy_race_effect = { CHARACTER = this }
		
		if = {
			limit = {
				NOT = { has_character_flag = race_giving_fired_flag }
			
				has_race_trait_trigger = no
			}
		
			try_to_set_race_effect = { FLAG = no_gene }
			if = {
				limit = { game_start_undead_trigger = yes }
				become_undead_no_notification_effect = yes
			}
			scale_age_effect = yes
		}
	}
}

# Sets race looking at genes
WCRAC.20 = {
	type = character_event
	hidden = yes
	
	trigger = {
		NOT = { has_character_flag = race_giving_fired_flag }
		
		has_race_trait_trigger = no
	}
	
	immediate = {
		copy_race_effect = { CHARACTER = this }
		
		if = {
			limit = {
				NOT = { has_character_flag = race_giving_fired_flag }
			
				has_race_trait_trigger = no
			}
		
			try_to_set_race_effect = { FLAG = gene }
			if = {
				limit = { game_start_undead_trigger = yes }
				become_undead_no_notification_effect = yes
			}
			scale_age_effect = yes
		}
	}
}

# Sets race on game start
WCRAC.30 = {
	type = character_event
	hidden = yes
	
	immediate = {
		if = {
			limit = {
				NOT = { has_character_flag = race_giving_fired_flag }
			
				has_race_trait_trigger = no
			}
			#Tries to set race flag based on trait you have
			copy_race_effect = { CHARACTER = this }
			trigger_event = WCRAC.20
		}
		# At the game start life expectancy is ignored
		if = {
			limit = {
				game_start_day_trigger = yes
				age <= age_50_value
				age > 50
			}
			add_character_modifier = game_start_health
		}
		# Old characters become impotent
		if = {
			limit = { can_be_impotent_trigger = yes }
			add_trait = impotent
		}
		# Give perks to characters
<<<<<<< HEAD
		add_perks_in_physical_lifestyle_effect = yes
		add_perks_in_nonelemental_MAGIC_lifestyle_effect = { MAGIC = light }
		add_perks_in_nonelemental_MAGIC_lifestyle_effect = { MAGIC = shadow }
		add_perks_in_nonelemental_MAGIC_lifestyle_effect = { MAGIC = disorder }
		add_perks_in_nonelemental_MAGIC_lifestyle_effect = { MAGIC = order }
		add_perks_in_nonelemental_MAGIC_lifestyle_effect = { MAGIC = life }
		add_perks_in_nonelemental_MAGIC_lifestyle_effect = { MAGIC = death }
=======
		add_perks_in_nonelemental_TYPE_lifestyle_effect = { TYPE = endurance_physical }
		add_perks_in_nonelemental_TYPE_lifestyle_effect = { TYPE = dexterity_physical }
		add_perks_in_nonelemental_TYPE_lifestyle_effect = { TYPE = strength_physical }
		add_perks_in_nonelemental_TYPE_lifestyle_effect = { TYPE = light_magic }
		add_perks_in_nonelemental_TYPE_lifestyle_effect = { TYPE = shadow_magic }
		add_perks_in_nonelemental_TYPE_lifestyle_effect = { TYPE = disorder_magic }
		add_perks_in_nonelemental_TYPE_lifestyle_effect = { TYPE = order_magic }
		add_perks_in_nonelemental_TYPE_lifestyle_effect = { TYPE = life_magic }
		add_perks_in_nonelemental_TYPE_lifestyle_effect = { TYPE = death_magic }
>>>>>>> 3f9cd0c5
		add_perks_in_elemental_MAGIC_lifestyle_effect = { MAGIC = elemental_fire }
		add_perks_in_elemental_MAGIC_lifestyle_effect = { MAGIC = elemental_water }
		add_perks_in_elemental_MAGIC_lifestyle_effect = { MAGIC = elemental_air }
		add_perks_in_elemental_MAGIC_lifestyle_effect = { MAGIC = elemental_earth }
	}
}<|MERGE_RESOLUTION|>--- conflicted
+++ resolved
@@ -93,15 +93,6 @@
 			add_trait = impotent
 		}
 		# Give perks to characters
-<<<<<<< HEAD
-		add_perks_in_physical_lifestyle_effect = yes
-		add_perks_in_nonelemental_MAGIC_lifestyle_effect = { MAGIC = light }
-		add_perks_in_nonelemental_MAGIC_lifestyle_effect = { MAGIC = shadow }
-		add_perks_in_nonelemental_MAGIC_lifestyle_effect = { MAGIC = disorder }
-		add_perks_in_nonelemental_MAGIC_lifestyle_effect = { MAGIC = order }
-		add_perks_in_nonelemental_MAGIC_lifestyle_effect = { MAGIC = life }
-		add_perks_in_nonelemental_MAGIC_lifestyle_effect = { MAGIC = death }
-=======
 		add_perks_in_nonelemental_TYPE_lifestyle_effect = { TYPE = endurance_physical }
 		add_perks_in_nonelemental_TYPE_lifestyle_effect = { TYPE = dexterity_physical }
 		add_perks_in_nonelemental_TYPE_lifestyle_effect = { TYPE = strength_physical }
@@ -111,7 +102,6 @@
 		add_perks_in_nonelemental_TYPE_lifestyle_effect = { TYPE = order_magic }
 		add_perks_in_nonelemental_TYPE_lifestyle_effect = { TYPE = life_magic }
 		add_perks_in_nonelemental_TYPE_lifestyle_effect = { TYPE = death_magic }
->>>>>>> 3f9cd0c5
 		add_perks_in_elemental_MAGIC_lifestyle_effect = { MAGIC = elemental_fire }
 		add_perks_in_elemental_MAGIC_lifestyle_effect = { MAGIC = elemental_water }
 		add_perks_in_elemental_MAGIC_lifestyle_effect = { MAGIC = elemental_air }
