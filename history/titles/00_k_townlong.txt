﻿k_townlong = {
}
d_osul = {
	800.1.1={
		liege=k_townlong
	}
}
c_osul = {
	# e_shekmag
	#Osul dynasty
	25.1.1={holder=550501} #Argun[175007]
	63.09.14={holder=550502} #Ogele[175007]
	108.11.27={holder=550505} #Otichi[175007]
	134.12.23={holder=550509} #Bugural[175007]
	155.03.04={holder=550514} #Kepek[175007]
	172.06.16={holder=550518} #Bugunutei[175007]
	192.03.08={holder=550522} #Huslen[175007]
	246.08.29={holder=550527} #Tabur[175007]
	255.03.08={holder=550531} #Nuru[175007]
	260.10.01={holder=550539} #Bugunutei[175007]
	275.02.23={holder=550543} #Muge[175007]
	326.08.23={holder=550545} #Toghai[175007]
	340.10.05={holder=550549} #Dodai[175007]
	371.05.06={holder=550554} #Tutei[175007]
	409.05.07={holder=550556} #Ajir[175007]
	427.11.21={holder=550560} #Mergen[175007]
	463.07.06={holder=550562} #Bartu[175007]
	468.06.06={holder=550567} #Tsolmon[175007]
	488.08.22={holder=550575} #Argun[175007]
	521.03.16={holder=550579} #Bora[175007]
	547.02.12={holder=550587} #Usun[175007]
	594.01.30={holder=550588} #Gong[175007]
}
c_bataar = {
	# e_shekmag
	#Bataari dynasty
	26.1.1={holder=550421} #Argun[175006]
	76.01.08={holder=550425} #Xartsaga[175006]
	122.04.26={holder=550428} #Nuru[175006]
	132.09.17={holder=550430} #Usun[175006]
	184.11.29={holder=550434} #Jungso[175006]
	178.06.15={holder=550440} #Tabur[175006]
	217.09.17={holder=550441} #Biger[175006]
	246.08.16={holder=550445} #Bayar[175006]
	291.08.09={holder=550450} #Khulan[175006]
	302.08.18={holder=550454} #Gong[175006]
	347.06.22={holder=550458} #Tsolmon[175006]
	358.06.16={holder=550459} #Mergen[175006]
	407.10.09={holder=550463} #Nuru[175006]
	457.08.12={holder=550467} #Ile[175006]
	444.04.14={holder=550469} #Gong[175006]
	486.09.16={holder=550475} #Xartsaga[175006]
	522.09.23={holder=550478} #Jakur[175006]
	538.02.07={holder=550483} #Kobai[175006]
	565.07.29={holder=550489} #Usun[175006]
	601.12.27={holder=550493} #Urbataar[175006]
}
c_battat = { #NEEDS NEW
	# e_shekmag
	#Bataari dynasty
	26.1.1={holder=550421} #Argun[175006]
	76.01.08={holder=550425} #Xartsaga[175006]
	122.04.26={holder=550428} #Nuru[175006]
	132.09.17={holder=550430} #Usun[175006]
	184.11.29={holder=550434} #Jungso[175006]
	178.06.15={holder=550440} #Tabur[175006]
	217.09.17={holder=550441} #Biger[175006]
	246.08.16={holder=550445} #Bayar[175006]
	291.08.09={holder=550450} #Khulan[175006]
	302.08.18={holder=550454} #Gong[175006]
	347.06.22={holder=550458} #Tsolmon[175006]
	358.06.16={holder=550459} #Mergen[175006]
	407.10.09={holder=550463} #Nuru[175006]
	457.08.12={holder=550467} #Ile[175006]
	444.04.14={holder=550469} #Gong[175006]
	486.09.16={holder=550475} #Xartsaga[175006]
	522.09.23={holder=550478} #Jakur[175006]
	538.02.07={holder=550483} #Kobai[175006]
	565.07.29={holder=550489} #Usun[175006]
	601.12.27={holder=550493} #Urbataar[175006]
}
c_tai_to = { #NEEDS NEW
	# e_shekmag
	# Ordos Dynasty
	1.1.1={
<<<<<<< HEAD
		holder = 550000 # Ordos [175000]
=======
		succession_laws = { male_only_law }
		liege = d_black_ox
	}

	26.1.1={holder=504425} #Kai[170052]
	73.08.14={holder=504426} #Cai[170052]
	98.06.19={holder=504433} #Koa[170052]
	171.03.08={holder=504437} #Jon[170052]
	201.07.25={holder=504439} #Cho[170052]
	190.07.24={holder=504444} #Ten[170052]
	247.07.11={holder=504449} #Toya[170052]
	271.01.20={holder=504452} #Chen[170052]
	269.05.15={holder=504458} #Xiang[170052]
	324.02.13={holder=504462} #Kesha[170052]
	337.11.06={holder=504468} #Dan[170052]
	395.06.13={holder=504470} #Kol[170052]
	384.01.11={holder=504478} #Ten[170052]
	439.03.31={holder=504482} #Gao[170052]
	466.02.03={holder=504485} #Toudu[170052]
	473.01.18={holder=504492} #Qipan[170052]
	526.02.14={holder=504494} #Kesha[170052]
	554.12.12={holder=504498} #Dan[170052]
	574.01.17={holder=504502} #Ban[170052]
	605.07.26={holder=504506} #Dan[170052]
	651.06.28={holder=504509} #Shang[170052]

	800.1.1={
		liege=k_townlong
	}
}
d_sravess = {
	# e_shekmag

	#Sra'thik
	520.1.1={
		succession_laws = { male_preference_law }
		liege = e_shekmag
		holder = 540584 #Pixila[174008]
	}

	569.08.28={holder=540588} #Ithi[174008]
	577.08.10={holder=540590} #Lirozit[174008]

	800.1.1={
		liege=k_townlong
	}
}
c_sravess = {
	# e_shekmag

	#Sra'thik
	520.1.1={
		succession_laws = { male_preference_law }
		liege = d_sravess
		holder = 540584 #Pixila[174008]
>>>>>>> 16b68b12
	}
	47.2.10={holder=550001} #Argun[175000]
	109.7.14={holder=550003} #Bede[175000]
	133.8.06={holder=550008} #Usun[175000]
	162.2.23={holder=550016} #Janggi[175000]
	206.1.27={holder=550018} #Bede[175000]
	206.1.27={holder=550027} #Anda[175000]
	227.2.21={holder=550029} #Dash[175000]
	257.5.26={holder=550032} #Buyant[175000]
	253.2.27={holder=550037} #Xangai[175000]
	284.1.04={holder=550041} #Mergen[175000]
	330.7.14={holder=550045} #Tabur[175000]

<<<<<<< HEAD
	# Gai-Cho Dynasty
	337.4.12={holder=550188} #Besutei[175003]
	356.1.03={holder=550191} #Ong[175003]
	391.5.25={holder=550196} #Huslen[175003]
	403.5.09={holder=550203} #Anda[175003]
	439.1.05={holder=550205} #Janggi[175003]
	472.5.03={holder=550209} #Toghai[175003]
	491.8.05={holder=550214} #Bayar[175003]
	567.9.01={holder=550222} #Otichi[175003]
=======
	569.08.28={holder=540588} #Ithi[174008]
	577.08.10={holder=540590} #Lirozit[174008]
>>>>>>> 16b68b12

	# Uruki Dynasty
	575.1.1={holder=550146} #Uruk[175001]
}
c_longying = {
	1.1.1={
		succession_laws = { male_only_law }
<<<<<<< HEAD
	}

	#Bataari dynasty
	26.1.1={holder=550421} #Argun[175006]
	76.01.08={holder=550425} #Xartsaga[175006]
	122.04.26={holder=550428} #Nuru[175006]
	132.09.17={holder=550430} #Usun[175006]
	184.11.29={holder=550434} #Jungso[175006]
	178.06.15={holder=550440} #Tabur[175006]
	217.09.17={holder=550441} #Biger[175006]
	246.08.16={holder=550445} #Bayar[175006]
	291.08.09={holder=550450} #Khulan[175006]
	302.08.18={holder=550454} #Gong[175006]
	347.06.22={holder=550458} #Tsolmon[175006]
	358.06.16={holder=550459} #Mergen[175006]
	407.10.09={holder=550463} #Nuru[175006]
	457.08.12={holder=550467} #Ile[175006]
	444.04.14={holder=550469} #Gong[175006]
	486.09.16={holder=550475} #Xartsaga[175006]
	522.09.23={holder=550478} #Jakur[175006]
	538.02.07={holder=550483} #Kobai[175006]
	565.07.29={holder=550489} #Usun[175006]
	601.12.27={holder=550493} #Urbataar[175006]
=======
		liege = d_black_ox
	}
	560.1.1 = {
		holder = 501528	# Shu
	}
	800.1.1={
		liege=k_townlong
	}
}
c_kzzok = {
	# e_shekmag

	#Sra'thik
	520.1.1={
		succession_laws = { male_preference_law }
		liege = d_sravess
		holder = 540584 #Pixila[174008]
	}

	569.08.28={holder=540588} #Ithi[174008]
	577.08.10={holder=540590} #Lirozit[174008]

	800.1.1={
		liege=k_townlong
	}
}
c_ikzka = {
	# e_shekmag

	#Sra'thik
	520.1.1={
		succession_laws = { male_preference_law }
		liege = d_sravess
		holder = 540584 #Pixila[174008]
	}

	569.08.28={holder=540588} #Ithi[174008]
	577.08.10={holder=540590} #Lirozit[174008]

	800.1.1={
		liege=k_townlong
	}
}
d_sikvess = {
	800.1.1={
		liege=k_townlong
	}
}
c_sikvess = {
	# e_shekmag
	1.1.1={
		succession_laws = { male_preference_law }
	}

	# Sik'thik
	26.1.1={
		holder = 540423	#Ayyakkik[174007]
		liege = e_shekmag
	}

	81.08.11={holder=540424} #Mit'toxak[174007]
	148.09.08={holder=540429} #Axxul'zun[174007]
	112.08.15={holder=540431} #Kzi'das[174007]
	149.12.25={holder=540434} #Gayyath[174007]
	174.10.13={holder=540436} #Skanol'rak[174007]
	236.12.01={holder=540439} #Shas[174007]
	240.06.24={holder=540443} #Kzup'tith[174007]
	243.08.13={holder=540447} #Sosu'yos[174007]
	282.08.27={holder=540451} #Ithi[174007]
	343.12.26={holder=540454} #Mozan'bo[174007]
	330.07.27={holder=540459} #Kzikkikkis[174007]
	390.08.07={holder=540461} #Axxalthok[174007]
	426.05.09={holder=540468} #Masakze[174007]
	450.05.06={holder=540474} #Tzeyyixik[174007]
	434.06.29={holder=540479} #Ivoxik[174007]
	472.12.04={holder=540482} #It'ek[174007]
	472.02.11={holder=540487} #Tila'jok[174007]
	513.09.16={holder=540492} #Manathik[174007]
	577.07.29={holder=540494} #That'ha[174007]
	599.10.25={holder=540496} #Pav'alak[174007]
>>>>>>> 16b68b12

	800.1.1={
		liege=k_townlong
	}
}
<<<<<<< HEAD
=======
c_rensai = {
	# e_shekmag
	1.1.1={
		government = tribal_government
	}
	#Ruqin dynasty
	26.1.1={holder=550669} #Ogele[175009]
	74.11.11={holder=550670} #Gairan[175009]
	108.08.26={holder=550677} #Battat[175009]
	141.07.13={holder=550680} #Qobi[175009]
	171.07.25={holder=550682} #Huslen[175009]
	183.02.14={holder=550684} #Ogele[175009]
	188.11.16={holder=550688} #Bugunutei[175009]
	262.11.12={holder=550691} #Urdur[175009]
	283.11.26={holder=550697} #Khulan[175009]
	317.10.06={holder=550700} #Montak[175009]
	319.09.30={holder=550703} #Bede[175009]
	352.06.09={holder=550708} #Usun[175009]
	404.06.11={holder=550714} #Elbek[175009]
	423.03.16={holder=550720} #Gulan[175009]
	450.03.02={holder=550722} #Gong[175009]
	460.04.10={holder=550725} #Bede[175009]
	468.02.25={holder=550728} #Besutei[175009]
	515.12.24={holder=550730} #Besutei[175009]
	527.12.17={holder=550734} #Bora[175009]
	548.01.23={holder=550739} #Dmong[175009]
	589.10.31={holder=550742} #Tsolmon[175009]
	# Mantid takeover
	601.04.17={
		government = feudal_government
		succession_laws = { male_preference_law }
		liege = e_shekmag
		holder = 540496 # Pav'alak[174007]
	}
}
c_underbough = {
	# e_shekmag
	1.1.1={
		government = tribal_government
	}
	# Yongqi dynasty
	25.1.1={holder=550749} #Jungso[175010]
	88.5.20={holder=550751} #Bardam[175010]
	135.1.24={holder=550754} #Musaan[175010]
	133.11.14={holder=550760} #Muge[175010]
	155.10.19={holder=550761} #Dash[175010]
	180.5.24={holder=550763} #Cheng[175010]
	195.2.05={holder=550767} #Tabur[175010]
	241.8.04={holder=550769} #Odo[175010]
	258.6.28={holder=550777} #Urdur[175010]
	301.7.01={holder=550779} #Bugunutei[175010]
	306.3.13={holder=550786} #Besutei[175010]
	349.12.19={holder=550790} #Urang[175010]
	354.12.25={holder=550793} #Otichi[175010]
	377.11.24={holder=550798} #Usun[175010]
	414.5.12={holder=550802} #Anda[175010]
	411.12.09={holder=550806} #Siban[175010]
	439.10.29={holder=550808} #Akonu[175010]
	454.9.01={holder=550810} #Khulan[175010]
	487.5.12={holder=550815} #Ajir[175010]
	515.2.23={holder=550816} #Anda[175010]
	532.12.26={holder=550823} #Argun[175010]
	580.2.15={holder=550827} #Yegu[175010]
	589.1.19={holder=550828} #Shonuf[175010]
	# Mantid takeover
	601.04.17={
		government = feudal_government
		succession_laws = { male_preference_law }
		liege = e_shekmag
		holder = 540246 # Naxarus[174004]
	}
}
>>>>>>> 16b68b12
d_dampsoil = {
	800.1.1={
		liege=k_townlong
	}
}
c_palewind = {
	# e_shekmag
	1.1.1={
		succession_laws = { male_only_law }
	}

	#Palewind dynasty
	25.1.1={holder=550589} #Uruk[175008]
	88.01.08={holder=550590} #Bora[175008]
	103.02.22={holder=550592} #Xartsaga[175008]
	102.12.08={holder=550596} #Bartu[175008]
	114.05.19={holder=550605} #Jakur[175008]
	158.11.10={holder=550606} #Besutei[175008]
	203.03.23={holder=550608} #Geugi[175008]
	246.11.07={holder=550614} #Urang[175008]
	283.04.20={holder=550620} #Lon[175008]
	272.11.12={holder=550627} #Emlig[175008]
	290.11.06={holder=550629} #[175008]
	338.02.15={holder=550633} #Soyiketu[175008]
	366.01.06={holder=550638} #Bede[175008]
	391.10.12={holder=550642} #Bugunutei[175008]
	403.06.19={holder=550645} #Undol[175008]
	454.09.14={holder=550647} #Huslen[175008]
	477.12.16={holder=550649} #Dodai[175008]
	510.01.11={holder=550654} #Argun[175008]
	536.07.30={holder=550658} #Geugi[175008]
	542.04.07={holder=550661} #Gulan[175008]
	605.09.16={holder=550664} #Osong[175008]

	800.1.1={
		liege=k_townlong
	}
}
c_gao_ran = {
	# e_shekmag
	#Ordo Dynasty
	25.1.1={holder=550322} #Katak[175005]
	71.04.30={holder=550323} #Kepek[175005]
	110.03.15={holder=550331} #Bede[175005]
	153.03.01={holder=550333} #Qobi[175005]
	172.11.05={holder=550338} #Ajir[175005]
	200.03.24={holder=550345} #Elbek[175005]
	247.02.02={holder=550350} #Montak[175005]
	263.06.10={holder=550355} #Ajir[175005]
	292.11.11={holder=550361} #Dinget[175005]
	310.03.03={holder=550367} #Huslen[175005]
	343.02.12={holder=550372} #Jungso[175005]
	385.02.06={holder=550376} #Bujir[175005]
	390.09.11={holder=550380} #Dak[175005]
	422.03.23={holder=550386} #Siban[175005]
	450.04.02={holder=550389} #Yegu[175005]
	473.09.07={holder=550393} #Xangai[175005]
	512.09.03={holder=550396} #Jakur[175005]
	550.11.05={holder=550400} #Xartsaga[175005]
	586.11.13={holder=550405} #Jungso[175005]
	596.06.03={holder=550410} #Bugural[175005]
}
c_dampsoil = {
	# e_shekmag
	#Palewind dynasty
	25.1.1={holder=550589} #Uruk[175008]
	88.01.08={holder=550590} #Bora[175008]
	103.02.22={holder=550592} #Xartsaga[175008]
	102.12.08={holder=550596} #Bartu[175008]
	114.05.19={holder=550605} #Jakur[175008]
	158.11.10={holder=550606} #Besutei[175008]
	203.03.23={holder=550608} #Geugi[175008]
	246.11.07={holder=550614} #Urang[175008]
	283.04.20={holder=550620} #Lon[175008]
	272.11.12={holder=550627} #Emlig[175008]
	290.11.06={holder=550629} #[175008]
	338.02.15={holder=550633} #Soyiketu[175008]
	366.01.06={holder=550638} #Bede[175008]
	391.10.12={holder=550642} #Bugunutei[175008]
	403.06.19={holder=550645} #Undol[175008]
	454.09.14={holder=550647} #Huslen[175008]
	477.12.16={holder=550649} #Dodai[175008]
	510.01.11={holder=550654} #Argun[175008]
	536.07.30={holder=550658} #Geugi[175008]
	542.04.07={holder=550661} #Gulan[175008]
	605.09.16={holder=550664} #Osong[175008]
}
d_dusklight = {
	800.1.1={
		liege=k_townlong
	}
}
c_dusklight = {
	# e_shekmag
	# Burilgi Dynasty
	25.1.1={holder=550055} #Olar[175001]
	67.08.20={holder=550056} #Siban[175001]
	84.10.14={holder=550064} #Geugi[175001]
	150.11.07={holder=550066} #Ong[175001]
	183.01.20={holder=550070} #Buyant[175001]
	174.06.20={holder=550073} #Buka[175001]
	171.12.10={holder=550080} #Dodai[175001]
	210.01.18={holder=550083} #Bede[175001]
	228.05.26={holder=550088} #Janggi[175001]
	271.12.20={holder=550091} #Ogele[175001]
	273.08.01={holder=550094} #Duua[175001]
	324.06.21={holder=550097} #Ganbaatar[175001]
	332.09.17={holder=550099} #Duua[175001]
	367.03.21={holder=550103} #Buka[175001]
	401.01.05={holder=550111} #Kegen[175001]
	429.03.24={holder=550116} #Tabur[175001]
	448.08.27={holder=550120} #Ukhuna[175001]
	453.03.11={holder=550125} #Bardam[175001]
	491.03.05={holder=550128} #Buka[175001]
	533.06.18={holder=550135} #Khulan[175001]
	551.05.07={holder=550139} #Ganbaatar[175001]
	597.05.03={holder=550142} #Teguder[175001]

	# Mantid Takeover
}
c_burilgi = {
	# e_shekmag
	# Burilgi Dynasty
	25.1.1={holder=550055} #Olar[175001]
	67.08.20={holder=550056} #Siban[175001]
	84.10.14={holder=550064} #Geugi[175001]
	150.11.07={holder=550066} #Ong[175001]
	183.01.20={holder=550070} #Buyant[175001]
	174.06.20={holder=550073} #Buka[175001]
	171.12.10={holder=550080} #Dodai[175001]
	210.01.18={holder=550083} #Bede[175001]
	228.05.26={holder=550088} #Janggi[175001]
	271.12.20={holder=550091} #Ogele[175001]
	273.08.01={holder=550094} #Duua[175001]
	324.06.21={holder=550097} #Ganbaatar[175001]
	332.09.17={holder=550099} #Duua[175001]
	367.03.21={holder=550103} #Buka[175001]
	401.01.05={holder=550111} #Kegen[175001]
	429.03.24={holder=550116} #Tabur[175001]
	448.08.27={holder=550120} #Ukhuna[175001]
	453.03.11={holder=550125} #Bardam[175001]
	491.03.05={holder=550128} #Buka[175001]
	533.06.18={holder=550135} #Khulan[175001]
	551.05.07={holder=550139} #Ganbaatar[175001]
	597.05.03={holder=550142} #Teguder[175001]
}
c_ambermarsh = {
	# e_shekmag
	25.1.1={holder=501188} #Koa[170023]
	73.05.01={holder=501189} #Wei[170023]
	102.10.24={holder=501193} #Jon[170023]
	126.03.18={holder=501195} #Toshi[170023]
	125.10.22={holder=501197} #Pang[170023]
	166.10.12={holder=501201} #Xiang[170023]
	203.02.06={holder=501203} #Koa[170023]
	216.07.07={holder=501207} #Jusi[170023]
	258.11.08={holder=501211} #Kang[170023]
	305.10.23={holder=501216} #Shang[170023]
	310.01.07={holder=501217} #Lang[170023]
	330.08.03={holder=501221} #Siat[170023]
	352.06.23={holder=501224} #Bah[170023]
	431.02.07={holder=501226} #Yun[170023]
	434.09.08={holder=501229} #Toya[170023]
	450.06.09={holder=501233} #Toshi[170023]
	476.11.29={holder=501241} #Kesha[170023]
	537.11.24={holder=501246} #Pio[170023]
	604.04.16={holder=501248} #Mu[170023]
	632.11.04={holder=501252} #Kai[170023]
	620.06.17={holder=501255} #Lim[170023]

	800.1.1={
		liege=k_kyparqov
	}
}
d_krivess = {
	800.1.1={
		liege=k_townlong
	}
}
c_gai_cho = {
	# Gai-Cho Dynasty
	26.1.1={holder=550149} #Geugi[175003]
	72.01.28={holder=550150} #Dash[175003]
	88.11.08={holder=550158} #Besutei[175003]
	122.05.29={holder=550159} #Bora[175003]
	155.04.13={holder=550162} #Dodai[175003]
	184.11.09={holder=550165} #Duua[175003]
	221.10.26={holder=550170} #Khulan[175003]
	242.04.13={holder=550172} #Boge[175003]
	272.10.15={holder=550179} #Kegen[175003]
	295.12.25={holder=550183} #Duua[175003]
	334.01.02={holder=550188} #Besutei[175003]
	356.01.03={holder=550191} #Ong[175003]
	391.05.25={holder=550196} #Huslen[175003]
	403.05.09={holder=550203} #Anda[175003]
	439.01.05={holder=550205} #Janggi[175003]
	472.05.03={holder=550209} #Toghai[175003]
	491.08.05={holder=550214} #Bayar[175003]
	567.09.01={holder=550222} #Otichi[175003]
	589.02.08={holder=550225} #Argun[175003]
	600.09.01={holder=550227} #Biger[175003]
	608.04.16={holder=550230} #Mergen[175003]
	645.05.26={holder=550232} #Dash[175003]
}
c_thumush = { #NEEDS NEW
	# e_shekmag
	# Ordos Dynasty
	1.1.1={
		holder = 550000 # Ordos [175000]
	}
	47.2.10={holder=550001} #Argun[175000]
	109.7.14={holder=550003} #Bede[175000]
	133.8.06={holder=550008} #Usun[175000]
	162.2.23={holder=550016} #Janggi[175000]
	206.1.27={holder=550018} #Bede[175000]
	206.1.27={holder=550027} #Anda[175000]
	227.2.21={holder=550029} #Dash[175000]
	257.5.26={holder=550032} #Buyant[175000]
	253.2.27={holder=550037} #Xangai[175000]
	284.1.04={holder=550041} #Mergen[175000]
	330.7.14={holder=550045} #Tabur[175000]

	# Gai-Cho Dynasty
	337.4.12={holder=550188} #Besutei[175003]
	356.1.03={holder=550191} #Ong[175003]
	391.5.25={holder=550196} #Huslen[175003]
	403.5.09={holder=550203} #Anda[175003]
	439.1.05={holder=550205} #Janggi[175003]
	472.5.03={holder=550209} #Toghai[175003]
	491.8.05={holder=550214} #Bayar[175003]
	567.9.01={holder=550222} #Otichi[175003]

	# Uruki Dynasty
	575.1.1={holder=550146} #Uruk[175001]
}
c_krivess = {
	# e_shekmag
	# Kri'thik
	26.1.1={
		holder = 540170	#Iz'raruk[174004]
		liege = e_shekmag
	}

	109.10.31={holder=540171} #Qixxisuz[174004]
	140.06.12={holder=540175} #Ta'vaz[174004]
	160.10.30={holder=540177} #Gikze[174004]
	194.04.22={holder=540184} #Asona[174004]
	167.06.09={holder=540188} #Thos'ha[174004]
	282.02.10={holder=540194} #Gavvith[174004]
	236.03.30={holder=540196} #Sazza'vo[174004]
	277.10.29={holder=540199} #Shil'zik[174004]
	328.08.20={holder=540204} #Kaz'rik[174004]
	353.02.26={holder=540206} #Ax[174004]
	383.09.02={holder=540211} #Naz'ruzek[174004]
	428.10.22={holder=540214} #Sra'vi[174004]
	432.03.06={holder=540216} #Axxul'zun[174004]
	452.08.05={holder=540218} #Gi[174004]
	483.02.08={holder=540222} #Lirozit[174004]
	526.12.03={holder=540228} #El'thisi[174004]
	513.06.01={holder=540234} #Larrathak[174004]
	535.06.25={holder=540236} #Ti[174004]
	556.09.12={holder=540243} #Up'tux[174004]
	578.12.14={holder=540246} #Naxarus[174004]

	800.1.1={
		liege=k_townlong
	}
}
c_deadtalker = {
	# e_shekmag
	# Ordos Dynasty
	1.1.1={
		holder = 550000 # Ordos [175000]
	}
	47.2.10={holder=550001} #Argun[175000]
	109.7.14={holder=550003} #Bede[175000]
	133.8.06={holder=550008} #Usun[175000]
	162.2.23={holder=550016} #Janggi[175000]
	206.1.27={holder=550018} #Bede[175000]
	206.1.27={holder=550027} #Anda[175000]
	227.2.21={holder=550029} #Dash[175000]
	257.5.26={holder=550032} #Buyant[175000]
	253.2.27={holder=550037} #Xangai[175000]
	284.1.04={holder=550041} #Mergen[175000]
	330.7.14={holder=550045} #Tabur[175000]

	# Gai-Cho Dynasty
	337.4.12={holder=550188} #Besutei[175003]
	356.1.03={holder=550191} #Ong[175003]
	391.5.25={holder=550196} #Huslen[175003]
	403.5.09={holder=550203} #Anda[175003]
	439.1.05={holder=550205} #Janggi[175003]
	472.5.03={holder=550209} #Toghai[175003]
	491.8.05={holder=550214} #Bayar[175003]
	567.9.01={holder=550222} #Otichi[175003]

	# Uruki Dynasty
	575.1.1={holder=550146} #Uruk[175001]
}<|MERGE_RESOLUTION|>--- conflicted
+++ resolved
@@ -83,65 +83,7 @@
 	# e_shekmag
 	# Ordos Dynasty
 	1.1.1={
-<<<<<<< HEAD
 		holder = 550000 # Ordos [175000]
-=======
-		succession_laws = { male_only_law }
-		liege = d_black_ox
-	}
-
-	26.1.1={holder=504425} #Kai[170052]
-	73.08.14={holder=504426} #Cai[170052]
-	98.06.19={holder=504433} #Koa[170052]
-	171.03.08={holder=504437} #Jon[170052]
-	201.07.25={holder=504439} #Cho[170052]
-	190.07.24={holder=504444} #Ten[170052]
-	247.07.11={holder=504449} #Toya[170052]
-	271.01.20={holder=504452} #Chen[170052]
-	269.05.15={holder=504458} #Xiang[170052]
-	324.02.13={holder=504462} #Kesha[170052]
-	337.11.06={holder=504468} #Dan[170052]
-	395.06.13={holder=504470} #Kol[170052]
-	384.01.11={holder=504478} #Ten[170052]
-	439.03.31={holder=504482} #Gao[170052]
-	466.02.03={holder=504485} #Toudu[170052]
-	473.01.18={holder=504492} #Qipan[170052]
-	526.02.14={holder=504494} #Kesha[170052]
-	554.12.12={holder=504498} #Dan[170052]
-	574.01.17={holder=504502} #Ban[170052]
-	605.07.26={holder=504506} #Dan[170052]
-	651.06.28={holder=504509} #Shang[170052]
-
-	800.1.1={
-		liege=k_townlong
-	}
-}
-d_sravess = {
-	# e_shekmag
-
-	#Sra'thik
-	520.1.1={
-		succession_laws = { male_preference_law }
-		liege = e_shekmag
-		holder = 540584 #Pixila[174008]
-	}
-
-	569.08.28={holder=540588} #Ithi[174008]
-	577.08.10={holder=540590} #Lirozit[174008]
-
-	800.1.1={
-		liege=k_townlong
-	}
-}
-c_sravess = {
-	# e_shekmag
-
-	#Sra'thik
-	520.1.1={
-		succession_laws = { male_preference_law }
-		liege = d_sravess
-		holder = 540584 #Pixila[174008]
->>>>>>> 16b68b12
 	}
 	47.2.10={holder=550001} #Argun[175000]
 	109.7.14={holder=550003} #Bede[175000]
@@ -155,7 +97,6 @@
 	284.1.04={holder=550041} #Mergen[175000]
 	330.7.14={holder=550045} #Tabur[175000]
 
-<<<<<<< HEAD
 	# Gai-Cho Dynasty
 	337.4.12={holder=550188} #Besutei[175003]
 	356.1.03={holder=550191} #Ong[175003]
@@ -165,10 +106,6 @@
 	472.5.03={holder=550209} #Toghai[175003]
 	491.8.05={holder=550214} #Bayar[175003]
 	567.9.01={holder=550222} #Otichi[175003]
-=======
-	569.08.28={holder=540588} #Ithi[174008]
-	577.08.10={holder=540590} #Lirozit[174008]
->>>>>>> 16b68b12
 
 	# Uruki Dynasty
 	575.1.1={holder=550146} #Uruk[175001]
@@ -176,7 +113,6 @@
 c_longying = {
 	1.1.1={
 		succession_laws = { male_only_law }
-<<<<<<< HEAD
 	}
 
 	#Bataari dynasty
@@ -200,168 +136,11 @@
 	538.02.07={holder=550483} #Kobai[175006]
 	565.07.29={holder=550489} #Usun[175006]
 	601.12.27={holder=550493} #Urbataar[175006]
-=======
-		liege = d_black_ox
-	}
-	560.1.1 = {
-		holder = 501528	# Shu
-	}
-	800.1.1={
-		liege=k_townlong
-	}
-}
-c_kzzok = {
-	# e_shekmag
-
-	#Sra'thik
-	520.1.1={
-		succession_laws = { male_preference_law }
-		liege = d_sravess
-		holder = 540584 #Pixila[174008]
-	}
-
-	569.08.28={holder=540588} #Ithi[174008]
-	577.08.10={holder=540590} #Lirozit[174008]
-
-	800.1.1={
-		liege=k_townlong
-	}
-}
-c_ikzka = {
-	# e_shekmag
-
-	#Sra'thik
-	520.1.1={
-		succession_laws = { male_preference_law }
-		liege = d_sravess
-		holder = 540584 #Pixila[174008]
-	}
-
-	569.08.28={holder=540588} #Ithi[174008]
-	577.08.10={holder=540590} #Lirozit[174008]
-
-	800.1.1={
-		liege=k_townlong
-	}
-}
-d_sikvess = {
-	800.1.1={
-		liege=k_townlong
-	}
-}
-c_sikvess = {
-	# e_shekmag
-	1.1.1={
-		succession_laws = { male_preference_law }
-	}
-
-	# Sik'thik
-	26.1.1={
-		holder = 540423	#Ayyakkik[174007]
-		liege = e_shekmag
-	}
-
-	81.08.11={holder=540424} #Mit'toxak[174007]
-	148.09.08={holder=540429} #Axxul'zun[174007]
-	112.08.15={holder=540431} #Kzi'das[174007]
-	149.12.25={holder=540434} #Gayyath[174007]
-	174.10.13={holder=540436} #Skanol'rak[174007]
-	236.12.01={holder=540439} #Shas[174007]
-	240.06.24={holder=540443} #Kzup'tith[174007]
-	243.08.13={holder=540447} #Sosu'yos[174007]
-	282.08.27={holder=540451} #Ithi[174007]
-	343.12.26={holder=540454} #Mozan'bo[174007]
-	330.07.27={holder=540459} #Kzikkikkis[174007]
-	390.08.07={holder=540461} #Axxalthok[174007]
-	426.05.09={holder=540468} #Masakze[174007]
-	450.05.06={holder=540474} #Tzeyyixik[174007]
-	434.06.29={holder=540479} #Ivoxik[174007]
-	472.12.04={holder=540482} #It'ek[174007]
-	472.02.11={holder=540487} #Tila'jok[174007]
-	513.09.16={holder=540492} #Manathik[174007]
-	577.07.29={holder=540494} #That'ha[174007]
-	599.10.25={holder=540496} #Pav'alak[174007]
->>>>>>> 16b68b12
-
-	800.1.1={
-		liege=k_townlong
-	}
-}
-<<<<<<< HEAD
-=======
-c_rensai = {
-	# e_shekmag
-	1.1.1={
-		government = tribal_government
-	}
-	#Ruqin dynasty
-	26.1.1={holder=550669} #Ogele[175009]
-	74.11.11={holder=550670} #Gairan[175009]
-	108.08.26={holder=550677} #Battat[175009]
-	141.07.13={holder=550680} #Qobi[175009]
-	171.07.25={holder=550682} #Huslen[175009]
-	183.02.14={holder=550684} #Ogele[175009]
-	188.11.16={holder=550688} #Bugunutei[175009]
-	262.11.12={holder=550691} #Urdur[175009]
-	283.11.26={holder=550697} #Khulan[175009]
-	317.10.06={holder=550700} #Montak[175009]
-	319.09.30={holder=550703} #Bede[175009]
-	352.06.09={holder=550708} #Usun[175009]
-	404.06.11={holder=550714} #Elbek[175009]
-	423.03.16={holder=550720} #Gulan[175009]
-	450.03.02={holder=550722} #Gong[175009]
-	460.04.10={holder=550725} #Bede[175009]
-	468.02.25={holder=550728} #Besutei[175009]
-	515.12.24={holder=550730} #Besutei[175009]
-	527.12.17={holder=550734} #Bora[175009]
-	548.01.23={holder=550739} #Dmong[175009]
-	589.10.31={holder=550742} #Tsolmon[175009]
-	# Mantid takeover
-	601.04.17={
-		government = feudal_government
-		succession_laws = { male_preference_law }
-		liege = e_shekmag
-		holder = 540496 # Pav'alak[174007]
-	}
-}
-c_underbough = {
-	# e_shekmag
-	1.1.1={
-		government = tribal_government
-	}
-	# Yongqi dynasty
-	25.1.1={holder=550749} #Jungso[175010]
-	88.5.20={holder=550751} #Bardam[175010]
-	135.1.24={holder=550754} #Musaan[175010]
-	133.11.14={holder=550760} #Muge[175010]
-	155.10.19={holder=550761} #Dash[175010]
-	180.5.24={holder=550763} #Cheng[175010]
-	195.2.05={holder=550767} #Tabur[175010]
-	241.8.04={holder=550769} #Odo[175010]
-	258.6.28={holder=550777} #Urdur[175010]
-	301.7.01={holder=550779} #Bugunutei[175010]
-	306.3.13={holder=550786} #Besutei[175010]
-	349.12.19={holder=550790} #Urang[175010]
-	354.12.25={holder=550793} #Otichi[175010]
-	377.11.24={holder=550798} #Usun[175010]
-	414.5.12={holder=550802} #Anda[175010]
-	411.12.09={holder=550806} #Siban[175010]
-	439.10.29={holder=550808} #Akonu[175010]
-	454.9.01={holder=550810} #Khulan[175010]
-	487.5.12={holder=550815} #Ajir[175010]
-	515.2.23={holder=550816} #Anda[175010]
-	532.12.26={holder=550823} #Argun[175010]
-	580.2.15={holder=550827} #Yegu[175010]
-	589.1.19={holder=550828} #Shonuf[175010]
-	# Mantid takeover
-	601.04.17={
-		government = feudal_government
-		succession_laws = { male_preference_law }
-		liege = e_shekmag
-		holder = 540246 # Naxarus[174004]
-	}
-}
->>>>>>> 16b68b12
+
+	800.1.1={
+		liege=k_townlong
+	}
+}
 d_dampsoil = {
 	800.1.1={
 		liege=k_townlong
