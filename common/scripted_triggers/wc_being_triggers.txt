﻿has_being_trait_trigger = {
	OR = {
		has_trait = being_undead
		has_trait = being_demon
		has_trait = being_void
		has_trait = being_life
		has_trait = being_order
		has_trait = being_light
	}
}
valid_being_notification_target_trigger = {
	NOR = {
		this = scope:lost_character
		is_in_list = being_notified_list
		has_trait = being_undead
	}
	trait_is_shunned_or_criminal_in_faith_trigger = { TRAIT = being_undead FAITH = faith GENDER_CHARACTER = scope:lost_character }
}

is_criminal_being_trigger = {
	trigger_if = {
		limit = { has_trait = being_undead }
		trait_is_shunned_or_criminal_in_faith_trigger = { TRAIT = being_undead FAITH = $FAITH$ GENDER_CHARACTER = this }
	}
	trigger_else = {
		always = no
	}
}

can_become_undead_trigger = {
	NOT = { has_trait = being_undead }

	is_adult = yes
	
	is_humanoid_trigger = yes
}
game_start_undead_trigger = {
	can_become_undead_trigger = yes
	
	OR = {
		AND = {
			exists = liege_or_court_owner
			liege_or_court_owner = { has_government = necro_government }
		}
		AND = {
			exists = location.province_owner
			location.province_owner = { has_government = necro_government } # For game_rule_create_spouse_and_children since there's no liege
		}
	}
}

<<<<<<< HEAD
is_being_gene_trigger = {
	trigger_if = {
		limit = { has_being_trait_trigger = yes }
		has_trait = $BEING$
	}
	trigger_else_if = {
		limit = { is_from_ruler_designer = yes }
		has_gene = {
			category = gene_being
			template = $BEING$
		}
	}
	trigger_else = {
		trigger_if = {
			limit = {
				exists = culture
				NOT = { exists = scope:culture }
			}
			culture = { save_temporary_scope_as = culture }
		}
		
		trigger_if = {
			limit = { exists = scope:culture }
			scope:culture = { has_graphical_culture = $BEING$_gfx }
		}
		trigger_else = {
			always = no
		}
	}
=======
return_to_twisting_nether_trigger = {
	has_trait = being_demon
	NOT = { has_trait = in_twisting_nether }
	NOR = {
		scope:death_reason = flag:death_vanished # May be not dead
		scope:death_reason = flag:death_suicide	# Do it willingly
		scope:death_reason = flag:death_sacrificed_to_gods # Soul is trapped
		scope:death_reason = flag:death_fear # Scared away
		scope:death_reason = flag:death_disappearance # May be not dead
	}
}

is_in_twisting_nether_trigger = {
	has_trait = in_twisting_nether
>>>>>>> c9f0e9f9
}<|MERGE_RESOLUTION|>--- conflicted
+++ resolved
@@ -49,7 +49,22 @@
 	}
 }
 
-<<<<<<< HEAD
+return_to_twisting_nether_trigger = {
+	has_trait = being_demon
+	NOT = { has_trait = in_twisting_nether }
+	NOR = {
+		scope:death_reason = flag:death_vanished # May be not dead
+		scope:death_reason = flag:death_suicide	# Do it willingly
+		scope:death_reason = flag:death_sacrificed_to_gods # Soul is trapped
+		scope:death_reason = flag:death_fear # Scared away
+		scope:death_reason = flag:death_disappearance # May be not dead
+	}
+}
+
+is_in_twisting_nether_trigger = {
+	has_trait = in_twisting_nether
+}
+
 is_being_gene_trigger = {
 	trigger_if = {
 		limit = { has_being_trait_trigger = yes }
@@ -79,20 +94,4 @@
 			always = no
 		}
 	}
-=======
-return_to_twisting_nether_trigger = {
-	has_trait = being_demon
-	NOT = { has_trait = in_twisting_nether }
-	NOR = {
-		scope:death_reason = flag:death_vanished # May be not dead
-		scope:death_reason = flag:death_suicide	# Do it willingly
-		scope:death_reason = flag:death_sacrificed_to_gods # Soul is trapped
-		scope:death_reason = flag:death_fear # Scared away
-		scope:death_reason = flag:death_disappearance # May be not dead
-	}
-}
-
-is_in_twisting_nether_trigger = {
-	has_trait = in_twisting_nether
->>>>>>> c9f0e9f9
 }