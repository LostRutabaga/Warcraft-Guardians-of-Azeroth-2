﻿fel_group = {
	family = rf_disorder
<<<<<<< HEAD
	
	doctrine_background_icon = core_tenet_banner_fel.dds
	doctrine = fel_hostility_doctrine
	
	#Main Group
	doctrine = doctrine_spiritual_head
	doctrine = doctrine_gender_male_dominated
	doctrine = doctrine_pluralism_righteous
	doctrine = doctrine_theocracy_temporal
	
	#Marriage
	doctrine = doctrine_monogamy
	doctrine = doctrine_divorce_approval
	doctrine = doctrine_bastardry_legitimization
	doctrine = doctrine_consanguinity_aunt_nephew_and_uncle_niece
	
	#Crimes
	doctrine = doctrine_homosexuality_shunned
	doctrine = doctrine_adultery_men_shunned
	doctrine = doctrine_adultery_women_shunned
	doctrine = doctrine_kinslaying_close_kin_crime
	doctrine = doctrine_deviancy_crime
	doctrine = doctrine_witchcraft_crime
	
	#Clerical Functions
	doctrine = doctrine_clerical_function_taxation
	doctrine = doctrine_clerical_gender_male_only
	doctrine = doctrine_clerical_marriage_disallowed
	doctrine = doctrine_clerical_succession_spiritual_fixed_appointment
	
=======
	graphical_faith = pagan_gfx

	doctrine = disorder_hostility_doctrine

	#Main Group
	doctrine = doctrine_temporal_head
	doctrine = doctrine_gender_equal
	doctrine = doctrine_pluralism_fundamentalist
	doctrine = doctrine_theocracy_lay_clergy

	#Marriage
	doctrine = doctrine_concubines
	doctrine = doctrine_divorce_allowed
	doctrine = doctrine_bastardry_none
	doctrine = doctrine_consanguinity_unrestricted

	#Crimes
	doctrine = doctrine_homosexuality_accepted
	doctrine = doctrine_adultery_men_accepted
	doctrine = doctrine_adultery_women_accepted
	doctrine = doctrine_kinslaying_accepted
	doctrine = doctrine_deviancy_accepted
	doctrine = doctrine_witchcraft_accepted

	#Clerical Functions
	doctrine = doctrine_clerical_function_recruitment
	doctrine = doctrine_clerical_gender_either
	doctrine = doctrine_clerical_marriage_allowed
	doctrine = doctrine_clerical_succession_temporal_appointment

>>>>>>> 2cc1162d
	# Placeholder
	traits = {
		virtues = { sadistic callous deceitful ambitious }
		sins = { compassionate honest content }
	}
	
	# Placeholder
	reserved_male_names = {
	}
	reserved_female_names = {
	}
	
	custom_faith_icons = {
		custom_faith_1 custom_faith_2 custom_faith_3 custom_faith_4 custom_faith_5 custom_faith_6 custom_faith_7 custom_faith_8 custom_faith_9 custom_faith_10 dualism_custom_1 zoroastrian_custom_1 zoroastrian_custom_2 buddhism_custom_1 buddhism_custom_2 buddhism_custom_3 buddhism_custom_4 taoism_custom_1 yazidi_custom_1 sunni_custom_2 sunni_custom_3 sunni_custom_4 ibadi_custom muhakkima_1 muhakkima_2 muhakkima_4 muhakkima_5 muhakkima_6 judaism_custom_1
	}
	
	holy_order_names = {
		{ name = "holy_order_fel" coat_of_arms = "ho_fel" }
	}
	
	holy_order_maa = { teutonic_knights }
	
	localization = {
		#HighGod
		HighGodName = DISORDER_NAME
		HighGodNamePossessive = DISORDER_POSSESSIVE
		HighGodNameSheHe = CHARACTER_SHEHE_IT
		HighGodHerselfHimself = CHARACTER_ITSELF
		HighGodHerHis = CHARACTER_HERHIS_ITS
		HighGodNameAlternate = DISORDER_NAME
		HighGodNameAlternatePossessive = DISORDER_POSSESSIVE
		
		#Creator
		CreatorName = DISORDER_NAME
		CreatorNamePossessive = DISORDER_POSSESSIVE
		CreatorSheHe = CHARACTER_SHEHE_IT
		CreatorHerHis = CHARACTER_HERHIS_ITS
		CreatorHerHim = CHARACTER_HERHIM_IT
		
		#HealthGod
		HealthGodName = DISORDER_NAME
		HealthGodNamePossessive = DISORDER_POSSESSIVE
		HealthGodSheHe = CHARACTER_SHEHE_IT
		HealthGodHerHis = CHARACTER_HERHIS_ITS
		HealthGodHerHim = CHARACTER_HERHIM_IT
		
		#FertilityGod
		FertilityGodName = DISORDER_NAME
		FertilityGodNamePossessive = DISORDER_POSSESSIVE
		FertilityGodSheHe = CHARACTER_SHEHE_IT
		FertilityGodHerHis = CHARACTER_HERHIS_ITS
		FertilityGodHerHim = CHARACTER_HERHIM_IT
		
		#WealthGod
		WealthGodName = DISORDER_NAME
		WealthGodNamePossessive = DISORDER_POSSESSIVE
		WealthGodSheHe = CHARACTER_SHEHE_IT
		WealthGodHerHis = CHARACTER_HERHIS_ITS
		WealthGodHerHim = CHARACTER_HERHIM_IT
		
		#HouseholdGod
		HouseholdGodName = DISORDER_NAME
		HouseholdGodNamePossessive = DISORDER_POSSESSIVE
		HouseholdGodSheHe = CHARACTER_SHEHE_IT
		HouseholdGodHerHis = CHARACTER_HERHIS_ITS
		HouseholdGodHerHim = CHARACTER_HERHIM_IT
		
		#FateGod
		FateGodName = DISORDER_NAME
		FateGodNamePossessive = DISORDER_POSSESSIVE
		FateGodSheHe = CHARACTER_SHEHE_IT
		FateGodHerHis = CHARACTER_HERHIS_ITS
		FateGodHerHim = CHARACTER_HERHIM_IT
		
		#KnowledgeGod
		KnowledgeGodName = DISORDER_NAME
		KnowledgeGodNamePossessive = DISORDER_POSSESSIVE
		KnowledgeGodSheHe = CHARACTER_SHEHE_IT
		KnowledgeGodHerHis = CHARACTER_HERHIS_ITS
		KnowledgeGodHerHim = CHARACTER_HERHIM_IT
		
		#WarGod
		WarGodName = DISORDER_NAME
		WarGodNamePossessive = DISORDER_POSSESSIVE
		WarGodSheHe = CHARACTER_SHEHE_IT
		WarGodHerHis = CHARACTER_HERHIS_ITS
		WarGodHerHim = CHARACTER_HERHIM_IT
		
		#TricksterGod
		TricksterGodName = FORTUNA_NAME
		TricksterGodNamePossessive = FORTUNA_POSSESSIVE
		TricksterGodSheHe = CHARACTER_SHEHE_HE
		TricksterGodHerHis = CHARACTER_HERHIS_HIS
		TricksterGodHerHim = CHARACTER_HERHIM_HIM
		
		#NightGod
		NightGodName = DISORDER_NAME
		NightGodNamePossessive = DISORDER_POSSESSIVE
		NightGodSheHe = CHARACTER_SHEHE_IT
		NightGodHerHis = CHARACTER_HERHIS_ITS
		NightGodHerHim = CHARACTER_HERHIM_IT
		
		#WaterGod
		WaterGodName = DISORDER_NAME
		WaterGodNamePossessive = DISORDER_POSSESSIVE
		WaterGodSheHe = CHARACTER_SHEHE_IT
		WaterGodHerHis = CHARACTER_HERHIS_ITS
		WaterGodHerHim = CHARACTER_HERHIM_IT
		
		PantheonTerm = DISORDER_NAME
		PantheonTermHasHave = pantheon_term_has
		GoodGodNames = {
			DISORDER_NAME
		}
		
		DevilName = ORDER_NAME
		DevilNamePossessive = ORDER_POSSESSIVE
		DevilSheHe = CHARACTER_SHEHE_IT
		DevilHerHis = CHARACTER_HERHIS_ITS
		DevilHerselfHimself = CHARACTER_ITSELF
		EvilGodNames = {
			ORDER_NAME
		}
		
		HouseOfWorship = TEMPLE_NAME
		HouseOfWorshipPlural = TEMPLE_PLURAL
		
		ReligiousSymbol = FLAME_NAME
		ReligiousText = GRIMOIRES_NAME
		
		ReligiousHeadName = HIGH_WARLOCK_NAME
		ReligiousHeadTitleName = HIGH_CHURCH_NAME
		
		DevoteeMale = WARLOCK_MALE_NAME
		DevoteeMalePlural = WARLOCK_MALE_PLURAL
		DevoteeFemale = WARLOCK_FEMALE_NAME
		DevoteeFemalePlural = WARLOCK_FEMALE_PLURAL
		DevoteeNeuter = WARLOCK_MALE_NAME
		DevoteeNeuterPlural = WARLOCK_MALE_PLURAL
		
		PriestMale = WARLOCK_MALE_NAME
		PriestMalePlural = WARLOCK_MALE_PLURAL
		PriestFemale = WARLOCK_FEMALE_NAME
		PriestFemalePlural = WARLOCK_FEMALE_PLURAL
		PriestNeuter = WARLOCK_MALE_NAME
		PriestNeuterPlural = WARLOCK_MALE_PLURAL
		AltPriestTermPlural = WARLOCK_MALE_NAME
		
		BishopMale = WARLOCK_MALE_NAME
		BishopMalePlural = WARLOCK_MALE_PLURAL
		BishopFemale = WARLOCK_FEMALE_NAME
		BishopFemalePlural = WARLOCK_FEMALE_PLURAL
		BishopNeuter = WARLOCK_MALE_NAME
		BishopNeuterPlural = WARLOCK_MALE_PLURAL
		
		DivineRealm = GREAT_DARK_BEYOND_NAME
		PositiveAfterLife = GREAT_DARK_BEYOND_NAME
		NegativeAfterLife = GREAT_DARK_BEYOND_NAME
		
		DeathDeityName = DEATH_NAME
		DeathDeityNamePossessive = DEATH_POSSESSIVE
		DeathDeitySheHe = CHARACTER_SHEHE_HE
		DeathDeityHerHis = CHARACTER_HERHIS_HIS
		
		WitchGodName = UNSEEN_GUESTS_NAME
		WitchGodHerHis = CHARACTER_HERHIS_THEIR
		WitchGodSheHe = CHARACTER_SHEHE_THEY
		WitchGodHerHim = CHARACTER_HERHIM_THEM
		WitchGodMistressMaster = master
		WitchGodMotherFather = father
		
		GHWName = ghw_crusade
		GHWNamePlural = ghw_crusades
	}
	
	faiths = {
<<<<<<< HEAD
		burning_legion_religion = {
			#Main Group
			color = rgb { 100 200 0 }
			icon = cc_burning_legion_religion
			
			doctrine = tenet_communion
			doctrine = tenet_armed_pilgrimages
			doctrine = tenet_monasticism
			
			localization = {
				#HighGod
				HighGodName = SARGERAS_NAME
				HighGodNamePossessive = SARGERAS_POSSESSIVE
				HighGodNameSheHe = CHARACTER_SHEHE_HE
				HighGodHerselfHimself = CHARACTER_HIMSELF
				HighGodHerHis = CHARACTER_HERHIS_HIS
				HighGodNameAlternate = SARGERAS_NAME
				HighGodNameAlternatePossessive = SARGERAS_POSSESSIVE
				
				#Creator
				CreatorName = SARGERAS_NAME
				CreatorNamePossessive = SARGERAS_POSSESSIVE
				CreatorSheHe = CHARACTER_SHEHE_HE
				CreatorHerHis = CHARACTER_HERHIS_HIS
				CreatorHerHim = CHARACTER_HERHIM_HIM
				
				#HealthGod
				HealthGodName = SARGERAS_NAME
				HealthGodNamePossessive = SARGERAS_POSSESSIVE
				HealthGodSheHe = CHARACTER_SHEHE_HE
				HealthGodHerHis = CHARACTER_HERHIS_HIS
				HealthGodHerHim = CHARACTER_HERHIM_HIM
				
				#FertilityGod
				FertilityGodName = SARGERAS_NAME
				FertilityGodNamePossessive = SARGERAS_POSSESSIVE
				FertilityGodSheHe = CHARACTER_SHEHE_HE
				FertilityGodHerHis = CHARACTER_HERHIS_HIS
				FertilityGodHerHim = CHARACTER_HERHIM_HIM
				
				#WealthGod
				WealthGodName = SARGERAS_NAME
				WealthGodNamePossessive = SARGERAS_POSSESSIVE
				WealthGodSheHe = CHARACTER_SHEHE_HE
				WealthGodHerHis = CHARACTER_HERHIS_HIS
				WealthGodHerHim = CHARACTER_HERHIM_HIM
				
				#HouseholdGod
				HouseholdGodName = SARGERAS_NAME
				HouseholdGodNamePossessive = SARGERAS_POSSESSIVE
				HouseholdGodSheHe = CHARACTER_SHEHE_HE
				HouseholdGodHerHis = CHARACTER_HERHIS_HIS
				HouseholdGodHerHim = CHARACTER_HERHIM_HIM
				
				#FateGod
				FateGodName = SARGERAS_NAME
				FateGodNamePossessive = SARGERAS_POSSESSIVE
				FateGodSheHe = CHARACTER_SHEHE_HE
				FateGodHerHis = CHARACTER_HERHIS_HIS
				FateGodHerHim = CHARACTER_HERHIM_HIM
				
				#KnowledgeGod
				KnowledgeGodName = SARGERAS_NAME
				KnowledgeGodNamePossessive = SARGERAS_POSSESSIVE
				KnowledgeGodSheHe = CHARACTER_SHEHE_HE
				KnowledgeGodHerHis = CHARACTER_HERHIS_HIS
				KnowledgeGodHerHim = CHARACTER_HERHIM_HIM
				
				#WarGod
				WarGodName = SARGERAS_NAME
				WarGodNamePossessive = SARGERAS_POSSESSIVE
				WarGodSheHe = CHARACTER_SHEHE_HE
				WarGodHerHis = CHARACTER_HERHIS_HIS
				WarGodHerHim = CHARACTER_HERHIM_HIM
				
				#TricksterGod
				TricksterGodName = SARGERAS_NAME
				TricksterGodNamePossessive = SARGERAS_POSSESSIVE
				TricksterGodSheHe = CHARACTER_SHEHE_HE
				TricksterGodHerHis = CHARACTER_HERHIS_HIS
				TricksterGodHerHim = CHARACTER_HERHIM_HIM
				
				#NightGod
				NightGodName = SARGERAS_NAME
				NightGodNamePossessive = SARGERAS_POSSESSIVE
				NightGodSheHe = CHARACTER_SHEHE_HE
				NightGodHerHis = CHARACTER_HERHIS_HIS
				NightGodHerHim = CHARACTER_HERHIM_HIM
				
				#WaterGod
				WaterGodName = SARGERAS_NAME
				WaterGodNamePossessive = SARGERAS_POSSESSIVE
				WaterGodSheHe = CHARACTER_SHEHE_HE
				WaterGodHerHis = CHARACTER_HERHIS_HIS
				WaterGodHerHim = CHARACTER_HERHIM_HIM
				
				PantheonTerm = SARGERAS_NAME
				PantheonTermHasHave = pantheon_term_has
				GoodGodNames = {
					SARGERAS_NAME
				}
			}
		}
		
		illidari = {
			#Main Group
			color = rgb { 100 175 50 }
			icon = cc_illidari
			
			doctrine = tenet_communion
			doctrine = tenet_armed_pilgrimages
			doctrine = tenet_monasticism
=======
		illidari = {
			#Main Group
			color = rgb { 100 175 50 }
			icon = custom_faith_1

			doctrine = tenet_sacred_shadows
			doctrine = tenet_unrelenting_faith
			doctrine = tenet_carnal_exaltation
>>>>>>> 2cc1162d
		}
		
		orcish_fel = {
			#Main Group
			color = rgb { 100 155 80 }
<<<<<<< HEAD
			icon = cc_orcish_fel
			
			doctrine = tenet_communion
			doctrine = tenet_armed_pilgrimages
			doctrine = tenet_monasticism
=======
			icon = custom_faith_1

			doctrine = tenet_pursuit_of_power
			doctrine = tenet_sacred_shadows
			doctrine = tenet_warmonger
>>>>>>> 2cc1162d
		}
	}
}<|MERGE_RESOLUTION|>--- conflicted
+++ resolved
@@ -1,53 +1,21 @@
 ﻿fel_group = {
 	family = rf_disorder
-<<<<<<< HEAD
-	
-	doctrine_background_icon = core_tenet_banner_fel.dds
-	doctrine = fel_hostility_doctrine
-	
-	#Main Group
-	doctrine = doctrine_spiritual_head
-	doctrine = doctrine_gender_male_dominated
-	doctrine = doctrine_pluralism_righteous
-	doctrine = doctrine_theocracy_temporal
-	
-	#Marriage
-	doctrine = doctrine_monogamy
-	doctrine = doctrine_divorce_approval
-	doctrine = doctrine_bastardry_legitimization
-	doctrine = doctrine_consanguinity_aunt_nephew_and_uncle_niece
-	
-	#Crimes
-	doctrine = doctrine_homosexuality_shunned
-	doctrine = doctrine_adultery_men_shunned
-	doctrine = doctrine_adultery_women_shunned
-	doctrine = doctrine_kinslaying_close_kin_crime
-	doctrine = doctrine_deviancy_crime
-	doctrine = doctrine_witchcraft_crime
-	
-	#Clerical Functions
-	doctrine = doctrine_clerical_function_taxation
-	doctrine = doctrine_clerical_gender_male_only
-	doctrine = doctrine_clerical_marriage_disallowed
-	doctrine = doctrine_clerical_succession_spiritual_fixed_appointment
-	
-=======
 	graphical_faith = pagan_gfx
-
+	
 	doctrine = disorder_hostility_doctrine
-
+	
 	#Main Group
 	doctrine = doctrine_temporal_head
 	doctrine = doctrine_gender_equal
 	doctrine = doctrine_pluralism_fundamentalist
 	doctrine = doctrine_theocracy_lay_clergy
-
+	
 	#Marriage
 	doctrine = doctrine_concubines
 	doctrine = doctrine_divorce_allowed
 	doctrine = doctrine_bastardry_none
 	doctrine = doctrine_consanguinity_unrestricted
-
+	
 	#Crimes
 	doctrine = doctrine_homosexuality_accepted
 	doctrine = doctrine_adultery_men_accepted
@@ -55,14 +23,13 @@
 	doctrine = doctrine_kinslaying_accepted
 	doctrine = doctrine_deviancy_accepted
 	doctrine = doctrine_witchcraft_accepted
-
+	
 	#Clerical Functions
 	doctrine = doctrine_clerical_function_recruitment
 	doctrine = doctrine_clerical_gender_either
 	doctrine = doctrine_clerical_marriage_allowed
 	doctrine = doctrine_clerical_succession_temporal_appointment
-
->>>>>>> 2cc1162d
+	
 	# Placeholder
 	traits = {
 		virtues = { sadistic callous deceitful ambitious }
@@ -239,147 +206,24 @@
 	}
 	
 	faiths = {
-<<<<<<< HEAD
-		burning_legion_religion = {
-			#Main Group
-			color = rgb { 100 200 0 }
-			icon = cc_burning_legion_religion
-			
-			doctrine = tenet_communion
-			doctrine = tenet_armed_pilgrimages
-			doctrine = tenet_monasticism
-			
-			localization = {
-				#HighGod
-				HighGodName = SARGERAS_NAME
-				HighGodNamePossessive = SARGERAS_POSSESSIVE
-				HighGodNameSheHe = CHARACTER_SHEHE_HE
-				HighGodHerselfHimself = CHARACTER_HIMSELF
-				HighGodHerHis = CHARACTER_HERHIS_HIS
-				HighGodNameAlternate = SARGERAS_NAME
-				HighGodNameAlternatePossessive = SARGERAS_POSSESSIVE
-				
-				#Creator
-				CreatorName = SARGERAS_NAME
-				CreatorNamePossessive = SARGERAS_POSSESSIVE
-				CreatorSheHe = CHARACTER_SHEHE_HE
-				CreatorHerHis = CHARACTER_HERHIS_HIS
-				CreatorHerHim = CHARACTER_HERHIM_HIM
-				
-				#HealthGod
-				HealthGodName = SARGERAS_NAME
-				HealthGodNamePossessive = SARGERAS_POSSESSIVE
-				HealthGodSheHe = CHARACTER_SHEHE_HE
-				HealthGodHerHis = CHARACTER_HERHIS_HIS
-				HealthGodHerHim = CHARACTER_HERHIM_HIM
-				
-				#FertilityGod
-				FertilityGodName = SARGERAS_NAME
-				FertilityGodNamePossessive = SARGERAS_POSSESSIVE
-				FertilityGodSheHe = CHARACTER_SHEHE_HE
-				FertilityGodHerHis = CHARACTER_HERHIS_HIS
-				FertilityGodHerHim = CHARACTER_HERHIM_HIM
-				
-				#WealthGod
-				WealthGodName = SARGERAS_NAME
-				WealthGodNamePossessive = SARGERAS_POSSESSIVE
-				WealthGodSheHe = CHARACTER_SHEHE_HE
-				WealthGodHerHis = CHARACTER_HERHIS_HIS
-				WealthGodHerHim = CHARACTER_HERHIM_HIM
-				
-				#HouseholdGod
-				HouseholdGodName = SARGERAS_NAME
-				HouseholdGodNamePossessive = SARGERAS_POSSESSIVE
-				HouseholdGodSheHe = CHARACTER_SHEHE_HE
-				HouseholdGodHerHis = CHARACTER_HERHIS_HIS
-				HouseholdGodHerHim = CHARACTER_HERHIM_HIM
-				
-				#FateGod
-				FateGodName = SARGERAS_NAME
-				FateGodNamePossessive = SARGERAS_POSSESSIVE
-				FateGodSheHe = CHARACTER_SHEHE_HE
-				FateGodHerHis = CHARACTER_HERHIS_HIS
-				FateGodHerHim = CHARACTER_HERHIM_HIM
-				
-				#KnowledgeGod
-				KnowledgeGodName = SARGERAS_NAME
-				KnowledgeGodNamePossessive = SARGERAS_POSSESSIVE
-				KnowledgeGodSheHe = CHARACTER_SHEHE_HE
-				KnowledgeGodHerHis = CHARACTER_HERHIS_HIS
-				KnowledgeGodHerHim = CHARACTER_HERHIM_HIM
-				
-				#WarGod
-				WarGodName = SARGERAS_NAME
-				WarGodNamePossessive = SARGERAS_POSSESSIVE
-				WarGodSheHe = CHARACTER_SHEHE_HE
-				WarGodHerHis = CHARACTER_HERHIS_HIS
-				WarGodHerHim = CHARACTER_HERHIM_HIM
-				
-				#TricksterGod
-				TricksterGodName = SARGERAS_NAME
-				TricksterGodNamePossessive = SARGERAS_POSSESSIVE
-				TricksterGodSheHe = CHARACTER_SHEHE_HE
-				TricksterGodHerHis = CHARACTER_HERHIS_HIS
-				TricksterGodHerHim = CHARACTER_HERHIM_HIM
-				
-				#NightGod
-				NightGodName = SARGERAS_NAME
-				NightGodNamePossessive = SARGERAS_POSSESSIVE
-				NightGodSheHe = CHARACTER_SHEHE_HE
-				NightGodHerHis = CHARACTER_HERHIS_HIS
-				NightGodHerHim = CHARACTER_HERHIM_HIM
-				
-				#WaterGod
-				WaterGodName = SARGERAS_NAME
-				WaterGodNamePossessive = SARGERAS_POSSESSIVE
-				WaterGodSheHe = CHARACTER_SHEHE_HE
-				WaterGodHerHis = CHARACTER_HERHIS_HIS
-				WaterGodHerHim = CHARACTER_HERHIM_HIM
-				
-				PantheonTerm = SARGERAS_NAME
-				PantheonTermHasHave = pantheon_term_has
-				GoodGodNames = {
-					SARGERAS_NAME
-				}
-			}
-		}
-		
 		illidari = {
 			#Main Group
 			color = rgb { 100 175 50 }
 			icon = cc_illidari
 			
-			doctrine = tenet_communion
-			doctrine = tenet_armed_pilgrimages
-			doctrine = tenet_monasticism
-=======
-		illidari = {
-			#Main Group
-			color = rgb { 100 175 50 }
-			icon = custom_faith_1
-
 			doctrine = tenet_sacred_shadows
 			doctrine = tenet_unrelenting_faith
 			doctrine = tenet_carnal_exaltation
->>>>>>> 2cc1162d
 		}
 		
 		orcish_fel = {
 			#Main Group
 			color = rgb { 100 155 80 }
-<<<<<<< HEAD
 			icon = cc_orcish_fel
 			
-			doctrine = tenet_communion
-			doctrine = tenet_armed_pilgrimages
-			doctrine = tenet_monasticism
-=======
-			icon = custom_faith_1
-
 			doctrine = tenet_pursuit_of_power
 			doctrine = tenet_sacred_shadows
 			doctrine = tenet_warmonger
->>>>>>> 2cc1162d
 		}
 	}
 }