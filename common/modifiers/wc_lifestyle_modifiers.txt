﻿long_lived_lifestyle_xp_slowdown = {
	icon = learning_negative
	monthly_lifestyle_xp_gain_mult = -0.05
<<<<<<< HEAD
	stacking = yes
}

liberated_fire_elementals = { 
	icon = learning_positive
	# fire spells cost a little less mana and take a little shorter to cast
	monthly_elemental_fire_magic_lifestyle_xp_gain_mult = wc_lifestyle_xp_gain_average_value
	monthly_income_mult = 0.9
	stacking = yes
}

reined_in_fire_elementals = {
	icon = learning_negative
	# fire spells cost a little more mana and take a little longer to cast
	monthly_elemental_fire_magic_lifestyle_xp_gain_mult = 0.9
	stacking = yes
}

elemental_assisted_smithing = { 
	icon = military_positive
	knight_effectiveness_mult = 0.15
	heavy_cavalry_damage_add = 15
	heavy_infantry_damage_add = 15
	pikemen_damage_add = 15
	# less mana gain each month
}

fire_magic_improved_smithing = { 
	icon = military_positive
	knight_effectiveness_mult = 0.15
	heavy_cavalry_damage_add = 15
	heavy_infantry_damage_add = 15
	pikemen_damage_add = 15
	stress_gain_mult = 1.2
}

forest_fires_province_modifier = { 
	icon = stewardship_negative
	development_decline = -1
	monthly_county_control_decline_add = -1
	tax_mult = -0.1
}

devastating_forest_fires_province_modifier = { 
	icon = stewardship_negative
	development_decline = -4
	monthly_county_control_decline_add = -4
	tax_mult = -0.2
=======
	scale = {
		value = long_lived_lifestyle_xp_slowdown_value

		desc = long_lived_lifestyle_xp_slowdown_per_stack
	}
>>>>>>> 40790018
}<|MERGE_RESOLUTION|>--- conflicted
+++ resolved
@@ -1,8 +1,43 @@
 ﻿long_lived_lifestyle_xp_slowdown = {
 	icon = learning_negative
 	monthly_lifestyle_xp_gain_mult = -0.05
-<<<<<<< HEAD
-	stacking = yes
+	scale = {
+		value = long_lived_lifestyle_xp_slowdown_value
+
+		desc = long_lived_lifestyle_xp_slowdown_per_stack
+	}
+}
+
+elemental_assisted_smithing = { 
+	icon = military_positive
+	knight_effectiveness_mult = 0.15
+	heavy_cavalry_damage_add = 15
+	heavy_infantry_damage_add = 15
+	pikemen_damage_add = 15
+	# less mana gain each month
+}
+
+fire_magic_improved_smithing = { 
+	icon = military_positive
+	knight_effectiveness_mult = 0.15
+	heavy_cavalry_damage_add = 15
+	heavy_infantry_damage_add = 15
+	pikemen_damage_add = 15
+	stress_gain_mult = 1.2
+}
+
+forest_fires_province_modifier = { 
+	icon = stewardship_negative
+	development_decline = -1
+	monthly_county_control_decline_add = -1
+	tax_mult = -0.1
+}
+
+devastating_forest_fires_province_modifier = { 
+	icon = stewardship_negative
+	development_decline = -4
+	monthly_county_control_decline_add = -4
+	tax_mult = -0.2
 }
 
 liberated_fire_elementals = { 
@@ -50,11 +85,4 @@
 	development_decline = -4
 	monthly_county_control_decline_add = -4
 	tax_mult = -0.2
-=======
-	scale = {
-		value = long_lived_lifestyle_xp_slowdown_value
-
-		desc = long_lived_lifestyle_xp_slowdown_per_stack
-	}
->>>>>>> 40790018
 }