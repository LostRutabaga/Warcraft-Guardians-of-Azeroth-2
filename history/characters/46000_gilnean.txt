﻿#dynasty=24000
46000={
	name=Archibald
	dna = archibald_greymane_dna
	dynasty=24000
	culture=gilnean religion=cleric
	martial=6 diplomacy=6 stewardship=6 intrigue=5 learning=6
	trait=education_stewardship_3 trait=diligent 
	trait=trusting
	518.8.9={ birth=yes trait=creature_human }
	569.3.15={ death=yes }
}
46001={
	name=Genn
	dynasty=24000
	dna=genn_greymane_dna
<<<<<<< HEAD
	culture=gilnean religion=cleric
=======
	culture=gilnean religion=holy_light
	sexuality = heterosexual
>>>>>>> c4e90139
	martial=5 diplomacy=1 stewardship=6 intrigue=3 learning=7
	trait=education_martial_3
	trait=strong
	trait=trusting trait=arrogant trait=content trait=wrathful
	father=46000	#Archibald
	disallow_random_traits=yes
	557.4.12={ birth=yes trait=creature_human effect = { make_important_lore_character_effect = yes } }
	580.4.12={
		add_prestige = 750
		add_spouse=46002
		effect={
			set_variable = { name = wc_endurance_physical_lifestyle_additional_perks_variable value = wc_perks_needed_for_level_2_physical_trait_value }
			set_variable = { name = wc_strength_physical_lifestyle_additional_perks_variable value = wc_perks_needed_for_level_2_physical_trait_value }
			set_relation_soulmate = character:46002
		}
		# trait=physical_lifestyle_endurance_2
		# trait=physical_lifestyle_strength_2
	}
	603.8.14={
		add_gold = 300 #Military budget
	}
	650.6.9={ death=yes }
}
46002={
	name=Mia
	dna = mia_greymane_dna
	female=yes
<<<<<<< HEAD
	culture=gilnean religion=cleric
=======
	culture=gilnean religion=holy_light
	sexuality = heterosexual
>>>>>>> c4e90139
	martial=6 diplomacy=5 stewardship=4 intrigue=6 learning=6
	trait=education_diplomacy_3 trait=chaste trait=gregarious trait=humble 
	trait=trusting
	disallow_random_traits=yes
	558.4.12={ birth=yes trait=creature_human effect = { make_important_lore_character_effect = yes } }
	620.3.30={ death=yes }
}
46003={
	name=Liam
	dna = liam_greymane_dna_2
	dynasty=24000
	culture=gilnean religion=cleric
	father=46001	#Genn
	mother=46002	#Mia
	581.2.22={ birth=yes trait=creature_human effect = { make_important_lore_character_effect = yes } }
	611.5.31={ death=yes }
}
46004={
	name=Tess
	dna = tess_greymane_dna
	female=yes
	dynasty=24000
	culture=gilnean religion=cleric
	martial=5 diplomacy=6 stewardship=6 intrigue=8 learning=6
	trait=education_diplomacy_4
	father=46001	#Genn
	mother=46002	#Mia
	582.5.5={ birth=yes trait=creature_human effect = { make_important_lore_character_effect = yes } }
	650.3.1={ death=yes }
}

#dynasty=24001
46005={
	name=Darius
	dynasty=24001
	culture=gilnean religion=cleric
	martial=8 diplomacy=6 stewardship=7 intrigue=6 learning=7
	trait=education_martial_4 trait=just trait=honest trait=generous
	disallow_random_traits=yes
	556.2.20={ birth=yes trait=creature_human effect = { make_important_lore_character_effect = yes } }
	576.2.20={
		effect={
			set_variable = { name = wc_endurance_physical_lifestyle_additional_perks_variable value = wc_perks_needed_for_level_3_physical_trait_value }
			set_variable = { name = wc_strength_physical_lifestyle_additional_perks_variable value = wc_perks_needed_for_level_3_physical_trait_value }
		}
		# trait=physical_lifestyle_endurance_3
		# trait=physical_lifestyle_strength_3
	}
	603.8.14={
		add_gold = 300 #Military budget
	}
	605.6.6={
		effect = {
		}
	}
	640.3.2={ death=yes }
}
46006={
	name=Lorna
	female=yes
	dynasty=24001
	culture=gilnean religion=cleric
	martial=6 diplomacy=8 stewardship=5 intrigue=6 learning=6
	trait=beauty_good_3
	father=46005	#Darius
	582.7.22={ birth=yes trait=creature_human effect = { make_important_lore_character_effect = yes } }
	640.9.10={ death=yes }
}

#dynasty=24002
46007={
	name=Vincent
	dna = godfrey_dna
	dynasty=24002
	culture=gilnean religion=cleric
	martial=6 diplomacy=7 stewardship=6 intrigue=7 learning=6
	trait=education_diplomacy_4 trait=gregarious trait=shrewd trait=deceitful trait=ambitious trait=arrogant
	disallow_random_traits=yes
	558.2.20={ birth=yes trait=creature_human }
	578.2.20={
		effect={
			set_variable = { name = wc_endurance_physical_lifestyle_additional_perks_variable value = wc_perks_needed_for_level_2_physical_trait_value }
			set_variable = { name = wc_dexterity_physical_lifestyle_additional_perks_variable value = wc_perks_needed_for_level_2_physical_trait_value }
		}
		# trait=physical_lifestyle_endurance_2
		# trait=physical_lifestyle_dexterity_2
	}
	630.3.2={ death=yes }
}
#dynasty=24003
46008={
	name=Darren
	dynasty=24003
	culture=gilnean religion=cleric
	martial=5 diplomacy=6 stewardship=5 intrigue=5 learning=8
	trait=education_stewardship_2 trait=stubborn trait=cynical trait=content trait=trusting trait=shrewd
	disallow_random_traits=yes
	560.9.10={ birth=yes trait=creature_human }
	620.11.4={ death=yes }
}
#dynasty=24004
46009={
	name=Philip
	dynasty=24004
	culture=gilnean religion=cleric
	martial=5 diplomacy=5 stewardship=5 intrigue=6 learning=9
	trait=education_learning_2 trait=ambitious trait=arrogant trait=temperate trait=greedy
	disallow_random_traits=yes
	557.9.10={ birth=yes trait=creature_human }
	630.2.15={ death=yes }
}
#dynasty=24005
46010={
	name=Franz
	dynasty=24005
	culture=gilnean religion=cleric
	martial=8 diplomacy=7 stewardship=7 intrigue=6 learning=6
	trait=education_stewardship_3 trait=arrogant trait=content trait=honest trait=trusting
	disallow_random_traits=yes
	550.9.26={ birth=yes trait=creature_human }
	615.10.27={ death=yes }
}

#dynasty=24007
46015={
	name=Mano
	dynasty=24007
	culture=gilnean religion=cleric
	martial=5 diplomacy=7 stewardship=6 intrigue=5 learning=8
	trait=education_stewardship_1 trait=temperate trait=arbitrary trait=craven trait=lazy 
	536.1.24={ birth=yes trait=creature_human }
	607.10.1={ death=yes }
}
46016={
	name=Vincent
	dynasty=24007
	culture=gilnean religion=cleric
	martial=4 diplomacy=8 stewardship=7 intrigue=7 learning=8
	trait=education_diplomacy_3 trait=zealous trait=honest trait=greedy trait=sadistic 
	father=46015	#Mano
	556.7.17={ birth=yes trait=creature_human }
	618.11.27={ death=yes }
}
46017={
	name=Hamil
	dynasty=24007
	culture=gilnean religion=cleric
	martial=7 diplomacy=8 stewardship=8 intrigue=7 learning=7
	trait=education_martial_2 trait=deceitful trait=chaste trait=humble trait=lazy 
	father=46015	#Mano
	564.10.21={ birth=yes trait=creature_human }
	634.4.28={ death=yes }
}
46018={
	name=Ilta
	female=yes
	dynasty=24007
	culture=gilnean religion=cleric
	father=46015	#Mano
	571.4.27={ birth=yes trait=creature_human }
	637.5.12={ death=yes }
}
46019={
	name=Ragambald
	dynasty=24007
	culture=gilnean religion=cleric
	martial=5 diplomacy=6 stewardship=6 intrigue=7 learning=6
	trait=education_martial_1 trait=paranoid trait=greedy trait=humble
	father=46015	#Mano
	578.2.21={ birth=yes trait=creature_human }
	645.3.20={ death=yes }
}

#dynasty=24008
46020={
	name=Panoramix
	dynasty=24008
	culture=gilnean religion=old_ways
	martial=8 diplomacy=8 stewardship=7 intrigue=5 learning=6
	trait=education_learning_4
	trait=generous trait=shrewd trait=humble trait=compassionate
	disallow_random_traits = yes
	530.1.11={ birth=yes trait=creature_human }
	546.1.11={ effect={ set_variable = { name = wc_life_magic_lifestyle_additional_perks_variable value = wc_perks_needed_for_level_3_magic_trait_value } } }
	607.6.13={ death=yes }
}

#dynasty=24009
46024={
	name=Rathar
	dynasty=24009
	culture=gilnean religion=old_ways
	martial=4 diplomacy=6 stewardship=8 intrigue=5 learning=5
	trait=education_intrigue_3 trait=lifestyle_reveler trait=just trait=craven trait=arrogant 
	trait=lazy trait=drunkard
	556.7.25={ birth=yes trait=creature_human
		effect = {
			add_trait_xp = {
				trait = lifestyle_reveler
				value = 50
			}
		}
	}
	618.3.6={ death=yes }
}
46025={
	name=York
	dynasty=24009
	culture=gilnean religion=old_ways
	martial=4 diplomacy=4 stewardship=8 intrigue=8 learning=4
	trait=education_learning_3 trait=patient trait=generous
	father=46024	#Rathar
	575.9.18={ birth=yes trait=creature_human }
	634.4.19={ death=yes }
}
46026={
	name=Hades
	dynasty=24009
	culture=gilnean religion=old_ways
	martial=6 diplomacy=7 stewardship=7 intrigue=6 learning=4
	trait=education_stewardship_4 trait=sadistic trait=lustful trait=paranoid
	father=46024	#Rathar
	582.4.27={ birth=yes trait=creature_human }
	669.3.25={ death=yes }
}

#dynasty=24010
46027={
	name=Darius
	dynasty=24010
	culture=gilnean religion=old_ways
	martial=7 diplomacy=8 stewardship=4 intrigue=8 learning=8
	trait=education_diplomacy_3 trait=sadistic trait=arrogant
	540.7.19={ birth=yes trait=creature_human }
	601.1.22={ death=yes }
}
46028={
	name=Wench
	dynasty=24010
	culture=gilnean religion=old_ways
	martial=8 diplomacy=7 stewardship=4 intrigue=6 learning=7
	trait=education_stewardship_4 trait=lazy trait=sadistic trait=trusting 
	trait=generous
	father=46027	#Darius
	559.6.3={ birth=yes trait=creature_human }
	624.10.5={ death=yes }
}
46029={
	name=Crimson
	female=yes
	dynasty=24010
	culture=gilnean religion=old_ways
	father=46027	#Darius
	568.12.8={ birth=yes trait=creature_human }
	651.12.17={ death=yes }
}
46030={
	name=Dariston
	dynasty=24010
	culture=gilnean religion=old_ways
	martial=7 diplomacy=4 stewardship=4 intrigue=4 learning=4
	trait=education_stewardship_4 trait=humble trait=sadistic trait=lustful 
	trait=brave 
	father=46027	#Darius
	573.2.26={ birth=yes trait=creature_human }
	635.7.1={ death=yes }
}

#dynasty=24011
46031={
	name=Andre
	dynasty=24011
	culture=gilnean religion=old_ways
	martial=5 diplomacy=7 stewardship=5 intrigue=8 learning=5
	trait=education_learning_2 trait=humble trait=content trait=sadistic trait=gluttonous 
	533.7.15={ birth=yes trait=creature_human }
	615.10.8={ death=yes }
}
46032={
	name=Rannulf
	dynasty=24011
	culture=gilnean religion=old_ways
	martial=7 diplomacy=8 stewardship=7 intrigue=5 learning=6
	trait=education_learning_3 trait=honest trait=just trait=shy 
	father=46031	#Andre
	552.9.17={ birth=yes trait=creature_human }
	643.5.14={ death=yes }
}
46033={
	name=Borus
	dynasty=24011
	culture=gilnean religion=old_ways
	martial=4 diplomacy=4 stewardship=8 intrigue=5 learning=7
	trait=education_learning_2 trait=paranoid trait=zealous trait=drunkard
	father=46031	#Andre
	561.10.11={ birth=yes trait=creature_human }
	642.9.10={ death=yes }
}
46034={
	name=Hildevold
	dynasty=24011
	culture=gilnean religion=old_ways
	martial=8 diplomacy=6 stewardship=7 intrigue=5 learning=7
	trait=education_diplomacy_3 trait=education_martial_prowess_4 trait=craven trait=sadistic trait=honest
	father=46031	#Andre
	570.4.12={ birth=yes trait=creature_human }
	645.12.28={ death=yes }
}
46035={
	name=Elenor
	female=yes
	dynasty=24011
	culture=gilnean religion=old_ways
	father=46031	#Andre
	576.5.11={ birth=yes trait=creature_human }
	666.12.7={ death=yes }
}

#dynasty=none
46036={
	name=Thrain
	culture=gilnean religion=cleric
	martial=5 diplomacy=6 stewardship=5 intrigue=5 learning=8
	trait=education_stewardship_1 trait=paranoid trait=sadistic trait=shy 
	trait=arrogant 
	549.2.10={ birth=yes trait=creature_human }
	631.3.15={ death=yes }
}

#dynasty=none
46037={
	name=Barnet
	culture=gilnean religion=old_ways
	martial=8 diplomacy=5 stewardship=6 intrigue=4 learning=4
	trait=education_stewardship_2 trait=trusting trait=content trait=craven 
	trait=shy
	545.2.12={ birth=yes trait=creature_human }
	608.12.25={ death=yes }
}

#dynasty=none
46038={
	name=Hartwell
	culture=gilnean religion=cleric
	martial=6 diplomacy=5 stewardship=5 intrigue=7 learning=4
	trait=education_stewardship_1 trait=chaste trait=honest trait=arrogant
	540.12.7={ birth=yes trait=creature_human }
	620.10.15={ death=yes }
}

#dynasty=none
46039={
	name=Lonan
	culture=gilnean religion=cleric
	martial=5 diplomacy=4 stewardship=4 intrigue=6 learning=5
	trait=education_stewardship_4 trait=cynical trait=chaste trait=deceitful
	540.9.2={ birth=yes trait=creature_human }
	599.8.4={ death=yes }
}

#dynasty=none
46040={
	name=Roland
	culture=gilnean religion=cleric
	martial=4 diplomacy=5 stewardship=7 intrigue=4 learning=8
	trait=education_stewardship_4 trait=diligent trait=trusting trait=lustful
	539.12.11={ birth=yes trait=creature_human }
	621.11.4={ death=yes }
}

#dynasty=none
46041={
	name=Wolf
	culture=gilnean religion=cleric
	martial=7 diplomacy=5 stewardship=6 intrigue=6 learning=5
	trait=education_stewardship_4 trait=arrogant trait=wrathful trait=temperate trait=honest
	539.9.11={ birth=yes trait=creature_human }
	614.6.3={ death=yes }
}

#dynasty=24012
46049={
	name=Lenard
	dynasty=24012
	culture=gilnean religion=cleric
	martial=5 diplomacy=3 stewardship=6 intrigue=7 learning=5
	trait=education_intrigue_3 trait=ambitious trait=deceitful trait=cynical
	484.1.4={ birth=yes trait=creature_human }
	539.7.3={ death=yes }
}
46050={
	name=Gregor
	dynasty=24012
	culture=gilnean religion=cleric
	martial=7 diplomacy=6 stewardship=4 intrigue=7 learning=6
	trait=education_martial_2 trait=honest trait=lazy trait=zealous trait=sadistic
	father=46049	#Lenard	
	524.3.5={ birth=yes trait=creature_human }
	609.5.15={ death=yes }
}
46051={
	name=Tirion
	dynasty=24012
	culture=gilnean religion=cleric
	martial=6 diplomacy=7 stewardship=5 intrigue=4 learning=8
	trait=education_stewardship_4 trait=craven trait=shy trait=diligent trait=ambitious
	father=46050	#Gregor
	553.12.23={ birth=yes trait=creature_human }
	643.8.17={ death=yes }
}
46052={
	name=Salome
	dynasty=24012
	culture=gilnean religion=cleric
	martial=6 diplomacy=4 stewardship=8 intrigue=4 learning=8
	trait=education_intrigue_4 trait=generous trait=temperate trait=lazy
	father=46050	#Gregor
	558.4.15={ birth=yes trait=creature_human }
	634.2.12={ death=yes }
}
46053={
	name=Eliza
	female=yes
	dynasty=24012
	culture=gilnean religion=cleric
	father=46050	#Gregor
	563.10.27={ birth=yes trait=creature_human }
	654.8.8={ death=yes }
}
46054={
	name=Karl
	dynasty=24012
	culture=gilnean religion=cleric
	martial=7 diplomacy=5 stewardship=8 intrigue=6 learning=5
	trait=education_intrigue_4 trait=arrogant trait=zealous trait=ambitious trait=lazy 
	father=46050	#Gregor
	570.11.26={ birth=yes trait=creature_human }
	645.7.29={ death=yes }
}

#Arugal
46100={
	name=Arugal
	dynasty=24013
	culture=gilnean religion=cleric
	martial=5 diplomacy=5 stewardship=7 intrigue=7 learning=8
	trait=education_learning_4 trait=compassionate trait=zealous trait=arrogant trait=diligent 
	569.11.26={ birth=yes trait=creature_human effect = { make_important_lore_character_effect = yes } }
	581.10.3 = {
		religion = kirin_torian
	}
	590.11.14 = {
		effect={ set_variable = { name = wc_order_magic_lifestyle_additional_perks_variable value = wc_perks_needed_for_level_3_magic_trait_value } }
	}
	603.7.2 = {
		religion = wolf_cult_religion
	}
	603.12.15 = {
		capital = c_shadowfang
	}
	608.7.29={ death=yes }
}

#Baron Longshore
46101={
	name=Josiah
	dynasty=24111
	culture=gilnean religion=cleric
	martial=7 diplomacy=5 stewardship=6 intrigue=5 learning=4
	trait=education_martial_4 trait=arrogant trait=ambitious trait=greedy trait=wrathful
	570.11.26={ birth=yes trait=creature_human }
	594.2.15={
		culture = northsea
		religion = tidemother
	}
	603.9.15={
		capital = c_southbreak
	}
	645.7.29={ death=yes }
}

#Greymane dynasty extended for gnoll wars.
46102={
	name=Eudemius
	dynasty=24000
	culture=gilnean religion=cleric
	martial=3 diplomacy=8 stewardship=5 intrigue=6 learning=7
	trait=education_diplomacy_4 trait=gregarious trait=chaste trait=humble trait=content
	473.11.9={
		birth=yes
		trait=creature_human
		give_council_position = councillor_court_chaplain
	}
	533.9.13={ death=yes }
}
#Crowley dynasty extended for gnoll wars.
46111={
	name=Ashur
	dynasty=24001
	culture=gilnean religion=cleric
	martial=6 diplomacy=7 stewardship=3 intrigue=4 learning=5
	trait=education_diplomacy_3 trait=honest trait=just trait=arrogant trait=compassionate
	457.6.3={ birth=yes trait=creature_human }
	531.12.23={ death=yes }
}
46112={
	name=Cade
	dynasty=24001
	culture=gilnean religion=cleric
	martial=9 diplomacy=3 stewardship=6 intrigue=5 learning=8
	trait=education_martial_3 trait=just trait=humble trait=generous trait=gregarious
	father=46111
	491.5.23={ birth=yes trait=creature_human }
	522.5.23={
		# effect={
			# set_variable = { name = wc_endurance_physical_lifestyle_additional_perks_variable value = wc_perks_needed_for_level_2_physical_trait_value }
			# set_variable = { name = wc_strength_physical_lifestyle_additional_perks_variable value = wc_perks_needed_for_level_2_physical_trait_value }
		# }
		# # trait=physical_lifestyle_endurance_2
		# # trait=physical_lifestyle_strength_2
	}
	564.7.22={ death=yes }
}
#Godfrey dynasty extended for gnoll wars
46120={
	name=Marius
	dynasty=24002
	culture=gilnean religion=cleric
	martial=6 diplomacy=5 stewardship=6 intrigue=4 learning=8
	trait=education_learning_4 trait=gregarious trait=zealous trait=humble
	trait=chaste trait=theologian
	disallow_random_traits=yes
	468.8.17={ birth=yes trait=creature_human }
	484.8.17={
		effect={ set_variable = { name = wc_light_magic_lifestyle_additional_perks_variable value = wc_perks_needed_for_level_3_magic_trait_value } }
	}
	530.9.8={ death=yes }
}
46121={
	name=August
	dynasty=24002
	culture=gilnean religion=cleric
	martial=6 diplomacy=5 stewardship=6 intrigue=4 learning=5
	trait=education_martial_2 trait=sadistic trait=physique_good_1 trait=arrogant
	father=46120
	504.7.4={ birth=yes trait=creature_human }
	569.10.27={ death=yes }
}
46122={
	name=Corin
	dynasty=24002
	culture=gilnean religion=cleric
	martial=3 diplomacy=3 stewardship=3 intrigue=3 learning=3
	trait=lazy trait=arrogant trait=greedy trait=beauty_good_3 trait=education_stewardship_1
	father=46121
	female=yes
	556.4.13={ birth=yes trait=creature_human }
	594.2.5={ death=yes }
}
46123={
	name=Qaline
	dynasty=24002
	culture=gilnean religion=cleric
	martial=6 diplomacy=4 stewardship=4 intrigue=3 learning=6
	trait=diligent trait=content trait=compassionate trait=paranoid trait=education_martial_4
	trait=unyielding_defender
	father=46121
	female=yes
	560.7.25={ birth=yes trait=creature_human }
	606.4.16={ death=yes }
}
#Walden dynasty extended for gnoll wars
46130={
	name=Lance
	dynasty=24004
	culture=gilnean religion=cleric
	martial=6 diplomacy=5 stewardship=5 intrigue=5 learning=6
	trait=compassionate trait=paranoid trait=humble trait=education_martial_2 
	471.3.19={ birth=yes trait=creature_human }
	518.10.2={ death=yes }
}
46131={
	name=Servus
	dynasty=24004
	father=46130
	culture=gilnean religion=cleric
	martial=5 diplomacy=5 stewardship=4 intrigue=5 learning=4
	trait=sadistic trait=education_martial_1 trait=lazy 
	501.7.30={ birth=yes trait=creature_human }
	563.2.10={
		death={
			death_reason=death_suicide
		}
	}
}
#Swales dynasty extended for gnoll wars
46140={
	name=Milton
	dynasty=24010
	culture=gilnean religion=old_ways
	martial=5 diplomacy=5 stewardship=5 intrigue=5 learning=4
	trait=education_stewardship_2 trait=greedy
	483.6.4={ birth=yes trait=creature_human }
	560.1.25={ death=yes }
}
#Clark dynasty extended for gnoll wars
46142={
	name=Freud
	dynasty=24007
	culture=gilnean religion=cleric
	martial=3 diplomacy=3 stewardship=4 intrigue=8 learning=5
	trait=content trait=deceitful trait=trusting trait=beauty_good_3 trait=gregarious
	486.6.15={ birth=yes trait=creature_human }
	544.10.24={ death=yes }
}
46143={
	name=Sigismand
	dynasty=24007
	father=46142
	culture=gilnean religion=cleric
	martial=6 diplomacy=5 stewardship=5 intrigue=6 learning=3
	trait=trusting trait=beauty_good_3 trait=shy trait=ambitious
	500.4.22={ birth=yes trait=creature_human }
	556.9.2={ death=yes }
}
# Highlander dynasty extended for gnoll wars
# Easter Egg character
46145={
	name=Connor
	dynasty=24112
	culture=gilnean religion=cleric
	martial=7 diplomacy=3 stewardship=4 intrigue=6 learning=4
	trait=strong trait=brave trait=education_martial_2 trait=education_martial_prowess_4 trait=arrogant
	489.5.13={ birth=yes trait=creature_human }
	551.8.10={
		#trait = immortal
		death={
			death_reason=death_execution
		}
	}
}
# No dynasty for gnoll wars
46150={
	name=Fremont
	culture=gilnean religion=old_ways
	martial=4 diplomacy=6 stewardship=5 intrigue=3 learning=4
	trait=education_diplomacy_3 trait=honest
	451.5.17={ birth=yes trait=creature_human }
	513.6.7={ death=yes }
}

# Mistmantles
46151={
	name=Franz
	dynasty=24113
	culture=gilnean religion=cleric
	martial=8 diplomacy=4 stewardship=7 intrigue=4 learning=7
	trait=education_stewardship_4 trait=scholar trait=gluttonous trait=humble trait=lazy 
	231.7.18={ birth=yes }
	291.4.17={ death=yes }
}
46152={
	name=Severin
	dynasty=24113
	culture=gilnean religion=cleric
	martial=8 diplomacy=7 stewardship=7 intrigue=7 learning=7
	trait=education_martial_2 trait=diligent trait=gregarious trait=sadistic trait=arbitrary 
	trait=drunkard 
	father=46151	#Franz
	246.11.1={ birth=yes }
	306.12.1={ death=yes }
}
46153={
	name=Anna
	female=yes
	dynasty=24113
	culture=gilnean religion=cleric
	father=46151	#Franz
	251.10.10={ birth=yes }
	310.1.14={ death=yes }
}
46154={
	name=Beardsley
	dynasty=24113
	culture=gilnean religion=cleric
	martial=6 diplomacy=7 stewardship=5 intrigue=4 learning=6
	trait=education_stewardship_4 trait=trusting trait=generous trait=brave trait=cynical 
	trait=lunatic_1 
	father=46151	#Franz
	256.3.11={ birth=yes }
	328.3.27={ death=yes }
}
46155={
	name=Claire
	female=yes
	dynasty=24113
	culture=gilnean religion=cleric
	father=46151	#Franz
	259.4.14={ birth=yes }
	319.6.15={ death=yes }
}
46156={
	name=Loup
	dynasty=24113
	culture=gilnean religion=cleric
	martial=8 diplomacy=5 stewardship=5 intrigue=6 learning=4
	trait=education_diplomacy_3 trait=greedy trait=brave trait=diligent trait=cynical 
	trait=lunatic_1 
	father=46151	#Franz
	264.8.9={ birth=yes }
	334.12.16={ death=yes }
}
46157={
	name=Gilliam
	dynasty=24113
	culture=gilnean religion=cleric
	martial=5 diplomacy=6 stewardship=4 intrigue=6 learning=4
	trait=education_martial_2 trait=lifestyle_reveler trait=brave trait=chaste trait=arbitrary 
	trait=ambitious 
	father=46151	#Franz
	270.6.10={ birth=yes
		effect = {
			add_trait_xp = {
				trait = lifestyle_reveler
				value = 50
			}
		}
	}
	338.12.10={ death=yes }
}
46158={
	name=Ginger
	female=yes
	dynasty=24113
	culture=gilnean religion=cleric
	father=46151	#Franz
	276.4.13={ birth=yes }
	351.2.10={ death=yes }
}
46159={
	name=Trask
	dynasty=24113
	culture=gilnean religion=cleric
	martial=5 diplomacy=5 stewardship=7 intrigue=8 learning=6
	trait=education_intrigue_4 trait=wrathful trait=paranoid trait=shy trait=wounded_1 
	father=46152	#Severin
	268.10.16={ birth=yes }
	329.10.18={ death=yes }
}
46160={
	name=Marlene
	female=yes
	dynasty=24113
	culture=gilnean religion=cleric
	father=46152	#Severin
	272.7.11={ birth=yes }
	324.5.6={ death=yes }
}
46161={
	name=Kear
	dynasty=24113
	culture=gilnean religion=cleric
	martial=8 diplomacy=4 stewardship=7 intrigue=4 learning=6
	trait=education_martial_1 trait=sadistic trait=ambitious trait=gregarious 
	trait=lustful  
	father=46152	#Severin
	276.9.26={ birth=yes }
	350.4.14={ death=yes }
}
46162={
	name=Nathan
	female=yes
	dynasty=24113
	culture=gilnean religion=cleric
	father=46152	#Severin
	282.4.22={ birth=yes }
	351.6.5={ death=yes }
}
46163={
	name=Bess
	female=yes
	dynasty=24113
	culture=gilnean religion=cleric
	father=46152	#Severin
	286.4.13={ birth=yes }
	354.3.7={ death=yes }
}
46164={
	name=Rosetta
	female=yes
	dynasty=24113
	culture=gilnean religion=cleric
	father=46159	#Trask
	284.6.9={ birth=yes }
	354.8.11={ death=yes }
}
46165={
	name=Krennan
	dynasty=24113
	culture=gilnean religion=cleric
	martial=7 diplomacy=7 stewardship=5 intrigue=4 learning=5
	trait=education_intrigue_3 trait=lifestyle_herbalist trait=craven trait=honest trait=ambitious 
	trait=shy trait=possessed_1 
	father=46159	#Trask
	288.4.15={ birth=yes }
	375.6.17={ death=yes }
}
46166={
	name=Sybil
	female=yes
	dynasty=24113
	culture=gilnean religion=cleric
	father=46159	#Trask
	293.12.17={ birth=yes }
	361.10.6={ death=yes }
}
46167={
	name=Lucca
	female=yes
	dynasty=24113
	culture=gilnean religion=cleric
	father=46159	#Trask
	298.12.20={ birth=yes }
	369.5.5={ death=yes }
}
46168={
	name=Eorlund
	dynasty=24113
	culture=gilnean religion=cleric
	martial=4 diplomacy=8 stewardship=4 intrigue=4 learning=5
	trait=education_stewardship_2 trait=lustful trait=lazy trait=arrogant 
	father=46159	#Trask
	302.6.6={ birth=yes }
	348.1.2={ death=yes }
}
46169={
	name=Frederick
	dynasty=24113
	culture=gilnean religion=cleric
	martial=6 diplomacy=8 stewardship=7 intrigue=6 learning=4
	trait=education_stewardship_1 trait=craven trait=gluttonous trait=content trait=hunchbacked 
	father=46165	#Krennan
	309.2.5={ birth=yes }
	365.10.13={ death=yes }
}
46170={
	name=Paige
	female=yes
	dynasty=24113
	culture=gilnean religion=cleric
	father=46165	#Krennan
	313.2.10={ birth=yes }
	371.6.27={ death=yes }
}
46171={
	name=Thade
	dynasty=24113
	culture=gilnean religion=cleric
	martial=8 diplomacy=7 stewardship=4 intrigue=6 learning=6
	trait=education_learning_4 trait=arbitrary trait=wrathful trait=diligent trait=generous 
	trait=drunkard 
	father=46165	#Krennan
	319.7.8={ birth=yes }
	379.5.20={ death=yes }
}
46172={
	name=Malcolm
	dynasty=24113
	culture=gilnean religion=cleric
	martial=4 diplomacy=5 stewardship=8 intrigue=7 learning=8
	trait=education_learning_3 trait=lifestyle_mystic trait=generous trait=sadistic trait=gluttonous 
	trait=zealous 
	father=46165	#Krennan
	324.2.23={ birth=yes
		effect = {
			add_trait_xp = {
				trait = lifestyle_mystic
				value = 50
			}
		}
	}
	395.8.16={ death=yes }
}
46173={
	name=Kari
	female=yes
	dynasty=24113
	culture=gilnean religion=cleric
	father=46169	#Frederick
	329.12.24={ birth=yes }
	382.7.15={ death=yes }
}
46174={
	name=Osiston
	dynasty=24113
	culture=gilnean religion=cleric
	martial=4 diplomacy=7 stewardship=7 intrigue=5 learning=8
	trait=education_intrigue_4 trait=arbitrary trait=gregarious trait=craven 
	father=46169	#Frederick
	336.8.8={ birth=yes }
	400.2.6={ death=yes }
}
46175={
	name=Benjamin
	dynasty=24113
	culture=gilnean religion=cleric
	martial=8 diplomacy=7 stewardship=5 intrigue=8 learning=5
	trait=education_learning_1 trait=greedy trait=sadistic trait=honest trait=lustful 
	father=46169	#Frederick
	342.3.9={ birth=yes }
	408.8.13={ death=yes }
}
46176={
	name=Osther
	dynasty=24113
	culture=gilnean religion=cleric
	martial=8 diplomacy=7 stewardship=7 intrigue=6 learning=5
	trait=education_learning_4 trait=paranoid trait=temperate trait=just trait=chaste 
	father=46174	#Osiston
	358.9.7={ birth=yes }
	406.10.20={ death=yes }
}
46177={
	name=Gerard
	dynasty=24113
	culture=gilnean religion=cleric
	martial=7 diplomacy=4 stewardship=4 intrigue=8 learning=6
	trait=education_martial_2 trait=sadistic trait=paranoid trait=humble trait=chaste 
	father=46174	#Osiston
	364.9.18={ birth=yes }
	412.1.18={ death=yes }
}
46178={
	name=Sheila
	female=yes
	dynasty=24113
	culture=gilnean religion=cleric
	father=46174	#Osiston
	369.3.13={ birth=yes }
	422.1.28={ death=yes }
}
46179={
	name=Donald
	dynasty=24113
	culture=gilnean religion=cleric
	martial=6 diplomacy=5 stewardship=8 intrigue=8 learning=7
	trait=education_stewardship_1 trait=lustful trait=generous trait=arbitrary trait=ambitious 
	father=46174	#Osiston
	373.8.18={ birth=yes }
	402.8.28={ death=yes }
}
46180={
	name=Velvet
	female=yes
	dynasty=24113
	culture=gilnean religion=cleric
	father=46174	#Osiston
	378.11.21={ birth=yes }
	443.8.6={ death=yes }
}
46181={
	name=Melanie
	female=yes
	dynasty=24113
	culture=gilnean religion=cleric
	father=46176	#Osther
	372.3.21={ birth=yes }
	449.2.18={ death=yes }
}
46182={
	name=Marcus
	dynasty=24113
	culture=gilnean religion=cleric
	martial=8 diplomacy=4 stewardship=7 intrigue=5 learning=5
	trait=education_diplomacy_4 trait=compassionate trait=ambitious trait=chaste trait=craven 
	father=46176	#Osther
	378.2.12={ birth=yes }
	444.5.30={ death=yes }
}
46183={
	name=Brian
	dynasty=24113
	culture=gilnean religion=cleric
	martial=5 diplomacy=8 stewardship=4 intrigue=4 learning=7
	trait=education_intrigue_2 trait=brave trait=content trait=diligent trait=arbitrary 
	father=46176	#Osther
	384.6.10={ birth=yes }
	452.2.6={ death=yes }
}
46184={
	name=Simon
	dynasty=24113
	culture=gilnean religion=cleric
	martial=5 diplomacy=8 stewardship=4 intrigue=7 learning=6
	trait=education_stewardship_4 trait=ambitious trait=humble 
	father=46176	#Osther
	388.11.1={ birth=yes }
	453.6.12={ death=yes }
}
46185={
	name=Mackie
	dynasty=24113
	culture=gilnean religion=cleric
	martial=6 diplomacy=8 stewardship=7 intrigue=6 learning=4
	trait=education_stewardship_4 trait=sadistic trait=chaste trait=temperate trait=gregarious 
	trait=stuttering 
	father=46176	#Osther
	394.12.3={ birth=yes }
	455.7.6={ death=yes }
}
46186={
	name=Ronther
	dynasty=24113
	culture=gilnean religion=cleric
	martial=5 diplomacy=4 stewardship=5 intrigue=4 learning=8
	trait=education_intrigue_2 trait=greedy trait=callous trait=just trait=drunkard 
	father=46176	#Osther
	400.10.16={ birth=yes }
	443.12.4={ death=yes }
}
46187={
	name=Mia
	female=yes
	dynasty=24113
	culture=gilnean religion=cleric
	father=46176	#Osther
	404.12.21={ birth=yes }
	460.8.21={ death=yes }
}
46188={
	name=Colin
	dynasty=24113
	culture=gilnean religion=cleric
	martial=5 diplomacy=5 stewardship=8 intrigue=6 learning=6
	trait=education_learning_2 trait=deceitful trait=just trait=greedy trait=gluttonous 
	father=46182	#Marcus
	396.6.24={ birth=yes }
	449.8.22={ death=yes }
}
46189={
	name=Lilith
	female=yes
	dynasty=24113
	culture=gilnean religion=cleric
	father=46182	#Marcus
	402.12.9={ birth=yes }
	455.1.23={ death=yes }
}
46190={
	name=Rain
	female=yes
	dynasty=24113
	culture=gilnean religion=cleric
	father=46182	#Marcus
	408.4.14={ birth=yes }
	466.4.17={ death=yes }
}
46191={
	name=Thade
	dynasty=24113
	culture=gilnean religion=cleric
	martial=6 diplomacy=4 stewardship=8 intrigue=7 learning=5
	trait=education_stewardship_4 trait=lifestyle_reveler trait=arbitrary trait=lustful trait=brave 
	trait=stuttering 
	father=46188	#Radulfr
	419.6.3={ birth=yes
		effect = {
			add_trait_xp = {
				trait = lifestyle_reveler
				value = 50
			}
		}
	}
	468.9.13={ death=yes }
}
46192={
	name=Lars
	dynasty=24113
	culture=gilnean religion=cleric
	martial=5 diplomacy=7 stewardship=6 intrigue=7 learning=6
	trait=education_learning_1 trait=zealous trait=temperate trait=content 
	father=46188	#Radulfr
	424.2.13={ birth=yes }
	476.1.18={ death=yes }
}
46193={
	name=Grigori
	dynasty=24113
	culture=gilnean religion=cleric
	martial=4 diplomacy=7 stewardship=7 intrigue=5 learning=8
	trait=education_intrigue_3 trait=arbitrary trait=trusting 
	father=46191	#Thad
	433.1.3={ birth=yes }
	489.4.4={ death=yes }
}
46194={
	name=Churel
	female=yes
	dynasty=24113
	culture=gilnean religion=cleric
	father=46191	#Thad
	441.2.4={ birth=yes }
	477.10.24={ death=yes }
}
46195={
	name=Virion
	dynasty=24113
	culture=gilnean religion=cleric
	martial=4 diplomacy=7 stewardship=6 intrigue=7 learning=6
	trait=education_martial_2 trait=cynical trait=content trait=gregarious trait=lazy 
	father=46191	#Thad
	445.8.21={ birth=yes }
	493.11.29={ death=yes }
}
46196={
	name=Marcus
	dynasty=24113
	culture=gilnean religion=cleric
	martial=5 diplomacy=5 stewardship=7 intrigue=5 learning=8
	trait=education_intrigue_4 trait=arrogant trait=content trait=generous trait=gregarious 
	father=46193	#Grigori
	454.12.14={ birth=yes }
	503.7.14={ death=yes }
}
46197={
	name=Gilbert
	dynasty=24113
	culture=gilnean religion=cleric
	martial=5 diplomacy=4 stewardship=8 intrigue=5 learning=7
	trait=education_intrigue_4 trait=patient trait=humble trait=arbitrary 
	father=46193	#Grigori
	459.9.5={ birth=yes }
	530.10.26={ death=yes }
}
46198={
	name=Zofia
	female=yes
	dynasty=24113
	culture=gilnean religion=cleric
	father=46193	#Grigori
	465.8.7={ birth=yes }
	532.12.29={ death=yes }
}
46199={
	name=Leeta
	female=yes
	dynasty=24113
	culture=gilnean religion=cleric
	father=46196	#Marcus
	471.10.26={ birth=yes }
	539.9.2={ death=yes }
}
46200={
	name=Vivian
	female=yes
	dynasty=24113
	culture=gilnean religion=cleric
	father=46196	#Marcus
	478.12.21={ birth=yes }
	534.2.15={ death=yes }
}
46201={
	name=Diego
	dynasty=24113
	culture=gilnean religion=cleric
	martial=6 diplomacy=4 stewardship=7 intrigue=8 learning=6
	trait=education_stewardship_1 trait=lazy trait=content trait=gregarious 
	father=46196	#Marcus
	482.4.3={ birth=yes }
	557.1.1={ death=yes }
}
46202={
	name=Mano
	dynasty=24113
	culture=gilnean religion=cleric
	martial=4 diplomacy=6 stewardship=8 intrigue=7 learning=7
	trait=education_martial_1 trait=sadistic trait=greedy trait=just trait=craven 
	father=46201	#Diego
	496.7.19={ birth=yes }
	569.10.2={ death=yes }
}
46203={
	name=Basil
	dynasty=24113
	culture=gilnean religion=cleric
	martial=6 diplomacy=5 stewardship=8 intrigue=7 learning=4
	trait=education_learning_3 trait=sadistic trait=paranoid trait=temperate 
	father=46201	#Diego
	502.6.26={ birth=yes }
	584.11.27={ death=yes }
}
46204={
	name=Simon
	dynasty=24113
	culture=gilnean religion=cleric
	martial=4 diplomacy=6 stewardship=5 intrigue=6 learning=4
	trait=education_intrigue_3 trait=trusting trait=cynical trait=sadistic trait=content 
	father=46202	#Mano
	510.1.23={ birth=yes }
	571.7.23={ death=yes }
}
46208={
	name=Claire
	female=yes
	dynasty=24113
	culture=gilnean religion=cleric
	father=46202	#Mano
	529.4.20={ birth=yes }
	602.5.26={ death=yes }
}
46209={
	name=Sylvie
	female=yes
	dynasty=24113
	culture=gilnean religion=cleric
	father=46204	#Simon
	539.6.6={ birth=yes }
	561.6.30 = { 
		death = { 
			death_reason = death_vanished 
		} 
	}
}
46210={
	name=Stalvan
	dynasty=24113
	culture=gilnean religion=cleric
	martial=5 diplomacy=6 stewardship=6 intrigue=5 learning=6
	trait=education_learning_3 trait=diligent trait=ambitious trait=trusting
	father=46204	#Simon
	549.1.14={ birth=yes }
	583.1.1 = {
		employer = 63069 # Gwen Falrevere
	}
	# Undead
	603.1.1 = {
		employer = 5809 # Morbent Fel
		trait=wrathful
		trait = being_undead
		religion = maldraxxi
	}
	608.9.2={ death=yes }
}
46211={
	name=Tobias
	dynasty=24113
	culture=gilnean religion=cleric
	martial=7 diplomacy=5 stewardship=8 intrigue=5 learning=6
	trait=education_martial_3 trait=compassionate trait=diligent trait=brave
	father=46204	#Simon
	555.4.4={ birth=yes }
	603.1.1 = {
		employer = 46005 # Darius Crowley
	}
	615.2.17={ death=yes }
}

# Adericians
# dynasty = 24114
46212={
	name=Aderic
	dynasty=24114
	culture=gilnean religion=cleric
	martial=4 diplomacy=8 stewardship=8 intrigue=6 learning=4
	trait=education_diplomacy_4 trait=craven trait=honest trait=trusting 
	2.9.25={ birth=yes }
	50.11.12 = {
		give_nickname = nick_the_great
	}
	61.5.4={ death=yes }
}
46213={
	name=Saliya
	female=yes
	dynasty=24114
	culture=gilnean religion=cleric
	father=46212	#Simon
	23.10.9={ birth=yes }
	78.6.3={ death=yes }
}
46214={
	name=Conrad
	dynasty=24114
	culture=gilnean religion=cleric
	martial=8 diplomacy=8 stewardship=6 intrigue=6 learning=5
	trait=education_intrigue_3 trait=temperate trait=sadistic trait=lustful trait=cynical 
	father=46212	#Aderic
	27.10.24={ birth=yes }
	78.8.6={ death=yes }
}
46215={
	name=George
	dynasty=24114
	culture=gilnean religion=cleric
	martial=6 diplomacy=8 stewardship=7 intrigue=5 learning=7
	trait=education_martial_2 trait=craven trait=patient trait=drunkard 
	father=46212	#Aderic
	31.4.25={ birth=yes }
	103.12.12={ death=yes }
}
46216={
	name=Edward
	dynasty=24114
	culture=gilnean religion=cleric
	martial=4 diplomacy=7 stewardship=4 intrigue=8 learning=4
	trait=education_martial_2 trait=lustful trait=content trait=diligent trait=shy 
	father=46212	#Aderic
	34.1.23={ birth=yes }
	98.10.14={ death=yes }
}
46217={
	name=Marcus
	dynasty=24114
	culture=gilnean religion=cleric
	martial=6 diplomacy=4 stewardship=6 intrigue=5 learning=8
	trait=education_intrigue_2 trait=paranoid trait=arbitrary trait=generous 
	father=46214	#Conrad
	50.3.23={ birth=yes }
	107.7.8={ death=yes }
}
46218={
	name=Tina
	female=yes
	dynasty=24114
	culture=gilnean religion=cleric
	father=46214	#Conrad
	52.7.24={ birth=yes }
	134.3.24={ death=yes }
}
46219={
	name=Sarah
	female=yes
	dynasty=24114
	culture=gilnean religion=cleric
	father=46214	#Conrad
	56.5.15={ birth=yes }
	145.6.14={ death=yes }
}
46220={
	name=Kelsing
	dynasty=24114
	culture=gilnean religion=cleric
	martial=8 diplomacy=8 stewardship=7 intrigue=8 learning=8
	trait=education_learning_4 trait=just trait=paranoid trait=greedy trait=deceitful 
	trait=drunkard 
	father=46214	#Conrad
	58.12.4={ birth=yes }
	126.2.24={ death=yes }
}
46221={
	name=Claire
	female=yes
	dynasty=24114
	culture=gilnean religion=cleric
	father=46217	#Marcus
	76.9.1={ birth=yes }
	144.5.16={ death=yes }
}
46222={
	name=Henric
	dynasty=24114
	culture=gilnean religion=cleric
	martial=4 diplomacy=4 stewardship=5 intrigue=7 learning=5
	trait=education_diplomacy_4 trait=compassionate trait=just trait=arrogant trait=ill 
	trait=lunatic_1 
	father=46217	#Marcus
	79.3.23={ birth=yes }
	133.10.22={ death=yes }
}
46223={
	name=August
	dynasty=24114
	culture=gilnean religion=cleric
	martial=5 diplomacy=5 stewardship=8 intrigue=6 learning=7
	trait=education_intrigue_4 trait=brave trait=content trait=arrogant trait=shy 
	father=46217	#Marcus
	82.12.15={ birth=yes }
	146.5.6={ death=yes }
}
46224={
	name=Genseric
	dynasty=24114
	culture=gilnean religion=cleric
	martial=6 diplomacy=7 stewardship=6 intrigue=6 learning=4
	trait=education_intrigue_3 trait=trusting trait=diligent 
	father=46222	#Henric
	100.6.22={ birth=yes }
	171.12.15={ death=yes }
}
46225={
	name=Vitus
	dynasty=24114
	culture=gilnean religion=cleric
	martial=6 diplomacy=4 stewardship=4 intrigue=5 learning=4
	trait=education_intrigue_3 trait=brave trait=arbitrary trait=sadistic trait=ambitious 
	father=46222	#Henric
	102.2.16={ birth=yes }
	161.11.6={ death=yes }
}
46226={
	name=Valeria
	female=yes
	dynasty=24114
	culture=gilnean religion=cleric
	father=46224	#Henric
	121.12.10={ birth=yes }
	178.8.21={ death=yes }
}
46227={
	name=Aderic
	dynasty=24114
	culture=gilnean religion=cleric
	martial=8 diplomacy=5 stewardship=7 intrigue=5 learning=7
	trait=education_learning_2 trait=lifestyle_reveler trait=just trait=chaste trait=arrogant 
	trait=gluttonous   
	father=46224	#Henric
	124.4.18={ birth=yes
		effect = {
			add_trait_xp = {
				trait = lifestyle_reveler
				value = 50
			}
		}
	}
	188.3.22={ death=yes }
}
46228={
	name=Dora
	female=yes
	dynasty=24114
	culture=gilnean religion=cleric
	father=46224	#Henric
	128.1.19={ birth=yes }
	202.3.19={ death=yes }
}
46229={
	name=Thaler
	dynasty=24114
	culture=gilnean religion=cleric
	martial=6 diplomacy=8 stewardship=4 intrigue=5 learning=5
	trait=education_intrigue_4 trait=paranoid trait=sadistic trait=diligent 
	father=46224	#Henric
	131.9.15={ birth=yes }
	174.9.24={ death=yes }
}
46230={
	name=Vernon
	dynasty=24114
	culture=gilnean religion=cleric
	martial=4 diplomacy=6 stewardship=8 intrigue=8 learning=8
	trait=education_learning_1 trait=compassionate trait=shy trait=deceitful 
	father=46227	#Aderic
	151.12.14={ birth=yes }
	207.12.20={ death=yes }
}
46231={
	name=Lucia
	female=yes
	dynasty=24114
	culture=gilnean religion=cleric
	father=46227	#Aderic
	154.1.12={ birth=yes }
	226.5.14={ death=yes }
}
46232={
	name=Belle
	female=yes
	dynasty=24114
	culture=gilnean religion=cleric
	father=46227	#Aderic
	157.5.4={ birth=yes }
	222.6.8={ death=yes }
}
46233={
	name=Ludwig
	dynasty=24114
	culture=gilnean religion=cleric
	martial=8 diplomacy=5 stewardship=4 intrigue=4 learning=7
	trait=education_stewardship_2 trait=sadistic trait=greedy 
	father=46230	#Vernon
	178.6.1={ birth=yes }
	255.12.20={ death=yes }
}
46234={
	name=Albert
	dynasty=24114
	culture=gilnean religion=cleric
	martial=5 diplomacy=4 stewardship=4 intrigue=7 learning=4
	trait=education_stewardship_4 trait=sadistic trait=trusting trait=chaste trait=brave 
	father=46230	#Vernon
	181.11.12={ birth=yes }
	241.7.29={ death=yes }
}
46235={
	name=George
	dynasty=24114
	culture=gilnean religion=cleric
	martial=8 diplomacy=7 stewardship=7 intrigue=7 learning=8
	trait=education_martial_1 trait=cynical trait=temperate trait=wrathful 
	father=46233	#Ludwig
	198.11.25={ birth=yes }
	246.10.22={ death=yes }
}
46236={
	name=John
	dynasty=24114
	culture=gilnean religion=cleric
	martial=5 diplomacy=6 stewardship=5 intrigue=8 learning=8
	trait=education_intrigue_4 trait=ambitious trait=shy trait=compassionate trait=arbitrary 
	father=46233	#Ludwig
	200.10.1={ birth=yes }
	258.4.17={ death=yes }
}
46237={
	name=Melinda
	female=yes
	dynasty=24114
	culture=gilnean religion=cleric
	father=46233	#Ludwig
	202.2.24={ birth=yes }
	275.2.25={ death=yes }
}
46238={
	name=Lisa
	female=yes
	dynasty=24114
	culture=gilnean religion=cleric
	father=46233	#Ludwig
	206.11.24={ birth=yes }
	270.4.2={ death=yes }
}
46239={
	name=Sebastian
	dynasty=24114
	culture=gilnean religion=cleric
	martial=6 diplomacy=6 stewardship=6 intrigue=8 learning=4
	trait=education_intrigue_4 trait=gregarious trait=gluttonous trait=lazy trait=drunkard 
	father=46235	#George
	220.11.10={ birth=yes }
	292.7.4={ death=yes }
}
46240={
	name=Isabel
	female=yes
	dynasty=24114
	culture=gilnean religion=cleric
	father=46235	#George
	224.4.21={ birth=yes }
	297.1.17={ death=yes }
}
46241={
	name=William
	dynasty=24114
	culture=gilnean religion=cleric
	martial=4 diplomacy=5 stewardship=5 intrigue=6 learning=4
	trait=education_stewardship_1 trait=lifestyle_herbalist trait=patient trait=compassionate 
	father=46235	#George
	228.8.25={ birth=yes }
	302.7.21={ death=yes }
}
46242={
	name=Almyra
	female=yes
	dynasty=24114
	culture=gilnean religion=cleric
	father=46235	#George
	230.3.5={ birth=yes }
	270.9.6={ death=yes }
}
46243={
	name=Henric
	dynasty=24114
	culture=gilnean religion=cleric
	martial=5 diplomacy=7 stewardship=7 intrigue=6 learning=4
	trait=education_stewardship_4 trait=wrathful trait=temperate trait=craven trait=trusting 
	father=46239	#Sebastian
	242.8.22={ birth=yes }
	312.3.4={ death=yes }
}
46244={
	name=Tina
	female=yes
	dynasty=24114
	culture=gilnean religion=cleric
	father=46239	#Sebastian
	246.1.9={ birth=yes }
	314.4.7={ death=yes }
}
46245={
	name=Ophelia
	female=yes
	dynasty=24114
	culture=gilnean religion=cleric
	father=46243	#Henric
	265.2.15={ birth=yes }
	334.2.24={ death=yes }
}
46246={
	name=Philip
	dynasty=24114
	culture=gilnean religion=cleric
	martial=6 diplomacy=8 stewardship=6 intrigue=7 learning=7
	trait=education_martial_1 trait=lifestyle_hunter trait=lazy trait=brave trait=generous 
	trait=intellect_bad_2 
	father=46243	#Henric
	269.6.4={ birth=yes
		effect = {
			add_trait_xp = {
				trait = lifestyle_hunter
				track = hunter
				value = 50
			}
		}
	}
	331.6.6={ death=yes }
}
46247={
	name=Ashur
	dynasty=24114
	culture=gilnean religion=cleric
	martial=4 diplomacy=5 stewardship=5 intrigue=4 learning=4
	trait=education_intrigue_3 trait=celibate trait=temperate trait=deceitful trait=trusting 
	trait=sadistic 
	father=46243	#Henric
	273.5.10={ birth=yes }
	320.5.8={ death=yes }
}
46248={
	name=Samuel
	dynasty=24114
	culture=gilnean religion=cleric
	martial=5 diplomacy=4 stewardship=7 intrigue=6 learning=5
	trait=education_martial_3 trait=scholar trait=arrogant trait=ambitious 
	father=46243	#Henric
	276.12.14={ birth=yes }
	339.4.4={ death=yes }
}
46249={
	name=Aderic
	dynasty=24114
	culture=gilnean religion=cleric
	martial=6 diplomacy=8 stewardship=7 intrigue=6 learning=8
	trait=education_learning_4 trait=patient trait=chaste 
	father=46246	#Philip
	293.12.4={ birth=yes }
	321.11.12 = {
		give_nickname = nick_the_patriarch
	}
	373.4.23={ death=yes }
}
46250={
	name=Morgana
	female=yes
	dynasty=24114
	culture=gilnean religion=cleric
	father=46246	#Philip
	297.12.19={ birth=yes }
	371.9.11={ death=yes }
}
46251={
	name=Titus
	dynasty=24114
	culture=gilnean religion=cleric
	martial=6 diplomacy=8 stewardship=4 intrigue=8 learning=7
	trait=education_stewardship_4 trait=humble trait=cynical trait=lustful trait=compassionate 
	father=46246	#Philip
	300.6.23={ birth=yes }
	350.9.7={ death=yes }
}
46252={
	name=Sylvia
	female=yes
	dynasty=24114
	culture=gilnean religion=cleric
	father=46246	#Philip
	303.10.9={ birth=yes }
	365.11.10={ death=yes }
}
46253={
	name=Marcus
	dynasty=24114
	culture=gilnean religion=cleric
	martial=6 diplomacy=7 stewardship=6 intrigue=6 learning=8
	trait=education_intrigue_3 trait=temperate trait=deceitful trait=humble trait=patient 
	father=46246	#Philip
	306.10.15={ birth=yes }
	367.1.19={ death=yes }
}
46254={
	name=Meruvis
	dynasty=24114
	culture=gilnean religion=cleric
	martial=4 diplomacy=6 stewardship=6 intrigue=8 learning=8
	trait=education_stewardship_4 trait=sadistic trait=arrogant trait=wrathful trait=chaste trait=scarred
	father=46249	#Aderic
	314.3.16={ birth=yes }
	377.11.12 = {
		give_nickname = nick_the_flagellant
	}
	383.8.3={ death=yes }
}
46255={
	name=Anton
	dynasty=24114
	culture=gilnean religion=cleric
	martial=4 diplomacy=6 stewardship=8 intrigue=5 learning=7
	trait=education_diplomacy_4 trait=cynical trait=patient trait=gluttonous trait=lustful 
	father=46249	#Aderic
	317.3.9={ birth=yes }
	366.5.9={ death=yes }
}
46256={
	name=Conrad
	dynasty=24114
	culture=gilnean religion=cleric
	martial=6 diplomacy=8 stewardship=5 intrigue=7 learning=7
	trait=education_martial_2 trait=content trait=patient trait=deceitful 
	father=46249	#Aderic
	321.4.17={ birth=yes }
	392.9.22={ death=yes }
}
46257={
	name=Sergius
	dynasty=24114
	culture=gilnean religion=cleric
	martial=5 diplomacy=4 stewardship=5 intrigue=7 learning=7
	trait=education_intrigue_3 trait=humble trait=content trait=sadistic trait=drunkard 
	father=46249	#Aderic
	325.12.4={ birth=yes }
	390.7.5={ death=yes }
}
46258={
	name=Gaiseric
	dynasty=24114
	culture=gilnean religion=cleric
	martial=8 diplomacy=4 stewardship=4 intrigue=7 learning=8
	trait=education_diplomacy_3 trait=zealous trait=greedy trait=patient trait=sadistic 
	father=46254	#Meruvis
	336.2.24={ birth=yes }
	394.11.12={ death=yes }
}
46259={
	name=Agnes
	female=yes
	dynasty=24114
	culture=gilnean religion=cleric
	father=46254	#Meruvis
	339.5.14={ birth=yes }
	399.3.8={ death=yes }
}
46260={
	name=Melinda
	female=yes
	dynasty=24114
	culture=gilnean religion=cleric
	father=46254	#Meruvis
	343.12.1={ birth=yes }
	411.3.6={ death=yes }
}
46261={
	name=Cynthia
	female=yes
	dynasty=24114
	culture=gilnean religion=cleric
	father=46254	#Meruvis
	344.8.11={ birth=yes }
	432.3.2={ death=yes }
}
46262={
	name=Vincent
	dynasty=24114
	culture=gilnean religion=cleric
	martial=7 diplomacy=7 stewardship=6 intrigue=6 learning=4
	trait=education_intrigue_3 trait=compassionate trait=shy 
	father=46254	#Meruvis
	347.1.6={ birth=yes }
	404.11.14={ death=yes }
}
46263={
	name=Marcus
	dynasty=24114
	culture=gilnean religion=cleric
	martial=7 diplomacy=5 stewardship=4 intrigue=7 learning=6
	trait=education_intrigue_3 trait=generous trait=lustful trait=wrathful trait=deceitful 
	trait=lisping 
	father=46258	#Gaiseric
	355.11.15={ birth=yes }
	411.11.25={ death=yes }
}
46264={
	name=Sylvie
	female=yes
	dynasty=24114
	culture=gilnean religion=cleric
	father=46258	#Gaiseric
	358.12.3={ birth=yes }
	414.10.5={ death=yes }
}
46265={
	name=Claire
	female=yes
	dynasty=24114
	culture=gilnean religion=cleric
	father=46258	#Gaiseric
	360.2.11={ birth=yes }
	408.11.30={ death=yes }
}
46266={
	name=Nicholas
	dynasty=24114
	culture=gilnean religion=cleric
	martial=4 diplomacy=5 stewardship=8 intrigue=7 learning=8
	trait=education_stewardship_1 trait=sadistic trait=craven 
	father=46258	#Gaiseric
	363.2.9={ birth=yes }
	416.12.8={ death=yes }
}
46267={
	name=Tess
	female=yes
	dynasty=24114
	culture=gilnean religion=cleric
	father=46258	#Gaiseric
	368.5.15={ birth=yes }
	414.3.5={ death=yes }
}
46268={
	name=Sebastian
	dynasty=24114
	culture=gilnean religion=cleric
	martial=5 diplomacy=5 stewardship=4 intrigue=5 learning=8
	trait=education_diplomacy_3 trait=just trait=chaste trait=sadistic trait=generous 
	father=46263	#Marcus
	377.10.16={ birth=yes }
	446.10.17={ death=yes }
}
46269={
	name=Charles
	dynasty=24114
	culture=gilnean religion=cleric
	martial=4 diplomacy=6 stewardship=7 intrigue=8 learning=6
	trait=education_learning_1 trait=wrathful trait=paranoid 
	father=46263	#Marcus
	380.3.8={ birth=yes }
	433.1.5={ death=yes }
}
46270={
	name=Tifa
	female=yes
	dynasty=24114
	culture=gilnean religion=cleric
	father=46263	#Marcus
	383.11.15={ birth=yes }
	447.4.14={ death=yes }
}
46271={
	name=Julian
	dynasty=24114
	culture=gilnean religion=cleric
	martial=6 diplomacy=6 stewardship=5 intrigue=7 learning=5
	trait=education_stewardship_4 trait=craven trait=deceitful trait=sadistic trait=greedy 
	father=46263	#Marcus
	387.10.24={ birth=yes }
	451.11.8={ death=yes }
}
46272={
	name=Severin
	dynasty=24114
	culture=gilnean religion=cleric
	martial=5 diplomacy=8 stewardship=5 intrigue=4 learning=6
	trait=education_intrigue_2 trait=just trait=compassionate trait=lustful trait=cynical 
	trait=hunchbacked 
	father=46263	#Marcus
	389.5.11={ birth=yes }
	459.1.23={ death=yes }
}
46273={
	name=Philip
	dynasty=24114
	culture=gilnean religion=cleric
	martial=8 diplomacy=5 stewardship=5 intrigue=8 learning=4
	trait=education_learning_1 trait=deceitful trait=gregarious trait=trusting trait=sadistic 
	trait=wounded_1 
	father=46268	#Sebastian
	402.12.21={ birth=yes }
	466.2.20={ death=yes }
}
46274={
	name=Valeria
	female=yes
	dynasty=24114
	culture=gilnean religion=cleric
	father=46268	#Sebastian
	405.1.26={ birth=yes }
	462.8.3={ death=yes }
}
46276={
	name=Persephone
	female=yes
	dynasty=24114
	culture=gilnean religion=cleric
	martial=6 diplomacy=7 stewardship=4 intrigue=7 learning=7
	trait=education_martial_3 trait=lifestyle_reveler trait=cynical trait=lazy trait=sadistic trait=twin
	trait=intellect_bad_2 
	father=46273	#Philip
	423.8.13={ birth=yes
		effect = {
			add_trait_xp = {
				trait = lifestyle_reveler
				value = 50
			}
		}
	}
	471.5.18={ death=yes }
}
46277={
	name=Vesiphone
	female=yes
	dynasty=24114
	culture=gilnean religion=cleric
	trait=twin
	father=46273	#Philip
	423.8.13={ birth=yes }
	487.8.29={ death=yes }
}
46280={
	name=Thomas
	dynasty=24114
	culture=gilnean religion=cleric
	martial=4 diplomacy=5 stewardship=8 intrigue=5 learning=4
	trait=education_martial_1 trait=education_martial_prowess_4 trait=ambitious trait=gregarious 
	trait=patient trait=lazy  
	mother=46276	#Persephone
	449.1.11={ birth=yes }
	500.12.20={ death=yes }
}
46281={
	name=Conrad
	dynasty=24114
	culture=gilnean religion=cleric
	martial=7 diplomacy=4 stewardship=7 intrigue=7 learning=5
	trait=education_diplomacy_1 trait=gregarious trait=wrathful trait=humble trait=content 
	mother=46276	#Persephone
	454.6.10={ birth=yes }
	499.5.21={ death=yes }
}
46282={
	name=Ludwig
	dynasty=24114
	culture=gilnean religion=cleric
	martial=6 diplomacy=5 stewardship=8 intrigue=5 learning=6
	trait=education_learning_2 trait=gregarious trait=wrathful trait=gluttonous 
	mother=46276	#Persephone
	458.6.7={ birth=yes }
	526.2.7={ death=yes }
}
46283={
	name=Alyssa
	female=yes
	dynasty=24114
	culture=gilnean religion=cleric
	mother=46276	#Persephone
	463.9.14={ birth=yes }
	522.9.21={ death=yes }
}
46284={
	name=Sylvie
	female=yes
	dynasty=24114
	culture=gilnean religion=cleric
	father=46280	#Thomas
	468.3.5={ birth=yes }
	524.7.26={ death=yes }
}
46285={
	name=Marcus
	dynasty=24114
	culture=gilnean religion=cleric
	martial=7 diplomacy=6 stewardship=4 intrigue=6 learning=4
	trait=education_learning_3 trait=diligent trait=sadistic trait=wrathful trait=lustful 
	father=46280	#Thomas
	470.10.14={ birth=yes }
	530.10.31={ death=yes }
}
46286={
	name=Lydia
	female=yes
	dynasty=24114
	culture=gilnean religion=cleric
	father=46280	#Thomas
	474.12.12={ birth=yes }
	532.8.18={ death=yes }
}
46290={
	name=Deneve
	female=yes
	dynasty=24114
	culture=gilnean religion=cleric
	trait=education_learning_4
	father=46285	#Marcus
	492.7.3={ birth=yes }
	510.1.1={
		effect={ set_variable = { name = wc_light_magic_lifestyle_additional_perks_variable value = wc_perks_needed_for_level_3_magic_trait_value } }
	}
	548.11.19={ death=yes }
}
46291={
	name=Titus
	dynasty=24114
	culture=gilnean religion=cleric
	martial=4 diplomacy=8 stewardship=4 intrigue=5 learning=5
	trait=education_learning_1 trait=wrathful trait=arrogant trait=content trait=temperate 
	trait=clubfooted 
	mother=46290	#Deneve
	511.9.13={ birth=yes }
	580.3.16={ death=yes }
}
46292={
	name=Norman
	dynasty=24114
	culture=gilnean religion=cleric
	martial=6 diplomacy=4 stewardship=7 intrigue=5 learning=6
	trait=education_learning_3 trait=craven trait=trusting trait=honest trait=gregarious 
	mother=46290	#Deneve
	524.9.23={ birth=yes }
	587.5.22={ death=yes }
}

# Thaler's Line
46293={
	name=Numidius
	dynasty=24114
	culture=gilnean religion=cleric
	martial=4 diplomacy=6 stewardship=7 intrigue=5 learning=6
	trait=education_intrigue_3 trait=temperate trait=paranoid trait=cynical 
	father=46229	#Thaler
	149.10.26={ birth=yes }
	206.3.30={ death=yes }
}
46294={
	name=Lana
	female=yes
	dynasty=24114
	culture=gilnean religion=cleric
	father=46293	#Numidius
	163.12.14={ birth=yes }
	232.12.25={ death=yes }
}
46295={
	name=August
	dynasty=24114
	culture=gilnean religion=cleric
	martial=6 diplomacy=8 stewardship=8 intrigue=5 learning=6
	trait=education_intrigue_2 trait=paranoid trait=arbitrary trait=lustful trait=diligent 
	trait=possessed_1 
	father=46293	#Numidius
	165.9.7={ birth=yes }
	214.8.6={ death=yes }
}
46296={
	name=Rannulf
	dynasty=24114
	culture=gilnean religion=cleric
	martial=4 diplomacy=8 stewardship=8 intrigue=4 learning=5
	trait=education_intrigue_3 trait=shy trait=compassionate trait=wrathful trait=lunatic_1 
	father=46295	#August
	181.11.10={ birth=yes }
	244.5.24={ death=yes }
}
46297={
	name=Sadie
	female=yes
	dynasty=24114
	culture=gilnean religion=cleric
	father=46295	#August
	182.11.3={ birth=yes }
	262.4.20={ death=yes }
}
46298={
	name=Connor
	dynasty=24114
	culture=gilnean religion=cleric
	martial=5 diplomacy=6 stewardship=5 intrigue=4 learning=6
	trait=education_stewardship_4 trait=arbitrary trait=content trait=sadistic 
	trait=wrathful trait=ill 
	father=46295	#August
	186.9.4={ birth=yes }
	241.5.24={ death=yes }
}
46299={
	name=Siegfried
	dynasty=24114
	culture=gilnean religion=cleric
	martial=7 diplomacy=5 stewardship=7 intrigue=6 learning=7
	trait=education_intrigue_2 trait=shy trait=greedy trait=gluttonous trait=arrogant 
	father=46295	#August
	193.6.21={ birth=yes }
	262.7.30={ death=yes }
}
46300={
	name=Cynthia
	female=yes
	dynasty=24114
	culture=gilnean religion=cleric
	father=46296	#Rannulf
	194.3.22={ birth=yes }
	247.12.14={ death=yes }
}
46301={
	name=Percival
	dynasty=24114
	culture=gilnean religion=cleric
	martial=4 diplomacy=6 stewardship=6 intrigue=8 learning=8
	trait=education_diplomacy_1 trait=lifestyle_herbalist trait=content trait=diligent 
	father=46296	#Rannulf
	197.11.6={ birth=yes }
	278.3.8={ death=yes }
}
46302={
	name=Colton
	dynasty=24114
	culture=gilnean religion=cleric
	martial=4 diplomacy=8 stewardship=4 intrigue=4 learning=8
	trait=education_martial_2 trait=scholar trait=cynical trait=lustful trait=sadistic 
	trait=gluttonous 
	father=46296	#Rannulf
	202.8.6={ birth=yes }
	269.10.11={ death=yes }
}
46303={
	name=Wolfgang
	dynasty=24114
	culture=gilnean religion=cleric
	martial=4 diplomacy=5 stewardship=6 intrigue=6 learning=8
	trait=education_diplomacy_1 trait=greedy trait=craven trait=diligent 
	father=46301	#Percival
	209.12.15={ birth=yes }
	258.1.16={ death=yes }
}
46304={
	name=Megan
	female=yes
	dynasty=24114
	culture=gilnean religion=cleric
	father=46301	#Percival
	210.5.10={ birth=yes }
	280.11.10={ death=yes }
}
46305={
	name=Titus
	dynasty=24114
	culture=gilnean religion=cleric
	martial=8 diplomacy=6 stewardship=7 intrigue=7 learning=4
	trait=education_intrigue_4 trait=ambitious trait=gluttonous trait=wrathful 
	father=46301	#Percival
	215.9.19={ birth=yes }
	260.11.27={ death=yes }
}
46306={
	name=Aurius
	dynasty=24114
	culture=gilnean religion=cleric
	martial=6 diplomacy=6 stewardship=6 intrigue=5 learning=7
	trait=education_martial_2 trait=cynical trait=chaste trait=just trait=ill 
	father=46303	#Wolfgang
	222.3.8={ birth=yes }
	268.3.20={ death=yes }
}
46307={
	name=Oliver
	dynasty=24114
	culture=gilnean religion=cleric
	martial=8 diplomacy=5 stewardship=7 intrigue=8 learning=4
	trait=education_diplomacy_3 trait=lifestyle_mystic trait=diligent trait=lustful trait=craven 
	trait=arrogant 
	father=46303	#Wolfgang
	224.12.8={ birth=yes
		effect = {
			add_trait_xp = {
				trait = lifestyle_mystic
				value = 50
			}
		}
	}
	270.7.11={ death=yes }
}
46308={
	name=Samuel
	dynasty=24114
	culture=gilnean religion=cleric
	martial=7 diplomacy=6 stewardship=7 intrigue=5 learning=4
	trait=education_intrigue_3 trait=humble trait=craven trait=cynical trait=diligent 
	father=46303	#Wolfgang
	229.6.27={ birth=yes }
	287.5.9={ death=yes }
}
46309={
	name=Earlene
	female=yes
	dynasty=24114
	culture=gilnean religion=cleric
	father=46303	#Wolfgang
	234.6.16={ birth=yes }
	296.2.29={ death=yes }
}
46310={
	name=Darren
	dynasty=24114
	culture=gilnean religion=cleric
	martial=7 diplomacy=7 stewardship=8 intrigue=6 learning=6
	trait=education_learning_2 trait=scholar trait=humble trait=brave  
	father=46303	#Wolfgang
	239.1.11={ birth=yes }
	310.2.1={ death=yes }
}
46311={
	name=Arnald
	dynasty=24114
	culture=gilnean religion=cleric
	martial=8 diplomacy=8 stewardship=7 intrigue=6 learning=8
	trait=education_martial_3 trait=just trait=craven trait=diligent trait=wrathful 
	trait=wounded_1 trait=physique_bad_3 
	father=46306	#Aurius
	234.10.10={ birth=yes }
	286.10.14={ death=yes }
}
46312={
	name=Alexandra
	female=yes
	dynasty=24114
	culture=gilnean religion=cleric
	father=46306	#Aurius
	235.12.8={ birth=yes }
	299.4.17={ death=yes }
}
46313={
	name=Sebastian
	dynasty=24114
	culture=gilnean religion=cleric
	martial=5 diplomacy=7 stewardship=5 intrigue=7 learning=4
	trait=education_stewardship_1 trait=cynical trait=trusting trait=diligent trait=ambitious 
	trait=hunchbacked 
	father=46306	#Aurius
	238.11.4={ birth=yes }
	311.3.5={ death=yes }
}
46314={
	name=Erika
	female=yes
	dynasty=24114
	culture=gilnean religion=cleric
	father=46311	#Arnald
	248.8.4={ birth=yes }
	311.9.30={ death=yes }
}
46315={
	name=Lucius
	dynasty=24114
	culture=gilnean religion=cleric
	martial=7 diplomacy=4 stewardship=8 intrigue=6 learning=6
	trait=education_learning_1 trait=sadistic trait=shy trait=zealous 
	trait=wounded_1 
	father=46311	#Arnald
	254.4.27={ birth=yes }
	298.12.21={ death=yes }
}
46316={
	name=Phoebe
	female=yes
	dynasty=24114
	culture=gilnean religion=cleric
	father=46311	#Arnald
	262.2.11={ birth=yes }
	316.3.30={ death=yes }
}
46318={
	name=Gerwulf
	dynasty=24114
	culture=gilnean religion=cleric
	martial=7 diplomacy=4 stewardship=4 intrigue=4 learning=7
	trait=education_martial_1 trait=wrathful trait=arrogant trait=lustful trait=generous 
	father=46315	#Lucius
	268.4.6={ birth=yes }
	329.7.26={ death=yes }
}
46319={
	name=Lucian
	dynasty=24114
	culture=gilnean religion=cleric
	martial=6 diplomacy=8 stewardship=7 intrigue=6 learning=6
	trait=education_intrigue_2 trait=humble trait=lustful trait=brave  
	trait=ambitious 
	father=46315	#Lucius
	272.6.16={ birth=yes }
	317.4.14={ death=yes }
}
46321={
	name=Samuel
	dynasty=24114
	culture=gilnean religion=cleric
	martial=6 diplomacy=6 stewardship=5 intrigue=7 learning=4
	trait=education_intrigue_2 trait=arrogant trait=wrathful trait=compassionate trait=ambitious 
	father=46315	#Lucius
	281.6.20={ birth=yes }
	315.11.30={ death=yes }
}
46323={
	name=Sybil
	dynasty=24114
	female=yes
	culture=gilnean religion=cleric
	martial=6 diplomacy=5 stewardship=7 intrigue=7 learning=7
	trait=education_learning_4 trait=paranoid trait=sadistic trait=zealous 
	father=46318	#Gerwulf
	280.5.14={ birth=yes }
	298.1.1={
		effect={ set_variable = { name = wc_light_magic_lifestyle_additional_perks_variable value = wc_perks_needed_for_level_3_magic_trait_value } }
	}
	364.7.11={ death=yes }
}
46329={
	name=Franz
	dynasty=24114
	culture=gilnean religion=cleric
	martial=7 diplomacy=5 stewardship=7 intrigue=7 learning=6
	trait=education_intrigue_4 trait=humble trait=honest trait=chaste trait=gregarious 
	mother=46323	#Sybil
	319.1.18={ birth=yes }
	387.2.2={ death=yes }
}
46337={
	name=Tifa
	female=yes
	dynasty=24114
	culture=gilnean religion=cleric
	father=46329	#Franz
	347.2.17={ birth=yes }
	409.8.9={ death=yes }
}
46338={
	name=Anna
	female=yes
	dynasty=24114
	culture=gilnean religion=cleric
	father=46329	#Franz
	354.3.26={ birth=yes }
	430.6.7={ death=yes }
}<|MERGE_RESOLUTION|>--- conflicted
+++ resolved
@@ -14,12 +14,8 @@
 	name=Genn
 	dynasty=24000
 	dna=genn_greymane_dna
-<<<<<<< HEAD
-	culture=gilnean religion=cleric
-=======
-	culture=gilnean religion=holy_light
+	culture=gilnean religion=cleric
 	sexuality = heterosexual
->>>>>>> c4e90139
 	martial=5 diplomacy=1 stewardship=6 intrigue=3 learning=7
 	trait=education_martial_3
 	trait=strong
@@ -47,12 +43,8 @@
 	name=Mia
 	dna = mia_greymane_dna
 	female=yes
-<<<<<<< HEAD
-	culture=gilnean religion=cleric
-=======
-	culture=gilnean religion=holy_light
+	culture=gilnean religion=cleric
 	sexuality = heterosexual
->>>>>>> c4e90139
 	martial=6 diplomacy=5 stewardship=4 intrigue=6 learning=6
 	trait=education_diplomacy_3 trait=chaste trait=gregarious trait=humble 
 	trait=trusting
