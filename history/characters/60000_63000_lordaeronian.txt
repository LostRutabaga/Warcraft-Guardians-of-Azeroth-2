--- conflicted
+++ resolved
@@ -897,20 +897,15 @@
 	martial=5 diplomacy=6 stewardship=3 intrigue=4 learning=8
 	trait=education_martial_4 trait=physique_good_3 trait=education_martial_prowess_4 trait=generous trait=just trait=chaste trait=patient trait=intellect_good_1
 	disallow_random_traits=yes
-<<<<<<< HEAD
-	548.2.26={ birth=yes trait=creature_human }
-	548.2.26={
+	539.2.26={ birth=yes trait=creature_human }
+	539.2.26={
 		effect = {
 				add_character_flag = has_scripted_appearance
 				add_character_flag = is_uther
 			}
 		}
 	}
-	564.2.26={
-=======
-	539.2.26={ birth=yes trait=creature_human }
 	555.2.26={
->>>>>>> 66e01e7b
 		trait = class_warrior_9
 	}
 	588.5.1={
