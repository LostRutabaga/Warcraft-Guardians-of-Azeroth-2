--- conflicted
+++ resolved
@@ -2446,10 +2446,6 @@
 	577.7.27={ birth=yes trait=creature_human }
 	584.6.1={
 		effect={
-<<<<<<< HEAD
-			# set_variable = { name = wc_dexterity_physical_lifestyle_additional_perks_variable value = wc_perks_needed_for_level_1_physical_trait_value }
-			# set_variable = { name = wc_strength_physical_lifestyle_additional_perks_variable value = wc_perks_needed_for_level_1_physical_trait_value }
-=======
 			set_variable = { name = wc_dexterity_physical_lifestyle_additional_perks_variable value = wc_perks_needed_for_level_1_physical_trait_value }
 			set_variable = { name = wc_strength_physical_lifestyle_additional_perks_variable value = wc_perks_needed_for_level_1_physical_trait_value }
 			add_trait_xp = {
@@ -2457,7 +2453,6 @@
 				track = bandit
 				value = 15
 			}
->>>>>>> 29f5d566
 		}
 		# trait=physical_lifestyle_dexterity_1
 		# trait=physical_lifestyle_strength_1
