1.1.1 = {
	discover_innovation = innovation_mustering_grounds 
	discover_innovation = innovation_bannus 
<<<<<<< HEAD
	#
	discover_innovation = innovation_casus_belli 
	discover_innovation = innovation_ledger 
	#
=======
	#
	discover_innovation = innovation_casus_belli 
	discover_innovation = innovation_ledger 
	#
	discover_innovation = innovation_hive_breeding
>>>>>>> 30db95ce
}
270.1.1 = {
	discover_innovation = innovation_motte 
	discover_innovation = innovation_quilted_armor 
	#
	discover_innovation = innovation_plenary_assemblies 
	discover_innovation = innovation_gavelkind 
	discover_innovation = innovation_crop_rotation 
	#
}
400.1.1 = {
	discover_innovation = innovation_catapult 
	discover_innovation = innovation_barracks 
	#
	discover_innovation = innovation_development_01 
	discover_innovation = innovation_city_planning 
	discover_innovation = innovation_currency_01 
	#
	join_era = culture_era_early_medieval
}
508.1.1 = {
	discover_innovation  = innovation_burhs 
	#
	discover_innovation = innovation_armilary_sphere 
	discover_innovation = innovation_currency_02 
	#
}
583.1.1 = {
	discover_innovation  = innovation_battlements 
	discover_innovation  = innovation_arched_saddle 
	#
	discover_innovation = innovation_manorialism 
	discover_innovation = innovation_chronicle_writing 
}
605.1.1 = {
	discover_innovation  = innovation_horseshoes 
	discover_innovation  = innovation_house_soldiers 
	#
	discover_innovation = innovation_hereditary_rule 
	discover_innovation = innovation_royal_prerogative 
	#
}<|MERGE_RESOLUTION|>--- conflicted
+++ resolved
@@ -1,19 +1,11 @@
 1.1.1 = {
 	discover_innovation = innovation_mustering_grounds 
 	discover_innovation = innovation_bannus 
-<<<<<<< HEAD
 	#
 	discover_innovation = innovation_casus_belli 
 	discover_innovation = innovation_ledger 
 	#
-=======
-	#
-	discover_innovation = innovation_casus_belli 
-	discover_innovation = innovation_ledger 
-	#
-	discover_innovation = innovation_hive_breeding
->>>>>>> 30db95ce
-}
+	discover_innovation = innovation_hive_breeding}
 270.1.1 = {
 	discover_innovation = innovation_motte 
 	discover_innovation = innovation_quilted_armor 
