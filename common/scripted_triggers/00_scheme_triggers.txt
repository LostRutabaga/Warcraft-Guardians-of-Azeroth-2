--- conflicted
+++ resolved
@@ -395,21 +395,15 @@
 			target_is_vassal_or_below = $TARGET$
 		}
 		culture = { has_cultural_parameter = automatic_befriend_access }
-<<<<<<< HEAD
 		any_character_struggle = {
 			involvement = involved
 			is_struggle_type = lordaeron_struggle
 			has_struggle_phase_parameter = struggle_unlocks_befriend_schemes_for_everyone
-=======
-		#any_character_struggle = {
-		#	involvement = involved
-		#	has_struggle_phase_parameter = struggle_unlocks_befriend_schemes_for_everyone
-		#}
+		}
 		AND = {
 			government_has_flag = government_is_clan
 			is_in_same_clan_as_trigger = { CHARACTER = $TARGET$ }
 			house = { has_house_unity_stage = harmonious }	
->>>>>>> 71af8cd9
 		}
 	}
 }
