--- conflicted
+++ resolved
@@ -7849,13 +7849,8 @@
 	name=Alize
 	female=yes
 	dynasty = 16110
-<<<<<<< HEAD
 	culture=azerothian religion=cleric
 	father=1011	#Landan
-=======
-	culture=azerothian religion=holy_light
-	father=1011	#Landen
->>>>>>> 92c42a5e
 	71.8.20={ birth=yes }
 	145.8.22={ death=yes }
 }
@@ -7863,13 +7858,8 @@
 	name=Alicia
 	female=yes
 	dynasty = 16110
-<<<<<<< HEAD
 	culture=azerothian religion=cleric
 	father=1011	#Landan
-=======
-	culture=azerothian religion=holy_light
-	father=1011	#Landen
->>>>>>> 92c42a5e
 	78.2.9={ birth=yes }
 	187.6.14={ death=yes }
 }
@@ -16400,13 +16390,8 @@
 leeroy_jenkins={
 	name=Leeroy
 	dynasty=jenkins
-<<<<<<< HEAD
-	culture=azerothian religion=cleric
-	trait=education_martial_1 trait=education_martial_prowess_1
-=======
-	culture=azerothian religion=holy_light
+	culture=azerothian religion=cleric
 	trait=education_martial_1 trait=education_martial_prowess_1 trait=reckless
->>>>>>> 92c42a5e
 	trait=impatient trait=brave trait=arbitrary trait=adventurer
 	568.1.11 = { birth=yes }
 	588.5.1={
@@ -16431,12 +16416,7 @@
 john_keeshan = {
 	name = John
 	dynasty=keeshan
-<<<<<<< HEAD
-	religion = cleric
-	culture = azerothian
-=======
-	religion = holy_light culture = azerothian
->>>>>>> 92c42a5e
+	religion = cleric culture = azerothian
 	trait=education_martial_3 trait = education_martial_prowess_3
 	trait=vengeful trait=arbitrary trait=brave
 	566.10.3 = { birth = yes trait = creature_human }
@@ -16458,12 +16438,7 @@
 jade_keeshan = {
 	name = Jade
 	female=yes
-<<<<<<< HEAD
-	religion = cleric
-	culture = azerothian
-=======
-	religion = holy_light culture = azerothian
->>>>>>> 92c42a5e
+	religion = cleric culture = azerothian
 	trait = education_martial_prowess_2
 	566.10.3 = { birth = yes trait = creature_human }
 	589.4.3 = {
@@ -16475,12 +16450,7 @@
 colonel_troteman = {
 	name = Samuel
 	dynasty=troteman
-<<<<<<< HEAD
-	religion = cleric
-	culture = azerothian
-=======
-	religion = holy_light culture = azerothian
->>>>>>> 92c42a5e
+	religion = cleric culture = azerothian
 	trait=education_martial_3 trait = education_martial_prowess_2
 	trait=vengeful trait=just trait=diligent
 	563.10.3 = { birth = yes trait = creature_human }
@@ -16488,12 +16458,7 @@
 }
 messner = {
 	name = Messner
-<<<<<<< HEAD
-	religion = cleric
-	culture = azerothian
-=======
-	religion = holy_light culture = azerothian
->>>>>>> 92c42a5e
+	religion = cleric culture = azerothian
 	trait=education_martial_3 trait = magic_good_1
 	trait=calm trait=shy
 	566.10.3 = { birth = yes trait = creature_human }
@@ -16511,12 +16476,7 @@
 }
 jorgensen = {
 	name = Jorgensen
-<<<<<<< HEAD
-	religion = cleric
-	culture = azerothian
-=======
-	religion = holy_light culture = azerothian
->>>>>>> 92c42a5e
+	religion = cleric culture = azerothian
 	trait=education_martial_2
 	trait=compassionate trait=shy trait=trusting
 	566.10.3 = { birth = yes trait = creature_human }
@@ -16536,12 +16496,7 @@
 }
 krakauer = {
 	name = Krakauer
-<<<<<<< HEAD
-	religion = cleric
-	culture = azerothian
-=======
-	religion = holy_light culture = azerothian
->>>>>>> 92c42a5e
+	religion = cleric culture = azerothian
 	trait=education_martial_3
 	trait=gregarious trait=wrathful
 	566.10.3 = { birth = yes trait = creature_human }
@@ -16560,12 +16515,7 @@
 }
 danforth = {
 	name = Danforth
-<<<<<<< HEAD
-	religion = cleric
-	culture = azerothian
-=======
-	religion = holy_light culture = azerothian
->>>>>>> 92c42a5e
+	religion = cleric culture = azerothian
 	trait=education_martial_3
 	trait=gregarious trait=wrathful
 	566.10.3 = { birth = yes trait = creature_human }
@@ -16584,12 +16534,7 @@
 }
 brubaker = {
 	name = Brubaker
-<<<<<<< HEAD
-	religion = cleric
-	culture = azerothian
-=======
-	religion = holy_light culture = azerothian
->>>>>>> 92c42a5e
+	religion = cleric culture = azerothian
 	trait=education_intrigue_2
 	566.10.3 = { birth = yes trait = creature_human }
 	611.1.12 = {
@@ -16599,7 +16544,6 @@
 	}
 }
 
-<<<<<<< HEAD
 harthal_truesight = { #Lord Paladin of the Scarlet Crusade
 	name = Harthal 
 	dynasty=truesight
@@ -16627,22 +16571,6 @@
 		}
 	}
 }
-
-ellen_stanbridge={
-	name=Ellen
-	female=yes
-	dynasty=stanbridge
-	culture=azerothian religion=cleric
-	trait=education_martial_2 trait=education_martial_prowess_2
-	trait=just trait=brave trait=stubborn
-	570.2.12={ birth=yes trait=creature_human }
-	605.9.9={
-		religion = argent
-	}
-	608.12.30={
-		death = {
-			death_reason = death_execution #Killed by the human death knight pc
-=======
 hugarin = { #one of the two most powerful mages in the service of the Kingdom of Stormwind
 	name = Hugarin
 	religion = holy_light culture = azerothian
@@ -16750,13 +16678,44 @@
 			set_variable = { name = wc_endurance_physical_lifestyle_additional_perks_variable value = wc_perks_needed_for_level_2_physical_trait_value }
 			set_variable = { name = wc_strength_physical_lifestyle_additional_perks_variable value = wc_perks_needed_for_level_2_physical_trait_value }
 		}
+		# trait=physical_lifestyle_endurance_2
+		# trait=physical_lifestyle_strength_2
+	}
+	588.5.1={
+		effect={ set_variable = { name = wc_light_magic_lifestyle_additional_perks_variable value = wc_perks_needed_for_level_1_magic_trait_value } }
+	}
+	605.9.9={
+		religion=scarlet
+	}
+	611.1.12 = {
+		death = {
+			death_reason = death_battle
+		}
+	}
+}
+
+ellen_stanbridge={
+	name=Ellen
+	female=yes
+	dynasty=stanbridge
+	culture=azerothian religion=cleric
+	trait=education_martial_2 trait=education_martial_prowess_2
+	trait=just trait=brave trait=stubborn
+	570.2.12={ birth=yes trait=creature_human }
+	605.9.9={
+		religion = argent
+	}
+	608.12.30={
+		death = {
+			death_reason = death_execution #Killed by the human death knight pc
+		}
 	}
 	688.10.24 = { death = yes }
 }
 loania = {
 	name = Loania
 	female=yes
-	religion = holy_light culture = azerothian
+	religion = cleric culture = azerothian
 	father=dougan
 	mother=adena
 	trait=education_diplomacy_2 trait=twin trait=beauty_good_2
@@ -16784,7 +16743,7 @@
 woo_ping = {
 	name = Woo
 	dynasty=ping
-	religion = holy_light culture = azerothian #Should get his own culture
+	religion = cleric culture = azerothian #Should get his own culture
 	trait=education_martial_3 trait=education_martial_prowess_3 trait=lifestyle_blademaster
 	trait=patient trait=calm trait=brave
 	576.10.3 = { birth = yes trait = creature_human }
@@ -16805,7 +16764,6 @@
 		death = {
 			death_reason = death_battle
 			#killer = 62200 # Deathwing
->>>>>>> 92c42a5e
 		}
 	}
 }
