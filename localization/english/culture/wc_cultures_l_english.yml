﻿l_english:
#Human group
 

 azerothian:1 "Stormwindian"
 azerothian_collective_noun:2 "Stormwindians"
 gilnean:0 "Gilnean"
 gilnean_collective_noun:1 "Gilneans"
 arathorian:0 "Stromic"
 arathorian_collective_noun:1 "Stromgardians"
 hillsbrad:0 "Hillsbradian"
 hillsbrad_collective_noun:1 "Hillsbradians"
 lordaeronian:0 "Lordaeronian"
 lordaeronian_collective_noun:1 "Lordaeronians"
 dalaranian:0 "Dalaranian"
 dalaranian_collective_noun:1 "Dalaranians"
 alteraci:0 "Alteraci"
 alteraci_collective_noun:1 "Alteracians"
 baradin:0 "Tol Baradin"
 baradin_collective_noun:1 "Tol Baradins"
 tirassian:0 "Kul Tiran"
 tirassian_collective_noun:1 "Kul Tirans"
 northern:1 "Solsticean"
 northern_collective_noun:2 "Solsticeans"
 pirate_culture:0 "Southsea"
 pirate_culture_collective_noun:1 "Southseans"
 theramore:0 "Theramorean"
 theramore_collective_noun:1 "Theramoreans"


 wastewander:0 "Wastewander"
 wastewander_collective_noun:1 "Wastewanders"

 #Orc group
 

 warsong:0 "Warsong"
 warsong_collective_noun:1 "Warsongs"
 shadowmoon:0 "Shadowmoon"
 shadowmoon_collective_noun:1 "Shadowmoons"
 bleeding_hollow:0 "Bleeding Hollow"
 bleeding_hollow_collective_noun:1 "Bleeding Hollows"
 blackrock:0 "Blackrock"
 blackrock_collective_noun:1 "Blackrocks"
 burning_blade:0 "Burning Blade"
 burning_blade_collective_noun:1 "Burning Blades"
 stormreaver:0 "Stormreaver"
 stormreaver_collective_noun:1 "Stormreavers"
 thunderlord:0 "Thunderlord"
 thunderlord_collective_noun:1 "Thunderlords"
 bonechewer:0 "Bonechewer"
 bonechewer_collective_noun:1 "Bonechewers"
 laughing_skull:0 "Laughing Skull"
 laughing_skull_collective_noun:1 "Laughing Skulls"
 shattered_hand:0 "Shattered Hand"
 shattered_hand_collective_noun:1 "Shattered Hands"
 frostwolf:0 "Frostwolf"
 frostwolf_collective_noun:1 "Frostwolves"
 twilights_hammer:0 "Twilight's Hammer"
 twilights_hammer_collective_noun:1 "Twilights"
 dragonmaw:0 "Dragonmaw"
 dragonmaw_collective_noun:1 "Dragonmaws"
 durotaric:0 "Durotarian"
 durotaric_collective_noun:1 "Durotarians"
 maghar:0 "Mag'har"
 maghar_collective_noun:1 "Mag'har"
 moknathal:0 "Mok'nathal"
 moknathal_collective_noun:1 "Mok'nathal"

 #Titanforged group
 

 titanforged:0 "Titanforged"
 titanforged_collective_noun:1 "Titanforged"
 frozen_giant:1 "Hodirson"
 frozen_giant_collective_noun:2 "Hodirsons"
 tolvir:0 "Tol'vir"
 tolvir_collective_noun:1 "Tol'vir"
 mechagnome:1 "Mimironir"
 mechagnome_collective_noun:2 "Mimironirs"
 earthen:0 "Earthen"
 earthen_collective_noun:1 "Earthen"
 iron_dwarf:0 "Iron Dwarf"
 iron_dwarf_collective_noun:1 "Iron Dwarves"


 storm_giant:1 "Gymerir"
 storm_giant_collective_noun:2 "Gymerirs"

 #Demonic group


 eredar:0 "Eredar"
 eredar_collective_noun:1 "Eredar"
 annihilan:0 "Annihilan"
 annihilan_collective_noun:1 "Annihilans"
 nathrezim:0 "Nathrezim"
 nathrezim_collective_noun:1 "Nathrezim"
 eredruin:0 "Ered'ruin"
 eredruin_collective_noun:1 "Ered'ruin"
 shivarra:0 "Shivarran"
 shivarra_collective_noun:1 "Shivarra"
 moarg:0 "Mo'arg"
 moarg_collective_noun:1 "Mo'arg"
 observer:0 "Observer"
 observer_collective_noun:1 "Observers"
 sayaadi:0 "Sayaadi"
 sayaadi_collective_noun:1 "Sayaadi"

 #Dwarven group
 

 bronzebeard:0 "Bronzebeard"
 bronzebeard_collective_noun:1 "Bronzebeards"
 wildhammer:0 "Wildhammer"
 wildhammer_collective_noun:1 "Wildhammers"
 dark_iron:0 "Dark Iron"
 dark_iron_collective_noun:1 "Dark Irons"
 old_dwarven:1 "Khaz Modanic"
 old_dwarven_collective_noun:2 "Khaz Modanics"
 frostborn:0 "Frostborn"
 frostborn_collective_noun:1 "Frostborn"

 #Elven group
 

 high_elf:1 "Quel'dorei"
 high_elf_collective_noun:2 "Quel'dorei"
 blood_elf:1 "Sin'dorei"
 blood_elf_collective_noun:2 "Sin'dorei"
 night_elf:1 "Kaldorei"
 night_elf_collective_noun:2 "Kaldorei"
 highborne:1 "Highborne"
 highborne_collective_noun:2 "Highborne"
 nightborne:1 "Shal'dorei"
 nightborne_collective_noun:2 "Shal'dorei"
 naga:1 "Nazja"
 naga_collective_noun:2 "Nazja"
 satyr:1 "Mala'dorei"
 satyr_collective_noun:2 "Mala'dorei"

 #Troll group


 gurubashi:0 "Gurubashi"
 gurubashi_collective_noun:1 "Gurubashi"
 amani:0 "Amani"
 amani_collective_noun:1 "Amani"
 drakkari:0 "Drakkari"
 drakkari_collective_noun:1 "Drakkari"
 farraki:0 "Farraki"
 farraki_collective_noun:1 "Farraki"
 zandalari:0 "Zandalari"
 zandalari_collective_noun:1 "Zandalari"
 dark_troll:1 "Rushani"
 dark_troll_collective_noun:2 "Rushani"
 blood_troll:0 "Nazmani"
 blood_troll_collective_noun:1 "Nazmani"

 #Tauren group
 

 taunka:1 "No'halo"
 taunka_collective_noun:2 "No'halo"
 tauren:1 "Shu'halo"
 tauren_collective_noun:2 "Shu'halo"
 highmountain:1 "Hi'halo"
 highmountain_collective_noun:2 "Hi'halo"
 yaungol:1 "Townlong"
 yaungol_collective_noun:2 "Townlong"

 #Vrykul group
 

 vrykul:0 "Fjorthir"
 vrykul_collective_noun:1 "Fjorthir"
 kvaldir:0 "Kvaldir"
 kvaldir_collective_noun:1 "Kvaldir"
 hyldnir:0 "Hyldnir"
 hyldnir_collective_noun:1 "Hyldnir"
 frost_vrykul:0 "Iskronir"
 frost_vrykul_collective_noun:1 "Iskronir"
 drust:0 "Drust"
 drust_collective_noun:2 "Drusts"
 stormheimir:0 "Stormheimir"
 stormheimir_collective_noun:1 "Stormheimir"

 #Aqir group


 qiraji:0 "Qiraji"
 qiraji_collective_noun:1 "Qiraji"
 nerubian:0 "Nerubian"
 nerubian_collective_noun:1 "Nerubians"
 mantid:0 "Mantid"
 mantid_collective_noun:1 "Mantid"

 #Dragon group
 

 green_dragon:0 "Green Dragon"
 green_dragon_collective_noun:1 "Green Dragons"
 red_dragon:0 "Red Dragon"
 red_dragon_collective_noun:1 "Red Dragons"
 blue_dragon:0 "Blue Dragon"
 blue_dragon_collective_noun:1 "Blue Dragons"
 black_dragon:0 "Black Dragon"
 black_dragon_collective_noun:1 "Black Dragons"
 bronze_dragon:0 "Bronze Dragon"
 bronze_dragon_collective_noun:1 "Bronze Dragons"

 #Undead group
 

 scourge:1 "Damned"
 scourge_collective_noun:2 "Damned"
 forsaken:1 "Forsaken"
 forsaken_collective_noun:2 "Forsakens"

<<<<<<< HEAD
 #Ancient group
 

 protector:0 "Ancient"
 protector_collective_noun:1 "Ancients"
=======





>>>>>>> ea69a75e







 #Trogg group


 trogg:0 "Trogg"
 trogg_collective_noun:1 "Troggs"
 grummle:1 "Tian"
 grummle_collective_noun:2 "Tian"

 #Hozen group
 

 forest_hozen:0 "Forest Hozen"
 forest_hozen_collective_noun:1 "Forest Hozen"
 jungle_hozen:0 "Jungle Hozen"
 jungle_hozen_collective_noun:1 "Jungle Hozen"
 mountain_hozen:0 "Mountain Hozen"
 mountain_hozen_collective_noun:1 "Mountain Hozen"

 #Goblin group


 goblin:1 "Kezanian"
 goblin_collective_noun:2 "Kezanians"
 blackwater:0 "Blackwater"
 blackwater_collective_noun:1 "Blackwaters"
 gilblin:1 "Gilgoblin"
 gilblin_collective_noun:2 "Gilgoblins"

 #Kobold group
 

 kobold:0 "Kobold"
 kobold_collective_noun:1 "Kobolds"
 snobold:0 "Snobold"
 snobold_collective_noun:1 "Snobolds"

 #Draenei group
 

 draenei:0 "Draenei"
 draenei_collective_noun:1 "Draenei"

 #Gnoll group
 

 gnoll:0 "Gnoll"
 gnoll_collective_noun:1 "Gnolls"
 wolvar:0 "Wolvar"
 wolvar_collective_noun:1 "Wolvar"

 #Murloc group


 murloc:1 "Nerglish"
 murloc_collective_noun:2 "Nerglish"
 gorloc:1 "Gorlish"
 gorloc_collective_noun:2 "Gorlish"

 #Tuskarr group


 tuskarr:1 "Iqaluk'a"
 tuskarr_collective_noun:2 "Iqaluk'a"

 #Shath'yar group
 

 nraqi:0 "Shath'yar"
 nraqi_collective_noun:1 "Old Ones"

 #Magnataur group
 

 magnataur:0 "Magnataur"
 magnataur_collective_noun:1 "Magnataurs"

 #Mogu group


 mogu:1 "Nalak'sha"
 mogu_collective_noun:2 "Nalakites"
 saurok:1 "Xiyi"
 saurok_collective_noun:2 "Xiyi"

 #Gnome group


 gnome:1 "Gnomereganian"
 gnome_collective_noun:2 "Gnomereganians"

 #Centaur group


 centaur:1 "Maraudic"
 centaur_collective_noun:2 "Maraudics"

 #Jinyu group


 jinyu:1 "Shinjuto"
 jinyu_collective_noun:2 "Shinjuto"
 ankoan:0 "Ankoan"
 ankoan_collective_noun:1 "Ankoan"

 #Quilboar group
 

 quilboar:0 "Quilboar"
 quilboar_collective_noun:1 "Quilboars"

 #Pandaren group
 

 mainland_pandaren:0 "Sheili"
 mainland_pandaren_collective_noun:1 "Sheili"
 wandering_pandaren:0 "Shen-zin"
 wandering_pandaren_collective_noun:1 "Shen-zin"

 #Harpy group
 

 harpy:0 "Harpy"
 harpy_collective_noun:1 "Harpies"

 #Furbolg group
 
 
 furbolg:0 "Furbolg"
 furbolg_collective_noun:1 "Furbolgs"

 #Dryad group


 dryad:1 "Dryadic"
 dryad_collective_noun:2 "Dryads"
 frostnymph:1 "Nymphic"
 frostnymph_collective_noun:2 "Frost Nymphs"

 #Pygmy group
 

 pygmy:1 "Bayaka"
 pygmy_collective_noun:2 "Bayaka"

 #Ogre group
 

 ogre:1 "Gorian"
 ogre_collective_noun:2 "Gorians"

 #Vulpera group
 

 vulpera:1 "Vol'dunai"
 vulpera_collective_noun:2 "Vol'dunai"

 #Sethrak group
 

 sethrak:0 "Sethrak"
 sethrak_collective_noun:1 "Sethrak"

 #Arakkoa group


 arakkoa:0 "Arakkoa"
 arakkoa_collective_noun:1 "Arakkoa"

 #Elemental group
 




 #Tortollan group
 
 
 tortollan:0 "Tortollan"
 tortollan_collective_noun:1 "Tortollans"

 drogbar:0 "Drogbar"
 drogbar_collective_noun:1 "Drogbars"
<<<<<<< HEAD
=======
 
 northsea:0 "Northsea"
 northsea_collective_noun:1 "Northseans"
>>>>>>> ea69a75e

 #News cultures
 arathi:0 "Arathi"
 arathi_prefix:0 "Arathi"
 arathi_collective_noun:1 "Arathi"
 eastron:0 "Eastron"
 eastron_prefix:0 "Eastron"
 eastron_collective_noun:1 "Eastrons"
 westran:0 "Westran"
 westran_prefix:0 "Westran"
 westran_collective_noun:1 "Westrans"

 #Aquatic group
 #Nothing

 #Geomantic group
 #Nothing

 #Pyromantic group
 ignan:0 "Ignan"
 ignan_prefix:0 "Ignan"
 ignan_collective_noun:1 "Ignans"

 #Prefixes
 quilboar_prefix:0 "Quilboar"
 murloc_prefix:0 "Nerglo"
 gorloc_prefix:0 "Gorlo"
 arakkoa_prefix:0 "Arrakoa"
 qiraji_prefix:0 "Qiraji"
 nerubian_prefix:0 "Nerubi"
 mantid_prefix:0 "Mantid"
 gurubashi_prefix:0 "Gurubashi"
 amani_prefix:0 "Amani"
 drakkari_prefix:0 "Drakkari"
 farraki_prefix:0 "Farraki"
 zandalari_prefix:0 "Zandalari"
 dark_troll_prefix:0 "Rushani"
 blood_troll_prefix:0 "Nazmani"
 lordaeronian_prefix:0 "Lordaerono"
 arathorian_prefix:0 "Stromic"
 alteraci_prefix:0 "Alteraci"
 dalaranian_prefix:0 "Dalarano"
 baradin_prefix:0 "Baradino"
 hillsbrad_prefix:0 "Hillsbradi"
 azerothian_prefix:0 "Stormwindian"
 draenei_prefix:0 "Draenei"
 harpy_prefix:0 "Harpy"
 naga_prefix:0 "Nazja"
 dryad_prefix:0 "Dryado"
 frostnymph_prefix:0 "Nympho"
 tortollan_prefix:0 "Tortollan"
 night_elf_prefix:0 "Kaldorei"
<<<<<<< HEAD
 protector_prefix:0 "Ancient"
=======

>>>>>>> ea69a75e
 eredar_prefix:0 "Eredar"
 annihilan_prefix:0 "Annihilan"
 nathrezim_prefix:0 "Nathrezim"
 eredruin_prefix:0 "Eredo"
 shivarra_prefix:0 "Shivarra"
 moarg_prefix:0 "Mo'arg"
 observer_prefix:0 "Observer"
 sayaadi_prefix:0 "Sayaadi"
 green_dragon_prefix:0 "Green Dragon"
 red_dragon_prefix:0 "Red Dragon"
 blue_dragon_prefix:0 "Blue Dragon"
 black_dragon_prefix:0 "Black Dragon"
 bronze_dragon_prefix:0 "Bronze Dragon"
 bronzebeard_prefix:0 "Bronzebeard"
 wildhammer_prefix:0 "Wildhammer"
 dark_iron_prefix:0 "Dark Iron"
 old_dwarven_prefix:0 "Khazo"
 frostborn_prefix:0 "Frostborn"
 gilnean_prefix:0 "Gilneano"
 tirassian_prefix:0 "Tirano"
 theramore_prefix:0 "Theramorean"
 gnome_prefix:0 "Gnomeregano"
 goblin_prefix:0 "Kezano"
 blackwater_prefix:0 "Blackwater"
 gilblin_prefix:0 "Gilgoblino"
 grummle_prefix:0 "Tian"
 ogre_prefix:0 "Gorano"
 highborne_prefix:0 "Highborne"
 high_elf_prefix:0 "Quel'dorei"
 blood_elf_prefix:0 "Sin'dorei"
 nightborne_prefix:0 "Shal'dorei"
 forest_hozen_prefix:0 "Forest Hozen"
 jungle_hozen_prefix:0 "Jungle Hozen"
 mountain_hozen_prefix:0 "Mountain Hozen"
 gnoll_prefix:0 "Gnoll"
 furbolg_prefix:0 "Furbolg"
 jinyu_prefix:0 "Shinji"
 ankoan_prefix:0 "Anko"
 wolvar_prefix:0 "Wolvar"
 mogu_prefix:0 "Nalaki"
 kobold_prefix:0 "Kobold"
 snobold_prefix:0 "Snobold"
 northern_prefix:0 "Solstico"
 tuskarr_prefix:0 "Iqaluk'a"
 warsong_prefix:0 "Warsong"
 shadowmoon_prefix:0 "Shadowmoon"
 bleeding_hollow_prefix:0 "Bleeding Hollow"
 blackrock_prefix:0 "Blackrock"
 burning_blade_prefix:0 "Burning Blade"
 stormreaver_prefix:0 "Stormreaver"
 thunderlord_prefix:0 "Thunderlord"
 bonechewer_prefix:0 "Bonechewer"
 laughing_skull_prefix:0 "Laughing Skull"
 shattered_hand_prefix:0 "Shattered Hand"
 frostwolf_prefix:0 "Frostwolf"
 twilights_hammer_prefix:0 "Twilight's Hammer"
 dragonmaw_prefix:0 "Dragonmaw"
 durotaric_prefix:0 "Durotaro"
 maghar_prefix:0 "Mag'har"
 moknathal_prefix:0 "Mok'nathal"
 mainland_pandaren_prefix:0 "Sheili"
 wandering_pandaren_prefix:0 "Shen-zin"
 pygmy_prefix:0 "Bayako"
 saurok_prefix:0 "Xiyi"
 sethrak_prefix:0 "Sethrak"
 nraqi_prefix:0 "Shath'yar"
 pirate_culture_prefix:0 "Southseano"
 wastewander_prefix:0 "Wastewander"
 taunka_prefix:0 "No'halo"
 tauren_prefix:0 "Shu'halo"
 highmountain_prefix:0 "Hi'halo"
 magnataur_prefix:0 "Magnataur"
 trogg_prefix:0 "Trogg"
 drogbar_prefix:0 "Drogbar"
 titanforged_prefix:0 "Titanforged"
 frozen_giant_prefix:0 "Hodiro"
 mechagnome_prefix:0 "Ymiro"
 earthen_prefix:0 "Earthen"
 iron_dwarf_prefix:0 "Iron Dwarf"
 storm_giant_prefix:0 "Gymero"
 tolvir_prefix:0 "Tolviro"
 scourge_prefix:0 "Damned"
 forsaken_prefix:0 "Forsaken"
 vrykul_prefix:0 "Fjorthir"
 kvaldir_prefix:0 "Kvaldir"
 hyldnir_prefix:0 "Hyldnir"
 frost_vrykul_prefix:0 "Iskronir"
 drust_prefix:0 "Drust"
 stormheimir_prefix:0 "Stormheimir"
 vulpera_prefix:0 "Volduno"
 satyr_prefix:0 "Mala'dorei"
 yaungol_prefix:0 "Townlong"
 centaur_prefix:0 "Maraudico"<|MERGE_RESOLUTION|>--- conflicted
+++ resolved
@@ -217,19 +217,11 @@
  forsaken:1 "Forsaken"
  forsaken_collective_noun:2 "Forsakens"
 
-<<<<<<< HEAD
- #Ancient group
- 
-
- protector:0 "Ancient"
- protector_collective_noun:1 "Ancients"
-=======
-
-
-
-
-
->>>>>>> ea69a75e
+
+
+
+
+
 
 
 
@@ -419,12 +411,9 @@
 
  drogbar:0 "Drogbar"
  drogbar_collective_noun:1 "Drogbars"
-<<<<<<< HEAD
-=======
  
  northsea:0 "Northsea"
  northsea_collective_noun:1 "Northseans"
->>>>>>> ea69a75e
 
  #News cultures
  arathi:0 "Arathi"
@@ -477,11 +466,7 @@
  frostnymph_prefix:0 "Nympho"
  tortollan_prefix:0 "Tortollan"
  night_elf_prefix:0 "Kaldorei"
-<<<<<<< HEAD
- protector_prefix:0 "Ancient"
-=======
-
->>>>>>> ea69a75e
+
  eredar_prefix:0 "Eredar"
  annihilan_prefix:0 "Annihilan"
  nathrezim_prefix:0 "Nathrezim"
