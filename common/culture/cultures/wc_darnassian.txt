--- conflicted
+++ resolved
@@ -25,13 +25,8 @@
 		#rf_life includes druidic_coa_trigger emblems
 		elunic_coa_gfx
 	}
-<<<<<<< HEAD
-	building_gfx = { mediterranean_building_gfx }
+	building_gfx = { night_elven_building_gfx mediterranean_building_gfx }
 	clothing_gfx = { creature_night_elf_gfx night_elven_clothing_gfx fp1_warden_clothing_gfx night_elven_beards_gfx no_crown_gfx high_elven_hairstyles_gfx }
-=======
-	building_gfx = { night_elven_building_gfx mediterranean_building_gfx }
-	clothing_gfx = { creature_night_elf_gfx night_elven_clothing_gfx no_headgear_gfx night_elven_beards_gfx no_crown_gfx high_elven_hairstyles_gfx }
->>>>>>> ed007ca6
 	unit_gfx = { western_unit_gfx }
 	
 	ethnicities = {
