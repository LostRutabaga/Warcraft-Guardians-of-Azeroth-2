--- conflicted
+++ resolved
@@ -27,113 +27,6 @@
 		}
 	}
 }
-<<<<<<< HEAD
-potential_race_trigger = {
-	# Add new races always at the end
-	OR = {
-		is_race_no_gene_trigger = { RACE = creature_human }
-		is_race_no_gene_trigger = { RACE = creature_orc }
-		is_race_no_gene_trigger = { RACE = creature_ogre }
-		is_race_no_gene_trigger = { RACE = creature_troll }
-		is_race_no_gene_trigger = { RACE = creature_murloc }
-		is_race_no_gene_trigger = { RACE = creature_gnoll }
-		is_race_no_gene_trigger = { RACE = creature_kobold }
-		is_race_no_gene_trigger = { RACE = creature_dwarf }
-		is_race_no_gene_trigger = { RACE = creature_gnome }
-		is_race_no_gene_trigger = { RACE = creature_high_elf }
-		is_race_no_gene_trigger = { RACE = creature_naga }
-
-		# Dragons
-		is_race_no_gene_trigger = { RACE = creature_red_dragon }
-		is_race_no_gene_trigger = { RACE = creature_blue_dragon }
-		is_race_no_gene_trigger = { RACE = creature_green_dragon }
-		is_race_no_gene_trigger = { RACE = creature_black_dragon }
-		is_race_no_gene_trigger = { RACE = creature_bronze_dragon }
-		is_race_no_gene_trigger = { RACE = creature_infinite_dragon }
-
-		is_race_no_gene_trigger = { RACE = creature_goblin }
-		is_race_no_gene_trigger = { RACE = creature_pygmy }
-		is_race_no_gene_trigger = { RACE = creature_hozen }
-		is_race_no_gene_trigger = { RACE = creature_draenei }
-		is_race_no_gene_trigger = { RACE = creature_arakkoa_corrupted }
-
-		# Undeads
-		is_race_no_gene_trigger = { RACE = creature_abomination }
-		is_race_no_gene_trigger = { RACE = creature_lich }
-		is_race_no_gene_trigger = { RACE = creature_wickerman }
-		is_race_no_gene_trigger = { RACE = creature_wicker_behemoth }
-		is_race_no_gene_trigger = { RACE = creature_wicker_golem }
-
-		# Demons
-		is_race_no_gene_trigger = { RACE = creature_annihilan }
-		is_race_no_gene_trigger = { RACE = creature_nathrezim }
-		is_race_no_gene_trigger = { RACE = creature_eredruin }
-		is_race_no_gene_trigger = { RACE = creature_satyr }
-		is_race_no_gene_trigger = { RACE = creature_sayaadi }
-		is_race_no_gene_trigger = { RACE = creature_shivarra }
-		# potential_race_moarg_trigger = yes
-		is_race_no_gene_trigger = { RACE = creature_observer }
-
-		# Elementals
-		# potential_race_air_elemental_trigger = yes
-		# potential_race_earth_elemental_trigger = yes
-		# potential_race_fire_elemental_trigger = yes
-		is_race_no_gene_trigger = { RACE = creature_flamewaker }
-		# potential_race_water_elemental_trigger = yes
-
-		is_race_no_gene_trigger = { RACE = creature_vrykul }
-		is_race_no_gene_trigger = { RACE = creature_tuskarr }
-		is_race_no_gene_trigger = { RACE = creature_magnataur }
-		is_race_no_gene_trigger = { RACE = creature_furbolg }
-		is_race_no_gene_trigger = { RACE = creature_gorloc }
-		is_race_no_gene_trigger = { RACE = creature_watcher }
-		is_race_no_gene_trigger = { RACE = creature_wolvar }
-		is_race_no_gene_trigger = { RACE = creature_taunka }
-		is_race_no_gene_trigger = { RACE = creature_kvaldir }
-		is_race_no_gene_trigger = { RACE = creature_nerubian }
-		is_race_no_gene_trigger = { RACE = creature_harpy }
-		is_race_no_gene_trigger = { RACE = creature_mechagnome }
-		is_race_no_gene_trigger = { RACE = creature_giant }
-
-		is_race_no_gene_trigger = { RACE = creature_nraqi }
-		is_race_no_gene_trigger = { RACE = creature_cthraxxi }
-		is_race_no_gene_trigger = { RACE = creature_night_elf }
-		is_race_no_gene_trigger = { RACE = creature_tauren }
-		is_race_no_gene_trigger = { RACE = creature_centaur }
-		is_race_no_gene_trigger = { RACE = creature_quilboar }
-		is_race_no_gene_trigger = { RACE = creature_tolvir }
-		is_race_no_gene_trigger = { RACE = creature_qiraji }
-		is_race_no_gene_trigger = { RACE = creature_dryad }
-		is_race_no_gene_trigger = { RACE = creature_highborne }
-		is_race_no_gene_trigger = { RACE = creature_frostnymph }
-		is_race_no_gene_trigger = { RACE = creature_vulpera }
-		is_race_no_gene_trigger = { RACE = creature_sethrak }
-
-		is_race_no_gene_trigger = { RACE = creature_protector }
-		is_race_no_gene_trigger = { RACE = creature_ancient_war }
-		is_race_no_gene_trigger = { RACE = creature_ancient_lore }
-		is_race_no_gene_trigger = { RACE = creature_ancient_wind }
-
-		# Pandaria
-		is_race_no_gene_trigger = { RACE = creature_pandaren }
-		is_race_no_gene_trigger = { RACE = creature_jinyu }
-		is_race_no_gene_trigger = { RACE = creature_ankoan }
-		is_race_no_gene_trigger = { RACE = creature_mogu }
-		is_race_no_gene_trigger = { RACE = creature_saurok }
-		is_race_no_gene_trigger = { RACE = creature_grummle }
-		is_race_no_gene_trigger = { RACE = creature_mantid }
-		is_race_no_gene_trigger = { RACE = creature_yaungol }
-
-		is_race_no_gene_trigger = { RACE = creature_nightborne }
-
-		is_race_no_gene_trigger = { RACE = creature_highmountain_tauren }
-
-		is_race_no_gene_trigger = { RACE = creature_drogbar }
-
-		is_race_no_gene_trigger = { RACE = creature_trogg }
-
-		is_race_no_gene_trigger = { RACE = creature_tortollan }
-=======
 is_race_gene_no_race_trait_trigger = {
 	trigger_if = {
 		limit = {
@@ -154,7 +47,6 @@
 	}
 	trigger_else = {
 		always = no
->>>>>>> 6b935752
 	}
 }
 has_race_trait_trigger = {
