--- conflicted
+++ resolved
@@ -963,11 +963,7 @@
 	}
 	604.1.1={
 		culture = wastewander
-<<<<<<< HEAD
 		religion = sabahi
-=======
-		# religion = neptulism
->>>>>>> 67d9566b
 	}
 	608.9.4={ death=yes }
 }
@@ -984,11 +980,7 @@
 	592.6.4={ birth=yes }
 	605.1.1={
 		culture = wastewander
-<<<<<<< HEAD
 		religion = sabahi
-=======
-		# religion = neptulism
->>>>>>> 67d9566b
 	}
 	650.4.29={ death=yes }
 }
@@ -997,19 +989,11 @@
 warlord_ihsenn = {
 	name = Ihsenn
 	dynasty = pirate_culture2
-<<<<<<< HEAD
-	religion = pirate_faith
-	culture = pirate_culture
+	religion = pirate_faith culture = pirate_culture
+	trait=brave trait=arbitrary trait=greedy trait=gallowsbait
 	550.1.27 = { birth = yes trait = creature_human }
 	605.3.21={
 		religion = sabahi
-		culture = wastewander
-=======
-	religion = tidemother culture = pirate_culture
-	trait=brave trait=arbitrary trait=greedy trait=gallowsbait
-	550.1.27 = { birth = yes trait = creature_human }
-	605.3.21={
-		#religion = sabahi
 		culture = wastewander
 		effect = {
 			add_trait_xp = {
@@ -1018,7 +1002,6 @@
 				value = 15
 			}
 		}
->>>>>>> 67d9566b
 	}
 	612.3.28 = { death = yes }
 }
@@ -1026,19 +1009,11 @@
 navid_sandstone = {
 	name = Navid
 	dynasty = sandstone
-<<<<<<< HEAD
 	religion = pirate_faith
 	culture = pirate_culture
 	580.1.27 = { birth = yes trait = creature_human }
 	605.3.21={
 		religion = sabahi
-=======
-	religion = tidemother
-	culture = pirate_culture
-	580.1.27 = { birth = yes trait = creature_human }
-	605.3.21={
-		#religion = sabahi
->>>>>>> 67d9566b
 		culture = wastewander
 	}
 	633.3.28 = { death = yes }
@@ -1047,19 +1022,11 @@
 dartan_oilpan = {
 	name = Dartan
 	dynasty = oilpan
-<<<<<<< HEAD
 	religion = pirate_faith
 	culture = pirate_culture
 	580.1.27 = { birth = yes trait = creature_human }
 	605.3.21={
 		religion = sabahi
-=======
-	religion = tidemother
-	culture = pirate_culture
-	580.1.27 = { birth = yes trait = creature_human }
-	605.3.21={
-		#religion = sabahi
->>>>>>> 67d9566b
 		culture = wastewander
 	}
 	615.3.28 = { death = yes }
@@ -1069,19 +1036,11 @@
 	name = Arianna
 	female = yes
 	dynasty = swiftsand
-<<<<<<< HEAD
 	religion = pirate_faith
 	culture = pirate_culture
 	590.1.27 = { birth = yes trait = creature_human }
 	605.3.21={
 		religion = sabahi
-=======
-	religion = tidemother
-	culture = pirate_culture
-	590.1.27 = { birth = yes trait = creature_human }
-	605.3.21={
-		#religion = sabahi
->>>>>>> 67d9566b
 		culture = wastewander
 	}
 	633.3.28 = { death = yes }
@@ -1089,97 +1048,57 @@
 arkali_the_dervish = {
 	name = Ar'kali
 	female = yes
-<<<<<<< HEAD
+	religion = pirate_faith
+	culture = pirate_culture
+	give_nickname=nick_the_dervish
+	590.1.27 = { birth = yes trait = creature_human }
+	605.3.21={
+		religion = sabahi
+		culture = wastewander
+	}
+	633.3.28 = { death = yes }
+}
+laborer_mitchell = {
+	name = Mitchell
+	religion = pirate_faith
+	culture = pirate_culture
+	593.1.27 = { birth = yes trait = creature_human }
+	605.3.21={
+		religion = sabahi
+		culture = wastewander
+	}
+	633.3.28 = { death = yes }
+}
+mender_dyrin = {
+	name = Dyrin
 	religion = pirate_faith
 	culture = pirate_culture
 	590.1.27 = { birth = yes trait = creature_human }
 	605.3.21={
 		religion = sabahi
-=======
-	religion = tidemother
-	culture = pirate_culture
-	give_nickname=nick_the_dervish
-	590.1.27 = { birth = yes trait = creature_human }
-	605.3.21={
-		#religion = sabahi
->>>>>>> 67d9566b
 		culture = wastewander
 	}
 	633.3.28 = { death = yes }
 }
-laborer_mitchell = {
-	name = Mitchell
-<<<<<<< HEAD
-	religion = pirate_faith
-	culture = pirate_culture
-	593.1.27 = { birth = yes trait = creature_human }
-	605.3.21={
-		religion = sabahi
-=======
-	religion = tidemother
-	culture = pirate_culture
-	593.1.27 = { birth = yes trait = creature_human }
-	605.3.21={
-		#religion = sabahi
->>>>>>> 67d9566b
-		culture = wastewander
-	}
-	633.3.28 = { death = yes }
-}
-mender_dyrin = {
-	name = Dyrin
-<<<<<<< HEAD
+outrider_lashan = {
+	name = Lashan
 	religion = pirate_faith
 	culture = pirate_culture
 	590.1.27 = { birth = yes trait = creature_human }
 	605.3.21={
 		religion = sabahi
-=======
-	religion = tidemother
-	culture = pirate_culture
-	590.1.27 = { birth = yes trait = creature_human }
-	605.3.21={
-		#religion = sabahi
->>>>>>> 67d9566b
 		culture = wastewander
 	}
 	633.3.28 = { death = yes }
 }
-outrider_lashan = {
-	name = Lashan
-<<<<<<< HEAD
+provisioner_qorra = {
+	name = Qorra
+	female=yes
 	religion = pirate_faith
 	culture = pirate_culture
 	590.1.27 = { birth = yes trait = creature_human }
 	605.3.21={
 		religion = sabahi
-=======
-	religion = tidemother
-	culture = pirate_culture
-	590.1.27 = { birth = yes trait = creature_human }
-	605.3.21={
-		#religion = sabahi
->>>>>>> 67d9566b
-		culture = wastewander
-	}
-	633.3.28 = { death = yes }
-}
-provisioner_qorra = {
-	name = Qorra
-	female=yes
-<<<<<<< HEAD
-	religion = pirate_faith
-	culture = pirate_culture
-	590.1.27 = { birth = yes trait = creature_human }
-	605.3.21={
-		religion = sabahi
-=======
-	religion = tidemother
-	culture = pirate_culture
-	590.1.27 = { birth = yes trait = creature_human }
-	605.3.21={
-		#religion = sabahi
->>>>>>> 67d9566b
 		culture = wastewander
 	}
 	633.3.28 = { death = yes }
@@ -1187,20 +1106,12 @@
 tracker_samara = {
 	name = Samara
 	female=yes
-<<<<<<< HEAD
-	religion = pirate_faith
-=======
-	religion = tidemother
->>>>>>> 67d9566b
+	religion = pirate_faith
 	culture = pirate_culture
 	trait=education_intrigue_2 trait=paranoid trait=impatient
 	590.1.27 = { birth = yes trait = creature_human }
 	605.3.21={
-<<<<<<< HEAD
 		religion = sabahi
-=======
-		#religion = sabahi
->>>>>>> 67d9566b
 		culture = wastewander
 	}
 	633.3.28 = { death = yes }
@@ -1209,20 +1120,12 @@
 	name = Zahra
 	female=yes
 	dynasty = sandstalker
-<<<<<<< HEAD
-	religion = pirate_faith
-=======
-	religion = tidemother
->>>>>>> 67d9566b
+	religion = pirate_faith
 	culture = pirate_culture
 	trait=education_intrigue_3
 	590.1.27 = { birth = yes trait = creature_human }
 	605.3.21={
-<<<<<<< HEAD
 		religion = sabahi
-=======
-		#religion = sabahi
->>>>>>> 67d9566b
 		culture = wastewander
 	}
 	633.3.28 = { death = yes }
@@ -1230,23 +1133,13 @@
 
 the_ginormus = { #Ayatollah of Kaja-Cola
 	name = Ginormus
-<<<<<<< HEAD
-	religion = pirate_faith
-	culture = pirate_culture
-	trait=education_martial_prowess_2 trait=giant trait=physique_good_1
-	trait=just trait=arrogant
-	586.1.27 = { birth = yes trait = creature_human }
-	605.3.21={
-		religion = sabahi
-=======
-	religion = tidemother
+	religion = pirate_faith
 	culture = pirate_culture
 	trait=education_martial_1 trait=education_martial_prowess_2 trait=giant trait=physique_good_1
 	trait=just trait=arrogant
 	586.1.27 = { birth = yes trait = creature_human }
 	605.3.21={
-		#religion = sabahi
->>>>>>> 67d9566b
+		religion = sabahi
 		culture = wastewander
 	}
 	633.3.28 = { death = yes }
@@ -2667,10 +2560,7 @@
 	636.9.1 = { death = yes }
 }
 
-<<<<<<< HEAD
-=======
 #dynasty = pirate_culture2
->>>>>>> 67d9566b
 pirate_culture46 = { #Generated
 	name = Theudemeres
 	dynasty = pirate_culture2
