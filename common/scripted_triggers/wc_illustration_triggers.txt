﻿has_character_northrend_illustration_trigger = {
	has_title = title:e_scourge
}
has_terrain_northrend_illustration_trigger = {
	has_graphical_culture = graphical_northrend
	OR = {
		terrain = hills
		terrain = mountains
		terrain = taiga
	}
}
has_necro_illustration_trigger = {
	trigger_if = {
		limit = { is_ruler = yes }
		has_government = necro_government
	}
	trigger_else_if = {
		limit = { exists = host }
		host = { has_government = necro_government }
	}
	trigger_else = {
		exists = liege
		liege = { has_government = necro_government }
	}
}
<<<<<<< HEAD
has_demonic_illustration_trigger = {
	trigger_if = {
		limit = { is_ruler = yes }
		has_government = demonic_government
	}
	trigger_else_if = {
		limit = { exists = host }
		host = { has_government = demonic_government }
	}
	trigger_else = {
		exists = liege
		liege = { has_government = demonic_government }
=======
has_nether_illustration_trigger = {
	OR = {
		is_in_twisting_nether_trigger = yes
		trigger_if = {
			limit = { is_alive = no }
			death_reason = death_twisting_nether
		}
		AND = {
			is_alive = no
			has_trait = being_demon
		}
>>>>>>> c9f0e9f9
	}
}<|MERGE_RESOLUTION|>--- conflicted
+++ resolved
@@ -23,7 +23,19 @@
 		liege = { has_government = necro_government }
 	}
 }
-<<<<<<< HEAD
+has_nether_illustration_trigger = {
+	OR = {
+		is_in_twisting_nether_trigger = yes
+		trigger_if = {
+			limit = { is_alive = no }
+			death_reason = death_twisting_nether
+		}
+		AND = {
+			is_alive = no
+			has_trait = being_demon
+		}
+	}
+}
 has_demonic_illustration_trigger = {
 	trigger_if = {
 		limit = { is_ruler = yes }
@@ -36,18 +48,5 @@
 	trigger_else = {
 		exists = liege
 		liege = { has_government = demonic_government }
-=======
-has_nether_illustration_trigger = {
-	OR = {
-		is_in_twisting_nether_trigger = yes
-		trigger_if = {
-			limit = { is_alive = no }
-			death_reason = death_twisting_nether
-		}
-		AND = {
-			is_alive = no
-			has_trait = being_demon
-		}
->>>>>>> c9f0e9f9
 	}
 }