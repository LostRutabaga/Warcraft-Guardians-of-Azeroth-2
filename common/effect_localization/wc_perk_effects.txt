﻿unleashed_rage_perk_effect = {
	first = unleash_rage_decision
}

blood_haze_perk_effect = {
	first = blood_haze_injury
}

fortifying_feast_perk_effect = {
	first = fortifying_feast_desc
}

athletic_perk_effect = {
	first = go_running_decision
}

nightstalker_perk_effect = {
	first = nightstalker_desc
}

master_of_shadows_perk_effect = {
	first = master_of_shadow_desc
}

poison_blades_perk_effect = {
	first = poison_blades_desc
}

<<<<<<< HEAD
stasis_trap_perk_effect = {
	first = stasis_trap_perk_desc
=======
never_surrender_perk_effect = {
	first = never_surrender_desc
>>>>>>> 6f22cacb
}<|MERGE_RESOLUTION|>--- conflicted
+++ resolved
@@ -26,11 +26,10 @@
 	first = poison_blades_desc
 }
 
-<<<<<<< HEAD
+never_surrender_perk_effect = {
+	first = never_surrender_desc
+}
+
 stasis_trap_perk_effect = {
 	first = stasis_trap_perk_desc
-=======
-never_surrender_perk_effect = {
-	first = never_surrender_desc
->>>>>>> 6f22cacb
 }