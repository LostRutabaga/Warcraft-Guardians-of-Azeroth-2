--- conflicted
+++ resolved
@@ -1667,10 +1667,7 @@
 		trait=possessed_1
 		trait=loyal
 		effect = {
-<<<<<<< HEAD
-=======
 			add_trait = loyal
->>>>>>> 92c42a5e
 			add_opinion = { modifier = loyal_servant target = character:42076 }
 		}
 	}
