--- conflicted
+++ resolved
@@ -8,11 +8,7 @@
 	is_valid = {
 	}
 	effect = {
-<<<<<<< HEAD
-		change_dark_frenzy_effect = { VALUE = 25 }
-=======
 		return_to_twisting_nether_effect = yes
->>>>>>> c9f0e9f9
 	}
 
 	ai_check_interval = 0
