﻿fel_group = {
	family = rf_disorder
	graphical_faith = pagan_gfx

	doctrine = disorder_hostility_doctrine

	#Main Group
	doctrine = doctrine_temporal_head
	doctrine = doctrine_gender_equal
	doctrine = doctrine_pluralism_righteous
	doctrine = doctrine_theocracy_lay_clergy

	#Marriage
	doctrine = doctrine_concubines
	doctrine = doctrine_divorce_allowed
	doctrine = doctrine_bastardry_none
	doctrine = doctrine_consanguinity_unrestricted

	#Crimes
	doctrine = doctrine_homosexuality_accepted
	doctrine = doctrine_adultery_men_accepted
	doctrine = doctrine_adultery_women_accepted
	doctrine = doctrine_kinslaying_accepted
	doctrine = doctrine_deviancy_accepted
	doctrine = doctrine_witchcraft_accepted

	#Magic
	doctrine = doctrine_light_magic_shunned
	doctrine = doctrine_shadow_magic_accepted
	doctrine = doctrine_disorder_magic_approved
	doctrine = doctrine_order_magic_ignored
	doctrine = doctrine_life_magic_shunned
	doctrine = doctrine_death_magic_accepted
	doctrine = doctrine_elemental_fire_decay_magic_accepted
	doctrine = doctrine_elemental_water_magic_ignored
	doctrine = doctrine_elemental_air_magic_ignored
	doctrine = doctrine_elemental_earth_magic_ignored

	#Clerical Functions
	doctrine = doctrine_clerical_function_recruitment
	doctrine = doctrine_clerical_gender_either
	doctrine = doctrine_clerical_marriage_allowed
	doctrine = doctrine_clerical_succession_temporal_appointment

	#Allow pilgrimages
	doctrine = doctrine_pilgrimage_encouraged
	
	#Funeral tradition
	doctrine = doctrine_funeral_cremation

	# Placeholder
	traits = {
		virtues = { sadistic callous deceitful ambitious }
		sins = { compassionate honest content }
	}

	# Placeholder
	reserved_male_names = {
	}
	reserved_female_names = {
	}

	custom_faith_icons = {
		## Warcraft
		# Orcish
		wccc_orcish_fel_custom_1
		# Demons
		wcmw_custom_generic_demon_1 wcmw_custom_generic_demon_2 wcmw_custom_generic_demon_3
		# Green Gem
		wcmw_custom_generic_gem_green_1
		## Vanilla
		# Circle
		christianity_bogomilist
		# Bone
		akanism
		# Head
		kiratism mande yoruba west_african_custom spidy
		# Stones
		rrmeaism
		# Pentagram
		custom_faith_pentagram custom_faith_pentagram_inverted west_african_roog_sene
	}

	holy_order_names = {
		{ name = "holy_order_by_all_means" }
		{ name = "holy_order_full_potential" }
		{ name = "holy_order_worldseekers" }
		{ name = "holy_order_fel" }
	}

	holy_order_maa = { teutonic_knights }

	localization = {
		#HighGod
		HighGodName = DISORDER_NAME
		HighGodName2 = DISORDER_NAME
		HighGodNamePossessive = DISORDER_POSSESSIVE
		HighGodNameSheHe = CHARACTER_SHEHE_IT
		HighGodHerselfHimself = CHARACTER_ITSELF
		HighGodHerHis = CHARACTER_HERHIS_ITS
		HighGodNameAlternate = DISORDER_NAME
		HighGodNameAlternatePossessive = DISORDER_POSSESSIVE

		#Creator
		CreatorName = DISORDER_NAME
		CreatorNamePossessive = DISORDER_POSSESSIVE
		CreatorSheHe = CHARACTER_SHEHE_IT
		CreatorHerHis = CHARACTER_HERHIS_ITS
		CreatorHerHim = CHARACTER_HERHIM_IT

		#HealthGod
		HealthGodName = DISORDER_NAME
		HealthGodNamePossessive = DISORDER_POSSESSIVE
		HealthGodSheHe = CHARACTER_SHEHE_IT
		HealthGodHerHis = CHARACTER_HERHIS_ITS
		HealthGodHerHim = CHARACTER_HERHIM_IT

		#FertilityGod
		FertilityGodName = DISORDER_NAME
		FertilityGodNamePossessive = DISORDER_POSSESSIVE
		FertilityGodSheHe = CHARACTER_SHEHE_IT
		FertilityGodHerHis = CHARACTER_HERHIS_ITS
		FertilityGodHerHim = CHARACTER_HERHIM_IT

		#WealthGod
		WealthGodName = DISORDER_NAME
		WealthGodNamePossessive = DISORDER_POSSESSIVE
		WealthGodSheHe = CHARACTER_SHEHE_IT
		WealthGodHerHis = CHARACTER_HERHIS_ITS
		WealthGodHerHim = CHARACTER_HERHIM_IT

		#HouseholdGod
		HouseholdGodName = DISORDER_NAME
		HouseholdGodNamePossessive = DISORDER_POSSESSIVE
		HouseholdGodSheHe = CHARACTER_SHEHE_IT
		HouseholdGodHerHis = CHARACTER_HERHIS_ITS
		HouseholdGodHerHim = CHARACTER_HERHIM_IT

		#FateGod
		FateGodName = DISORDER_NAME
		FateGodNamePossessive = DISORDER_POSSESSIVE
		FateGodSheHe = CHARACTER_SHEHE_IT
		FateGodHerHis = CHARACTER_HERHIS_ITS
		FateGodHerHim = CHARACTER_HERHIM_IT

		#KnowledgeGod
		KnowledgeGodName = DISORDER_NAME
		KnowledgeGodNamePossessive = DISORDER_POSSESSIVE
		KnowledgeGodSheHe = CHARACTER_SHEHE_IT
		KnowledgeGodHerHis = CHARACTER_HERHIS_ITS
		KnowledgeGodHerHim = CHARACTER_HERHIM_IT

		#WarGod
		WarGodName = DISORDER_NAME
		WarGodNamePossessive = DISORDER_POSSESSIVE
		WarGodSheHe = CHARACTER_SHEHE_IT
		WarGodHerHis = CHARACTER_HERHIS_ITS
		WarGodHerHim = CHARACTER_HERHIM_IT

		#TricksterGod
		TricksterGodName = FORTUNA_NAME
		TricksterGodNamePossessive = FORTUNA_POSSESSIVE
		TricksterGodSheHe = CHARACTER_SHEHE_HE
		TricksterGodHerHis = CHARACTER_HERHIS_HIS
		TricksterGodHerHim = CHARACTER_HERHIM_HIM

		#NightGod
		NightGodName = DISORDER_NAME
		NightGodNamePossessive = DISORDER_POSSESSIVE
		NightGodSheHe = CHARACTER_SHEHE_IT
		NightGodHerHis = CHARACTER_HERHIS_ITS
		NightGodHerHim = CHARACTER_HERHIM_IT

		#WaterGod
		WaterGodName = DISORDER_NAME
		WaterGodNamePossessive = DISORDER_POSSESSIVE
		WaterGodSheHe = CHARACTER_SHEHE_IT
		WaterGodHerHis = CHARACTER_HERHIS_ITS
		WaterGodHerHim = CHARACTER_HERHIM_IT

		PantheonTerm = DISORDER_NAME
		PantheonTerm2 = DISORDER_NAME
		PantheonTerm3 = DISORDER_NAME
		PantheonTermHasHave = pantheon_term_has
		GoodGodNames = {
			DISORDER_NAME
		}

		DevilName = ORDER_NAME
		DevilNamePossessive = ORDER_POSSESSIVE
		DevilSheHe = CHARACTER_SHEHE_IT
		DevilHerHis = CHARACTER_HERHIS_ITS
		DevilHerselfHimself = CHARACTER_ITSELF
		EvilGodNames = {
			ORDER_NAME
		}

		HouseOfWorship = TEMPLE_NAME
		HouseOfWorship2 = TEMPLE_NAME
		HouseOfWorship3 = TEMPLE_NAME
		HouseOfWorshipPlural = TEMPLE_PLURAL

		ReligiousSymbol = FLAME_NAME
		ReligiousSymbol2 = FLAME_NAME
		ReligiousSymbol3 = FLAME_NAME
		ReligiousText = GRIMOIRES_NAME
		ReligiousText2 = GRIMOIRES_NAME
		ReligiousText3 = GRIMOIRES_NAME

		ReligiousHeadName = MAGISTER_WARLOCK_MALE_NAME
		ReligiousHeadNameFemale = MAGISTER_WARLOCK_FEMALE_NAME
		ReligiousHeadTitleName = BLACK_TEMPLE_NAME

		DevoteeMale = WARLOCK_MALE_NAME
		DevoteeMalePlural = WARLOCK_MALE_PLURAL
		DevoteeFemale = WARLOCK_FEMALE_NAME
		DevoteeFemalePlural = WARLOCK_FEMALE_PLURAL
		DevoteeNeuter = WARLOCK_MALE_NAME
		DevoteeNeuterPlural = WARLOCK_MALE_PLURAL

<<<<<<< HEAD
		PriestMale = WARLOCK_MALE_NAME
		PriestMalePlural = WARLOCK_MALE_PLURAL
		PriestFemale = WARLOCK_FEMALE_NAME
		PriestFemalePlural = WARLOCK_FEMALE_PLURAL
		PriestNeuter = WARLOCK_MALE_NAME
		PriestNeuterPlural = WARLOCK_MALE_PLURAL
		AltPriestTermPlural = WARLOCK_MALE_NAME

		BishopMale = WARLOCK_MALE_NAME
		BishopMalePlural = WARLOCK_MALE_PLURAL
		BishopFemale = WARLOCK_FEMALE_NAME
		BishopFemalePlural = WARLOCK_FEMALE_PLURAL
		BishopNeuter = WARLOCK_MALE_NAME
		BishopNeuterPlural = WARLOCK_MALE_PLURAL
		
=======
		PriestMale = MASTER_WARLOCK_MALE_NAME
		PriestMalePlural = MASTER_WARLOCK_MALE_PLURAL
		PriestFemale = MASTER_WARLOCK_FEMALE_NAME
		PriestFemalePlural = MASTER_WARLOCK_FEMALE_PLURAL
		PriestNeuter = MASTER_WARLOCK_MALE_NAME
		PriestNeuterPlural = MASTER_WARLOCK_MALE_PLURAL
		AltPriestTermPlural = MASTER_WARLOCK_MALE_NAME

		BishopMale = HIGH_WARLOCK_MALE_NAME
		BishopMalePlural = HIGH_WARLOCK_MALE_PLURAL
		BishopFemale = HIGH_WARLOCK_FEMALE_NAME
		BishopFemalePlural = HIGH_WARLOCK_FEMALE_PLURAL
		BishopNeuter = HIGH_WARLOCK_MALE_NAME
		BishopNeuterPlural = HIGH_WARLOCK_MALE_PLURAL

>>>>>>> b27e7279
		DivineRealm = GREAT_DARK_BEYOND_NAME
		DivineRealm2 = GREAT_DARK_BEYOND_NAME
		DivineRealm3 = GREAT_DARK_BEYOND_NAME
		
		PositiveAfterLife = GREAT_DARK_BEYOND_NAME
		PositiveAfterLife2 = GREAT_DARK_BEYOND_NAME
		PositiveAfterLife3 = GREAT_DARK_BEYOND_NAME
		
		NegativeAfterLife = GREAT_DARK_BEYOND_NAME
		NegativeAfterLife2 = GREAT_DARK_BEYOND_NAME
		NegativeAfterLife3 =GREAT_DARK_BEYOND_NAME

		DeathDeityName = DEATH_NAME
		DeathDeityNamePossessive = DEATH_POSSESSIVE
		DeathDeitySheHe = CHARACTER_SHEHE_HE
		DeathDeityHerHis = CHARACTER_HERHIS_HIS

		WitchGodName = UNSEEN_GUESTS_NAME
		WitchGodNamePossessive  = UNSEEN_GUESTS_POSSESSIVE
		WitchGodHerHis = CHARACTER_HERHIS_THEIR
		WitchGodSheHe = CHARACTER_SHEHE_THEY
		WitchGodHerHim = CHARACTER_HERHIM_THEM
		WitchGodMistressMaster = master
		WitchGodMotherFather = father

		GHWName = ghw_crusade
		GHWNamePlural = ghw_crusades
	}

	faiths = {
		illidari = {
			#Main Group
			color = rgb { 100 175 50 }
			icon = wccc_illidari

			holy_site = nordrassil
			holy_site = dark_portal
			holy_site = karazhan
			holy_site = sunwell_plateau
			holy_site = dalaran
			holy_site = vault_of_the_wardens

			doctrine = tenet_sacred_shadows
			doctrine = tenet_unrelenting_faith
			
			# Sacred Murder, else Carnal Exaltation
			doctrine_selection_pair = {
				requires_dlc_flag = legacy_of_persia
				doctrine = tenet_fp3_fedayeen
				fallback_doctrine = tenet_carnal_exaltation
			}

			doctrine = special_doctrine_is_mortal_faith
			doctrine = doctrine_no_head

			holy_order_names = {
				{ name = "holy_order_the_black_harvest" }
				{ name = "holy_order_conquerors_of_fel" }
				{ name = "holy_order_demonhunters" }
			}
		}
	}
}<|MERGE_RESOLUTION|>--- conflicted
+++ resolved
@@ -218,23 +218,6 @@
 		DevoteeNeuter = WARLOCK_MALE_NAME
 		DevoteeNeuterPlural = WARLOCK_MALE_PLURAL
 
-<<<<<<< HEAD
-		PriestMale = WARLOCK_MALE_NAME
-		PriestMalePlural = WARLOCK_MALE_PLURAL
-		PriestFemale = WARLOCK_FEMALE_NAME
-		PriestFemalePlural = WARLOCK_FEMALE_PLURAL
-		PriestNeuter = WARLOCK_MALE_NAME
-		PriestNeuterPlural = WARLOCK_MALE_PLURAL
-		AltPriestTermPlural = WARLOCK_MALE_NAME
-
-		BishopMale = WARLOCK_MALE_NAME
-		BishopMalePlural = WARLOCK_MALE_PLURAL
-		BishopFemale = WARLOCK_FEMALE_NAME
-		BishopFemalePlural = WARLOCK_FEMALE_PLURAL
-		BishopNeuter = WARLOCK_MALE_NAME
-		BishopNeuterPlural = WARLOCK_MALE_PLURAL
-		
-=======
 		PriestMale = MASTER_WARLOCK_MALE_NAME
 		PriestMalePlural = MASTER_WARLOCK_MALE_PLURAL
 		PriestFemale = MASTER_WARLOCK_FEMALE_NAME
@@ -250,7 +233,6 @@
 		BishopNeuter = HIGH_WARLOCK_MALE_NAME
 		BishopNeuterPlural = HIGH_WARLOCK_MALE_PLURAL
 
->>>>>>> b27e7279
 		DivineRealm = GREAT_DARK_BEYOND_NAME
 		DivineRealm2 = GREAT_DARK_BEYOND_NAME
 		DivineRealm3 = GREAT_DARK_BEYOND_NAME
