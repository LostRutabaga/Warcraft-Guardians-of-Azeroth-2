﻿# Triggers as a result of the Independence Faction demand
# Note: Wars for Independence started by individual characters is a separate CB
independence_faction_war = {
	group = civil_war
	ai_only_against_liege = yes
	target_titles = independence_domain
	allowed_for_character = {
		scope:attacker = {
			is_leading_faction_type = independence_faction
		}
	}

	allowed_against_character = {
		scope:attacker = {
			liege = scope:defender
		}
	}

	target_de_jure_regions_above = yes

	valid_to_start = {

	}

	on_declaration = {
		#on_declared_war = yes
	}

	on_victory_desc = {
		first_valid = {
			triggered_desc = {
				trigger = { # Desc for only one player attacker
					scope:attacker = {
						is_local_player = yes
						joined_faction = {
							any_faction_member = {
								count = 1
							}
						}
					}
				}
				desc = independence_war_victory_desc_local_player_attacker_alone
			}
			triggered_desc = { # Desc for only one attacker, player defender
				trigger = {
					scope:defender = {
						is_local_player = yes
					}
					scope:attacker = {
						joined_faction = {
							any_faction_member = {
								count = 1
							}
						}
					}
				}
				desc = independence_war_victory_desc_local_player_defender_attacker_alone
			}
			triggered_desc = { # Desc for player attacker
				trigger = {
					scope:attacker.joined_faction = {
						any_faction_member = { is_local_player = yes }
					}
				}
				desc = independence_war_victory_desc_local_player_attacker
			}
			triggered_desc = { # Desc for player defender
				trigger = { scope:defender = { is_local_player = yes } }
				desc = independence_war_victory_desc_local_player_defender
			}
			desc = independence_war_victory_desc # Desc for a third party involved
		}
<<<<<<< HEAD
	}

	on_victory = {
=======
		
	}

	on_victory = {
		scope:attacker = { show_pow_release_message_effect = yes }
>>>>>>> c2a4610c
		create_title_and_vassal_change = {
			type = independency
			save_scope_as = change
		}
		scope:attacker.joined_faction = {
			every_faction_member = {
				change_liege_or_become_independent = {
					CHANGE = scope:change
					VASSAL = this
				}

				hidden_effect = {
					set_variable = {
						name = independence_war_former_liege
						value = scope:defender
					}
					add_truce_both_ways = {
						character = scope:defender
						days = 1825
						war = root.war
						result = victory
					}
				}
			}
		}
		scope:attacker = {
			add_prestige = medium_prestige_value
		}
		scope:defender = {
			add_prestige = {
				value = medium_prestige_value
				multiply = -1
			}
			if = {
				limit = { has_realm_law = crown_authority_1 }
				add_realm_law = crown_authority_0
			}
			if = {
				limit = { has_realm_law = crown_authority_2 }
				add_realm_law = crown_authority_1
			}
			if = {
				limit = { has_realm_law = crown_authority_3 }
				add_realm_law = crown_authority_2
			}
		}
		resolve_title_and_vassal_change = scope:change
	
	}

	on_white_peace_desc = {
		first_valid = {
			triggered_desc = {
				trigger = { scope:defender = { is_local_player = yes } }
				desc = independence_war_white_peace_defender_desc
			}
			triggered_desc = {
				trigger = {
					scope:attacker.joined_faction = {
						any_faction_member = { is_local_player = yes }
					}
				}
				desc = independence_war_white_peace_attacker_desc
			}
			desc = independence_war_white_peace_desc
		}
		desc = independence_war_white_peace_end_desc
<<<<<<< HEAD
	}

	on_white_peace = {
=======
		
	}

	on_white_peace = {
		scope:attacker = { show_pow_release_message_effect = yes }
>>>>>>> c2a4610c
		hidden_effect = {
			scope:attacker = {
				add_truce_both_ways = {
					character = scope:defender
					days = 1825
					war = root.war
					result = white_peace
				}
				joined_faction = {
					add_faction_discontent = -200
				}
			}
		}

		scope:defender = {
			add_character_flag = {
				flag = recent_independence_faction_war
				years = faction_war_white_peace_cooldown
			}
			add_prestige = minor_prestige_value
		}

		on_white_peace_faction_revolt_war = yes
	}

	on_defeat_desc = {
		first_valid = {
			triggered_desc = {
				trigger = { scope:defender = { is_local_player = yes } }
				desc = independence_defeat_defender_desc
			}
			triggered_desc = {
				trigger = {
					scope:attacker.joined_faction = {
						any_faction_member = { is_local_player = yes }
					}
				}
				desc = independence_defeat_attacker_desc
			}
			desc = player_independence_war_defeat_desc #same loc as for player
		}
		desc = independence_defeat_end_desc
<<<<<<< HEAD
	}

	on_defeat = {
=======
		
	}

	on_defeat = {
		scope:attacker = { show_pow_release_message_effect = yes }
>>>>>>> c2a4610c
		scope:defender = {
			add_character_flag = {
				flag = recent_independence_faction_war
				years = faction_war_defeat_cooldown
			}
			add_dread = medium_dread_gain
			# Prestige for Defender
			add_prestige = medium_prestige_value
			add_achievement_flag = { FLAG = achievement_know_your_place_flag }
		}

		on_lost_faction_revolt_war = yes
	}

	on_invalidated_desc = msg_invalidate_war_title

	check_defender_inheritance_validity = no

	on_primary_attacker_death = inherit_faction
	on_primary_defender_death = inherit

	transfer_behavior = transfer

	attacker_allies_inherit = no
	defender_allies_inherit = yes

	war_name = "INDEPENDENCE_WAR_NAME"

	interface_priority = 80

	use_de_jure_wargoal_only = yes

<<<<<<< HEAD
	attacker_wargoal_percentage = 0.8
=======
	attacker_wargoal_percentage = 1.0
	defender_wargoal_percentage = 0.0 # A single occupation will do
	defender_ticking_warscore_delay = { days = 0 } # No need for a delay here since the defender actually needs to occupy something rather than starting in control
>>>>>>> c2a4610c

	max_attacker_score_from_battles = 100
	max_defender_score_from_battles = 50

	max_ai_diplo_distance_to_title = 500
	min_ai_score = 100
}

# Triggers as a result of the Liberty Faction demand
liberty_faction_war = {
	group = civil_war
	ai_only_against_liege = yes
	allowed_for_character = {
		scope:attacker = {
			is_leading_faction_type = liberty_faction
		}
	}

	allowed_against_character = {
		scope:attacker = {
			liege = scope:defender
		}
	}

	target_de_jure_regions_above = yes

	valid_to_start = {
	}

	on_declaration = {
	}

	on_victory_desc = {
		first_valid = {
			triggered_desc = {
				trigger = { scope:defender = { is_local_player = yes } }
				desc = liberty_war_victory_defender_desc
			}
			desc = liberty_war_victory_desc
		}
		desc = liberty_war_victory_end_desc
<<<<<<< HEAD
	}

	on_victory = {
=======
		
	}

	on_victory = {
		scope:attacker = { show_pow_release_message_effect = yes }
>>>>>>> c2a4610c
		scope:defender = {
			if = {
				limit = { has_realm_law = crown_authority_1 }
				add_realm_law = crown_authority_0
			}
			if = {
				limit = { has_realm_law = crown_authority_2 }
				add_realm_law = crown_authority_1
			}
			if = {
				limit = { has_realm_law = crown_authority_3 }
				add_realm_law = crown_authority_2
			}
			add_prestige = -500

			every_character_war = {
				limit = {
					is_attacker = scope:attacker
					is_defender = scope:defender
				}
				every_war_attacker = {
					if = {
						limit = {
							can_add_hook = {
								type = favor_hook
								target = scope:defender
							}
						}
						add_hook = {
							type = favor_hook
							target = scope:defender
						}
					}
				}
			}

			add_character_flag = {
				flag = recent_liberty_faction_war
				years = liberty_war_victory_cooldown
			}
		}

		hidden_effect = {
			scope:attacker = {
				add_truce_both_ways = {
					character = scope:defender
					days = 1825
					war = root.war
					result = victory
				}
				joined_faction = {
<<<<<<< HEAD
					add_faction_discontent = -200
					destroy_faction = yes
				}
			}
		}

	
=======
					save_scope_as = saved_faction
					add_faction_discontent = -200
					every_faction_member = {
						if = {
							limit = {
								exists = scope:attacker.joined_faction # Can get destroyed as we loop through
							}
							leave_faction_with_cooldown_effect = {
								FACTION = scope:attacker.joined_faction
								YEARS = liberty_war_victory_cooldown
							}
						}
						else = {
							add_faction_cooldown_effect = { YEARS = liberty_war_victory_cooldown }
						}
					}
				}
				# The faction should have already been destroyed due to all members leaving above, but in case it hasn't, destroy it now. 
				if = {
					limit = { exists = scope:saved_faction }
					scope:saved_faction = {
						destroy_faction = yes
					}
				}
			}
		}	
>>>>>>> c2a4610c
	}

	on_white_peace_desc = {
		first_valid = {
			triggered_desc = {
				trigger = { scope:defender = { is_local_player = yes } }
				desc = liberty_war_white_peace_defender_desc
			}
			triggered_desc = {
				trigger = {
					scope:attacker.joined_faction = {
						any_faction_member = { is_local_player = yes }
					}
				}
				desc = liberty_war_white_peace_attacker_desc
			}
			desc = liberty_war_white_peace_desc
		}
		desc = liberty_war_white_peace_end_desc
<<<<<<< HEAD
	}

	on_white_peace = {
=======
		
	}

	on_white_peace = {
		scope:attacker = { show_pow_release_message_effect = yes }
>>>>>>> c2a4610c
		hidden_effect = {
			scope:attacker = {
				add_truce_both_ways = {
					character = scope:defender
					days = 1825
					war = root.war
					result = white_peace
				}
				joined_faction = {
					add_faction_discontent = -200
				}
			}
		}
		scope:defender = {
			add_character_flag = {
				flag = recent_liberty_faction_war
				years = faction_war_white_peace_cooldown
			}
		}
		on_white_peace_faction_revolt_war = yes
	}

	on_defeat_desc = {
		first_valid = {
			triggered_desc = {
				trigger = { scope:defender = { is_local_player = yes } }
				desc = liberty_war_defeat_defender_desc
			}
			triggered_desc = {
				trigger = {
					scope:attacker.joined_faction = {
						any_faction_member = { is_local_player = yes }
					}
				}
				desc = liberty_war_defeat_attacker_desc
			}
			desc = liberty_war_defeat_desc
		}
		desc = liberty_war_defeat_end_desc
<<<<<<< HEAD
	}

	on_defeat = {
=======
		
	}

	on_defeat = {
		scope:attacker = { show_pow_release_message_effect = yes }
>>>>>>> c2a4610c
		scope:defender = {
			add_character_flag = {
				flag = recent_liberty_faction_war
				years = faction_war_defeat_cooldown
			}
			add_dread = medium_dread_gain
			add_achievement_flag = { FLAG = achievement_know_your_place_flag }
		}
		on_lost_faction_revolt_war = yes
	}

	on_invalidated_desc = msg_invalidate_war_title

	check_attacker_inheritance_validity = no

	on_primary_attacker_death = inherit_faction
	on_primary_defender_death = inherit

	transfer_behavior = transfer

	attacker_allies_inherit = no
	defender_allies_inherit = yes

	war_name = "LIBERTY_WAR_NAME"

	interface_priority = 80

	use_de_jure_wargoal_only = yes

	attacker_wargoal_percentage = 0.8

	max_attacker_score_from_battles = 100
	max_defender_score_from_battles = 50

	max_ai_diplo_distance_to_title = 500
	min_ai_score = 100
}

populist_war = {
	group = civil_war
	ai_only_against_liege = yes
	target_titles = claim
	allowed_for_character =	{
		scope:attacker = {
			is_leading_faction_type = populist_faction
		}
	}

	allowed_against_character = {
		save_temporary_scope_as = faction_target
		any_targeting_faction = {
			faction_leader = scope:attacker
			any_faction_county_member = {
				holder = {
					is_vassal_or_below_of = scope:faction_target
				}
			}
		}
	}

	target_de_jure_regions_above = yes
	target_top_liege_if_outside_realm = no

	valid_to_start = {
	}

	should_invalidate = {
		NOT = {
			scope:attacker = {
				has_variable = rebel_leader_peasants
				exists = joined_faction
				joined_faction = var:rebel_leader_peasants
			}
		}
	}

	on_declaration = {
		#on_declared_war = yes
	}

	on_victory_desc = {
		desc = populist_war_victory_desc
<<<<<<< HEAD
	}

	on_victory = {
=======
		
	}

	on_victory = {
		scope:attacker = { show_pow_release_message_effect = yes }
>>>>>>> c2a4610c
		scope:defender = {
			add_prestige_level = -1
		}
		random_in_list = {
			list = target_titles
			save_scope_as = target_title
		}

		scope:attacker = {
			remove_variable = rebel_leader_peasants
			joined_faction = {
				every_faction_member = {
					# Everyone involved gets a 5-year truce.
					add_truce_both_ways = {
						character = scope:defender
						days = 1825
						war = root.war
						result = victory
					}
				}
			}
		}

		successful_popular_revolt_outcome_effect = {
			FACTION_LEADER = scope:attacker
			TARGET_TITLE = scope:target_title
			SOURCE_GOVERNMENT = scope:defender
		}

	}

	on_white_peace_desc = {
		desc = populist_war_white_peace_desc
<<<<<<< HEAD
	}

	on_white_peace = {
=======
		
	}

	on_white_peace = {
		scope:attacker = { show_pow_release_message_effect = yes }
>>>>>>> c2a4610c
		on_white_peace_faction_revolt_war = yes
		hidden_effect = {
			scope:attacker = {
				# Destroy the populist faction
				if = {
					limit = {
						exists = joined_faction
					}
					joined_faction = {
						destroy_faction = yes
					}
				}

				# Destroy or clean-up flags on faction leader
				if = {
					limit = {
						has_character_flag = peasant_faction_random_peasant
					}
					death = {
						death_reason = death_vanished
					}
				}
				else = {
					remove_variable = rebel_leader_peasants
					add_truce_both_ways = {
						character = scope:defender
						days = 1825
						war = root.war
						result = victory
					}
				}
			}
		}
	}


	on_defeat_desc = {
		desc = populist_war_defeat_desc
<<<<<<< HEAD
	}

	on_defeat = {
=======
		
	}

	on_defeat = {
		scope:attacker = { show_pow_release_message_effect = yes }
>>>>>>> c2a4610c
		scope:attacker = {
			joined_faction = {
				every_faction_county_member = {
					custom = peasant_faction_every_county
					add_county_modifier = {
						modifier = county_increased_opinion_modifier
<<<<<<< HEAD
						years = 10
=======
						years = 25
>>>>>>> c2a4610c
					}
				}
			}
			add_character_flag = peasant_revolt_do_not_kill
			remove_variable = rebel_leader_peasants
		}
		on_lost_faction_revolt_war = yes # Imprison all faction members, including the faction leader.
		hidden_effect = {
			scope:attacker = {
				if = {
					limit = { exists = joined_faction }
					joined_faction = {
						destroy_faction = yes # Destroy the faction if it wasn't already destroyed automatically.
					}
				}
			}
		}
		scope:defender = {
			add_dread = medium_dread_gain
			add_achievement_flag = { FLAG = achievement_know_your_place_flag }
		}
	}

	on_invalidated_desc = msg_invalidate_war_title

	on_primary_attacker_death = invalidate
	on_primary_defender_death = inherit

	transfer_behavior = transfer

	attacker_allies_inherit = no
	defender_allies_inherit = yes

	war_name = "POPULIST_WAR_NAME"

	interface_priority = 80

	use_de_jure_wargoal_only = yes

	attacker_wargoal_percentage = 0.8

	max_attacker_score_from_battles = 100
	max_defender_score_from_battles = 50

	max_ai_diplo_distance_to_title = 500
	min_ai_score = 100
}

# Triggers as a result of a Claimant Faction demand being refused
claimant_faction_war = {
	group = civil_war
	ai_only_against_liege = no
	target_titles = claim
	allowed_for_character =	{
		scope:attacker = {
			is_leading_faction_type = claimant_faction
		}
	}

	allowed_against_character = {
		exists = scope:attacker.joined_faction
		scope:attacker.joined_faction = {
			special_title.holder = scope:defender
		}
	}

	target_de_jure_regions_above = yes

	valid_to_start = {}

	should_invalidate = {
		OR = {
			NOT = { exists = scope:attacker.joined_faction }
			NOT = {
				scope:attacker.joined_faction = {
					exists = special_character
					special_character = { is_alive = yes }
					has_special_title = yes
				}
			}
			scope:attacker.joined_faction.special_character = scope:attacker.joined_faction.special_title.holder
		}
	}

	on_invalidated_desc = msg_invalidate_war_title

	on_declaration = {
		#on_declared_war = yes
	}

	on_victory_desc = {
		desc = claimant_faction_war_victory_desc
<<<<<<< HEAD
	}

	on_victory = {
=======
		
	}

	on_victory = {
		scope:attacker = { show_pow_release_message_effect = yes }
>>>>>>> c2a4610c
		hidden_effect = {
			scope:attacker = {
				add_truce_both_ways = {
					character = scope:defender
					days = 1825
					war = root.war
					result = victory
				}
			}
		}

		on_claimant_faction_war_win_common = {
			TARGET_TITLES = target_titles
			ATTACKER = scope:attacker
			DEFENDER = scope:defender
			CLAIMANT = scope:attacker.joined_faction.special_character
			#ATTACKER_PRESTIGE = 10
			#DEFENDER_PRESTIGE = -10
		}

	}

	on_white_peace_desc = {
		desc = claimant_faction_war_white_peace_desc
<<<<<<< HEAD
	}

	on_white_peace = {
=======
		
	}

	on_white_peace = {
		scope:attacker = { show_pow_release_message_effect = yes }
>>>>>>> c2a4610c
		on_white_peace_faction_revolt_war = yes

		hidden_effect = {
			scope:attacker = {
				add_truce_both_ways = {
					character = scope:defender
					days = 1825
					war = root.war
					result = white_peace
				}
				if = {
					limit = { exists = joined_faction }
					joined_faction = {
						destroy_faction = yes # Destroy the faction if it wasn't already destroyed automatically.
					}
				}
			}
		}
	}

	on_defeat_desc = {
		desc = claimant_faction_war_defeat_desc
<<<<<<< HEAD
	}

	on_defeat = {
=======
		
	}

	on_defeat = {
		scope:attacker = { show_pow_release_message_effect = yes }
>>>>>>> c2a4610c
		on_lost_faction_revolt_war = yes

		scope:defender = {
			add_dread = medium_dread_gain
			add_achievement_flag = { FLAG = achievement_know_your_place_flag }
		}
	}

	check_attacker_inheritance_validity = no

	on_primary_attacker_death = inherit_faction
	on_primary_defender_death = inherit

	transfer_behavior = transfer

	attacker_allies_inherit = no
	defender_allies_inherit = yes

	war_name = "CLAIMANT_WAR_NAME"

	interface_priority = 80

	use_de_jure_wargoal_only = yes

	attacker_wargoal_percentage = 0.8

	max_attacker_score_from_battles = 50
	max_defender_score_from_battles = 100

	max_ai_diplo_distance_to_title = 500
	min_ai_score = 100
}

depose_war = {
	group = civil_war
	ai_only_against_liege = yes
	target_titles = none
	allowed_for_character = {
	}

	allowed_against_character = {
	}

	target_de_jure_regions_above = yes

	valid_to_start = {

	}

	on_declaration = {
		#on_declared_war = yes
	}

	on_victory_desc = {
		first_valid = {
			triggered_desc = {
				trigger = { scope:defender = { is_local_player = yes } }
				desc = depose_war_victory_desc_defender
			}
			desc = depose_war_victory_desc
		}
<<<<<<< HEAD
	}

	on_victory = {
=======
		
	}

	on_victory = {
		scope:attacker = { show_pow_release_message_effect = yes }
>>>>>>> c2a4610c
		hidden_effect = {
			scope:attacker = {
				add_truce_both_ways = {
					character = scope:defender
					days = 1825
					war = root.war
					result = victory
				}
			}
		}

		scope:defender = {
			# If we win the rebellion, our liege loses any legal right to imprison us/banish us/revoke our titles.
			consume_all_criminal_reasons_effect = {
				LIEGE = scope:defender
				CRIMINAL = scope:attacker
			}

			# Then our liege is deposed (but the imprisonment loss remains true for their heir).
			depose = yes
		}


	}

	on_white_peace_desc = {
		first_valid = {
			triggered_desc = {
				trigger = { scope:defender = { is_local_player = yes } }
				desc = depose_war_white_peace_desc_defender
			}
			desc = depose_war_white_peace_desc
		}
<<<<<<< HEAD
	}

	on_white_peace = {
=======
		
	}

	on_white_peace = {
		scope:attacker = { show_pow_release_message_effect = yes }
>>>>>>> c2a4610c
		on_white_peace_faction_revolt_war = yes
	}

	on_defeat_desc = {
		first_valid = {
			triggered_desc = {
				trigger = { scope:defender = { is_local_player = yes } }
				desc = depose_war_defeat_desc_defender
			}
			desc = depose_war_defeat_desc
		}
<<<<<<< HEAD
	}

	on_defeat = {
=======
		
	}

	on_defeat = {
		scope:attacker = { show_pow_release_message_effect = yes }
>>>>>>> c2a4610c
		on_lost_faction_revolt_war = yes
		scope:defender = {
			add_dread = medium_dread_gain
		}
	}
	
	on_invalidated_desc = msg_invalidate_war_title

	check_attacker_inheritance_validity = no

	on_primary_attacker_death = inherit_faction
	on_primary_defender_death = inherit

	transfer_behavior = transfer

	attacker_allies_inherit = no
	defender_allies_inherit = yes

	war_name = "DEPOSE_WAR_NAME"

	interface_priority = 80

	use_de_jure_wargoal_only = yes

	attacker_wargoal_percentage = 0.8

	attacker_score_from_occupation_scale = 50
	defender_score_from_occupation_scale = 50
	max_attacker_score_from_battles = 100
	max_defender_score_from_battles = 100

	max_ai_diplo_distance_to_title = 500
	min_ai_score = 100
}

refused_liege_demand_war = {
	group = civil_war
	ai_only_against_liege = yes
	allowed_for_character = {
		scope:attacker = {
			is_leading_faction_type = liberty_faction
		}
	}

	allowed_against_character = {
		scope:attacker = {
			liege = scope:defender
		}
	}

	target_de_jure_regions_above = yes

	valid_to_start = {
	}

	should_invalidate = {
		scope:attacker = {
			NOT = {
				any_liege_or_above = { this = scope:defender }
			}
		}
	}

	on_declaration = {
	}

	on_victory_desc = {
		first_valid = {
			triggered_desc = {
				trigger = { scope:defender = { is_local_player = yes } }
				desc = refused_liege_demand_war_victory_desc_defender
			}
			desc = refused_liege_demand_war_victory_desc
		}
<<<<<<< HEAD
	}

	on_victory = {
=======
		
	}

	on_victory = {
		scope:attacker = { show_pow_release_message_effect = yes }
>>>>>>> c2a4610c
		scope:defender = {
			if = {
				limit = { has_realm_law = crown_authority_1 }
				add_realm_law = crown_authority_0
			}
			if = {
				limit = { has_realm_law = crown_authority_2 }
				add_realm_law = crown_authority_1
			}
			if = {
				limit = { has_realm_law = crown_authority_3 }
				add_realm_law = crown_authority_2
			}

			add_character_flag = {
				flag = recent_liberty_faction_war
				years = 5
			}

			# If we win the rebellion, our liege loses any legal right to imprison us/banish us/revoke our titles.
			consume_all_criminal_reasons_effect = {
				LIEGE = scope:defender
				CRIMINAL = scope:attacker
			}

			add_prestige = -500

			# Then our liege is deposed (but the imprisonment loss remains true for their heir).
			depose = yes
		}

		hidden_effect = {
			scope:attacker = {
				add_truce_both_ways = {
					character = scope:defender
					days = 1825
					war = root.war
					result = victory
				}
			}
		}

	}

	on_white_peace_desc = {
		first_valid = {
			triggered_desc = {
				trigger = { scope:defender = { is_local_player = yes } }
				desc = refused_liege_demand_war_white_peace_desc_defender
			}
			desc = refused_liege_demand_war_white_peace_desc
		}
<<<<<<< HEAD
	}

	on_white_peace = {
=======
		
	}

	on_white_peace = {
		scope:attacker = { show_pow_release_message_effect = yes }
>>>>>>> c2a4610c
		hidden_effect = {
			scope:attacker = {
				add_truce_both_ways = {
					character = scope:defender
					days = 1825
					war = root.war
					result = white_peace
				}
			}
		}
		on_white_peace_request_revolt_war = yes
	}

	on_defeat_desc = {
		first_valid = {
			triggered_desc = {
				trigger = { scope:defender = { is_local_player = yes } }
				desc = refused_liege_demand_war_defeat_desc_defender
			}
			desc = refused_liege_demand_war_defeat_desc
		}
<<<<<<< HEAD
	}

	on_defeat = {
=======
		
	}

	on_defeat = {
		scope:attacker = { show_pow_release_message_effect = yes }
>>>>>>> c2a4610c
		scope:defender = {
			add_character_flag = {
				flag = recent_liberty_faction_war
				years = 10
			}
			add_dread = medium_dread_gain
		}
		on_lost_request_revolt_war = yes
	}

	on_invalidated_desc = msg_invalidate_war_title

	check_attacker_inheritance_validity = no

	on_primary_attacker_death = invalidate
	on_primary_defender_death = inherit

	transfer_behavior = transfer

	attacker_allies_inherit = yes
	defender_allies_inherit = yes

	war_name = "DEPOSE_WAR_NAME"

	interface_priority = 80

	use_de_jure_wargoal_only = yes

	attacker_wargoal_percentage = 0.8

	max_attacker_score_from_battles = 100
	max_defender_score_from_battles = 50

	max_ai_diplo_distance_to_title = 500
	min_ai_score = 100
}

independence_war = {
	group = independence

	allowed_for_character = {
		scope:attacker = {
			is_ai = no
		}
	}

	allowed_against_character = {
		scope:attacker = {
			liege = scope:defender
		}
	}
	
	cost = {
		piety = {
			value = 0
			if = { # Attacking your HoF is impious
				limit = {
					exists = scope:attacker.faith.religious_head
					scope:attacker.faith.religious_head = scope:defender
				}
				if = {
					limit = {
						scope:attacker.faith = {
							has_doctrine = doctrine_spiritual_head
						}
					}
					add = {
						value = massive_piety_value
						desc = CB_ATTACKER_HOF
					}
				}
				else = {
					add = {
						value = medium_piety_value
						desc = CB_ATTACKER_HOF
					}
				}
			}
			if = {
				limit = {
					scope:attacker.faith = scope:defender.faith
					scope:defender = {
						has_government = theocracy_government
					}
				}
				add = {
					value = medium_piety_value
					desc = CB_ATTACKER_THEOCRACY
				}
			}
		}
		prestige = {
			value = 0
			add = {
				value = 500
				desc = CB_BASE_COST
			}
			if = {
				limit = {
					scope:attacker = {
						has_government = tribal_government
					}
				}
				multiply = {
					value = 0.5
					desc = CB_TRIBAL_COST
				}
			}

			#Innovation Prestige Discounts
			if = {
				limit = {
					scope:attacker = {
						culture = {
							has_innovation = innovation_chronicle_writing
							has_innovation = innovation_land_grants
							has_innovation = innovation_rightful_ownership
						}
					}
				}
				multiply = {
					value = 0.7
					desc = CB_ATTACKER_INNOVATIONS
				}
			}
			else_if = {
				limit = {
					scope:attacker = {
						culture = {
							OR = {
								has_innovation = innovation_chronicle_writing
								has_innovation = innovation_land_grants
							}
							OR = {
								has_innovation = innovation_land_grants
								has_innovation = innovation_rightful_ownership
							}
							OR = {
								has_innovation = innovation_chronicle_writing
								has_innovation = innovation_rightful_ownership
							}
						}
					}
				}
				multiply = {
					value = 0.8
					desc = CB_ATTACKER_INNOVATIONS
				}
			}
			else_if = {
				limit = {
					scope:attacker = {
						culture = {
							OR = {
								has_innovation = innovation_chronicle_writing
								has_innovation = innovation_land_grants
								has_innovation = innovation_rightful_ownership
							}
						}
					}
				}
				multiply = {
					value = 0.9
					desc = CB_ATTACKER_INNOVATIONS
				}
			}

			# Bellum Justum Perk
			if = {
				limit = {
					scope:attacker = {
						has_perk = bellum_justum_perk
					}
				}
				multiply = {
					add = bellum_justum_discount_percentage
					divide = 100
					desc = CB_ATTACKER_BELLUM_JUSTUM
				}
			}

			# Dynasty Warfare Perk
			if = {
				limit = {
					scope:attacker = {
						has_dynasty = yes
						dynasty = {
							has_dynasty_perk = warfare_legacy_2
						}
					}
				}
				multiply = {
					value = warfare_legacy_2_discount
					desc = CB_ATTACKER_DYNASTY_WARFARE
				}
			}

			# Vassal contract in-realm cost reduction
			if = {
				limit = {
					scope:attacker = {
						is_independent_ruler = no
						vassal_contract_has_flag = vassal_contract_war_override
						liege = scope:defender.liege
					}
				}
				multiply = {
					value = war_declaration_rights_allowed_cost_reduction
					desc = "CB_ATTACKER_VASSAL_CONTRACT"
				}
			}
			
			if = {
				limit = {
					has_game_rule = no_cost_casus_belli_costs
				}
				multiply = {
					value = 0
					desc = CB_GAME_RULE_NO_COST
				}
			}
		}
	}

	on_declaration = {
		on_declared_war = yes
	}

	on_victory_desc = {
		first_valid = {
			triggered_desc = {
				trigger = { # Desc for only one player attacker
					scope:attacker = {
						is_local_player = yes
					}
				}
				desc = independence_war_victory_desc_local_player_attacker_alone
			}
			triggered_desc = { # Desc for only one attacker, player defender
				trigger = {
					scope:defender = {
						is_local_player = yes
					}
				}
				desc = player_independence_war_victory_desc_local_player_defender_attacker_alone
			}
			desc = independence_war_victory_desc_local_player_attacker_alone # Desc for a third party involved
		}
<<<<<<< HEAD
	}

	on_victory = {
=======
		
	}

	on_victory = {
		scope:attacker = { show_pow_release_message_effect = yes }
>>>>>>> c2a4610c
		scope:attacker = {
			add_character_flag = ai_should_not_transfer
		}
		create_title_and_vassal_change = {
			type = independency
			save_scope_as = change
		}
		scope:attacker = {
			change_liege_or_become_independent = {
				CHANGE = scope:change
				VASSAL = this
			}

			hidden_effect = {
				set_variable = {
					name = independence_war_former_liege
					value = scope:defender
				}
				add_truce_both_ways = {
					character = scope:defender
					days = 1825
					war = root.war
					result = victory
				}
			}
		}

		resolve_title_and_vassal_change = scope:change
	
	}

	on_white_peace_desc = {
		first_valid = {
			triggered_desc = {
				trigger = { scope:defender = { is_local_player = yes } }
				desc = player_independence_war_white_peace_defender_desc
			}
			triggered_desc = {
				trigger = {
					scope:attacker = {
						is_local_player = yes
					}
				}
				desc = player_independence_war_white_peace_attacker_desc
			}
			desc = player_independence_war_white_peace_desc
		}
<<<<<<< HEAD
	}

	on_white_peace = {
=======
		
	}

	on_white_peace = {
		scope:attacker = { show_pow_release_message_effect = yes }
>>>>>>> c2a4610c
		hidden_effect = {
			scope:attacker = {
				add_truce_both_ways = {
					character = scope:defender
					days = 1825
					war = root.war
					result = white_peace
				}
			}
		}

		scope:defender = {
			add_prestige = minor_prestige_value
		}
	}

	on_defeat_desc = {
		first_valid = {
			triggered_desc = {
				trigger = { scope:defender = { is_local_player = yes } }
				desc = player_independence_defeat_defender_desc
			}
			triggered_desc = {
				trigger = {
					scope:attacker = {
						is_local_player = yes
					}
				}
				desc = player_independence_defeat_attacker_desc
			}
			desc = player_independence_war_defeat_desc
		}
<<<<<<< HEAD
	}

	on_defeat = {
=======
		
	}

	on_defeat = {
		scope:attacker = { show_pow_release_message_effect = yes }
>>>>>>> c2a4610c
		scope:defender = {
			add_dread = medium_dread_gain
			# Prestige for Defender
			add_prestige = medium_prestige_value
		}
		
		scope:attacker = {
			hard_imprison_character_effect = {
				TARGET = this
				IMPRISONER = scope:defender
			}
			scope:defender = {
				add_opinion = {
					target = prev
					modifier = vassal_lost_or_wp_faction_revolt_war
				}
			}
		}
	}

	on_invalidated_desc = msg_invalidate_war_title

	check_defender_inheritance_validity = no

	on_primary_attacker_death = inherit
	on_primary_defender_death = inherit
	
	attacker_allies_inherit = yes
	defender_allies_inherit = yes

	transfer_behavior = transfer

	war_name = "INDEPENDENCE_WAR_NAME"

	interface_priority = 120

	attacker_wargoal_percentage = 0.8

	max_attacker_score_from_battles = 100
	max_defender_score_from_battles = 50

	max_ai_diplo_distance_to_title = 500
	min_ai_score = 100
}<|MERGE_RESOLUTION|>--- conflicted
+++ resolved
@@ -70,17 +70,11 @@
 			}
 			desc = independence_war_victory_desc # Desc for a third party involved
 		}
-<<<<<<< HEAD
+		
 	}
 
 	on_victory = {
-=======
-		
-	}
-
-	on_victory = {
-		scope:attacker = { show_pow_release_message_effect = yes }
->>>>>>> c2a4610c
+		scope:attacker = { show_pow_release_message_effect = yes }
 		create_title_and_vassal_change = {
 			type = independency
 			save_scope_as = change
@@ -148,17 +142,11 @@
 			desc = independence_war_white_peace_desc
 		}
 		desc = independence_war_white_peace_end_desc
-<<<<<<< HEAD
+		
 	}
 
 	on_white_peace = {
-=======
-		
-	}
-
-	on_white_peace = {
-		scope:attacker = { show_pow_release_message_effect = yes }
->>>>>>> c2a4610c
+		scope:attacker = { show_pow_release_message_effect = yes }
 		hidden_effect = {
 			scope:attacker = {
 				add_truce_both_ways = {
@@ -201,17 +189,11 @@
 			desc = player_independence_war_defeat_desc #same loc as for player
 		}
 		desc = independence_defeat_end_desc
-<<<<<<< HEAD
+		
 	}
 
 	on_defeat = {
-=======
-		
-	}
-
-	on_defeat = {
-		scope:attacker = { show_pow_release_message_effect = yes }
->>>>>>> c2a4610c
+		scope:attacker = { show_pow_release_message_effect = yes }
 		scope:defender = {
 			add_character_flag = {
 				flag = recent_independence_faction_war
@@ -244,13 +226,9 @@
 
 	use_de_jure_wargoal_only = yes
 
-<<<<<<< HEAD
-	attacker_wargoal_percentage = 0.8
-=======
 	attacker_wargoal_percentage = 1.0
 	defender_wargoal_percentage = 0.0 # A single occupation will do
 	defender_ticking_warscore_delay = { days = 0 } # No need for a delay here since the defender actually needs to occupy something rather than starting in control
->>>>>>> c2a4610c
 
 	max_attacker_score_from_battles = 100
 	max_defender_score_from_battles = 50
@@ -292,17 +270,11 @@
 			desc = liberty_war_victory_desc
 		}
 		desc = liberty_war_victory_end_desc
-<<<<<<< HEAD
+		
 	}
 
 	on_victory = {
-=======
-		
-	}
-
-	on_victory = {
-		scope:attacker = { show_pow_release_message_effect = yes }
->>>>>>> c2a4610c
+		scope:attacker = { show_pow_release_message_effect = yes }
 		scope:defender = {
 			if = {
 				limit = { has_realm_law = crown_authority_1 }
@@ -354,15 +326,6 @@
 					result = victory
 				}
 				joined_faction = {
-<<<<<<< HEAD
-					add_faction_discontent = -200
-					destroy_faction = yes
-				}
-			}
-		}
-
-	
-=======
 					save_scope_as = saved_faction
 					add_faction_discontent = -200
 					every_faction_member = {
@@ -389,7 +352,6 @@
 				}
 			}
 		}	
->>>>>>> c2a4610c
 	}
 
 	on_white_peace_desc = {
@@ -409,17 +371,11 @@
 			desc = liberty_war_white_peace_desc
 		}
 		desc = liberty_war_white_peace_end_desc
-<<<<<<< HEAD
+		
 	}
 
 	on_white_peace = {
-=======
-		
-	}
-
-	on_white_peace = {
-		scope:attacker = { show_pow_release_message_effect = yes }
->>>>>>> c2a4610c
+		scope:attacker = { show_pow_release_message_effect = yes }
 		hidden_effect = {
 			scope:attacker = {
 				add_truce_both_ways = {
@@ -459,17 +415,11 @@
 			desc = liberty_war_defeat_desc
 		}
 		desc = liberty_war_defeat_end_desc
-<<<<<<< HEAD
+		
 	}
 
 	on_defeat = {
-=======
-		
-	}
-
-	on_defeat = {
-		scope:attacker = { show_pow_release_message_effect = yes }
->>>>>>> c2a4610c
+		scope:attacker = { show_pow_release_message_effect = yes }
 		scope:defender = {
 			add_character_flag = {
 				flag = recent_liberty_faction_war
@@ -552,17 +502,11 @@
 
 	on_victory_desc = {
 		desc = populist_war_victory_desc
-<<<<<<< HEAD
+		
 	}
 
 	on_victory = {
-=======
-		
-	}
-
-	on_victory = {
-		scope:attacker = { show_pow_release_message_effect = yes }
->>>>>>> c2a4610c
+		scope:attacker = { show_pow_release_message_effect = yes }
 		scope:defender = {
 			add_prestige_level = -1
 		}
@@ -596,17 +540,11 @@
 
 	on_white_peace_desc = {
 		desc = populist_war_white_peace_desc
-<<<<<<< HEAD
+		
 	}
 
 	on_white_peace = {
-=======
-		
-	}
-
-	on_white_peace = {
-		scope:attacker = { show_pow_release_message_effect = yes }
->>>>>>> c2a4610c
+		scope:attacker = { show_pow_release_message_effect = yes }
 		on_white_peace_faction_revolt_war = yes
 		hidden_effect = {
 			scope:attacker = {
@@ -645,28 +583,18 @@
 
 	on_defeat_desc = {
 		desc = populist_war_defeat_desc
-<<<<<<< HEAD
+		
 	}
 
 	on_defeat = {
-=======
-		
-	}
-
-	on_defeat = {
-		scope:attacker = { show_pow_release_message_effect = yes }
->>>>>>> c2a4610c
+		scope:attacker = { show_pow_release_message_effect = yes }
 		scope:attacker = {
 			joined_faction = {
 				every_faction_county_member = {
 					custom = peasant_faction_every_county
 					add_county_modifier = {
 						modifier = county_increased_opinion_modifier
-<<<<<<< HEAD
-						years = 10
-=======
 						years = 25
->>>>>>> c2a4610c
 					}
 				}
 			}
@@ -759,17 +687,11 @@
 
 	on_victory_desc = {
 		desc = claimant_faction_war_victory_desc
-<<<<<<< HEAD
+		
 	}
 
 	on_victory = {
-=======
-		
-	}
-
-	on_victory = {
-		scope:attacker = { show_pow_release_message_effect = yes }
->>>>>>> c2a4610c
+		scope:attacker = { show_pow_release_message_effect = yes }
 		hidden_effect = {
 			scope:attacker = {
 				add_truce_both_ways = {
@@ -794,17 +716,11 @@
 
 	on_white_peace_desc = {
 		desc = claimant_faction_war_white_peace_desc
-<<<<<<< HEAD
+		
 	}
 
 	on_white_peace = {
-=======
-		
-	}
-
-	on_white_peace = {
-		scope:attacker = { show_pow_release_message_effect = yes }
->>>>>>> c2a4610c
+		scope:attacker = { show_pow_release_message_effect = yes }
 		on_white_peace_faction_revolt_war = yes
 
 		hidden_effect = {
@@ -827,17 +743,11 @@
 
 	on_defeat_desc = {
 		desc = claimant_faction_war_defeat_desc
-<<<<<<< HEAD
+		
 	}
 
 	on_defeat = {
-=======
-		
-	}
-
-	on_defeat = {
-		scope:attacker = { show_pow_release_message_effect = yes }
->>>>>>> c2a4610c
+		scope:attacker = { show_pow_release_message_effect = yes }
 		on_lost_faction_revolt_war = yes
 
 		scope:defender = {
@@ -899,17 +809,11 @@
 			}
 			desc = depose_war_victory_desc
 		}
-<<<<<<< HEAD
+		
 	}
 
 	on_victory = {
-=======
-		
-	}
-
-	on_victory = {
-		scope:attacker = { show_pow_release_message_effect = yes }
->>>>>>> c2a4610c
+		scope:attacker = { show_pow_release_message_effect = yes }
 		hidden_effect = {
 			scope:attacker = {
 				add_truce_both_ways = {
@@ -943,17 +847,11 @@
 			}
 			desc = depose_war_white_peace_desc
 		}
-<<<<<<< HEAD
+		
 	}
 
 	on_white_peace = {
-=======
-		
-	}
-
-	on_white_peace = {
-		scope:attacker = { show_pow_release_message_effect = yes }
->>>>>>> c2a4610c
+		scope:attacker = { show_pow_release_message_effect = yes }
 		on_white_peace_faction_revolt_war = yes
 	}
 
@@ -965,17 +863,11 @@
 			}
 			desc = depose_war_defeat_desc
 		}
-<<<<<<< HEAD
+		
 	}
 
 	on_defeat = {
-=======
-		
-	}
-
-	on_defeat = {
-		scope:attacker = { show_pow_release_message_effect = yes }
->>>>>>> c2a4610c
+		scope:attacker = { show_pow_release_message_effect = yes }
 		on_lost_faction_revolt_war = yes
 		scope:defender = {
 			add_dread = medium_dread_gain
@@ -1050,17 +942,11 @@
 			}
 			desc = refused_liege_demand_war_victory_desc
 		}
-<<<<<<< HEAD
+		
 	}
 
 	on_victory = {
-=======
-		
-	}
-
-	on_victory = {
-		scope:attacker = { show_pow_release_message_effect = yes }
->>>>>>> c2a4610c
+		scope:attacker = { show_pow_release_message_effect = yes }
 		scope:defender = {
 			if = {
 				limit = { has_realm_law = crown_authority_1 }
@@ -1113,17 +999,11 @@
 			}
 			desc = refused_liege_demand_war_white_peace_desc
 		}
-<<<<<<< HEAD
+		
 	}
 
 	on_white_peace = {
-=======
-		
-	}
-
-	on_white_peace = {
-		scope:attacker = { show_pow_release_message_effect = yes }
->>>>>>> c2a4610c
+		scope:attacker = { show_pow_release_message_effect = yes }
 		hidden_effect = {
 			scope:attacker = {
 				add_truce_both_ways = {
@@ -1145,17 +1025,11 @@
 			}
 			desc = refused_liege_demand_war_defeat_desc
 		}
-<<<<<<< HEAD
+		
 	}
 
 	on_defeat = {
-=======
-		
-	}
-
-	on_defeat = {
-		scope:attacker = { show_pow_release_message_effect = yes }
->>>>>>> c2a4610c
+		scope:attacker = { show_pow_release_message_effect = yes }
 		scope:defender = {
 			add_character_flag = {
 				flag = recent_liberty_faction_war
@@ -1404,17 +1278,11 @@
 			}
 			desc = independence_war_victory_desc_local_player_attacker_alone # Desc for a third party involved
 		}
-<<<<<<< HEAD
+		
 	}
 
 	on_victory = {
-=======
-		
-	}
-
-	on_victory = {
-		scope:attacker = { show_pow_release_message_effect = yes }
->>>>>>> c2a4610c
+		scope:attacker = { show_pow_release_message_effect = yes }
 		scope:attacker = {
 			add_character_flag = ai_should_not_transfer
 		}
@@ -1462,17 +1330,11 @@
 			}
 			desc = player_independence_war_white_peace_desc
 		}
-<<<<<<< HEAD
+		
 	}
 
 	on_white_peace = {
-=======
-		
-	}
-
-	on_white_peace = {
-		scope:attacker = { show_pow_release_message_effect = yes }
->>>>>>> c2a4610c
+		scope:attacker = { show_pow_release_message_effect = yes }
 		hidden_effect = {
 			scope:attacker = {
 				add_truce_both_ways = {
@@ -1505,17 +1367,11 @@
 			}
 			desc = player_independence_war_defeat_desc
 		}
-<<<<<<< HEAD
+		
 	}
 
 	on_defeat = {
-=======
-		
-	}
-
-	on_defeat = {
-		scope:attacker = { show_pow_release_message_effect = yes }
->>>>>>> c2a4610c
+		scope:attacker = { show_pow_release_message_effect = yes }
 		scope:defender = {
 			add_dread = medium_dread_gain
 			# Prestige for Defender
