﻿#dynasty=26000 Proodmore
48000={
	name=Sherwin
	dynasty=26000
	culture=tirassian religion=tidemother
	martial=4 diplomacy=5 stewardship=4 intrigue=6 learning=5
	trait=education_intrigue_4 trait=content trait=shy trait=sadistic trait=lustful 
	2.7.13={ birth=yes trait=creature_human }
	85.11.11={ death=yes }
}
48001={
	name=Merle
	dynasty=26000
	culture=tirassian religion=tidemother
	martial=5 diplomacy=5 stewardship=4 intrigue=6 learning=4
	trait=education_stewardship_4 trait=arrogant trait=ambitious trait=cynical trait=trusting 
	trait=beauty_good_3 
	father=48000	#Sherwin
	20.2.9={ birth=yes trait=creature_human }
	105.9.20={ death=yes }
}
48002={
	name=Anduin
	dynasty=26000
	culture=tirassian religion=tidemother
	martial=6 diplomacy=5 stewardship=4 intrigue=4 learning=7
	trait=education_learning_1 trait=humble trait=gluttonous trait=lazy trait=wrathful 
	father=48000	#Sherwin
	27.11.10={ birth=yes trait=creature_human }
	85.9.15={ death=yes }
}
48003={
	name=Begga
	female=yes
	dynasty=26000
	culture=tirassian religion=tidemother
	father=48000	#Sherwin
	34.1.1={ birth=yes trait=creature_human }
	109.5.24={ death=yes }
}
48004={
	name=Gilian
	female=yes
	dynasty=26000
	culture=tirassian religion=tidemother
	father=48000	#Sherwin
	41.6.9={ birth=yes trait=creature_human }
	127.8.11={ death=yes }
}
48005={
	name=Merogais
	dynasty=26000
	culture=tirassian religion=tidemother
	martial=4 diplomacy=7 stewardship=5 intrigue=4 learning=5
	trait=education_diplomacy_3 trait=torturer trait=greedy trait=arbitrary trait=diligent 
	trait=brave 
	father=48001	#Merle
	44.2.23={ birth=yes trait=creature_human }
	108.2.14={ death=yes }
}
48006={
	name=Wilona
	female=yes
	dynasty=26000
	culture=tirassian religion=tidemother
	father=48001	#Merle
	48.10.4={ birth=yes trait=creature_human }
	113.1.26={ death=yes }
}
48007={
	name=Varia
	female=yes
	dynasty=26000
	culture=tirassian religion=tidemother
	father=48001	#Merle
	51.8.25={ birth=yes trait=creature_human }
	119.2.28={ death=yes }
}
48008={
	name=Fardel
	dynasty=26000
	culture=tirassian religion=tidemother
	martial=4 diplomacy=7 stewardship=5 intrigue=4 learning=8
	trait=education_intrigue_4 trait=compassionate trait=shy trait=content 
	father=48001	#Merle
	56.10.26={ birth=yes trait=creature_human }
	158.6.30={ death=yes }
}
48009={
	name=Sybil
	female=yes
	dynasty=26000
	culture=tirassian religion=tidemother
	father=48005	#Merogais
	69.3.27={ birth=yes trait=creature_human }
	159.9.15={ death=yes }
}
48010={
	name=Roland
	dynasty=26000
	culture=tirassian religion=tidemother
	martial=5 diplomacy=4 stewardship=7 intrigue=6 learning=7
	trait=education_diplomacy_3 trait=lazy trait=humble trait=lustful 
	father=48005	#Merogais
	73.10.15={ birth=yes trait=creature_human }
	141.2.26={ death=yes }
}
48011={
	name=Ragnald
	dynasty=26000
	culture=tirassian religion=tidemother
	martial=8 diplomacy=8 stewardship=4 intrigue=5 learning=6
	trait=education_diplomacy_4 trait=temperate trait=craven trait=gregarious trait=trusting 
	father=48005	#Merogais
	79.11.24={ birth=yes trait=creature_human }
	160.8.3={ death=yes }
}
48012={
	name=Siclevold
	dynasty=26000
	culture=tirassian religion=tidemother
	martial=4 diplomacy=7 stewardship=6 intrigue=8 learning=5
	trait=education_martial_2 trait=cynical trait=honest trait=generous 
	trait=gregarious 
	father=48005	#Merogais
	85.1.13={ birth=yes trait=creature_human }
	155.6.14={ death=yes }
}
48013={
	name=Rotbert
	dynasty=26000
	culture=tirassian religion=tidemother
	martial=6 diplomacy=7 stewardship=8 intrigue=6 learning=5
	trait=education_martial_2 trait=lifestyle_herbalist trait=cynical trait=gluttonous trait=greedy 
	father=48005	#Merogais
	89.9.23={ birth=yes trait=creature_human }
	132.5.19={ death=yes }
}
48014={
	name=Chramnesind
	dynasty=26000
	culture=tirassian religion=tidemother
	martial=5 diplomacy=4 stewardship=8 intrigue=4 learning=4
	trait=education_diplomacy_4 trait=hunter_2 trait=lazy trait=lustful trait=temperate 
	trait=wrathful 
	father=48010	#Roland
	103.6.24={ birth=yes trait=creature_human }
	170.3.25={ death=yes }
}
48015={
	name=Carletta
	female=yes
	dynasty=26000
	culture=tirassian religion=tidemother
	father=48010	#Roland
	107.8.16={ birth=yes trait=creature_human }
	189.3.17={ death=yes }
}
48016={
	name=Robert
	dynasty=26000
	culture=tirassian religion=tidemother
	martial=7 diplomacy=6 stewardship=6 intrigue=8 learning=8
	trait=education_intrigue_4 trait=paranoid trait=chaste trait=sadistic trait=zealous 
	father=48010	#Roland
	110.3.15={ birth=yes trait=creature_human }
	179.3.6={ death=yes }
}
48017={
	name=Venya
	female=yes
	dynasty=26000
	culture=tirassian religion=tidemother
	father=48010	#Roland
	114.8.4={ birth=yes trait=creature_human }
	175.8.22={ death=yes }
}
48018={
	name=Creada
	female=yes
	dynasty=26000
	culture=tirassian religion=tidemother
	father=48010	#Roland
	119.9.23={ birth=yes trait=creature_human }
	194.11.26={ death=yes }
}
48019={
	name=Ragambald
	dynasty=26000
	culture=tirassian religion=tidemother
	martial=5 diplomacy=7 stewardship=5 intrigue=8 learning=4
	trait=education_intrigue_2 trait=shy trait=chaste trait=temperate trait=zealous 
	father=48010	#Roland
	125.7.18={ birth=yes trait=creature_human }
	195.6.26={ death=yes }
}
48020={
	name=Ember
	female=yes
	dynasty=26000
	culture=tirassian religion=tidemother
	father=48014	#Chramnesind
	131.12.10={ birth=yes trait=creature_human }
	225.4.3={ death=yes }
}
48021={
	name=Faroin
	dynasty=26000
	culture=tirassian religion=tidemother
	martial=5 diplomacy=4 stewardship=6 intrigue=6 learning=5
	trait=education_diplomacy_3 trait=lustful trait=shy trait=craven 
	father=48014	#Chramnesind
	135.6.5={ birth=yes trait=creature_human }
	217.6.11={ death=yes }
}
48022={
	name=Felita
	female=yes
	dynasty=26000
	culture=tirassian religion=tidemother
	father=48014	#Chramnesind
	140.11.4={ birth=yes trait=creature_human }
	217.1.23={ death=yes }
}
48023={
	name=Carletta
	female=yes
	dynasty=26000
	culture=tirassian religion=tidemother
	father=48014	#Chramnesind
	143.10.18={ birth=yes trait=creature_human }
	227.11.2={ death=yes }
}
48024={
	name=Ady
	female=yes
	dynasty=26000
	culture=tirassian religion=tidemother
	father=48014	#Chramnesind
	147.12.7={ birth=yes trait=creature_human }
	209.11.24={ death=yes }
}
48025={
	name=Gislari
	dynasty=26000
	culture=tirassian religion=tidemother
	martial=8 diplomacy=4 stewardship=4 intrigue=4 learning=6
	trait=education_stewardship_4 trait=lifestyle_herbalist trait=diligent trait=arrogant trait=generous 
	trait=shy 
	father=48021	#Faroin
	161.7.21={ birth=yes trait=creature_human }
	233.7.26={ death=yes }
}
48026={
	name=Grimald
	dynasty=26000
	culture=tirassian religion=tidemother
	martial=5 diplomacy=4 stewardship=5 intrigue=8 learning=4
	trait=education_martial_2 trait=craven trait=lustful trait=gluttonous trait=trusting 
	trait=clubfooted 
	father=48021	#Faroin
	165.10.20={ birth=yes trait=creature_human }
	246.8.2={ death=yes }
}
48027={
	name=Rothaide
	female=yes
	dynasty=26000
	culture=tirassian religion=tidemother
	father=48021	#Faroin
	170.7.2={ birth=yes trait=creature_human }
	227.5.18={ death=yes }
}
48028={
	name=Gaudulf
	dynasty=26000
	culture=tirassian religion=tidemother
	martial=8 diplomacy=7 stewardship=8 intrigue=7 learning=8
	trait=education_learning_3 trait=diligent trait=patient 
	father=48021	#Faroin
	174.5.11={ birth=yes trait=creature_human }
	233.9.8={ death=yes }
}
48029={
	name=Engilbert
	dynasty=26000
	culture=tirassian religion=tidemother
	martial=4 diplomacy=6 stewardship=6 intrigue=4 learning=7
	trait=education_intrigue_3 trait=chaste trait=honest trait=content trait=generous 
	father=48025	#Gislari
	183.1.17={ birth=yes trait=creature_human }
	270.6.21={ death=yes }
}
48030={
	name=Marsdon
	dynasty=26000
	culture=tirassian religion=tidemother
	martial=4 diplomacy=8 stewardship=4 intrigue=8 learning=8
	trait=education_learning_2 trait=paranoid trait=gluttonous trait=ambitious trait=humble 
	father=48025	#Gislari
	187.10.13={ birth=yes trait=creature_human }
	249.5.1={ death=yes }
}
48031={
	name=Cesaria
	female=yes
	dynasty=26000
	culture=tirassian religion=tidemother
	father=48025	#Gislari
	192.12.25={ birth=yes trait=creature_human }
	272.2.11={ death=yes }
}
48032={
	name=Althea
	female=yes
	dynasty=26000
	culture=tirassian religion=tidemother
	father=48025	#Gislari
	197.1.14={ birth=yes trait=creature_human }
	274.10.10={ death=yes }
}
48033={
	name=Theda
	female=yes
	dynasty=26000
	culture=tirassian religion=tidemother
	father=48025	#Gislari
	202.11.4={ birth=yes trait=creature_human }
	264.1.20={ death=yes }
}
48034={
	name=Tandred
	dynasty=26000
	culture=tirassian religion=tidemother
	martial=7 diplomacy=7 stewardship=8 intrigue=5 learning=8
	trait=education_martial_1 trait=sadistic trait=lustful trait=cynical 
	father=48029	#Engilbert
	212.12.15={ birth=yes trait=creature_human }
	281.4.3={ death=yes }
}
48035={
	name=Trik
	female=yes
	dynasty=26000
	culture=tirassian religion=tidemother
	father=48029	#Engilbert
	218.3.10={ birth=yes trait=creature_human }
	297.7.15={ death=yes }
}
48036={
	name=Rignomer
	dynasty=26000
	culture=tirassian religion=tidemother
	martial=4 diplomacy=5 stewardship=8 intrigue=5 learning=4
	trait=education_diplomacy_4 trait=honest trait=cynical trait=arrogant trait=arbitrary 
	father=48029	#Engilbert
	221.7.23={ birth=yes trait=creature_human }
	299.3.18={ death=yes }
}
48037={
	name=Mirth
	female=yes
	dynasty=26000
	culture=tirassian religion=tidemother
	father=48029	#Engilbert
	225.7.8={ birth=yes trait=creature_human }
	288.9.23={ death=yes }
}
48038={
	name=Raina
	female=yes
	dynasty=26000
	culture=tirassian religion=tidemother
	father=48029	#Engilbert
	231.4.4={ birth=yes trait=creature_human }
	312.8.3={ death=yes }
}
48039={
	name=Lizbeth
	female=yes
	dynasty=26000
	culture=tirassian religion=tidemother
	father=48034	#Tandred
	236.10.13={ birth=yes trait=creature_human }
	295.7.17={ death=yes }
}
48040={
	name=Sherwin
	dynasty=26000
	culture=tirassian religion=tidemother
	martial=8 diplomacy=5 stewardship=4 intrigue=5 learning=5
	trait=education_diplomacy_3 trait=craven trait=gregarious trait=wrathful 
	father=48034	#Tandred
	243.8.9={ birth=yes trait=creature_human }
	297.1.11={ death=yes }
}
48041={
	name=Amberjill
	female=yes
	dynasty=26000
	culture=tirassian religion=tidemother
	father=48034	#Tandred
	248.4.22={ birth=yes trait=creature_human }
	320.9.27={ death=yes }
}
48042={
	name=Robert
	dynasty=26000
	culture=tirassian religion=tidemother
	martial=4 diplomacy=7 stewardship=4 intrigue=7 learning=6
	trait=education_stewardship_4 trait=compassionate trait=lazy trait=paranoid trait=arbitrary 
	father=48040	#Sherwin
	273.3.12={ birth=yes trait=creature_human }
	355.8.20={ death=yes }
}
48043={
	name=Amaren
	female=yes
	dynasty=26000
	culture=tirassian religion=tidemother
	father=48040	#Sherwin
	279.2.19={ birth=yes trait=creature_human }
	354.7.31={ death=yes }
}
48044={
	name=Marachar
	dynasty=26000
	culture=tirassian religion=tidemother
	martial=6 diplomacy=6 stewardship=8 intrigue=4 learning=8
	trait=education_learning_1 trait=lifestyle_herbalist trait=zealous trait=craven 
	father=48040	#Sherwin
	282.4.10={ birth=yes trait=creature_human }
	357.9.22={ death=yes }
}
48045={
	name=Andica
	dynasty=26000
	culture=tirassian religion=tidemother
	martial=7 diplomacy=6 stewardship=4 intrigue=8 learning=8
	trait=education_diplomacy_3 trait=scholar trait=arrogant trait=lustful trait=wrathful 
	trait=greedy 
	father=48040	#Sherwin
	289.1.15={ birth=yes trait=creature_human }
	366.6.14={ death=yes }
}
48046={
	name=Brady
	dynasty=26000
	culture=tirassian religion=tidemother
	martial=6 diplomacy=5 stewardship=7 intrigue=4 learning=4
	trait=education_martial_2 trait=scholar trait=craven trait=shy 
	father=48042	#Robert
	301.4.9={ birth=yes trait=creature_human }
	359.2.26={ death=yes }
}
48047={
	name=Zarise
	female=yes
	dynasty=26000
	culture=tirassian religion=tidemother
	father=48042	#Robert
	303.8.16={ birth=yes trait=creature_human }
	370.5.13={ death=yes }
}
48048={
	name=Gavin
	dynasty=26000
	culture=tirassian religion=tidemother
	martial=4 diplomacy=6 stewardship=8 intrigue=4 learning=5
	trait=education_diplomacy_1 trait=ambitious trait=humble trait=cynical trait=craven 
	trait=wounded_1 
	father=48042	#Robert
	310.11.8={ birth=yes trait=creature_human }
	393.3.13={ death=yes }
}
48049={
	name=Landina
	female=yes
	dynasty=26000
	culture=tirassian religion=tidemother
	father=48042	#Robert
	314.6.15={ birth=yes trait=creature_human }
	388.8.13={ death=yes }
}
48050={
	name=Gaudulf
	dynasty=26000
	culture=tirassian religion=tidemother
	martial=7 diplomacy=4 stewardship=8 intrigue=5 learning=7
	trait=education_intrigue_4 trait=compassionate trait=arrogant trait=diligent trait=craven 
	father=48046	#Brady
	324.12.7={ birth=yes trait=creature_human }
	416.7.13={ death=yes }
}
48051={
	name=Fiona
	female=yes
	dynasty=26000
	culture=tirassian religion=tidemother
	father=48046	#Brady
	327.9.19={ birth=yes trait=creature_human }
	418.11.8={ death=yes }
}
48052={
	name=Gedalca
	dynasty=26000
	culture=tirassian religion=tidemother
	martial=4 diplomacy=7 stewardship=6 intrigue=8 learning=4
	trait=education_learning_1 trait=shy trait=ambitious trait=deceitful 
	trait=patient 
	father=48046	#Brady
	334.4.20={ birth=yes trait=creature_human }
	404.12.1={ death=yes }
}
48053={
	name=Hildebold
	dynasty=26000
	culture=tirassian religion=tidemother
	martial=7 diplomacy=4 stewardship=7 intrigue=6 learning=6
	trait=education_diplomacy_3 trait=zealous trait=honest trait=content trait=intellect_good_2 
	father=48050	#Gaudulf
	351.7.25={ birth=yes trait=creature_human }
	408.12.25={ death=yes }
}
48054={
	name=Seguin
	dynasty=26000
	culture=tirassian religion=tidemother
	martial=7 diplomacy=6 stewardship=5 intrigue=7 learning=6
	trait=education_intrigue_4 trait=lustful trait=arrogant trait=trusting trait=arbitrary 
	trait=drunkard trait=intellect_bad_2 
	father=48050	#Gaudulf
	355.9.19={ birth=yes trait=creature_human }
	425.8.24={ death=yes }
}
48055={
	name=Johnson
	dynasty=26000
	culture=tirassian religion=tidemother
	martial=4 diplomacy=4 stewardship=5 intrigue=6 learning=7
	trait=education_stewardship_1 trait=compassionate trait=cynical trait=arbitrary trait=craven 
	trait=drunkard 
	father=48050	#Gaudulf
	361.4.19={ birth=yes trait=creature_human }
	445.4.22={ death=yes }
}
48056={
	name=June
	female=yes
	dynasty=26000
	culture=tirassian religion=tidemother
	father=48050	#Gaudulf
	364.10.20={ birth=yes trait=creature_human }
	437.3.13={ death=yes }
}
48057={
	name=Venya
	female=yes
	dynasty=26000
	culture=tirassian religion=tidemother
	father=48050	#Gaudulf
	369.1.6={ birth=yes trait=creature_human }
	459.10.5={ death=yes }
}
48058={
	name=Cecilia
	female=yes
	dynasty=26000
	culture=tirassian religion=tidemother
	father=48050	#Gaudulf
	374.5.16={ birth=yes trait=creature_human }
	471.3.27={ death=yes }
}
48059={
	name=Janey
	female=yes
	dynasty=26000
	culture=tirassian religion=tidemother
	father=48050	#Gaudulf
	380.8.22={ birth=yes trait=creature_human }
	454.1.19={ death=yes }
}
48060={
	name=Aliberta
	female=yes
	dynasty=26000
	culture=tirassian religion=tidemother
	father=48053	#Hildebold
	370.6.25={ birth=yes trait=creature_human }
	440.9.2={ death=yes }
}
48061={
	name=Varia
	female=yes
	dynasty=26000
	culture=tirassian religion=tidemother
	father=48053	#Hildebold
	374.6.6={ birth=yes trait=creature_human }
	468.3.27={ death=yes }
}
48062={
	name=Tancred
	dynasty=26000
	culture=tirassian religion=tidemother
	martial=4 diplomacy=5 stewardship=5 intrigue=7 learning=7
	trait=education_learning_2 trait=hunter_2 trait=lazy trait=sadistic trait=arrogant 
	trait=lustful 
	father=48053	#Hildebold
	381.8.7={ birth=yes trait=creature_human }
	470.10.24={ death=yes }
}
48063={
	name=Gregorio
	dynasty=26000
	culture=tirassian religion=tidemother
	martial=7 diplomacy=7 stewardship=6 intrigue=5 learning=5
	trait=education_diplomacy_3 trait=sadistic trait=zealous trait=arrogant 
	father=48062	#Tancred
	410.11.15={ birth=yes trait=creature_human }
	479.6.13={ death=yes }
}
48064={
	name=Foroen
	dynasty=26000
	culture=tirassian religion=tidemother
	martial=5 diplomacy=6 stewardship=5 intrigue=6 learning=6
	trait=education_diplomacy_3 trait=paranoid trait=generous trait=lustful trait=patient 
	father=48062	#Tancred
	416.9.26={ birth=yes trait=creature_human }
	497.7.24={ death=yes }
}
48065={
	name=Vulvari
	dynasty=26000
	culture=tirassian religion=tidemother
	martial=5 diplomacy=5 stewardship=8 intrigue=4 learning=7
	trait=education_intrigue_2 trait=deceitful trait=gregarious 
	father=48062	#Tancred
	421.6.3={ birth=yes trait=creature_human }
	487.12.19={ death=yes }
}
48066={
	name=Anduin
	dynasty=26000
	culture=tirassian religion=tidemother
	martial=7 diplomacy=8 stewardship=6 intrigue=5 learning=8
	trait=education_martial_2 trait=patient trait=shy trait=craven 
	trait=paranoid 
	father=48062	#Tancred
	426.3.5={ birth=yes trait=creature_human }
	494.9.17={ death=yes }
}
48067={
	name=Ceslin
	dynasty=26000
	culture=tirassian religion=tidemother
	martial=6 diplomacy=4 stewardship=4 intrigue=4 learning=6
	trait=education_learning_2 trait=hunter_2 trait=lazy trait=brave trait=lustful 
	trait=arrogant 
	father=48063	#Gregorio
	438.10.14={ birth=yes trait=creature_human }
	498.2.2={ death=yes }
}
48068={
	name=Thorin
	dynasty=26000
	culture=tirassian religion=tidemother
	martial=7 diplomacy=4 stewardship=4 intrigue=5 learning=8
	trait=education_diplomacy_3 trait=patient trait=paranoid trait=generous trait=diligent 
	father=48063	#Gregorio
	443.2.12={ birth=yes trait=creature_human }
	509.1.23={ death=yes }
}
48069={
	name=Gem
	female=yes
	dynasty=26000
	culture=tirassian religion=tidemother
	father=48067	#Ceslin
	463.11.27={ birth=yes trait=creature_human }
	522.8.4={ death=yes }
}
48070={
	name=Lambert
	dynasty=26000
	culture=tirassian religion=tidemother
	martial=5 diplomacy=5 stewardship=8 intrigue=4 learning=5
	trait=education_learning_3 trait=compassionate trait=paranoid trait=craven 
	father=48067	#Ceslin
	467.7.14={ birth=yes trait=creature_human }
	544.7.16={ death=yes }
}
48071={
	name=Kryten
	dynasty=26000
	culture=tirassian religion=tidemother
	martial=6 diplomacy=5 stewardship=5 intrigue=7 learning=5
	trait=education_diplomacy_3 trait=zealous trait=arbitrary trait=greedy trait=gluttonous 
	father=48067	#Ceslin
	471.10.14={ birth=yes trait=creature_human }
	548.2.28={ death=yes }
}
48072={
	name=Rainald
	dynasty=26000
	culture=tirassian religion=tidemother
	martial=4 diplomacy=8 stewardship=8 intrigue=7 learning=7
	trait=education_stewardship_4 trait=wrathful trait=shy trait=humble trait=diligent 
	father=48067	#Ceslin
	476.6.9={ birth=yes trait=creature_human }
	544.10.20={ death=yes }
}
48073={
	name=Cecil
	female=yes
	dynasty=26000
	culture=tirassian religion=tidemother
	father=48067	#Ceslin
	479.10.26={ birth=yes trait=creature_human }
	519.5.2={ death=yes }
}
48074={
	name=Zarise
	female=yes
	dynasty=26000
	culture=tirassian religion=tidemother
	father=48067	#Ceslin
	486.5.13={ birth=yes trait=creature_human }
	569.1.9={ death=yes }
}
48075={
	name=Karl
	dynasty=26000
	culture=tirassian religion=tidemother
	martial=4 diplomacy=5 stewardship=5 intrigue=5 learning=4
	trait=education_learning_1 trait=scholar trait=sadistic trait=content trait=brave 
	trait=chaste 
	father=48067	#Ceslin
	491.8.8={ birth=yes trait=creature_human }
	571.5.23={ death=yes }
}
48076={
	name=Tetbert
	dynasty=26000
	culture=tirassian religion=tidemother
	martial=7 diplomacy=4 stewardship=5 intrigue=5 learning=7
	trait=education_martial_1 trait=gluttonous trait=diligent trait=arrogant 
	father=48070	#Lambert
	499.6.5={ birth=yes trait=creature_human }
	575.4.16={ death=yes }
}
48077={
	name=Yenn
	female=yes
	dynasty=26000
	culture=tirassian religion=tidemother
	father=48070	#Lambert
	502.5.6={ birth=yes trait=creature_human }
	570.8.26={ death=yes }
}
48078={
	name=Deidra
	female=yes
	dynasty=26000
	culture=tirassian religion=tidemother
	father=48070	#Lambert
	507.6.13={ birth=yes trait=creature_human }
	597.5.27={ death=yes }
}
48079={
	name=Ragnald
	dynasty=26000
	culture=tirassian religion=tidemother
	martial=5 diplomacy=8 stewardship=7 intrigue=5 learning=6
	trait=education_martial_2 trait=generous trait=sadistic trait=patient trait=zealous 
	father=48070	#Lambert
	513.4.2={ birth=yes trait=creature_human }
	583.5.25={ death=yes }
}
48080={
	name=Daelin
	dna=daelin_proudmoore_dna
	dynasty=26000
	culture=tirassian religion=tidemother
	martial=8 diplomacy=5 stewardship=8 intrigue=3 learning=6
	trait=education_martial_4 trait=strong trait=strategist
	trait=temperate trait=diligent trait=wrathful trait=brave  
	trait=aggressive_attacker
	disallow_random_traits=yes
	father=48076	#Tetbert
	549.9.4={ 
		birth=yes trait=creature_human 
		effect = { make_important_lore_character_effect = yes } 
	}
	566.1.1={
		add_prestige = 1000
		add_spouse=48085					#Katherine
		effect={
			if = { limit = { character:1008 = { is_alive = yes } } set_relation_friend=character:1008 }		#Anduin
			if = { limit = { character:48085 = { is_alive = yes } } set_relation_soulmate=character:48085 }	#Katherine

			set_variable = { name = wc_endurance_physical_lifestyle_additional_perks_variable value = wc_perks_needed_for_level_3_physical_trait_value }
			set_variable = { name = wc_strength_physical_lifestyle_additional_perks_variable value = wc_perks_needed_for_level_3_physical_trait_value }
			set_variable = { name = wc_elemental_water_magic_lifestyle_additional_perks_variable value = wc_perks_needed_for_level_2_magic_trait_value }
		}
		# trait=physical_lifestyle_endurance_3
		# trait=physical_lifestyle_strength_3
	}
	605.5.20={
		add_gold = 300 #Military budget
	}
	606.4.22={ death=yes }
}
48081={
	name=Jaina # Proudmoore
	dna=jaina_proudmoore_dna_2
	female=yes
	dynasty=26000
	culture=tirassian religion=tidemother
	martial=8 diplomacy=6 stewardship=6 intrigue=2 learning=7
	trait=education_learning_4
	trait=magic_good_3
	trait=beauty_good_lore trait=compassionate trait=honest trait=just
	father=48080	#Daelin
	mother=48085	#Katherine
	580.2.13={ 
		birth=yes trait=creature_human 
		effect = { make_important_lore_character_effect = yes } 
	}
	587.1.1={
		effect={
			set_relation_friend = character:60004 #Calia Menethil
		}
	}
	592.1.1={
		employer=59000	# k_dalaran
	}
	596.2.13={
		religion = kirin_tor #She mentions Light a lot so probably she embraced it in Dalaran
		effect={
			set_variable = { name = wc_order_magic_lifestyle_additional_perks_variable value = wc_perks_needed_for_level_4_magic_trait_value }
			set_variable = { name = wc_elemental_fire_magic_lifestyle_additional_perks_variable value = wc_perks_needed_for_level_2_magic_trait_value }
			set_variable = { name = wc_elemental_water_magic_lifestyle_additional_perks_variable value = wc_perks_needed_for_level_3_magic_trait_value }
		}
	}
	598.1.1={
		effect={
			if = {
				limit = { NOT = { game_start_date >= 604.1.1 } }
				set_relation_soulmate = character:60003 #Arthas Menethil
			}
		}
	}
	604.6.1={
		effect = {
			set_relation_friend = character:10021 #Thrall AKA Go'el
		}
	}
	# Founded Theramore
	604.03.11={
		culture = theramore
	}
	605.5.20={
		add_gold = 300 #Military budget
	}
	680.10.30={ death=yes }
}
48082={
	name=Derek # Proudmoore
	dna=derek_proudmoore_dna
	dynasty=26000
	culture=tirassian religion=tidemother
	martial=7 diplomacy=5 stewardship=5 intrigue=2 learning=6
	trait=education_martial_3 trait=humble trait=diligent trait=brave trait=ambitious 
	father=48080	#Daelin
	mother=48085	#Katherine
	567.1.1={ 
		birth=yes trait=creature_human 
		effect = { make_important_lore_character_effect = yes } 
	}
	583.1.1={
		effect={
			set_variable = { name = wc_endurance_physical_lifestyle_additional_perks_variable value = wc_perks_needed_for_level_3_physical_trait_value }
			set_variable = { name = wc_strength_physical_lifestyle_additional_perks_variable value = wc_perks_needed_for_level_3_physical_trait_value }
		}
		# trait=physical_lifestyle_endurance_3
		# trait=physical_lifestyle_strength_3
		trait=strong
	}
	589.8.1 = {
		effect = {
			if = {
				limit = {
					current_date <= 616.5.11
				}
				death = {
					death_reason = death_battle # burned by dragons in the Second War
				}
			}
		}
	}
	616.5.11 = {
		trait = being_undead # brought back as an undead during BfA
	}
}
48084={
	name=Tandred # Proudmoore
	dna=tandred_proudmoore_dna
	dynasty=26000
	culture=tirassian religion=tidemother
	martial=7 diplomacy=7 stewardship=7 intrigue=5 learning=3
	trait=education_martial_1 trait=generous trait=compassionate
	father=48080	#Daelin
	mother=48085	#Katherine
	570.5.24={ 
		birth=yes trait=creature_human 
		effect = { make_important_lore_character_effect = yes }
	}
	590.5.24={
		trait=reveler_2 trait=seducer
	}
	661.5.13={ death=yes }
}
48085={
	name=Katherine # Proudmoore
	dna=katherine_proudmoore_dna
	female=yes
	culture=tirassian religion=tidemother
	martial=6 diplomacy=8 stewardship=6 intrigue=4 learning=5
	trait=education_diplomacy_3 trait=just trait=honest trait=patient trait=trusting 
	549.11.19={ 
		birth=yes trait=creature_human 
		effect = { make_important_lore_character_effect = yes }
	}
	634.4.4={ death=yes }
}

#dynasty=26001 Waycrest
#Arom Waycrest
48086={
	name=Arom
	dynasty=26001
	culture=tirassian religion=tidemother
	martial=6 diplomacy=4 stewardship=8 intrigue=4 learning=5
	trait=education_stewardship_4 trait=zealous trait=brave trait=just
	trait=humble trait=lunatic_1 
	2.11.21={ birth=yes trait=creature_human }
	20.11.21={
		effect={
			set_variable = { name = wc_endurance_physical_lifestyle_additional_perks_variable value = wc_perks_needed_for_level_3_physical_trait_value }
			set_variable = { name = wc_strength_physical_lifestyle_additional_perks_variable value = wc_perks_needed_for_level_3_physical_trait_value }
		}
		# trait=physical_lifestyle_endurance_3
		# trait=physical_lifestyle_strength_3
	}
	67.3.6={ death=yes }
}
48087={
	name=Rosary
	female=yes
	dynasty=26001
	culture=tirassian religion=tidemother
	father=48086	#Merle
	25.8.15={ birth=yes trait=creature_human }
	96.1.10={ death=yes }
}
48088={
	name=Veronika
	female=yes
	dynasty=26001
	culture=tirassian religion=tidemother
	father=48086	#Merle
	29.6.1={ birth=yes trait=creature_human }
	96.12.30={ death=yes }
}
48089={
	name=Gaudulf
	dynasty=26001
	culture=tirassian religion=tidemother
	martial=4 diplomacy=8 stewardship=6 intrigue=4 learning=4
	trait=education_intrigue_2 trait=gregarious trait=just trait=paranoid trait=patient 
	father=48086	#Merle
	33.7.17={ birth=yes trait=creature_human }
	87.10.28={ death=yes }
}
48090={
	name=Berald
	dynasty=26001
	culture=tirassian religion=tidemother
	martial=4 diplomacy=6 stewardship=8 intrigue=4 learning=6
	trait=education_martial_2 trait=craven trait=arbitrary trait=lunatic_1 
	father=48089	#Gaudulf
	58.11.10={ birth=yes trait=creature_human }
	104.11.25={ death=yes }
}
48091={
	name=Whitford
	dynasty=26001
	culture=tirassian religion=tidemother
	martial=7 diplomacy=4 stewardship=5 intrigue=7 learning=6
	trait=education_diplomacy_1 trait=chaste trait=humble trait=lazy trait=temperate 
	father=48089	#Gaudulf
	60.2.11={ birth=yes trait=creature_human }
	113.9.16={ death=yes }
}
48092={
	name=Ashera
	female=yes
	dynasty=26001
	culture=tirassian religion=tidemother
	father=48089	#Gaudulf
	64.12.4={ birth=yes trait=creature_human }
	120.1.1={ death=yes }
}
48093={
	name=Frotari
	dynasty=26001
	culture=tirassian religion=tidemother
	martial=4 diplomacy=6 stewardship=8 intrigue=8 learning=8
	trait=education_learning_2 trait=gregarious trait=ambitious
	father=48089	#Gaudulf
	69.9.20={ birth=yes trait=creature_human }
	121.7.24={ death=yes }
}
48094={
	name=Hrolfr
	dynasty=26001
	culture=tirassian religion=tidemother
	martial=4 diplomacy=7 stewardship=6 intrigue=8 learning=4
	trait=education_martial_1 trait=wrathful trait=lazy trait=sadistic trait=arbitrary 
	father=48090	#Berald
	80.8.25={ birth=yes trait=creature_human }
	145.11.27={ death=yes }
}
48095={
	name=Ellen
	female=yes
	dynasty=26001
	culture=tirassian religion=tidemother
	father=48090	#Berald
	85.7.2={ birth=yes trait=creature_human }
	148.8.1={ death=yes }
}
48096={
	name=Sybil
	female=yes
	dynasty=26001
	culture=tirassian religion=tidemother
	father=48090	#Berald
	87.8.25={ birth=yes trait=creature_human }
	119.5.22={ death=yes }
}
48097={
	name=Edwina
	female=yes
	dynasty=26001
	culture=tirassian religion=tidemother
	father=48090	#Berald
	91.5.27={ birth=yes trait=creature_human }
	167.1.3={ death=yes }
}
48098={
	name=Eliza
	female=yes
	dynasty=26001
	culture=tirassian religion=tidemother
	father=48094	#Hrolfr
	105.3.18={ birth=yes trait=creature_human }
	194.8.29={ death=yes }
}
48099={
	name=Willichar
	dynasty=26001
	culture=tirassian religion=tidemother
	martial=4 diplomacy=5 stewardship=7 intrigue=4 learning=7
	trait=education_martial_1 trait=zealous trait=lazy trait=shy trait=temperate 
	father=48094	#Hrolfr
	107.2.23={ birth=yes trait=creature_human }
	171.2.2={ death=yes }
}
48100={
	name=Keena
	female=yes
	dynasty=26001
	culture=tirassian religion=tidemother
	father=48094	#Hrolfr
	110.4.7={ birth=yes trait=creature_human }
	159.1.31={ death=yes }
}
48101={
	name=Hannah
	female=yes
	dynasty=26001
	culture=tirassian religion=tidemother
	father=48099	#Willichar
	131.3.3={ birth=yes trait=creature_human }
	190.5.10={ death=yes }
}
48102={
	name=Fiona
	female=yes
	dynasty=26001
	culture=tirassian religion=tidemother
	father=48099	#Willichar
	134.1.26={ birth=yes trait=creature_human }
	192.1.14={ death=yes }
}
48103={
	name=Finch
	dynasty=26001
	culture=tirassian religion=tidemother
	martial=5 diplomacy=8 stewardship=6 intrigue=8 learning=4
	trait=education_learning_1 trait=paranoid trait=diligent trait=compassionate 
	father=48099	#Willichar
	136.9.6={ birth=yes trait=creature_human }
	209.4.3={ death=yes }
}
48104={
	name=Jane
	female=yes
	dynasty=26001
	culture=tirassian religion=tidemother
	father=48099	#Willichar
	141.2.13={ birth=yes trait=creature_human }
	205.1.24={ death=yes }
}
48105={
	name=Martinga
	female=yes
	dynasty=26001
	culture=tirassian religion=tidemother
	father=48103	#Finch
	162.3.23={ birth=yes trait=creature_human }
	192.7.21={ death=yes }
}
48106={
	name=Gundred
	female=yes
	dynasty=26001
	culture=tirassian religion=tidemother
	father=48103	#Finch
	165.4.26={ birth=yes trait=creature_human }
	223.1.15={ death=yes }
}
48107={
	name=Berion
	dynasty=26001
	culture=tirassian religion=tidemother
	martial=7 diplomacy=4 stewardship=8 intrigue=8 learning=6
	trait=education_diplomacy_3 trait=wrathful trait=compassionate trait=cynical 
	father=48103	#Finch
	167.6.10={ birth=yes trait=creature_human }
	236.2.7={ death=yes }
}
48108={
	name=Johnson
	dynasty=26001
	culture=tirassian religion=tidemother
	martial=6 diplomacy=6 stewardship=4 intrigue=6 learning=7
	trait=education_diplomacy_4 trait=shy trait=deceitful trait=ambitious trait=lazy 
	father=48103	#Finch
	172.2.19={ birth=yes trait=creature_human }
	224.5.11={ death=yes }
}
48109={
	name=Bernard
	dynasty=26001
	culture=tirassian religion=tidemother
	martial=5 diplomacy=5 stewardship=8 intrigue=7 learning=5
	trait=education_stewardship_4 trait=humble trait=arbitrary trait=greedy trait=craven 
	trait=wounded_1 
	father=48107	#Berion
	193.7.7={ birth=yes trait=creature_human }
	245.8.19={ death=yes }
}
48110={
	name=Galteri
	dynasty=26001
	culture=tirassian religion=tidemother
	martial=4 diplomacy=6 stewardship=6 intrigue=4 learning=8
	trait=education_stewardship_4 trait=chaste trait=gregarious trait=craven trait=compassionate 
	father=48107	#Berion
	194.3.22={ birth=yes trait=creature_human }
	240.5.30={ death=yes }
}
48111={
	name=Berthefried
	dynasty=26001
	culture=tirassian religion=tidemother
	martial=5 diplomacy=7 stewardship=4 intrigue=4 learning=7
	trait=education_diplomacy_3 trait=mystic_2 trait=zealous trait=arrogant trait=compassionate 
	trait=generous trait=physique_bad_3 
	father=48107	#Berion
	197.3.25={ birth=yes trait=creature_human }
	271.8.28={ death=yes }
}
48112={
	name=Meril
	female=yes
	dynasty=26001
	culture=tirassian religion=tidemother
	father=48107	#Berion
	199.9.5={ birth=yes trait=creature_human }
	246.10.9={ death=yes }
}
48113={
	name=Thoras
	dynasty=26001
	culture=tirassian religion=tidemother
	martial=5 diplomacy=5 stewardship=5 intrigue=6 learning=7
	trait=education_intrigue_4 trait=trusting trait=zealous 
	father=48107	#Berion
	202.2.25={ birth=yes trait=creature_human }
	254.1.8={ death=yes }
}
48114={
	name=Zarise
	female=yes
	dynasty=26001
	culture=tirassian religion=tidemother
	father=48109	#Bernard
	220.10.8={ birth=yes trait=creature_human }
	289.6.23={ death=yes }
}
48115={
	name=Ulfr
	dynasty=26001
	culture=tirassian religion=tidemother
	martial=4 diplomacy=6 stewardship=5 intrigue=8 learning=4
	trait=education_stewardship_1 trait=brave trait=arrogant trait=gluttonous trait=lunatic_1 
	father=48109	#Bernard
	225.5.15={ birth=yes trait=creature_human }
	289.12.20={ death=yes }
}
48116={
	name=Steven
	dynasty=26001
	culture=tirassian religion=tidemother
	martial=7 diplomacy=4 stewardship=7 intrigue=4 learning=8
	trait=education_martial_1 trait=content trait=lustful trait=patient trait=deceitful 
	father=48109	#Bernard
	227.9.22={ birth=yes trait=creature_human }
	297.2.15={ death=yes }
}
48117={
	name=Chramnesind
	dynasty=26001
	culture=tirassian religion=tidemother
	martial=8 diplomacy=7 stewardship=4 intrigue=5 learning=8
	trait=education_stewardship_2 trait=sadistic trait=content trait=gregarious trait=patient 
	father=48109	#Bernard
	230.10.18={ birth=yes trait=creature_human }
	275.9.9={ death=yes }
}
48118={
	name=Thorin
	dynasty=26001
	culture=tirassian religion=tidemother
	martial=6 diplomacy=7 stewardship=8 intrigue=6 learning=5
	trait=education_learning_1 trait=mystic_2 trait=lustful trait=compassionate 
	father=48115	#Ulfr
	248.12.5={ birth=yes trait=creature_human }
	318.7.16={ death=yes }
}
48119={
	name=Gilian
	female=yes
	dynasty=26001
	culture=tirassian religion=tidemother
	father=48115	#Ulfr
	251.5.5={ birth=yes trait=creature_human }
	310.3.24={ death=yes }
}
48120={
	name=Otgeri
	dynasty=26001
	culture=tirassian religion=tidemother
	martial=4 diplomacy=6 stewardship=5 intrigue=8 learning=7
	trait=education_martial_2 trait=craven trait=greedy trait=chaste trait=diligent 
	father=48115	#Ulfr
	255.3.15={ birth=yes trait=creature_human }
	339.11.25={ death=yes }
}
48121={
	name=Teutbert
	dynasty=26001
	culture=tirassian religion=tidemother
	martial=4 diplomacy=4 stewardship=6 intrigue=7 learning=7
	trait=education_diplomacy_4 trait=brave trait=just trait=compassionate trait=chaste 
	father=48115	#Ulfr
	258.9.22={ birth=yes trait=creature_human }
	309.7.2={ death=yes }
}
48122={
	name=Danath
	dynasty=26001
	culture=tirassian religion=tidemother
	martial=4 diplomacy=7 stewardship=5 intrigue=4 learning=8
	trait=education_diplomacy_1 trait=honest trait=temperate trait=sadistic trait=arrogant 
	trait=beauty_bad_3 
	father=48118	#Thorin
	271.7.8={ birth=yes trait=creature_human }
	333.7.23={ death=yes }
}
48123={
	name=Veronika
	female=yes
	dynasty=26001
	culture=tirassian religion=tidemother
	father=48118	#Thorin
	274.4.12={ birth=yes trait=creature_human }
	331.8.15={ death=yes }
}
48124={
	name=Raimbold
	dynasty=26001
	culture=tirassian religion=tidemother
	martial=7 diplomacy=7 stewardship=8 intrigue=8 learning=7
	trait=education_intrigue_4 trait=trusting trait=wrathful trait=greedy trait=shy 
	father=48122	#Danath
	297.12.24={ birth=yes trait=creature_human }
	366.11.26={ death=yes }
}
48125={
	name=Agilbert
	dynasty=26001
	culture=tirassian religion=tidemother
	martial=6 diplomacy=4 stewardship=7 intrigue=7 learning=8
	trait=education_stewardship_4 trait=content trait=zealous 
	father=48122	#Danath
	301.10.7={ birth=yes trait=creature_human }
	352.9.21={ death=yes }
}
48126={
	name=Louvel
	dynasty=26001
	culture=tirassian religion=tidemother
	martial=4 diplomacy=4 stewardship=4 intrigue=4 learning=4
	trait=education_martial_1 trait=chaste trait=cynical trait=lazy trait=ambitious 
	father=48122	#Danath
	306.12.21={ birth=yes trait=creature_human }
	366.10.14={ death=yes }
}
48127={
	name=Arnulf
	dynasty=26001
	culture=tirassian religion=tidemother
	martial=5 diplomacy=5 stewardship=8 intrigue=4 learning=4
	trait=education_stewardship_4 trait=greedy trait=trusting 
	father=48122	#Danath
	309.7.18={ birth=yes trait=creature_human }
	357.10.12={ death=yes }
}
48128={
	name=Kathryn
	female=yes
	dynasty=26001
	culture=tirassian religion=tidemother
	father=48124	#Raimbold
	322.10.15={ birth=yes trait=creature_human }
	375.7.22={ death=yes }
}
48129={
	name=Finnula
	female=yes
	dynasty=26001
	culture=tirassian religion=tidemother
	father=48124	#Raimbold
	325.11.20={ birth=yes trait=creature_human }
	380.8.23={ death=yes }
}
48130={
	name=Godalbert
	dynasty=26001
	culture=tirassian religion=tidemother
	martial=7 diplomacy=6 stewardship=5 intrigue=4 learning=6
	trait=education_learning_1 trait=paranoid trait=lazy trait=arrogant trait=lustful 
	father=48124	#Raimbold
	328.8.9={ birth=yes trait=creature_human }
	377.8.3={ death=yes }
}
48131={
	name=Bertlin
	dynasty=26001
	culture=tirassian religion=tidemother
	martial=6 diplomacy=6 stewardship=4 intrigue=6 learning=5
	trait=education_stewardship_2 trait=gregarious trait=content trait=greedy trait=craven 
	father=48124	#Raimbold
	332.8.12={ birth=yes trait=creature_human }
	394.6.2={ death=yes }
}
48132={
	name=Kelsey
	female=yes
	dynasty=26001
	culture=tirassian religion=tidemother
	father=48124	#Raimbold
	334.11.13={ birth=yes trait=creature_human }
	408.6.9={ death=yes }
}
48133={
	name=Martinga
	female=yes
	dynasty=26001
	culture=tirassian religion=tidemother
	father=48124	#Raimbold
	337.7.25={ birth=yes trait=creature_human }
	419.4.19={ death=yes }
}
48134={
	name=Beatrice
	female=yes
	dynasty=26001
	culture=tirassian religion=tidemother
	father=48124	#Raimbold
	341.4.16={ birth=yes trait=creature_human }
	391.7.19={ death=yes }
}
48135={
	name=Wilona
	female=yes
	dynasty=26001
	culture=tirassian religion=tidemother
	father=48130	#Godalbert
	353.7.11={ birth=yes trait=creature_human }
	427.6.14={ death=yes }
}
48136={
	name=Rainald
	dynasty=26001
	culture=tirassian religion=tidemother
	martial=4 diplomacy=5 stewardship=4 intrigue=5 learning=6
	trait=education_diplomacy_1 trait=content trait=lazy trait=zealous 
	father=48130	#Godalbert
	356.3.14={ birth=yes trait=creature_human }
	397.6.14={ death=yes }
}
48137={
	name=Karl
	dynasty=26001
	culture=tirassian religion=tidemother
	martial=6 diplomacy=4 stewardship=6 intrigue=5 learning=8
	trait=education_intrigue_3 trait=content trait=arbitrary trait=cynical trait=diligent 
	father=48130	#Godalbert
	358.4.5={ birth=yes trait=creature_human }
	425.10.20={ death=yes }
}
48138={
	name=Wilona
	female=yes
	dynasty=26001
	culture=tirassian religion=tidemother
	father=48130	#Godalbert
	360.3.3={ birth=yes trait=creature_human }
	408.4.8={ death=yes }
}
48139={
	name=Tassilo
	dynasty=26001
	culture=tirassian religion=tidemother
	martial=7 diplomacy=4 stewardship=5 intrigue=7 learning=7
	trait=education_learning_1 trait=patient trait=compassionate trait=content trait=deceitful 
	father=48130	#Godalbert
	364.8.20={ birth=yes trait=creature_human }
	424.8.2={ death=yes }
}
48140={
	name=Cecilia
	female=yes
	dynasty=26001
	culture=tirassian religion=tidemother
	father=48130	#Godalbert
	368.4.10={ birth=yes trait=creature_human }
	418.7.27={ death=yes }
}
48141={
	name=Gianna
	female=yes
	dynasty=26001
	culture=tirassian religion=tidemother
	father=48130	#Godalbert
	371.6.16={ birth=yes trait=creature_human }
	417.7.28={ death=yes }
}
48142={
	name=Barnard
	dynasty=26001
	culture=tirassian religion=tidemother
	martial=5 diplomacy=7 stewardship=8 intrigue=6 learning=7
	trait=education_intrigue_2 trait=wrathful trait=trusting trait=brave 
	father=48136	#Rainald
	385.1.10={ birth=yes trait=creature_human }
	440.8.7={ death=yes }
}
48143={
	name=Ember
	female=yes
	dynasty=26001
	culture=tirassian religion=tidemother
	father=48136	#Rainald
	389.10.4={ birth=yes trait=creature_human }
	455.6.19={ death=yes }
}
48144={
	name=Gedalbert
	dynasty=26001
	culture=tirassian religion=tidemother
	martial=7 diplomacy=4 stewardship=5 intrigue=5 learning=4
	trait=education_diplomacy_4 trait=shy trait=compassionate trait=arbitrary trait=diligent 
	father=48136	#Rainald
	394.11.21={ birth=yes trait=creature_human }
	465.3.11={ death=yes }
}
48145={
	name=Jaezel
	female=yes
	dynasty=26001
	culture=tirassian religion=tidemother
	father=48136	#Rainald
	396.3.1={ birth=yes trait=creature_human }
	462.3.1={ death=yes }
}
48146={
	name=Grimald
	dynasty=26001
	culture=tirassian religion=tidemother
	martial=4 diplomacy=5 stewardship=8 intrigue=5 learning=7
	trait=education_learning_2 trait=deceitful trait=arrogant 
	father=48142	#Barnard
	411.7.6={ birth=yes trait=creature_human }
	483.8.16={ death=yes }
}
48147={
	name=Otbert
	dynasty=26001
	culture=tirassian religion=tidemother
	martial=6 diplomacy=5 stewardship=4 intrigue=8 learning=7
	trait=education_diplomacy_1 trait=ambitious trait=sadistic trait=patient 
	trait=gluttonous 
	father=48142	#Barnard
	415.6.11={ birth=yes trait=creature_human }
	470.8.20={ death=yes }
}
48148={
	name=Godalbert
	dynasty=26001
	culture=tirassian religion=tidemother
	martial=8 diplomacy=4 stewardship=8 intrigue=4 learning=7
	trait=education_intrigue_4 trait=ambitious trait=shy trait=generous 
	father=48142	#Barnard
	418.4.1={ birth=yes trait=creature_human }
	483.1.8={ death=yes }
}
48149={
	name=Varia
	female=yes
	dynasty=26001
	culture=tirassian religion=tidemother
	father=48142	#Barnard
	422.11.23={ birth=yes trait=creature_human }
	481.9.19={ death=yes }
}
48150={
	name=Marsdon
	dynasty=26001
	culture=tirassian religion=tidemother
	martial=5 diplomacy=5 stewardship=8 intrigue=5 learning=7
	trait=education_martial_2 trait=temperate trait=humble trait=just 
	trait=deceitful 
	father=48146	#Grimald
	432.6.6={ birth=yes trait=creature_human }
	478.9.11={ death=yes }
}
48151={
	name=Ann
	female=yes
	dynasty=26001
	culture=tirassian religion=tidemother
	father=48146	#Grimald
	436.7.11={ birth=yes trait=creature_human }
	480.4.20={ death=yes }
}
48152={
	name=Eberulf
	dynasty=26001
	culture=tirassian religion=tidemother
	martial=5 diplomacy=7 stewardship=6 intrigue=5 learning=8
	trait=education_learning_4 trait=honest trait=content trait=paranoid trait=compassionate 
	father=48146	#Grimald
	437.2.1={ birth=yes trait=creature_human }
	504.12.5={ death=yes }
}
48153={
	name=Rigunth
	female=yes
	dynasty=26001
	culture=tirassian religion=tidemother
	father=48146	#Grimald
	441.7.14={ birth=yes trait=creature_human }
	491.4.26={ death=yes }
}
48154={
	name=Elenor
	female=yes
	dynasty=26001
	culture=tirassian religion=tidemother
	father=48146	#Grimald
	444.10.8={ birth=yes trait=creature_human }
	498.5.29={ death=yes }
}
48155={
	name=Jane
	female=yes
	dynasty=26001
	culture=tirassian religion=tidemother
	father=48150	#Marsdon
	460.7.24={ birth=yes trait=creature_human }
	517.3.11={ death=yes }
}
48156={
	name=Tancrad
	dynasty=26001
	culture=tirassian religion=tidemother
	martial=5 diplomacy=7 stewardship=8 intrigue=8 learning=7
	trait=education_intrigue_3 trait=shy trait=ambitious trait=lunatic_1 
	father=48150	#Marsdon
	465.1.12={ birth=yes trait=creature_human }
	520.3.9={ death=yes }
}
48157={
	name=Adallinda
	female=yes
	dynasty=26001
	culture=tirassian religion=tidemother
	father=48150	#Marsdon
	468.9.3={ birth=yes trait=creature_human }
	538.5.28={ death=yes }
}
48158={
	name=Tancrad
	dynasty=26001
	culture=tirassian religion=tidemother
	martial=6 diplomacy=5 stewardship=5 intrigue=6 learning=5
	trait=education_diplomacy_3 trait=scholar trait=arbitrary trait=paranoid 
	father=48156	#Tancrad
	488.8.27={ birth=yes trait=creature_human }
	550.7.21={ death=yes }
}
48159={
	name=Aegidius
	dynasty=26001
	culture=tirassian religion=tidemother
	martial=4 diplomacy=4 stewardship=5 intrigue=7 learning=6
	trait=education_intrigue_3 trait=brave trait=temperate trait=chaste trait=sadistic 
	father=48156	#Tancrad
	492.9.16={ birth=yes trait=creature_human }
	555.5.11={ death=yes }
}
48160={
	name=Teutbert
	dynasty=26001
	culture=tirassian religion=tidemother
	martial=7 diplomacy=5 stewardship=7 intrigue=6 learning=8
	trait=education_learning_2 trait=sadistic trait=brave trait=gluttonous 
	father=48158	#Tancrad
	511.5.25={ birth=yes trait=creature_human }
	563.6.8={ death=yes }
}
48161={
	name=Cecilia
	female=yes
	dynasty=26001
	culture=tirassian religion=tidemother
	father=48158	#Tancrad
	515.5.17={ birth=yes trait=creature_human }
	576.1.19={ death=yes }
}
48162={
	name=Adalbert
	dynasty=26001
	culture=tirassian religion=tidemother
	martial=4 diplomacy=6 stewardship=8 intrigue=5 learning=4
	trait=education_diplomacy_3 trait=wrathful trait=shy trait=zealous trait=deceitful 
	father=48158	#Tancrad
	519.12.17={ birth=yes trait=creature_human }
	572.11.9={ death=yes }
}
48163={
	name=Louvel
	dynasty=26001
	culture=tirassian religion=tidemother
	martial=6 diplomacy=7 stewardship=7 intrigue=7 learning=8
	trait=education_stewardship_4 trait=lazy trait=patient trait=sadistic trait=arrogant 
	father=48158	#Tancrad
	521.5.2={ birth=yes trait=creature_human }
	590.8.21={ death=yes }
}
48164={
	name=Bernard
	dynasty=26001
	culture=tirassian religion=tidemother
	martial=7 diplomacy=6 stewardship=6 intrigue=6 learning=8
	trait=education_martial_3 trait=temperate trait=shy trait=humble 
	father=48160	#Teutbert
	532.3.21={ birth=yes trait=creature_human }
	567.5.20={ death=yes }
}
48165={
	name=Seguin
	dynasty=26001
	culture=tirassian religion=tidemother
	martial=4 diplomacy=5 stewardship=7 intrigue=5 learning=6
	trait=education_stewardship_1 trait=compassionate trait=temperate 
	father=48160	#Teutbert
	535.4.24={ birth=yes trait=creature_human }
	593.10.10={ death=yes }
}
48166={
	name=Raynold
	dynasty=26001
	culture=tirassian religion=tidemother
	martial=5 diplomacy=5 stewardship=6 intrigue=5 learning=6
	trait=education_learning_2 trait=temperate trait=compassionate trait=wrathful trait=deceitful 
	father=48160	#Teutbert
	540.2.5={ birth=yes trait=creature_human }
	585.10.20={ death=yes }
}
#Lord Arthur Waycrest
48167={
	name=Arthur
	dynasty=26001
	culture=tirassian religion=tidemother
	martial=7 diplomacy=6 stewardship=6 intrigue=6 learning=6
	trait=education_diplomacy_3
	trait=honest trait=arrogant trait=trusting trait=chaste
	father=48160	#Teutbert
	543.1.22={ 
		birth=yes trait=creature_human 
		effect = { make_important_lore_character_effect = yes }
	}
	560.1.22={
		effect={
			set_variable = { name = wc_endurance_physical_lifestyle_additional_perks_variable value = wc_perks_needed_for_level_3_physical_trait_value }
			set_variable = { name = wc_strength_physical_lifestyle_additional_perks_variable value = wc_perks_needed_for_level_3_physical_trait_value }
		}
		# trait=physical_lifestyle_endurance_3
		# trait=physical_lifestyle_strength_3
		add_spouse=48168
		effect = {
			set_relation_soulmate = character:48168 
		}
	}
	# Gets sick before the Fourth War
	615.1.30 = {
		trait=cancer
	}
	616.1.21 = { # Meredith makes pact with Gorak Tul
		remove_trait = cancer
		religion = throsic
		trait = being_undead
	}
	616.2.19 = {
		death = {
			death_reason = death_battle # final death at the hands of adventurers
		}
	}
}
#Lady Meredith Waycrest
48168={
	name=Meredith
	# dynasty=26001
	female=yes
	culture=tirassian religion=tidemother
	martial=6 diplomacy=6 stewardship=6 intrigue=6 learning=7
	trait=education_learning_4
	trait=beauty_good_3 trait=sadistic trait=deceitful trait=chaste
	543.7.9={ 
		birth=yes trait=creature_human 
		effect = { make_important_lore_character_effect = yes }
	}
<<<<<<< HEAD
	616.1.21 = { # Meredith makes pact with Gorak Tul to save her husband, becomes a necromancer
		religion = throsic
		trait = being_undead
		#remove_trait = class_mage_5
		#trait = class_necromancer_5
=======
	618.1.1={ # Trying to save her husband, becomes a necromancer
		effect={
			set_variable = { name = wc_shadow_magic_lifestyle_additional_perks_variable value = wc_perks_needed_for_level_3_magic_trait_value }
			set_variable = { name = wc_death_magic_lifestyle_additional_perks_variable value = wc_perks_needed_for_level_3_magic_trait_value }
		}
>>>>>>> 926a3987
	}
	616.2.19 = {
		death = {
			death_reason = death_battle # killed by adventurers
		}
	}
}
#Lucille Waycrest
48169={
	name=Lucille
	dynasty=26001
	female=yes
	father=48167	#Arthur
	mother=48168	#Meredith
	culture=tirassian religion=tidemother
	martial=8 diplomacy=6 stewardship=6 intrigue=2 learning=7
	trait=education_learning_4
	trait=beauty_good_3 trait=compassionate trait=honest trait=just
<<<<<<< HEAD
	580.2.13={ birth=yes trait=creature_human effect = { make_important_lore_character_effect = yes } }
=======
	580.2.13={ 
		birth=yes trait=creature_human
		effect = { make_important_lore_character_effect = yes }
	}
>>>>>>> 926a3987
	596.2.13={
		trait=generous trait=brave trait=ambitious
		effect={
			set_variable = { name = wc_order_magic_lifestyle_additional_perks_variable value = wc_perks_needed_for_level_3_magic_trait_value }
		}
	}
	680.10.30={ death=yes }
}

#dynasty=26002 Stormsong
48170={
	name=Finch
	dynasty=26002
	culture=tirassian religion=tidemother
	martial=4 diplomacy=5 stewardship=7 intrigue=8 learning=6
	trait=education_learning_1 trait=paranoid 
	2.6.3={ birth=yes trait=creature_human }
	68.3.17={ death=yes }
}
48171={
	name=Feroard
	dynasty=26002
	culture=tirassian religion=tidemother
	martial=8 diplomacy=5 stewardship=5 intrigue=6 learning=6
	trait=education_stewardship_1 trait=arbitrary trait=trusting trait=compassionate trait=zealous 
	father=48170	#Finch
	26.2.18={ birth=yes trait=creature_human }
	72.4.16={ death=yes }
}
48172={
	name=Edwina
	female=yes
	dynasty=26002
	culture=tirassian religion=tidemother
	father=48170	#Finch
	29.3.25={ birth=yes trait=creature_human }
	84.8.6={ death=yes }
}
48173={
	name=Gunthar
	dynasty=26002
	culture=tirassian religion=tidemother
	martial=8 diplomacy=7 stewardship=6 intrigue=5 learning=6
	trait=education_learning_2 trait=mystic_2 trait=compassionate trait=content trait=shy 
	trait=wrathful 
	father=48170	#Finch
	34.11.17={ birth=yes trait=creature_human }
	80.11.15={ death=yes }
}
48174={
	name=Marcel
	dynasty=26002
	culture=tirassian religion=tidemother
	martial=8 diplomacy=7 stewardship=6 intrigue=7 learning=6
	trait=education_intrigue_2 trait=content trait=lazy trait=trusting trait=deceitful 
	father=48171	#Feroard
	55.6.4={ birth=yes trait=creature_human }
	117.5.31={ death=yes }
}
48175={
	name=Bela
	female=yes
	dynasty=26002
	culture=tirassian religion=tidemother
	father=48171	#Feroard
	57.6.20={ birth=yes trait=creature_human }
	120.5.12={ death=yes }
}
48176={
	name=Tetbert
	dynasty=26002
	culture=tirassian religion=tidemother
	martial=5 diplomacy=5 stewardship=8 intrigue=6 learning=7
	trait=education_intrigue_4 trait=temperate trait=ambitious trait=zealous trait=patient 
	father=48171	#Feroard
	60.6.19={ birth=yes trait=creature_human }
	106.3.15={ death=yes }
}
48177={
	name=Aegidius
	dynasty=26002
	culture=tirassian religion=tidemother
	martial=5 diplomacy=5 stewardship=6 intrigue=4 learning=8
	trait=education_martial_2 trait=arbitrary trait=gluttonous trait=greedy 
	father=48174	#Marcel
	81.4.23={ birth=yes trait=creature_human }
	135.5.3={ death=yes }
}
48178={
	name=Brady
	dynasty=26002
	culture=tirassian religion=tidemother
	martial=4 diplomacy=8 stewardship=8 intrigue=4 learning=7
	trait=education_intrigue_3 trait=deceitful trait=arbitrary trait=humble trait=brave 
	father=48174	#Marcel
	84.10.27={ birth=yes trait=creature_human }
	159.7.6={ death=yes }
}
48179={
	name=Elizabeth
	female=yes
	dynasty=26002
	culture=tirassian religion=tidemother
	father=48177	#Aegidius
	106.9.2={ birth=yes trait=creature_human }
	179.8.12={ death=yes }
}
48180={
	name=Segoin
	dynasty=26002
	culture=tirassian religion=tidemother
	martial=8 diplomacy=7 stewardship=5 intrigue=8 learning=5
	trait=education_intrigue_4 trait=content trait=greedy trait=trusting trait=humble 
	father=48177	#Aegidius
	109.3.24={ birth=yes trait=creature_human }
	173.7.5={ death=yes }
}
48181={
	name=Hucbert
	dynasty=26002
	culture=tirassian religion=tidemother
	martial=5 diplomacy=4 stewardship=6 intrigue=4 learning=4
	trait=education_intrigue_2 trait=diligent trait=lustful 
	father=48177	#Aegidius
	114.3.20={ birth=yes trait=creature_human }
	170.3.25={ death=yes }
}
48182={
	name=Tiffin
	female=yes
	dynasty=26002
	culture=tirassian religion=tidemother
	father=48177	#Aegidius
	117.3.15={ birth=yes trait=creature_human }
	198.8.31={ death=yes }
}
48183={
	name=Seguin
	dynasty=26002
	culture=tirassian religion=tidemother
	martial=8 diplomacy=8 stewardship=7 intrigue=8 learning=5
	trait=education_intrigue_2 trait=sadistic trait=arrogant trait=patient trait=just 
	father=48180	#Segoin
	133.11.24={ birth=yes trait=creature_human }
	198.11.12={ death=yes }
}
48184={
	name=Sinop
	dynasty=26002
	culture=tirassian religion=tidemother
	martial=4 diplomacy=8 stewardship=4 intrigue=4 learning=8
	trait=education_stewardship_4 trait=gregarious trait=paranoid trait=deceitful trait=content 
	father=48180	#Segoin
	135.2.4={ birth=yes trait=creature_human }
	187.8.10={ death=yes }
}
48185={
	name=Guntram
	dynasty=26002
	culture=tirassian religion=tidemother
	martial=5 diplomacy=7 stewardship=4 intrigue=4 learning=5
	trait=education_learning_2 trait=greedy trait=compassionate trait=wrathful trait=temperate 
	father=48180	#Segoin
	140.6.26={ birth=yes trait=creature_human }
	185.1.27={ death=yes }
}
48186={
	name=Ellie
	female=yes
	dynasty=26002
	culture=tirassian religion=tidemother
	father=48180	#Segoin
	143.11.8={ birth=yes trait=creature_human }
	190.7.1={ death=yes }
}
48187={
	name=Ashera
	female=yes
	dynasty=26002
	culture=tirassian religion=tidemother
	father=48180	#Segoin
	146.10.5={ birth=yes trait=creature_human }
	205.8.2={ death=yes }
}
48188={
	name=Werinbert
	dynasty=26002
	culture=tirassian religion=tidemother
	martial=8 diplomacy=7 stewardship=7 intrigue=5 learning=7
	trait=education_martial_2 trait=content trait=arrogant trait=generous 
	father=48183	#Seguin
	158.6.20={ birth=yes trait=creature_human }
	203.8.27={ death=yes }
}
48189={
	name=Ashnard
	dynasty=26002
	culture=tirassian religion=tidemother
	martial=5 diplomacy=6 stewardship=5 intrigue=8 learning=6
	trait=education_learning_1 trait=trusting trait=content trait=cynical 
	father=48183	#Seguin
	160.1.1={ birth=yes trait=creature_human }
	233.9.13={ death=yes }
}
48190={
	name=Aegidius
	dynasty=26002
	culture=tirassian religion=tidemother
	martial=5 diplomacy=4 stewardship=5 intrigue=7 learning=7
	trait=education_stewardship_4 trait=scholar trait=humble trait=lustful trait=honest 
	trait=greedy trait=lunatic_1 
	father=48183	#Seguin
	163.5.11={ birth=yes trait=creature_human }
	220.7.12={ death=yes }
}
48191={
	name=Nials
	female=yes
	dynasty=26002
	culture=tirassian religion=tidemother
	father=48183	#Seguin
	166.5.1={ birth=yes trait=creature_human }
	219.2.12={ death=yes }
}
48192={
	name=Werinbert
	dynasty=26002
	culture=tirassian religion=tidemother
	martial=8 diplomacy=7 stewardship=7 intrigue=7 learning=6
	trait=education_learning_2 trait=wrathful trait=chaste trait=shy 
	father=48183	#Seguin
	169.6.17={ birth=yes trait=creature_human }
	214.10.9={ death=yes }
}
48193={
	name=Galteri
	dynasty=26002
	culture=tirassian religion=tidemother
	martial=4 diplomacy=7 stewardship=4 intrigue=7 learning=7
	trait=education_intrigue_3 trait=diligent trait=greedy trait=trusting 
	father=48183	#Seguin
	170.6.16={ birth=yes trait=creature_human }
	223.1.20={ death=yes }
}
48194={
	name=Otker
	dynasty=26002
	culture=tirassian religion=tidemother
	martial=8 diplomacy=4 stewardship=6 intrigue=8 learning=5
	trait=education_diplomacy_1 trait=zealous trait=lazy trait=deceitful trait=intellect_good_2 
	father=48183	#Seguin
	174.4.14={ birth=yes trait=creature_human }
	237.9.22={ death=yes }
}
48195={
	name=Cecilia
	female=yes
	dynasty=26002
	culture=tirassian religion=tidemother
	father=48188	#Werinbert
	180.5.14={ birth=yes trait=creature_human }
	233.12.30={ death=yes }
}
48196={
	name=Jennie
	female=yes
	dynasty=26002
	culture=tirassian religion=tidemother
	father=48188	#Werinbert
	182.2.12={ birth=yes trait=creature_human }
	232.9.23={ death=yes }
}
48197={
	name=Veronika
	female=yes
	dynasty=26002
	culture=tirassian religion=tidemother
	father=48188	#Werinbert
	187.4.10={ birth=yes trait=creature_human }
	247.8.16={ death=yes }
}
48198={
	name=Tobias
	dynasty=26002
	culture=tirassian religion=tidemother
	martial=6 diplomacy=5 stewardship=5 intrigue=8 learning=4
	trait=education_learning_3 trait=wrathful trait=diligent 
	father=48188	#Werinbert
	190.10.2={ birth=yes trait=creature_human }
	238.2.18={ death=yes }
}
48199={
	name=Vulvari
	dynasty=26002
	culture=tirassian religion=tidemother
	martial=5 diplomacy=8 stewardship=8 intrigue=5 learning=4
	trait=education_diplomacy_4 trait=arrogant trait=sadistic trait=content trait=arbitrary 
	trait=lisping 
	father=48198	#Tobias
	210.7.7={ birth=yes trait=creature_human }
	269.4.2={ death=yes }
}
48200={
	name=Raginari
	dynasty=26002
	culture=tirassian religion=tidemother
	martial=4 diplomacy=4 stewardship=6 intrigue=7 learning=8
	trait=education_stewardship_4 trait=reveler_2 trait=content trait=gregarious trait=sadistic 
	father=48198	#Tobias
	214.9.7={ birth=yes trait=creature_human }
	263.5.1={ death=yes }
}
48201={
	name=Sichar
	dynasty=26002
	culture=tirassian religion=tidemother
	martial=7 diplomacy=5 stewardship=8 intrigue=6 learning=4
	trait=education_intrigue_2 trait=generous trait=diligent trait=beauty_good_3 
	father=48199	#Vulvari
	236.2.24={ birth=yes trait=creature_human }
	298.11.28={ death=yes }
}
48202={
	name=Idonea
	female=yes
	dynasty=26002
	culture=tirassian religion=tidemother
	father=48199	#Vulvari
	241.1.14={ birth=yes trait=creature_human }
	295.2.12={ death=yes }
}
48203={
	name=Gilian
	female=yes
	dynasty=26002
	culture=tirassian religion=tidemother
	father=48199	#Vulvari
	244.12.15={ birth=yes trait=creature_human }
	299.10.2={ death=yes }
}
48204={
	name=Clarisse
	female=yes
	dynasty=26002
	culture=tirassian religion=tidemother
	father=48199	#Vulvari
	246.6.12={ birth=yes trait=creature_human }
	314.3.13={ death=yes }
}
48205={
	name=Audovald
	dynasty=26002
	culture=tirassian religion=tidemother
	martial=8 diplomacy=8 stewardship=8 intrigue=8 learning=5
	trait=education_stewardship_2 trait=ambitious trait=gluttonous trait=honest trait=sadistic 
	father=48201	#Sichar
	261.12.13={ birth=yes trait=creature_human }
	324.3.15={ death=yes }
}
48206={
	name=Ann
	female=yes
	dynasty=26002
	culture=tirassian religion=tidemother
	father=48201	#Sichar
	265.1.5={ birth=yes trait=creature_human }
	339.5.16={ death=yes }
}
48207={
	name=Tobias
	dynasty=26002
	culture=tirassian religion=tidemother
	martial=7 diplomacy=5 stewardship=7 intrigue=6 learning=4
	trait=education_martial_2 trait=gregarious trait=lustful trait=greedy trait=zealous 
	father=48201	#Sichar
	269.11.18={ birth=yes trait=creature_human }
	334.3.28={ death=yes }
}
48208={
	name=Zarise
	female=yes
	dynasty=26002
	culture=tirassian religion=tidemother
	father=48201	#Sichar
	271.9.14={ birth=yes trait=creature_human }
	338.10.5={ death=yes }
}
48209={
	name=Elaine
	female=yes
	dynasty=26002
	culture=tirassian religion=tidemother
	father=48205	#Audovald
	286.11.3={ birth=yes trait=creature_human }
	353.4.26={ death=yes }
}
48210={
	name=Berion
	dynasty=26002
	culture=tirassian religion=tidemother
	martial=7 diplomacy=4 stewardship=5 intrigue=4 learning=4
	trait=education_diplomacy_1 trait=temperate trait=sadistic trait=arrogant 
	father=48205	#Audovald
	289.3.24={ birth=yes trait=creature_human }
	349.8.1={ death=yes }
}
48211={
	name=Haldemar
	dynasty=26002
	culture=tirassian religion=tidemother
	martial=6 diplomacy=6 stewardship=4 intrigue=7 learning=5
	trait=education_intrigue_2 trait=gregarious trait=humble trait=paranoid trait=lustful 
	father=48205	#Audovald
	291.8.23={ birth=yes trait=creature_human }
	340.3.4={ death=yes }
}
48212={
	name=Tancred
	dynasty=26002
	culture=tirassian religion=tidemother
	martial=8 diplomacy=4 stewardship=4 intrigue=8 learning=6
	trait=education_martial_3 trait=trusting trait=lazy trait=lustful 
	father=48205	#Audovald
	294.7.6={ birth=yes trait=creature_human }
	363.2.22={ death=yes }
}
48213={
	name=Ariane
	female=yes
	dynasty=26002
	culture=tirassian religion=tidemother
	father=48205	#Audovald
	296.8.7={ birth=yes trait=creature_human }
	351.1.4={ death=yes }
}
48214={
	name=Otgeri
	dynasty=26002
	culture=tirassian religion=tidemother
	martial=8 diplomacy=6 stewardship=5 intrigue=7 learning=8
	trait=education_diplomacy_4 trait=gregarious trait=trusting trait=chaste 
	father=48210	#Berion
	316.11.5={ birth=yes trait=creature_human }
	365.5.11={ death=yes }
}
48215={
	name=Trik
	female=yes
	dynasty=26002
	culture=tirassian religion=tidemother
	father=48210	#Berion
	319.3.12={ birth=yes trait=creature_human }
	391.7.13={ death=yes }
}
48216={
	name=Gislari
	dynasty=26002
	culture=tirassian religion=tidemother
	martial=8 diplomacy=4 stewardship=7 intrigue=7 learning=4
	trait=education_stewardship_4 trait=mystic_2 trait=just trait=humble trait=wrathful 
	trait=gregarious 
	father=48210	#Berion
	323.2.18={ birth=yes trait=creature_human }
	368.12.21={ death=yes }
}
48217={
	name=Raimbold
	dynasty=26002
	culture=tirassian religion=tidemother
	martial=5 diplomacy=5 stewardship=5 intrigue=5 learning=8
	trait=education_learning_1 trait=ambitious trait=deceitful trait=sadistic trait=arrogant 
	father=48214	#Otgeri
	343.6.7={ birth=yes trait=creature_human }
	406.5.7={ death=yes }
}
48218={
	name=Tassilo
	dynasty=26002
	culture=tirassian religion=tidemother
	martial=4 diplomacy=4 stewardship=7 intrigue=7 learning=5
	trait=education_stewardship_4 trait=lazy trait=gregarious trait=just 
	father=48214	#Otgeri
	346.11.16={ birth=yes trait=creature_human }
	421.7.24={ death=yes }
}
48219={
	name=Ebregisel
	dynasty=26002
	culture=tirassian religion=tidemother
	martial=4 diplomacy=8 stewardship=7 intrigue=5 learning=7
	trait=education_intrigue_4 trait=trusting trait=humble trait=gluttonous trait=greedy 
	father=48217	#Raimbold
	366.2.5={ birth=yes trait=creature_human }
	434.10.15={ death=yes }
}
48220={
	name=Ellen
	female=yes
	dynasty=26002
	culture=tirassian religion=tidemother
	father=48217	#Raimbold
	367.4.2={ birth=yes trait=creature_human }
	434.3.24={ death=yes }
}
48221={
	name=Lucretia
	female=yes
	dynasty=26002
	culture=tirassian religion=tidemother
	father=48217	#Raimbold
	372.4.12={ birth=yes trait=creature_human }
	429.11.2={ death=yes }
}
48222={
	name=Audovera
	female=yes
	dynasty=26002
	culture=tirassian religion=tidemother
	father=48217	#Raimbold
	376.3.8={ birth=yes trait=creature_human }
	449.8.18={ death=yes }
}
48223={
	name=Frothard
	dynasty=26002
	culture=tirassian religion=tidemother
	martial=8 diplomacy=6 stewardship=4 intrigue=8 learning=4
	trait=education_diplomacy_1 trait=paranoid trait=arrogant 
	trait=deceitful trait=ambitious  
	father=48219	#Ebregisel
	392.2.27={ birth=yes trait=creature_human }
	454.6.27={ death=yes }
}
48224={
	name=Trik
	female=yes
	dynasty=26002
	culture=tirassian religion=tidemother
	father=48219	#Ebregisel
	395.8.19={ birth=yes trait=creature_human }
	462.4.21={ death=yes }
}
48225={
	name=Ricchar
	dynasty=26002
	culture=tirassian religion=tidemother
	martial=7 diplomacy=4 stewardship=4 intrigue=4 learning=8
	trait=education_martial_1 trait=education_martial_prowess_4 trait=brave trait=ambitious trait=arbitrary 
	trait=paranoid trait=drunkard 
	father=48219	#Ebregisel
	400.4.17={ birth=yes trait=creature_human }
	465.1.7={ death=yes }
}
48226={
	name=Luana
	female=yes
	dynasty=26002
	culture=tirassian religion=tidemother
	father=48219	#Ebregisel
	403.2.6={ birth=yes trait=creature_human }
	475.10.23={ death=yes }
}
48227={
	name=Mirelle
	female=yes
	dynasty=26002
	culture=tirassian religion=tidemother
	father=48223	#Frothard
	419.12.25={ birth=yes trait=creature_human }
	479.9.22={ death=yes }
}
48228={
	name=Jillia
	female=yes
	dynasty=26002
	culture=tirassian religion=tidemother
	father=48223	#Frothard
	425.8.27={ birth=yes trait=creature_human }
	487.10.19={ death=yes }
}
48229={
	name=Gwenna
	female=yes
	dynasty=26002
	culture=tirassian religion=tidemother
	father=48223	#Frothard
	429.11.19={ birth=yes trait=creature_human }
	487.3.1={ death=yes }
}
48230={
	name=Jayde
	female=yes
	dynasty=26002
	culture=tirassian religion=tidemother
	father=48223	#Frothard
	432.3.17={ birth=yes trait=creature_human }
	493.12.1={ death=yes }
}
48231={
	name=Eunice
	female=yes
	dynasty=26002
	culture=tirassian religion=tidemother
	father=48223	#Frothard
	437.6.22={ birth=yes trait=creature_human }
	507.8.8={ death=yes }
}
48232={
	name=Rothaide
	female=yes
	dynasty=26002
	culture=tirassian religion=tidemother
	father=48223	#Frothard
	442.6.3={ birth=yes trait=creature_human }
	517.6.1={ death=yes }
}
48233={
	name=Arnulf
	dynasty=26002
	culture=tirassian religion=tidemother
	martial=7 diplomacy=7 stewardship=4 intrigue=6 learning=7
	trait=education_learning_2 trait=wrathful trait=diligent trait=humble trait=greedy 
	father=48223	#Frothard
	445.11.21={ birth=yes trait=creature_human }
	498.11.29={ death=yes }
}
48234={
	name=Engilbert
	dynasty=26002
	culture=tirassian religion=tidemother
	martial=4 diplomacy=6 stewardship=4 intrigue=8 learning=5
	trait=education_learning_2 trait=hunter_2 trait=sadistic trait=brave trait=diligent 
	trait=honest 
	father=48233	#Arnulf
	472.3.2={ birth=yes trait=creature_human }
	521.5.20={ death=yes }
}
48235={
	name=Ragambald
	dynasty=26002
	culture=tirassian religion=tidemother
	martial=7 diplomacy=7 stewardship=4 intrigue=4 learning=5
	trait=education_martial_3 trait=reveler_2 trait=zealous trait=arbitrary 
	father=48233	#Arnulf
	475.10.21={ birth=yes trait=creature_human }
	544.6.15={ death=yes }
}
48236={
	name=Fulcrad
	dynasty=26002
	culture=tirassian religion=tidemother
	martial=7 diplomacy=8 stewardship=5 intrigue=5 learning=6
	trait=education_martial_1 trait=wrathful trait=chaste trait=gregarious 
	trait=content 
	father=48234	#Engilbert
	499.6.11={ birth=yes trait=creature_human }
	559.4.5={ death=yes }
}
48237={
	name=Carolaine
	female=yes
	dynasty=26002
	culture=tirassian religion=tidemother
	father=48234	#Engilbert
	502.10.5={ birth=yes trait=creature_human }
	567.3.22={ death=yes }
}
48238={
	name=Ramnulf
	dynasty=26002
	culture=tirassian religion=tidemother
	martial=8 diplomacy=4 stewardship=7 intrigue=5 learning=5
	trait=education_stewardship_4 trait=shy trait=arbitrary trait=ambitious trait=greedy 
	father=48234	#Engilbert
	504.7.2={ birth=yes trait=creature_human }
	577.9.22={ death=yes }
}
48239={
	name=Adalgrim
	dynasty=26002
	culture=tirassian religion=tidemother
	martial=7 diplomacy=8 stewardship=4 intrigue=7 learning=5
	trait=education_intrigue_3 trait=wrathful trait=compassionate 
	father=48234	#Engilbert
	508.9.18={ birth=yes trait=creature_human }
	564.7.7={ death=yes }
}
48240={
	name=Habitha
	female=yes
	dynasty=26002
	culture=tirassian religion=tidemother
	father=48234	#Engilbert
	510.12.22={ birth=yes trait=creature_human }
	580.2.2={ death=yes }
}
48241={
	name=Burchard
	dynasty=26002
	culture=tirassian religion=tidemother
	martial=5 diplomacy=6 stewardship=5 intrigue=4 learning=4
	trait=education_martial_1 trait=just trait=paranoid trait=greedy trait=chaste 
	father=48234	#Engilbert
	513.5.22={ birth=yes trait=creature_human }
	573.10.12={ death=yes }
}
48242={
	name=Velvet
	female=yes
	dynasty=26002
	culture=tirassian religion=tidemother
	father=48234	#Engilbert
	516.10.19={ birth=yes trait=creature_human }
	580.2.25={ death=yes }
}
48243={
	name=Barnard
	dynasty=26002
	culture=tirassian religion=tidemother
	martial=4 diplomacy=8 stewardship=5 intrigue=8 learning=7
	trait=education_learning_1 trait=honest trait=craven trait=zealous 
	father=48236	#Fulcrad
	513.7.26={ birth=yes trait=creature_human }
	549.10.2={ death=yes }
}
48244={
	name=Adallinda
	female=yes
	dynasty=26002
	culture=tirassian religion=tidemother
	father=48236	#Fulcrad
	524.1.19={ birth=yes trait=creature_human }
	574.9.3={ death=yes }
}
48245={
	name=Frolaica
	female=yes
	dynasty=26002
	culture=tirassian religion=tidemother
	father=48243	#Barnard
	541.9.9={ birth=yes trait=creature_human }
	578.11.17={ death=yes }
}
48246={
	name=Amberjill
	female=yes
	dynasty=26002
	culture=tirassian religion=tidemother
	father=48243	#Barnard
	545.6.24={ birth=yes trait=creature_human }
	582.10.4={ death=yes }
}
48247={
	name=Waylon # Presumably father of Lord Stormsong
	dynasty=26002
	culture=tirassian religion=tidemother
	martial=5 diplomacy=5 stewardship=7 intrigue=5 learning=6
	trait=education_learning_4 trait=shrewd trait=patient trait=just trait=ambitious 
	trait=diligent  
	father=48243	#Barnard
	527.8.2={ birth=yes trait=creature_human }
	552.3.29={
		# create_bloodline = {
			# type = waylon
		# }
	}	
	575.04.16={ death=yes }
}
48248={
	name=Celina
	female=yes
	dynasty=26002
	culture=tirassian religion=tidemother
	father=48247	#Serratus
	560.2.6={ birth=yes trait=creature_human }
	582.8.2={ death=yes }
}
48249={
	name=Jamieson # Lord Stormsong
	dynasty=26002
	culture=tirassian religion=tidemother
	martial=8 diplomacy=4 stewardship=6 intrigue=6 learning=7
	trait=education_diplomacy_3 trait=ambitious trait=lazy trait=deceitful trait=arbitrary 
	father=48247	#Serratus
	564.2.20={ 
		birth=yes trait=creature_human 
		effect = { make_important_lore_character_effect = yes }
	}
	583.1.1={
		effect={ set_variable = { name = wc_elemental_water_magic_lifestyle_additional_perks_variable value = wc_perks_needed_for_level_4_magic_trait_value } }
	}
	646.8.13={ death=yes }
}	
48250={	# Lore character
	name=Brannon
	dynasty=26002
	culture=tirassian religion=tidemother
	martial=5 diplomacy=5 stewardship=5 intrigue=5 learning=4
	trait=education_stewardship_3
	trait=generous trait=humble trait=content trait=honest 
	mother=48248	#Celina
	582.8.2={ birth=yes trait=creature_human }
	640.10.11={ death=yes }
}

#dynasty=26003	Ashvane
48350={
	name=Saltain
	dynasty=26003
	culture=tirassian religion=tidemother
	martial=7 diplomacy=8 stewardship=4 intrigue=4 learning=7
	trait=education_martial_1 trait=patient trait=gregarious trait=honest 
	2.9.26={ birth=yes trait=creature_human }
	58.3.9={ death=yes }
}
48351={
	name=Galteri
	dynasty=26003
	culture=tirassian religion=tidemother
	martial=8 diplomacy=6 stewardship=5 intrigue=7 learning=8
	trait=education_intrigue_4 trait=arbitrary trait=craven trait=lazy trait=arrogant 
	father=48350	#Saltain
	25.8.4={ birth=yes trait=creature_human }
	80.3.17={ death=yes }
}
48352={
	name=Ashera
	female=yes
	dynasty=26003
	culture=tirassian religion=tidemother
	father=48350	#Saltain
	28.11.19={ birth=yes trait=creature_human }
	95.5.7={ death=yes }
}
48353={
	name=Isobel
	female=yes
	dynasty=26003
	culture=tirassian religion=tidemother
	father=48350	#Saltain
	32.10.18={ birth=yes trait=creature_human }
	68.7.4={ death=yes }
}
48354={
	name=Deidra
	female=yes
	dynasty=26003
	culture=tirassian religion=tidemother
	father=48350	#Saltain
	35.7.2={ birth=yes trait=creature_human }
	103.4.6={ death=yes }
}
48355={
	name=Abrahil
	dynasty=26003
	culture=tirassian religion=tidemother
	martial=5 diplomacy=6 stewardship=5 intrigue=6 learning=4
	trait=education_intrigue_3 trait=just trait=trusting 
	father=48350	#Saltain
	38.8.18={ birth=yes trait=creature_human }
	107.8.16={ death=yes }
}
48356={
	name=Guntram
	dynasty=26003
	culture=tirassian religion=tidemother
	martial=4 diplomacy=8 stewardship=8 intrigue=6 learning=8
	trait=education_intrigue_3 trait=ambitious trait=generous trait=sadistic trait=shy 
	trait=wounded_1 trait=physique_bad_3 
	father=48350	#Saltain
	39.5.10={ birth=yes trait=creature_human }
	95.9.5={ death=yes }
}
48357={
	name=Gem
	female=yes
	dynasty=26003
	culture=tirassian religion=tidemother
	father=48350	#Saltain
	43.7.3={ birth=yes trait=creature_human }
	104.5.30={ death=yes }
}
48358={
	name=Jaezel
	female=yes
	dynasty=26003
	culture=tirassian religion=tidemother
	father=48351	#Galteri
	48.1.15={ birth=yes trait=creature_human }
	106.3.15={ death=yes }
}
48359={
	name=Hildegaud
	dynasty=26003
	culture=tirassian religion=tidemother
	martial=7 diplomacy=6 stewardship=4 intrigue=5 learning=4
	trait=education_learning_2 trait=content trait=craven trait=honest trait=paranoid 
	trait=drunkard 
	father=48351	#Galteri
	53.4.12={ birth=yes trait=creature_human }
	112.12.31={ death=yes }
}
48360={
	name=Sinop
	dynasty=26003
	culture=tirassian religion=tidemother
	martial=4 diplomacy=8 stewardship=6 intrigue=5 learning=6
	trait=education_diplomacy_3 trait=ambitious trait=sadistic trait=lazy trait=paranoid 
	father=48351	#Galteri
	56.5.2={ birth=yes trait=creature_human }
	137.6.27={ death=yes }
}
48361={
	name=Waltgaud
	dynasty=26003
	culture=tirassian religion=tidemother
	martial=8 diplomacy=7 stewardship=7 intrigue=5 learning=5
	trait=education_martial_1 trait=ambitious trait=gluttonous trait=shy trait=lazy 
	father=48359	#Hildegaud
	80.8.2={ birth=yes trait=creature_human }
	147.9.29={ death=yes }
}
48362={
	name=Hartmut
	dynasty=26003
	culture=tirassian religion=tidemother
	martial=8 diplomacy=6 stewardship=8 intrigue=6 learning=6
	trait=education_stewardship_1 trait=lazy trait=generous trait=chaste 
	father=48359	#Hildegaud
	83.6.21={ birth=yes trait=creature_human }
	146.7.14={ death=yes }
}
48363={
	name=Felicia
	female=yes
	dynasty=26003
	culture=tirassian religion=tidemother
	father=48359	#Hildegaud
	85.8.12={ birth=yes trait=creature_human }
	138.6.10={ death=yes }
}
48364={
	name=Ulfr
	dynasty=26003
	culture=tirassian religion=tidemother
	martial=8 diplomacy=4 stewardship=5 intrigue=4 learning=8
	trait=education_learning_2 trait=arrogant trait=greedy trait=trusting trait=just 
	father=48359	#Hildegaud
	88.3.18={ birth=yes trait=creature_human }
	156.9.5={ death=yes }
}
48365={
	name=Sicleard
	dynasty=26003
	culture=tirassian religion=tidemother
	martial=4 diplomacy=6 stewardship=5 intrigue=4 learning=4
	trait=education_intrigue_3 trait=deceitful trait=chaste 
	father=48359	#Hildegaud
	92.11.23={ birth=yes trait=creature_human }
	154.6.16={ death=yes }
}
48366={
	name=Rose
	female=yes
	dynasty=26003
	culture=tirassian religion=tidemother
	father=48359	#Hildegaud
	95.1.14={ birth=yes trait=creature_human }
	158.8.2={ death=yes }
}
48367={
	name=Eunice
	female=yes
	dynasty=26003
	culture=tirassian religion=tidemother
	father=48359	#Hildegaud
	97.1.3={ birth=yes trait=creature_human }
	150.11.16={ death=yes }
}
48368={
	name=Amaren
	female=yes
	dynasty=26003
	culture=tirassian religion=tidemother
	father=48361	#Waltgaud
	106.7.25={ birth=yes trait=creature_human }
	179.10.17={ death=yes }
}
48369={
	name=Ebregisel
	dynasty=26003
	culture=tirassian religion=tidemother
	martial=8 diplomacy=4 stewardship=8 intrigue=6 learning=5
	trait=education_martial_1 trait=sadistic trait=trusting 
	father=48361	#Waltgaud
	110.3.2={ birth=yes trait=creature_human }
	178.8.19={ death=yes }
}
48370={
	name=Berthefried
	dynasty=26003
	culture=tirassian religion=tidemother
	martial=4 diplomacy=8 stewardship=6 intrigue=4 learning=6
	trait=education_intrigue_2 trait=craven trait=generous trait=arrogant 
	father=48361	#Waltgaud
	113.6.3={ birth=yes trait=creature_human }
	171.3.19={ death=yes }
}
48371={
	name=Andica
	dynasty=26003
	culture=tirassian religion=tidemother
	martial=8 diplomacy=8 stewardship=4 intrigue=8 learning=6
	trait=education_diplomacy_1 trait=gregarious trait=ambitious trait=craven trait=compassionate 
	father=48361	#Waltgaud
	117.11.18={ birth=yes trait=creature_human }
	188.10.17={ death=yes }
}
48372={
	name=Jayde
	female=yes
	dynasty=26003
	culture=tirassian religion=tidemother
	father=48369	#Ebregisel
	134.6.23={ birth=yes trait=creature_human }
	179.4.29={ death=yes }
}
48373={
	name=Ignaeus
	dynasty=26003
	culture=tirassian religion=tidemother
	martial=5 diplomacy=4 stewardship=7 intrigue=6 learning=5
	trait=education_learning_4 trait=compassionate trait=cynical trait=greedy trait=arrogant 
	father=48369	#Ebregisel
	137.7.10={ birth=yes trait=creature_human }
	184.8.7={ death=yes }
}
48374={
	name=Hildegaud
	dynasty=26003
	culture=tirassian religion=tidemother
	martial=7 diplomacy=7 stewardship=8 intrigue=4 learning=4
	trait=education_martial_1 trait=compassionate trait=gregarious 
	father=48369	#Ebregisel
	142.11.3={ birth=yes trait=creature_human }
	220.11.23={ death=yes }
}
48375={
	name=Gwen
	female=yes
	dynasty=26003
	culture=tirassian religion=tidemother
	father=48373	#Ignaeus
	160.2.16={ birth=yes trait=creature_human }
	232.10.14={ death=yes }
}
48376={
	name=Segoin
	dynasty=26003
	culture=tirassian religion=tidemother
	martial=8 diplomacy=8 stewardship=7 intrigue=8 learning=7
	trait=education_diplomacy_3 trait=humble trait=zealous trait=shy trait=ambitious 
	father=48373	#Ignaeus
	165.10.8={ birth=yes trait=creature_human }
	219.3.11={ death=yes }
}
48377={
	name=Clarisse
	female=yes
	dynasty=26003
	culture=tirassian religion=tidemother
	father=48373	#Ignaeus
	168.12.4={ birth=yes trait=creature_human }
	211.9.3={ death=yes }
}
48378={
	name=Adallinda
	female=yes
	dynasty=26003
	culture=tirassian religion=tidemother
	father=48373	#Ignaeus
	171.4.17={ birth=yes trait=creature_human }
	227.8.28={ death=yes }
}
48379={
	name=Hildevold
	dynasty=26003
	culture=tirassian religion=tidemother
	martial=4 diplomacy=7 stewardship=5 intrigue=8 learning=8
	trait=education_stewardship_1 trait=diligent trait=sadistic trait=patient 
	father=48376	#Segoin
	186.6.22={ birth=yes trait=creature_human }
	232.4.19={ death=yes }
}
48380={
	name=Frothard
	dynasty=26003
	culture=tirassian religion=tidemother
	martial=5 diplomacy=6 stewardship=6 intrigue=4 learning=4
	trait=education_stewardship_1 trait=paranoid trait=shy trait=generous trait=sadistic 
	father=48376	#Segoin
	189.9.19={ birth=yes trait=creature_human }
	244.1.8={ death=yes }
}
48381={
	name=Rainald
	dynasty=26003
	culture=tirassian religion=tidemother
	martial=4 diplomacy=5 stewardship=8 intrigue=4 learning=5
	trait=education_martial_1 trait=hunter_2 trait=generous trait=chaste trait=compassionate 
	trait=brave 
	father=48376	#Segoin
	194.8.2={ birth=yes trait=creature_human }
	271.2.5={ death=yes }
}
48382={
	name=Adalgari
	dynasty=26003
	culture=tirassian religion=tidemother
	martial=8 diplomacy=6 stewardship=5 intrigue=8 learning=5
	trait=education_martial_3 trait=chaste trait=compassionate trait=ambitious trait=temperate 
	father=48379	#Hildevold
	206.3.17={ birth=yes trait=creature_human }
	271.7.17={ death=yes }
}
48383={
	name=Gerold
	dynasty=26003
	culture=tirassian religion=tidemother
	martial=5 diplomacy=8 stewardship=7 intrigue=6 learning=6
	trait=education_stewardship_1 trait=brave trait=arbitrary trait=chaste trait=physique_bad_3 
	father=48379	#Hildevold
	209.10.20={ birth=yes trait=creature_human }
	265.8.13={ death=yes }
}
48384={
	name=Gwenna
	female=yes
	dynasty=26003
	culture=tirassian religion=tidemother
	father=48379	#Hildevold
	211.12.19={ birth=yes trait=creature_human }
	260.5.9={ death=yes }
}
48385={
	name=Tiffin
	female=yes
	dynasty=26003
	culture=tirassian religion=tidemother
	father=48379	#Hildevold
	214.6.17={ birth=yes trait=creature_human }
	262.9.1={ death=yes }
}
48386={
	name=Margarita
	female=yes
	dynasty=26003
	culture=tirassian religion=tidemother
	father=48382	#Adalgari
	233.8.13={ birth=yes trait=creature_human }
	279.7.6={ death=yes }
}
48387={
	name=Marley
	dynasty=26003
	culture=tirassian religion=tidemother
	martial=8 diplomacy=5 stewardship=4 intrigue=5 learning=7
	trait=education_diplomacy_4 trait=scholar trait=sadistic trait=patient trait=brave 
	trait=just 
	father=48382	#Adalgari
	235.1.23={ birth=yes trait=creature_human }
	296.6.28={ death=yes }
}
48388={
	name=Seldon
	female=yes
	dynasty=26003
	culture=tirassian religion=tidemother
	father=48382	#Adalgari
	238.2.8={ birth=yes trait=creature_human }
	292.10.12={ death=yes }
}
48389={
	name=Velvet
	female=yes
	dynasty=26003
	culture=tirassian religion=tidemother
	father=48382	#Adalgari
	242.10.15={ birth=yes trait=creature_human }
	292.7.13={ death=yes }
}
48390={
	name=Fardel
	dynasty=26003
	culture=tirassian religion=tidemother
	martial=7 diplomacy=6 stewardship=7 intrigue=8 learning=6
	trait=education_martial_1 trait=generous trait=sadistic trait=gregarious 
	trait=zealous 
	father=48382	#Adalgari
	245.10.16={ birth=yes trait=creature_human }
	317.1.3={ death=yes }
}
48391={
	name=Anju
	female=yes
	dynasty=26003
	culture=tirassian religion=tidemother
	father=48382	#Adalgari
	246.7.20={ birth=yes trait=creature_human }
	313.5.23={ death=yes }
}
48392={
	name=Gem
	female=yes
	dynasty=26003
	culture=tirassian religion=tidemother
	father=48382	#Adalgari
	249.1.5={ birth=yes trait=creature_human }
	315.3.8={ death=yes }
}
48393={
	name=Engilbert
	dynasty=26003
	culture=tirassian religion=tidemother
	martial=8 diplomacy=6 stewardship=5 intrigue=7 learning=6
	trait=education_stewardship_4 trait=honest trait=lustful trait=ambitious 
	trait=just 
	father=48387	#Marley
	260.9.1={ birth=yes trait=creature_human }
	328.9.5={ death=yes }
}
48394={
	name=Steven
	dynasty=26003
	culture=tirassian religion=tidemother
	martial=6 diplomacy=6 stewardship=8 intrigue=8 learning=7
	trait=education_intrigue_3 trait=generous trait=gregarious trait=arbitrary trait=trusting 
	trait=wounded_1 trait=physique_bad_3 
	father=48387	#Marley
	265.1.1={ birth=yes trait=creature_human }
	313.4.24={ death=yes }
}
48395={
	name=Creada
	female=yes
	dynasty=26003
	culture=tirassian religion=tidemother
	father=48387	#Marley
	269.7.16={ birth=yes trait=creature_human }
	339.10.11={ death=yes }
}
48396={
	name=Brigitte
	female=yes
	dynasty=26003
	culture=tirassian religion=tidemother
	father=48393	#Engilbert
	281.6.15={ birth=yes trait=creature_human }
	350.5.6={ death=yes }
}
48397={
	name=Gedalca
	dynasty=26003
	culture=tirassian religion=tidemother
	martial=7 diplomacy=5 stewardship=6 intrigue=4 learning=8
	trait=education_stewardship_2 trait=sadistic trait=diligent trait=temperate trait=chaste 
	father=48393	#Engilbert
	282.7.24={ birth=yes trait=creature_human }
	334.10.19={ death=yes }
}
48398={
	name=Charibert
	dynasty=26003
	culture=tirassian religion=tidemother
	martial=6 diplomacy=6 stewardship=6 intrigue=5 learning=5
	trait=education_intrigue_2 trait=patient trait=ambitious trait=sadistic trait=greedy 
	father=48397	#Gedalca
	305.9.19={ birth=yes trait=creature_human }
	366.2.9={ death=yes }
}
48399={
	name=Celsa
	female=yes
	dynasty=26003
	culture=tirassian religion=tidemother
	father=48397	#Gedalca
	308.7.27={ birth=yes trait=creature_human }
	373.7.17={ death=yes }
}
48400={
	name=Eberulf
	dynasty=26003
	culture=tirassian religion=tidemother
	martial=7 diplomacy=7 stewardship=5 intrigue=5 learning=6
	trait=education_martial_2 trait=just trait=greedy trait=paranoid 
	father=48398	#Charibert
	332.2.24={ birth=yes trait=creature_human }
	405.11.21={ death=yes }
}
48401={
	name=Hildebold
	dynasty=26003
	culture=tirassian religion=tidemother
	martial=8 diplomacy=8 stewardship=6 intrigue=5 learning=5
	trait=education_diplomacy_4 trait=compassionate trait=greedy 
	father=48398	#Charibert
	333.3.18={ birth=yes trait=creature_human }
	382.2.3={ death=yes }
}
48402={
	name=Velvet
	female=yes
	dynasty=26003
	culture=tirassian religion=tidemother
	father=48398	#Charibert
	337.11.2={ birth=yes trait=creature_human }
	403.3.16={ death=yes }
}
48403={
	name=Marsdon
	dynasty=26003
	culture=tirassian religion=tidemother
	martial=8 diplomacy=5 stewardship=4 intrigue=4 learning=5
	trait=education_learning_2 trait=cynical trait=patient 
	trait=generous trait=drunkard 
	father=48398	#Charibert
	341.4.12={ birth=yes trait=creature_human }
	397.12.1={ death=yes }
}
48404={
	name=Frotlina
	female=yes
	dynasty=26003
	culture=tirassian religion=tidemother
	father=48398	#Charibert
	343.8.9={ birth=yes trait=creature_human }
	418.7.3={ death=yes }
}
48405={
	name=Parella
	female=yes
	dynasty=26003
	culture=tirassian religion=tidemother
	father=48398	#Charibert
	346.5.5={ birth=yes trait=creature_human }
	397.12.21={ death=yes }
}
48406={
	name=Ras
	dynasty=26003
	culture=tirassian religion=tidemother
	martial=7 diplomacy=4 stewardship=8 intrigue=8 learning=6
	trait=education_intrigue_3 trait=gluttonous trait=just trait=compassionate trait=zealous 
	father=48398	#Charibert
	348.2.2={ birth=yes trait=creature_human }
	399.9.30={ death=yes }
}
48407={
	name=Kailey
	female=yes
	dynasty=26003
	culture=tirassian religion=tidemother
	father=48400	#Eberulf
	356.4.20={ birth=yes trait=creature_human }
	417.1.1={ death=yes }
}
48408={
	name=Ailbert
	dynasty=26003
	culture=tirassian religion=tidemother
	martial=5 diplomacy=8 stewardship=8 intrigue=8 learning=4
	trait=education_martial_1 trait=lustful trait=gluttonous trait=greedy trait=arrogant 
	father=48400	#Eberulf
	359.7.7={ birth=yes trait=creature_human }
	421.7.2={ death=yes }
}
48409={
	name=Frolaica
	female=yes
	dynasty=26003
	culture=tirassian religion=tidemother
	father=48408	#Ailbert
	385.3.13={ birth=yes trait=creature_human }
	456.10.7={ death=yes }
}
48410={
	name=Austreberta
	female=yes
	dynasty=26003
	culture=tirassian religion=tidemother
	father=48408	#Ailbert
	388.12.13={ birth=yes trait=creature_human }
	445.7.8={ death=yes }
}
48411={
	name=Danath
	dynasty=26003
	culture=tirassian religion=tidemother
	martial=7 diplomacy=5 stewardship=8 intrigue=4 learning=7
	trait=education_stewardship_2 trait=patient trait=trusting trait=arrogant 
	father=48408	#Ailbert
	391.2.24={ birth=yes trait=creature_human }
	443.4.18={ death=yes }
}
48412={
	name=Ceslin
	dynasty=26003
	culture=tirassian religion=tidemother
	martial=8 diplomacy=8 stewardship=7 intrigue=5 learning=5
	trait=education_stewardship_1 trait=cynical trait=craven trait=deceitful 
	father=48411	#Danath
	413.3.3={ birth=yes trait=creature_human }
	483.11.10={ death=yes }
}
48413={
	name=Yernim
	dynasty=26003
	culture=tirassian religion=tidemother
	martial=8 diplomacy=7 stewardship=5 intrigue=5 learning=5
	trait=education_martial_2 trait=zealous trait=lustful trait=arrogant trait=gregarious 
	father=48411	#Danath
	417.6.12={ birth=yes trait=creature_human }
	485.8.22={ death=yes }
}
48414={
	name=Celsa
	female=yes
	dynasty=26003
	culture=tirassian religion=tidemother
	father=48411	#Danath
	419.3.10={ birth=yes trait=creature_human }
	479.12.1={ death=yes }
}
48415={
	name=Guitard
	dynasty=26003
	culture=tirassian religion=tidemother
	martial=8 diplomacy=8 stewardship=7 intrigue=4 learning=6
	trait=education_stewardship_4 trait=gregarious trait=chaste trait=deceitful trait=trusting 
	father=48411	#Danath
	424.4.5={ birth=yes trait=creature_human }
	453.5.18={ death=yes }
}
48416={
	name=Maximus
	dynasty=26003
	culture=tirassian religion=tidemother
	martial=6 diplomacy=7 stewardship=8 intrigue=7 learning=7
	trait=education_intrigue_3 trait=lustful trait=lazy trait=arrogant trait=lunatic_1 
	father=48411	#Danath
	426.5.7={ birth=yes trait=creature_human }
	485.9.4={ death=yes }
}
48417={
	name=Sichar
	dynasty=26003
	culture=tirassian religion=tidemother
	martial=4 diplomacy=4 stewardship=6 intrigue=8 learning=5
	trait=education_learning_1 trait=ambitious trait=sadistic trait=deceitful trait=lustful 
	trait=lunatic_1 
	father=48411	#Danath
	431.1.2={ birth=yes trait=creature_human }
	504.11.15={ death=yes }
}
48418={
	name=Clodio
	dynasty=26003
	culture=tirassian religion=tidemother
	martial=5 diplomacy=8 stewardship=7 intrigue=6 learning=4
	trait=education_learning_2 trait=reveler_2 trait=humble trait=arbitrary 
	father=48411	#Danath
	434.11.18={ birth=yes trait=creature_human }
	488.5.25={ death=yes }
}
48419={
	name=Ariane
	female=yes
	dynasty=26003
	culture=tirassian religion=tidemother
	father=48412	#Ceslin
	439.9.4={ birth=yes trait=creature_human }
	496.8.1={ death=yes }
}
48420={
	name=Merle
	dynasty=26003
	culture=tirassian religion=tidemother
	martial=4 diplomacy=5 stewardship=8 intrigue=4 learning=8
	trait=education_learning_4 trait=lazy trait=arrogant trait=craven trait=content 
	father=48412	#Ceslin
	443.8.5={ birth=yes trait=creature_human }
	516.5.9={ death=yes }
}
48421={
	name=Mainard
	dynasty=26003
	culture=tirassian religion=tidemother
	martial=8 diplomacy=8 stewardship=5 intrigue=6 learning=8
	trait=education_stewardship_4 trait=arbitrary trait=humble trait=gluttonous trait=ambitious 
	father=48412	#Ceslin
	444.2.24={ birth=yes trait=creature_human }
	513.6.22={ death=yes }
}
48422={
	name=Rigunth
	female=yes
	dynasty=26003
	culture=tirassian religion=tidemother
	father=48412	#Ceslin
	447.3.16={ birth=yes trait=creature_human }
	514.11.29={ death=yes }
}
48423={
	name=Felita
	female=yes
	dynasty=26003
	culture=tirassian religion=tidemother
	father=48412	#Ceslin
	450.10.27={ birth=yes trait=creature_human }
	502.6.8={ death=yes }
}
48424={
	name=Gavin
	dynasty=26003
	culture=tirassian religion=tidemother
	martial=6 diplomacy=8 stewardship=6 intrigue=8 learning=7
	trait=education_diplomacy_1 trait=honest trait=sadistic trait=greedy trait=arbitrary 
	father=48412	#Ceslin
	454.7.17={ birth=yes trait=creature_human }
	514.8.17={ death=yes }
}
48425={
	name=Marjory
	female=yes
	dynasty=26003
	culture=tirassian religion=tidemother
	father=48420	#Merle
	464.6.5={ birth=yes trait=creature_human }
	524.1.15={ death=yes }
}
48426={
	name=Clovis
	dynasty=26003
	culture=tirassian religion=tidemother
	martial=5 diplomacy=6 stewardship=4 intrigue=5 learning=5
	trait=education_diplomacy_3 trait=chaste trait=temperate trait=patient trait=brave 
	trait=wounded_1
	father=48420	#Merle
	468.10.15={ birth=yes trait=creature_human }
	519.7.21={ death=yes }
}
48427={
	name=Sicbald
	dynasty=26003
	culture=tirassian religion=tidemother
	martial=7 diplomacy=5 stewardship=7 intrigue=4 learning=7
	trait=education_martial_2 trait=cynical trait=ambitious trait=lustful trait=lazy 
	father=48420	#Merle
	472.4.5={ birth=yes trait=creature_human }
	560.9.6={ death=yes }
}
48428={
	name=Gedalbert
	dynasty=26003
	culture=tirassian religion=tidemother
	martial=6 diplomacy=8 stewardship=8 intrigue=8 learning=6
	trait=education_diplomacy_3 trait=sadistic trait=lazy trait=shy trait=deceitful 
	father=48420	#Merle
	475.8.17={ birth=yes trait=creature_human }
	549.10.2={ death=yes }
}
48429={
	name=Ellie
	female=yes
	dynasty=26003
	culture=tirassian religion=tidemother
	father=48426	#Clovis
	492.9.15={ birth=yes trait=creature_human }
	544.11.22={ death=yes }
}
48430={
	name=Hildoin
	dynasty=26003
	culture=tirassian religion=tidemother
	martial=6 diplomacy=8 stewardship=4 intrigue=8 learning=8
	trait=education_intrigue_3 trait=shy trait=greedy trait=arbitrary trait=zealous 
	trait=lunatic_1 
	father=48426	#Clovis
	495.2.24={ birth=yes trait=creature_human }
	553.7.8={ death=yes }
}
48431={
	name=Werinbert
	dynasty=26003
	culture=tirassian religion=tidemother
	martial=6 diplomacy=7 stewardship=4 intrigue=7 learning=8
	trait=education_martial_2 trait=honest trait=patient trait=generous 
	trait=brave 
	father=48430	#Hildoin
	520.11.7={ birth=yes trait=creature_human }
	587.4.6={ death=yes }
}
48432={
	name=Robert
	dynasty=26003
	culture=tirassian religion=tidemother
	martial=5 diplomacy=6 stewardship=6 intrigue=7 learning=4
	trait=education_stewardship_4 trait=sadistic trait=humble trait=craven 
	father=48430	#Hildoin
	524.10.18={ birth=yes trait=creature_human }
	569.2.6={ death=yes }
}
48433={
	name=Beatrice
	female=yes
	dynasty=26003
	culture=tirassian religion=tidemother
	father=48430	#Hildoin
	525.7.6={ birth=yes trait=creature_human }
	558.1.11={ death=yes }
}
48434={
	name=Creada
	female=yes
	dynasty=26003
	culture=tirassian religion=tidemother
	father=48430	#Hildoin
	529.8.12={ birth=yes trait=creature_human }
	577.4.25={ death=yes }
}
48435={
	name=Priscilla
	dynasty=26003
	female=yes
	culture=tirassian religion=tidemother
	martial=5 diplomacy=5 stewardship=7 intrigue=5 learning=6
	trait=education_intrigue_4 trait=diligent trait=just trait=wrathful trait=craven
	father=48431	#Werinbert
<<<<<<< HEAD
	564.10.11={ birth=yes trait=creature_human effect = { make_important_lore_character_effect = yes } }
	582.2.14={ add_matrilineal_spouse=48437 }
	616.8.25 = { 
		death = {
			death_reason = death_battle # slain by adventurers
		}
	}
=======
	564.10.11={
		birth=yes trait=creature_human 
		effect = { make_important_lore_character_effect = yes }
	}
	582.2.14={
		effect={
			set_variable = { name = wc_dexterity_physical_lifestyle_additional_perks_variable value = wc_perks_needed_for_level_3_physical_trait_value }
			set_variable = { name = wc_strength_physical_lifestyle_additional_perks_variable value = wc_perks_needed_for_level_3_physical_trait_value }
		}
		# trait=physical_lifestyle_dexterity_3
		# trait=physical_lifestyle_strength_3
		add_matrilineal_spouse=48437
	}
	640.5.10={ death=yes }
>>>>>>> 926a3987
}
48437={
	name=James
	# dynasty=26003
	culture=tirassian religion=tidemother
	martial=5 diplomacy=5 stewardship=4 intrigue=5 learning=6
	trait=education_martial_2 trait=humble trait=trusting trait=just 
	561.7.16={ birth=yes trait=creature_human }
	577.7.16={
		effect={
			set_variable = { name = wc_endurance_physical_lifestyle_additional_perks_variable value = wc_perks_needed_for_level_3_physical_trait_value }
			set_variable = { name = wc_strength_physical_lifestyle_additional_perks_variable value = wc_perks_needed_for_level_3_physical_trait_value }
		}
		# trait=physical_lifestyle_endurance_3
		# trait=physical_lifestyle_strength_3
	}
	605.11.19={ death=yes }
}

#dynasty= OTHER

48438={
	name=Berneri
	dynasty=26005
	culture=tirassian religion=tidemother
	martial=6 diplomacy=5 stewardship=8 intrigue=5 learning=5
	trait=education_diplomacy_4 trait=temperate trait=wrathful trait=arrogant trait=lazy 
	400.2.22={ birth=yes trait=creature_human }
	446.8.20={ death=yes }
}
48439={
	name=Gerhard
	dynasty=26005
	culture=tirassian religion=tidemother
	martial=6 diplomacy=7 stewardship=6 intrigue=8 learning=7
	trait=education_intrigue_2 trait=craven trait=patient trait=chaste trait=intellect_good_3 
	father=48438	#Berneri
	425.9.18={ birth=yes trait=creature_human }
	498.12.30={ death=yes }
}
48440={
	name=Feroard
	dynasty=26005
	culture=tirassian religion=tidemother
	martial=7 diplomacy=6 stewardship=8 intrigue=5 learning=6
	trait=education_learning_4 trait=compassionate trait=greedy trait=lustful 
	father=48438	#Berneri
	429.2.14={ birth=yes trait=creature_human }
	490.10.22={ death=yes }
}
48441={
	name=Kevin
	dynasty=26005
	culture=tirassian religion=tidemother
	martial=4 diplomacy=4 stewardship=5 intrigue=6 learning=5
	trait=education_stewardship_4 trait=education_martial_prowess_4 trait=chaste trait=greedy trait=brave 
	father=48438	#Berneri
	430.5.20={ birth=yes trait=creature_human }
	495.10.26={ death=yes }
}
48442={
	name=Deidra
	female=yes
	dynasty=26005
	culture=tirassian religion=tidemother
	father=48438	#Berneri
	432.11.21={ birth=yes trait=creature_human }
	504.2.8={ death=yes }
}
48443={
	name=Eunice
	female=yes
	dynasty=26005
	culture=tirassian religion=tidemother
	father=48438	#Berneri
	435.10.12={ birth=yes trait=creature_human }
	502.12.24={ death=yes }
}
48444={
	name=Foley
	dynasty=26005
	culture=tirassian religion=tidemother
	martial=5 diplomacy=4 stewardship=8 intrigue=4 learning=7
	trait=education_intrigue_3 trait=sadistic trait=diligent trait=craven trait=honest 
	father=48438	#Berneri
	439.2.12={ birth=yes trait=creature_human }
	488.7.29={ death=yes }
}
48445={
	name=Zarise
	female=yes
	dynasty=26005
	culture=tirassian religion=tidemother
	father=48438	#Berneri
	442.1.27={ birth=yes trait=creature_human }
	514.10.10={ death=yes }
}
48446={
	name=Galteri
	dynasty=26005
	culture=tirassian religion=tidemother
	martial=5 diplomacy=6 stewardship=4 intrigue=8 learning=7
	trait=education_intrigue_2 trait=diligent trait=cynical trait=shy 
	father=48439	#Gerhard
	449.3.24={ birth=yes trait=creature_human }
	507.3.31={ death=yes }
}
48447={
	name=Bertrada
	female=yes
	dynasty=26005
	culture=tirassian religion=tidemother
	father=48439	#Gerhard
	452.10.14={ birth=yes trait=creature_human }
	519.1.14={ death=yes }
}
48448={
	name=Raginari
	dynasty=26005
	culture=tirassian religion=tidemother
	martial=4 diplomacy=7 stewardship=6 intrigue=5 learning=4
	trait=education_learning_1 trait=hunter_2 trait=gregarious trait=honest trait=greedy 
	trait=wrathful 
	father=48439	#Gerhard
	455.1.1={ birth=yes trait=creature_human }
	525.9.22={ death=yes }
}
48449={
	name=Tetra
	female=yes
	dynasty=26005
	culture=tirassian religion=tidemother
	father=48439	#Gerhard
	457.11.2={ birth=yes trait=creature_human }
	518.4.22={ death=yes }
}
48450={
	name=Gocelm
	dynasty=26005
	culture=tirassian religion=tidemother
	martial=4 diplomacy=8 stewardship=8 intrigue=4 learning=4
	trait=education_learning_2 trait=just trait=honest trait=content trait=chaste 
	father=48439	#Gerhard
	459.6.15={ birth=yes trait=creature_human }
	492.10.5={ death=yes }
}
48451={
	name=Venya
	female=yes
	dynasty=26005
	culture=tirassian religion=tidemother
	father=48439	#Gerhard
	463.3.8={ birth=yes trait=creature_human }
	517.8.4={ death=yes }
}
48452={
	name=Anselm
	dynasty=26005
	culture=tirassian religion=tidemother
	martial=4 diplomacy=6 stewardship=7 intrigue=4 learning=4
	trait=education_learning_4 trait=mystic_2 trait=wrathful trait=sadistic 
	trait=diligent trait=chaste 
	father=48439	#Gerhard
	464.5.6={ birth=yes trait=creature_human }
	510.12.17={ death=yes }
}
48453={
	name=Hildebold
	dynasty=26005
	culture=tirassian religion=tidemother
	martial=6 diplomacy=4 stewardship=7 intrigue=7 learning=7
	trait=education_intrigue_2 trait=lifestyle_herbalist trait=compassionate trait=honest trait=lustful 
	trait=craven trait=beauty_good_3 
	father=48446	#Galteri
	476.7.25={ birth=yes trait=creature_human }
	539.5.26={ death=yes }
}
48454={
	name=Keena
	female=yes
	dynasty=26005
	culture=tirassian religion=tidemother
	father=48446	#Galteri
	477.9.3={ birth=yes trait=creature_human }
	528.11.20={ death=yes }
}
48455={
	name=Felita
	female=yes
	dynasty=26005
	culture=tirassian religion=tidemother
	father=48446	#Galteri
	480.12.22={ birth=yes trait=creature_human }
	525.5.2={ death=yes }
}
48456={
	name=Autgeri
	dynasty=26005
	culture=tirassian religion=tidemother
	martial=5 diplomacy=8 stewardship=5 intrigue=8 learning=6
	trait=education_stewardship_1 trait=zealous trait=chaste trait=shy trait=temperate 
	father=48453	#Hildebold
	498.3.8={ birth=yes trait=creature_human }
	569.1.2={ death=yes }
}
48457={
	name=Balthild
	female=yes
	dynasty=26005
	culture=tirassian religion=tidemother
	father=48453	#Hildebold
	500.10.14={ birth=yes trait=creature_human }
	553.1.30={ death=yes }
}
48458={
	name=Saltain
	dynasty=26005
	culture=tirassian religion=tidemother
	martial=4 diplomacy=7 stewardship=8 intrigue=4 learning=6
	trait=education_diplomacy_3 trait=temperate trait=sadistic trait=diligent trait=honest 
	father=48453	#Hildebold
	502.1.21={ birth=yes trait=creature_human }
	575.12.14={ death=yes }
}
48459={
	name=Clodio
	dynasty=26005
	culture=tirassian religion=tidemother
	martial=7 diplomacy=4 stewardship=4 intrigue=6 learning=4
	trait=education_martial_1 trait=content trait=temperate 
	father=48456	#Autgeri
	524.6.24={ birth=yes trait=creature_human }
	594.10.12={ death=yes }
}
48460={
	name=Margarita
	female=yes
	dynasty=26005
	culture=tirassian religion=tidemother
	father=48456	#Autgeri
	527.8.18={ birth=yes trait=creature_human }
	578.11.1={ death=yes }
}
48461={
	name=Sicbald
	dynasty=26005
	culture=tirassian religion=tidemother
	martial=7 diplomacy=6 stewardship=6 intrigue=6 learning=6
	trait=education_martial_1 trait=chaste trait=patient trait=craven trait=humble 
	father=48456	#Autgeri
	529.12.21={ birth=yes trait=creature_human }
	577.8.17={ death=yes }
}
48462={
	name=Finnula
	female=yes
	dynasty=26005
	culture=tirassian religion=tidemother
	father=48456	#Autgeri
	533.12.5={ birth=yes trait=creature_human }
	591.7.17={ death=yes }
}
48463={
	name=Segoin
	dynasty=26005
	culture=tirassian religion=tidemother
	martial=5 diplomacy=7 stewardship=8 intrigue=4 learning=5
	trait=education_stewardship_4 trait=arrogant trait=deceitful trait=just trait=patient 
	father=48459	#Clodio
	547.12.2={ birth=yes trait=creature_human }
	599.10.22={ death=yes }
}
48464={
	name=Martinga
	female=yes
	dynasty=26005
	culture=tirassian religion=tidemother
	father=48459	#Clodio
	551.6.23={ birth=yes trait=creature_human }
	621.1.17={ death=yes }
}
48465={
	name=Sicland
	dynasty=26005
	culture=tirassian religion=tidemother
	martial=8 diplomacy=8 stewardship=8 intrigue=5 learning=7
	trait=education_diplomacy_3 trait=diligent trait=chaste trait=zealous trait=gluttonous 
	father=48459	#Clodio
	555.7.4={ birth=yes trait=creature_human }
	624.5.26={ death=yes }
}
48466={
	name=Marcia
	female=yes
	dynasty=26005
	culture=tirassian religion=tidemother
	father=48459	#Clodio
	557.3.24={ birth=yes trait=creature_human }
	630.10.28={ death=yes }
}
48467={
	name=Kryten
	dynasty=26005
	culture=tirassian religion=tidemother
	martial=7 diplomacy=6 stewardship=6 intrigue=8 learning=6
	trait=education_learning_2 trait=diligent trait=brave trait=trusting 
	trait=wrathful 
	father=48463	#Segoin
	566.9.17={ birth=yes trait=creature_human }
	618.12.27={ death=yes }
}
48468={
	name=Jillia
	female=yes
	dynasty=26005
	culture=tirassian religion=tidemother
	father=48463	#Segoin
	571.10.19={ birth=yes trait=creature_human }
	625.8.31={ death=yes }
}
48469={
	name=Hrolfr
	dynasty=26005
	culture=tirassian religion=tidemother
	martial=5 diplomacy=5 stewardship=4 intrigue=4 learning=4
	trait=education_stewardship_4 trait=shy trait=arrogant trait=temperate 
	trait=honest 
	father=48463	#Segoin
	574.10.3={ birth=yes trait=creature_human }
	633.11.28={ death=yes }
}

48470={
	name=Lucas
	dynasty=26006
	culture=tirassian religion=tidemother
	martial=7 diplomacy=6 stewardship=4 intrigue=4 learning=7
	trait=education_diplomacy_3 trait=zealous trait=content trait=wrathful trait=shy 
	399.4.8={ birth=yes trait=creature_human }
	468.8.30={ death=yes }
}
48471={
	name=Leona
	female=yes
	dynasty=26006
	culture=tirassian religion=tidemother
	father=48470	#Lucas
	420.6.24={ birth=yes trait=creature_human }
	483.11.18={ death=yes }
}
48472={
	name=Grimald
	dynasty=26006
	culture=tirassian religion=tidemother
	martial=7 diplomacy=7 stewardship=5 intrigue=8 learning=7
	trait=education_martial_1 trait=content trait=humble trait=zealous trait=honest 
	trait=lunatic_1 
	father=48470	#Lucas
	423.8.20={ birth=yes trait=creature_human }
	482.2.18={ death=yes }
}
48473={
	name=Bellatrix
	female=yes
	dynasty=26006
	culture=tirassian religion=tidemother
	father=48470	#Lucas
	428.12.5={ birth=yes trait=creature_human }
	499.7.9={ death=yes }
}
48474={
	name=Anduin
	dynasty=26006
	culture=tirassian religion=tidemother
	martial=7 diplomacy=8 stewardship=6 intrigue=8 learning=6
	trait=education_intrigue_2 trait=deceitful trait=sadistic trait=gregarious trait=zealous 
	father=48470	#Lucas
	430.8.16={ birth=yes trait=creature_human }
	489.12.2={ death=yes }
}
48475={
	name=Berold
	dynasty=26006
	culture=tirassian religion=tidemother
	martial=5 diplomacy=4 stewardship=6 intrigue=8 learning=6
	trait=education_learning_3 trait=content trait=just trait=sadistic 
	father=48470	#Lucas
	434.12.27={ birth=yes trait=creature_human }
	487.11.22={ death=yes }
}
48476={
	name=Keira
	female=yes
	dynasty=26006
	culture=tirassian religion=tidemother
	father=48470	#Lucas
	437.7.18={ birth=yes trait=creature_human }
	489.11.9={ death=yes }
}
48477={
	name=Hildoin
	dynasty=26006
	culture=tirassian religion=tidemother
	martial=8 diplomacy=8 stewardship=8 intrigue=6 learning=6
	trait=education_stewardship_2 trait=torturer trait=zealous trait=generous trait=trusting 
	trait=sadistic 
	father=48472	#Grimald
	449.7.18={ birth=yes trait=creature_human }
	521.2.3={ death=yes }
}
48478={
	name=Yuliana
	female=yes
	dynasty=26006
	culture=tirassian religion=tidemother
	father=48472	#Grimald
	451.11.27={ birth=yes trait=creature_human }
	506.10.19={ death=yes }
}
48479={
	name=Rose
	female=yes
	dynasty=26006
	culture=tirassian religion=tidemother
	father=48472	#Grimald
	455.10.17={ birth=yes trait=creature_human }
	490.3.9={ death=yes }
}
48480={
	name=Elaine
	female=yes
	dynasty=26006
	culture=tirassian religion=tidemother
	father=48472	#Grimald
	458.9.22={ birth=yes trait=creature_human }
	516.8.21={ death=yes }
}
48481={
	name=Andica
	dynasty=26006
	culture=tirassian religion=tidemother
	martial=4 diplomacy=8 stewardship=4 intrigue=8 learning=6
	trait=education_martial_1 trait=trusting trait=sadistic trait=arbitrary trait=cynical 
	trait=wounded_1 
	father=48477	#Hildoin
	474.7.5={ birth=yes trait=creature_human }
	545.10.21={ death=yes }
}
48482={
	name=Frotari
	dynasty=26006
	culture=tirassian religion=tidemother
	martial=7 diplomacy=4 stewardship=4 intrigue=5 learning=8
	trait=education_intrigue_3 trait=generous trait=just 
	father=48477	#Hildoin
	480.12.25={ birth=yes trait=creature_human }
	544.7.24={ death=yes }
}
48483={
	name=Bertilla
	female=yes
	dynasty=26006
	culture=tirassian religion=tidemother
	father=48481	#Andica
	501.12.18={ birth=yes trait=creature_human }
	563.7.2={ death=yes }
}
48484={
	name=Pharamond
	dynasty=26006
	culture=tirassian religion=tidemother
	martial=5 diplomacy=8 stewardship=8 intrigue=5 learning=7
	trait=education_diplomacy_4 trait=temperate trait=arbitrary trait=patient 
	father=48481	#Andica
	504.12.12={ birth=yes trait=creature_human }
	556.6.8={ death=yes }
}
48485={
	name=Rigunth
	female=yes
	dynasty=26006
	culture=tirassian religion=tidemother
	father=48481	#Andica
	507.8.10={ birth=yes trait=creature_human }
	561.1.17={ death=yes }
}
48486={
	name=Whitford
	dynasty=26006
	culture=tirassian religion=tidemother
	martial=7 diplomacy=5 stewardship=6 intrigue=4 learning=8
	trait=education_learning_1 trait=mystic_2 trait=craven trait=patient 
	trait=sadistic trait=content 
	father=48481	#Andica
	510.4.10={ birth=yes trait=creature_human }
	585.5.12={ death=yes }
}
48487={
	name=Berald
	dynasty=26006
	culture=tirassian religion=tidemother
	martial=8 diplomacy=5 stewardship=4 intrigue=7 learning=8
	trait=education_stewardship_1 trait=gregarious trait=wrathful 
	father=48481	#Andica
	511.1.4={ birth=yes trait=creature_human }
	557.10.23={ death=yes }
}
48488={
	name=Veronika
	female=yes
	dynasty=26006
	culture=tirassian religion=tidemother
	father=48481	#Andica
	514.1.5={ birth=yes trait=creature_human }
	560.5.8={ death=yes }
}
48489={
	name=Victoria
	female=yes
	dynasty=26006
	culture=tirassian religion=tidemother
	father=48481	#Andica
	517.2.22={ birth=yes trait=creature_human }
	586.10.4={ death=yes }
}
48490={
	name=Noira
	female=yes
	dynasty=26006
	culture=tirassian religion=tidemother
	father=48484	#Pharamond
	528.3.19={ birth=yes trait=creature_human }
	599.3.2={ death=yes }
}
48491={
	name=Gedalca
	dynasty=26006
	culture=tirassian religion=tidemother
	martial=5 diplomacy=7 stewardship=4 intrigue=6 learning=4
	trait=education_intrigue_3 trait=wrathful trait=cynical 
	father=48484	#Pharamond
	530.11.1={ birth=yes trait=creature_human }
	590.9.5={ death=yes }
}
48492={
	name=Martinga
	female=yes
	dynasty=26006
	culture=tirassian religion=tidemother
	father=48484	#Pharamond
	534.11.22={ birth=yes trait=creature_human }
	618.6.21={ death=yes }
}
48493={
	name=Airsenda
	female=yes
	dynasty=26006
	culture=tirassian religion=tidemother
	father=48484	#Pharamond
	536.2.15={ birth=yes trait=creature_human }
	594.7.6={ death=yes }
}
48494={
	name=Kevin
	dynasty=26006
	culture=tirassian religion=tidemother
	martial=7 diplomacy=6 stewardship=6 intrigue=4 learning=6
	trait=education_diplomacy_4 trait=greedy trait=lazy trait=arbitrary 
	father=48484	#Pharamond
	541.2.5={ birth=yes trait=creature_human }
	605.3.21={ death=yes }
}
48495={
	name=Bree
	female=yes
	dynasty=26006
	culture=tirassian religion=tidemother
	father=48484	#Pharamond
	543.4.1={ birth=yes trait=creature_human }
	598.1.23={ death=yes }
}
48496={
	name=Frothari
	dynasty=26006
	culture=tirassian religion=tidemother
	martial=4 diplomacy=8 stewardship=7 intrigue=8 learning=6
	trait=education_martial_1 trait=brave trait=humble trait=lazy 
	father=48491	#Gedalca
	552.6.4={ birth=yes trait=creature_human }
	625.2.2={ death=yes }
}
48497={
	name=Jillia
	female=yes
	dynasty=26006
	culture=tirassian religion=tidemother
	father=48491	#Gedalca
	555.1.21={ birth=yes trait=creature_human }
	607.5.30={ death=yes }
}
48498={
	name=Parella
	female=yes
	dynasty=26006
	culture=tirassian religion=tidemother
	father=48491	#Gedalca
	559.2.12={ birth=yes trait=creature_human }
	629.1.24={ death=yes }
}
48499={
	name=Dane
	dynasty=26006
	culture=tirassian religion=tidemother
	martial=7 diplomacy=5 stewardship=7 intrigue=7 learning=4
	trait=education_learning_1 trait=arbitrary trait=sadistic trait=ambitious 
	father=48496	#Frothari
	580.10.4={ birth=yes trait=creature_human }
	636.2.17={ death=yes }
}
48500={
	name=Adalgrim
	dynasty=26006
	culture=tirassian religion=tidemother
	martial=4 diplomacy=4 stewardship=6 intrigue=6 learning=6
	trait=education_diplomacy_3 trait=zealous trait=gregarious 
	father=48496	#Frothari
	582.5.11={ birth=yes trait=creature_human }
	638.3.25={ death=yes }
}
48501={
	name=Liz
	female=yes
	dynasty=26006
	culture=tirassian religion=tidemother
	father=48496	#Frothari
	584.4.10={ birth=yes trait=creature_human }
	631.7.19={ death=yes }
}

48502={
	name=Maximus
	dynasty=26007
	culture=tirassian religion=tidemother
	martial=4 diplomacy=8 stewardship=4 intrigue=4 learning=4
	trait=education_learning_4 trait=chaste trait=ambitious trait=greedy trait=brave 
	399.4.8={ birth=yes trait=creature_human }
	464.1.17={ death=yes }
}
48503={
	name=Gualtari
	dynasty=26007
	culture=tirassian religion=tidemother
	martial=5 diplomacy=8 stewardship=4 intrigue=7 learning=5
	trait=education_intrigue_3 trait=lustful trait=sadistic trait=deceitful trait=lunatic_1 
	father=48502	#Maximus
	421.10.6={ birth=yes trait=creature_human }
	477.2.22={ death=yes }
}
48504={
	name=Althea
	female=yes
	dynasty=26007
	culture=tirassian religion=tidemother
	father=48502	#Maximus
	424.10.15={ birth=yes trait=creature_human }
	488.3.23={ death=yes }
}
48505={
	name=Rigunth
	female=yes
	dynasty=26007
	culture=tirassian religion=tidemother
	father=48502	#Maximus
	429.5.5={ birth=yes trait=creature_human }
	469.11.3={ death=yes }
}
48506={
	name=Damsel
	female=yes
	dynasty=26007
	culture=tirassian religion=tidemother
	father=48502	#Maximus
	430.6.17={ birth=yes trait=creature_human }
	476.7.2={ death=yes }
}
48507={
	name=Garivald
	dynasty=26007
	culture=tirassian religion=tidemother
	martial=7 diplomacy=8 stewardship=5 intrigue=8 learning=8
	trait=education_martial_1 trait=greedy trait=diligent trait=chaste trait=gregarious 
	father=48503	#Gualtari
	447.6.24={ birth=yes trait=creature_human }
	493.9.16={ death=yes }
}
48508={
	name=Sicland
	dynasty=26007
	culture=tirassian religion=tidemother
	martial=5 diplomacy=7 stewardship=5 intrigue=8 learning=8
	trait=education_learning_3 trait=cynical trait=lazy trait=chaste trait=generous 
	father=48503	#Gualtari
	451.5.5={ birth=yes trait=creature_human }
	491.4.11={ death=yes }
}
48509={
	name=Morberga
	female=yes
	dynasty=26007
	culture=tirassian religion=tidemother
	father=48503	#Gualtari
	454.10.10={ birth=yes trait=creature_human }
	505.12.17={ death=yes }
}
48510={
	name=Christof
	dynasty=26007
	culture=tirassian religion=tidemother
	martial=5 diplomacy=4 stewardship=8 intrigue=4 learning=8
	trait=education_stewardship_4 trait=lazy trait=arbitrary trait=humble
	father=48503	#Gualtari
	457.6.25={ birth=yes trait=creature_human }
	503.3.31={ death=yes }
}
48511={
	name=Yuliana
	female=yes
	dynasty=26007
	culture=tirassian religion=tidemother
	father=48507	#Garivald
	470.7.24={ birth=yes trait=creature_human }
	547.7.22={ death=yes }
}
48512={
	name=Lucille
	female=yes
	dynasty=26007
	culture=tirassian religion=tidemother
	father=48507	#Garivald
	472.8.23={ birth=yes trait=creature_human }
	515.9.3={ death=yes }
}
48513={
	name=Pharamond
	dynasty=26007
	culture=tirassian religion=tidemother
	martial=8 diplomacy=8 stewardship=4 intrigue=6 learning=7
	trait=education_learning_2 trait=lazy trait=patient trait=gregarious 
	father=48507	#Garivald
	477.8.2={ birth=yes trait=creature_human }
	527.6.9={ death=yes }
}
48514={
	name=Ragenard
	dynasty=26007
	culture=tirassian religion=tidemother
	martial=8 diplomacy=8 stewardship=7 intrigue=4 learning=4
	trait=education_intrigue_3 trait=brave trait=zealous trait=content trait=trusting 
	father=48507	#Garivald
	478.7.2={ birth=yes trait=creature_human }
	549.5.29={ death=yes }
}
48515={
	name=Autgeri
	dynasty=26007
	culture=tirassian religion=tidemother
	martial=8 diplomacy=5 stewardship=5 intrigue=7 learning=6
	trait=education_intrigue_2 trait=torturer trait=craven trait=trusting trait=humble 
	trait=shy 
	father=48507	#Garivald
	481.9.21={ birth=yes trait=creature_human }
	529.2.7={ death=yes }
}
48516={
	name=Gwen
	female=yes
	dynasty=26007
	culture=tirassian religion=tidemother
	father=48507	#Garivald
	485.12.17={ birth=yes trait=creature_human }
	553.3.18={ death=yes }
}
48517={
	name=Audovera
	female=yes
	dynasty=26007
	culture=tirassian religion=tidemother
	father=48507	#Garivald
	489.12.19={ birth=yes trait=creature_human }
	539.10.23={ death=yes }
}
48518={
	name=Galen
	dynasty=26007
	culture=tirassian religion=tidemother
	martial=7 diplomacy=8 stewardship=4 intrigue=8 learning=7
	trait=education_stewardship_4 trait=sadistic trait=shy trait=temperate trait=generous 
	father=48513	#Pharamond
	498.8.8={ birth=yes trait=creature_human }
	552.5.3={ death=yes }
}
48519={
	name=Rose
	female=yes
	dynasty=26007
	culture=tirassian religion=tidemother
	father=48513	#Pharamond
	502.10.13={ birth=yes trait=creature_human }
	562.10.31={ death=yes }
}
48520={
	name=Ellie
	female=yes
	dynasty=26007
	culture=tirassian religion=tidemother
	father=48513	#Pharamond
	505.2.3={ birth=yes trait=creature_human }
	572.9.14={ death=yes }
}
48521={
	name=Cecille
	female=yes
	dynasty=26007
	culture=tirassian religion=tidemother
	father=48513	#Pharamond
	508.1.9={ birth=yes trait=creature_human }
	548.5.21={ death=yes }
}
48522={
	name=Derek
	dynasty=26007
	culture=tirassian religion=tidemother
	martial=6 diplomacy=5 stewardship=5 intrigue=5 learning=8
	trait=education_learning_2 trait=brave trait=content trait=zealous 
	father=48518	#Galen
	521.11.16={ birth=yes trait=creature_human }
	575.5.15={ death=yes }
}
48523={
	name=Kiera
	female=yes
	dynasty=26007
	culture=tirassian religion=tidemother
	father=48518	#Galen
	526.6.22={ birth=yes trait=creature_human }
	571.11.9={ death=yes }
}
48524={
	name=Logan
	dynasty=26007
	culture=tirassian religion=tidemother
	martial=4 diplomacy=6 stewardship=4 intrigue=7 learning=8
	trait=education_intrigue_4 trait=sadistic trait=humble trait=lustful trait=wounded_1 
	father=48518	#Galen
	529.5.3={ birth=yes trait=creature_human }
	576.10.2={ death=yes }
}
48525={
	name=Anju
	female=yes
	dynasty=26007
	culture=tirassian religion=tidemother
	father=48518	#Galen
	532.3.5={ birth=yes trait=creature_human }
	596.8.25={ death=yes }
}
48526={
	name=Arcambald
	dynasty=26007
	culture=tirassian religion=tidemother
	martial=7 diplomacy=7 stewardship=8 intrigue=7 learning=8
	trait=education_martial_1 trait=scholar trait=compassionate trait=humble trait=trusting 
	trait=lustful 
	father=48518	#Galen
	535.7.13={ birth=yes trait=creature_human }
	600.3.7={ death=yes }
}
48527={
	name=Hannah
	female=yes
	dynasty=26007
	culture=tirassian religion=tidemother
	father=48518	#Galen
	537.4.18={ birth=yes trait=creature_human }
	590.5.10={ death=yes }
}
48528={
	name=Frothard
	dynasty=26007
	culture=tirassian religion=tidemother
	martial=7 diplomacy=6 stewardship=4 intrigue=8 learning=6
	trait=education_intrigue_2 trait=sadistic trait=honest  
	father=48522	#Derek
	546.8.8={ birth=yes trait=creature_human }
	618.2.10={ death=yes }
}
48529={
	name=Arcambald
	dynasty=26007
	culture=tirassian religion=tidemother
	martial=5 diplomacy=6 stewardship=7 intrigue=6 learning=6
	trait=education_stewardship_4 trait=arbitrary trait=arrogant trait=patient 
	father=48522	#Derek
	548.4.13={ birth=yes trait=creature_human }
	583.12.3={ death=yes }
}
48530={
	name=Madelgarde
	female=yes
	dynasty=26007
	culture=tirassian religion=tidemother
	father=48522	#Derek
	550.7.5={ birth=yes trait=creature_human }
	598.9.12={ death=yes }
}
48531={
	name=Velvet
	female=yes
	dynasty=26007
	culture=tirassian religion=tidemother
	father=48522	#Derek
	553.12.22={ birth=yes trait=creature_human }
	634.7.26={ death=yes }
}
48532={
	name=Jennie
	female=yes
	dynasty=26007
	culture=tirassian religion=tidemother
	father=48522	#Derek
	558.5.7={ birth=yes trait=creature_human }
	626.11.27={ death=yes }
}
48533={
	name=Bree
	female=yes
	dynasty=26007
	culture=tirassian religion=tidemother
	father=48522	#Derek
	560.3.4={ birth=yes trait=creature_human }
	613.9.16={ death=yes }
}
48534={
	name=Ellen
	female=yes
	dynasty=26007
	culture=tirassian religion=tidemother
	father=48522	#Derek
	563.1.12={ birth=yes trait=creature_human }
	617.6.19={ death=yes }
}
48535={
	name=Aregisel
	dynasty=26007
	culture=tirassian religion=tidemother
	martial=5 diplomacy=8 stewardship=4 intrigue=6 learning=5
	trait=education_stewardship_4 trait=sadistic trait=chaste trait=just trait=gregarious 
	father=48528	#Frothard
	573.2.22={ birth=yes trait=creature_human }
	630.12.1={ death=yes }
}
48536={
	name=Kiera
	female=yes
	dynasty=26007
	culture=tirassian religion=tidemother
	father=48528	#Frothard
	575.5.13={ birth=yes trait=creature_human }
	622.9.6={ death=yes }
}
48537={
	name=Cesaria
	female=yes
	dynasty=26007
	culture=tirassian religion=tidemother
	father=48528	#Frothard
	577.5.27={ birth=yes trait=creature_human }
	636.3.12={ death=yes }
}
48538={
	name=Gerbert
	dynasty=26007
	culture=tirassian religion=tidemother
	martial=7 diplomacy=4 stewardship=8 intrigue=4 learning=7
	trait=education_intrigue_3 trait=content trait=paranoid trait=compassionate trait=zealous 
	father=48528	#Frothard
	581.6.23={ birth=yes trait=creature_human }
	628.12.31={ death=yes }
}
48539={
	name=Tancred
	dynasty=26008
	culture=tirassian religion=tidemother
	martial=4 diplomacy=5 stewardship=5 intrigue=7 learning=6
	trait=education_stewardship_1 trait=chaste trait=compassionate 
	400.2.19={ birth=yes trait=creature_human }
	456.12.20={ death=yes }
}
48540={
	name=Ragambald
	dynasty=26008
	culture=tirassian religion=tidemother
	martial=5 diplomacy=4 stewardship=6 intrigue=5 learning=8
	trait=education_diplomacy_4 trait=diligent trait=brave trait=humble 
	father=48539	#Tancred
	427.12.12={ birth=yes trait=creature_human }
	485.10.30={ death=yes }
}
48541={
	name=Gaucelm
	dynasty=26008
	culture=tirassian religion=tidemother
	martial=5 diplomacy=6 stewardship=8 intrigue=6 learning=5
	trait=education_diplomacy_3 trait=craven trait=cynical trait=patient trait=lustful 
	father=48539	#Tancred
	430.3.8={ birth=yes trait=creature_human }
	496.4.5={ death=yes }
}
48542={
	name=Clerice
	female=yes
	dynasty=26008
	culture=tirassian religion=tidemother
	father=48539	#Tancred
	434.8.15={ birth=yes trait=creature_human }
	490.2.24={ death=yes }
}
48543={
	name=Adallinda
	female=yes
	dynasty=26008
	culture=tirassian religion=tidemother
	father=48539	#Tancred
	439.2.12={ birth=yes trait=creature_human }
	495.1.27={ death=yes }
}
48544={
	name=Mirelle
	female=yes
	dynasty=26008
	culture=tirassian religion=tidemother
	father=48540	#Ragambald
	448.12.23={ birth=yes trait=creature_human }
	497.1.25={ death=yes }
}
48545={
	name=Felita
	female=yes
	dynasty=26008
	culture=tirassian religion=tidemother
	father=48540	#Ragambald
	450.12.7={ birth=yes trait=creature_human }
	519.7.7={ death=yes }
}
48546={
	name=Gerhard
	dynasty=26008
	culture=tirassian religion=tidemother
	martial=5 diplomacy=6 stewardship=7 intrigue=4 learning=7
	trait=education_learning_1 trait=patient trait=just trait=humble 
	father=48540	#Ragambald
	453.2.8={ birth=yes trait=creature_human }
	518.10.21={ death=yes }
}
48547={
	name=Edwina
	female=yes
	dynasty=26008
	culture=tirassian religion=tidemother
	father=48540	#Ragambald
	457.7.11={ birth=yes trait=creature_human }
	504.5.5={ death=yes }
}
48548={
	name=Austrechild
	female=yes
	dynasty=26008
	culture=tirassian religion=tidemother
	father=48540	#Ragambald
	461.12.17={ birth=yes trait=creature_human }
	503.5.2={ death=yes }
}
48549={
	name=Martin
	dynasty=26008
	culture=tirassian religion=tidemother
	martial=5 diplomacy=4 stewardship=5 intrigue=5 learning=7
	trait=education_diplomacy_4 trait=torturer trait=brave trait=cynical trait=honest 
	trait=lazy 
	father=48546	#Gerhard
	478.8.9={ birth=yes trait=creature_human }
	553.6.19={ death=yes }
}
48550={
	name=Mercy
	female=yes
	dynasty=26008
	culture=tirassian religion=tidemother
	father=48546	#Gerhard
	482.11.11={ birth=yes trait=creature_human }
	550.9.25={ death=yes }
}
48551={
	name=Androd
	dynasty=26008
	culture=tirassian religion=tidemother
	martial=7 diplomacy=7 stewardship=7 intrigue=8 learning=7
	trait=education_diplomacy_4 trait=deceitful trait=paranoid trait=greedy trait=brave 
	father=48549	#Martin
	505.2.9={ birth=yes trait=creature_human }
	576.6.27={ death=yes }
}
48552={
	name=Luana
	female=yes
	dynasty=26008
	culture=tirassian religion=tidemother
	father=48549	#Martin
	507.5.13={ birth=yes trait=creature_human }
	580.12.27={ death=yes }
}
48553={
	name=Theda
	female=yes
	dynasty=26008
	culture=tirassian religion=tidemother
	father=48549	#Martin
	511.10.4={ birth=yes trait=creature_human }
	567.5.24={ death=yes }
}
48554={
	name=Berneri
	dynasty=26008
	culture=tirassian religion=tidemother
	martial=7 diplomacy=5 stewardship=5 intrigue=4 learning=4
	trait=education_learning_1 trait=chaste trait=patient trait=lazy 
	father=48551	#Androd
	529.11.8={ birth=yes trait=creature_human }
	579.1.8={ death=yes }
}
48555={
	name=Yenn
	female=yes
	dynasty=26008
	culture=tirassian religion=tidemother
	father=48551	#Androd
	532.5.26={ birth=yes trait=creature_human }
	595.10.27={ death=yes }
}
48556={
	name=Faroin
	dynasty=26008
	culture=tirassian religion=tidemother
	martial=8 diplomacy=4 stewardship=8 intrigue=5 learning=8
	trait=education_learning_2 trait=sadistic trait=ambitious trait=generous trait=chaste 
	father=48551	#Androd
	537.9.10={ birth=yes trait=creature_human }
	600.5.6={ death=yes }
}
48557={
	name=Galteri
	dynasty=26008
	culture=tirassian religion=tidemother
	martial=6 diplomacy=6 stewardship=4 intrigue=4 learning=4
	trait=education_diplomacy_3 trait=chaste trait=honest trait=sadistic trait=arrogant 
	father=48551	#Androd
	541.11.17={ birth=yes trait=creature_human }
	593.1.10={ death=yes }
}
48558={
	name=Marley
	dynasty=26008
	culture=tirassian religion=tidemother
	martial=4 diplomacy=8 stewardship=5 intrigue=8 learning=5
	trait=education_stewardship_1 trait=education_martial_prowess_4 trait=chaste trait=sadistic trait=temperate 
	trait=wrathful 
	father=48554	#Berneri
	556.4.13={ birth=yes trait=creature_human }
	611.1.2={ death=yes }
}
48559={
	name=Margarita
	female=yes
	dynasty=26008
	culture=tirassian religion=tidemother
	father=48554	#Berneri
	562.3.13={ birth=yes trait=creature_human }
	618.1.20={ death=yes }
}
48560={
	name=Ignaeus
	dynasty=26008
	culture=tirassian religion=tidemother
	martial=5 diplomacy=4 stewardship=4 intrigue=6 learning=8
	trait=education_learning_1 trait=deceitful trait=just trait=sadistic trait=trusting 
	father=48558	#Marley
	580.9.16={ birth=yes trait=creature_human }
	638.9.29={ death=yes }
}
48561={
	name=Haldemar
	dynasty=26008
	culture=tirassian religion=tidemother
	martial=6 diplomacy=5 stewardship=5 intrigue=5 learning=8
	trait=education_diplomacy_3 trait=humble trait=just trait=temperate trait=cynical 
	father=48558	#Marley
	582.1.24={ birth=yes trait=creature_human }
	629.11.2={ death=yes }
}
48562={
	name=Helen
	female=yes
	dynasty=26008
	culture=tirassian religion=tidemother
	father=48558	#Marley
	584.12.20={ birth=yes trait=creature_human }
	670.3.28={ death=yes }
}
48563={
	name=Albrada
	female=yes
	dynasty=26008
	culture=tirassian religion=tidemother
	father=48558	#Marley
	586.6.25={ birth=yes trait=creature_human }
	643.12.21={ death=yes }
}
48564={
	name=Jane
	female=yes
	dynasty=26008
	culture=tirassian religion=tidemother
	father=48558	#Marley
	590.6.23={ birth=yes trait=creature_human }
	636.3.20={ death=yes }
}
48565={
	name=Marachar
	dynasty=26008
	culture=tirassian religion=tidemother
	martial=8 diplomacy=4 stewardship=4 intrigue=5 learning=6
	trait=education_martial_3 trait=patient trait=greedy 
	father=48558	#Marley
	594.9.4={ birth=yes trait=creature_human }
	665.1.21={ death=yes }
}
48566={
	name=Rothaide
	female=yes
	dynasty=26008
	culture=tirassian religion=tidemother
	father=48558	#Marley
	597.9.6={ birth=yes trait=creature_human }
	666.11.2={ death=yes }
}
48567={
	name=Sicleard
	dynasty=26009
	culture=tirassian religion=tidemother
	martial=4 diplomacy=7 stewardship=8 intrigue=7 learning=8
	trait=education_learning_1 trait=temperate trait=generous trait=sadistic trait=zealous 
	400.4.4={ birth=yes trait=creature_human }
	447.4.1={ death=yes }
}
48568={
	name=Austreberta
	female=yes
	dynasty=26009
	culture=tirassian religion=tidemother
	father=48567	#Sicleard
	421.8.23={ birth=yes trait=creature_human }
	469.2.15={ death=yes }
}
48569={
	name=Merle
	dynasty=26009
	culture=tirassian religion=tidemother
	martial=6 diplomacy=6 stewardship=7 intrigue=6 learning=6
	trait=education_learning_3 trait=greedy trait=ambitious trait=sadistic 
	father=48567	#Sicleard
	424.1.25={ birth=yes trait=creature_human }
	472.2.10={ death=yes }
}
48570={
	name=Seguin
	dynasty=26009
	culture=tirassian religion=tidemother
	martial=6 diplomacy=6 stewardship=4 intrigue=5 learning=5
	trait=education_learning_1 trait=gluttonous trait=honest trait=wrathful trait=shy 
	father=48567	#Sicleard
	426.12.23={ birth=yes trait=creature_human }
	482.10.27={ death=yes }
}
48571={
	name=Hannah
	female=yes
	dynasty=26009
	culture=tirassian religion=tidemother
	father=48567	#Sicleard
	431.2.17={ birth=yes trait=creature_human }
	481.9.7={ death=yes }
}
48572={
	name=Anju
	female=yes
	dynasty=26009
	culture=tirassian religion=tidemother
	father=48567	#Sicleard
	433.5.9={ birth=yes trait=creature_human }
	488.5.26={ death=yes }
}
48573={
	name=Lothar
	dynasty=26009
	culture=tirassian religion=tidemother
	martial=5 diplomacy=7 stewardship=6 intrigue=4 learning=7
	trait=education_learning_1 trait=sadistic trait=just trait=honest trait=ambitious 
	father=48569	#Merle
	447.9.19={ birth=yes trait=creature_human }
	516.7.6={ death=yes }
}
48574={
	name=Adalbald
	dynasty=26009
	culture=tirassian religion=tidemother
	martial=8 diplomacy=4 stewardship=4 intrigue=7 learning=4
	trait=education_learning_2 trait=lifestyle_herbalist trait=paranoid trait=chaste trait=brave 
	trait=cynical 
	father=48569	#Merle
	450.8.14={ birth=yes trait=creature_human }
	513.8.25={ death=yes }
}
48575={
	name=Rignomer
	dynasty=26009
	culture=tirassian religion=tidemother
	martial=8 diplomacy=8 stewardship=6 intrigue=8 learning=4
	trait=education_stewardship_4 trait=chaste trait=sadistic trait=lazy trait=humble 
	father=48569	#Merle
	452.11.3={ birth=yes trait=creature_human }
	519.12.22={ death=yes }
}
48576={
	name=Rodolf
	dynasty=26009
	culture=tirassian religion=tidemother
	martial=4 diplomacy=6 stewardship=7 intrigue=6 learning=6
	trait=education_learning_1 trait=deceitful trait=generous trait=shy trait=trusting 
	father=48569	#Merle
	453.7.24={ birth=yes trait=creature_human }
	511.4.29={ death=yes }
}
48577={
	name=Frotari
	dynasty=26009
	culture=tirassian religion=tidemother
	martial=4 diplomacy=7 stewardship=7 intrigue=4 learning=7
	trait=education_intrigue_2 trait=chaste trait=trusting trait=content 
	trait=compassionate 
	father=48569	#Merle
	456.11.13={ birth=yes trait=creature_human }
	511.2.26={ death=yes }
}
48578={
	name=Bruna
	female=yes
	dynasty=26009
	culture=tirassian religion=tidemother
	father=48569	#Merle
	458.4.16={ birth=yes trait=creature_human }
	503.8.16={ death=yes }
}
48579={
	name=Parker
	female=yes
	dynasty=26009
	culture=tirassian religion=tidemother
	father=48569	#Merle
	462.10.15={ birth=yes trait=creature_human }
	532.8.10={ death=yes }
}
48580={
	name=Felicia
	female=yes
	dynasty=26009
	culture=tirassian religion=tidemother
	father=48573	#Lothar
	468.4.8={ birth=yes trait=creature_human }
	530.11.27={ death=yes }
}
48581={
	name=Maximus
	dynasty=26009
	culture=tirassian religion=tidemother
	martial=4 diplomacy=4 stewardship=8 intrigue=6 learning=6
	trait=education_learning_3 trait=trusting trait=patient trait=just 
	trait=chaste  
	father=48573	#Lothar
	472.3.26={ birth=yes trait=creature_human }
	536.8.26={ death=yes }
}
48582={
	name=Berneri
	dynasty=26009
	culture=tirassian religion=tidemother
	martial=6 diplomacy=7 stewardship=5 intrigue=6 learning=7
	trait=education_diplomacy_3 trait=gluttonous trait=patient trait=paranoid 
	trait=diligent 
	father=48573	#Lothar
	476.11.22={ birth=yes trait=creature_human }
	543.9.13={ death=yes }
}
48583={
	name=Ulfr
	dynasty=26009
	culture=tirassian religion=tidemother
	martial=8 diplomacy=4 stewardship=5 intrigue=5 learning=7
	trait=education_stewardship_4 trait=scholar trait=chaste trait=sadistic trait=brave 
	father=48581	#Maximus
	499.11.27={ birth=yes trait=creature_human }
	580.5.31={ death=yes }
}
48584={
	name=Guillabert
	dynasty=26009
	culture=tirassian religion=tidemother
	martial=5 diplomacy=4 stewardship=7 intrigue=7 learning=7
	trait=education_stewardship_1 trait=wrathful trait=sadistic trait=gluttonous 
	trait=deceitful 
	father=48581	#Maximus
	503.12.23={ birth=yes trait=creature_human }
	558.2.26={ death=yes }
}
48585={
	name=Brady
	dynasty=26009
	culture=tirassian religion=tidemother
	martial=5 diplomacy=6 stewardship=8 intrigue=7 learning=4
	trait=education_diplomacy_3 trait=diligent trait=arbitrary trait=greedy trait=trusting 
	father=48581	#Maximus
	506.1.2={ birth=yes trait=creature_human }
	578.1.31={ death=yes }
}
48586={
	name=Varia
	female=yes
	dynasty=26009
	culture=tirassian religion=tidemother
	father=48581	#Maximus
	509.5.9={ birth=yes trait=creature_human }
	542.5.4={ death=yes }
}
48587={
	name=Halley
	female=yes
	dynasty=26009
	culture=tirassian religion=tidemother
	father=48581	#Maximus
	513.3.27={ birth=yes trait=creature_human }
	563.4.10={ death=yes }
}
48588={
	name=Kenata
	female=yes
	dynasty=26009
	culture=tirassian religion=tidemother
	father=48583	#Ulfr
	523.2.3={ birth=yes trait=creature_human }
	598.1.11={ death=yes }
}
48589={
	name=Wilbert
	dynasty=26009
	culture=tirassian religion=tidemother
	martial=8 diplomacy=6 stewardship=5 intrigue=8 learning=8
	trait=education_diplomacy_3 trait=deceitful trait=paranoid trait=cynical trait=generous 
	father=48583	#Ulfr
	526.9.6={ birth=yes trait=creature_human }
	583.12.9={ death=yes }
}
48590={
	name=Eliza
	female=yes
	dynasty=26009
	culture=tirassian religion=tidemother
	father=48583	#Ulfr
	529.8.4={ birth=yes trait=creature_human }
	586.9.16={ death=yes }
}
48591={
	name=Margorie
	female=yes
	dynasty=26009
	culture=tirassian religion=tidemother
	father=48583	#Ulfr
	534.4.6={ birth=yes trait=creature_human }
	604.12.28={ death=yes }
}
48592={
	name=Sicbald
	dynasty=26009
	culture=tirassian religion=tidemother
	martial=5 diplomacy=4 stewardship=5 intrigue=4 learning=8
	trait=education_diplomacy_4 trait=honest trait=brave trait=humble trait=lazy 
	father=48583	#Ulfr
	537.6.27={ birth=yes trait=creature_human }
	585.1.19={ death=yes }
}
48593={
	name=Clovis
	dynasty=26009
	culture=tirassian religion=tidemother
	martial=4 diplomacy=7 stewardship=6 intrigue=8 learning=4
	trait=education_learning_2 trait=sadistic trait=arrogant 
	father=48583	#Ulfr
	540.7.11={ birth=yes trait=creature_human }
	607.9.30={ death=yes }
}
48594={
	name=Gerbert
	dynasty=26009
	culture=tirassian religion=tidemother
	martial=5 diplomacy=8 stewardship=4 intrigue=6 learning=8
	trait=education_diplomacy_3 trait=paranoid trait=greedy trait=gregarious trait=temperate 
	trait=lunatic_1 
	father=48589	#Wilbert
	547.2.5={ birth=yes trait=creature_human }
	595.7.21={ death=yes }
}
48595={
	name=Dane
	dynasty=26009
	culture=tirassian religion=tidemother
	martial=5 diplomacy=7 stewardship=4 intrigue=4 learning=6
	trait=education_intrigue_2 trait=wrathful trait=cynical trait=sadistic
	father=48589	#Wilbert
	550.8.27={ birth=yes trait=creature_human }
	617.5.18={ death=yes }
}
48596={
	name=Radulf
	dynasty=26009
	culture=tirassian religion=tidemother
	martial=8 diplomacy=7 stewardship=5 intrigue=8 learning=6
	trait=education_diplomacy_4 trait=arbitrary trait=compassionate
	father=48594	#Gerbert
	571.8.4={ birth=yes trait=creature_human }
	645.10.20={ death=yes }
}
48597={
	name=Sherwin
	dynasty=26009
	culture=tirassian religion=tidemother
	martial=6 diplomacy=6 stewardship=5 intrigue=6 learning=5
	trait=education_diplomacy_1 trait=lifestyle_herbalist trait=cynical trait=diligent trait=just 
	trait=temperate 
	father=48594	#Gerbert
	572.5.7={ birth=yes trait=creature_human }
	639.1.19={ death=yes }
}
48598={
	name=Ingomer
	dynasty=26009
	culture=tirassian religion=tidemother
	martial=6 diplomacy=4 stewardship=6 intrigue=4 learning=5
	trait=education_learning_1 trait=mystic_2 trait=temperate trait=shy trait=craven 
	trait=sadistic 
	father=48594	#Gerbert
	576.7.9={ birth=yes trait=creature_human }
	632.9.16={ death=yes }
}
48599={
	name=Luana
	female=yes
	dynasty=26009
	culture=tirassian religion=tidemother
	father=48594	#Gerbert
	581.9.19={ birth=yes trait=creature_human }
	660.10.12={ death=yes }
}

# dynasty=26010
48600={
	name=Bertlin
	dynasty=26010
	culture=tirassian religion=tidemother
	martial=6 diplomacy=6 stewardship=7 intrigue=5 learning=6
	trait=education_stewardship_1 trait=craven trait=paranoid 
	400.7.8={ birth=yes trait=creature_human }
	460.5.5={ death=yes }
}
48601={
	name=Bernard
	dynasty=26010
	culture=tirassian religion=tidemother
	martial=4 diplomacy=7 stewardship=4 intrigue=7 learning=5
	trait=education_learning_1 trait=lifestyle_herbalist trait=chaste trait=trusting trait=craven 
	trait=gregarious
	father=48600	#Bertlin
	422.2.18={ birth=yes trait=creature_human }
	487.8.11={ death=yes }
}
48602={
	name=Yuliana
	female=yes
	dynasty=26010
	culture=tirassian religion=tidemother
	father=48600	#Bertlin
	426.7.20={ birth=yes trait=creature_human }
	487.5.23={ death=yes }
}
48603={
	name=Velvet
	female=yes
	dynasty=26010
	culture=tirassian religion=tidemother
	father=48600	#Bertlin
	429.9.10={ birth=yes trait=creature_human }
	477.1.30={ death=yes }
}
48604={
	name=Luana
	female=yes
	dynasty=26010
	culture=tirassian religion=tidemother
	father=48601	#Bernard
	449.4.10={ birth=yes trait=creature_human }
	519.6.16={ death=yes }
}
48605={
	name=Foley
	dynasty=26010
	culture=tirassian religion=tidemother
	martial=5 diplomacy=4 stewardship=4 intrigue=5 learning=6
	trait=education_stewardship_4 trait=just trait=trusting trait=arrogant trait=patient 
	trait=wounded_1 
	father=48601	#Bernard
	453.9.7={ birth=yes trait=creature_human }
	514.8.5={ death=yes }
}
48606={
	name=Genovefa
	female=yes
	dynasty=26010
	culture=tirassian religion=tidemother
	father=48601	#Bernard
	457.9.20={ birth=yes trait=creature_human }
	505.11.30={ death=yes }
}
48607={
	name=Anselm
	dynasty=26010
	culture=tirassian religion=tidemother
	martial=5 diplomacy=5 stewardship=8 intrigue=8 learning=4
	trait=education_martial_3 trait=greedy trait=brave 
	father=48601	#Bernard
	459.1.15={ birth=yes trait=creature_human }
	517.12.10={ death=yes }
}
48608={
	name=Tandred
	dynasty=26010
	culture=tirassian religion=tidemother
	martial=8 diplomacy=5 stewardship=5 intrigue=7 learning=6
	trait=education_learning_1 trait=just trait=cynical 
	father=48605	#Foley
	480.9.16={ birth=yes trait=creature_human }
	542.3.2={ death=yes }
}
48609={
	name=Autgeri
	dynasty=26010
	culture=tirassian religion=tidemother
	martial=8 diplomacy=4 stewardship=4 intrigue=8 learning=7
	trait=education_martial_2 trait=just trait=diligent 
	father=48605	#Foley
	485.12.2={ birth=yes trait=creature_human }
	526.6.5={ death=yes }
}
48610={
	name=Keira
	female=yes
	dynasty=26010
	culture=tirassian religion=tidemother
	father=48605	#Foley
	489.3.13={ birth=yes trait=creature_human }
	553.12.22={ death=yes }
}
48611={
	name=Mainard
	dynasty=26010
	culture=tirassian religion=tidemother
	martial=5 diplomacy=8 stewardship=8 intrigue=5 learning=4
	trait=education_martial_1 trait=hunter_2 trait=arbitrary trait=lazy trait=cynical 
	trait=wounded_1 
	father=48605	#Foley
	492.2.17={ birth=yes trait=creature_human }
	556.3.28={ death=yes }
}
48612={
	name=Ellen
	female=yes
	dynasty=26010
	culture=tirassian religion=tidemother
	father=48605	#Foley
	494.2.6={ birth=yes trait=creature_human }
	550.7.18={ death=yes }
}
48613={
	name=Edith
	female=yes
	dynasty=26010
	culture=tirassian religion=tidemother
	father=48605	#Foley
	496.11.11={ birth=yes trait=creature_human }
	550.2.15={ death=yes }
}
48614={
	name=Hrolfr
	dynasty=26010
	culture=tirassian religion=tidemother
	martial=4 diplomacy=4 stewardship=6 intrigue=4 learning=7
	trait=education_learning_1 trait=sadistic trait=chaste trait=patient 
	father=48605	#Foley
	501.4.22={ birth=yes trait=creature_human }
	571.1.12={ death=yes }
}
48615={
	name=Austregisel
	dynasty=26010
	culture=tirassian religion=tidemother
	martial=4 diplomacy=5 stewardship=4 intrigue=6 learning=7
	trait=education_stewardship_4 trait=lustful trait=humble trait=arbitrary trait=cynical 
	father=48608	#Tandred
	503.7.23={ birth=yes trait=creature_human }
	570.6.13={ death=yes }
}
48616={
	name=Andica
	dynasty=26010
	culture=tirassian religion=tidemother
	martial=4 diplomacy=8 stewardship=5 intrigue=7 learning=5
	trait=education_stewardship_4 trait=content trait=just trait=wrathful 
	father=48608	#Tandred
	507.4.5={ birth=yes trait=creature_human }
	556.5.5={ death=yes }
}
48617={
	name=Yenn
	female=yes
	dynasty=26010
	culture=tirassian religion=tidemother
	father=48608	#Tandred
	509.5.20={ birth=yes trait=creature_human }
	572.7.20={ death=yes }
}
48618={
	name=Liecia
	female=yes
	dynasty=26010
	culture=tirassian religion=tidemother
	father=48608	#Tandred
	513.1.11={ birth=yes trait=creature_human }
	559.7.27={ death=yes }
}
48619={
	name=Raynold
	dynasty=26010
	culture=tirassian religion=tidemother
	martial=8 diplomacy=5 stewardship=6 intrigue=5 learning=4
	trait=education_stewardship_1 trait=lifestyle_herbalist trait=wrathful trait=brave trait=humble 
	trait=sadistic 
	father=48608	#Tandred
	516.7.19={ birth=yes trait=creature_human }
	591.8.27={ death=yes }
}
48620={
	name=Gaucelm
	dynasty=26010
	culture=tirassian religion=tidemother
	martial=6 diplomacy=6 stewardship=4 intrigue=8 learning=7
	trait=education_stewardship_4 trait=temperate trait=arrogant trait=lazy trait=generous 
	father=48608	#Tandred
	520.4.26={ birth=yes trait=creature_human }
	591.6.16={ death=yes }
}
48621={
	name=Raina
	female=yes
	dynasty=26010
	culture=tirassian religion=tidemother
	father=48608	#Tandred
	521.4.22={ birth=yes trait=creature_human }
	583.6.13={ death=yes }
}
48622={
	name=Haley
	female=yes
	dynasty=26010
	culture=tirassian religion=tidemother
	father=48615	#Austregisel
	527.11.10={ birth=yes trait=creature_human }
	581.3.11={ death=yes }
}
48623={
	name=Burne
	dynasty=26010
	culture=tirassian religion=tidemother
	martial=8 diplomacy=7 stewardship=7 intrigue=4 learning=5
	trait=education_learning_3 trait=humble trait=cynical trait=content trait=generous 
	father=48615	#Austregisel
	530.12.6={ birth=yes trait=creature_human }
	619.8.30={ death=yes }
}
48624={
	name=Everard
	dynasty=26010
	culture=tirassian religion=tidemother
	martial=7 diplomacy=4 stewardship=6 intrigue=8 learning=5
	trait=education_martial_3 trait=honest trait=zealous trait=ambitious 
	father=48615	#Austregisel
	534.2.7={ birth=yes trait=creature_human }
	572.10.1={ death=yes }
}
48625={
	name=Jazel
	female=yes
	dynasty=26010
	culture=tirassian religion=tidemother
	father=48615	#Austregisel
	538.1.24={ birth=yes trait=creature_human }
	612.1.10={ death=yes }
}
48626={
	name=Carolaine
	female=yes
	dynasty=26010
	culture=tirassian religion=tidemother
	father=48615	#Austregisel
	543.9.12={ birth=yes trait=creature_human }
	610.1.10={ death=yes }
}
48627={
	name=Cecil
	female=yes
	dynasty=26010
	culture=tirassian religion=tidemother
	father=48615	#Austregisel
	545.10.7={ birth=yes trait=creature_human }
	631.10.13={ death=yes }
}
48628={
	name=Ashera
	female=yes
	dynasty=26010
	culture=tirassian religion=tidemother
	father=48615	#Austregisel
	550.3.26={ birth=yes trait=creature_human }
	621.5.9={ death=yes }
}
48629={
	name=Kathryn
	female=yes
	dynasty=26010
	culture=tirassian religion=tidemother
	father=48623	#Burne
	555.2.24={ birth=yes trait=creature_human }
	616.3.20={ death=yes }
}
48630={
	name=Otgeri
	dynasty=26010
	culture=tirassian religion=tidemother
	martial=4 diplomacy=4 stewardship=4 intrigue=8 learning=6
	trait=education_intrigue_3 trait=generous trait=arrogant trait=sadistic trait=gluttonous 
	father=48623	#Burne
	560.4.27={ birth=yes trait=creature_human }
	624.2.9={ death=yes }
}
48631={
	name=Beatrice
	female=yes
	dynasty=26010
	culture=tirassian religion=tidemother
	father=48623	#Burne
	564.10.15={ birth=yes trait=creature_human }
	642.9.24={ death=yes }
}
48632={
	name=Idonea
	female=yes
	dynasty=26010
	culture=tirassian religion=tidemother
	father=48623	#Burne
	568.9.20={ birth=yes trait=creature_human }
	640.1.27={ death=yes }
}
48633={
	name=Fastrada
	female=yes
	dynasty=26010
	culture=tirassian religion=tidemother
	father=48630	#Otgeri
	587.11.3={ birth=yes trait=creature_human }
	653.11.9={ death=yes }
}
48634={
	name=Arcambald
	dynasty=26010
	culture=tirassian religion=tidemother
	martial=6 diplomacy=8 stewardship=5 intrigue=7 learning=7
	trait=education_stewardship_4 trait=zealous trait=humble 
	father=48630	#Otgeri
	589.8.22={ birth=yes trait=creature_human }
	648.7.5={ death=yes }
}
48635={
	name=Brigitte
	female=yes
	dynasty=26010
	culture=tirassian religion=tidemother
	father=48630	#Otgeri
	592.4.1={ birth=yes trait=creature_human }
	646.11.21={ death=yes }
}
48636={
	name=Galen
	dynasty=26011
	culture=tirassian religion=tidemother
	martial=4 diplomacy=8 stewardship=4 intrigue=5 learning=4
	trait=education_martial_1 trait=humble trait=generous trait=wrathful 
	trait=lustful 
	399.3.21={ birth=yes trait=creature_human }
	459.2.26={ death=yes }
}
48637={
	name=Aegidius
	dynasty=26011
	culture=tirassian religion=tidemother
	martial=6 diplomacy=4 stewardship=4 intrigue=7 learning=8
	trait=education_stewardship_2 trait=deceitful trait=chaste trait=ambitious trait=craven 
	father=48636	#Galen
	424.3.20={ birth=yes trait=creature_human }
	475.5.21={ death=yes }
}
48638={
	name=Carolaine
	female=yes
	dynasty=26011
	culture=tirassian religion=tidemother
	father=48636	#Galen
	425.6.17={ birth=yes trait=creature_human }
	486.8.13={ death=yes }
}
48639={
	name=Yenn
	female=yes
	dynasty=26011
	culture=tirassian religion=tidemother
	father=48636	#Galen
	429.8.12={ birth=yes trait=creature_human }
	480.3.18={ death=yes }
}
48640={
	name=Luana
	female=yes
	dynasty=26011
	culture=tirassian religion=tidemother
	father=48636	#Galen
	432.5.16={ birth=yes trait=creature_human }
	505.7.12={ death=yes }
}
48641={
	name=Ember
	female=yes
	dynasty=26011
	culture=tirassian religion=tidemother
	father=48637	#Aegidius
	450.2.21={ birth=yes trait=creature_human }
	497.8.14={ death=yes }
}
48642={
	name=Theodelinda
	female=yes
	dynasty=26011
	culture=tirassian religion=tidemother
	father=48637	#Aegidius
	453.6.7={ birth=yes trait=creature_human }
	514.3.29={ death=yes }
}
48643={
	name=Sicleard
	dynasty=26011
	culture=tirassian religion=tidemother
	martial=5 diplomacy=4 stewardship=8 intrigue=7 learning=8
	trait=education_learning_2 trait=scholar trait=brave trait=lustful trait=temperate 
	trait=humble  
	father=48637	#Aegidius
	456.8.17={ birth=yes trait=creature_human }
	507.9.5={ death=yes }
}
48644={
	name=Cesaria
	female=yes
	dynasty=26011
	culture=tirassian religion=tidemother
	father=48643	#Sicleard
	480.3.17={ birth=yes trait=creature_human }
	526.1.8={ death=yes }
}
48645={
	name=Foley
	dynasty=26011
	culture=tirassian religion=tidemother
	martial=5 diplomacy=5 stewardship=8 intrigue=6 learning=5
	trait=education_martial_2 trait=just trait=temperate trait=zealous 
	trait=honest  
	father=48643	#Sicleard
	483.5.11={ birth=yes trait=creature_human }
	549.1.29={ death=yes }
}
48646={
	name=Hannah
	female=yes
	dynasty=26011
	culture=tirassian religion=tidemother
	father=48643	#Sicleard
	487.11.26={ birth=yes trait=creature_human }
	532.3.29={ death=yes }
}
48647={
	name=Haldemar
	dynasty=26011
	culture=tirassian religion=tidemother
	martial=7 diplomacy=6 stewardship=8 intrigue=4 learning=5
	trait=education_learning_2 trait=shy trait=cynical trait=content trait=greedy 
	father=48643	#Sicleard
	491.11.26={ birth=yes trait=creature_human }
	550.5.26={ death=yes }
}
48648={
	name=Jillia
	female=yes
	dynasty=26011
	culture=tirassian religion=tidemother
	father=48645	#Foley
	504.6.25={ birth=yes trait=creature_human }
	563.9.11={ death=yes }
}
48649={
	name=Raginari
	dynasty=26011
	culture=tirassian religion=tidemother
	martial=5 diplomacy=6 stewardship=6 intrigue=5 learning=5
	trait=education_stewardship_4 trait=lustful trait=shy trait=diligent 
	father=48645	#Foley
	508.1.24={ birth=yes trait=creature_human }
	568.11.28={ death=yes }
}
48650={
	name=Sicleard
	dynasty=26011
	culture=tirassian religion=tidemother
	martial=4 diplomacy=7 stewardship=7 intrigue=7 learning=6
	trait=education_martial_2 trait=deceitful trait=zealous trait=sadistic trait=shy 
	father=48645	#Foley
	513.8.13={ birth=yes trait=creature_human }
	569.1.29={ death=yes }
}
48651={
	name=Josphine
	female=yes
	dynasty=26011
	culture=tirassian religion=tidemother
	father=48645	#Foley
	516.12.1={ birth=yes trait=creature_human }
	587.10.6={ death=yes }
}
48652={
	name=Guitard
	dynasty=26011
	culture=tirassian religion=tidemother
	martial=8 diplomacy=6 stewardship=5 intrigue=5 learning=7
	trait=education_stewardship_4 trait=lifestyle_herbalist trait=brave trait=sadistic trait=ambitious 
	trait=wrathful 
	father=48649	#Raginari
	533.2.18={ birth=yes trait=creature_human }
	606.8.2={ death=yes }
}
48653={
	name=Idonea
	female=yes
	dynasty=26011
	culture=tirassian religion=tidemother
	father=48649	#Raginari
	535.6.13={ birth=yes trait=creature_human }
	600.5.6={ death=yes }
}
48654={
	name=Marell
	dynasty=26011
	culture=tirassian religion=tidemother
	martial=7 diplomacy=4 stewardship=5 intrigue=7 learning=7
	trait=education_intrigue_2 trait=lustful trait=shy 
	father=48649	#Raginari
	537.5.20={ birth=yes trait=creature_human }
	609.12.24={ death=yes }
}
48655={
	name=Severina
	female=yes
	dynasty=26011
	culture=tirassian religion=tidemother
	father=48649	#Raginari
	541.3.9={ birth=yes trait=creature_human }
	599.5.3={ death=yes }
}
48656={
	name=Aldedramn
	dynasty=26011
	culture=tirassian religion=tidemother
	martial=4 diplomacy=6 stewardship=4 intrigue=8 learning=5
	trait=education_learning_1 trait=brave trait=zealous trait=just trait=generous 
	father=48649	#Raginari
	544.2.11={ birth=yes trait=creature_human }
	609.9.19={ death=yes }
}
48657={
	name=Gavin
	dynasty=26011
	culture=tirassian religion=tidemother
	martial=8 diplomacy=8 stewardship=8 intrigue=6 learning=7
	trait=education_intrigue_3 trait=sadistic trait=diligent trait=arrogant trait=shy 
	father=48652	#Guitard
	554.6.11={ birth=yes trait=creature_human }
	609.3.11={ death=yes }
}
48658={
	name=Ember
	female=yes
	dynasty=26011
	culture=tirassian religion=tidemother
	father=48652	#Guitard
	558.7.27={ birth=yes trait=creature_human }
	620.10.16={ death=yes }
}
48659={
	name=Autgeri
	dynasty=26011
	culture=tirassian religion=tidemother
	martial=7 diplomacy=7 stewardship=4 intrigue=8 learning=4
	trait=education_stewardship_2 trait=shy trait=just trait=compassionate trait=trusting 
	father=48657	#Gavin
	580.4.17={ birth=yes trait=creature_human }
	642.6.21={ death=yes }
}
48660={
	name=Tobias
	dynasty=26011
	culture=tirassian religion=tidemother
	martial=8 diplomacy=5 stewardship=6 intrigue=7 learning=5
	trait=education_learning_1 trait=arrogant trait=deceitful trait=just trait=sadistic 
	trait=drunkard 
	father=48657	#Gavin
	584.10.16={ birth=yes trait=creature_human }
	634.11.29={ death=yes }
}
48661={
	name=Guillabert
	dynasty=26011
	culture=tirassian religion=tidemother
	martial=5 diplomacy=6 stewardship=6 intrigue=5 learning=5
	trait=education_learning_2 trait=temperate trait=humble trait=deceitful trait=generous 
	father=48657	#Gavin
	588.4.14={ birth=yes trait=creature_human }
	639.1.19={ death=yes }
}
48662={
	name=Guitard
	dynasty=26011
	culture=tirassian religion=tidemother
	martial=8 diplomacy=7 stewardship=7 intrigue=8 learning=5
	trait=education_martial_2 trait=diligent trait=sadistic trait=arrogant 
	trait=chaste 
	father=48657	#Gavin
	591.9.3={ birth=yes trait=creature_human }
	657.10.29={ death=yes }
}
48663={
	name=Raynold
	dynasty=26011
	culture=tirassian religion=tidemother
	martial=7 diplomacy=7 stewardship=8 intrigue=7 learning=6
	trait=education_intrigue_3 trait=arbitrary trait=compassionate trait=wounded_1 
	father=48657	#Gavin
	594.2.23={ birth=yes trait=creature_human }
	664.4.9={ death=yes }
}
48664={
	name=Steven
	dynasty=26012
	culture=tirassian religion=tidemother
	martial=8 diplomacy=6 stewardship=5 intrigue=6 learning=8
	trait=education_intrigue_2 trait=mystic_2 trait=trusting trait=generous trait=lazy 
	trait=just 
	400.2.13={ birth=yes trait=creature_human }
	467.10.24={ death=yes }
}
48665={
	name=Hildegaud
	dynasty=26012
	culture=tirassian religion=tidemother
	martial=5 diplomacy=4 stewardship=4 intrigue=5 learning=8
	trait=education_intrigue_2 trait=cynical trait=gregarious trait=wrathful trait=physique_good_3 
	father=48664	#Steven
	428.6.9={ birth=yes trait=creature_human }
	491.9.3={ death=yes }
}
48666={
	name=Landina
	female=yes
	dynasty=26012
	culture=tirassian religion=tidemother
	father=48664	#Steven
	431.1.15={ birth=yes trait=creature_human }
	491.11.13={ death=yes }
}
48667={
	name=Engilbert
	dynasty=26012
	culture=tirassian religion=tidemother
	martial=7 diplomacy=5 stewardship=6 intrigue=6 learning=8
	trait=education_learning_2 trait=arbitrary trait=brave trait=wounded_1 
	father=48665	#Hildegaud
	451.4.13={ birth=yes trait=creature_human }
	497.11.15={ death=yes }
}
48668={
	name=Damsel
	female=yes
	dynasty=26012
	culture=tirassian religion=tidemother
	father=48665	#Hildegaud
	456.2.12={ birth=yes trait=creature_human }
	502.11.2={ death=yes }
}
48669={
	name=Maximus
	dynasty=26012
	culture=tirassian religion=tidemother
	martial=6 diplomacy=7 stewardship=6 intrigue=8 learning=5
	trait=education_learning_1 trait=craven trait=paranoid trait=chaste 
	father=48665	#Hildegaud
	460.1.20={ birth=yes trait=creature_human }
	532.4.30={ death=yes }
}
48670={
	name=Guitard
	dynasty=26012
	culture=tirassian religion=tidemother
	martial=4 diplomacy=7 stewardship=6 intrigue=6 learning=7
	trait=education_learning_2 trait=wrathful trait=cynical trait=paranoid trait=arbitrary 
	father=48667	#Engilbert
	477.12.22={ birth=yes trait=creature_human }
	538.6.24={ death=yes }
}
48671={
	name=Meril
	female=yes
	dynasty=26012
	culture=tirassian religion=tidemother
	father=48667	#Engilbert
	481.10.11={ birth=yes trait=creature_human }
	546.3.24={ death=yes }
}
48672={
	name=Ulfr
	dynasty=26012
	culture=tirassian religion=tidemother
	martial=5 diplomacy=5 stewardship=8 intrigue=7 learning=6
	trait=education_intrigue_2 trait=generous trait=ambitious trait=humble 
	trait=cynical 
	father=48667	#Engilbert
	485.5.21={ birth=yes trait=creature_human }
	549.3.8={ death=yes }
}
48673={
	name=Zarise
	female=yes
	dynasty=26012
	culture=tirassian religion=tidemother
	father=48667	#Engilbert
	488.12.24={ birth=yes trait=creature_human }
	534.4.20={ death=yes }
}
48674={
	name=Rigunth
	female=yes
	dynasty=26012
	culture=tirassian religion=tidemother
	father=48667	#Engilbert
	491.10.5={ birth=yes trait=creature_human }
	543.5.18={ death=yes }
}
48675={
	name=Marsdon
	dynasty=26012
	culture=tirassian religion=tidemother
	martial=7 diplomacy=5 stewardship=5 intrigue=7 learning=6
	trait=education_intrigue_3 trait=humble trait=wrathful trait=compassionate 
	trait=generous 
	father=48670	#Guitard
	498.11.20={ birth=yes trait=creature_human }
	562.9.6={ death=yes }
}
48676={
	name=Burne
	dynasty=26012
	culture=tirassian religion=tidemother
	martial=7 diplomacy=5 stewardship=4 intrigue=6 learning=4
	trait=education_learning_2 trait=scholar trait=shy 
	father=48670	#Guitard
	501.12.4={ birth=yes trait=creature_human }
	574.11.22={ death=yes }
}
48677={
	name=Genobaud
	dynasty=26012
	culture=tirassian religion=tidemother
	martial=6 diplomacy=8 stewardship=7 intrigue=7 learning=8
	trait=education_intrigue_2 trait=mystic_2 trait=brave trait=temperate trait=lustful 
	father=48670	#Guitard
	504.10.17={ birth=yes trait=creature_human }
	566.10.3={ death=yes }
}
48678={
	name=Maximus
	dynasty=26012
	culture=tirassian religion=tidemother
	martial=4 diplomacy=8 stewardship=8 intrigue=7 learning=6
	trait=education_diplomacy_4 trait=mystic_2 trait=deceitful trait=sadistic trait=lustful 
	trait=shy 
	father=48670	#Guitard
	506.7.3={ birth=yes trait=creature_human }
	590.1.23={ death=yes }
}
48679={
	name=Autgari
	dynasty=26012
	culture=tirassian religion=tidemother
	martial=4 diplomacy=4 stewardship=4 intrigue=7 learning=5
	trait=education_martial_1 trait=sadistic trait=patient trait=lazy trait=content 
	father=48670	#Guitard
	508.10.5={ birth=yes trait=creature_human }
	574.7.4={ death=yes }
}
48680={
	name=Sybil
	female=yes
	dynasty=26012
	culture=tirassian religion=tidemother
	father=48675	#Marsdon
	519.8.17={ birth=yes trait=creature_human }
	583.11.2={ death=yes }
}
48681={
	name=Elaine
	female=yes
	dynasty=26012
	culture=tirassian religion=tidemother
	father=48675	#Marsdon
	521.4.27={ birth=yes trait=creature_human }
	593.2.20={ death=yes }
}
48682={
	name=Ulfr
	dynasty=26012
	culture=tirassian religion=tidemother
	martial=8 diplomacy=6 stewardship=5 intrigue=4 learning=4
	trait=education_diplomacy_4 trait=torturer trait=brave trait=sadistic trait=chaste 
	father=48675	#Marsdon
	526.12.15={ birth=yes trait=creature_human }
	586.6.16={ death=yes }
}
48683={
	name=Ailbert
	dynasty=26012
	culture=tirassian religion=tidemother
	martial=8 diplomacy=4 stewardship=8 intrigue=4 learning=4
	trait=education_stewardship_2 trait=brave trait=humble 
	father=48675	#Marsdon
	528.2.12={ birth=yes trait=creature_human }
	601.11.6={ death=yes }
}
48684={
	name=Kenata
	female=yes
	dynasty=26012
	culture=tirassian religion=tidemother
	father=48675	#Marsdon
	531.5.18={ birth=yes trait=creature_human }
	604.6.21={ death=yes }
}
48685={
	name=Lizbeth
	female=yes
	dynasty=26012
	culture=tirassian religion=tidemother
	father=48682	#Ulfr
	553.7.15={ birth=yes trait=creature_human }
	615.10.29={ death=yes }
}
48686={
	name=Otbert
	dynasty=26012
	culture=tirassian religion=tidemother
	martial=7 diplomacy=7 stewardship=6 intrigue=7 learning=8
	trait=education_martial_2 trait=wrathful trait=zealous trait=humble trait=ambitious 
	father=48682	#Ulfr
	557.1.10={ birth=yes trait=creature_human }
	615.10.2={ death=yes }
}
48687={
	name=Adallinda
	female=yes
	dynasty=26012
	culture=tirassian religion=tidemother
	father=48682	#Ulfr
	563.2.9={ birth=yes trait=creature_human }
	633.8.25={ death=yes }
}
48688={
	name=Meril
	female=yes
	dynasty=26012
	culture=tirassian religion=tidemother
	father=48682	#Ulfr
	567.1.5={ birth=yes trait=creature_human }
	623.1.3={ death=yes }
}
48689={
	name=Raginari
	dynasty=26012
	culture=tirassian religion=tidemother
	martial=8 diplomacy=5 stewardship=5 intrigue=8 learning=5
	trait=education_stewardship_4 trait=sadistic trait=shy trait=arbitrary 
	father=48686	#Otbert
	582.7.10={ birth=yes trait=creature_human }
	634.2.23={ death=yes }
}
48690={
	name=Vanessa
	female=yes
	dynasty=26012
	culture=tirassian religion=tidemother
	father=48686	#Otbert
	585.4.7={ birth=yes trait=creature_human }
	648.2.3={ death=yes }
}
48691={
	name=Venya
	female=yes
	dynasty=26012
	culture=tirassian religion=tidemother
	father=48686	#Otbert
	588.11.2={ birth=yes trait=creature_human }
	653.12.10={ death=yes }
}
48692={
	name=Gilian
	female=yes
	dynasty=26012
	culture=tirassian religion=tidemother
	father=48686	#Otbert
	593.12.13={ birth=yes trait=creature_human }
	648.12.19={ death=yes }
}
48693={
	name=Abrahil
	dynasty=26013
	culture=tirassian religion=tidemother
	martial=7 diplomacy=7 stewardship=7 intrigue=8 learning=5
	trait=education_intrigue_3 trait=hunter_2 trait=cynical trait=patient 
	400.2.14={ birth=yes trait=creature_human }
	456.4.13={ death=yes }
}
48694={
	name=Anju
	female=yes
	dynasty=26013
	culture=tirassian religion=tidemother
	father=48693	#Abrahil
	421.7.6={ birth=yes trait=creature_human }
	479.7.8={ death=yes }
}
48695={
	name=Frothari
	dynasty=26013
	culture=tirassian religion=tidemother
	martial=8 diplomacy=4 stewardship=6 intrigue=6 learning=8
	trait=education_diplomacy_1 trait=ambitious trait=honest trait=lustful trait=craven 
	trait=wounded_1 
	father=48693	#Abrahil
	423.12.18={ birth=yes trait=creature_human }
	472.4.21={ death=yes }
}
48696={
	name=Federico
	dynasty=26013
	culture=tirassian religion=tidemother
	martial=8 diplomacy=8 stewardship=4 intrigue=8 learning=5
	trait=education_martial_3 trait=lifestyle_herbalist trait=sadistic trait=honest trait=generous 
	father=48693	#Abrahil
	426.11.3={ birth=yes trait=creature_human }
	480.10.19={ death=yes }
}
48697={
	name=Berold
	dynasty=26013
	culture=tirassian religion=tidemother
	martial=4 diplomacy=8 stewardship=5 intrigue=7 learning=5
	trait=education_learning_4 trait=sadistic trait=cynical trait=chaste trait=paranoid 
	father=48695	#Frothari
	451.7.26={ birth=yes trait=creature_human }
	518.8.7={ death=yes }
}
48698={
	name=Gautmar
	dynasty=26013
	culture=tirassian religion=tidemother
	martial=4 diplomacy=7 stewardship=5 intrigue=5 learning=7
	trait=education_intrigue_2 trait=craven trait=trusting trait=greedy 
	father=48695	#Frothari
	454.3.12={ birth=yes trait=creature_human }
	496.4.22={ death=yes }
}
48699={
	name=Margorie
	female=yes
	dynasty=26013
	culture=tirassian religion=tidemother
	father=48695	#Frothari
	458.8.7={ birth=yes trait=creature_human }
	530.7.7={ death=yes }
}
48700={
	name=Kailey
	female=yes
	dynasty=26013
	culture=tirassian religion=tidemother
	father=48695	#Frothari
	461.1.20={ birth=yes trait=creature_human }
	538.11.11={ death=yes }
}
48701={
	name=Lucas
	dynasty=26013
	culture=tirassian religion=tidemother
	martial=8 diplomacy=4 stewardship=6 intrigue=6 learning=8
	trait=education_intrigue_3 trait=craven trait=humble trait=content trait=clubfooted 
	father=48695	#Frothari
	464.9.25={ birth=yes trait=creature_human }
	536.12.4={ death=yes }
}
48702={
	name=Lantsida
	female=yes
	dynasty=26013
	culture=tirassian religion=tidemother
	father=48697	#Berold
	474.6.1={ birth=yes trait=creature_human }
	548.3.7={ death=yes }
}
48703={
	name=Waltgaud
	dynasty=26013
	culture=tirassian religion=tidemother
	martial=4 diplomacy=7 stewardship=4 intrigue=8 learning=8
	trait=education_stewardship_2 trait=temperate trait=cynical trait=gregarious trait=brave 
	father=48697	#Berold
	477.5.10={ birth=yes trait=creature_human }
	521.8.22={ death=yes }
}
48704={
	name=Gunthar
	dynasty=26013
	culture=tirassian religion=tidemother
	martial=5 diplomacy=5 stewardship=8 intrigue=8 learning=4
	trait=education_intrigue_2 trait=sadistic trait=craven trait=lustful trait=generous 
	father=48697	#Berold
	479.5.24={ birth=yes trait=creature_human }
	532.10.23={ death=yes }
}
48705={
	name=Hucbert
	dynasty=26013
	culture=tirassian religion=tidemother
	martial=4 diplomacy=7 stewardship=6 intrigue=6 learning=7
	trait=education_intrigue_2 trait=lazy trait=honest trait=brave trait=patient 
	father=48697	#Berold
	481.3.8={ birth=yes trait=creature_human }
	544.7.18={ death=yes }
}
48706={
	name=Miley
	female=yes
	dynasty=26013
	culture=tirassian religion=tidemother
	father=48697	#Berold
	485.2.13={ birth=yes trait=creature_human }
	531.12.29={ death=yes }
}
48707={
	name=Brigitte
	female=yes
	dynasty=26013
	culture=tirassian religion=tidemother
	father=48703	#Waltgaud
	501.7.19={ birth=yes trait=creature_human }
	546.2.21={ death=yes }
}
48708={
	name=Jayde
	female=yes
	dynasty=26013
	culture=tirassian religion=tidemother
	father=48703	#Waltgaud
	504.9.8={ birth=yes trait=creature_human }
	588.10.29={ death=yes }
}
48709={
	name=Rainald
	dynasty=26013
	culture=tirassian religion=tidemother
	martial=7 diplomacy=5 stewardship=7 intrigue=8 learning=5
	trait=education_stewardship_4 trait=temperate 
	father=48703	#Waltgaud
	507.9.5={ birth=yes trait=creature_human }
	564.1.31={ death=yes }
}
48710={
	name=Miley
	female=yes
	dynasty=26013
	culture=tirassian religion=tidemother
	father=48703	#Waltgaud
	510.12.21={ birth=yes trait=creature_human }
	562.1.5={ death=yes }
}
48711={
	name=Marachar
	dynasty=26013
	culture=tirassian religion=tidemother
	martial=6 diplomacy=6 stewardship=5 intrigue=6 learning=8
	trait=education_learning_4 trait=arrogant trait=lustful trait=gluttonous trait=craven 
	father=48709	#Rainald
	526.11.1={ birth=yes trait=creature_human }
	575.2.3={ death=yes }
}
48712={
	name=Alice
	female=yes
	dynasty=26013
	culture=tirassian religion=tidemother
	father=48709	#Rainald
	529.9.11={ birth=yes trait=creature_human }
	602.7.4={ death=yes }
}
48713={
	name=Jaezel
	female=yes
	dynasty=26013
	culture=tirassian religion=tidemother
	father=48709	#Rainald
	532.4.9={ birth=yes trait=creature_human }
	600.4.22={ death=yes }
}
48714={
	name=Gaudulf
	dynasty=26013
	culture=tirassian religion=tidemother
	martial=6 diplomacy=5 stewardship=6 intrigue=5 learning=8
	trait=education_learning_3 trait=shy trait=brave trait=humble trait=trusting 
	father=48709	#Rainald
	534.7.8={ birth=yes trait=creature_human }
	589.1.14={ death=yes }
}
48715={
	name=Isobel
	female=yes
	dynasty=26013
	culture=tirassian religion=tidemother
	father=48709	#Rainald
	536.4.19={ birth=yes trait=creature_human }
	609.2.26={ death=yes }
}
48716={
	name=Ragambald
	dynasty=26013
	culture=tirassian religion=tidemother
	martial=6 diplomacy=5 stewardship=6 intrigue=7 learning=4
	trait=education_intrigue_3 trait=chaste trait=sadistic trait=wrathful 
	father=48711	#Marachar
	555.5.24={ birth=yes trait=creature_human }
	615.9.4={ death=yes }
}
48717={
	name=Foroen
	dynasty=26013
	culture=tirassian religion=tidemother
	martial=8 diplomacy=5 stewardship=7 intrigue=8 learning=7
	trait=education_martial_2 trait=education_martial_prowess_4 trait=humble trait=brave trait=greedy 
	father=48711	#Marachar
	560.3.19={ birth=yes trait=creature_human }
	632.12.26={ death=yes }
}
48718={
	name=Galteri
	dynasty=26013
	culture=tirassian religion=tidemother
	martial=6 diplomacy=5 stewardship=6 intrigue=5 learning=5
	trait=education_stewardship_4 trait=trusting trait=content trait=sadistic trait=honest 
	father=48716	#Ragambald
	582.11.17={ birth=yes trait=creature_human }
	643.5.15={ death=yes }
}
48719={
	name=Christof
	dynasty=26013
	culture=tirassian religion=tidemother
	martial=8 diplomacy=7 stewardship=8 intrigue=5 learning=5
	trait=education_stewardship_1 trait=content trait=just trait=sadistic trait=brave 
	father=48716	#Ragambald
	585.10.25={ birth=yes trait=creature_human }
	658.6.12={ death=yes }
}
48720={
	name=Rignomer
	dynasty=26013
	culture=tirassian religion=tidemother
	martial=6 diplomacy=4 stewardship=6 intrigue=7 learning=6
	trait=education_martial_2 trait=honest trait=content trait=arbitrary 
	father=48716	#Ragambald
	590.8.20={ birth=yes trait=creature_human }
	644.12.1={ death=yes }
}
48721={
	name=Werinbert
	dynasty=26013
	culture=tirassian religion=tidemother
	martial=6 diplomacy=4 stewardship=5 intrigue=8 learning=5
	trait=education_intrigue_2 trait=gregarious trait=temperate trait=deceitful trait=arbitrary 
	father=48716	#Ragambald
	592.9.9={ birth=yes trait=creature_human }
	654.1.7={ death=yes }
}
48722={
	name=Pharamond
	dynasty=26014
	culture=tirassian religion=tidemother
	martial=6 diplomacy=4 stewardship=7 intrigue=6 learning=4
	trait=education_intrigue_3 trait=brave trait=diligent trait=gluttonous trait=zealous 
	399.10.5={ birth=yes trait=creature_human }
	452.9.30={ death=yes }
}
48723={
	name=Otbert
	dynasty=26014
	culture=tirassian religion=tidemother
	martial=8 diplomacy=8 stewardship=6 intrigue=7 learning=6
	trait=education_learning_1 trait=sadistic trait=ambitious trait=greedy trait=wrathful 
	father=48722	#Pharamond
	424.5.23={ birth=yes trait=creature_human }
	470.3.12={ death=yes }
}
48724={
	name=Bertlin
	dynasty=26014
	culture=tirassian religion=tidemother
	martial=4 diplomacy=7 stewardship=8 intrigue=5 learning=8
	trait=education_stewardship_4 trait=gregarious trait=compassionate 
	father=48722	#Pharamond
	428.3.7={ birth=yes trait=creature_human }
	482.10.20={ death=yes }
}
48725={
	name=Karl
	dynasty=26014
	culture=tirassian religion=tidemother
	martial=7 diplomacy=6 stewardship=4 intrigue=6 learning=4
	trait=education_intrigue_3 trait=greedy trait=arbitrary trait=sadistic 
	father=48722	#Pharamond
	432.6.19={ birth=yes trait=creature_human }
	486.8.7={ death=yes }
}
48726={
	name=Jennie
	female=yes
	dynasty=26014
	culture=tirassian religion=tidemother
	father=48722	#Pharamond
	436.7.25={ birth=yes trait=creature_human }
	492.5.9={ death=yes }
}
48727={
	name=Berold
	dynasty=26014
	culture=tirassian religion=tidemother
	martial=4 diplomacy=4 stewardship=4 intrigue=6 learning=6
	trait=education_stewardship_4 trait=craven trait=arrogant trait=wrathful 
	father=48723	#Otbert
	451.11.19={ birth=yes trait=creature_human }
	498.8.1={ death=yes }
}
48728={
	name=Gisela
	female=yes
	dynasty=26014
	culture=tirassian religion=tidemother
	father=48723	#Otbert
	455.6.8={ birth=yes trait=creature_human }
	503.7.24={ death=yes }
}
48729={
	name=Arnegisel
	dynasty=26014
	culture=tirassian religion=tidemother
	martial=7 diplomacy=5 stewardship=4 intrigue=5 learning=6
	trait=education_martial_1 trait=just trait=sadistic trait=ambitious trait=chaste 
	trait=physique_good_3 
	father=48723	#Otbert
	456.8.25={ birth=yes trait=creature_human }
	512.5.11={ death=yes }
}
48730={
	name=Theda
	female=yes
	dynasty=26014
	culture=tirassian religion=tidemother
	father=48723	#Otbert
	461.9.7={ birth=yes trait=creature_human }
	518.10.18={ death=yes }
}
48731={
	name=Jayde
	female=yes
	dynasty=26014
	culture=tirassian religion=tidemother
	father=48723	#Otbert
	465.11.3={ birth=yes trait=creature_human }
	522.9.30={ death=yes }
}
48732={
	name=Sherwin
	dynasty=26014
	culture=tirassian religion=tidemother
	martial=6 diplomacy=6 stewardship=5 intrigue=5 learning=4
	trait=education_martial_2 trait=temperate trait=lustful trait=diligent trait=generous 
	father=48727	#Berold
	477.5.19={ birth=yes trait=creature_human }
	526.11.26={ death=yes }
}
48733={
	name=Carmina
	female=yes
	dynasty=26014
	culture=tirassian religion=tidemother
	father=48727	#Berold
	480.6.25={ birth=yes trait=creature_human }
	544.12.30={ death=yes }
}
48734={
	name=Clovis
	dynasty=26014
	culture=tirassian religion=tidemother
	martial=6 diplomacy=5 stewardship=4 intrigue=7 learning=4
	trait=education_intrigue_3 trait=honest trait=brave trait=compassionate trait=lustful 
	father=48727	#Berold
	483.8.2={ birth=yes trait=creature_human }
	553.3.2={ death=yes }
}
48735={
	name=Lambert
	dynasty=26014
	culture=tirassian religion=tidemother
	martial=4 diplomacy=5 stewardship=5 intrigue=5 learning=4
	trait=education_diplomacy_1 trait=trusting trait=patient trait=temperate trait=just 
	father=48732	#Sherwin
	499.1.20={ birth=yes trait=creature_human }
	549.7.28={ death=yes }
}
48736={
	name=Priscilla
	female=yes
	dynasty=26014
	culture=tirassian religion=tidemother
	father=48732	#Sherwin
	503.1.4={ birth=yes trait=creature_human }
	562.7.2={ death=yes }
}
48737={
	name=Bree
	female=yes
	dynasty=26014
	culture=tirassian religion=tidemother
	father=48732	#Sherwin
	506.10.24={ birth=yes trait=creature_human }
	590.5.3={ death=yes }
}
48738={
	name=Margorie
	female=yes
	dynasty=26014
	culture=tirassian religion=tidemother
	father=48735	#Lambert
	518.7.11={ birth=yes trait=creature_human }
	593.8.12={ death=yes }
}
48739={
	name=Roland
	dynasty=26014
	culture=tirassian religion=tidemother
	martial=7 diplomacy=4 stewardship=8 intrigue=8 learning=8
	trait=education_martial_1 trait=lifestyle_herbalist trait=paranoid trait=content 
	trait=compassionate trait=gluttonous trait=wounded_1 
	father=48735	#Lambert
	521.5.3={ birth=yes trait=creature_human }
	594.3.9={ death=yes }
}
48740={
	name=Gautmar
	dynasty=26014
	culture=tirassian religion=tidemother
	martial=5 diplomacy=7 stewardship=8 intrigue=4 learning=5
	trait=education_diplomacy_4 trait=wrathful trait=lazy trait=honest 
	father=48735	#Lambert
	523.9.5={ birth=yes trait=creature_human }
	566.3.11={ death=yes }
}
48741={
	name=Merogais
	dynasty=26014
	culture=tirassian religion=tidemother
	martial=4 diplomacy=5 stewardship=7 intrigue=7 learning=5
	trait=education_intrigue_2 trait=honest trait=humble trait=compassionate 
	father=48735	#Lambert
	527.5.22={ birth=yes trait=creature_human }
	580.6.21={ death=yes }
}
48742={
	name=Jaezel
	female=yes
	dynasty=26014
	culture=tirassian religion=tidemother
	father=48739	#Roland
	547.6.23={ birth=yes trait=creature_human }
	615.9.24={ death=yes }
}
48743={
	name=Lantbert
	dynasty=26014
	culture=tirassian religion=tidemother
	martial=5 diplomacy=5 stewardship=5 intrigue=7 learning=5
	trait=education_learning_4 trait=generous trait=craven trait=patient trait=shy 
	father=48739	#Roland
	549.4.4={ birth=yes trait=creature_human }
	614.3.1={ death=yes }
}
48744={
	name=Gerhard
	dynasty=26014
	culture=tirassian religion=tidemother
	martial=6 diplomacy=4 stewardship=8 intrigue=4 learning=4
	trait=education_learning_2 trait=hunter_2 trait=paranoid trait=ambitious trait=craven 
	father=48739	#Roland
	551.9.13={ birth=yes trait=creature_human }
	604.9.17={ death=yes }
}
48745={
	name=Teutbald
	dynasty=26014
	culture=tirassian religion=tidemother
	martial=5 diplomacy=7 stewardship=6 intrigue=7 learning=5
	trait=education_stewardship_4 trait=generous trait=lazy trait=ambitious trait=lustful 
	father=48739	#Roland
	554.11.4={ birth=yes trait=creature_human }
	617.11.18={ death=yes }
}
48746={
	name=Isobel
	female=yes
	dynasty=26014
	culture=tirassian religion=tidemother
	father=48743	#Lantbert
	572.5.18={ birth=yes trait=creature_human }
	630.2.19={ death=yes }
}
48747={
	name=Margarita
	female=yes
	dynasty=26014
	culture=tirassian religion=tidemother
	father=48743	#Lantbert
	576.6.20={ birth=yes trait=creature_human }
	648.5.11={ death=yes }
}
48748={
	name=Aregisel
	dynasty=26014
	culture=tirassian religion=tidemother
	martial=6 diplomacy=8 stewardship=8 intrigue=7 learning=5
	trait=education_diplomacy_1 trait=wrathful trait=deceitful trait=temperate trait=lunatic_1 
	father=48743	#Lantbert
	580.11.13={ birth=yes trait=creature_human }
	652.1.7={ death=yes }
}
48749={
	name=Marjory
	female=yes
	dynasty=26014
	culture=tirassian religion=tidemother
	father=48743	#Lantbert
	585.1.5={ birth=yes trait=creature_human }
	646.3.12={ death=yes }
}
48750={
	name=Merogais
	dynasty=26015
	culture=tirassian religion=tidemother
	martial=4 diplomacy=4 stewardship=7 intrigue=7 learning=4
	trait=education_intrigue_3 trait=just trait=deceitful trait=generous trait=lazy 
	399.4.14={ birth=yes trait=creature_human }
	452.10.13={ death=yes }
}
48751={
	name=Begga
	female=yes
	dynasty=26015
	culture=tirassian religion=tidemother
	father=48750	#Merogais
	422.9.5={ birth=yes trait=creature_human }
	491.8.12={ death=yes }
}
48752={
	name=Gedalca
	dynasty=26015
	culture=tirassian religion=tidemother
	martial=8 diplomacy=7 stewardship=7 intrigue=8 learning=6
	trait=education_stewardship_1 trait=hunter_2 trait=gluttonous trait=lazy 
	trait=craven 
	father=48750	#Merogais
	426.8.14={ birth=yes trait=creature_human }
	487.2.9={ death=yes }
}
48753={
	name=Theutbald
	dynasty=26015
	culture=tirassian religion=tidemother
	martial=4 diplomacy=7 stewardship=6 intrigue=6 learning=5
	trait=education_stewardship_4 trait=arrogant trait=gluttonous trait=zealous trait=wrathful 
	trait=physique_bad_3 
	father=48750	#Merogais
	428.11.17={ birth=yes trait=creature_human }
	494.5.26={ death=yes }
}
48754={
	name=Rainald
	dynasty=26015
	culture=tirassian religion=tidemother
	martial=8 diplomacy=8 stewardship=8 intrigue=6 learning=6
	trait=education_intrigue_2 trait=chaste trait=arrogant trait=cynical trait=just 
	father=48752	#Gedalca
	446.9.10={ birth=yes trait=creature_human }
	494.1.28={ death=yes }
}
48755={
	name=Meril
	female=yes
	dynasty=26015
	culture=tirassian religion=tidemother
	father=48752	#Gedalca
	450.1.24={ birth=yes trait=creature_human }
	518.11.22={ death=yes }
}
48756={
	name=Faroard
	dynasty=26015
	culture=tirassian religion=tidemother
	martial=7 diplomacy=8 stewardship=8 intrigue=6 learning=8
	trait=education_diplomacy_3 trait=brave trait=chaste trait=shy trait=gluttonous 
	father=48752	#Gedalca
	453.1.2={ birth=yes trait=creature_human }
	506.9.29={ death=yes }
}
48757={
	name=Catriona
	female=yes
	dynasty=26015
	culture=tirassian religion=tidemother
	father=48752	#Gedalca
	456.9.15={ birth=yes trait=creature_human }
	520.12.16={ death=yes }
}
48758={
	name=Hildebald
	dynasty=26015
	culture=tirassian religion=tidemother
	martial=7 diplomacy=8 stewardship=4 intrigue=7 learning=5
	trait=education_diplomacy_3 trait=diligent trait=generous trait=chaste trait=ambitious 
	father=48754	#Rainald
	468.4.21={ birth=yes trait=creature_human }
	520.1.21={ death=yes }
}
48759={
	name=Noreen
	female=yes
	dynasty=26015
	culture=tirassian religion=tidemother
	father=48754	#Rainald
	472.10.24={ birth=yes trait=creature_human }
	525.6.15={ death=yes }
}
48760={
	name=Margorie
	female=yes
	dynasty=26015
	culture=tirassian religion=tidemother
	father=48754	#Rainald
	474.1.12={ birth=yes trait=creature_human }
	532.5.1={ death=yes }
}
48761={
	name=Androd
	dynasty=26015
	culture=tirassian religion=tidemother
	martial=6 diplomacy=7 stewardship=4 intrigue=5 learning=4
	trait=education_intrigue_4 trait=cynical trait=ambitious trait=paranoid trait=humble 
	father=48754	#Rainald
	478.4.4={ birth=yes trait=creature_human }
	545.12.14={ death=yes }
}
48762={
	name=Clodio
	dynasty=26015
	culture=tirassian religion=tidemother
	martial=6 diplomacy=4 stewardship=5 intrigue=6 learning=4
	trait=education_intrigue_4 trait=gregarious trait=paranoid trait=craven trait=gluttonous 
	father=48758	#Hildebald
	493.5.11={ birth=yes trait=creature_human }
	571.7.11={ death=yes }
}
48763={
	name=Marjory
	female=yes
	dynasty=26015
	culture=tirassian religion=tidemother
	father=48758	#Hildebald
	496.12.7={ birth=yes trait=creature_human }
	539.8.10={ death=yes }
}
48764={
	name=Gem
	female=yes
	dynasty=26015
	culture=tirassian religion=tidemother
	father=48758	#Hildebald
	499.11.22={ birth=yes trait=creature_human }
	552.1.14={ death=yes }
}
48765={
	name=Marcia
	female=yes
	dynasty=26015
	culture=tirassian religion=tidemother
	father=48758	#Hildebald
	503.9.12={ birth=yes trait=creature_human }
	588.11.16={ death=yes }
}
48766={
	name=Lambert
	dynasty=26015
	culture=tirassian religion=tidemother
	martial=4 diplomacy=7 stewardship=6 intrigue=8 learning=7
	trait=education_martial_1 trait=reveler_2 trait=brave trait=ambitious trait=paranoid 
	trait=patient 
	father=48758	#Hildebald
	506.8.11={ birth=yes trait=creature_human }
	566.12.26={ death=yes }
}
48767={
	name=Abrahil
	dynasty=26015
	culture=tirassian religion=tidemother
	martial=6 diplomacy=4 stewardship=7 intrigue=8 learning=4
	trait=education_diplomacy_3 trait=gregarious trait=compassionate trait=diligent trait=ambitious 
	father=48758	#Hildebald
	508.8.15={ birth=yes trait=creature_human }
	568.8.4={ death=yes }
}
48768={
	name=Carolaine
	female=yes
	dynasty=26015
	culture=tirassian religion=tidemother
	father=48758	#Hildebald
	513.7.1={ birth=yes trait=creature_human }
	549.9.21={ death=yes }
}
48769={
	name=Abram
	dynasty=26015
	culture=tirassian religion=tidemother
	martial=6 diplomacy=4 stewardship=4 intrigue=4 learning=7
	trait=education_learning_1 trait=arrogant trait=gregarious trait=sadistic trait=gluttonous 
	father=48762	#Clodio
	517.12.21={ birth=yes trait=creature_human }
	591.5.11={ death=yes }
}
48770={
	name=Mercy
	female=yes
	dynasty=26015
	culture=tirassian religion=tidemother
	father=48762	#Clodio
	519.6.21={ birth=yes trait=creature_human }
	583.11.20={ death=yes }
}
48771={
	name=Faroard
	dynasty=26015
	culture=tirassian religion=tidemother
	martial=7 diplomacy=6 stewardship=6 intrigue=8 learning=8
	trait=education_martial_3 trait=patient trait=gluttonous trait=arrogant 
	father=48769	#Abram
	541.11.26={ birth=yes trait=creature_human }
	602.11.23={ death=yes }
}
48772={
	name=Hildevold
	dynasty=26015
	culture=tirassian religion=tidemother
	martial=8 diplomacy=8 stewardship=8 intrigue=5 learning=8
	trait=education_stewardship_4 trait=generous trait=zealous trait=diligent 
	father=48769	#Abram
	545.11.20={ birth=yes trait=creature_human }
	635.4.19={ death=yes }
}
48773={
	name=Samantha
	female=yes
	dynasty=26015
	culture=tirassian religion=tidemother
	father=48769	#Abram
	547.8.14={ birth=yes trait=creature_human }
	611.4.1={ death=yes }
}
48774={
	name=Ingomer
	dynasty=26015
	culture=tirassian religion=tidemother
	martial=7 diplomacy=4 stewardship=6 intrigue=8 learning=8
	trait=education_diplomacy_4 trait=lazy trait=temperate 
	father=48771	#Faroard
	565.10.14={ birth=yes trait=creature_human }
	638.12.16={ death=yes }
}
48775={
	name=Rothaide
	female=yes
	dynasty=26015
	culture=tirassian religion=tidemother
	father=48771	#Faroard
	569.12.3={ birth=yes trait=creature_human }
	637.3.22={ death=yes }
}
48776={
	name=Theudemeres
	dynasty=26015
	culture=tirassian religion=tidemother
	martial=6 diplomacy=8 stewardship=8 intrigue=7 learning=8
	trait=education_learning_3 trait=craven trait=patient 
	father=48771	#Faroard
	573.10.21={ birth=yes trait=creature_human }
	644.4.19={ death=yes }
}
48777={
	name=Werinbert
	dynasty=26016
	culture=tirassian religion=tidemother
	martial=7 diplomacy=7 stewardship=7 intrigue=8 learning=4
	trait=education_martial_2 trait=lifestyle_herbalist trait=chaste trait=compassionate trait=patient 
	trait=arrogant  
	400.4.20={ birth=yes trait=creature_human }
	453.1.20={ death=yes }
}
48778={
	name=Sichar
	dynasty=26016
	culture=tirassian religion=tidemother
	martial=4 diplomacy=5 stewardship=4 intrigue=4 learning=8
	trait=education_intrigue_4 trait=zealous trait=just trait=trusting 
	trait=lunatic_1 
	father=48777	#Werinbert
	422.5.3={ birth=yes trait=creature_human }
	468.8.24={ death=yes }
}
48779={
	name=Carletta
	female=yes
	dynasty=26016
	culture=tirassian religion=tidemother
	father=48777	#Werinbert
	428.11.19={ birth=yes trait=creature_human }
	484.10.5={ death=yes }
}
48780={
	name=Audovera
	female=yes
	dynasty=26016
	culture=tirassian religion=tidemother
	father=48777	#Werinbert
	432.6.14={ birth=yes trait=creature_human }
	512.6.6={ death=yes }
}
48781={
	name=Dagobert
	dynasty=26016
	culture=tirassian religion=tidemother
	martial=6 diplomacy=4 stewardship=6 intrigue=5 learning=4
	trait=education_martial_2 trait=gluttonous trait=greedy trait=shy 
	father=48777	#Werinbert
	434.5.23={ birth=yes trait=creature_human }
	491.4.2={ death=yes }
}
48782={
	name=Adalbald
	dynasty=26016
	culture=tirassian religion=tidemother
	martial=5 diplomacy=8 stewardship=7 intrigue=7 learning=4
	trait=education_intrigue_2 trait=hunter_2 trait=patient trait=honest trait=gluttonous 
	trait=humble 
	father=48778	#Sichar
	446.9.12={ birth=yes trait=creature_human }
	495.7.22={ death=yes }
}
48783={
	name=Ellie
	female=yes
	dynasty=26016
	culture=tirassian religion=tidemother
	father=48778	#Sichar
	450.5.21={ birth=yes trait=creature_human }
	521.8.29={ death=yes }
}
48784={
	name=Gerold
	dynasty=26016
	culture=tirassian religion=tidemother
	martial=5 diplomacy=5 stewardship=8 intrigue=4 learning=5
	trait=education_intrigue_3 trait=craven trait=honest trait=gluttonous 
	trait=compassionate 
	father=48778	#Sichar
	452.3.11={ birth=yes trait=creature_human }
	514.10.4={ death=yes }
}
48785={
	name=Ember
	female=yes
	dynasty=26016
	culture=tirassian religion=tidemother
	father=48778	#Sichar
	454.5.9={ birth=yes trait=creature_human }
	512.6.12={ death=yes }
}
48786={
	name=Pharamond
	dynasty=26016
	culture=tirassian religion=tidemother
	martial=4 diplomacy=7 stewardship=7 intrigue=4 learning=6
	trait=education_intrigue_4 trait=just trait=chaste trait=paranoid trait=zealous 
	father=48782	#Adalbald
	468.2.8={ birth=yes trait=creature_human }
	539.8.22={ death=yes }
}
48787={
	name=Alice
	female=yes
	dynasty=26016
	culture=tirassian religion=tidemother
	father=48782	#Adalbald
	470.1.15={ birth=yes trait=creature_human }
	523.1.10={ death=yes }
}
48788={
	name=Adalgari
	dynasty=26016
	culture=tirassian religion=tidemother
	martial=5 diplomacy=5 stewardship=6 intrigue=6 learning=7
	trait=education_learning_3 trait=reveler_2 trait=lustful trait=honest trait=temperate 
	trait=cynical trait=drunkard 
	father=48782	#Adalbald
	475.5.3={ birth=yes trait=creature_human }
	549.7.18={ death=yes }
}
48789={
	name=Althea
	female=yes
	dynasty=26016
	culture=tirassian religion=tidemother
	father=48782	#Adalbald
	478.1.2={ birth=yes trait=creature_human }
	544.8.27={ death=yes }
}
48790={
	name=Hildevold
	dynasty=26016
	culture=tirassian religion=tidemother
	martial=5 diplomacy=8 stewardship=6 intrigue=5 learning=4
	trait=education_martial_1 trait=generous trait=diligent trait=sadistic trait=chaste 
	father=48782	#Adalbald
	479.12.13={ birth=yes trait=creature_human }
	535.5.13={ death=yes }
}
48791={
	name=Berion
	dynasty=26016
	culture=tirassian religion=tidemother
	martial=6 diplomacy=4 stewardship=6 intrigue=7 learning=8
	trait=education_stewardship_4 trait=shy trait=gluttonous trait=greedy 
	father=48782	#Adalbald
	481.7.14={ birth=yes trait=creature_human }
	549.8.28={ death=yes }
}
48792={
	name=Rotbert
	dynasty=26016
	culture=tirassian religion=tidemother
	martial=6 diplomacy=6 stewardship=6 intrigue=5 learning=4
	trait=education_stewardship_4 trait=scholar trait=content trait=deceitful trait=arbitrary 
	trait=trusting 
	father=48782	#Adalbald
	485.8.19={ birth=yes trait=creature_human }
	557.11.7={ death=yes }
}
48793={
	name=Ricchar
	dynasty=26016
	culture=tirassian religion=tidemother
	martial=7 diplomacy=4 stewardship=7 intrigue=6 learning=6
	trait=education_diplomacy_3 trait=reveler_2 trait=trusting trait=compassionate trait=generous 
	trait=deceitful 
	father=48786	#Pharamond
	495.10.11={ birth=yes trait=creature_human }
	545.4.23={ death=yes }
}
48794={
	name=Landina
	female=yes
	dynasty=26016
	culture=tirassian religion=tidemother
	father=48786	#Pharamond
	498.4.3={ birth=yes trait=creature_human }
	552.12.5={ death=yes }
}
48795={
	name=Rubia
	female=yes
	dynasty=26016
	culture=tirassian religion=tidemother
	father=48786	#Pharamond
	502.11.6={ birth=yes trait=creature_human }
	566.2.23={ death=yes }
}
48796={
	name=Sicbald
	dynasty=26016
	culture=tirassian religion=tidemother
	martial=7 diplomacy=5 stewardship=8 intrigue=8 learning=5
	trait=education_diplomacy_4 trait=trusting trait=ambitious 
	father=48786	#Pharamond
	504.7.26={ birth=yes trait=creature_human }
	560.8.31={ death=yes }
}
48797={
	name=Rothaide
	female=yes
	dynasty=26016
	culture=tirassian religion=tidemother
	father=48793	#Ricchar
	523.12.25={ birth=yes trait=creature_human }
	595.3.29={ death=yes }
}
48798={
	name=Ramnulf
	dynasty=26016
	culture=tirassian religion=tidemother
	martial=7 diplomacy=6 stewardship=6 intrigue=7 learning=4
	trait=education_learning_4 trait=generous trait=temperate trait=content trait=arrogant 
	father=48793	#Ricchar
	528.1.6={ birth=yes trait=creature_human }
	578.9.30={ death=yes }
}
48799={
	name=Melania
	female=yes
	dynasty=26016
	culture=tirassian religion=tidemother
	father=48793	#Ricchar
	531.12.14={ birth=yes trait=creature_human }
	606.3.12={ death=yes }
}
48800={
	name=Gisela
	female=yes
	dynasty=26016
	culture=tirassian religion=tidemother
	father=48793	#Ricchar
	534.2.16={ birth=yes trait=creature_human }
	595.11.16={ death=yes }
}
48801={
	name=Adalbald
	dynasty=26016
	culture=tirassian religion=tidemother
	martial=8 diplomacy=6 stewardship=5 intrigue=4 learning=8
	trait=education_intrigue_3 trait=patient trait=humble trait=cynical trait=honest 
	father=48798	#Ramnulf
	557.10.17={ birth=yes trait=creature_human }
	645.10.24={ death=yes }
}
48802={
	name=Frotlina
	female=yes
	dynasty=26016
	culture=tirassian religion=tidemother
	father=48798	#Ramnulf
	560.12.3={ birth=yes trait=creature_human }
	609.11.18={ death=yes }
}
48803={
	name=Foroen
	dynasty=26016
	culture=tirassian religion=tidemother
	martial=7 diplomacy=6 stewardship=8 intrigue=5 learning=4
	trait=education_learning_2 trait=diligent trait=chaste trait=craven trait=paranoid 
	father=48801	#Adalbald
	584.11.3={ birth=yes trait=creature_human }
	639.5.7={ death=yes }
}
48804={
	name=Theda
	female=yes
	dynasty=26016
	culture=tirassian religion=tidemother
	father=48801	#Adalbald
	588.9.2={ birth=yes trait=creature_human }
	662.5.29={ death=yes }
}
48805={
	name=Varia
	female=yes
	dynasty=26016
	culture=tirassian religion=tidemother
	father=48801	#Adalbald
	592.5.26={ birth=yes trait=creature_human }
	665.8.26={ death=yes }
}
48806={
	name=Alice
	female=yes
	dynasty=26016
	culture=tirassian religion=tidemother
	father=48801	#Adalbald
	594.10.21={ birth=yes trait=creature_human }
	648.3.7={ death=yes }
}
48807={
	name=Logan
	dynasty=26017
	culture=tirassian religion=tidemother
	martial=7 diplomacy=7 stewardship=6 intrigue=4 learning=6
	trait=education_learning_3 trait=gregarious trait=patient trait=chaste trait=diligent 
	399.11.2={ birth=yes trait=creature_human }
	467.2.3={ death=yes }
}
48808={
	name=Trik
	female=yes
	dynasty=26017
	culture=tirassian religion=tidemother
	father=48807	#Logan
	424.5.8={ birth=yes trait=creature_human }
	474.8.11={ death=yes }
}
48809={
	name=Bela
	female=yes
	dynasty=26017
	culture=tirassian religion=tidemother
	father=48807	#Logan
	429.3.2={ birth=yes trait=creature_human }
	477.8.27={ death=yes }
}
48810={
	name=Rigunth
	female=yes
	dynasty=26017
	culture=tirassian religion=tidemother
	father=48807	#Logan
	435.2.22={ birth=yes trait=creature_human }
	504.11.22={ death=yes }
}
48811={
	name=Gaudulf
	dynasty=26017
	culture=tirassian religion=tidemother
	martial=5 diplomacy=5 stewardship=6 intrigue=7 learning=6
	trait=education_stewardship_1 trait=chaste trait=gluttonous trait=trusting 
	trait=honest 
	father=48807	#Logan
	438.2.21={ birth=yes trait=creature_human }
	493.9.7={ death=yes }
}
48812={
	name=Teutbald
	dynasty=26017
	culture=tirassian religion=tidemother
	martial=4 diplomacy=6 stewardship=7 intrigue=5 learning=5
	trait=education_stewardship_4 trait=torturer trait=craven trait=shy trait=lustful 
	trait=diligent trait=intellect_good_2 
	father=48811	#Gaudulf
	460.11.3={ birth=yes trait=creature_human }
	506.12.21={ death=yes }
}
48813={
	name=Ashnard
	dynasty=26017
	culture=tirassian religion=tidemother
	martial=6 diplomacy=5 stewardship=4 intrigue=7 learning=4
	trait=education_intrigue_2 trait=shy trait=arrogant trait=lustful 
	trait=lazy 
	father=48811	#Gaudulf
	464.5.9={ birth=yes trait=creature_human }
	534.8.6={ death=yes }
}
48814={
	name=Engilbert
	dynasty=26017
	culture=tirassian religion=tidemother
	martial=4 diplomacy=6 stewardship=6 intrigue=4 learning=7
	trait=education_learning_2 trait=greedy trait=lustful trait=ambitious trait=zealous 
	father=48811	#Gaudulf
	468.8.14={ birth=yes trait=creature_human }
	538.11.25={ death=yes }
}
48815={
	name=Gerbert
	dynasty=26017
	culture=tirassian religion=tidemother
	martial=4 diplomacy=5 stewardship=6 intrigue=8 learning=7
	trait=education_diplomacy_4 trait=temperate trait=brave trait=humble trait=shy 
	father=48812	#Teutbald
	482.9.20={ birth=yes trait=creature_human }
	544.2.5={ death=yes }
}
48816={
	name=Seguin
	dynasty=26017
	culture=tirassian religion=tidemother
	martial=8 diplomacy=5 stewardship=7 intrigue=4 learning=4
	trait=education_learning_4 trait=content trait=craven trait=chaste 
	father=48812	#Teutbald
	485.1.27={ birth=yes trait=creature_human }
	535.3.5={ death=yes }
}
48817={
	name=Ras
	dynasty=26017
	culture=tirassian religion=tidemother
	martial=7 diplomacy=6 stewardship=7 intrigue=7 learning=4
	trait=education_intrigue_3 trait=torturer trait=ambitious trait=arrogant 
	father=48812	#Teutbald
	491.12.27={ birth=yes trait=creature_human }
	537.1.5={ death=yes }
}
48818={
	name=Marjory
	female=yes
	dynasty=26017
	culture=tirassian religion=tidemother
	father=48812	#Teutbald
	494.8.10={ birth=yes trait=creature_human }
	541.12.10={ death=yes }
}
48819={
	name=Airsenda
	female=yes
	dynasty=26017
	culture=tirassian religion=tidemother
	father=48815	#Gerbert
	510.6.2={ birth=yes trait=creature_human }
	583.3.13={ death=yes }
}
48820={
	name=Keira
	female=yes
	dynasty=26017
	culture=tirassian religion=tidemother
	father=48815	#Gerbert
	514.1.12={ birth=yes trait=creature_human }
	567.3.28={ death=yes }
}
48821={
	name=Madelgarde
	female=yes
	dynasty=26017
	culture=tirassian religion=tidemother
	father=48815	#Gerbert
	517.10.15={ birth=yes trait=creature_human }
	586.6.19={ death=yes }
}
48822={
	name=Varia
	female=yes
	dynasty=26017
	culture=tirassian religion=tidemother
	father=48815	#Gerbert
	521.5.24={ birth=yes trait=creature_human }
	581.3.27={ death=yes }
}
48823={
	name=Hildebald
	dynasty=26017
	culture=tirassian religion=tidemother
	martial=7 diplomacy=7 stewardship=8 intrigue=8 learning=6
	trait=education_learning_1 trait=honest trait=brave 
	father=48815	#Gerbert
	522.12.13={ birth=yes trait=creature_human }
	601.5.22={ death=yes }
}
48824={
	name=Danath
	dynasty=26017
	culture=tirassian religion=tidemother
	martial=4 diplomacy=7 stewardship=7 intrigue=6 learning=5
	trait=education_intrigue_4 trait=arrogant trait=honest trait=compassionate trait=craven 
	father=48823	#Hildebald
	551.5.1={ birth=yes trait=creature_human }
	602.7.19={ death=yes }
}
48825={
	name=Ragnald
	dynasty=26017
	culture=tirassian religion=tidemother
	martial=6 diplomacy=7 stewardship=6 intrigue=8 learning=4
	trait=education_intrigue_2 trait=generous trait=brave trait=deceitful trait=gluttonous 
	father=48823	#Hildebald
	554.4.3={ birth=yes trait=creature_human }
	605.2.14={ death=yes }
}
48826={
	name=Marley
	dynasty=26017
	culture=tirassian religion=tidemother
	martial=8 diplomacy=5 stewardship=6 intrigue=6 learning=5
	trait=education_stewardship_1 trait=torturer trait=craven trait=just 
	trait=arrogant trait=gregarious trait=stuttering 
	father=48824	#Danath
	574.8.13={ birth=yes trait=creature_human }
	624.11.4={ death=yes }
}
48827={
	name=Camilla
	female=yes
	dynasty=26017
	culture=tirassian religion=tidemother
	father=48824	#Danath
	577.9.20={ birth=yes trait=creature_human }
	649.3.7={ death=yes }
}
48828={
	name=Cecil
	female=yes
	dynasty=26017
	culture=tirassian religion=tidemother
	father=48824	#Danath
	581.10.7={ birth=yes trait=creature_human }
	626.1.30={ death=yes }
}
48829={
	name=Bree
	female=yes
	dynasty=26017
	culture=tirassian religion=tidemother
	father=48824	#Danath
	585.6.15={ birth=yes trait=creature_human }
	651.4.1={ death=yes }
}
48830={
	name=Sichar
	dynasty=26017
	culture=tirassian religion=tidemother
	martial=5 diplomacy=6 stewardship=4 intrigue=8 learning=8
	trait=education_stewardship_4 trait=paranoid trait=ambitious trait=humble 
	father=48824	#Danath
	587.1.18={ birth=yes trait=creature_human }
	635.9.4={ death=yes }
}
48831={
	name=Thorin
	dynasty=26017
	culture=tirassian religion=tidemother
	martial=7 diplomacy=4 stewardship=7 intrigue=4 learning=7
	trait=education_martial_1 trait=content trait=just trait=gluttonous 
	father=48824	#Danath
	589.3.13={ birth=yes trait=creature_human }
	621.5.30={ death=yes }
}
48832={
	name=Rose
	female=yes
	dynasty=26017
	culture=tirassian religion=tidemother
	father=48824	#Danath
	593.9.23={ birth=yes trait=creature_human }
	645.5.24={ death=yes }
}
48833={
	name=Creada
	female=yes
	dynasty=26017
	culture=tirassian religion=tidemother
	father=48826	#Marley
	597.10.26={ birth=yes trait=creature_human }
	684.8.2={ death=yes }
}
48834={
	name=Autgari
	dynasty=26017
	culture=tirassian religion=tidemother
	martial=4 diplomacy=5 stewardship=8 intrigue=6 learning=6
	trait=education_learning_1 trait=hunter_2 trait=humble trait=sadistic trait=chaste 
	trait=zealous 
	father=48826	#Marley
	601.3.18={ birth=yes trait=creature_human }
	649.6.18={ death=yes }
}
48835={
	name=Vuitard
	dynasty=26017
	culture=tirassian religion=tidemother
	martial=8 diplomacy=6 stewardship=7 intrigue=8 learning=5
	trait=education_diplomacy_4 trait=chaste trait=arbitrary trait=craven 
	trait=gluttonous 
	father=48826	#Marley
	604.11.6={ birth=yes trait=creature_human }
	677.5.4={ death=yes }
}
48836={
	name=Audovald
	dynasty=26017
	culture=tirassian religion=tidemother
	martial=8 diplomacy=7 stewardship=4 intrigue=4 learning=6
	trait=education_martial_1 trait=shy trait=just trait=gluttonous 
	father=48826	#Marley
	606.4.10={ birth=yes trait=creature_human }
	678.1.29={ death=yes }
}
48837={
	name=Aregisel
	dynasty=26017
	culture=tirassian religion=tidemother
	martial=6 diplomacy=4 stewardship=8 intrigue=5 learning=7
	trait=education_intrigue_2 trait=chaste trait=sadistic trait=brave 
	trait=beauty_bad_3 
	father=48826	#Marley
	610.4.12={ birth=yes trait=creature_human }
	658.5.30={ death=yes }
}
48838={
	name=Lucas
	dynasty=26018
	culture=tirassian religion=tidemother
	martial=7 diplomacy=8 stewardship=8 intrigue=7 learning=8
	trait=education_learning_3 trait=lustful trait=sadistic trait=deceitful 
	400.4.8={ birth=yes trait=creature_human }
	457.5.23={ death=yes }
}
48839={
	name=Clodio
	dynasty=26018
	culture=tirassian religion=tidemother
	martial=7 diplomacy=6 stewardship=8 intrigue=8 learning=5
	trait=education_stewardship_4 trait=gluttonous trait=trusting trait=cynical trait=arrogant 
	father=48838	#Lucas
	425.3.1={ birth=yes trait=creature_human }
	503.9.12={ death=yes }
}
48840={
	name=Berion
	dynasty=26018
	culture=tirassian religion=tidemother
	martial=8 diplomacy=4 stewardship=8 intrigue=6 learning=6
	trait=education_diplomacy_4 trait=honest trait=arbitrary trait=sadistic 
	trait=chaste 
	father=48838	#Lucas
	429.2.12={ birth=yes trait=creature_human }
	484.9.21={ death=yes }
}
48841={
	name=Kenata
	female=yes
	dynasty=26018
	culture=tirassian religion=tidemother
	father=48838	#Lucas
	431.7.2={ birth=yes trait=creature_human }
	494.10.16={ death=yes }
}
48842={
	name=Rose
	female=yes
	dynasty=26018
	culture=tirassian religion=tidemother
	father=48838	#Lucas
	434.4.15={ birth=yes trait=creature_human }
	498.12.1={ death=yes }
}
48843={
	name=Austreberta
	female=yes
	dynasty=26018
	culture=tirassian religion=tidemother
	father=48839	#Clodio
	448.7.7={ birth=yes trait=creature_human }
	520.5.28={ death=yes }
}
48844={
	name=Tandred
	dynasty=26018
	culture=tirassian religion=tidemother
	martial=6 diplomacy=7 stewardship=7 intrigue=6 learning=8
	trait=education_intrigue_2 trait=sadistic trait=gregarious trait=arrogant 
	trait=arbitrary 
	father=48839	#Clodio
	452.1.2={ birth=yes trait=creature_human }
	517.6.14={ death=yes }
}
48845={
	name=Luana
	female=yes
	dynasty=26018
	culture=tirassian religion=tidemother
	father=48839	#Clodio
	454.12.22={ birth=yes trait=creature_human }
	509.6.2={ death=yes }
}
48846={
	name=Tiffin
	female=yes
	dynasty=26018
	culture=tirassian religion=tidemother
	father=48844	#Tandred
	481.3.26={ birth=yes trait=creature_human }
	539.6.15={ death=yes }
}
48847={
	name=Austreberta
	female=yes
	dynasty=26018
	culture=tirassian religion=tidemother
	father=48844	#Tandred
	485.8.18={ birth=yes trait=creature_human }
	530.12.11={ death=yes }
}
48848={
	name=Ann
	female=yes
	dynasty=26018
	culture=tirassian religion=tidemother
	father=48844	#Tandred
	486.5.19={ birth=yes trait=creature_human }
	551.6.27={ death=yes }
}
48849={
	name=Faroin
	dynasty=26018
	culture=tirassian religion=tidemother
	martial=7 diplomacy=5 stewardship=5 intrigue=4 learning=6
	trait=education_intrigue_3 trait=lazy trait=wrathful trait=humble 
	trait=zealous 
	father=48844	#Tandred
	490.5.20={ birth=yes trait=creature_human }
	538.11.29={ death=yes }
}
48850={
	name=Sichar
	dynasty=26018
	culture=tirassian religion=tidemother
	martial=5 diplomacy=7 stewardship=5 intrigue=4 learning=8
	trait=education_intrigue_2 trait=compassionate trait=greedy trait=trusting 
	father=48849	#Faroin
	518.7.11={ birth=yes trait=creature_human }
	582.12.2={ death=yes }
}
48851={
	name=Venya
	female=yes
	dynasty=26018
	culture=tirassian religion=tidemother
	father=48849	#Faroin
	520.4.23={ birth=yes trait=creature_human }
	590.10.22={ death=yes }
}
48852={
	name=Thorin
	dynasty=26018
	culture=tirassian religion=tidemother
	martial=7 diplomacy=6 stewardship=4 intrigue=5 learning=7
	trait=education_intrigue_4 trait=torturer trait=ambitious trait=patient trait=paranoid 
	trait=generous  
	father=48849	#Faroin
	526.11.13={ birth=yes trait=creature_human }
	589.5.21={ death=yes }
}
48853={
	name=Beatrix
	female=yes
	dynasty=26018
	culture=tirassian religion=tidemother
	father=48849	#Faroin
	529.7.16={ birth=yes trait=creature_human }
	587.12.8={ death=yes }
}
48854={
	name=Halley
	female=yes
	dynasty=26018
	culture=tirassian religion=tidemother
	father=48850	#Sichar
	545.10.2={ birth=yes trait=creature_human }
	607.12.20={ death=yes }
}
48855={
	name=Gualtari
	dynasty=26018
	culture=tirassian religion=tidemother
	martial=6 diplomacy=8 stewardship=4 intrigue=5 learning=4
	trait=education_learning_1 trait=gluttonous trait=compassionate 
	trait=lustful 
	father=48850	#Sichar
	547.6.15={ birth=yes trait=creature_human }
	601.12.31={ death=yes }
}
48856={
	name=Nials
	female=yes
	dynasty=26018
	culture=tirassian religion=tidemother
	father=48850	#Sichar
	551.2.3={ birth=yes trait=creature_human }
	607.10.30={ death=yes }
}
48857={
	name=Bertlin
	dynasty=26018
	culture=tirassian religion=tidemother
	martial=5 diplomacy=5 stewardship=8 intrigue=7 learning=7
	trait=education_learning_1 trait=lustful trait=humble trait=cynical trait=temperate 
	trait=lunatic_1 
	father=48855	#Gualtari
	570.9.15={ birth=yes trait=creature_human }
	629.12.1={ death=yes }
}
48858={
	name=Thoras
	dynasty=26018
	culture=tirassian religion=tidemother
	martial=6 diplomacy=4 stewardship=6 intrigue=6 learning=7
	trait=education_learning_3 trait=lifestyle_herbalist trait=greedy trait=gluttonous 
	trait=sadistic 
	father=48855	#Gualtari
	572.7.14={ birth=yes trait=creature_human }
	632.11.26={ death=yes }
}
48859={
	name=Marsdon
	dynasty=26018
	culture=tirassian religion=tidemother
	martial=4 diplomacy=4 stewardship=5 intrigue=7 learning=5
	trait=education_stewardship_2 trait=craven trait=humble 
	father=48855	#Gualtari
	574.10.4={ birth=yes trait=creature_human }
	647.7.14={ death=yes }
}
48860={
	name=Ellie
	female=yes
	dynasty=26018
	culture=tirassian religion=tidemother
	father=48855	#Gualtari
	579.9.4={ birth=yes trait=creature_human }
	624.3.16={ death=yes }
}
48861={
	name=Lothar
	dynasty=26018
	culture=tirassian religion=tidemother
	martial=7 diplomacy=4 stewardship=7 intrigue=8 learning=5
	trait=education_diplomacy_4 trait=wrathful trait=honest trait=humble trait=gregarious 
	trait=hunchbacked 
	father=48855	#Gualtari
	582.6.14={ birth=yes trait=creature_human }
	644.2.27={ death=yes }
}
48862={
	name=Carmina
	female=yes
	dynasty=26018
	culture=tirassian religion=tidemother
	father=48857	#Bertlin
	591.10.4={ birth=yes trait=creature_human }
	652.5.19={ death=yes }
}
48863={
	name=Gianna
	female=yes
	dynasty=26018
	culture=tirassian religion=tidemother
	father=48857	#Bertlin
	596.9.5={ birth=yes trait=creature_human }
	665.11.24={ death=yes }
}
48864={
	name=Victoria
	female=yes
	dynasty=26018
	culture=tirassian religion=tidemother
	father=48857	#Bertlin
	598.12.17={ birth=yes trait=creature_human }
	644.11.1={ death=yes }
}
48865={
	name=Adallinda
	female=yes
	dynasty=26018
	culture=tirassian religion=tidemother
	father=48857	#Bertlin
	601.10.8={ birth=yes trait=creature_human }
	650.8.2={ death=yes }
}
48866={
	name=Jorrel
	dynasty=26018
	culture=tirassian religion=tidemother
	martial=8 diplomacy=5 stewardship=5 intrigue=7 learning=6
	trait=education_diplomacy_4 trait=greedy trait=patient trait=gluttonous trait=sadistic 
	father=48857	#Bertlin
	605.10.23={ birth=yes trait=creature_human }
	653.1.22={ death=yes }
}
48867={
	name=Abram
	dynasty=26019
	culture=tirassian religion=tidemother
	martial=6 diplomacy=8 stewardship=8 intrigue=8 learning=6
	trait=education_learning_3 trait=brave trait=diligent trait=trusting trait=sadistic 
	399.9.27={ birth=yes trait=creature_human }
	452.11.6={ death=yes }
}
48868={
	name=Jane
	female=yes
	dynasty=26019
	culture=tirassian religion=tidemother
	father=48867	#Abram
	421.5.14={ birth=yes trait=creature_human }
	509.8.6={ death=yes }
}
48869={
	name=Daelin
	dynasty=26019
	culture=tirassian religion=tidemother
	martial=5 diplomacy=6 stewardship=8 intrigue=8 learning=5
	trait=education_stewardship_4 trait=scholar trait=greedy trait=content trait=trusting 
	trait=temperate trait=wounded_1 
	father=48867	#Abram
	423.7.2={ birth=yes trait=creature_human }
	498.8.31={ death=yes }
}
48870={
	name=Balthild
	female=yes
	dynasty=26019
	culture=tirassian religion=tidemother
	father=48867	#Abram
	427.9.12={ birth=yes trait=creature_human }
	488.2.1={ death=yes }
}
48871={
	name=Carmina
	female=yes
	dynasty=26019
	culture=tirassian religion=tidemother
	father=48867	#Abram
	428.4.26={ birth=yes trait=creature_human }
	495.1.9={ death=yes }
}
48872={
	name=Cedrik
	dynasty=26019
	culture=tirassian religion=tidemother
	martial=6 diplomacy=4 stewardship=6 intrigue=7 learning=7
	trait=education_stewardship_1 trait=cynical trait=shy trait=just trait=lustful 
	father=48867	#Abram
	432.2.5={ birth=yes trait=creature_human }
	499.8.6={ death=yes }
}
48873={
	name=Aegidius
	dynasty=26019
	culture=tirassian religion=tidemother
	martial=6 diplomacy=6 stewardship=7 intrigue=4 learning=5
	trait=education_intrigue_2 trait=diligent trait=deceitful trait=humble 
	trait=lunatic_1 
	father=48867	#Abram
	437.8.26={ birth=yes trait=creature_human }
	508.7.25={ death=yes }
}
48874={
	name=Wilona
	female=yes
	dynasty=26019
	culture=tirassian religion=tidemother
	father=48867	#Abram
	440.11.8={ birth=yes trait=creature_human }
	486.9.4={ death=yes }
}
48875={
	name=Gautmar
	dynasty=26019
	culture=tirassian religion=tidemother
	martial=6 diplomacy=7 stewardship=8 intrigue=6 learning=8
	trait=education_learning_2 trait=ambitious trait=lazy trait=just 
	trait=generous  
	father=48869	#Daelin
	449.4.14={ birth=yes trait=creature_human }
	511.4.17={ death=yes }
}
48876={
	name=Rubia
	female=yes
	dynasty=26019
	culture=tirassian religion=tidemother
	father=48869	#Daelin
	452.7.3={ birth=yes trait=creature_human }
	527.4.21={ death=yes }
}
48877={
	name=Gwen
	female=yes
	dynasty=26019
	culture=tirassian religion=tidemother
	father=48869	#Daelin
	455.4.22={ birth=yes trait=creature_human }
	508.1.26={ death=yes }
}
48878={
	name=Faroard
	dynasty=26019
	culture=tirassian religion=tidemother
	martial=7 diplomacy=4 stewardship=6 intrigue=5 learning=6
	trait=education_diplomacy_3 trait=zealous trait=ambitious trait=shy 
	trait=patient 
	father=48869	#Daelin
	458.8.9={ birth=yes trait=creature_human }
	503.7.24={ death=yes }
}
48879={
	name=Jorrel
	dynasty=26019
	culture=tirassian religion=tidemother
	martial=5 diplomacy=8 stewardship=7 intrigue=7 learning=6
	trait=education_learning_3 trait=lifestyle_herbalist trait=chaste trait=temperate trait=arbitrary 
	trait=deceitful trait=physique_good_3 
	father=48869	#Daelin
	462.10.26={ birth=yes trait=creature_human }
	520.10.9={ death=yes }
}
48880={
	name=Anduin
	dynasty=26019
	culture=tirassian religion=tidemother
	martial=8 diplomacy=8 stewardship=7 intrigue=8 learning=5
	trait=education_learning_1 trait=cynical 
	father=48869	#Daelin
	465.3.8={ birth=yes trait=creature_human }
	516.10.10={ death=yes }
}
48881={
	name=Serratus
	dynasty=26019
	culture=tirassian religion=tidemother
	martial=7 diplomacy=8 stewardship=6 intrigue=8 learning=5
	trait=education_stewardship_1 trait=torturer trait=generous trait=craven trait=cynical 
	father=48869	#Daelin
	468.9.5={ birth=yes trait=creature_human }
	552.2.5={ death=yes }
}
48882={
	name=Derald
	dynasty=26019
	culture=tirassian religion=tidemother
	martial=7 diplomacy=5 stewardship=6 intrigue=4 learning=8
	trait=education_intrigue_2 trait=arbitrary trait=humble trait=content 
	father=48875	#Gautmar
	474.3.21={ birth=yes trait=creature_human }
	540.6.11={ death=yes }
}
48883={
	name=Landina
	female=yes
	dynasty=26019
	culture=tirassian religion=tidemother
	father=48875	#Gautmar
	479.4.27={ birth=yes trait=creature_human }
	525.1.14={ death=yes }
}
48884={
	name=Dagobert
	dynasty=26019
	culture=tirassian religion=tidemother
	martial=4 diplomacy=4 stewardship=7 intrigue=8 learning=5
	trait=education_learning_3 trait=humble trait=craven trait=lazy trait=gregarious 
	father=48882	#Derald
	498.11.15={ birth=yes trait=creature_human }
	569.4.27={ death=yes }
}
48885={
	name=Frothard
	dynasty=26019
	culture=tirassian religion=tidemother
	martial=6 diplomacy=8 stewardship=8 intrigue=4 learning=5
	trait=education_stewardship_1 trait=greedy trait=cynical trait=gluttonous trait=arrogant 
	father=48882	#Derald
	502.12.12={ birth=yes trait=creature_human }
	571.1.2={ death=yes }
}
48886={
	name=Arcambald
	dynasty=26019
	culture=tirassian religion=tidemother
	martial=8 diplomacy=8 stewardship=4 intrigue=7 learning=4
	trait=education_diplomacy_4 trait=lustful trait=cynical trait=content trait=gluttonous 
	father=48882	#Derald
	504.10.7={ birth=yes trait=creature_human }
	570.12.12={ death=yes }
}
48887={
	name=Clarice
	female=yes
	dynasty=26019
	culture=tirassian religion=tidemother
	father=48882	#Derald
	505.9.27={ birth=yes trait=creature_human }
	556.2.12={ death=yes }
}
48888={
	name=Fulcrad
	dynasty=26019
	culture=tirassian religion=tidemother
	martial=4 diplomacy=6 stewardship=7 intrigue=8 learning=8
	trait=education_diplomacy_3 trait=lazy trait=chaste trait=just trait=deceitful 
	father=48882	#Derald
	507.12.12={ birth=yes trait=creature_human }
	569.3.29={ death=yes }
}
48889={
	name=Haldemar
	dynasty=26019
	culture=tirassian religion=tidemother
	martial=5 diplomacy=6 stewardship=5 intrigue=8 learning=7
	trait=education_martial_1 trait=trusting trait=cynical trait=patient trait=humble 
	father=48882	#Derald
	510.4.4={ birth=yes trait=creature_human }
	539.8.11={ death=yes }
}
48890={
	name=Thrain
	dynasty=26019
	culture=tirassian religion=tidemother
	martial=7 diplomacy=8 stewardship=8 intrigue=7 learning=5
	trait=education_diplomacy_3 trait=greedy trait=gregarious trait=craven trait=ambitious 
	trait=drunkard 
	father=48882	#Derald
	513.8.9={ birth=yes trait=creature_human }
	567.12.19={ death=yes }
}
48891={
	name=Reginari
	dynasty=26019
	culture=tirassian religion=tidemother
	martial=4 diplomacy=8 stewardship=4 intrigue=5 learning=4
	trait=education_intrigue_3 trait=torturer trait=trusting trait=craven trait=generous 
	father=48884	#Dagobert
	523.7.3={ birth=yes trait=creature_human }
	587.12.29={ death=yes }
}
48892={
	name=Yenn
	female=yes
	dynasty=26019
	culture=tirassian religion=tidemother
	father=48884	#Dagobert
	527.3.8={ birth=yes trait=creature_human }
	580.3.5={ death=yes }
}
48893={
	name=Nials
	female=yes
	dynasty=26019
	culture=tirassian religion=tidemother
	father=48884	#Dagobert
	529.5.14={ birth=yes trait=creature_human }
	586.6.25={ death=yes }
}
48894={
	name=Otgeri
	dynasty=26019
	culture=tirassian religion=tidemother
	martial=6 diplomacy=5 stewardship=5 intrigue=5 learning=6
	trait=education_intrigue_4 trait=diligent trait=sadistic trait=just trait=lunatic_1 
	father=48891	#Reginari
	546.1.4={ birth=yes trait=creature_human }
	610.10.30={ death=yes }
}
48895={
	name=Kelsey
	female=yes
	dynasty=26019
	culture=tirassian religion=tidemother
	father=48891	#Reginari
	550.3.21={ birth=yes trait=creature_human }
	621.6.4={ death=yes }
}
48896={
	name=Albrada
	female=yes
	dynasty=26019
	culture=tirassian religion=tidemother
	father=48891	#Reginari
	555.11.6={ birth=yes trait=creature_human }
	606.12.27={ death=yes }
}
48897={
	name=Ann
	female=yes
	dynasty=26019
	culture=tirassian religion=tidemother
	father=48891	#Reginari
	560.12.15={ birth=yes trait=creature_human }
	608.8.7={ death=yes }
}
48898={
	name=Seldon
	female=yes
	dynasty=26019
	culture=tirassian religion=tidemother
	father=48894	#Otgeri
	567.2.6={ birth=yes trait=creature_human }
	631.1.29={ death=yes }
}
48899={
	name=Mirth
	female=yes
	dynasty=26019
	culture=tirassian religion=tidemother
	father=48894	#Otgeri
	572.10.26={ birth=yes trait=creature_human }
	644.12.18={ death=yes }
}
48900={
	name=Ragambald
	dynasty=26019
	culture=tirassian religion=tidemother
	martial=7 diplomacy=6 stewardship=4 intrigue=4 learning=6
	trait=education_diplomacy_4 trait=generous trait=cynical trait=deceitful trait=chaste 
	father=48894	#Otgeri
	577.8.8={ birth=yes trait=creature_human }
	646.10.4={ death=yes }
}
48901={
	name=Otbert
	dynasty=26020
	culture=tirassian religion=tidemother
	martial=8 diplomacy=5 stewardship=5 intrigue=5 learning=6
	trait=education_martial_1 trait=deceitful trait=trusting trait=wrathful trait=arrogant 
	399.1.12={ birth=yes trait=creature_human }
	472.7.29={ death=yes }
}
48902={
	name=Berion
	dynasty=26020
	culture=tirassian religion=tidemother
	martial=8 diplomacy=6 stewardship=7 intrigue=7 learning=4
	trait=education_intrigue_2 trait=education_martial_prowess_4 trait=ambitious trait=wrathful trait=generous 
	trait=just trait=physique_good_3 
	father=48901	#Otbert
	422.10.16={ birth=yes trait=creature_human }
	490.4.26={ death=yes }
}
48903={
	name=Radulf
	dynasty=26020
	culture=tirassian religion=tidemother
	martial=5 diplomacy=8 stewardship=5 intrigue=5 learning=7
	trait=education_diplomacy_3 trait=shy trait=arrogant trait=brave trait=generous 
	father=48901	#Otbert
	426.4.12={ birth=yes trait=creature_human }
	459.5.31={ death=yes }
}
48904={
	name=Bertilla
	female=yes
	dynasty=26020
	culture=tirassian religion=tidemother
	father=48901	#Otbert
	430.12.1={ birth=yes trait=creature_human }
	505.11.13={ death=yes }
}
48905={
	name=Fulcari
	dynasty=26020
	culture=tirassian religion=tidemother
	martial=5 diplomacy=8 stewardship=5 intrigue=4 learning=7
	trait=education_learning_1 trait=education_martial_prowess_4 trait=trusting trait=craven trait=wrathful 
	trait=compassionate 
	father=48901	#Otbert
	434.2.16={ birth=yes trait=creature_human }
	482.8.9={ death=yes }
}
48906={
	name=Grimald
	dynasty=26020
	culture=tirassian religion=tidemother
	martial=5 diplomacy=4 stewardship=7 intrigue=4 learning=4
	trait=education_martial_1 trait=lustful trait=lazy trait=patient 
	trait=drunkard 
	father=48901	#Otbert
	436.5.22={ birth=yes trait=creature_human }
	489.11.3={ death=yes }
}
48907={
	name=Kiera
	female=yes
	dynasty=26020
	culture=tirassian religion=tidemother
	father=48902	#Berion
	449.2.22={ birth=yes trait=creature_human }
	507.11.4={ death=yes }
}
48908={
	name=Merle
	dynasty=26020
	culture=tirassian religion=tidemother
	martial=4 diplomacy=8 stewardship=6 intrigue=6 learning=6
	trait=education_diplomacy_3 trait=sadistic trait=cynical trait=arbitrary trait=trusting 
	trait=stuttering 
	father=48902	#Berion
	454.5.9={ birth=yes trait=creature_human }
	528.1.3={ death=yes }
}
48909={
	name=Mirth
	female=yes
	dynasty=26020
	culture=tirassian religion=tidemother
	father=48902	#Berion
	457.12.15={ birth=yes trait=creature_human }
	506.3.21={ death=yes }
}
48910={
	name=Ceslin
	dynasty=26020
	culture=tirassian religion=tidemother
	martial=7 diplomacy=6 stewardship=6 intrigue=8 learning=7
	trait=education_diplomacy_3 trait=just trait=lazy trait=patient trait=craven 
	father=48908	#Merle
	478.1.22={ birth=yes trait=creature_human }
	546.4.16={ death=yes }
}
48911={
	name=Idonea
	female=yes
	dynasty=26020
	culture=tirassian religion=tidemother
	father=48908	#Merle
	483.4.10={ birth=yes trait=creature_human }
	557.4.24={ death=yes }
}
48912={
	name=Varia
	female=yes
	dynasty=26020
	culture=tirassian religion=tidemother
	father=48908	#Merle
	485.10.25={ birth=yes trait=creature_human }
	552.2.15={ death=yes }
}
48913={
	name=Ailbert
	dynasty=26020
	culture=tirassian religion=tidemother
	martial=4 diplomacy=7 stewardship=6 intrigue=6 learning=7
	trait=education_diplomacy_3 trait=gluttonous trait=gregarious trait=deceitful trait=arbitrary 
	father=48910	#Ceslin
	500.10.14={ birth=yes trait=creature_human }
	549.5.30={ death=yes }
}
48914={
	name=Teutbert
	dynasty=26020
	culture=tirassian religion=tidemother
	martial=6 diplomacy=5 stewardship=4 intrigue=6 learning=6
	trait=education_learning_3 trait=deceitful trait=zealous trait=brave trait=lazy 
	father=48910	#Ceslin
	503.3.27={ birth=yes trait=creature_human }
	588.4.20={ death=yes }
}
48915={
	name=Elaine
	female=yes
	dynasty=26020
	culture=tirassian religion=tidemother
	father=48913	#Ailbert
	523.4.26={ birth=yes trait=creature_human }
	575.5.5={ death=yes }
}
48916={
	name=Ailbert
	dynasty=26020
	culture=tirassian religion=tidemother
	martial=8 diplomacy=5 stewardship=8 intrigue=7 learning=8
	trait=education_learning_2 trait=patient trait=arrogant trait=zealous trait=honest 
	father=48913	#Ailbert
	525.10.8={ birth=yes trait=creature_human }
	583.3.13={ death=yes }
}
48917={
	name=Faroard
	dynasty=26020
	culture=tirassian religion=tidemother
	martial=6 diplomacy=6 stewardship=5 intrigue=7 learning=5
	trait=education_stewardship_2 trait=diligent trait=arbitrary trait=temperate 
	father=48913	#Ailbert
	528.12.18={ birth=yes trait=creature_human }
	584.4.4={ death=yes }
}
48918={
	name=Tandred
	dynasty=26020
	culture=tirassian religion=tidemother
	martial=7 diplomacy=6 stewardship=4 intrigue=7 learning=7
	trait=education_diplomacy_4 trait=craven trait=lustful trait=trusting trait=gregarious 
	father=48913	#Ailbert
	532.11.16={ birth=yes trait=creature_human }
	590.2.14={ death=yes }
}
48919={
	name=Ashera
	female=yes
	dynasty=26020
	culture=tirassian religion=tidemother
	father=48913	#Ailbert
	536.1.12={ birth=yes trait=creature_human }
	586.7.18={ death=yes }
}
48920={
	name=Bree
	female=yes
	dynasty=26020
	culture=tirassian religion=tidemother
	father=48916	#Ailbert
	550.3.17={ birth=yes trait=creature_human }
	581.6.7={ death=yes }
}
48921={
	name=Emerson
	dynasty=26020
	culture=tirassian religion=tidemother
	martial=8 diplomacy=8 stewardship=8 intrigue=4 learning=5
	trait=education_intrigue_4 trait=ambitious trait=honest trait=trusting 
	father=48916	#Ailbert
	552.12.6={ birth=yes trait=creature_human }
	609.11.20={ death=yes }
}
48922={
	name=Yenn
	female=yes
	dynasty=26020
	culture=tirassian religion=tidemother
	father=48916	#Ailbert
	556.4.18={ birth=yes trait=creature_human }
	624.12.12={ death=yes }
}
48923={
	name=Ramnulf
	dynasty=26020
	culture=tirassian religion=tidemother
	martial=8 diplomacy=6 stewardship=6 intrigue=7 learning=7
	trait=education_stewardship_4 trait=craven trait=ambitious 
	father=48921	#Emerson
	580.9.4={ birth=yes trait=creature_human }
	642.7.31={ death=yes }
}
48924={
	name=Rose
	female=yes
	dynasty=26020
	culture=tirassian religion=tidemother
	father=48921	#Emerson
	585.9.5={ birth=yes trait=creature_human }
	647.6.28={ death=yes }
}
48925={
	name=Lambert
	dynasty=26020
	culture=tirassian religion=tidemother
	martial=7 diplomacy=6 stewardship=4 intrigue=4 learning=6
	trait=education_intrigue_2 trait=patient trait=zealous trait=greedy trait=craven 
	father=48921	#Emerson
	590.5.23={ birth=yes trait=creature_human }
	636.11.4={ death=yes }
}

#dynasty=26021
48926={
	name=Rainald
	dynasty=26021
	culture=tirassian religion=tidemother
	martial=4 diplomacy=4 stewardship=4 intrigue=6 learning=8
	trait=education_diplomacy_3 trait=arrogant trait=shy trait=compassionate 
	trait=patient 
	399.3.19={ birth=yes trait=creature_human }
	457.8.14={ death=yes }
}
48927={
	name=Karl
	dynasty=26021
	culture=tirassian religion=tidemother
	martial=7 diplomacy=5 stewardship=5 intrigue=8 learning=7
	trait=education_diplomacy_3 trait=just trait=shy trait=patient trait=cynical 
	father=48926	#Rainald
	420.3.7={ birth=yes trait=creature_human }
	465.5.27={ death=yes }
}
48928={
	name=Bree
	female=yes
	dynasty=26021
	culture=tirassian religion=tidemother
	father=48926	#Rainald
	424.1.27={ birth=yes trait=creature_human }
	469.6.12={ death=yes }
}
48929={
	name=Ellie
	female=yes
	dynasty=26021
	culture=tirassian religion=tidemother
	father=48926	#Rainald
	428.12.24={ birth=yes trait=creature_human }
	461.10.16={ death=yes }
}
48930={
	name=Daelin
	dynasty=26021
	culture=tirassian religion=tidemother
	martial=5 diplomacy=5 stewardship=5 intrigue=5 learning=8
	trait=education_intrigue_3 trait=gregarious trait=lustful trait=craven 
	father=48927	#Karl
	441.10.12={ birth=yes trait=creature_human }
	496.12.21={ death=yes }
}
48931={
	name=Serratus
	dynasty=26021
	culture=tirassian religion=tidemother
	martial=8 diplomacy=5 stewardship=5 intrigue=4 learning=7
	trait=education_diplomacy_1 trait=zealous trait=temperate trait=shy 
	father=48927	#Karl
	445.3.20={ birth=yes trait=creature_human }
	491.4.9={ death=yes }
}
48932={
	name=Johnson
	dynasty=26021
	culture=tirassian religion=tidemother
	martial=7 diplomacy=7 stewardship=4 intrigue=7 learning=8
	trait=education_learning_1 trait=chaste trait=diligent trait=trusting 
	father=48927	#Karl
	449.6.18={ birth=yes trait=creature_human }
	522.3.1={ death=yes }
}
48933={
	name=Dane
	dynasty=26021
	culture=tirassian religion=tidemother
	martial=5 diplomacy=8 stewardship=5 intrigue=5 learning=5
	trait=education_diplomacy_3 trait=wrathful trait=cynical trait=humble trait=just 
	trait=lunatic_1 
	father=48930	#Daelin
	462.8.27={ birth=yes trait=creature_human }
	515.1.19={ death=yes }
}
48934={
	name=Ellen
	female=yes
	dynasty=26021
	culture=tirassian religion=tidemother
	father=48930	#Daelin
	465.10.27={ birth=yes trait=creature_human }
	538.5.14={ death=yes }
}
48935={
	name=Austregisel
	dynasty=26021
	culture=tirassian religion=tidemother
	martial=7 diplomacy=8 stewardship=6 intrigue=6 learning=8
	trait=education_intrigue_2 trait=generous trait=craven trait=gregarious trait=chaste 
	father=48930	#Daelin
	467.4.2={ birth=yes trait=creature_human }
	515.7.13={ death=yes }
}
48936={
	name=Federico
	dynasty=26021
	culture=tirassian religion=tidemother
	martial=7 diplomacy=6 stewardship=4 intrigue=8 learning=5
	trait=education_martial_2 trait=generous trait=gluttonous trait=sadistic trait=lustful 
	father=48930	#Daelin
	471.6.25={ birth=yes trait=creature_human }
	539.12.12={ death=yes }
}
48937={
	name=Cedrik
	dynasty=26021
	culture=tirassian religion=tidemother
	martial=4 diplomacy=6 stewardship=4 intrigue=5 learning=4
	trait=education_intrigue_2 trait=scholar trait=arrogant trait=lustful trait=greedy 
	father=48933	#Dane
	482.1.10={ birth=yes trait=creature_human }
	530.8.12={ death=yes }
}
48938={
	name=Frolaica
	female=yes
	dynasty=26021
	culture=tirassian religion=tidemother
	father=48933	#Dane
	486.9.20={ birth=yes trait=creature_human }
	551.5.23={ death=yes }
}
48939={
	name=Brigitte
	female=yes
	dynasty=26021
	culture=tirassian religion=tidemother
	father=48933	#Dane
	487.12.17={ birth=yes trait=creature_human }
	550.2.18={ death=yes }
}
48940={
	name=Althea
	female=yes
	dynasty=26021
	culture=tirassian religion=tidemother
	father=48933	#Dane
	490.4.1={ birth=yes trait=creature_human }
	558.8.22={ death=yes }
}
48941={
	name=Helen
	female=yes
	dynasty=26021
	culture=tirassian religion=tidemother
	father=48933	#Dane
	492.5.3={ birth=yes trait=creature_human }
	544.4.7={ death=yes }
}
48942={
	name=Bertilla
	female=yes
	dynasty=26021
	culture=tirassian religion=tidemother
	father=48937	#Cedrik
	505.2.9={ birth=yes trait=creature_human }
	591.1.9={ death=yes }
}
48943={
	name=Deidra
	female=yes
	dynasty=26021
	culture=tirassian religion=tidemother
	father=48937	#Cedrik
	507.2.5={ birth=yes trait=creature_human }
	560.9.18={ death=yes }
}
48944={
	name=Guntram
	dynasty=26021
	culture=tirassian religion=tidemother
	martial=6 diplomacy=7 stewardship=8 intrigue=5 learning=5
	trait=education_intrigue_2 trait=cynical trait=ambitious trait=arbitrary trait=gluttonous 
	trait=drunkard 
	father=48937	#Cedrik
	511.3.17={ birth=yes trait=creature_human }
	578.7.15={ death=yes }
}
48945={
	name=Galteri
	dynasty=26021
	culture=tirassian religion=tidemother
	martial=6 diplomacy=6 stewardship=7 intrigue=5 learning=6
	trait=education_intrigue_3 trait=gregarious trait=lustful trait=gluttonous
	father=48937	#Cedrik
	514.3.25={ birth=yes trait=creature_human }
	580.12.10={ death=yes }
}
48946={
	name=Tiffin
	female=yes
	dynasty=26021
	culture=tirassian religion=tidemother
	father=48937	#Cedrik
	517.8.19={ birth=yes trait=creature_human }
	580.2.3={ death=yes }
}
48947={
	name=Otker
	dynasty=26021
	culture=tirassian religion=tidemother
	martial=4 diplomacy=8 stewardship=5 intrigue=7 learning=5
	trait=education_intrigue_4 trait=mystic_2 trait=sadistic trait=content trait=lazy 
	trait=beauty_bad_3 
	father=48944	#Guntram
	534.4.19={ birth=yes trait=creature_human }
	604.12.18={ death=yes }
}
48948={
	name=Parella
	female=yes
	dynasty=26021
	culture=tirassian religion=tidemother
	father=48944	#Guntram
	537.4.8={ birth=yes trait=creature_human }
	608.4.22={ death=yes }
}
48949={
	name=Charibert
	dynasty=26021
	culture=tirassian religion=tidemother
	martial=6 diplomacy=8 stewardship=8 intrigue=8 learning=7
	trait=education_learning_2 trait=mystic_2 trait=arbitrary trait=brave trait=greedy 
	trait=ambitious 
	father=48947	#Otker
	555.11.26={ birth=yes trait=creature_human }
	602.10.16={ death=yes }
}
48950={
	name=Gualter
	dynasty=26021
	culture=tirassian religion=tidemother
	martial=6 diplomacy=7 stewardship=4 intrigue=6 learning=4
	trait=education_learning_2 trait=reveler_2 trait=lustful trait=gluttonous 
	trait=brave trait=gregarious 
	father=48947	#Otker
	560.10.19={ birth=yes trait=creature_human }
	621.2.16={ death=yes }
}
48951={
	name=Althea
	female=yes
	dynasty=26021
	culture=tirassian religion=tidemother
	father=48947	#Otker
	562.10.11={ birth=yes trait=creature_human }
	621.11.13={ death=yes }
}

#dynasty=26022
48952={
	name=Steven
	dynasty=26022
	culture=tirassian religion=tidemother
	martial=8 diplomacy=5 stewardship=7 intrigue=5 learning=8
	trait=education_diplomacy_4 trait=paranoid trait=lustful trait=generous 
	400.2.14={ birth=yes trait=creature_human }
	464.5.27={ death=yes }
}
48953={
	name=Thrain
	dynasty=26022
	culture=tirassian religion=tidemother
	martial=7 diplomacy=8 stewardship=5 intrigue=5 learning=6
	trait=education_learning_1 trait=lifestyle_herbalist trait=lustful trait=shy 
	trait=physique_bad_3 
	father=48952	#Steven
	424.11.17={ birth=yes trait=creature_human }
	480.5.2={ death=yes }
}
48954={
	name=Ragnald
	dynasty=26022
	culture=tirassian religion=tidemother
	martial=8 diplomacy=4 stewardship=7 intrigue=6 learning=5
	trait=education_learning_1 trait=temperate trait=deceitful trait=content trait=just 
	father=48952	#Steven
	426.2.9={ birth=yes trait=creature_human }
	463.9.13={ death=yes }
}
48955={
	name=Ursyn
	female=yes
	dynasty=26022
	culture=tirassian religion=tidemother
	father=48953	#Thrain
	451.3.8={ birth=yes trait=creature_human }
	499.9.12={ death=yes }
}
48956={
	name=Berion
	dynasty=26022
	culture=tirassian religion=tidemother
	martial=8 diplomacy=5 stewardship=7 intrigue=5 learning=8
	trait=education_diplomacy_1 trait=deceitful trait=lazy 
	father=48953	#Thrain
	454.5.1={ birth=yes trait=creature_human }
	507.12.19={ death=yes }
}
48957={
	name=Eirika
	female=yes
	dynasty=26022
	culture=tirassian religion=tidemother
	father=48953	#Thrain
	457.2.15={ birth=yes trait=creature_human }
	511.11.5={ death=yes }
}
48958={
	name=Cecille
	female=yes
	dynasty=26022
	culture=tirassian religion=tidemother
	father=48953	#Thrain
	461.10.25={ birth=yes trait=creature_human }
	545.4.9={ death=yes }
}
48959={
	name=Balduin
	dynasty=26022
	culture=tirassian religion=tidemother
	martial=8 diplomacy=5 stewardship=5 intrigue=6 learning=7
	trait=education_learning_1 trait=craven trait=content trait=sadistic 
	father=48956	#Berion
	481.9.3={ birth=yes trait=creature_human }
	549.6.25={ death=yes }
}
48960={
	name=Lantsida
	female=yes
	dynasty=26022
	culture=tirassian religion=tidemother
	father=48956	#Berion
	483.12.14={ birth=yes trait=creature_human }
	550.4.12={ death=yes }
}
48961={
	name=Dagobert
	dynasty=26022
	culture=tirassian religion=tidemother
	martial=8 diplomacy=8 stewardship=5 intrigue=6 learning=5
	trait=education_learning_1 trait=reveler_2 trait=wrathful trait=generous trait=gluttonous 
	trait=deceitful  
	father=48956	#Berion
	487.6.2={ birth=yes trait=creature_human }
	555.11.23={ death=yes }
}
48962={
	name=Derald
	dynasty=26022
	culture=tirassian religion=tidemother
	martial=5 diplomacy=6 stewardship=6 intrigue=4 learning=5
	trait=education_intrigue_4 trait=paranoid trait=deceitful 
	father=48959	#Balduin
	507.7.11={ birth=yes trait=creature_human }
	563.2.23={ death=yes }
}
48963={
	name=Aldedramn
	dynasty=26022
	culture=tirassian religion=tidemother
	martial=7 diplomacy=6 stewardship=7 intrigue=4 learning=5
	trait=education_learning_4 trait=reveler_2 trait=gluttonous trait=cynical 
	father=48959	#Balduin
	510.11.24={ birth=yes trait=creature_human }
	550.6.3={ death=yes }
}
48964={
	name=Werinbert
	dynasty=26022
	culture=tirassian religion=tidemother
	martial=7 diplomacy=8 stewardship=5 intrigue=6 learning=4
	trait=education_stewardship_4 trait=brave trait=trusting trait=lustful 
	father=48959	#Balduin
	513.5.4={ birth=yes trait=creature_human }
	561.5.11={ death=yes }
}
48965={
	name=Joslyn
	female=yes
	dynasty=26022
	culture=tirassian religion=tidemother
	father=48959	#Balduin
	516.5.22={ birth=yes trait=creature_human }
	564.6.26={ death=yes }
}
48966={
	name=Foley
	dynasty=26022
	culture=tirassian religion=tidemother
	martial=8 diplomacy=4 stewardship=8 intrigue=8 learning=5
	trait=education_intrigue_4 trait=just trait=humble trait=content trait=shy 
	father=48959	#Balduin
	519.1.24={ birth=yes trait=creature_human }
	578.11.22={ death=yes }
}
48967={
	name=Lucas
	dynasty=26022
	culture=tirassian religion=tidemother
	martial=8 diplomacy=7 stewardship=6 intrigue=5 learning=7
	trait=education_intrigue_3 trait=sadistic trait=lazy trait=honest 
	father=48962	#Derald
	528.10.27={ birth=yes trait=creature_human }
	585.9.4={ death=yes }
}
48968={
	name=Hildegaud
	dynasty=26022
	culture=tirassian religion=tidemother
	martial=7 diplomacy=7 stewardship=5 intrigue=7 learning=7
	trait=education_learning_2 trait=zealous trait=just trait=patient 
	trait=arrogant 
	father=48962	#Derald
	530.7.16={ birth=yes trait=creature_human }
	597.2.18={ death=yes }
}
48969={
	name=Dagena
	female=yes
	dynasty=26022
	culture=tirassian religion=tidemother
	father=48962	#Derald
	534.4.10={ birth=yes trait=creature_human }
	584.11.1={ death=yes }
}
48970={
	name=Frotlina
	female=yes
	dynasty=26022
	culture=tirassian religion=tidemother
	father=48962	#Derald
	538.5.18={ birth=yes trait=creature_human }
	587.5.15={ death=yes }
}
48971={
	name=Charibert
	dynasty=26022
	culture=tirassian religion=tidemother
	martial=6 diplomacy=4 stewardship=6 intrigue=4 learning=4
	trait=education_stewardship_2 trait=sadistic trait=shy trait=content 
	father=48962	#Derald
	542.8.2={ birth=yes trait=creature_human }
	612.9.21={ death=yes }
}
48972={
	name=Kali
	female=yes
	dynasty=26022
	culture=tirassian religion=tidemother
	father=48962	#Derald
	544.5.6={ birth=yes trait=creature_human }
	597.1.11={ death=yes }
}
48973={
	name=Celsa
	female=yes
	dynasty=26022
	culture=tirassian religion=tidemother
	father=48962	#Derald
	547.9.26={ birth=yes trait=creature_human }
	614.2.7={ death=yes }
}
48974={
	name=Theudoald
	dynasty=26022
	culture=tirassian religion=tidemother
	martial=5 diplomacy=8 stewardship=5 intrigue=4 learning=7
	trait=education_stewardship_4 trait=compassionate trait=craven trait=temperate trait=cynical 
	father=48967	#Lucas
	552.4.17={ birth=yes trait=creature_human }
	611.11.19={ death=yes }
}
48975={
	name=Faroard
	dynasty=26022
	culture=tirassian religion=tidemother
	martial=6 diplomacy=4 stewardship=8 intrigue=4 learning=4
	trait=education_diplomacy_4 trait=arrogant trait=gregarious trait=chaste 
	father=48967	#Lucas
	555.10.4={ birth=yes trait=creature_human }
	612.2.18={ death=yes }
}
48976={
	name=Habitha
	female=yes
	dynasty=26022
	culture=tirassian religion=tidemother
	father=48967	#Lucas
	559.2.7={ birth=yes trait=creature_human }
	629.9.15={ death=yes }
}
48977={
	name=Ello
	female=yes
	dynasty=26022
	culture=tirassian religion=tidemother
	father=48967	#Lucas
	564.6.17={ birth=yes trait=creature_human }
	638.12.12={ death=yes }
}
48978={
	name=Sicland
	dynasty=26022
	culture=tirassian religion=tidemother
	martial=7 diplomacy=6 stewardship=7 intrigue=8 learning=4
	trait=education_stewardship_2 trait=cynical trait=arbitrary trait=diligent 
	trait=drunkard 
	father=48974	#Theudoald
	578.8.18={ birth=yes trait=creature_human }
	627.4.15={ death=yes }
}
48979={
	name=Rothaide
	female=yes
	dynasty=26022
	culture=tirassian religion=tidemother
	father=48974	#Theudoald
	582.2.4={ birth=yes trait=creature_human }
	640.10.14={ death=yes }
}
48980={
	name=Melania
	female=yes
	dynasty=26022
	culture=tirassian religion=tidemother
	father=48974	#Theudoald
	585.11.27={ birth=yes trait=creature_human }
	634.3.8={ death=yes }
}
48981={
	name=Ariane
	female=yes
	dynasty=26022
	culture=tirassian religion=tidemother
	father=48974	#Theudoald
	589.10.20={ birth=yes trait=creature_human }
	658.5.7={ death=yes }
}
48982={
	name=Haldemar
	dynasty=26023
	culture=tirassian religion=tidemother
	martial=5 diplomacy=8 stewardship=4 intrigue=7 learning=6
	trait=education_martial_1 trait=lifestyle_herbalist trait=compassionate trait=humble 
	399.4.23={ birth=yes trait=creature_human }
	445.3.1={ death=yes }
}
48983={
	name=Rotbert
	dynasty=26023
	culture=tirassian religion=tidemother
	martial=8 diplomacy=6 stewardship=4 intrigue=6 learning=6
	trait=education_stewardship_4 trait=just trait=craven trait=temperate trait=gregarious 
	father=48982	#Haldemar
	422.2.22={ birth=yes trait=creature_human }
	490.3.17={ death=yes }
}
48984={
	name=Dementia
	female=yes
	dynasty=26023
	culture=tirassian religion=tidemother
	father=48982	#Haldemar
	428.7.5={ birth=yes trait=creature_human }
	488.1.5={ death=yes }
}
48985={
	name=Eva
	female=yes
	dynasty=26023
	culture=tirassian religion=tidemother
	father=48982	#Haldemar
	431.3.9={ birth=yes trait=creature_human }
	504.8.29={ death=yes }
}
48986={
	name=Thrain
	dynasty=26023
	culture=tirassian religion=tidemother
	martial=5 diplomacy=5 stewardship=4 intrigue=8 learning=6
	trait=education_diplomacy_3 trait=wrathful trait=arrogant trait=shy trait=just 
	father=48982	#Haldemar
	436.7.6={ birth=yes trait=creature_human }
	520.8.19={ death=yes }
}
48987={
	name=Gualter
	dynasty=26023
	culture=tirassian religion=tidemother
	martial=4 diplomacy=7 stewardship=5 intrigue=5 learning=7
	trait=education_intrigue_3 trait=temperate trait=gregarious trait=lustful trait=patient 
	father=48983	#Rotbert
	448.7.24={ birth=yes trait=creature_human }
	511.6.8={ death=yes }
}
48988={
	name=Celsa
	female=yes
	dynasty=26023
	culture=tirassian religion=tidemother
	father=48983	#Rotbert
	451.9.6={ birth=yes trait=creature_human }
	519.3.12={ death=yes }
}
48989={
	name=Ariane
	female=yes
	dynasty=26023
	culture=tirassian religion=tidemother
	father=48983	#Rotbert
	454.9.13={ birth=yes trait=creature_human }
	498.7.10={ death=yes }
}
48990={
	name=Gualtari
	dynasty=26023
	culture=tirassian religion=tidemother
	martial=7 diplomacy=6 stewardship=7 intrigue=4 learning=5
	trait=education_learning_2 trait=trusting trait=temperate trait=lazy 
	father=48983	#Rotbert
	458.12.18={ birth=yes trait=creature_human }
	509.12.26={ death=yes }
}
48991={
	name=Fulcari
	dynasty=26023
	culture=tirassian religion=tidemother
	martial=6 diplomacy=7 stewardship=8 intrigue=7 learning=5
	trait=education_stewardship_1 trait=education_martial_prowess_4 trait=trusting trait=deceitful trait=lustful 
	trait=gregarious 
	father=48987	#Gualter
	474.6.9={ birth=yes trait=creature_human }
	541.3.26={ death=yes }
}
48992={
	name=Marjory
	female=yes
	dynasty=26023
	culture=tirassian religion=tidemother
	father=48987	#Gualter
	477.4.23={ birth=yes trait=creature_human }
	543.1.13={ death=yes }
}
48993={
	name=Celina
	female=yes
	dynasty=26023
	culture=tirassian religion=tidemother
	father=48987	#Gualter
	479.9.11={ birth=yes trait=creature_human }
	532.6.7={ death=yes }
}
48994={
	name=Framberta
	female=yes
	dynasty=26023
	culture=tirassian religion=tidemother
	father=48987	#Gualter
	483.12.13={ birth=yes trait=creature_human }
	546.9.13={ death=yes }
}
48995={
	name=Brady
	dynasty=26023
	culture=tirassian religion=tidemother
	martial=5 diplomacy=7 stewardship=6 intrigue=8 learning=5
	trait=education_stewardship_2 trait=wrathful trait=zealous 
	father=48987	#Gualter
	487.12.10={ birth=yes trait=creature_human }
	540.5.20={ death=yes }
}
48996={
	name=Cecilia
	female=yes
	dynasty=26023
	culture=tirassian religion=tidemother
	father=48987	#Gualter
	491.6.13={ birth=yes trait=creature_human }
	527.8.18={ death=yes }
}
48997={
	name=Arnulf
	dynasty=26023
	culture=tirassian religion=tidemother
	martial=5 diplomacy=8 stewardship=7 intrigue=5 learning=7
	trait=education_stewardship_4 trait=mystic_2 trait=sadistic trait=greedy 
	father=48987	#Gualter
	493.11.27={ birth=yes trait=creature_human }
	544.12.3={ death=yes }
}
48998={
	name=Kali
	female=yes
	dynasty=26023
	culture=tirassian religion=tidemother
	father=48991	#Fulcari
	501.2.26={ birth=yes trait=creature_human }
	550.3.3={ death=yes }
}
48999={
	name=Rubia
	female=yes
	dynasty=26023
	culture=tirassian religion=tidemother
	father=48991	#Fulcari
	507.2.9={ birth=yes trait=creature_human }
	574.6.22={ death=yes }
}
49000={
	name=Barnard
	dynasty=26023
	culture=tirassian religion=tidemother
	martial=5 diplomacy=6 stewardship=6 intrigue=7 learning=7
	trait=education_martial_1 trait=cynical trait=temperate trait=gregarious 
	trait=content
	father=48991	#Fulcari
	511.6.13={ birth=yes trait=creature_human }
	583.3.15={ death=yes }
}
49001={
	name=Bertrada
	female=yes
	dynasty=26023
	culture=tirassian religion=tidemother
	father=48991	#Fulcari
	514.3.3={ birth=yes trait=creature_human }
	571.4.6={ death=yes }
}
49002={
	name=Ailbert
	dynasty=26023
	culture=tirassian religion=tidemother
	martial=5 diplomacy=6 stewardship=4 intrigue=7 learning=7
	trait=education_martial_3 trait=just trait=gluttonous trait=lustful trait=shy 
	father=49000	#Barnard
	534.5.19={ birth=yes trait=creature_human }
	606.10.31={ death=yes }
}
49003={
	name=Whitford
	dynasty=26023
	culture=tirassian religion=tidemother
	martial=5 diplomacy=4 stewardship=8 intrigue=4 learning=7
	trait=education_learning_3 trait=trusting trait=generous trait=just 
	father=49000	#Barnard
	537.1.27={ birth=yes trait=creature_human }
	594.8.12={ death=yes }
}
49004={
	name=Gwen
	female=yes
	dynasty=26023
	culture=tirassian religion=tidemother
	father=49000	#Barnard
	540.3.11={ birth=yes trait=creature_human }
	569.4.9={ death=yes }
}
49005={
	name=Ember
	female=yes
	dynasty=26023
	culture=tirassian religion=tidemother
	father=49000	#Barnard
	543.10.8={ birth=yes trait=creature_human }
	595.4.29={ death=yes }
}
49006={
	name=Beatrix
	female=yes
	dynasty=26023
	culture=tirassian religion=tidemother
	father=49000	#Barnard
	546.3.14={ birth=yes trait=creature_human }
	591.9.6={ death=yes }
}
49007={
	name=Leona
	female=yes
	dynasty=26023
	culture=tirassian religion=tidemother
	father=49000	#Barnard
	549.10.15={ birth=yes trait=creature_human }
	622.11.11={ death=yes }
}
49008={
	name=Rathar
	dynasty=26023
	culture=tirassian religion=tidemother
	martial=6 diplomacy=8 stewardship=5 intrigue=8 learning=7
	trait=education_martial_1 trait=lazy trait=sadistic trait=arrogant trait=temperate 
	trait=drunkard 
	father=49000	#Barnard
	552.8.23={ birth=yes trait=creature_human }
	615.3.17={ death=yes }
}
49009={
	name=Kailey
	female=yes
	dynasty=26023
	culture=tirassian religion=tidemother
	father=49002	#Ailbert
	560.1.15={ birth=yes trait=creature_human }
	632.8.29={ death=yes }
}
49010={
	name=Gerold
	dynasty=26023
	culture=tirassian religion=tidemother
	martial=5 diplomacy=5 stewardship=7 intrigue=5 learning=5
	trait=education_stewardship_4 trait=content trait=shy trait=trusting trait=compassionate 
	father=49002	#Ailbert
	563.5.24={ birth=yes trait=creature_human }
	641.3.25={ death=yes }
}
49011={
	name=Lucille
	female=yes
	dynasty=26023
	culture=tirassian religion=tidemother
	father=49002	#Ailbert
	567.3.22={ birth=yes trait=creature_human }
	640.8.19={ death=yes }
}
49012={
	name=Airsenda
	female=yes
	dynasty=26023
	culture=tirassian religion=tidemother
	father=49002	#Ailbert
	570.7.17={ birth=yes trait=creature_human }
	622.4.15={ death=yes }
}
49013={
	name=Alda
	female=yes
	dynasty=26023
	culture=tirassian religion=tidemother
	father=49002	#Ailbert
	572.7.24={ birth=yes trait=creature_human }
	646.3.20={ death=yes }
}
49014={
	name=Aegidius
	dynasty=26023
	culture=tirassian religion=tidemother
	martial=6 diplomacy=4 stewardship=4 intrigue=7 learning=5
	trait=education_learning_1 trait=greedy trait=humble 
	father=49002	#Ailbert
	576.2.4={ birth=yes trait=creature_human }
	649.1.29={ death=yes }
}
49015={
	name=Penley
	dynasty=26023
	culture=tirassian religion=tidemother
	martial=7 diplomacy=7 stewardship=7 intrigue=5 learning=4
	trait=education_martial_2 trait=ambitious trait=zealous trait=wrathful trait=paranoid 
	father=49010	#Gerold
	592.7.27={ birth=yes trait=creature_human }
	641.9.17={ death=yes }
}
49016={
	name=Bertrada
	female=yes
	dynasty=26023
	culture=tirassian religion=tidemother
	father=49010	#Gerold
	594.7.27={ birth=yes trait=creature_human }
	649.6.3={ death=yes }
}
49017={
	name=Jayde
	female=yes
	dynasty=26023
	culture=tirassian religion=tidemother
	father=49010	#Gerold
	599.4.18={ birth=yes trait=creature_human }
	658.9.23={ death=yes }
}
49018={
	name=Frotari
	dynasty=26023
	culture=tirassian religion=tidemother
	martial=5 diplomacy=6 stewardship=8 intrigue=5 learning=7
	trait=education_intrigue_3 trait=just trait=wrathful trait=paranoid trait=lustful 
	father=49010	#Gerold
	602.3.10={ birth=yes trait=creature_human }
	674.1.25={ death=yes }
}
49019={
	name=Hucbert
	dynasty=26024
	culture=tirassian religion=tidemother
	martial=5 diplomacy=4 stewardship=8 intrigue=6 learning=7
	trait=education_martial_3 trait=ambitious trait=brave trait=paranoid trait=shy 
	400.1.27={ birth=yes trait=creature_human }
	477.3.25={ death=yes }
}
49020={
	name=Aldedramn
	dynasty=26024
	culture=tirassian religion=tidemother
	martial=5 diplomacy=7 stewardship=4 intrigue=6 learning=8
	trait=education_intrigue_2 trait=education_martial_prowess_4 trait=ambitious trait=generous trait=arrogant 
	father=49019	#Hucbert
	428.11.23={ birth=yes trait=creature_human }
	484.8.27={ death=yes }
}
49021={
	name=Noira
	female=yes
	dynasty=26024
	culture=tirassian religion=tidemother
	father=49019	#Hucbert
	429.8.3={ birth=yes trait=creature_human }
	484.2.23={ death=yes }
}
49022={
	name=Marley
	dynasty=26024
	culture=tirassian religion=tidemother
	martial=4 diplomacy=5 stewardship=6 intrigue=7 learning=8
	trait=education_diplomacy_3 trait=trusting trait=diligent trait=shy 
	father=49019	#Hucbert
	432.7.19={ birth=yes trait=creature_human }
	482.2.18={ death=yes }
}
49023={
	name=Engilbert
	dynasty=26024
	culture=tirassian religion=tidemother
	martial=7 diplomacy=8 stewardship=6 intrigue=4 learning=5
	trait=education_intrigue_2 trait=diligent trait=zealous trait=arrogant trait=honest 
	father=49019	#Hucbert
	435.5.11={ birth=yes trait=creature_human }
	493.8.30={ death=yes }
}
49024={
	name=Sicbald
	dynasty=26024
	culture=tirassian religion=tidemother
	martial=6 diplomacy=7 stewardship=4 intrigue=7 learning=5
	trait=education_learning_3 trait=gregarious trait=honest trait=lustful trait=temperate 
	father=49019	#Hucbert
	438.8.2={ birth=yes trait=creature_human }
	503.11.26={ death=yes }
}
49025={
	name=Damsel
	female=yes
	dynasty=26024
	culture=tirassian religion=tidemother
	father=49020	#Aldedramn
	455.10.21={ birth=yes trait=creature_human }
	513.6.12={ death=yes }
}
49026={
	name=Kailey
	female=yes
	dynasty=26024
	culture=tirassian religion=tidemother
	father=49020	#Aldedramn
	459.4.3={ birth=yes trait=creature_human }
	508.6.30={ death=yes }
}
49027={
	name=Berald
	dynasty=26024
	culture=tirassian religion=tidemother
	martial=4 diplomacy=8 stewardship=6 intrigue=5 learning=7
	trait=education_intrigue_4 trait=ambitious trait=wrathful trait=diligent trait=shy 
	father=49020	#Aldedramn
	463.5.14={ birth=yes trait=creature_human }
	511.3.22={ death=yes }
}
49028={
	name=Clerice
	female=yes
	dynasty=26024
	culture=tirassian religion=tidemother
	father=49020	#Aldedramn
	465.9.19={ birth=yes trait=creature_human }
	519.4.8={ death=yes }
}
49029={
	name=Jillia
	female=yes
	dynasty=26024
	culture=tirassian religion=tidemother
	father=49027	#Berald
	487.6.6={ birth=yes trait=creature_human }
	548.11.11={ death=yes }
}
49030={
	name=Vuitard
	dynasty=26024
	culture=tirassian religion=tidemother
	martial=6 diplomacy=4 stewardship=5 intrigue=5 learning=5
	trait=education_diplomacy_4 trait=sadistic trait=paranoid trait=arbitrary trait=zealous 
	father=49027	#Berald
	490.8.23={ birth=yes trait=creature_human }
	540.8.11={ death=yes }
}
49031={
	name=Berthefried
	dynasty=26024
	culture=tirassian religion=tidemother
	martial=4 diplomacy=6 stewardship=6 intrigue=7 learning=7
	trait=education_learning_1 trait=patient trait=lustful 
	father=49030	#Vuitard
	514.11.14={ birth=yes trait=creature_human }
	570.5.19={ death=yes }
}
49032={
	name=Eunice
	female=yes
	dynasty=26024
	culture=tirassian religion=tidemother
	father=49030	#Vuitard
	516.5.12={ birth=yes trait=creature_human }
	580.11.3={ death=yes }
}
49033={
	name=Genobaud
	dynasty=26024
	culture=tirassian religion=tidemother
	martial=6 diplomacy=7 stewardship=5 intrigue=4 learning=5
	trait=education_martial_2 trait=humble trait=compassionate trait=diligent trait=wrathful 
	father=49030	#Vuitard
	519.1.11={ birth=yes trait=creature_human }
	581.8.15={ death=yes }
}
49034={
	name=Cedrik
	dynasty=26024
	culture=tirassian religion=tidemother
	martial=8 diplomacy=7 stewardship=4 intrigue=6 learning=7
	trait=education_learning_3 trait=sadistic trait=wrathful trait=brave trait=clubfooted 
	father=49030	#Vuitard
	521.4.3={ birth=yes trait=creature_human }
	589.7.19={ death=yes }
}
49035={
	name=Marcia
	female=yes
	dynasty=26024
	culture=tirassian religion=tidemother
	father=49030	#Vuitard
	524.3.10={ birth=yes trait=creature_human }
	556.10.29={ death=yes }
}
49036={
	name=Camilla
	female=yes
	dynasty=26024
	culture=tirassian religion=tidemother
	father=49031	#Berthefried
	540.9.22={ birth=yes trait=creature_human }
	584.3.31={ death=yes }
}
49037={
	name=Marell
	dynasty=26024
	culture=tirassian religion=tidemother
	martial=7 diplomacy=8 stewardship=6 intrigue=5 learning=6
	trait=education_martial_1 trait=generous trait=shy trait=brave 
	father=49031	#Berthefried
	544.1.1={ birth=yes trait=creature_human }
	614.2.12={ death=yes }
}
49038={
	name=Thrain
	dynasty=26024
	culture=tirassian religion=tidemother
	martial=4 diplomacy=5 stewardship=5 intrigue=5 learning=5
	trait=education_learning_2 trait=sadistic trait=brave 
	father=49031	#Berthefried
	548.9.7={ birth=yes trait=creature_human }
	598.9.4={ death=yes }
}
49039={
	name=Otbert
	dynasty=26024
	culture=tirassian religion=tidemother
	martial=7 diplomacy=8 stewardship=8 intrigue=5 learning=8
	trait=education_intrigue_2 trait=scholar trait=patient trait=compassionate trait=gluttonous 
	father=49031	#Berthefried
	551.4.11={ birth=yes trait=creature_human }
	610.8.29={ death=yes }
}
49040={
	name=Begga
	female=yes
	dynasty=26024
	culture=tirassian religion=tidemother
	father=49031	#Berthefried
	555.6.3={ birth=yes trait=creature_human }
	604.10.8={ death=yes }
}
49041={
	name=Cecilia
	female=yes
	dynasty=26024
	culture=tirassian religion=tidemother
	father=49031	#Berthefried
	558.5.26={ birth=yes trait=creature_human }
	623.6.20={ death=yes }
}
49042={
	name=Thrain
	dynasty=26024
	culture=tirassian religion=tidemother
	martial=8 diplomacy=6 stewardship=6 intrigue=4 learning=6
	trait=education_intrigue_3 trait=chaste trait=zealous trait=craven trait=diligent 
	father=49031	#Berthefried
	559.12.18={ birth=yes trait=creature_human }
	631.7.10={ death=yes }
}
49043={
	name=Whitford
	dynasty=26024
	culture=tirassian religion=tidemother
	martial=4 diplomacy=6 stewardship=4 intrigue=7 learning=5
	trait=education_intrigue_2 trait=greedy trait=gregarious trait=diligent trait=just 
	father=49037	#Marell
	572.10.3={ birth=yes trait=creature_human }
	622.4.3={ death=yes }
}
49044={
	name=Elizabeth
	female=yes
	dynasty=26024
	culture=tirassian religion=tidemother
	father=49037	#Marell
	577.9.8={ birth=yes trait=creature_human }
	627.7.31={ death=yes }
}
49045={
	name=Cleveland
	dynasty=26024
	culture=tirassian religion=tidemother
	martial=8 diplomacy=5 stewardship=8 intrigue=6 learning=7
	trait=education_diplomacy_3 trait=ambitious trait=cynical 
	father=49043	#Whitford
	595.2.15={ birth=yes trait=creature_human }
	644.11.20={ death=yes }
}
49046={
	name=Austreberta
	female=yes
	dynasty=26024
	culture=tirassian religion=tidemother
	father=49043	#Whitford
	597.6.15={ birth=yes trait=creature_human }
	646.6.24={ death=yes }
}
49047={
	name=Adalbald
	dynasty=26024
	culture=tirassian religion=tidemother
	martial=7 diplomacy=8 stewardship=5 intrigue=5 learning=8
	trait=education_learning_2 trait=craven trait=generous trait=paranoid trait=patient 
	father=49043	#Whitford
	602.6.11={ birth=yes trait=creature_human }
	657.10.12={ death=yes }
}
49048={
	name=Helen
	female=yes
	dynasty=26024
	culture=tirassian religion=tidemother
	father=49043	#Whitford
	605.3.17={ birth=yes trait=creature_human }
	652.9.15={ death=yes }
}
49049={
	name=Rosary
	female=yes
	dynasty=26024
	culture=tirassian religion=tidemother
	father=49043	#Whitford
	610.6.22={ birth=yes trait=creature_human }
	652.8.6={ death=yes }
}
49050={
	name=Adalgari
	dynasty=26024
	culture=tirassian religion=tidemother
	martial=8 diplomacy=8 stewardship=8 intrigue=4 learning=8
	trait=education_martial_1 trait=deceitful trait=arrogant trait=generous trait=chaste 
	father=49043	#Whitford
	612.7.19={ birth=yes trait=creature_human }
	672.12.25={ death=yes }
}
49051={
	name=Anduin
	dynasty=26024
	culture=tirassian religion=tidemother
	martial=7 diplomacy=6 stewardship=5 intrigue=5 learning=4
	trait=education_learning_1 trait=gregarious trait=ambitious trait=diligent trait=lustful 
	father=49043	#Whitford
	615.10.7={ birth=yes trait=creature_human }
	680.4.23={ death=yes }
}
49052={
	name=Liam
	dynasty=26025
	culture=tirassian religion=tidemother
	martial=5 diplomacy=4 stewardship=8 intrigue=8 learning=7
	trait=education_intrigue_4 trait=craven trait=zealous trait=patient trait=just 
	399.4.16={ birth=yes trait=creature_human }
	470.6.4={ death=yes }
}
49053={
	name=Abram
	dynasty=26025
	culture=tirassian religion=tidemother
	martial=6 diplomacy=5 stewardship=8 intrigue=8 learning=8
	trait=education_martial_2 trait=honest trait=humble 
	father=49052	#Liam
	420.3.16={ birth=yes trait=creature_human }
	483.4.12={ death=yes }
}
49054={
	name=Karl
	dynasty=26025
	culture=tirassian religion=tidemother
	martial=4 diplomacy=5 stewardship=5 intrigue=7 learning=7
	trait=education_martial_3 trait=deceitful trait=trusting trait=generous trait=temperate 
	father=49052	#Liam
	422.1.5={ birth=yes trait=creature_human }
	477.7.26={ death=yes }
}
49055={
	name=Sinop
	dynasty=26025
	culture=tirassian religion=tidemother
	martial=6 diplomacy=8 stewardship=8 intrigue=7 learning=5
	trait=education_learning_4 trait=chaste trait=diligent trait=trusting trait=deceitful 
	trait=hunchbacked 
	father=49052	#Liam
	425.10.18={ birth=yes trait=creature_human }
	475.12.19={ death=yes }
}
49056={
	name=Sarias
	female=yes
	dynasty=26025
	culture=tirassian religion=tidemother
	father=49052	#Liam
	429.12.11={ birth=yes trait=creature_human }
	480.8.16={ death=yes }
}
49057={
	name=Ashera
	female=yes
	dynasty=26025
	culture=tirassian religion=tidemother
	father=49052	#Liam
	433.5.12={ birth=yes trait=creature_human }
	489.7.16={ death=yes }
}
49058={
	name=Foroen
	dynasty=26025
	culture=tirassian religion=tidemother
	martial=7 diplomacy=6 stewardship=8 intrigue=8 learning=6
	trait=education_martial_1 trait=hunter_2 trait=arbitrary 
	father=49052	#Liam
	435.1.14={ birth=yes trait=creature_human }
	483.4.17={ death=yes }
}
49059={
	name=Ember
	female=yes
	dynasty=26025
	culture=tirassian religion=tidemother
	father=49052	#Liam
	439.9.5={ birth=yes trait=creature_human }
	513.7.11={ death=yes }
}
49060={
	name=Ignaeus
	dynasty=26025
	culture=tirassian religion=tidemother
	martial=4 diplomacy=6 stewardship=8 intrigue=8 learning=5
	trait=education_diplomacy_4 trait=lustful trait=cynical trait=honest trait=arbitrary 
	father=49053	#Abram
	448.10.1={ birth=yes trait=creature_human }
	520.9.14={ death=yes }
}
49061={
	name=Willichar
	dynasty=26025
	culture=tirassian religion=tidemother
	martial=7 diplomacy=5 stewardship=8 intrigue=4 learning=7
	trait=education_stewardship_2 trait=mystic_2 trait=brave trait=deceitful trait=lazy 
	trait=lunatic_1 
	father=49053	#Abram
	452.1.24={ birth=yes trait=creature_human }
	508.6.19={ death=yes }
}
49062={
	name=Teotbert
	dynasty=26025
	culture=tirassian religion=tidemother
	martial=4 diplomacy=6 stewardship=6 intrigue=5 learning=6
	trait=education_stewardship_2 trait=reveler_2 trait=cynical trait=lustful trait=humble 
	trait=honest 
	father=49053	#Abram
	455.4.26={ birth=yes trait=creature_human }
	525.3.9={ death=yes }
}
49063={
	name=Otker
	dynasty=26025
	culture=tirassian religion=tidemother
	martial=7 diplomacy=6 stewardship=5 intrigue=5 learning=8
	trait=education_intrigue_2 trait=torturer trait=honest trait=brave trait=ambitious 
	trait=drunkard 
	father=49060	#Ignaeus
	473.3.5={ birth=yes trait=creature_human }
	537.9.19={ death=yes }
}
49064={
	name=Teotbert
	dynasty=26025
	culture=tirassian religion=tidemother
	martial=7 diplomacy=6 stewardship=5 intrigue=8 learning=5
	trait=education_learning_1 trait=content trait=arrogant trait=deceitful trait=patient 
	father=49060	#Ignaeus
	477.8.27={ birth=yes trait=creature_human }
	542.4.29={ death=yes }
}
49065={
	name=Gilian
	female=yes
	dynasty=26025
	culture=tirassian religion=tidemother
	father=49060	#Ignaeus
	482.8.20={ birth=yes trait=creature_human }
	527.9.19={ death=yes }
}
49066={
	name=Ingomer
	dynasty=26025
	culture=tirassian religion=tidemother
	martial=8 diplomacy=7 stewardship=5 intrigue=6 learning=5
	trait=education_learning_3 trait=just trait=ambitious trait=gregarious trait=trusting 
	father=49060	#Ignaeus
	484.9.5={ birth=yes trait=creature_human }
	545.11.10={ death=yes }
}
49067={
	name=Daelin
	dynasty=26025
	culture=tirassian religion=tidemother
	martial=5 diplomacy=7 stewardship=4 intrigue=5 learning=4
	trait=education_learning_3 trait=arrogant trait=lazy trait=temperate trait=ambitious 
	father=49063	#Otker
	497.3.8={ birth=yes trait=creature_human }
	557.3.19={ death=yes }
}
49068={
	name=Eva
	female=yes
	dynasty=26025
	culture=tirassian religion=tidemother
	father=49063	#Otker
	499.9.17={ birth=yes trait=creature_human }
	557.7.1={ death=yes }
}
49069={
	name=Teutbert
	dynasty=26025
	culture=tirassian religion=tidemother
	martial=5 diplomacy=7 stewardship=6 intrigue=8 learning=7
	trait=education_learning_1 trait=arbitrary trait=ambitious trait=paranoid 
	father=49063	#Otker
	503.2.25={ birth=yes trait=creature_human }
	570.5.23={ death=yes }
}
49070={
	name=Ulfr
	dynasty=26025
	culture=tirassian religion=tidemother
	martial=5 diplomacy=4 stewardship=6 intrigue=6 learning=5
	trait=education_intrigue_2 trait=humble trait=arbitrary trait=paranoid 
	father=49067	#Daelin
	523.4.23={ birth=yes trait=creature_human }
	574.2.19={ death=yes }
}
49071={
	name=Vanessa
	female=yes
	dynasty=26025
	culture=tirassian religion=tidemother
	father=49067	#Daelin
	528.11.1={ birth=yes trait=creature_human }
	573.12.25={ death=yes }
}
49072={
	name=Ramnulf
	dynasty=26025
	culture=tirassian religion=tidemother
	martial=6 diplomacy=6 stewardship=6 intrigue=8 learning=6
	trait=education_learning_4 trait=arrogant trait=lazy 
	father=49067	#Daelin
	529.9.17={ birth=yes trait=creature_human }
	597.6.7={ death=yes }
}
49073={
	name=Raina
	female=yes
	dynasty=26025
	culture=tirassian religion=tidemother
	father=49067	#Daelin
	534.3.22={ birth=yes trait=creature_human }
	606.12.26={ death=yes }
}
49074={
	name=Austregisel
	dynasty=26025
	culture=tirassian religion=tidemother
	martial=6 diplomacy=5 stewardship=8 intrigue=8 learning=7
	trait=education_stewardship_1 trait=gluttonous trait=humble trait=chaste 
	father=49070	#Ulfr
	548.5.27={ birth=yes trait=creature_human }
	604.1.5={ death=yes }
}
49075={
	name=Raginari
	dynasty=26025
	culture=tirassian religion=tidemother
	martial=8 diplomacy=5 stewardship=7 intrigue=8 learning=5
	trait=education_martial_1 trait=temperate trait=greedy trait=compassionate trait=wrathful 
	father=49070	#Ulfr
	552.9.25={ birth=yes trait=creature_human }
	600.9.19={ death=yes }
}
49076={
	name=Rodolf
	dynasty=26025
	culture=tirassian religion=tidemother
	martial=7 diplomacy=4 stewardship=5 intrigue=6 learning=5
	trait=education_diplomacy_1 trait=hunter_2 trait=chaste trait=honest trait=trusting 
	trait=craven 
	father=49070	#Ulfr
	556.4.2={ birth=yes trait=creature_human }
	624.8.10={ death=yes }
}
49077={
	name=Ragnald
	dynasty=26025
	culture=tirassian religion=tidemother
	martial=4 diplomacy=4 stewardship=7 intrigue=6 learning=4
	trait=education_stewardship_4 trait=diligent trait=sadistic 
	father=49074	#Austregisel
	572.2.26={ birth=yes trait=creature_human }
	628.8.28={ death=yes }
}
49078={
	name=Eunice
	female=yes
	dynasty=26025
	culture=tirassian religion=tidemother
	father=49074	#Austregisel
	576.12.21={ birth=yes trait=creature_human }
	626.6.8={ death=yes }
}
49079={
	name=Sicbald
	dynasty=26025
	culture=tirassian religion=tidemother
	martial=5 diplomacy=4 stewardship=8 intrigue=6 learning=6
	trait=education_martial_1 trait=reveler_2 trait=temperate trait=compassionate 
	trait=honest trait=chaste 
	father=49074	#Austregisel
	579.5.18={ birth=yes trait=creature_human }
	650.10.5={ death=yes }
}


#dynasty=26004 Norwington
49080={
	name=Karl
	dynasty=26004
	culture=tirassian religion=tidemother
	martial=5 diplomacy=5 stewardship=4 intrigue=7 learning=8
	trait=education_stewardship_4 trait=lazy trait=sadistic trait=lustful trait=patient 
	2.12.10={ birth=yes trait=creature_human }
	63.3.29={ death=yes }
}
49081={
	name=Ramnulf
	dynasty=26004
	culture=tirassian religion=tidemother
	martial=5 diplomacy=7 stewardship=6 intrigue=8 learning=6
	trait=education_learning_2 trait=just trait=zealous trait=content 
	trait=paranoid 
	father=49080	#Karl
	24.5.17={ birth=yes trait=creature_human }
	69.9.11={ death=yes }
}
49082={
	name=Cedrik
	dynasty=26004
	culture=tirassian religion=tidemother
	martial=8 diplomacy=8 stewardship=6 intrigue=6 learning=8
	trait=education_martial_3 trait=ambitious trait=diligent trait=gluttonous trait=craven 
	trait=wounded_1 
	father=49080	#Karl
	29.11.3={ birth=yes trait=creature_human }
	95.9.26={ death=yes }
}
49083={
	name=Habitha
	female=yes
	dynasty=26004
	culture=tirassian religion=tidemother
	father=49080	#Karl
	31.3.22={ birth=yes trait=creature_human }
	89.12.19={ death=yes }
}
49084={
	name=Tiffin
	female=yes
	dynasty=26004
	culture=tirassian religion=tidemother
	father=49081	#Ramnulf
	47.3.25={ birth=yes trait=creature_human }
	97.6.14={ death=yes }
}
49085={
	name=Adalbald
	dynasty=26004
	culture=tirassian religion=tidemother
	martial=5 diplomacy=5 stewardship=7 intrigue=5 learning=5
	trait=education_stewardship_1 trait=sadistic trait=honest trait=just trait=cynical 
	father=49081	#Ramnulf
	51.1.6={ birth=yes trait=creature_human }
	101.4.17={ death=yes }
}
49086={
	name=Isobel
	female=yes
	dynasty=26004
	culture=tirassian religion=tidemother
	father=49081	#Ramnulf
	56.2.24={ birth=yes trait=creature_human }
	113.12.29={ death=yes }
}
49087={
	name=Gundred
	female=yes
	dynasty=26004
	culture=tirassian religion=tidemother
	father=49081	#Ramnulf
	59.3.2={ birth=yes trait=creature_human }
	123.6.28={ death=yes }
}
49088={
	name=Ashnard
	dynasty=26004
	culture=tirassian religion=tidemother
	martial=5 diplomacy=8 stewardship=8 intrigue=5 learning=8
	trait=education_learning_3 trait=hunter_2 trait=humble trait=compassionate 
	trait=lustful trait=brave trait=lunatic_1 
	father=49085	#Adalbald
	78.9.16={ birth=yes trait=creature_human }
	139.7.1={ death=yes }
}
49089={
	name=Andica
	dynasty=26004
	culture=tirassian religion=tidemother
	martial=6 diplomacy=8 stewardship=6 intrigue=7 learning=7
	trait=education_learning_4 trait=chaste trait=honest trait=compassionate 
	father=49085	#Adalbald
	81.2.5={ birth=yes trait=creature_human }
	129.7.21={ death=yes }
}
49090={
	name=Gedalca
	dynasty=26004
	culture=tirassian religion=tidemother
	martial=8 diplomacy=7 stewardship=6 intrigue=4 learning=6
	trait=education_martial_2 trait=reveler_2 trait=lustful trait=honest trait=humble 
	trait=generous 
	father=49088	#Ashnard
	103.1.13={ birth=yes trait=creature_human }
	156.4.18={ death=yes }
}
49091={
	name=Hannah
	female=yes
	dynasty=26004
	culture=tirassian religion=tidemother
	father=49088	#Ashnard
	108.10.19={ birth=yes trait=creature_human }
	181.4.25={ death=yes }
}
49092={
	name=Grimald
	dynasty=26004
	culture=tirassian religion=tidemother
	martial=5 diplomacy=7 stewardship=7 intrigue=5 learning=8
	trait=education_stewardship_4 trait=reveler_2 trait=patient trait=temperate trait=lustful 
	trait=compassionate 
	father=49088	#Ashnard
	110.5.16={ birth=yes trait=creature_human }
	164.1.10={ death=yes }
}
49093={
	name=Cecil
	female=yes
	dynasty=26004
	culture=tirassian religion=tidemother
	father=49088	#Ashnard
	113.2.27={ birth=yes trait=creature_human }
	178.3.4={ death=yes }
}
49094={
	name=Ulfr
	dynasty=26004
	culture=tirassian religion=tidemother
	martial=5 diplomacy=6 stewardship=5 intrigue=8 learning=7
	trait=education_diplomacy_3 trait=temperate trait=patient trait=greedy trait=arrogant 
	father=49088	#Ashnard
	116.4.4={ birth=yes trait=creature_human }
	189.3.9={ death=yes }
}
49095={
	name=Teutbert
	dynasty=26004
	culture=tirassian religion=tidemother
	martial=5 diplomacy=8 stewardship=5 intrigue=8 learning=4
	trait=education_learning_1 trait=humble trait=deceitful trait=just trait=hunchbacked 
	father=49090	#Gedalca
	130.11.23={ birth=yes trait=creature_human }
	202.4.28={ death=yes }
}
49096={
	name=Audovald
	dynasty=26004
	culture=tirassian religion=tidemother
	martial=5 diplomacy=7 stewardship=7 intrigue=8 learning=6
	trait=education_stewardship_2 trait=zealous trait=greedy trait=diligent 
	father=49090	#Gedalca
	132.5.17={ birth=yes trait=creature_human }
	166.10.10={ death=yes }
}
49097={
	name=Zarise
	female=yes
	dynasty=26004
	culture=tirassian religion=tidemother
	father=49090	#Gedalca
	135.10.27={ birth=yes trait=creature_human }
	194.3.31={ death=yes }
}
49098={
	name=Velvet
	female=yes
	dynasty=26004
	culture=tirassian religion=tidemother
	father=49090	#Gedalca
	138.2.4={ birth=yes trait=creature_human }
	184.11.2={ death=yes }
}
49099={
	name=Gillian
	female=yes
	dynasty=26004
	culture=tirassian religion=tidemother
	father=49090	#Gedalca
	140.1.23={ birth=yes trait=creature_human }
	189.8.17={ death=yes }
}
49100={
	name=Genovefa
	female=yes
	dynasty=26004
	culture=tirassian religion=tidemother
	father=49095	#Teutbert
	152.6.11={ birth=yes trait=creature_human }
	212.3.20={ death=yes }
}
49101={
	name=Dagobert
	dynasty=26004
	culture=tirassian religion=tidemother
	martial=8 diplomacy=4 stewardship=7 intrigue=7 learning=4
	trait=education_diplomacy_3 trait=temperate trait=content trait=trusting trait=greedy 
	trait=wounded_1 
	father=49095	#Teutbert
	156.12.1={ birth=yes trait=creature_human }
	237.5.14={ death=yes }
}
49102={
	name=Otbert
	dynasty=26004
	culture=tirassian religion=tidemother
	martial=6 diplomacy=4 stewardship=6 intrigue=8 learning=7
	trait=education_stewardship_4 trait=compassionate trait=paranoid trait=arrogant 
	father=49095	#Teutbert
	159.11.16={ birth=yes trait=creature_human }
	211.8.20={ death=yes }
}
49103={
	name=Kelsey
	female=yes
	dynasty=26004
	culture=tirassian religion=tidemother
	father=49095	#Teutbert
	162.2.8={ birth=yes trait=creature_human }
	206.5.17={ death=yes }
}
49104={
	name=Vuitard
	dynasty=26004
	culture=tirassian religion=tidemother
	martial=5 diplomacy=4 stewardship=6 intrigue=5 learning=7
	trait=education_intrigue_3 trait=trusting trait=wrathful trait=craven trait=lazy 
	father=49095	#Teutbert
	164.3.9={ birth=yes trait=creature_human }
	215.2.22={ death=yes }
}
49105={
	name=Sicbald
	dynasty=26004
	culture=tirassian religion=tidemother
	martial=5 diplomacy=6 stewardship=6 intrigue=5 learning=4
	trait=education_intrigue_2 trait=chaste trait=sadistic trait=just trait=generous 
	father=49101	#Dagobert
	180.1.17={ birth=yes trait=creature_human }
	250.1.22={ death=yes }
}
49106={
	name=Bela
	female=yes
	dynasty=26004
	culture=tirassian religion=tidemother
	father=49101	#Dagobert
	183.11.27={ birth=yes trait=creature_human }
	230.6.23={ death=yes }
}
49107={
	name=Balduin
	dynasty=26004
	culture=tirassian religion=tidemother
	martial=7 diplomacy=6 stewardship=7 intrigue=7 learning=7
	trait=education_stewardship_4 trait=mystic_2 trait=zealous trait=arbitrary trait=gluttonous 
	trait=gregarious 
	father=49101	#Dagobert
	185.7.8={ birth=yes trait=creature_human }
	254.9.21={ death=yes }
}
49108={
	name=Marjory
	female=yes
	dynasty=26004
	culture=tirassian religion=tidemother
	father=49101	#Dagobert
	189.4.11={ birth=yes trait=creature_human }
	259.5.13={ death=yes }
}
49109={
	name=Fastrada
	female=yes
	dynasty=26004
	culture=tirassian religion=tidemother
	father=49101	#Dagobert
	192.9.22={ birth=yes trait=creature_human }
	264.2.6={ death=yes }
}
49110={
	name=Tassilo
	dynasty=26004
	culture=tirassian religion=tidemother
	martial=7 diplomacy=5 stewardship=6 intrigue=7 learning=5
	trait=education_martial_2 trait=just trait=arrogant trait=honest 
	father=49105	#Sicbald
	204.5.15={ birth=yes trait=creature_human }
	255.10.31={ death=yes }
}
49111={
	name=Ragnald
	dynasty=26004
	culture=tirassian religion=tidemother
	martial=6 diplomacy=6 stewardship=5 intrigue=8 learning=4
	trait=education_intrigue_2 trait=diligent trait=humble trait=gluttonous trait=patient 
	trait=physique_bad_3 
	father=49105	#Sicbald
	208.3.22={ birth=yes trait=creature_human }
	267.7.1={ death=yes }
}
49112={
	name=Berneri
	dynasty=26004
	culture=tirassian religion=tidemother
	martial=8 diplomacy=5 stewardship=6 intrigue=4 learning=6
	trait=education_stewardship_2 trait=sadistic trait=arrogant trait=cynical trait=gregarious 
	father=49105	#Sicbald
	209.10.24={ birth=yes trait=creature_human }
	272.10.29={ death=yes }
}
49113={
	name=Ragnald
	dynasty=26004
	culture=tirassian religion=tidemother
	martial=7 diplomacy=5 stewardship=4 intrigue=5 learning=8
	trait=education_diplomacy_3 trait=honest trait=diligent 
	father=49105	#Sicbald
	212.2.17={ birth=yes trait=creature_human }
	281.5.14={ death=yes }
}
49114={
	name=Jaina
	female=yes
	dynasty=26004
	culture=tirassian religion=tidemother
	father=49105	#Sicbald
	214.5.5={ birth=yes trait=creature_human }
	276.12.19={ death=yes }
}
49115={
	name=Jazel
	female=yes
	dynasty=26004
	culture=tirassian religion=tidemother
	father=49110	#Tassilo
	231.11.14={ birth=yes trait=creature_human }
	280.4.2={ death=yes }
}
49116={
	name=Elaine
	female=yes
	dynasty=26004
	culture=tirassian religion=tidemother
	father=49110	#Tassilo
	234.7.24={ birth=yes trait=creature_human }
	308.11.28={ death=yes }
}
49117={
	name=Guillabert
	dynasty=26004
	culture=tirassian religion=tidemother
	martial=6 diplomacy=7 stewardship=6 intrigue=8 learning=7
	trait=education_stewardship_4 trait=diligent trait=sadistic trait=patient 
	trait=arrogant 
	father=49110	#Tassilo
	237.11.13={ birth=yes trait=creature_human }
	300.8.7={ death=yes }
}
49118={
	name=Siclevold
	dynasty=26004
	culture=tirassian religion=tidemother
	martial=6 diplomacy=8 stewardship=8 intrigue=6 learning=7
	trait=education_martial_1 trait=just trait=lustful trait=wrathful trait=deceitful 
	father=49117	#Guillabert
	266.11.4={ birth=yes trait=creature_human }
	325.9.30={ death=yes }
}
49119={
	name=Seldon
	female=yes
	dynasty=26004
	culture=tirassian religion=tidemother
	father=49117	#Guillabert
	267.1.9={ birth=yes trait=creature_human }
	314.11.14={ death=yes }
}
49120={
	name=Raina
	female=yes
	dynasty=26004
	culture=tirassian religion=tidemother
	father=49117	#Guillabert
	270.10.16={ birth=yes trait=creature_human }
	316.8.12={ death=yes }
}
49121={
	name=Tiffin
	female=yes
	dynasty=26004
	culture=tirassian religion=tidemother
	father=49117	#Guillabert
	274.10.9={ birth=yes trait=creature_human }
	341.1.17={ death=yes }
}
49122={
	name=Gislari
	dynasty=26004
	culture=tirassian religion=tidemother
	martial=5 diplomacy=6 stewardship=7 intrigue=7 learning=6
	trait=education_learning_1 trait=just trait=generous trait=brave trait=compassionate 
	father=49118	#Siclevold
	287.8.15={ birth=yes trait=creature_human }
	334.12.25={ death=yes }
}
49123={
	name=Miley
	female=yes
	dynasty=26004
	culture=tirassian religion=tidemother
	father=49118	#Siclevold
	290.1.3={ birth=yes trait=creature_human }
	349.8.6={ death=yes }
}
49124={
	name=Kenata
	female=yes
	dynasty=26004
	culture=tirassian religion=tidemother
	father=49118	#Siclevold
	294.1.11={ birth=yes trait=creature_human }
	361.7.5={ death=yes }
}
49125={
	name=Felita
	female=yes
	dynasty=26004
	culture=tirassian religion=tidemother
	father=49118	#Siclevold
	298.2.21={ birth=yes trait=creature_human }
	347.7.4={ death=yes }
}
49126={
	name=Whitford
	dynasty=26004
	culture=tirassian religion=tidemother
	martial=7 diplomacy=8 stewardship=6 intrigue=7 learning=7
	trait=education_intrigue_2 trait=education_martial_prowess_4 trait=brave trait=arbitrary 
	father=49122	#Gislari
	316.1.16={ birth=yes trait=creature_human }
	366.5.12={ death=yes }
}
49127={
	name=Elisa
	female=yes
	dynasty=26004
	culture=tirassian religion=tidemother
	father=49122	#Gislari
	318.6.12={ birth=yes trait=creature_human }
	388.9.29={ death=yes }
}
49128={
	name=Bela
	female=yes
	dynasty=26004
	culture=tirassian religion=tidemother
	father=49122	#Gislari
	321.2.24={ birth=yes trait=creature_human }
	378.9.23={ death=yes }
}
49129={
	name=Joslyn
	female=yes
	dynasty=26004
	culture=tirassian religion=tidemother
	father=49122	#Gislari
	324.11.6={ birth=yes trait=creature_human }
	395.5.17={ death=yes }
}
49130={
	name=Lucretia
	female=yes
	dynasty=26004
	culture=tirassian religion=tidemother
	father=49122	#Gislari
	328.7.20={ birth=yes trait=creature_human }
	382.3.3={ death=yes }
}
49131={
	name=Frothari
	dynasty=26004
	culture=tirassian religion=tidemother
	martial=5 diplomacy=8 stewardship=5 intrigue=6 learning=7
	trait=education_diplomacy_1 trait=sadistic trait=arbitrary trait=paranoid 
	father=49126	#Whitford
	340.5.4={ birth=yes trait=creature_human }
	394.7.28={ death=yes }
}
49132={
	name=Wilbert
	dynasty=26004
	culture=tirassian religion=tidemother
	martial=4 diplomacy=7 stewardship=4 intrigue=8 learning=4
	trait=education_learning_2 trait=lazy trait=chaste trait=sadistic 
	trait=wounded_1 
	father=49126	#Whitford
	343.12.25={ birth=yes trait=creature_human }
	417.3.11={ death=yes }
}
49133={
	name=Ulfr
	dynasty=26004
	culture=tirassian religion=tidemother
	martial=7 diplomacy=5 stewardship=8 intrigue=8 learning=6
	trait=education_intrigue_3 trait=scholar trait=chaste trait=brave trait=arbitrary 
	trait=compassionate 
	father=49126	#Whitford
	347.2.15={ birth=yes trait=creature_human }
	405.2.26={ death=yes }
}
49134={
	name=Varia
	female=yes
	dynasty=26004
	culture=tirassian religion=tidemother
	father=49126	#Whitford
	348.11.26={ birth=yes trait=creature_human }
	400.12.26={ death=yes }
}
49135={
	name=Ellie
	female=yes
	dynasty=26004
	culture=tirassian religion=tidemother
	father=49126	#Whitford
	353.3.20={ birth=yes trait=creature_human }
	426.8.11={ death=yes }
}
49136={
	name=Meginhard
	dynasty=26004
	culture=tirassian religion=tidemother
	martial=8 diplomacy=8 stewardship=8 intrigue=5 learning=6
	trait=education_stewardship_4 trait=just trait=temperate trait=brave 
	father=49131	#Frothari
	365.1.21={ birth=yes trait=creature_human }
	432.8.6={ death=yes }
}
49137={
	name=Ember
	female=yes
	dynasty=26004
	culture=tirassian religion=tidemother
	father=49131	#Frothari
	369.1.4={ birth=yes trait=creature_human }
	418.12.27={ death=yes }
}
49138={
	name=Austregisel
	dynasty=26004
	culture=tirassian religion=tidemother
	martial=4 diplomacy=6 stewardship=4 intrigue=4 learning=7
	trait=education_intrigue_4 trait=generous trait=chaste trait=zealous trait=humble 
	father=49131	#Frothari
	371.11.11={ birth=yes trait=creature_human }
	435.1.8={ death=yes }
}
49139={
	name=Aegidius
	dynasty=26004
	culture=tirassian religion=tidemother
	martial=4 diplomacy=7 stewardship=4 intrigue=6 learning=7
	trait=education_learning_1 trait=greedy trait=lazy trait=cynical 
	father=49131	#Frothari
	374.7.12={ birth=yes trait=creature_human }
	446.8.29={ death=yes }
}
49140={
	name=Hildevold
	dynasty=26004
	culture=tirassian religion=tidemother
	martial=6 diplomacy=8 stewardship=7 intrigue=7 learning=7
	trait=education_diplomacy_4 trait=lustful trait=deceitful trait=just trait=generous 
	trait=drunkard 
	father=49136	#Meginhard
	387.10.4={ birth=yes trait=creature_human }
	447.1.16={ death=yes }
}
49141={
	name=Mercy
	female=yes
	dynasty=26004
	culture=tirassian religion=tidemother
	father=49136	#Meginhard
	392.4.1={ birth=yes trait=creature_human }
	447.8.26={ death=yes }
}
49142={
	name=Anselm
	dynasty=26004
	culture=tirassian religion=tidemother
	martial=8 diplomacy=6 stewardship=7 intrigue=7 learning=6
	trait=education_stewardship_4 trait=content trait=compassionate trait=brave trait=honest 
	father=49136	#Meginhard
	394.1.24={ birth=yes trait=creature_human }
	456.1.6={ death=yes }
}
49143={
	name=Siclevold
	dynasty=26004
	culture=tirassian religion=tidemother
	martial=4 diplomacy=5 stewardship=5 intrigue=4 learning=5
	trait=education_intrigue_3 trait=arrogant trait=sadistic 
	father=49136	#Meginhard
	398.3.7={ birth=yes trait=creature_human }
	447.6.27={ death=yes }
}
49144={
	name=Godalbert
	dynasty=26004
	culture=tirassian religion=tidemother
	martial=8 diplomacy=7 stewardship=7 intrigue=5 learning=6
	trait=education_martial_3 trait=generous trait=honest trait=temperate trait=shy 
	trait=lunatic_1 
	father=49136	#Meginhard
	401.9.1={ birth=yes trait=creature_human }
	455.2.13={ death=yes }
}
49145={
	name=Ebregisel
	dynasty=26004
	culture=tirassian religion=tidemother
	martial=4 diplomacy=7 stewardship=4 intrigue=4 learning=6
	trait=education_learning_2 trait=ambitious trait=temperate 
	father=49140	#Hildevold
	411.5.15={ birth=yes trait=creature_human }
	468.3.11={ death=yes }
}
49146={
	name=Parker
	female=yes
	dynasty=26004
	culture=tirassian religion=tidemother
	father=49140	#Hildevold
	415.12.25={ birth=yes trait=creature_human }
	473.1.24={ death=yes }
}
49147={
	name=Vanessa
	female=yes
	dynasty=26004
	culture=tirassian religion=tidemother
	father=49140	#Hildevold
	418.9.10={ birth=yes trait=creature_human }
	485.10.4={ death=yes }
}
49148={
	name=Deidra
	female=yes
	dynasty=26004
	culture=tirassian religion=tidemother
	father=49140	#Hildevold
	420.4.2={ birth=yes trait=creature_human }
	486.9.27={ death=yes }
}
49149={
	name=Lucretia
	female=yes
	dynasty=26004
	culture=tirassian religion=tidemother
	father=49140	#Hildevold
	424.4.11={ birth=yes trait=creature_human }
	472.7.13={ death=yes }
}
49150={
	name=Berthefried
	dynasty=26004
	culture=tirassian religion=tidemother
	martial=8 diplomacy=4 stewardship=6 intrigue=5 learning=5
	trait=education_diplomacy_3 trait=brave trait=shy trait=compassionate trait=honest 
	father=49145	#Ebregisel
	437.7.26={ birth=yes trait=creature_human }
	490.7.1={ death=yes }
}
49151={
	name=Aliberta
	female=yes
	dynasty=26004
	culture=tirassian religion=tidemother
	father=49145	#Ebregisel
	440.11.2={ birth=yes trait=creature_human }
	492.2.10={ death=yes }
}
49152={
	name=Morberga
	female=yes
	dynasty=26004
	culture=tirassian religion=tidemother
	father=49145	#Ebregisel
	444.10.21={ birth=yes trait=creature_human }
	510.4.27={ death=yes }
}
49153={
	name=Dane
	dynasty=26004
	culture=tirassian religion=tidemother
	martial=6 diplomacy=5 stewardship=6 intrigue=6 learning=4
	trait=education_learning_3 trait=patient trait=temperate trait=gregarious 
	trait=paranoid 
	father=49145	#Ebregisel
	448.6.25={ birth=yes trait=creature_human }
	504.6.11={ death=yes }
}
49154={
	name=Teutbald
	dynasty=26004
	culture=tirassian religion=tidemother
	martial=6 diplomacy=6 stewardship=8 intrigue=6 learning=4
	trait=education_diplomacy_3 trait=content trait=wrathful trait=lustful trait=trusting 
	father=49145	#Ebregisel
	450.4.8={ birth=yes trait=creature_human }
	517.6.11={ death=yes }
}
49155={
	name=Jaezel
	female=yes
	dynasty=26004
	culture=tirassian religion=tidemother
	father=49150	#Berthefried
	463.10.6={ birth=yes trait=creature_human }
	523.8.22={ death=yes }
}
49156={
	name=Everard
	dynasty=26004
	culture=tirassian religion=tidemother
	martial=5 diplomacy=5 stewardship=5 intrigue=4 learning=8
	trait=education_diplomacy_3 trait=just trait=compassionate trait=lazy trait=trusting 
	father=49150	#Berthefried
	466.6.25={ birth=yes trait=creature_human }
	532.8.8={ death=yes }
}
49157={
	name=Lantsida
	female=yes
	dynasty=26004
	culture=tirassian religion=tidemother
	father=49150	#Berthefried
	468.1.15={ birth=yes trait=creature_human }
	537.10.15={ death=yes }
}
49158={
	name=Gregorio
	dynasty=26004
	culture=tirassian religion=tidemother
	martial=8 diplomacy=8 stewardship=5 intrigue=7 learning=7
	trait=education_intrigue_3 trait=diligent trait=cynical trait=generous trait=brave 
	father=49150	#Berthefried
	474.1.25={ birth=yes trait=creature_human }
	534.10.3={ death=yes }
}
49159={
	name=Andica
	dynasty=26004
	culture=tirassian religion=tidemother
	martial=7 diplomacy=6 stewardship=7 intrigue=8 learning=6
	trait=education_learning_2 trait=lifestyle_herbalist trait=zealous trait=gluttonous trait=arbitrary 
	trait=lustful 
	father=49156	#Everard
	487.9.9={ birth=yes trait=creature_human }
	533.2.8={ death=yes }
}
49160={
	name=Frothari
	dynasty=26004
	culture=tirassian religion=tidemother
	martial=8 diplomacy=4 stewardship=4 intrigue=5 learning=8
	trait=education_stewardship_4 trait=gluttonous trait=lustful trait=just trait=content 
	father=49156	#Everard
	492.12.7={ birth=yes trait=creature_human }
	551.8.30={ death=yes }
}
49161={
	name=Otgeri
	dynasty=26004
	culture=tirassian religion=tidemother
	martial=7 diplomacy=4 stewardship=5 intrigue=8 learning=7
	trait=education_martial_3 trait=lifestyle_herbalist trait=paranoid trait=zealous 
	trait=wrathful 
	father=49156	#Everard
	493.5.20={ birth=yes trait=creature_human }
	547.1.2={ death=yes }
}
49162={
	name=Helen
	female=yes
	dynasty=26004
	culture=tirassian religion=tidemother
	father=49156	#Everard
	497.9.25={ birth=yes trait=creature_human }
	571.4.9={ death=yes }
}
49163={
	name=Jennie
	female=yes
	dynasty=26004
	culture=tirassian religion=tidemother
	father=49156	#Everard
	500.10.26={ birth=yes trait=creature_human }
	557.7.27={ death=yes }
}
49164={
	name=Pharamond
	dynasty=26004
	culture=tirassian religion=tidemother
	martial=8 diplomacy=4 stewardship=4 intrigue=8 learning=8
	trait=education_stewardship_4 trait=arbitrary trait=ambitious 
	trait=gregarious 
	father=49156	#Everard
	504.6.18={ birth=yes trait=creature_human }
	576.3.6={ death=yes }
}
49165={
	name=Kaylah
	female=yes
	dynasty=26004
	culture=tirassian religion=tidemother
	father=49156	#Everard
	507.3.7={ birth=yes trait=creature_human }
	569.2.6={ death=yes }
}
49166={
	name=Bernard
	dynasty=26004
	culture=tirassian religion=tidemother
	martial=6 diplomacy=6 stewardship=8 intrigue=8 learning=8
	trait=education_stewardship_4 trait=just trait=craven trait=wrathful trait=wounded_1 
	trait=lunatic_1 trait=clubfooted 
	father=49159	#Andica
	511.9.23={ birth=yes trait=creature_human }
	580.6.24={ death=yes }
}
49167={
	name=Sherwin
	dynasty=26004
	culture=tirassian religion=tidemother
	martial=6 diplomacy=6 stewardship=8 intrigue=4 learning=4
	trait=education_learning_1 trait=mystic_2 trait=sadistic trait=gluttonous trait=craven 
	trait=chaste 
	father=49159	#Andica
	516.3.7={ birth=yes trait=creature_human }
	580.1.17={ death=yes }
}
49168={
	name=Gillian
	female=yes
	dynasty=26004
	culture=tirassian religion=tidemother
	father=49159	#Andica
	520.7.12={ birth=yes trait=creature_human }
	567.4.10={ death=yes }
}
49169={
	name=Brady
	dynasty=26004
	culture=tirassian religion=tidemother
	martial=7 diplomacy=5 stewardship=7 intrigue=7 learning=6
	trait=education_stewardship_4 trait=trusting trait=honest trait=sadistic trait=brave 
	trait=drunkard 
	father=49166	#Bernard
	535.3.26={ birth=yes trait=creature_human }
	580.10.28={ death=yes }
}
49170={
	name=Kelsey
	female=yes
	dynasty=26004
	culture=tirassian religion=tidemother
	father=49166	#Bernard
	539.7.19={ birth=yes trait=creature_human }
	580.2.18={ death=yes }
}
49171={
	name=Gedalca
	dynasty=26004
	culture=tirassian religion=tidemother
	martial=6 diplomacy=5 stewardship=7 intrigue=8 learning=7
	trait=education_diplomacy_3 trait=gregarious trait=arbitrary trait=honest 
	trait=gluttonous 
	father=49166	#Bernard
	542.1.5={ birth=yes trait=creature_human }
	580.3.1={ death=yes }
}
49172={
	name=Priscilla
	female=yes
	dynasty=26004
	culture=tirassian religion=tidemother
	father=49166	#Bernard
	547.7.25={ birth=yes trait=creature_human }
	580.7.19={ death=yes }
}
49173={
	name=Hildevold
	dynasty=26004
	culture=tirassian religion=tidemother
	martial=7 diplomacy=6 stewardship=6 intrigue=6 learning=5
	trait=education_stewardship_4 trait=gregarious trait=generous trait=craven trait=ambitious 
	father=49166	#Bernard
	548.2.9={ birth=yes trait=creature_human }
	580.1.2={ death=yes }
}
49174={
	name=Aldrius
	dynasty=26004
	culture=tirassian religion=tidemother
	martial=8 diplomacy=5 stewardship=8 intrigue=3 learning=6
	trait=education_diplomacy_3
	trait=generous trait=temperate trait=patient trait=content
	disallow_random_traits=yes
	father=49169	#Tetbert
	565.9.4={ birth=yes trait=creature_human }
	582.9.4={
		effect={
			set_variable = { name = wc_endurance_physical_lifestyle_additional_perks_variable value = wc_perks_needed_for_level_3_physical_trait_value }
			set_variable = { name = wc_strength_physical_lifestyle_additional_perks_variable value = wc_perks_needed_for_level_3_physical_trait_value }
		}
		# trait=physical_lifestyle_endurance_3
		# trait=physical_lifestyle_strength_3
		add_prestige = 1000
		add_spouse=49175
		effect={
			set_relation_soulmate = character:49175
		}
	}
	649.2.22={ death=yes }
}
49175={
	name=Elena
	female=yes
	culture=tirassian religion=tidemother
	martial=6 diplomacy=8 stewardship=6 intrigue=4 learning=5
	trait=education_diplomacy_3
	trait=just trait=honest trait=patient trait=diligent
	562.11.19={ birth=yes trait=creature_human }
	645.4.4={ death=yes }
}
49176={
	name=Eddie
	dynasty=26004
	culture=tirassian religion=tidemother
	martial=7 diplomacy=5 stewardship=5 intrigue=2 learning=6
	trait=education_martial_3 trait=strong trait=humble
	father=49174	#Aldrius
	mother=49175	#Elena
	disallow_random_traits=yes
	605.4.15={ birth=yes trait=creature_human }
	620.4.15={
		trait=diligent trait=brave trait=just
		effect={
			set_variable = { name = wc_endurance_physical_lifestyle_additional_perks_variable value = wc_perks_needed_for_level_3_physical_trait_value }
			set_variable = { name = wc_strength_physical_lifestyle_additional_perks_variable value = wc_perks_needed_for_level_3_physical_trait_value }
		}
		# trait=physical_lifestyle_endurance_3
		# trait=physical_lifestyle_strength_3
	}
	681.11.11={ death=yes }
}

# dynasty=26026
49200={
	name=Godalbert
	dynasty=26026
	culture=tirassian religion=tidemother
	martial=5 diplomacy=7 stewardship=5 intrigue=5 learning=6
	trait=education_diplomacy_4 trait=just trait=craven 
	2.3.20={ birth=yes trait=creature_human }
	78.11.23={ death=yes }
}
49201={
	name=Adalbald
	dynasty=26026
	culture=tirassian religion=tidemother
	martial=7 diplomacy=6 stewardship=5 intrigue=6 learning=5
	trait=education_diplomacy_3 trait=content trait=greedy trait=drunkard 
	trait=lunatic_1 
	father=49200	#Godalbert
	32.8.27={ birth=yes trait=creature_human }
	128.10.3={ death=yes }
}
49202={
	name=Albrada
	female=yes
	dynasty=26026
	culture=tirassian religion=tidemother
	father=49200	#Godalbert
	36.9.16={ birth=yes trait=creature_human }
	108.2.8={ death=yes }
}
49203={
	name=Althea
	female=yes
	dynasty=26026
	culture=tirassian religion=tidemother
	father=49200	#Godalbert
	40.11.9={ birth=yes trait=creature_human }
	126.11.13={ death=yes }
}
49204={
	name=Louvel
	dynasty=26026
	culture=tirassian religion=tidemother
	martial=7 diplomacy=4 stewardship=4 intrigue=5 learning=8
	trait=education_martial_2 trait=shy trait=patient trait=just 
	trait=cynical 
	father=49201	#Adalbald
	65.7.7={ birth=yes trait=creature_human }
	156.1.6={ death=yes }
}
49205={
	name=Theodelinda
	female=yes
	dynasty=26026
	culture=tirassian religion=tidemother
	father=49201	#Adalbald
	69.6.27={ birth=yes trait=creature_human }
	141.9.1={ death=yes }
}
49206={
	name=Sybil
	female=yes
	dynasty=26026
	culture=tirassian religion=tidemother
	father=49201	#Adalbald
	72.8.10={ birth=yes trait=creature_human }
	171.7.4={ death=yes }
}
49207={
	name=Mirelle
	female=yes
	dynasty=26026
	culture=tirassian religion=tidemother
	father=49201	#Adalbald
	76.9.6={ birth=yes trait=creature_human }
	144.12.26={ death=yes }
}
49208={
	name=Gedalbert
	dynasty=26026
	culture=tirassian religion=tidemother
	martial=8 diplomacy=5 stewardship=5 intrigue=5 learning=7
	trait=education_stewardship_4 trait=brave trait=chaste trait=honest 
	father=49201	#Adalbald
	80.10.17={ birth=yes trait=creature_human }
	177.12.22={ death=yes }
}
49209={
	name=Derald
	dynasty=26026
	culture=tirassian religion=tidemother
	martial=6 diplomacy=8 stewardship=8 intrigue=4 learning=7
	trait=education_diplomacy_1 trait=torturer trait=brave trait=sadistic trait=diligent 
	trait=gluttonous 
	father=49201	#Adalbald
	85.1.3={ birth=yes trait=creature_human }
	170.2.4={ death=yes }
}
49210={
	name=Anduin
	dynasty=26026
	culture=tirassian religion=tidemother
	martial=4 diplomacy=6 stewardship=8 intrigue=5 learning=5
	trait=education_learning_3 trait=greedy trait=patient trait=lazy 
	father=49204	#Louvel
	87.1.2={ birth=yes trait=creature_human }
	166.6.30={ death=yes }
}
49211={
	name=Bertilla
	female=yes
	dynasty=26026
	culture=tirassian religion=tidemother
	father=49204	#Louvel
	91.3.23={ birth=yes trait=creature_human }
	174.2.7={ death=yes }
}
49212={
	name=Parker
	female=yes
	dynasty=26026
	culture=tirassian religion=tidemother
	father=49204	#Louvel
	97.4.12={ birth=yes trait=creature_human }
	160.11.3={ death=yes }
}
49213={
	name=Meril
	female=yes
	dynasty=26026
	culture=tirassian religion=tidemother
	father=49204	#Louvel
	101.2.17={ birth=yes trait=creature_human }
	182.8.1={ death=yes }
}
49214={
	name=Ceslin
	dynasty=26026
	culture=tirassian religion=tidemother
	martial=4 diplomacy=4 stewardship=8 intrigue=8 learning=8
	trait=education_martial_3 trait=lustful trait=sadistic trait=generous 
	trait=honest 
	father=49204	#Louvel
	107.12.2={ birth=yes trait=creature_human }
	176.5.7={ death=yes }
}
49215={
	name=Gerbert
	dynasty=26026
	culture=tirassian religion=tidemother
	martial=6 diplomacy=4 stewardship=4 intrigue=6 learning=5
	trait=education_intrigue_3 trait=greedy trait=arrogant trait=deceitful trait=lazy 
	father=49210	#Anduin
	117.4.25={ birth=yes trait=creature_human }
	182.11.2={ death=yes }
}
49216={
	name=Frothari
	dynasty=26026
	culture=tirassian religion=tidemother
	martial=4 diplomacy=8 stewardship=5 intrigue=5 learning=4
	trait=education_diplomacy_3 trait=greedy trait=diligent trait=content trait=craven 
	father=49210	#Anduin
	122.1.22={ birth=yes trait=creature_human }
	185.7.20={ death=yes }
}
49217={
	name=Raginari
	dynasty=26026
	culture=tirassian religion=tidemother
	martial=8 diplomacy=4 stewardship=6 intrigue=6 learning=8
	trait=education_intrigue_3 trait=mystic_2 trait=brave trait=gluttonous trait=lustful 
	trait=cynical 
	father=49210	#Anduin
	127.11.24={ birth=yes trait=creature_human }
	207.7.27={ death=yes }
}
49218={
	name=Gautmar
	dynasty=26026
	culture=tirassian religion=tidemother
	martial=4 diplomacy=5 stewardship=4 intrigue=8 learning=4
	trait=education_diplomacy_4 trait=gregarious trait=generous trait=arrogant trait=content 
	father=49210	#Anduin
	132.5.1={ birth=yes trait=creature_human }
	224.6.14={ death=yes }
}
49219={
	name=Jaina
	female=yes
	dynasty=26026
	culture=tirassian religion=tidemother
	father=49210	#Anduin
	135.1.21={ birth=yes trait=creature_human }
	212.8.31={ death=yes }
}
49220={
	name=Abrahil
	dynasty=26026
	culture=tirassian religion=tidemother
	martial=8 diplomacy=4 stewardship=8 intrigue=8 learning=5
	trait=education_stewardship_4 trait=diligent trait=compassionate trait=wrathful trait=content 
	father=49210	#Anduin
	139.7.26={ birth=yes trait=creature_human }
	233.5.24={ death=yes }
}
49221={
	name=Berald
	dynasty=26026
	culture=tirassian religion=tidemother
	martial=7 diplomacy=6 stewardship=5 intrigue=8 learning=4
	trait=education_intrigue_2 trait=reveler_2 trait=greedy trait=wrathful trait=humble 
	trait=content trait=intellect_good_2 
	father=49210	#Anduin
	144.1.12={ birth=yes trait=creature_human }
	237.10.16={ death=yes }
}
49222={
	name=Brady
	dynasty=26026
	culture=tirassian religion=tidemother
	martial=6 diplomacy=7 stewardship=7 intrigue=8 learning=8
	trait=education_learning_1 trait=deceitful trait=temperate trait=brave trait=wrathful 
	father=49215	#Gerbert
	148.10.4={ birth=yes trait=creature_human }
	234.3.31={ death=yes }
}
49223={
	name=Audovald
	dynasty=26026
	culture=tirassian religion=tidemother
	martial=7 diplomacy=8 stewardship=5 intrigue=5 learning=4
	trait=education_diplomacy_4 trait=lifestyle_herbalist trait=content trait=diligent 
	father=49215	#Gerbert
	156.9.17={ birth=yes trait=creature_human }
	239.4.6={ death=yes }
}
49224={
	name=Rosary
	female=yes
	dynasty=26026
	culture=tirassian religion=tidemother
	father=49215	#Gerbert
	162.7.3={ birth=yes trait=creature_human }
	245.5.22={ death=yes }
}
49225={
	name=Marcovefa
	female=yes
	dynasty=26026
	culture=tirassian religion=tidemother
	father=49215	#Gerbert
	167.4.2={ birth=yes trait=creature_human }
	264.3.19={ death=yes }
}
49226={
	name=Meginhard
	dynasty=26026
	culture=tirassian religion=tidemother
	martial=5 diplomacy=8 stewardship=6 intrigue=5 learning=6
	trait=education_intrigue_4 trait=zealous trait=paranoid trait=greedy trait=craven 
	father=49222	#Brady
	180.7.4={ birth=yes trait=creature_human }
	240.12.18={ death=yes }
}
49227={
	name=Gianna
	female=yes
	dynasty=26026
	culture=tirassian religion=tidemother
	father=49222	#Brady
	187.10.8={ birth=yes trait=creature_human }
	272.12.13={ death=yes }
}
49228={
	name=Eliza
	female=yes
	dynasty=26026
	culture=tirassian religion=tidemother
	father=49222	#Brady
	194.10.26={ birth=yes trait=creature_human }
	264.1.6={ death=yes }
}
49229={
	name=Venya
	female=yes
	dynasty=26026
	culture=tirassian religion=tidemother
	father=49222	#Brady
	200.1.22={ birth=yes trait=creature_human }
	265.5.8={ death=yes }
}
49230={
	name=Audovera
	female=yes
	dynasty=26026
	culture=tirassian religion=tidemother
	father=49226	#Meginhard
	206.10.21={ birth=yes trait=creature_human }
	269.4.16={ death=yes }
}
49231={
	name=Gem
	female=yes
	dynasty=26026
	culture=tirassian religion=tidemother
	father=49226	#Meginhard
	212.10.10={ birth=yes trait=creature_human }
	304.3.25={ death=yes }
}
49232={
	name=Siclevold
	dynasty=26026
	culture=tirassian religion=tidemother
	martial=4 diplomacy=6 stewardship=5 intrigue=4 learning=5
	trait=education_learning_1 trait=mystic_2 trait=sadistic trait=cynical trait=temperate 
	trait=patient trait=intellect_good_2 
	father=49226	#Meginhard
	214.2.6={ birth=yes trait=creature_human }
	287.10.30={ death=yes }
}
49233={
	name=Raginari
	dynasty=26026
	culture=tirassian religion=tidemother
	martial=8 diplomacy=7 stewardship=8 intrigue=4 learning=4
	trait=education_stewardship_4 trait=sadistic trait=ambitious trait=gregarious trait=generous 
	father=49226	#Meginhard
	218.3.19={ birth=yes trait=creature_human }
	310.12.12={ death=yes }
}
49234={
	name=Genobaud
	dynasty=26026
	culture=tirassian religion=tidemother
	martial=8 diplomacy=4 stewardship=7 intrigue=4 learning=4
	trait=education_diplomacy_3 trait=education_martial_prowess_4 trait=zealous trait=diligent trait=content 
	trait=greedy trait=wounded_1 trait=lunatic_1 
	father=49226	#Meginhard
	224.6.15={ birth=yes trait=creature_human }
	309.11.24={ death=yes }
}
49235={
	name=Thoras
	dynasty=26026
	culture=tirassian religion=tidemother
	martial=5 diplomacy=8 stewardship=5 intrigue=5 learning=5
	trait=education_intrigue_3 trait=greedy trait=gluttonous trait=chaste trait=content 
	father=49232	#Siclevold
	241.4.18={ birth=yes trait=creature_human }
	301.7.20={ death=yes }
}
49236={
	name=Mainard
	dynasty=26026
	culture=tirassian religion=tidemother
	martial=5 diplomacy=5 stewardship=7 intrigue=4 learning=7
	trait=education_martial_1 trait=content trait=chaste trait=honest 
	father=49232	#Siclevold
	246.10.21={ birth=yes trait=creature_human }
	332.12.8={ death=yes }
}
49237={
	name=Begga
	female=yes
	dynasty=26026
	culture=tirassian religion=tidemother
	father=49235	#Thoras
	259.12.2={ birth=yes trait=creature_human }
	334.6.26={ death=yes }
}
49238={
	name=Berthefried
	dynasty=26026
	culture=tirassian religion=tidemother
	martial=6 diplomacy=8 stewardship=4 intrigue=5 learning=4
	trait=education_intrigue_4 trait=cynical trait=brave trait=gregarious trait=honest 
	father=49235	#Thoras
	265.9.16={ birth=yes trait=creature_human }
	363.4.17={ death=yes }
}
49239={
	name=Jayde
	female=yes
	dynasty=26026
	culture=tirassian religion=tidemother
	father=49235	#Thoras
	270.10.27={ birth=yes trait=creature_human }
	367.1.12={ death=yes }
}
49240={
	name=Jorrel
	dynasty=26026
	culture=tirassian religion=tidemother
	martial=6 diplomacy=4 stewardship=8 intrigue=4 learning=7
	trait=education_learning_3 trait=zealous trait=greedy 
	father=49235	#Thoras
	272.8.15={ birth=yes trait=creature_human }
	339.11.3={ death=yes }
}
49241={
	name=Josphine
	female=yes
	dynasty=26026
	culture=tirassian religion=tidemother
	father=49235	#Thoras
	276.2.13={ birth=yes trait=creature_human }
	340.12.12={ death=yes }
}
49242={
	name=Theudemeres
	dynasty=26026
	culture=tirassian religion=tidemother
	martial=4 diplomacy=8 stewardship=5 intrigue=4 learning=7
	trait=education_stewardship_1 trait=torturer trait=greedy trait=wrathful 
	father=49235	#Thoras
	280.8.17={ birth=yes trait=creature_human }
	376.4.11={ death=yes }
}
49243={
	name=Rodolf
	dynasty=26026
	culture=tirassian religion=tidemother
	martial=6 diplomacy=6 stewardship=8 intrigue=7 learning=7
	trait=education_stewardship_2 trait=humble trait=gregarious trait=chaste trait=content 
	father=49238	#Berthefried
	297.2.12={ birth=yes trait=creature_human }
	380.9.4={ death=yes }
}
49244={
	name=Celina
	female=yes
	dynasty=26026
	culture=tirassian religion=tidemother
	father=49238	#Berthefried
	304.2.4={ birth=yes trait=creature_human }
	396.1.4={ death=yes }
}
49245={
	name=Meril
	female=yes
	dynasty=26026
	culture=tirassian religion=tidemother
	father=49238	#Berthefried
	306.10.5={ birth=yes trait=creature_human }
	368.1.3={ death=yes }
}
49246={
	name=Ann
	female=yes
	dynasty=26026
	culture=tirassian religion=tidemother
	father=49238	#Berthefried
	313.10.8={ birth=yes trait=creature_human }
	400.3.2={ death=yes }
}
49247={
	name=Begga
	female=yes
	dynasty=26026
	culture=tirassian religion=tidemother
	father=49243	#Rodolf
	320.8.20={ birth=yes trait=creature_human }
	406.3.21={ death=yes }
}
49248={
	name=Elaine
	female=yes
	dynasty=26026
	culture=tirassian religion=tidemother
	father=49243	#Rodolf
	325.6.25={ birth=yes trait=creature_human }
	392.1.18={ death=yes }
}
49249={
	name=Alda
	female=yes
	dynasty=26026
	culture=tirassian religion=tidemother
	father=49243	#Rodolf
	329.12.3={ birth=yes trait=creature_human }
	389.4.21={ death=yes }
}
49250={
	name=Marcel
	dynasty=26026
	culture=tirassian religion=tidemother
	martial=6 diplomacy=8 stewardship=7 intrigue=7 learning=5
	trait=education_learning_1 trait=generous trait=honest 
	father=49243	#Rodolf
	332.9.6={ birth=yes trait=creature_human }
	394.7.17={ death=yes }
}
49251={
	name=Theudoald
	dynasty=26026
	culture=tirassian religion=tidemother
	martial=8 diplomacy=8 stewardship=6 intrigue=6 learning=7
	trait=education_diplomacy_3 trait=brave trait=paranoid trait=deceitful 
	father=49250	#Marcel
	351.8.26={ birth=yes trait=creature_human }
	422.9.13={ death=yes }
}
49252={
	name=Damsel
	female=yes
	dynasty=26026
	culture=tirassian religion=tidemother
	father=49250	#Marcel
	355.6.14={ birth=yes trait=creature_human }
	441.2.28={ death=yes }
}
49253={
	name=Gualter
	dynasty=26026
	culture=tirassian religion=tidemother
	martial=4 diplomacy=6 stewardship=6 intrigue=5 learning=7
	trait=education_intrigue_4 trait=gregarious trait=generous trait=diligent trait=temperate 
	father=49250	#Marcel
	361.10.23={ birth=yes trait=creature_human }
	451.4.19={ death=yes }
}
49254={
	name=Airsenda
	female=yes
	dynasty=26026
	culture=tirassian religion=tidemother
	father=49250	#Marcel
	365.3.21={ birth=yes trait=creature_human }
	456.11.14={ death=yes }
}
49255={
	name=Pharamond
	dynasty=26026
	culture=tirassian religion=tidemother
	martial=8 diplomacy=5 stewardship=7 intrigue=7 learning=5
	trait=education_martial_1 trait=arrogant trait=lustful trait=temperate trait=lazy 
	father=49251	#Theudoald
	368.6.13={ birth=yes trait=creature_human }
	454.10.13={ death=yes }
}
49256={
	name=Vuitard
	dynasty=26026
	culture=tirassian religion=tidemother
	martial=7 diplomacy=4 stewardship=8 intrigue=5 learning=8
	trait=education_martial_1 trait=shy trait=brave trait=sadistic trait=ambitious 
	father=49251	#Theudoald
	374.7.7={ birth=yes trait=creature_human }
	457.1.28={ death=yes }
}
49257={
	name=Chramnesind
	dynasty=26026
	culture=tirassian religion=tidemother
	martial=6 diplomacy=7 stewardship=7 intrigue=4 learning=6
	trait=education_learning_1 trait=arrogant trait=content trait=just trait=shy 
	trait=lunatic_1 
	father=49251	#Theudoald
	378.12.8={ birth=yes trait=creature_human }
	468.3.14={ death=yes }
}
49258={
	name=Marell
	dynasty=26026
	culture=tirassian religion=tidemother
	martial=4 diplomacy=4 stewardship=8 intrigue=8 learning=6
	trait=education_stewardship_1 trait=brave trait=wrathful trait=zealous 
	trait=drunkard trait=lunatic_1 
	father=49255	#Pharamond
	389.2.17={ birth=yes trait=creature_human }
	434.11.13={ death=yes }
}
49259={
	name=Werinbert
	dynasty=26026
	culture=tirassian religion=tidemother
	martial=6 diplomacy=4 stewardship=7 intrigue=7 learning=6
	trait=education_stewardship_4 trait=honest trait=trusting trait=ambitious trait=humble 
	father=49255	#Pharamond
	393.5.18={ birth=yes trait=creature_human }
	467.4.26={ death=yes }
}
49260={
	name=Waltgaud
	dynasty=26026
	culture=tirassian religion=tidemother
	martial=5 diplomacy=5 stewardship=4 intrigue=4 learning=6
	trait=education_stewardship_2 trait=ambitious trait=greedy trait=wounded_1 
	father=49255	#Pharamond
	398.12.11={ birth=yes trait=creature_human }
	469.5.18={ death=yes }
}
49261={
	name=Yenn
	female=yes
	dynasty=26026
	culture=tirassian religion=tidemother
	father=49255	#Pharamond
	401.9.6={ birth=yes trait=creature_human }
	488.2.10={ death=yes }
}
49262={
	name=Idonea
	female=yes
	dynasty=26026
	culture=tirassian religion=tidemother
	father=49255	#Pharamond
	406.2.2={ birth=yes trait=creature_human }
	505.9.11={ death=yes }
}
49263={
	name=Margorie
	female=yes
	dynasty=26026
	culture=tirassian religion=tidemother
	father=49255	#Pharamond
	411.11.15={ birth=yes trait=creature_human }
	509.10.20={ death=yes }
}
49264={
	name=Clover
	female=yes
	dynasty=26026
	culture=tirassian religion=tidemother
	father=49255	#Pharamond
	416.6.19={ birth=yes trait=creature_human }
	480.7.8={ death=yes }
}
49265={
	name=Hildebold
	dynasty=26026
	culture=tirassian religion=tidemother
	martial=5 diplomacy=7 stewardship=7 intrigue=5 learning=8
	trait=education_diplomacy_3 trait=content trait=honest trait=cynical 
	trait=arbitrary trait=lunatic_1 
	father=49258	#Marell
	411.12.23={ birth=yes trait=creature_human }
	478.5.7={ death=yes }
}
49266={
	name=Whitford
	dynasty=26026
	culture=tirassian religion=tidemother
	martial=6 diplomacy=5 stewardship=7 intrigue=4 learning=8
	trait=education_stewardship_4 trait=diligent trait=cynical trait=content trait=temperate 
	father=49258	#Marell
	415.2.7={ birth=yes trait=creature_human }
	485.6.23={ death=yes }
}
49267={
	name=Noira
	female=yes
	dynasty=26026
	culture=tirassian religion=tidemother
	father=49258	#Marell
	419.3.12={ birth=yes trait=creature_human }
	516.1.20={ death=yes }
}
49268={
	name=Siclevold
	dynasty=26026
	culture=tirassian religion=tidemother
	martial=8 diplomacy=5 stewardship=5 intrigue=5 learning=4
	trait=education_learning_1 trait=arrogant trait=temperate 
	father=49265	#Hildebold
	442.4.21={ birth=yes trait=creature_human }
	515.1.29={ death=yes }
}
49269={
	name=Gaudulf
	dynasty=26026
	culture=tirassian religion=tidemother
	martial=5 diplomacy=7 stewardship=6 intrigue=7 learning=5
	trait=education_learning_1 trait=lifestyle_herbalist trait=diligent trait=generous trait=cynical 
	father=49265	#Hildebold
	449.1.25={ birth=yes trait=creature_human }
	537.6.26={ death=yes }
}
49270={
	name=Habitha
	female=yes
	dynasty=26026
	culture=tirassian religion=tidemother
	father=49265	#Hildebold
	456.11.10={ birth=yes trait=creature_human }
	543.12.19={ death=yes }
}
49271={
	name=Otker
	dynasty=26026
	culture=tirassian religion=tidemother
	martial=6 diplomacy=7 stewardship=6 intrigue=5 learning=7
	trait=education_stewardship_1 trait=wrathful trait=sadistic trait=lustful 
	father=49265	#Hildebold
	459.12.21={ birth=yes trait=creature_human }
	540.2.21={ death=yes }
}
49272={
	name=Rigunth
	female=yes
	dynasty=26026
	culture=tirassian religion=tidemother
	father=49268	#Siclevold
	467.7.17={ birth=yes trait=creature_human }
	536.4.21={ death=yes }
}
49273={
	name=Celina
	female=yes
	dynasty=26026
	culture=tirassian religion=tidemother
	father=49268	#Siclevold
	472.10.22={ birth=yes trait=creature_human }
	545.10.14={ death=yes }
}
49274={
	name=Liz
	female=yes
	dynasty=26026
	culture=tirassian religion=tidemother
	father=49268	#Siclevold
	478.10.5={ birth=yes trait=creature_human }
	531.6.25={ death=yes }
}
49275={
	name=Clover
	female=yes
	dynasty=26026
	culture=tirassian religion=tidemother
	father=49268	#Siclevold
	483.5.24={ birth=yes trait=creature_human }
	523.3.30={ death=yes }
}
49276={
	name=Noira
	female=yes
	dynasty=26026
	culture=tirassian religion=tidemother
	father=49268	#Siclevold
	489.8.4={ birth=yes trait=creature_human }
	559.4.13={ death=yes }
}
49277={
	name=Aegidius
	dynasty=26026
	culture=tirassian religion=tidemother
	martial=4 diplomacy=4 stewardship=7 intrigue=7 learning=7
	trait=education_martial_3 trait=honest trait=zealous trait=gluttonous trait=generous 
	trait=wounded_1 
	father=49268	#Siclevold
	493.10.11={ birth=yes trait=creature_human }
	587.6.23={ death=yes }
}
49278={
	name=Fardel
	dynasty=26026
	culture=tirassian religion=tidemother
	martial=5 diplomacy=4 stewardship=6 intrigue=7 learning=7
	trait=education_martial_2 trait=arbitrary trait=greedy trait=chaste 
	father=49277	#Aegidius
	524.7.13={ birth=yes trait=creature_human }
	587.7.30={ death=yes }
}
49279={
	name=Ceslin
	dynasty=26026
	culture=tirassian religion=tidemother
	martial=7 diplomacy=5 stewardship=5 intrigue=6 learning=4
	trait=education_diplomacy_3 trait=temperate trait=sadistic trait=honest trait=humble 
	father=49277	#Aegidius
	527.9.5={ birth=yes trait=creature_human }
	617.2.11={ death=yes }
}
49280={
	name=Cleveland
	dynasty=26026
	culture=tirassian religion=tidemother
	martial=5 diplomacy=7 stewardship=8 intrigue=7 learning=8
	trait=education_martial_1 trait=zealous trait=craven 
	father=49277	#Aegidius
	531.12.10={ birth=yes trait=creature_human }
	626.1.11={ death=yes }
}
49281={
	name=Victoria
	female=yes
	dynasty=26026
	culture=tirassian religion=tidemother
	father=49277	#Aegidius
	535.5.17={ birth=yes trait=creature_human }
	616.3.25={ death=yes }
}
49282={
	name=Rathar
	dynasty=26026
	culture=tirassian religion=tidemother
	martial=5 diplomacy=5 stewardship=4 intrigue=4 learning=8
	trait=education_diplomacy_4 trait=cynical trait=patient trait=gluttonous trait=just 
	father=49278	#Fardel
	553.8.1={ birth=yes trait=creature_human }
	618.6.19={ death=yes }
}
49283={
	name=Gocelm
	dynasty=26026
	culture=tirassian religion=tidemother
	martial=6 diplomacy=4 stewardship=4 intrigue=8 learning=8
	trait=education_diplomacy_3 trait=arrogant trait=patient trait=brave trait=greedy
	trait=intellect_good_2 
	father=49278	#Fardel
	559.5.2={ birth=yes trait=creature_human }
	631.7.18={ death=yes }
}
49284={
	name=Kenata
	female=yes
	dynasty=26026
	culture=tirassian religion=tidemother
	father=49278	#Fardel
	565.6.11={ birth=yes trait=creature_human }
	644.9.2={ death=yes }
}
49285={
	name=Meril
	female=yes
	dynasty=26026
	culture=tirassian religion=tidemother
	father=49278	#Fardel
	570.1.16={ birth=yes trait=creature_human }
	653.5.9={ death=yes }
}
49286={
	name=Teutbald
	dynasty=26026
	culture=tirassian religion=tidemother
	martial=7 diplomacy=6 stewardship=5 intrigue=5 learning=7
	trait=education_intrigue_4 trait=gregarious trait=content 
	father=49282	#Rathar
	584.3.21={ birth=yes trait=creature_human }
	645.8.1={ death=yes }
}
49287={
	name=Kryten
	dynasty=26026
	culture=tirassian religion=tidemother
	martial=6 diplomacy=5 stewardship=6 intrigue=5 learning=8
	trait=education_intrigue_3 trait=paranoid trait=temperate trait=generous trait=honest 
	father=49282	#Rathar
	588.5.22={ birth=yes trait=creature_human }
	644.3.29={ death=yes }
}
49288={
	name=Catriona
	female=yes
	dynasty=26026
	culture=tirassian religion=tidemother
	father=49282	#Rathar
	593.2.17={ birth=yes trait=creature_human }
	687.10.4={ death=yes }
}
49289={
	name=Gualtari
	dynasty=26026
	culture=tirassian religion=tidemother
	martial=5 diplomacy=4 stewardship=5 intrigue=7 learning=8
	trait=education_stewardship_4 trait=diligent trait=ambitious trait=sadistic 
	father=49282	#Rathar
	598.12.3={ birth=yes trait=creature_human }
	676.8.5={ death=yes }
}
49290={
	name=Ello
	female=yes
	dynasty=26026
	culture=tirassian religion=tidemother
	father=49282	#Rathar
	602.7.17={ birth=yes trait=creature_human }
	670.3.12={ death=yes }
}
49291={
	name=Ello
	female=yes
	dynasty=26026
	culture=tirassian religion=tidemother
	father=49286	#Teutbald
	615.9.10={ birth=yes trait=creature_human }
	682.7.31={ death=yes }
}
49292={
	name=Gislari
	dynasty=26026
	culture=tirassian religion=tidemother
	martial=5 diplomacy=7 stewardship=7 intrigue=8 learning=4
	trait=education_diplomacy_3 trait=lustful trait=gregarious trait=generous trait=temperate 
	father=49286	#Teutbald
	623.6.20={ birth=yes trait=creature_human }
	687.6.17={ death=yes }
}
49293={
	name=Ellen
	female=yes
	dynasty=26026
	culture=tirassian religion=tidemother
	father=49286	#Teutbald
	625.9.22={ birth=yes trait=creature_human }
	734.7.20={ death=yes }
}
49294={
	name=Ramnulf
	dynasty=26026
	culture=tirassian religion=tidemother
	martial=8 diplomacy=7 stewardship=7 intrigue=4 learning=8
	trait=education_martial_3 trait=just trait=humble trait=sadistic
	father=49286	#Teutbald
	630.7.4={ birth=yes trait=creature_human }
	694.7.31={ death=yes }
}

# dynasty=26027
49300={
	name=Marachar
	dynasty=26027
	culture=tirassian religion=tidemother
	martial=6 diplomacy=7 stewardship=8 intrigue=5 learning=7
	trait=education_learning_2 trait=gluttonous trait=shy 
	2.10.7={ birth=yes trait=creature_human }
	92.12.5={ death=yes }
}
49301={
	name=Carletta
	female=yes
	dynasty=26027
	culture=tirassian religion=tidemother
	father=49300	#Marachar
	24.6.8={ birth=yes trait=creature_human }
	91.9.3={ death=yes }
}
49302={
	name=Vulvari
	dynasty=26027
	culture=tirassian religion=tidemother
	martial=4 diplomacy=7 stewardship=8 intrigue=7 learning=6
	trait=education_stewardship_4 trait=patient trait=just trait=zealous trait=paranoid 
	father=49300	#Marachar
	31.4.7={ birth=yes trait=creature_human }
	98.8.25={ death=yes }
}
49303={
	name=Robert
	dynasty=26027
	culture=tirassian religion=tidemother
	martial=7 diplomacy=6 stewardship=8 intrigue=6 learning=6
	trait=education_martial_3 trait=shy trait=arrogant trait=arbitrary trait=honest 
	father=49300	#Marachar
	35.2.24={ birth=yes trait=creature_human }
	129.5.13={ death=yes }
}
49304={
	name=Bertrada
	female=yes
	dynasty=26027
	culture=tirassian religion=tidemother
	father=49300	#Marachar
	38.2.5={ birth=yes trait=creature_human }
	120.11.21={ death=yes }
}
49305={
	name=Adalbald
	dynasty=26027
	culture=tirassian religion=tidemother
	martial=4 diplomacy=7 stewardship=8 intrigue=4 learning=7
	trait=education_learning_1 trait=content trait=compassionate trait=arrogant trait=generous 
	father=49302	#Vulvari
	63.5.9={ birth=yes trait=creature_human }
	129.8.5={ death=yes }
}
49306={
	name=Berneri
	dynasty=26027
	culture=tirassian religion=tidemother
	martial=7 diplomacy=4 stewardship=4 intrigue=4 learning=8
	trait=education_intrigue_2 trait=hunter_2 trait=honest trait=paranoid trait=temperate 
	trait=arbitrary 
	father=49302	#Vulvari
	66.9.15={ birth=yes trait=creature_human }
	111.10.25={ death=yes }
}
49307={
	name=Merogais
	dynasty=26027
	culture=tirassian religion=tidemother
	martial=6 diplomacy=8 stewardship=6 intrigue=7 learning=7
	trait=education_intrigue_2 trait=reveler_2 trait=greedy trait=sadistic 
	father=49302	#Vulvari
	69.7.26={ birth=yes trait=creature_human }
	146.6.5={ death=yes }
}
49308={
	name=Bellatrix
	female=yes
	dynasty=26027
	culture=tirassian religion=tidemother
	father=49302	#Vulvari
	74.3.5={ birth=yes trait=creature_human }
	150.2.3={ death=yes }
}
49309={
	name=Danath
	dynasty=26027
	culture=tirassian religion=tidemother
	martial=7 diplomacy=6 stewardship=7 intrigue=5 learning=6
	trait=education_stewardship_2 trait=honest trait=cynical 
	father=49302	#Vulvari
	78.9.10={ birth=yes trait=creature_human }
	170.1.5={ death=yes }
}
49310={
	name=Martin
	dynasty=26027
	culture=tirassian religion=tidemother
	martial=6 diplomacy=7 stewardship=8 intrigue=4 learning=8
	trait=education_martial_1 trait=temperate trait=humble trait=patient 
	father=49305	#Adalbald
	90.8.14={ birth=yes trait=creature_human }
	150.6.18={ death=yes }
}
49311={
	name=Rodolf
	dynasty=26027
	culture=tirassian religion=tidemother
	martial=4 diplomacy=4 stewardship=7 intrigue=7 learning=6
	trait=education_martial_1 trait=compassionate trait=cynical trait=lustful trait=ambitious 
	father=49305	#Adalbald
	95.1.19={ birth=yes trait=creature_human }
	134.10.25={ death=yes }
}
49312={
	name=Raynold
	dynasty=26027
	culture=tirassian religion=tidemother
	martial=8 diplomacy=4 stewardship=5 intrigue=8 learning=4
	trait=education_martial_2 trait=gluttonous trait=patient trait=just 
	father=49305	#Adalbald
	100.11.1={ birth=yes trait=creature_human }
	169.4.30={ death=yes }
}
49313={
	name=Rothaide
	female=yes
	dynasty=26027
	culture=tirassian religion=tidemother
	father=49305	#Adalbald
	106.12.14={ birth=yes trait=creature_human }
	215.8.30={ death=yes }
}
49314={
	name=Elisa
	female=yes
	dynasty=26027
	culture=tirassian religion=tidemother
	father=49305	#Adalbald
	110.8.5={ birth=yes trait=creature_human }
	170.4.4={ death=yes }
}
49315={
	name=Barnard
	dynasty=26027
	culture=tirassian religion=tidemother
	martial=4 diplomacy=7 stewardship=8 intrigue=6 learning=7
	trait=education_learning_2 trait=reveler_2 trait=trusting trait=shy trait=chaste 
	trait=greedy trait=beauty_bad_3 
	father=49310	#Martin
	116.8.21={ birth=yes trait=creature_human }
	215.5.23={ death=yes }
}
49316={
	name=Clodio
	dynasty=26027
	culture=tirassian religion=tidemother
	martial=7 diplomacy=6 stewardship=6 intrigue=5 learning=4
	trait=education_diplomacy_3 trait=torturer trait=arbitrary trait=content trait=lazy 
	trait=temperate 
	father=49310	#Martin
	121.3.10={ birth=yes trait=creature_human }
	195.10.26={ death=yes }
}
49317={
	name=Garivald
	dynasty=26027
	culture=tirassian religion=tidemother
	martial=6 diplomacy=6 stewardship=7 intrigue=6 learning=5
	trait=education_diplomacy_4 trait=paranoid trait=arbitrary trait=generous trait=sadistic
	trait=intellect_bad_2 
	father=49310	#Martin
	127.7.4={ birth=yes trait=creature_human }
	223.1.31={ death=yes }
}
49318={
	name=Jane
	female=yes
	dynasty=26027
	culture=tirassian religion=tidemother
	father=49310	#Martin
	131.1.25={ birth=yes trait=creature_human }
	220.3.6={ death=yes }
}
49319={
	name=Hartmut
	dynasty=26027
	culture=tirassian religion=tidemother
	martial=8 diplomacy=6 stewardship=7 intrigue=4 learning=8
	trait=education_martial_1 trait=hunter_2 trait=patient trait=brave trait=just 
	trait=greedy 
	father=49315	#Barnard
	149.7.2={ birth=yes trait=creature_human }
	244.5.12={ death=yes }
}
49320={
	name=Balduin
	dynasty=26027
	culture=tirassian religion=tidemother
	martial=8 diplomacy=7 stewardship=4 intrigue=8 learning=6
	trait=education_martial_1 trait=greedy trait=sadistic 
	father=49315	#Barnard
	154.12.14={ birth=yes trait=creature_human }
	226.11.20={ death=yes }
}
49321={
	name=Haldemar
	dynasty=26027
	culture=tirassian religion=tidemother
	martial=7 diplomacy=7 stewardship=6 intrigue=8 learning=5
	trait=education_intrigue_2 trait=sadistic trait=temperate trait=generous trait=paranoid 
	father=49315	#Barnard
	158.11.3={ birth=yes trait=creature_human }
	249.10.6={ death=yes }
}
49322={
	name=Madelgarde
	female=yes
	dynasty=26027
	culture=tirassian religion=tidemother
	father=49315	#Barnard
	161.8.21={ birth=yes trait=creature_human }
	240.1.30={ death=yes }
}
49323={
	name=Werinbert
	dynasty=26027
	culture=tirassian religion=tidemother
	martial=7 diplomacy=5 stewardship=8 intrigue=7 learning=7
	trait=education_intrigue_3 trait=gluttonous trait=generous trait=patient trait=trusting 
	father=49315	#Barnard
	164.9.14={ birth=yes trait=creature_human }
	283.4.21={ death=yes }
}
49324={
	name=Cecille
	female=yes
	dynasty=26027
	culture=tirassian religion=tidemother
	father=49315	#Barnard
	169.10.17={ birth=yes trait=creature_human }
	246.1.21={ death=yes }
}
49325={
	name=Aegidius
	dynasty=26027
	culture=tirassian religion=tidemother
	martial=5 diplomacy=7 stewardship=8 intrigue=6 learning=7
	trait=education_learning_3 trait=deceitful trait=arrogant trait=cynical trait=physique_bad_3 
	father=49319	#Hartmut
	173.7.21={ birth=yes trait=creature_human }
	252.10.8={ death=yes }
}
49326={
	name=Meginhard
	dynasty=26027
	culture=tirassian religion=tidemother
	martial=8 diplomacy=5 stewardship=6 intrigue=7 learning=7
	trait=education_stewardship_2 trait=trusting trait=zealous trait=deceitful trait=lazy 
	father=49319	#Hartmut
	178.7.9={ birth=yes trait=creature_human }
	277.4.28={ death=yes }
}
49327={
	name=Fiona
	female=yes
	dynasty=26027
	culture=tirassian religion=tidemother
	father=49319	#Hartmut
	183.10.21={ birth=yes trait=creature_human }
	256.9.3={ death=yes }
}
49328={
	name=Maximus
	dynasty=26027
	culture=tirassian religion=tidemother
	martial=8 diplomacy=5 stewardship=4 intrigue=7 learning=6
	trait=education_martial_2 trait=arbitrary trait=content trait=gluttonous 
	father=49319	#Hartmut
	187.9.21={ birth=yes trait=creature_human }
	270.10.14={ death=yes }
}
49329={
	name=Gedalca
	dynasty=26027
	culture=tirassian religion=tidemother
	martial=5 diplomacy=5 stewardship=6 intrigue=8 learning=6
	trait=education_diplomacy_3 trait=greedy trait=lustful trait=honest 
	father=49319	#Hartmut
	192.6.16={ birth=yes trait=creature_human }
	272.1.18={ death=yes }
}
49330={
	name=Faroin
	dynasty=26027
	culture=tirassian religion=tidemother
	martial=8 diplomacy=5 stewardship=6 intrigue=6 learning=4
	trait=education_intrigue_3 trait=sadistic trait=temperate trait=content 
	trait=lazy 
	father=49319	#Hartmut
	196.5.2={ birth=yes trait=creature_human }
	257.8.30={ death=yes }
}
49331={
	name=Marcel
	dynasty=26027
	culture=tirassian religion=tidemother
	martial=8 diplomacy=6 stewardship=7 intrigue=5 learning=6
	trait=education_learning_1 trait=reveler_2 trait=lustful trait=generous 
	trait=craven trait=patient 
	father=49319	#Hartmut
	202.6.14={ birth=yes trait=creature_human }
	273.2.4={ death=yes }
}
49332={
	name=Burchard
	dynasty=26027
	culture=tirassian religion=tidemother
	martial=7 diplomacy=4 stewardship=4 intrigue=6 learning=6
	trait=education_learning_1 trait=lazy trait=trusting trait=patient trait=sadistic 
	trait=physique_bad_3 
	father=49325	#Aegidius
	192.2.2={ birth=yes trait=creature_human }
	254.12.13={ death=yes }
}
49333={
	name=Cedrik
	dynasty=26027
	culture=tirassian religion=tidemother
	martial=5 diplomacy=7 stewardship=8 intrigue=6 learning=4
	trait=education_martial_1 trait=chaste trait=just trait=gluttonous 
	trait=patient trait=beauty_good_3 
	father=49325	#Aegidius
	195.9.23={ birth=yes trait=creature_human }
	275.5.9={ death=yes }
}
49334={
	name=Anju
	female=yes
	dynasty=26027
	culture=tirassian religion=tidemother
	father=49325	#Aegidius
	199.12.1={ birth=yes trait=creature_human }
	295.12.6={ death=yes }
}
49335={
	name=Genovefa
	female=yes
	dynasty=26027
	culture=tirassian religion=tidemother
	father=49332	#Burchard
	226.6.7={ birth=yes trait=creature_human }
	307.11.4={ death=yes }
}
49336={
	name=Sicbald
	dynasty=26027
	culture=tirassian religion=tidemother
	martial=5 diplomacy=4 stewardship=4 intrigue=4 learning=7
	trait=education_martial_3 trait=chaste trait=diligent trait=patient 
	father=49332	#Burchard
	230.6.4={ birth=yes trait=creature_human }
	319.9.24={ death=yes }
}
49337={
	name=Berthefried
	dynasty=26027
	culture=tirassian religion=tidemother
	martial=4 diplomacy=5 stewardship=8 intrigue=6 learning=5
	trait=education_diplomacy_3 trait=reveler_2 trait=deceitful trait=humble 
	trait=lazy
	father=49332	#Burchard
	236.7.16={ birth=yes trait=creature_human }
	328.9.22={ death=yes }
}
49338={
	name=Hildoin
	dynasty=26027
	culture=tirassian religion=tidemother
	martial=8 diplomacy=5 stewardship=6 intrigue=7 learning=8
	trait=education_diplomacy_4 trait=arrogant trait=content trait=cynical 
	father=49336	#Sicbald
	261.9.5={ birth=yes trait=creature_human }
	338.12.21={ death=yes }
}
49339={
	name=Begga
	female=yes
	dynasty=26027
	culture=tirassian religion=tidemother
	father=49336	#Sicbald
	263.1.2={ birth=yes trait=creature_human }
	352.1.27={ death=yes }
}
49340={
	name=Cecilia
	female=yes
	dynasty=26027
	culture=tirassian religion=tidemother
	father=49336	#Sicbald
	270.7.26={ birth=yes trait=creature_human }
	355.5.7={ death=yes }
}
49341={
	name=Jillia
	female=yes
	dynasty=26027
	culture=tirassian religion=tidemother
	father=49338	#Hildoin
	293.5.26={ birth=yes trait=creature_human }
	362.4.11={ death=yes }
}
49342={
	name=Hildoin
	dynasty=26027
	culture=tirassian religion=tidemother
	martial=7 diplomacy=5 stewardship=7 intrigue=5 learning=4
	trait=education_intrigue_2 trait=generous trait=brave trait=diligent 
	trait=trusting 
	father=49338	#Hildoin
	297.11.16={ birth=yes trait=creature_human }
	369.7.22={ death=yes }
}
49343={
	name=Halley
	female=yes
	dynasty=26027
	culture=tirassian religion=tidemother
	father=49338	#Hildoin
	301.8.4={ birth=yes trait=creature_human }
	374.11.26={ death=yes }
}
49344={
	name=Noira
	female=yes
	dynasty=26027
	culture=tirassian religion=tidemother
	father=49338	#Hildoin
	305.3.20={ birth=yes trait=creature_human }
	388.2.13={ death=yes }
}
49345={
	name=Edith
	female=yes
	dynasty=26027
	culture=tirassian religion=tidemother
	father=49342	#Hildoin
	322.2.15={ birth=yes trait=creature_human }
	382.11.24={ death=yes }
}
49346={
	name=Dagobert
	dynasty=26027
	culture=tirassian religion=tidemother
	martial=4 diplomacy=4 stewardship=8 intrigue=8 learning=7
	trait=education_diplomacy_3 trait=education_martial_prowess_4 trait=gregarious trait=patient 
	trait=sadistic trait=paranoid 
	father=49342	#Hildoin
	326.1.27={ birth=yes trait=creature_human }
	411.2.18={ death=yes }
}
49347={
	name=Venya
	female=yes
	dynasty=26027
	culture=tirassian religion=tidemother
	father=49346	#Dagobert
	357.4.23={ birth=yes trait=creature_human }
	461.7.27={ death=yes }
}
49348={
	name=Vanessa
	female=yes
	dynasty=26027
	culture=tirassian religion=tidemother
	father=49346	#Dagobert
	360.11.19={ birth=yes trait=creature_human }
	437.5.2={ death=yes }
}
49349={
	name=Hildebald
	dynasty=26027
	culture=tirassian religion=tidemother
	martial=6 diplomacy=5 stewardship=5 intrigue=7 learning=6
	trait=education_stewardship_1 trait=temperate trait=shy trait=patient 
	trait=greedy 
	father=49346	#Dagobert
	366.12.12={ birth=yes trait=creature_human }
	435.4.1={ death=yes }
}
49350={
	name=Keira
	female=yes
	dynasty=26027
	culture=tirassian religion=tidemother
	father=49346	#Dagobert
	371.10.22={ birth=yes trait=creature_human }
	461.8.23={ death=yes }
}
49351={
	name=Karl
	dynasty=26027
	culture=tirassian religion=tidemother
	martial=5 diplomacy=4 stewardship=6 intrigue=4 learning=8
	trait=education_learning_1 trait=torturer trait=cynical trait=wrathful trait=temperate 
	trait=trusting 
	father=49346	#Dagobert
	375.5.14={ birth=yes trait=creature_human }
	449.8.15={ death=yes }
}
49352={
	name=Dagobert
	dynasty=26027
	culture=tirassian religion=tidemother
	martial=5 diplomacy=6 stewardship=7 intrigue=4 learning=5
	trait=education_learning_3 trait=temperate trait=sadistic trait=lazy 
	father=49349	#Hildebald
	396.1.17={ birth=yes trait=creature_human }
	440.6.3={ death=yes }
}
49353={
	name=Aregisel
	dynasty=26027
	culture=tirassian religion=tidemother
	martial=4 diplomacy=4 stewardship=8 intrigue=4 learning=6
	trait=education_learning_4 trait=cynical trait=deceitful trait=diligent trait=compassionate 
	father=49349	#Hildebald
	402.2.13={ birth=yes trait=creature_human }
	479.9.26={ death=yes }
}
49354={
	name=Miley
	female=yes
	dynasty=26027
	culture=tirassian religion=tidemother
	father=49349	#Hildebald
	407.12.19={ birth=yes trait=creature_human }
	501.9.25={ death=yes }
}
49355={
	name=Luana
	female=yes
	dynasty=26027
	culture=tirassian religion=tidemother
	father=49349	#Hildebald
	413.12.27={ birth=yes trait=creature_human }
	471.9.17={ death=yes }
}
49356={
	name=Wilbert
	dynasty=26027
	culture=tirassian religion=tidemother
	martial=6 diplomacy=5 stewardship=4 intrigue=6 learning=7
	trait=education_intrigue_4 trait=humble trait=temperate trait=zealous 
	father=49352	#Dagobert
	415.12.6={ birth=yes trait=creature_human }
	495.4.16={ death=yes }
}
49357={
	name=Berneri
	dynasty=26027
	culture=tirassian religion=tidemother
	martial=6 diplomacy=8 stewardship=4 intrigue=5 learning=6
	trait=education_intrigue_4 trait=diligent trait=trusting trait=lustful trait=compassionate 
	father=49352	#Dagobert
	422.3.5={ birth=yes trait=creature_human }
	507.7.10={ death=yes }
}
49358={
	name=Kenata
	female=yes
	dynasty=26027
	culture=tirassian religion=tidemother
	father=49352	#Dagobert
	429.8.8={ birth=yes trait=creature_human }
	511.4.26={ death=yes }
}
49359={
	name=Tobias
	dynasty=26027
	culture=tirassian religion=tidemother
	martial=5 diplomacy=5 stewardship=4 intrigue=6 learning=4
	trait=education_stewardship_4 trait=content trait=temperate trait=paranoid trait=hunchbacked 
	father=49352	#Dagobert
	435.5.2={ birth=yes trait=creature_human }
	495.10.16={ death=yes }
}
49360={
	name=Saltain
	dynasty=26027
	culture=tirassian religion=tidemother
	martial=7 diplomacy=8 stewardship=4 intrigue=5 learning=7
	trait=education_intrigue_3 trait=gluttonous trait=diligent trait=content trait=greedy 
	father=49356	#Wilbert
	444.5.13={ birth=yes trait=creature_human }
	497.1.19={ death=yes }
}
49361={
	name=Kali
	female=yes
	dynasty=26027
	culture=tirassian religion=tidemother
	father=49356	#Wilbert
	451.5.8={ birth=yes trait=creature_human }
	534.5.5={ death=yes }
}
49362={
	name=Hucbert
	dynasty=26027
	culture=tirassian religion=tidemother
	martial=4 diplomacy=6 stewardship=4 intrigue=6 learning=6
	trait=education_intrigue_3 trait=shy trait=wrathful trait=generous 
	father=49356	#Wilbert
	456.7.12={ birth=yes trait=creature_human }
	535.6.13={ death=yes }
}
49363={
	name=Hildegaud
	dynasty=26027
	culture=tirassian religion=tidemother
	martial=7 diplomacy=6 stewardship=4 intrigue=5 learning=8
	trait=education_intrigue_3 trait=gregarious trait=gluttonous trait=sadistic trait=humble 
	father=49360	#Saltain
	473.11.18={ birth=yes trait=creature_human }
	572.9.20={ death=yes }
}
49364={
	name=Thorin
	dynasty=26027
	culture=tirassian religion=tidemother
	martial=6 diplomacy=8 stewardship=7 intrigue=5 learning=8
	trait=education_learning_1 trait=ambitious trait=honest trait=wrathful trait=sadistic 
	father=49360	#Saltain
	479.6.2={ birth=yes trait=creature_human }
	539.7.17={ death=yes }
}
49365={
	name=Marsdon
	dynasty=26027
	culture=tirassian religion=tidemother
	martial=4 diplomacy=5 stewardship=8 intrigue=6 learning=5
	trait=education_martial_1 trait=humble trait=generous trait=compassionate trait=temperate 
	father=49360	#Saltain
	482.9.11={ birth=yes trait=creature_human }
	560.10.27={ death=yes }
}
49366={
	name=Hucbert
	dynasty=26027
	culture=tirassian religion=tidemother
	martial=6 diplomacy=8 stewardship=5 intrigue=6 learning=5
	trait=education_intrigue_3 trait=trusting trait=arbitrary 
	father=49360	#Saltain
	489.7.7={ birth=yes trait=creature_human }
	571.7.19={ death=yes }
}
49367={
	name=Finch
	dynasty=26027
	culture=tirassian religion=tidemother
	martial=7 diplomacy=4 stewardship=6 intrigue=5 learning=8
	trait=education_diplomacy_3 trait=honest trait=trusting trait=lustful trait=wrathful 
	father=49363	#Hildegaud
	494.11.11={ birth=yes trait=creature_human }
	580.1.22={ death=yes }
}
49368={
	name=Marley
	dynasty=26027
	culture=tirassian religion=tidemother
	martial=7 diplomacy=7 stewardship=4 intrigue=7 learning=6
	trait=education_intrigue_4 trait=trusting trait=arrogant trait=cynical 
	trait=compassionate 
	father=49363	#Hildegaud
	499.3.21={ birth=yes trait=creature_human }
	598.3.1={ death=yes }
}
49369={
	name=Gregorio
	dynasty=26027
	culture=tirassian religion=tidemother
	martial=8 diplomacy=8 stewardship=6 intrigue=7 learning=5
	trait=education_diplomacy_1 trait=paranoid trait=cynical trait=humble 
	father=49363	#Hildegaud
	503.2.4={ birth=yes trait=creature_human }
	564.10.2={ death=yes }
}
49370={
	name=Austrechild
	female=yes
	dynasty=26027
	culture=tirassian religion=tidemother
	father=49363	#Hildegaud
	507.4.10={ birth=yes trait=creature_human }
	597.3.11={ death=yes }
}
49371={
	name=Adalbert
	dynasty=26027
	culture=tirassian religion=tidemother
	martial=7 diplomacy=8 stewardship=5 intrigue=5 learning=7
	trait=education_stewardship_4 trait=diligent trait=brave trait=wrathful 
	father=49367	#Finch
	514.12.22={ birth=yes trait=creature_human }
	577.8.23={ death=yes }
}
49372={
	name=Autgeri
	dynasty=26027
	culture=tirassian religion=tidemother
	martial=4 diplomacy=8 stewardship=5 intrigue=5 learning=4
	trait=education_martial_1 trait=zealous trait=lazy trait=trusting trait=arbitrary 
	father=49367	#Finch
	517.7.9={ birth=yes trait=creature_human }
	578.12.10={ death=yes }
}
49373={
	name=Otker
	dynasty=26027
	culture=tirassian religion=tidemother
	martial=6 diplomacy=8 stewardship=4 intrigue=8 learning=5
	trait=education_diplomacy_4 trait=just trait=sadistic trait=brave trait=greedy 
	father=49367	#Finch
	522.6.16={ birth=yes trait=creature_human }
	610.4.5={ death=yes }
}
49374={
	name=Martinga
	female=yes
	dynasty=26027
	culture=tirassian religion=tidemother
	father=49367	#Finch
	526.2.2={ birth=yes trait=creature_human }
	588.2.14={ death=yes }
}
49375={
	name=Noira
	female=yes
	dynasty=26027
	culture=tirassian religion=tidemother
	father=49367	#Finch
	529.5.14={ birth=yes trait=creature_human }
	589.11.15={ death=yes }
}
49376={
	name=Wilbert
	dynasty=26027
	culture=tirassian religion=tidemother
	martial=5 diplomacy=5 stewardship=7 intrigue=4 learning=8
	trait=education_intrigue_4 trait=cynical trait=humble 
	father=49367	#Finch
	532.2.17={ birth=yes trait=creature_human }
	628.2.26={ death=yes }
}
49377={
	name=Teutbald
	dynasty=26027
	culture=tirassian religion=tidemother
	martial=5 diplomacy=8 stewardship=5 intrigue=7 learning=7
	trait=education_diplomacy_3 trait=cynical trait=sadistic 
	father=49371	#Adalbert
	537.9.21={ birth=yes trait=creature_human }
	594.7.13={
		culture = hillsbrad #went native
	}
	636.11.11={ death=yes }
}
49378={
	name=Meginhard
	dynasty=26027
	culture=tirassian religion=tidemother
	martial=8 diplomacy=6 stewardship=5 intrigue=4 learning=7
	trait=education_diplomacy_4 trait=torturer trait=temperate trait=arrogant trait=brave 
	trait=sadistic 
	father=49371	#Adalbert
	543.1.26={ birth=yes trait=creature_human }
	620.6.12={ death=yes }
}
49379={
	name=Alda
	female=yes
	dynasty=26027
	culture=tirassian religion=tidemother
	father=49371	#Adalbert
	545.7.6={ birth=yes trait=creature_human }
	600.7.6={ death=yes }
}
49380={
	name=Adalbert
	dynasty=26027
	culture=tirassian religion=tidemother
	martial=8 diplomacy=4 stewardship=8 intrigue=8 learning=8
	trait=education_diplomacy_1 trait=paranoid trait=gregarious trait=lazy 
	father=49377	#Teutbald
	572.12.11={ birth=yes trait=creature_human }
	594.7.13={
		culture = hillsbrad #went native
	}
	662.7.17={ death=yes }
}
49381={
	name=Raina
	female=yes
	dynasty=26027
	culture=tirassian religion=tidemother
	father=49377	#Teutbald
	578.7.23={ birth=yes trait=creature_human }
	594.7.13={
		culture = hillsbrad #went native
	}
	669.5.7={ death=yes }
}
49382={
	name=Lantsida
	female=yes
	dynasty=26027
	culture=tirassian religion=tidemother
	father=49377	#Teutbald
	584.2.4={ birth=yes trait=creature_human }
	594.7.13={
		culture = hillsbrad #went native
	}
	627.5.3={ death=yes }
}
49383={
	name=Carolaine
	female=yes
	dynasty=26027
	culture=tirassian religion=tidemother
	father=49377	#Teutbald
	589.10.10={ birth=yes trait=creature_human }
	594.7.13={
		culture = hillsbrad #went native
	}
	661.11.2={ death=yes }
}
49384={
	name=Chramnesind
	dynasty=26027
	culture=hillsbrad religion=tidemother
	martial=8 diplomacy=7 stewardship=4 intrigue=4 learning=4
	trait=education_intrigue_2 trait=humble trait=lustful trait=temperate trait=sadistic 
	father=49380	#Adalbert
	604.2.12={ birth=yes trait=creature_human }
	683.4.27={ death=yes }
}
49385={
	name=Avremar
	dynasty=26027
	culture=tirassian religion=tidemother
	martial=8 diplomacy=8 stewardship=5 intrigue=4 learning=7
	trait=education_intrigue_2 trait=gluttonous trait=lazy trait=deceitful trait=content 
	father=49380	#Adalbert
	608.8.12={ birth=yes trait=creature_human }
	724.7.2={ death=yes }
}
49386={
	name=Sicbald
	dynasty=26027
	culture=tirassian religion=tidemother
	martial=6 diplomacy=8 stewardship=6 intrigue=6 learning=6
	trait=education_learning_4 trait=honest trait=zealous trait=brave trait=content 
	father=49380	#Adalbert
	613.4.4={ birth=yes trait=creature_human }
	686.4.20={ death=yes }
}
49387={
	name=Ulfr
	dynasty=26027
	culture=tirassian religion=tidemother
	martial=6 diplomacy=6 stewardship=8 intrigue=6 learning=4
	trait=education_stewardship_4 trait=arbitrary trait=sadistic 
	father=49380	#Adalbert
	617.10.24={ birth=yes trait=creature_human }
	677.5.21={ death=yes }
}

# dynasty=26028
49400={
	name=Randall
	dynasty=26028
	culture=tirassian religion=tidemother
	martial=8 diplomacy=5 stewardship=8 intrigue=4 learning=6
	trait=education_martial_2 trait=just trait=chaste trait=diligent
	disallow_random_traits = yes
	560.4.22={ birth=yes trait=creature_human }
	640.2.25={ death=yes }
}

# dynasty=26028
49405={
	name=Rosaline
	female=yes
	dynasty=26029
	culture=tirassian religion=tidemother
	martial=7 diplomacy=5 stewardship=4 intrigue=7 learning=8
	trait=education_martial_2 trait=diligent trait=cynical trait=humble trait=content 
	disallow_random_traits = yes
	560.8.3={ birth=yes trait=creature_human }
	580.1.1={
		effect={
			set_variable = { name = wc_endurance_physical_lifestyle_additional_perks_variable value = wc_perks_needed_for_level_3_physical_trait_value }
			set_variable = { name = wc_dexterity_physical_lifestyle_additional_perks_variable value = wc_perks_needed_for_level_3_physical_trait_value }
		}
		# trait=physical_lifestyle_endurance_3
		# trait=physical_lifestyle_dexterity_3
	}
	630.9.2={ death=yes }
}

#dynasty=26114
#Cyrus Crestfall, a lore character
49410={
	name=Cyrus
	dynasty=26114
	culture=tirassian religion=tidemother
	martial=7 diplomacy=6 stewardship=7 intrigue=4 learning=5
	trait=just trait=brave trait=chaste trait=diligent
	trait=education_martial_4 trait=education_martial_prowess_3 trait=physique_good_2 trait=organizer
	disallow_random_traits = yes
	553.4.23={ birth=yes trait=creature_human }
	575.1.1={
		effect={
			set_variable = { name = wc_endurance_physical_lifestyle_additional_perks_variable value = wc_perks_needed_for_level_3_physical_trait_value }
			set_variable = { name = wc_strength_physical_lifestyle_additional_perks_variable value = wc_perks_needed_for_level_3_physical_trait_value }
		}
		# trait=physical_lifestyle_endurance_3
		# trait=physical_lifestyle_strength_3
	}
	589.11.1={	#Renowned veteran of 2nd War
		add_prestige=75
		set_relation_friend = character:48080	#Daelin
	}
	603.3.1={
		set_relation_ward = character:60687		#Taelia Fordragon
	}
	620.4.21={ death=yes }
}
#Rylai Crestfall, a lore character
49420={
	name=Rylai
	dynasty=26114
	female=yes
	culture=tirassian religion=tidemother
	martial=5 diplomacy=6 stewardship=5 intrigue=6 learning=7
	trait=education_learning_3
	father=49410 #Cyrus
	582.9.4={ birth=yes trait=creature_human }
	602.9.4={
		effect={
			set_variable = { name = wc_order_magic_lifestyle_additional_perks_variable value = wc_perks_needed_for_level_2_magic_trait_value }
			set_variable = { name = wc_elemental_water_magic_lifestyle_additional_perks_variable value = wc_perks_needed_for_level_3_magic_trait_value }
		}
		culture = azerothian
		religion = holy_light
	}
	620.4.21={ death=yes }
}

#Wallace Boltscrew, non-canon
49500={
	name=Wallace
	dynasty=26116
	culture=tirassian religion=tidemother
	martial=4 diplomacy=5 stewardship=6 intrigue=5 learning=7
	trait=education_diplomacy_4
	564.4.25={ birth=yes trait=creature_human }
	583.1.1={
		employer = 63080 # Colton
	}
	603.1.1={
		culture = northsea
		add_spouse=53100 # Annetta
		effect={
			set_relation_soulmate = character:53100 # Annetta
		}
	}
	619.2.20={ death=yes }
}

#Jarvis Zank, non-canon
49510={
	name=Jarvis
	dynasty=26115
	culture=tirassian religion=tidemother
	martial=4 diplomacy=4 stewardship=6 intrigue=5 learning=5
	trait=education_stewardship_3
	547.1.30={ birth=yes trait=creature_human }
	583.1.1={
		employer = 63080 # Colton
	}
	585.3.12={ death=yes }
}

#Lester Zank, non-canon
49511={
	name=Lester
	dynasty=26115
	culture=tirassian religion=tidemother
	martial=4 diplomacy=5 stewardship=4 intrigue=5 learning=6
	trait=education_learning_3
	father=49510 #Jarvis
	584.6.7={
		birth=yes
		trait=creature_human
		employer = 63080 # Colton
	}
	603.1.1={
		effect={
			set_variable = { name = wc_order_magic_lifestyle_additional_perks_variable value = wc_perks_needed_for_level_2_magic_trait_value }
		}
		employer = 53053 # Vorrel
	}
	605.1.1={
		effect={ set_variable = { name = wc_disorder_magic_lifestyle_additional_perks_variable value = wc_perks_needed_for_level_2_magic_trait_value } }
		culture = northsea
		employer = 63080 # Colton
	}
	631.2.27={ death=yes }
}<|MERGE_RESOLUTION|>--- conflicted
+++ resolved
@@ -809,7 +809,12 @@
 	605.5.20={
 		add_gold = 300 #Military budget
 	}
-	606.4.22={ death=yes }
+	606.4.22={ 
+		death = {
+			death_reason = death_battle
+			killer = 10610 # Rexxar
+		}
+	}
 }
 48081={
 	name=Jaina # Proudmoore
@@ -891,7 +896,7 @@
 		effect = {
 			if = {
 				limit = {
-					current_date <= 616.5.11
+					game_start_date <= 616.5.11
 				}
 				death = {
 					death_reason = death_battle # burned by dragons in the Second War
@@ -1778,19 +1783,11 @@
 		birth=yes trait=creature_human 
 		effect = { make_important_lore_character_effect = yes }
 	}
-<<<<<<< HEAD
 	616.1.21 = { # Meredith makes pact with Gorak Tul to save her husband, becomes a necromancer
 		religion = throsic
 		trait = being_undead
 		#remove_trait = class_mage_5
 		#trait = class_necromancer_5
-=======
-	618.1.1={ # Trying to save her husband, becomes a necromancer
-		effect={
-			set_variable = { name = wc_shadow_magic_lifestyle_additional_perks_variable value = wc_perks_needed_for_level_3_magic_trait_value }
-			set_variable = { name = wc_death_magic_lifestyle_additional_perks_variable value = wc_perks_needed_for_level_3_magic_trait_value }
-		}
->>>>>>> 926a3987
 	}
 	616.2.19 = {
 		death = {
@@ -1809,14 +1806,10 @@
 	martial=8 diplomacy=6 stewardship=6 intrigue=2 learning=7
 	trait=education_learning_4
 	trait=beauty_good_3 trait=compassionate trait=honest trait=just
-<<<<<<< HEAD
-	580.2.13={ birth=yes trait=creature_human effect = { make_important_lore_character_effect = yes } }
-=======
 	580.2.13={ 
 		birth=yes trait=creature_human
 		effect = { make_important_lore_character_effect = yes }
 	}
->>>>>>> 926a3987
 	596.2.13={
 		trait=generous trait=brave trait=ambitious
 		effect={
@@ -3455,7 +3448,6 @@
 	martial=5 diplomacy=5 stewardship=7 intrigue=5 learning=6
 	trait=education_intrigue_4 trait=diligent trait=just trait=wrathful trait=craven
 	father=48431	#Werinbert
-<<<<<<< HEAD
 	564.10.11={ birth=yes trait=creature_human effect = { make_important_lore_character_effect = yes } }
 	582.2.14={ add_matrilineal_spouse=48437 }
 	616.8.25 = { 
@@ -3463,22 +3455,6 @@
 			death_reason = death_battle # slain by adventurers
 		}
 	}
-=======
-	564.10.11={
-		birth=yes trait=creature_human 
-		effect = { make_important_lore_character_effect = yes }
-	}
-	582.2.14={
-		effect={
-			set_variable = { name = wc_dexterity_physical_lifestyle_additional_perks_variable value = wc_perks_needed_for_level_3_physical_trait_value }
-			set_variable = { name = wc_strength_physical_lifestyle_additional_perks_variable value = wc_perks_needed_for_level_3_physical_trait_value }
-		}
-		# trait=physical_lifestyle_dexterity_3
-		# trait=physical_lifestyle_strength_3
-		add_matrilineal_spouse=48437
-	}
-	640.5.10={ death=yes }
->>>>>>> 926a3987
 }
 48437={
 	name=James
