## BASE VALUES ##
wc_spell_mana_cost_low = 15
wc_spell_mana_cost_low_2 = 20
wc_spell_mana_cost_medium = 23
wc_spell_mana_cost_medium_2 = 27
wc_spell_mana_cost_high = 31
wc_spell_mana_cost_high_2 = 35

wc_spell_dispel_type_mana_cost = 40

wc_spell_rank_2_mana_cost_mult = 1.5
wc_spell_rank_3_mana_cost_mult = 2.5
wc_spell_2_targets_mana_cost_mult = 1.3
wc_spell_3_targets_mana_cost_mult = 1.5
# All rituals cost 50% of max mana base, up to 150 mana (1-2 exceptions)
# Add cooldown modifiers
# Add cast time modifiers
# Add mana cost modifiers
# Add duration modifiers 
wc_spell_cast_time_instant = 0
wc_spell_cast_time_very_short = 15 
wc_spell_cast_time_short = 35 
wc_spell_cast_time_medium = 60 
wc_spell_cast_time_long = 100 
wc_spell_cast_time_very_long = 165 
wc_spell_cast_time_ritual = 365

wc_spell_cooldown_none = 0
wc_spell_cooldown_very_short = 60 
wc_spell_cooldown_short = 120 
wc_spell_cooldown_medium = 180
wc_spell_cooldown_long = 270 
wc_spell_cooldown_very_long = 450 
wc_spell_cooldown_dispel_personal_short = 180
wc_spell_cooldown_dispel_personal_medium = 270
wc_spell_cooldown_dispel_personal_long = 360
wc_spell_cooldown_dispel_rank_1 = 360
wc_spell_cooldown_dispel_rank_2 = 530 
wc_spell_cooldown_dispel_rank_3 = 720 
wc_spell_cooldown_ritual_short = 1095 # 3 years, but it starts at 2 years technically
wc_spell_cooldown_ritual = 1825 # 5 years
wc_spell_cooldown_ritual_medium = 2735 #~7.5 years
wc_spell_cooldown_ritual_long = 3650 # 10 years
## BASE VALUES ##

# Magical prowess bonsues should always be added in last, as well as general ones
wc_magic_mana_cost_value = { # Use for changing Mana cost for ALL spells (multiply this value)
	value = 1
	if = {
		limit = {
			has_character_modifier = wc_backdraft_proc_modifier
		}
		add = {
			value = -1
			desc = game_concept_wc_spell_backdraft
			format = "WC_MAX_MANA_VALUE_FORMAT_PER"
		}
	}
}
wc_magic_cooldown_value = { # Use for changing Cooldown for ALL spells (multiply this value)
	value = 1
	if = {
		limit = {
			has_character_modifier = wc_burnout_modifier
		}
		add = {
			value = 0.3
			desc = wc_burnout_modifier
			format = "WC_MAX_MANA_VALUE_FORMAT_PER"
		}
	}
	if = {
		limit = {
			has_character_modifier = wc_haste_modifier
		}
		multiply = {
			value = 1
			subtract = {
				add = 0.15
				desc = wc_haste_modifier
				format = "WC_MAX_MANA_VALUE_FORMAT_PER"
			}
		}
	}
	if = {
		limit = {
			has_character_modifier = wc_slow_modifier
		}
		multiply = {
			value = 1
			add = {
				add = 0.15
				desc = wc_slow_modifier
				format = "WC_MAX_MANA_VALUE_FORMAT_PER"
			}
		}
	}
	subtract = {
		value = wc_mp_value_cd_percentage
		desc = wc_magical_prowess
		format = "WC_MAX_MANA_VALUE_FORMAT_PER"
	}
}
wc_magic_resistance_per_mp = {
	value = 0.05
}
wc_magic_resistance_from_mp = {
	value = 0
	add = wc_mp_value
	multiply = wc_magic_resistance_per_mp
}
wc_diplo_range_per_mp = {
	value = 0.75
}
wc_diplo_range_from_mp = {
	value = 0
	add = wc_mp_value
	multiply = wc_diplo_range_per_mp
}
wc_magic_cast_time_value = { # Use for changing Cast time for ALL spells (multiply this value)
	value =  1
	if = {
		limit = {
			has_trait = wounded_1
		}
		add = {
			value = 0.05
			desc = trait_wounded_1
			format = "WC_MAX_MANA_VALUE_FORMAT_PER"
		}
	}
	else_if = {
		limit = {
			has_trait = wounded_2
		}
		add = {
			value = 0.1
			desc = trait_wounded_2
			format = "WC_MAX_MANA_VALUE_FORMAT_PER"
		}
	}
	else_if = {
		limit = {
			has_trait = wounded_3
		}
		add = {
			value = 0.2
			desc = trait_wounded_3
			format = "WC_MAX_MANA_VALUE_FORMAT_PER"
		}
	}
	if = {
		limit = {
			has_trait = frostbite_1
		}
		add = {
			value = 0.05
			desc = trait_frostbite_1
			format = "WC_MAX_MANA_VALUE_FORMAT_PER"
		}
	}
	else_if = {
		limit = {
			has_trait = frostbite_2
		}
		add = {
			value = 0.1
			format = "WC_MAX_MANA_VALUE_FORMAT_PER"
			desc = trait_frostbite_2
		}
	}
	else_if = {
		limit = {
			has_trait = frostbite_3
		}
		add = {
			value = 0.2
			desc = trait_frostbite_3
			format = "WC_MAX_MANA_VALUE_FORMAT_PER"
		}
	}
	if = {
		limit = {
			has_trait = ill
		}
		add = {
			value = 0.15
			desc = trait_ill
			format = "WC_MAX_MANA_VALUE_FORMAT_PER"
		}
	}
	if = {
		limit = {
			has_trait = pneumonic 
		}
		add = {
			value = 0.3
			desc = trait_pneumonic 
			format = "WC_MAX_MANA_VALUE_FORMAT_PER"
		}
	}
	if = {
		limit = {
			has_character_modifier = wc_haste_modifier
		}
		multiply = {
			value = 1
			subtract = {
				add = 0.15
				desc = wc_haste_modifier
				format = "WC_MAX_MANA_VALUE_FORMAT_PER"
			}
		}
	}
	if = {
		limit = {
			has_character_modifier = wc_slow_modifier
		}
		multiply = {
			value = 1
			add = {
				add = 0.15
				desc = wc_slow_modifier
				format = "WC_MAX_MANA_VALUE_FORMAT_PER"
			}
		}
	}
	if = {
		limit = {
			has_character_modifier = wc_frostbolt_modifier
		}
		add = {
			value = 0.1
			desc = wc_frostbolt_modifier
			format = "WC_MAX_MANA_VALUE_FORMAT_PER"
		}
	}
	if = {
		limit = {
			has_character_modifier = wc_blizzard_character_modifier
		}
		add = {
			value = 0.2
			desc = wc_blizzard_character_modifier
			format = "WC_MAX_MANA_VALUE_FORMAT_PER"
		}
	}
	if = {
		limit = {
			has_character_modifier = wc_rebuke_modifier
		}
		multiply = {
			value = 1
			add = {
				add = 0.25
				desc = wc_rebuke_modifier
				format = "WC_MAX_MANA_VALUE_FORMAT_PER"
			}
		}
	}
	if = {
		limit = {
			has_character_modifier = wc_vengeance_aura_modifier_negative
		}
		multiply = {
			value = 1
			add = {
				add = 0.10
				desc = wc_vengeance_aura_modifier_negative
				format = "WC_MAX_MANA_VALUE_FORMAT_PER"
			}
		}
	}
	if = {
		limit = {
			has_character_modifier = wc_retribution_aura_modifier
		}
		multiply = {
			value = 1
			subtract = {
				add = 0.15
				desc = wc_retribution_aura_modifier
				format = "WC_MAX_MANA_VALUE_FORMAT_PER"
			}
		}
	}
	if = {
		limit = {
			has_trait = void_sickness
		}
		add = {
			value = 0.05
			desc = trait_void_sickness
			format = "WC_MAX_MANA_VALUE_FORMAT_PER"
		}
	}
	if = {
		limit = {
			has_character_modifier = wc_void_leader_modifier
		}
		multiply = {
			value = 1
			add = {
				add = -0.25
				desc = wc_void_leader_modifier
				format = "WC_MAX_MANA_VALUE_FORMAT_PER"
			}
		}
	}
}
wc_magic_duration_value = {  # Use for changing Duration for ALL spells (multiply this value)
	value =  1
	add = {
		value = wc_mp_duration_value_percentage
		desc = wc_magical_prowess
		format = "WC_MAX_MANA_VALUE_FORMAT_PER"
	}

	if = {
		limit = {
			has_variable = chronomancy_double_duration
		}
		multiply = 2
	}
}
wc_current_spell_duration = {
	value = 0
	add = scope:duration
}
wc_current_spell_minus_one_duration = {
	value = 0
	add = scope:duration
	subtract = 1
}
############################################################################################## ELEMENTAL MAGIC #######################################################
################################################ GENERAL VALUES ################################################
wc_elemental_magic_mana_cost_value = { # Use for changing Mana cost for ALL elemental spells (multiply this value)
	value = 1
	if = {
		limit = {
			exists = var:elemental_type 
			var:elemental_type = flag:decay
		}
		multiply = {
			value = 0.75
			format = "WC_MAX_MANA_VALUE_FORMAT_PER"
			desc = wc_mana_decay_value_desc
		}
	}
}
wc_elemental_magic_cooldown_value = { # Use for changing Cooldown cost for ALL elemental spells (multiply this value)
	value = 1
}
wc_elemental_magic_cast_time_value = { # Use for changing Cast time for ALL elemental spells (multiply this value)
	value = 1
}
wc_elemental_magic_duration_value = { # Use for changing Duration for ALL elemental spells (multiply this value)
	value =  1
}
wc_nonelemental_magic_mana_cost_value = { # Use for changing Mana cost for ALL non elemental spells (multiply this value)
	value = 1
}
wc_nonelemental_magic_cooldown_value = { # Use for changing Cooldown cost for ALL non elemental spells (multiply this value)
	value = 1
}
wc_nonelemental_magic_cast_time_value = { # Use for changing Cast time for ALL non elemental spells (multiply this value)
	value = 1
}
wc_nonelemental_magic_duration_value = { # Use for changing Duration for ALL non elemental spells (multiply this value)
	value =  1
}
############################################################################################## ELEMENTAL FIRE MAGIC #######################################################
################################################ GENERAL VALUES ################################################
wc_elemental_fire_magic_mana_cost_value = { # Use for changing Mana cost for ALL elemental fire spells (multiply this value)
	value = 1
}
wc_elemental_fire_magic_cooldown_value = { # Use for changing Cooldown for ALL elemental fire spells (multiply this value)
	value = 1
	if = {
		limit = {
			has_character_modifier = wc_summon_fire_elemental_modifier
		}
		add = {
			value = -0.15
			desc = wc_summon_fire_elemental_modifier
			format = "WC_MAX_MANA_VALUE_FORMAT_PER"
		}
	}
	if = {
		limit = {
			has_character_modifier = wc_fire_magic_blessing_modifier
		}
		add = {
			value = {
				add = -0.05
				multiply = var:wc_fire_magic_blessing_var
			}
			desc = wc_fire_magic_blessing_modifier
			format = "WC_MAX_MANA_VALUE_FORMAT_PER"
		}
	}
}
wc_elemental_fire_magic_cast_time_value = { # Use for changing Cast time for ALL elemental fire spells (multiply this value)
	value = 1
	if = {
		limit = {
			has_character_modifier = wc_summon_fire_elemental_modifier
		}
		add = {
			value = -0.3
			desc = wc_summon_fire_elemental_modifier
			format = "WC_MAX_MANA_VALUE_FORMAT_PER"
		}
	}
}
wc_elemental_fire_magic_duration_value = { # Use for changing Duration for ALL elemental fire spells (multiply this value)
	value = 1
	if = {
		limit = {
			has_character_modifier = wc_summon_fire_elemental_modifier
		}
		add = {
			value = 0.15
			desc = wc_summon_fire_elemental_modifier
			format = "WC_MAX_MANA_VALUE_FORMAT_PER"
		}
	}
	if = {
		limit = {
			has_character_modifier = wc_fire_magic_blessing_modifier
		}
		add = {
			value = {
				add = 0.05
				multiply = var:wc_fire_magic_blessing_var
			}
			desc = wc_fire_magic_blessing_modifier
			format = "WC_MAX_MANA_VALUE_FORMAT_PER"
		}
	}
}
################################################ GENERAL VALUES ################################################

wc_spell_none_duration_days_value = 0 # Error suppression

### SUMMON FIRE ELEMENTAL ###
wc_spell_summon_fire_elemental_rank_1_cost_mana_base_value = wc_spell_mana_cost_low
wc_spell_summon_fire_elemental_duration_days_base_value = 200
wc_spell_summon_fire_elemental_rank_1_cooldown_days_base_value = wc_spell_cooldown_short
wc_spell_summon_fire_elemental_rank_2_cooldown_days_base_value = wc_spell_cooldown_medium

wc_spell_summon_fire_elemental_cost_mana_value = {
	value = {
		add = {
			value = wc_spell_summon_fire_elemental_rank_1_cost_mana_base_value
			desc = wc_mana_base_value_desc
			format = "WC_MAX_MANA_VALUE_FORMAT"
		}
	}

	if = {
		limit = {
			has_variable = current_spell_rank
		}
		if = {
			limit = {
				var:current_spell_rank ?= 2
			}
			add = {
				value = {
					add = wc_spell_summon_fire_elemental_rank_1_cost_mana_base_value
					multiply = wc_spell_rank_2_mana_cost_mult
				}
				format = "WC_MAX_MANA_VALUE_FORMAT"
				desc = wc_mana_rank_2_value_desc
			}
		}
		else_if = {
			limit = {
				var:current_spell_rank ?= 3
			}
			add = {
				value = {
					add = wc_spell_summon_fire_elemental_rank_1_cost_mana_base_value
					multiply = wc_spell_rank_3_mana_cost_mult
				}
				format = "WC_MAX_MANA_VALUE_FORMAT"
				desc = wc_mana_rank_3_value_desc
			}
		}
		
	}

	multiply = wc_elemental_fire_magic_mana_cost_value
	multiply = wc_elemental_magic_mana_cost_value
	multiply = wc_magic_mana_cost_value

	round = yes
}
wc_spell_summon_fire_elemental_cooldown_value = {
	min = 0
	if = {
		limit = {
			OR = {
				var:current_spell_rank ?= 0
				var:current_spell_rank ?= 1
				NOT = { has_variable = current_spell_rank }
			}
		}
		add = {
			value = {
				add = wc_spell_summon_fire_elemental_rank_1_cooldown_days_base_value
			}
			format = "WC_MAX_MANA_VALUE_FORMAT"
			desc = wc_mana_base_value_desc
		}
	}
	if = {
		limit = {
			has_variable = current_spell_rank
		}
		if = {
			limit = {
				var:current_spell_rank = 2
			}
			add = {
				value = wc_spell_summon_fire_elemental_rank_2_cooldown_days_base_value
				format = "WC_MAX_MANA_VALUE_FORMAT"
				desc = wc_mana_rank_2_value_desc
			}
		}
		else_if = {
			limit = {
				var:current_spell_rank = 3
			}
			add = {
				value = wc_spell_summon_fire_elemental_rank_2_cooldown_days_base_value
				format = "WC_MAX_MANA_VALUE_FORMAT"
				desc = wc_mana_rank_3_value_desc
			}
		}
		
	}
	multiply = wc_elemental_fire_magic_cooldown_value
	multiply = wc_elemental_magic_cooldown_value
	multiply = wc_magic_cooldown_value

	round = yes
}
wc_spell_summon_fire_elemental_cast_time_value = {
	min = 0
	value = {
		add = wc_spell_cast_time_medium
		desc = wc_mana_base_value_desc
		format = "WC_MAX_MANA_VALUE_FORMAT"
	}

	multiply = wc_elemental_fire_magic_cast_time_value
	multiply = wc_elemental_magic_cast_time_value
	multiply = wc_magic_cast_time_value
	
	round = yes
}
wc_spell_summon_fire_elemental_duration_days_value = {
	min = 5
	value = {
		add = wc_spell_summon_fire_elemental_duration_days_base_value
		desc = wc_mana_base_value_desc
		format = "WC_MAX_MANA_VALUE_FORMAT"
	}

	if = {
		limit = {
			OR = {
				AND = {
					has_variable = current_spell_rank
					var:current_spell_rank = 3
				}
				NOT = {
					has_variable = summon_fire_elemental_rank
				}
			}
			AND = {
				has_variable = summon_fire_elemental_rank
				var:summon_fire_elemental_rank = 3
			}
		}
		add = {
			value = {
				add = 30
				multiply = wc_spell_rank_3_mana_cost_mult
			}
			format = "WC_MAX_MANA_VALUE_FORMAT"
			desc = wc_mana_rank_3_value_desc
		}
	}
	multiply = wc_elemental_fire_magic_duration_value
	multiply = wc_elemental_magic_duration_value
	multiply = wc_magic_duration_value
	round = yes
}
### SUMMON FIRE ELEMENTAL ###

### LAVA LASH ###
wc_spell_lava_lash_cost_mana_value = {
	value = {
		add = {
			value = 10
			desc = wc_mana_base_value_desc
			format = "WC_MAX_MANA_VALUE_FORMAT"
		}
	}

	multiply = wc_elemental_fire_magic_mana_cost_value
	multiply = wc_elemental_magic_mana_cost_value
	multiply = wc_magic_mana_cost_value
	round = yes
}

wc_spell_lava_lash_cooldown_value = {
	min = 0
	value = {
		add = wc_spell_cooldown_very_short
		desc = wc_mana_base_value_desc
		format = "WC_MAX_MANA_VALUE_FORMAT"
	}
	multiply = wc_elemental_fire_magic_cooldown_value
	multiply = wc_elemental_magic_cooldown_value
	multiply = wc_magic_cooldown_value
	round = yes
}

wc_spell_lava_lash_cast_time_value = {
	min = 0
	value = {
		add = wc_spell_cast_time_short
		desc = wc_mana_base_value_desc
		format = "WC_MAX_MANA_VALUE_FORMAT"
	}

	multiply = wc_elemental_fire_magic_cast_time_value
	multiply = wc_elemental_magic_cast_time_value
	multiply = wc_magic_cast_time_value
	round = yes
	
}

wc_spell_lava_lash_duration_days_value = {
	min = 5
	value = {
		add = 90
		desc = wc_mana_base_value_desc
		format = "WC_MAX_MANA_VALUE_FORMAT"
	}

	multiply = wc_elemental_fire_magic_duration_value
	multiply = wc_elemental_magic_duration_value
	multiply = wc_magic_duration_value
	round = yes
}
### LAVA LASH ###

### BACKDRAFT ###
wc_spell_backdraft_cost_base_mana_value = 6

wc_spell_backdraft_cost_mana_value = {
	value = {
		add = {
			value = wc_spell_backdraft_cost_base_mana_value
			desc = wc_mana_base_value_desc
			format = "WC_MAX_MANA_VALUE_FORMAT"
		}
	}
	if = {
		limit = {
			has_variable = current_spell_rank
		}
		if = {
			limit = {
				var:current_spell_rank ?= 2
			}
			add = {
				value = {
					add = wc_spell_backdraft_cost_base_mana_value
					multiply = wc_spell_rank_2_mana_cost_mult
				}
				format = "WC_MAX_MANA_VALUE_FORMAT"
				desc = wc_mana_rank_2_value_desc
			}
		}
		else_if = {
			limit = {
				var:current_spell_rank ?= 3
			}
			add = {
				value = {
					add = wc_spell_backdraft_cost_base_mana_value	
					multiply = wc_spell_rank_3_mana_cost_mult
				}
				format = "WC_MAX_MANA_VALUE_FORMAT"
				desc = wc_mana_rank_3_value_desc
			}
		}
	}
	if = {
		limit = {
			has_variable_list = spell_targets_list
		}
		if = {
			limit = {
				variable_list_size = {
					name = spell_targets_list
					value = 2
				}
			}
			multiply = {
				value = wc_spell_2_targets_mana_cost_mult
				format = "WC_MAX_MANA_VALUE_FORMAT"
				desc = wc_mana_extra_targets
			}
		}
		else_if = {
			limit = {
				variable_list_size = {
					name = spell_targets_list
					value = 3
				}
			}
			multiply = {
				value = wc_spell_3_targets_mana_cost_mult
				format = "WC_MAX_MANA_VALUE_FORMAT"
				desc = wc_mana_extra_targets
			}
		}
	}
	multiply = wc_elemental_fire_magic_mana_cost_value
	multiply = wc_elemental_magic_mana_cost_value
	multiply = wc_magic_mana_cost_value

	round = yes
}

wc_spell_backdraft_cooldown_value = {
	min = 0
	value = {
		add = wc_spell_cooldown_short
		desc = wc_mana_base_value_desc
		format = "WC_MAX_MANA_VALUE_FORMAT"
	}
	multiply = wc_elemental_fire_magic_cooldown_value
	multiply = wc_elemental_magic_cooldown_value
	multiply = wc_magic_cooldown_value
	round = yes
}

wc_spell_backdraft_cast_time_value = {
	min = 0
	value = {
		add = wc_spell_cast_time_short
		desc = wc_mana_base_value_desc
		format = "WC_MAX_MANA_VALUE_FORMAT"
	}

	multiply = wc_elemental_fire_magic_cast_time_value
	multiply = wc_elemental_magic_cast_time_value
	multiply = wc_magic_cast_time_value
	round = yes
}

wc_spell_backdraft_duration_days_value = {
	min = 5
	value = {
		add = 120
		desc = wc_mana_base_value_desc
		format = "WC_MAX_MANA_VALUE_FORMAT"
	}

	multiply = wc_elemental_fire_magic_duration_value
	multiply = wc_elemental_magic_duration_value
	multiply = wc_magic_duration_value
	round = yes
}

### BACKDRAFT ###
### FLAME WALL ###
wc_spell_flame_wall_base_mana_value = 11
wc_spell_flame_wall_cost_mana_value = {
	value = {
		add = {
			value = wc_spell_flame_wall_base_mana_value
			desc = wc_mana_base_value_desc
			format = "WC_MAX_MANA_VALUE_FORMAT"
		}
	}

	if = {
		limit = {
			has_variable = current_spell_rank
		}
		if = {
			limit = {
				var:current_spell_rank ?= 2
			}
			add = {
				value = {
					add = wc_spell_flame_wall_base_mana_value
					multiply = wc_spell_rank_2_mana_cost_mult
				}
				format = "WC_MAX_MANA_VALUE_FORMAT"
				desc = wc_mana_rank_2_value_desc
			}
		}
		else_if = {
			limit = {
				var:current_spell_rank ?= 3
			}
			add = {
				value = {
					add = wc_spell_flame_wall_base_mana_value
					multiply = wc_spell_rank_3_mana_cost_mult
				}
				format = "WC_MAX_MANA_VALUE_FORMAT"
				desc = wc_mana_rank_3_value_desc
			}
		}
		
	}

	multiply = wc_elemental_fire_magic_mana_cost_value
	multiply = wc_elemental_magic_mana_cost_value
	multiply = wc_magic_mana_cost_value
	round = yes
}
wc_spell_flame_wall_cast_time_value = {
	min = 0
	value = {
		add = 0
		desc = wc_mana_base_value_desc
		format = "WC_MAX_MANA_VALUE_FORMAT"
	}
	multiply = wc_elemental_fire_magic_cast_time_value
	multiply = wc_elemental_magic_cast_time_value
	multiply = wc_magic_cast_time_value
	round = yes
}
wc_spell_flame_wall_cooldown_value = {
	min = 0
	value = {
		add = wc_spell_cooldown_medium
		desc = wc_mana_base_value_desc
		format = "WC_MAX_MANA_VALUE_FORMAT"
	}
	multiply = wc_elemental_fire_magic_cooldown_value
	multiply = wc_elemental_magic_cooldown_value
	multiply = wc_magic_cooldown_value
	round = yes
}
wc_spell_flame_wall_duration_days_value = {
	min = 5
	value = {
		add = 90
		desc = wc_mana_base_value_desc
		format = "WC_MAX_MANA_VALUE_FORMAT"
	}

	multiply = wc_elemental_fire_magic_duration_value
	multiply = wc_elemental_magic_duration_value
	multiply = wc_magic_duration_value
	round = yes
}
### FLAME WALL ###
### FLAME SHOCK ###
wc_spell_flame_shock_base_mana_value = 8
wc_spell_flame_shock_cost_mana_value = {
	value = {
		add = {
			value = wc_spell_flame_shock_base_mana_value
			desc = wc_mana_base_value_desc
			format = "WC_MAX_MANA_VALUE_FORMAT"
		}
	}

	if = {
		limit = {
			has_variable = current_spell_rank
		}
		if = {
			limit = {
				var:current_spell_rank ?= 2
			}
			add = {
				value = {
					add = wc_spell_flame_shock_base_mana_value
					multiply = wc_spell_rank_2_mana_cost_mult
				}
				format = "WC_MAX_MANA_VALUE_FORMAT"
				desc = wc_mana_rank_2_value_desc
			}
		}
		else_if = {
			limit = {
				var:current_spell_rank ?= 3
			}
			add = {
				value = {
					add = wc_spell_flame_shock_base_mana_value
					multiply = wc_spell_rank_3_mana_cost_mult
				}
				format = "WC_MAX_MANA_VALUE_FORMAT"
				desc = wc_mana_rank_3_value_desc
			}
		}
		
	}

	multiply = wc_elemental_fire_magic_mana_cost_value
	multiply = wc_elemental_magic_mana_cost_value
	multiply = wc_magic_mana_cost_value
	round = yes
}
wc_spell_flame_shock_cast_time_value = {
	min = 0
	value = {
		add = wc_spell_cast_time_long
		desc = wc_mana_base_value_desc
		format = "WC_MAX_MANA_VALUE_FORMAT"
	}
	multiply = wc_elemental_fire_magic_cast_time_value
	multiply = wc_elemental_magic_cast_time_value
	multiply = wc_magic_cast_time_value
	round = yes
}
wc_spell_flame_shock_cooldown_value = {
	min = 0
	value = {
		add = wc_spell_cooldown_medium
		desc = wc_mana_base_value_desc
		format = "WC_MAX_MANA_VALUE_FORMAT"
	}
	multiply = wc_elemental_fire_magic_cooldown_value
	multiply = wc_elemental_magic_cooldown_value
	multiply = wc_magic_cooldown_value
	round = yes
}
wc_spell_flame_shock_duration_days_value = 0
### FLAME SHOCK ###
### BURNOUT ###
wc_spell_burnout_base_mana_value = 7
wc_spell_burnout_cost_mana_value = {
	value = {
		add = {
			value = wc_spell_burnout_base_mana_value
			desc = wc_mana_base_value_desc
			format = "WC_MAX_MANA_VALUE_FORMAT"
		}
	}

	if = {
		limit = {
			has_variable = current_spell_rank
		}
		if = {
			limit = {
				var:current_spell_rank ?= 2
			}
			add = {
				value = {
					add = wc_spell_flame_shock_base_mana_value
					multiply = wc_spell_rank_2_mana_cost_mult
				}
				format = "WC_MAX_MANA_VALUE_FORMAT"
				desc = wc_mana_rank_2_value_desc
			}
		}
		else_if = {
			limit = {
				var:current_spell_rank ?= 3
			}
			add = {
				value = {
					add = wc_spell_flame_shock_base_mana_value
					multiply = wc_spell_rank_3_mana_cost_mult
				}
				format = "WC_MAX_MANA_VALUE_FORMAT"
				desc = wc_mana_rank_3_value_desc
			}
		}
		
	}

	multiply = wc_elemental_fire_magic_mana_cost_value
	multiply = wc_elemental_magic_mana_cost_value
	multiply = wc_magic_mana_cost_value
	round = yes
}
wc_spell_burnout_cast_time_value = {
	min = 0
	value = {
		add = wc_spell_cast_time_medium
		desc = wc_mana_base_value_desc
		format = "WC_MAX_MANA_VALUE_FORMAT"
	}
	multiply = wc_elemental_fire_magic_cast_time_value
	multiply = wc_elemental_magic_cast_time_value
	multiply = wc_magic_cast_time_value
	round = yes
}
wc_spell_burnout_cooldown_value = {
	value = {
		add = wc_spell_cooldown_short
		desc = wc_mana_base_value_desc
		format = "WC_MAX_MANA_VALUE_FORMAT"
	}
	multiply = wc_elemental_fire_magic_cooldown_value
	multiply = wc_elemental_magic_cooldown_value
	multiply = wc_magic_cooldown_value
	round = yes
}	
wc_spell_burnout_duration_days_value = {
	min = 5
	value = {
		add = 230
		desc = wc_mana_base_value_desc
		format = "WC_MAX_MANA_VALUE_FORMAT"
	}

	multiply = wc_elemental_fire_magic_duration_value
	multiply = wc_elemental_magic_duration_value
	multiply = wc_magic_duration_value
	round = yes
}
### BURNOUT ###
## RITUAL: PLANAR FIRE ##
wc_spell_planar_fire_cost_mana_value = {
	value = {
		add = {
			value = {
				add = wc_max_mana_value
				multiply = 0.5
			}
		}
		desc = wc_mana_base_value_desc
		format = "WC_MAX_MANA_VALUE_FORMAT"
	}
	if = {
		limit = {
			has_character_flag = wc_has_free_planar_fire
		}
		value = {
			multiply = 0
			desc = wc_free_planar_fire
			format = "WC_MAX_MANA_VALUE_FORMAT"
		}
	}
	max = 150
	round = yes
}
wc_spell_planar_fire_cast_time_value = {
	value = {
		add = wc_spell_cast_time_ritual
		desc = wc_mana_base_value_desc
		format = "WC_MAX_MANA_VALUE_FORMAT"
	}
	min = 0
	multiply = wc_elemental_fire_magic_cast_time_value
	multiply = wc_elemental_magic_cast_time_value
	multiply = wc_magic_cast_time_value
	if = {
		limit = {
			has_character_flag = wc_has_free_planar_fire
		}
		value = {
			multiply = 0
			desc = wc_free_planar_fire
			format = "WC_MAX_MANA_VALUE_FORMAT"
		}
	}
	if = {
		limit = { has_character_flag = wc_ritual_failed_awful }
		value = {
			add = 365
			desc = wc_ritual_failed_awful
			format = "WC_MAX_MANA_VALUE_FORMAT"
		}
	}
	round = yes
}
wc_spell_planar_fire_cooldown_value = {
	value = {
		add = wc_spell_cooldown_ritual_long
		desc = wc_mana_base_value_desc
		format = "WC_MAX_MANA_VALUE_FORMAT"
	}
	multiply = wc_elemental_fire_magic_cooldown_value
	multiply = wc_elemental_magic_cooldown_value
	multiply = wc_magic_cooldown_value
	round = yes
}
wc_spell_planar_fire_duration_days_value = { # Duration for the effects
	min = 5
	value = {
		add = 450
		desc = wc_mana_base_value_desc
		format = "WC_MAX_MANA_VALUE_FORMAT"
	}
	multiply = wc_elemental_fire_magic_duration_value
	multiply = wc_elemental_magic_duration_value
	multiply = wc_magic_duration_value
	round = yes
}
## RITUAL: PLANAR FIRE ##
## CAUTERIZE WOUND ##
wc_spell_cauterize_wound_base_mana_value = 5
wc_spell_cauterize_wound_cost_mana_value = {
	value = {
		add = {
			value = wc_spell_cauterize_wound_base_mana_value
			desc = wc_mana_base_value_desc
			format = "WC_MAX_MANA_VALUE_FORMAT"
		}
	}
	multiply = wc_elemental_fire_magic_mana_cost_value
	multiply = wc_elemental_magic_mana_cost_value
	multiply = wc_magic_mana_cost_value
	round = yes
}
wc_spell_cauterize_wound_cast_time_value = {
	min = 0
	value = {
		add = wc_spell_cast_time_instant
		desc = wc_mana_base_value_desc
		format = "WC_MAX_MANA_VALUE_FORMAT"
	}
	multiply = wc_elemental_fire_magic_cast_time_value
	multiply = wc_elemental_magic_cast_time_value
	multiply = wc_magic_cast_time_value
	round = yes
}
wc_spell_cauterize_wound_cooldown_value = {
	value = {
		add = wc_spell_cooldown_long
		desc = wc_mana_base_value_desc
		format = "WC_MAX_MANA_VALUE_FORMAT"
	}
	multiply = wc_elemental_fire_magic_cooldown_value
	multiply = wc_elemental_magic_cooldown_value
	multiply = wc_magic_cooldown_value
	round = yes
}
wc_spell_cauterize_wound_duration_days_value = {
	min = 5
	value = {
		add = 200
		desc = wc_mana_base_value_desc
		format = "WC_MAX_MANA_VALUE_FORMAT"
	}
	multiply = wc_elemental_fire_magic_duration_value
	multiply = wc_elemental_magic_duration_value
	multiply = wc_magic_duration_value
	round = yes
}
wc_cauterize_wound_val = {
	if = {
		limit = { has_trait = wounded_1 }
		add = 2
	}
	else_if = {
		limit = { has_trait = wounded_2 }
		add = 4
	}
	else_if = {
		limit = { has_trait = wounded_3 }
		add = 8
	}
	if = {
		limit = { has_trait = maimed }
		add = 4
	}
	if = {
		limit = { has_trait = one_eyed }
		add = 2
	}
	if = {
		limit = { has_trait = one_legged }
		add = 4
	}
	if = {
		limit = { has_trait = one_legged }
		add = 4
	}
	if = {
		limit = { has_trait = burned_1 }
		add = 3
	}
	else_if = {
		limit = { has_trait = burned_2 }
		add = 4
	}
	else_if = {
		limit = { has_trait = burned_3 }
		add = 8
	}
	if = {
		limit = { has_trait = frostbite_1 }
		add = 3
	}
	else_if = {
		limit = { has_trait = frostbite_2 }
		add = 4
	}
	else_if = {
		limit = { has_trait = frostbite_3 }
		add = 8
	}
}
## CAUTERIZE WOUND ##
## VERNAL SOLTSTICE ##
wc_spell_vernal_solstice_cost_mana_value = {
	value = {
		add = {
			value = {
				add = wc_max_mana_value
				multiply = 0.5
			}
		}
		desc = wc_mana_base_value_desc
		format = "WC_MAX_MANA_VALUE_FORMAT"
	}
	max = 150
	round = yes
}
wc_spell_vernal_solstice_cast_time_value = {
	value = {
		add = wc_spell_cast_time_ritual
		desc = wc_mana_base_value_desc
		format = "WC_MAX_MANA_VALUE_FORMAT"
	}
	min = 0
	multiply = wc_elemental_fire_magic_cast_time_value
	multiply = wc_elemental_magic_cast_time_value
	multiply = wc_magic_cast_time_value
	round = yes
}
wc_spell_vernal_solstice_cooldown_value = {
	value = {
		add = wc_spell_cooldown_ritual
		desc = wc_mana_base_value_desc
		format = "WC_MAX_MANA_VALUE_FORMAT"
	}
	multiply = wc_elemental_fire_magic_cooldown_value
	multiply = wc_elemental_magic_cooldown_value
	multiply = wc_magic_cooldown_value
	round = yes
}
wc_spell_vernal_solstice_duration_days_value = {
	min = 5
	value = {
		add = 1825
		desc = wc_mana_base_value_desc
		format = "WC_MAX_MANA_VALUE_FORMAT"
	}
	multiply = wc_elemental_fire_magic_duration_value
	multiply = wc_elemental_magic_duration_value
	multiply = wc_magic_duration_value
	round = yes
}
############################################################################################## ORDER MAGIC #######################################################
################################################ GENERAL VALUES ################################################
wc_order_magic_mana_cost_value = { # Use for changing Mana cost for ALL order spells (multiply this value)
	value = 1
}
wc_order_magic_cooldown_value = { # Use for changing Cooldown cost for ALL order spells (multiply this value)
	value = 1
}
wc_order_magic_cast_time_value = { # Use for changing Cast time for ALL order spells (multiply this value)
	value = 1
}
wc_order_magic_duration_value = { # Use for changing Duration for ALL order spells (multiply this value)
	value =  1
}

wc_order_chronomancy_magic_duration_value = { # Use for changing Duration for ALL order spells (multiply this value)
	value =  1

	if = {
		limit = {
			has_variable = freeze_time_mult
		}
		multiply = {
			value = 1
			add = {
				add = var:freeze_time_mult
				format = "WC_MAX_MANA_VALUE_FORMAT_PER"
				desc = freeze_time_mult_value_desc
			}
		}
	}
}

wc_order_fire_magic_mana_cost_value = { # Use for changing Mana cost for fire order spells (multiply this value)
	value = 1

	if = {
		limit = {
			has_character_flag = frost_synergy
		}
		multiply = {
			value = 1
			subtract = {
				add = 0.5
				format = "WC_MAX_MANA_VALUE_FORMAT_PER"
				desc = frost_synergy_value_desc
			}
		}
	}
}
wc_order_fire_magic_cooldown_value = { # Use for changing cooldown for fire order spells (multiply this value)
	value = 1

	if = {
		limit = {
			has_trait_with_flag = wc_lifestyle_order_fire_magic_cooldown_bonus
		}
		multiply = {
			value = 1
			subtract = {
				add = 0.1
				format = "WC_MAX_MANA_VALUE_FORMAT_PER"
				desc = trait_master_pyromancer
			}
		}
	}
}
wc_order_fire_magic_cast_time_value = { # Use for changing cast time for fire order spells (multiply this value)
	value = 1

	if = {
		limit = {
			has_trait_with_flag = wc_lifestyle_order_fire_magic_cast_speed_bonus
		}
		multiply = {
			value = 1
			subtract = {
				add = 0.1
				format = "WC_MAX_MANA_VALUE_FORMAT_PER"
				desc = trait_master_pyromancer
			}
		}
	}
}

wc_order_frost_magic_mana_cost_value = { # Use for changing Mana cost for frost order spells (multiply this value)
	value = 1
}

wc_order_frost_magic_cooldown_value = { # Use for changing cooldown for frost order spells (multiply this value)
	value = 1

	if = {
		limit = {
			has_character_flag = flame_synergy
		}
		multiply = {
			value = 1
			subtract = {
				add = 0.5
				format = "WC_MAX_MANA_VALUE_FORMAT_PER"
				desc = flame_synergy_value_desc
			}
		}
	}

	if = {
		limit = {
			has_trait_with_flag = wc_lifestyle_order_frost_magic_cooldown_bonus
		}
		multiply = {
			value = 1
			subtract = {
				add = 0.1
				format = "WC_MAX_MANA_VALUE_FORMAT_PER"
				desc = trait_master_cryomancer
			}
		}
	}
}

wc_order_frost_magic_duration_value = { # Use for changing duration for frost order spells (multiply this value)
	value = 1

	if = {
		limit = {
			has_trait_with_flag = wc_lifestyle_order_frost_magic_duration_bonus
		}
		multiply = {
			value = 1
			add = {
				add = 0.1
				format = "WC_MAX_MANA_VALUE_FORMAT_PER"
				desc = trait_master_cryomancer
			}
		}
	}
}

## POLYMORPH ##
wc_spell_polymorph_base_mana_value = wc_spell_mana_cost_low_2
wc_spell_polymorph_cost_mana_value = {
	value = {
		add = {
			value = wc_spell_polymorph_base_mana_value
			desc = wc_mana_base_value_desc
			format = "WC_MAX_MANA_VALUE_FORMAT"
		}
	}

	multiply = wc_order_magic_mana_cost_value
	multiply = wc_magic_mana_cost_value
	round = yes
}
wc_spell_polymorph_cast_time_value = {
	min = 0
	value = {
		add = wc_spell_cast_time_very_long
		desc = wc_mana_base_value_desc
		format = "WC_MAX_MANA_VALUE_FORMAT"
	}

	multiply = wc_order_magic_cast_time_value
	multiply = wc_magic_cast_time_value
	round = yes
}
wc_spell_polymorph_cooldown_value = {
	min = 0
	value = {
		add = wc_spell_cooldown_very_long
		desc = wc_mana_base_value_desc
		format = "WC_MAX_MANA_VALUE_FORMAT"
	}

	multiply = wc_order_magic_cooldown_value
	multiply = wc_magic_cooldown_value
	round = yes
}
wc_spell_polymorph_duration_days_value = {
	min = 10
	value = {
		add = 200
		desc = wc_mana_base_value_desc
		format = "WC_MAX_MANA_VALUE_FORMAT"
	}
	multiply = wc_order_magic_duration_value
	multiply = wc_magic_duration_value
	round = yes
}
## POLYMORPH ##

## COUNTERSPELL ##
wc_spell_counterspell_base_mana_value = wc_spell_mana_cost_medium
wc_spell_counterspell_cost_mana_value = {
	value = {
		add = {
			value = wc_spell_counterspell_base_mana_value
			desc = wc_mana_base_value_desc
			format = "WC_MAX_MANA_VALUE_FORMAT"
		}
	}

	multiply = wc_order_magic_mana_cost_value
	multiply = wc_magic_mana_cost_value
	round = yes
}
wc_spell_counterspell_cast_time_value = {
	min = 0
	value = {
		add = wc_spell_cast_time_instant
		desc = wc_mana_base_value_desc
		format = "WC_MAX_MANA_VALUE_FORMAT"
	}

	multiply = wc_order_magic_cast_time_value
	multiply = wc_magic_cast_time_value
	round = yes
}
wc_spell_counterspell_cooldown_value = {
	min = 0
	value = {
		add = wc_spell_cooldown_medium
		desc = wc_mana_base_value_desc
		format = "WC_MAX_MANA_VALUE_FORMAT"
	}

	multiply = wc_order_magic_cooldown_value
	multiply = wc_magic_cooldown_value
	round = yes
}
wc_spell_counterspell_duration_days_value = {
	min = 10
	value = {
		add = 100
		desc = wc_mana_base_value_desc
		format = "WC_MAX_MANA_VALUE_FORMAT"
	}
	multiply = wc_order_magic_duration_value
	multiply = wc_magic_duration_value
	round = yes
}
## COUNTERSPELL ##

## SPELLSTEAL ##
wc_spell_spellsteal_base_mana_value = wc_spell_mana_cost_medium
wc_spell_spellsteal_cost_mana_value = {
	value = {
		add = {
			value = wc_spell_spellsteal_base_mana_value
			desc = wc_mana_base_value_desc
			format = "WC_MAX_MANA_VALUE_FORMAT"
		}
	}

	multiply = wc_order_magic_mana_cost_value
	multiply = wc_magic_mana_cost_value
	round = yes
}
wc_spell_spellsteal_cast_time_value = {
	min = 0
	value = {
		add = wc_spell_cast_time_very_short
		desc = wc_mana_base_value_desc
		format = "WC_MAX_MANA_VALUE_FORMAT"
	}

	multiply = wc_order_magic_cast_time_value
	multiply = wc_magic_cast_time_value
	round = yes
}
wc_spell_spellsteal_cooldown_value = {
	min = 0
	value = {
		add = wc_spell_cooldown_medium
		desc = wc_mana_base_value_desc
		format = "WC_MAX_MANA_VALUE_FORMAT"
	}

	multiply = wc_order_magic_cooldown_value
	multiply = wc_magic_cooldown_value
	round = yes
}
wc_spell_spellsteal_duration_days_value = {
	min = 10
	value = {
		add = 100
		desc = wc_mana_base_value_desc
		format = "WC_MAX_MANA_VALUE_FORMAT"
	}
	multiply = wc_order_magic_duration_value
	multiply = wc_magic_duration_value
	round = yes
}
## SPELLSTEAL ##

## SCRY ##
wc_spell_scry_base_mana_value = wc_spell_mana_cost_medium
wc_spell_scry_cost_mana_value = {
	value = {
		add = {
			value = wc_spell_scry_base_mana_value
			desc = wc_mana_base_value_desc
			format = "WC_MAX_MANA_VALUE_FORMAT"
		}
	}

	multiply = wc_order_magic_mana_cost_value
	multiply = wc_magic_mana_cost_value
	round = yes
}
wc_spell_scry_cast_time_value = {
	min = 0
	value = {
		add = wc_spell_cast_time_short
		desc = wc_mana_base_value_desc
		format = "WC_MAX_MANA_VALUE_FORMAT"
	}

	multiply = wc_order_magic_cast_time_value
	multiply = wc_magic_cast_time_value
	round = yes
}
wc_spell_scry_cooldown_value = {
	min = 0
	value = {
		add = wc_spell_cooldown_medium
		desc = wc_mana_base_value_desc
		format = "WC_MAX_MANA_VALUE_FORMAT"
	}

	multiply = wc_order_magic_cooldown_value
	multiply = wc_magic_cooldown_value
	round = yes
}
wc_spell_scry_duration_days_value = {
	min = 10
	value = {
		add = 100
		desc = wc_mana_base_value_desc
		format = "WC_MAX_MANA_VALUE_FORMAT"
	}
	multiply = wc_order_magic_duration_value
	multiply = wc_magic_duration_value
	round = yes
}
## SCRY ##

## HASTE ##
wc_spell_haste_base_mana_value = wc_spell_mana_cost_high
wc_spell_haste_cost_mana_value = {
	value = {
		add = {
			value = wc_spell_haste_base_mana_value
			desc = wc_mana_base_value_desc
			format = "WC_MAX_MANA_VALUE_FORMAT"
		}
	}

	multiply = wc_order_magic_mana_cost_value
	multiply = wc_magic_mana_cost_value
	round = yes
}
wc_spell_haste_cast_time_value = {
	min = 0
	value = {
		add = wc_spell_cast_time_medium
		desc = wc_mana_base_value_desc
		format = "WC_MAX_MANA_VALUE_FORMAT"
	}

	multiply = wc_order_magic_cast_time_value
	multiply = wc_magic_cast_time_value
	round = yes
}
wc_spell_haste_cooldown_value = {
	min = 0
	value = {
		add = wc_spell_cooldown_medium
		desc = wc_mana_base_value_desc
		format = "WC_MAX_MANA_VALUE_FORMAT"
	}

	multiply = wc_order_magic_cooldown_value
	multiply = wc_magic_cooldown_value
	round = yes
}
wc_spell_haste_duration_days_value = {
	min = 10
	value = {
		add = 80
		desc = wc_mana_base_value_desc
		format = "WC_MAX_MANA_VALUE_FORMAT"
	}
	multiply = wc_order_chronomancy_magic_duration_value
	multiply = wc_order_magic_duration_value
	multiply = wc_magic_duration_value
	round = yes
}
## HASTE ##

## CONJURE REFRESHMENT ##
wc_spell_conjure_refreshment_base_mana_value = wc_spell_mana_cost_medium_2
wc_spell_conjure_refreshment_cost_mana_value = {
	value = {
		add = {
			value = wc_spell_conjure_refreshment_base_mana_value
			desc = wc_mana_base_value_desc
			format = "WC_MAX_MANA_VALUE_FORMAT"
		}
	}

	if = {
		limit = {
			has_variable = current_spell_rank
		}
		if = {
			limit = {
				var:current_spell_rank = 2
			}
			add = {
				value = {
					add = wc_spell_conjure_refreshment_base_mana_value
					multiply = wc_spell_rank_2_mana_cost_mult
				}
				format = "WC_MAX_MANA_VALUE_FORMAT"
				desc = wc_mana_rank_2_value_desc
			}
		}
		else_if = {
			limit = {
				var:current_spell_rank = 3
			}
			add = {
				value = {
					add = wc_spell_conjure_refreshment_base_mana_value
					multiply = wc_spell_rank_3_mana_cost_mult
				}
				format = "WC_MAX_MANA_VALUE_FORMAT"
				desc = wc_mana_rank_3_value_desc
			}
		}

	}

	multiply = wc_order_magic_mana_cost_value
	multiply = wc_magic_mana_cost_value
	round = yes
}
wc_spell_conjure_refreshment_cast_time_value = {
	min = 0
	value = {
		add = wc_spell_cast_time_medium
		desc = wc_mana_base_value_desc
		format = "WC_MAX_MANA_VALUE_FORMAT"
	}

	multiply = wc_order_magic_cast_time_value
	multiply = wc_magic_cast_time_value
	round = yes
}
wc_spell_conjure_refreshment_cooldown_value = {
	min = 0
	value = {
		add = wc_spell_cooldown_medium
		desc = wc_mana_base_value_desc
		format = "WC_MAX_MANA_VALUE_FORMAT"
	}

	multiply = wc_order_magic_cooldown_value
	multiply = wc_magic_cooldown_value
	round = yes
}
wc_spell_conjure_refreshment_duration_days_value = {
	min = 10
	value = {
		add = 80
		desc = wc_mana_base_value_desc
		format = "WC_MAX_MANA_VALUE_FORMAT"
	}
	multiply = wc_order_magic_duration_value
	multiply = wc_magic_duration_value
	round = yes
}
## CONJURE REFRESHMENT ##

## CHRONOMANCY ##
wc_spell_chronomancy_base_mana_value = wc_spell_mana_cost_high_2
wc_spell_chronomancy_cost_mana_value = {
	value = {
		add = {
			value = wc_spell_chronomancy_base_mana_value
			desc = wc_mana_base_value_desc
			format = "WC_MAX_MANA_VALUE_FORMAT"
		}
	}

	multiply = wc_order_magic_mana_cost_value
	multiply = wc_magic_mana_cost_value
	round = yes
}
wc_spell_chronomancy_cast_time_value = {
	min = 0
	value = {
		add = wc_spell_cast_time_very_long
		desc = wc_mana_base_value_desc
		format = "WC_MAX_MANA_VALUE_FORMAT"
	}

	multiply = wc_order_magic_cast_time_value
	multiply = wc_magic_cast_time_value
	round = yes
}
wc_spell_chronomancy_cooldown_value = {
	min = 0
	value = {
		add = wc_spell_cooldown_very_long
		desc = wc_mana_base_value_desc
		format = "WC_MAX_MANA_VALUE_FORMAT"
	}

	multiply = wc_order_magic_cooldown_value
	multiply = wc_magic_cooldown_value
	round = yes
}
wc_spell_chronomancy_duration_days_value = {
	min = 0
	value = {
		add = 365
		desc = wc_mana_base_value_desc
		format = "WC_MAX_MANA_VALUE_FORMAT"
	}
	multiply = wc_order_chronomancy_magic_duration_value
	multiply = wc_order_magic_duration_value
	multiply = wc_magic_duration_value
}
## CHRONOMANCY ##

## EVOCATION ##
wc_spell_evocation_cost_mana_value = {
	value = {
		add = {
			value = {
				add = wc_max_mana_value
				multiply = 0.5
			}
		}
		desc = wc_mana_base_value_desc
		format = "WC_MAX_MANA_VALUE_FORMAT"
	}
	max = 150
	round = yes
}
wc_spell_evocation_cast_time_value = {
	min = 0
	value = {
		add = wc_spell_cast_time_ritual
		desc = wc_mana_base_value_desc
		format = "WC_MAX_MANA_VALUE_FORMAT"
	}

	multiply = wc_order_magic_cast_time_value
	multiply = wc_magic_cast_time_value
	round = yes
}
wc_spell_evocation_cooldown_value = {
	min = 0
	value = {
		add = wc_spell_cooldown_ritual_long
		desc = wc_mana_base_value_desc
		format = "WC_MAX_MANA_VALUE_FORMAT"
	}

	multiply = wc_order_magic_cooldown_value
	multiply = wc_magic_cooldown_value
	round = yes
}
wc_spell_evocation_duration_days_value = {
	min = 5
	value = {
		add = 1825
		desc = wc_mana_base_value_desc
		format = "WC_MAX_MANA_VALUE_FORMAT"
	}
}
## EVOCATION ##

## ARCANE DOME ##
wc_spell_arcane_dome_cost_mana_value = {
	value = {
		add = {
			value = {
				add = wc_max_mana_value
				multiply = 0.5
			}
		}
		desc = wc_mana_base_value_desc
		format = "WC_MAX_MANA_VALUE_FORMAT"
	}
	max = 150
	round = yes
}
wc_spell_arcane_dome_cast_time_value = {
	min = 0
	value = {
		add = wc_spell_cast_time_ritual
		desc = wc_mana_base_value_desc
		format = "WC_MAX_MANA_VALUE_FORMAT"
	}

	multiply = wc_order_magic_cast_time_value
	multiply = wc_magic_cast_time_value
	round = yes
}
wc_spell_arcane_dome_cooldown_value = {
	min = 0
	value = {
		add = wc_spell_cooldown_ritual_long
		desc = wc_mana_base_value_desc
		format = "WC_MAX_MANA_VALUE_FORMAT"
	}

	multiply = wc_order_magic_cooldown_value
	multiply = wc_magic_cooldown_value
	round = yes
}
wc_spell_arcane_dome_duration_days_value = {
	min = 5
	value = {
		add = 910
		desc = wc_mana_base_value_desc
		format = "WC_MAX_MANA_VALUE_FORMAT"
	}
}
## ARCANE DOME ##

## SCORCH ##
wc_spell_scorch_base_mana_value = wc_spell_mana_cost_low
wc_spell_scorch_cost_mana_value = {
	value = {
		add = {
			value = wc_spell_scorch_base_mana_value
			desc = wc_mana_base_value_desc
			format = "WC_MAX_MANA_VALUE_FORMAT"
		}
	}

	multiply = wc_order_fire_magic_mana_cost_value
	multiply = wc_order_magic_mana_cost_value
	multiply = wc_magic_mana_cost_value
	round = yes
}
wc_spell_scorch_cast_time_value = {
	min = 0
	value = {
		add = wc_spell_cast_time_short
		desc = wc_mana_base_value_desc
		format = "WC_MAX_MANA_VALUE_FORMAT"
	}
	multiply = wc_order_fire_magic_cast_time_value
	multiply = wc_order_magic_cast_time_value
	multiply = wc_magic_cast_time_value
	round = yes
}
wc_spell_scorch_cooldown_value = {
	min = 0
	value = {
		add = wc_spell_cooldown_short
		desc = wc_mana_base_value_desc
		format = "WC_MAX_MANA_VALUE_FORMAT"
	}
	multiply = wc_order_fire_magic_cooldown_value
	multiply = wc_order_magic_cooldown_value
	multiply = wc_magic_cooldown_value
	round = yes
}
wc_spell_scorch_duration_days_value = 0
## SCORCH ##

## PYROBLAST ##
wc_spell_pyroblast_base_mana_value = wc_spell_mana_cost_low
wc_spell_pyroblast_cost_mana_value = {
	value = {
		add = {
			value = wc_spell_pyroblast_base_mana_value
			desc = wc_mana_base_value_desc
			format = "WC_MAX_MANA_VALUE_FORMAT"
		}
	}

	multiply = wc_order_fire_magic_mana_cost_value
	multiply = wc_order_magic_mana_cost_value
	multiply = wc_magic_mana_cost_value
	round = yes
}
wc_spell_pyroblast_cast_time_value = { # TODO: Reduce to short after casting Frostfire Bolt
	min = 0
	value = {
		add = wc_spell_cast_time_long
		desc = wc_mana_base_value_desc
		format = "WC_MAX_MANA_VALUE_FORMAT"
	}
	multiply = wc_order_fire_magic_cast_time_value
	multiply = wc_order_magic_cast_time_value
	multiply = wc_magic_cast_time_value
	round = yes
}
wc_spell_pyroblast_cooldown_value = {
	min = 0
	value = {
		add = wc_spell_cooldown_long
		desc = wc_mana_base_value_desc
		format = "WC_MAX_MANA_VALUE_FORMAT"
	}
	multiply = wc_order_fire_magic_cooldown_value
	multiply = wc_order_magic_cooldown_value
	multiply = wc_magic_cooldown_value
	round = yes
}
wc_spell_pyroblast_duration_days_value = 0
## PYROBLAST ##

## FLAMESTRIKE ##
wc_spell_flamestrike_base_mana_value = wc_spell_mana_cost_low_2
wc_spell_flamestrike_cost_mana_value = {
	value = {
		add = {
			value = wc_spell_flamestrike_base_mana_value
			desc = wc_mana_base_value_desc
			format = "WC_MAX_MANA_VALUE_FORMAT"
		}
	}

	multiply = wc_order_fire_magic_mana_cost_value
	multiply = wc_order_magic_mana_cost_value
	multiply = wc_magic_mana_cost_value
	round = yes
}
wc_spell_flamestrike_cast_time_value = {
	min = 0
	value = {
		add = wc_spell_cast_time_very_long
		desc = wc_mana_base_value_desc
		format = "WC_MAX_MANA_VALUE_FORMAT"
	}
	multiply = wc_order_fire_magic_cast_time_value
	multiply = wc_order_magic_cast_time_value
	multiply = wc_magic_cast_time_value
	round = yes
}
wc_spell_flamestrike_cooldown_value = {
	min = 0
	value = {
		add = wc_spell_cooldown_long
		desc = wc_mana_base_value_desc
		format = "WC_MAX_MANA_VALUE_FORMAT"
	}
	multiply = wc_order_fire_magic_cooldown_value
	multiply = wc_order_magic_cooldown_value
	multiply = wc_magic_cooldown_value
	round = yes
}
wc_spell_flamestrike_duration_days_base_value = {
	min = 10
	value = {
		add = 30
		desc = wc_mana_base_value_desc
		format = "WC_MAX_MANA_VALUE_FORMAT"
	}
	multiply = wc_order_magic_duration_value
	multiply = wc_magic_duration_value
	round = yes
}
wc_spell_flamestrike_duration_days_value = {
	min = 10
	value = wc_spell_flamestrike_duration_days_base_value
	multiply = {
		value = 10
		desc = wc_flamestrike_duration_value_desc
		format = "WC_MAX_MANA_VALUE_FORMAT"
	}
	round = yes
}
wc_spell_flamestrike_modifier_duration_months_value = {
	value = wc_spell_flamestrike_duration_days_base_value
	multiply = local_var:flamestrike_count
}
## FLAMESTRIKE ##

## FIRE SHIELD ##
wc_spell_fire_shield_base_mana_value = wc_spell_mana_cost_low
wc_spell_fire_shield_cost_mana_value = {
	value = {
		add = {
			value = wc_spell_fire_shield_base_mana_value
			desc = wc_mana_base_value_desc
			format = "WC_MAX_MANA_VALUE_FORMAT"
		}
	}

	multiply = wc_order_fire_magic_mana_cost_value
	multiply = wc_order_magic_mana_cost_value
	multiply = wc_magic_mana_cost_value
	round = yes
}
wc_spell_fire_shield_cast_time_value = {
	min = 0
	value = {
		add = wc_spell_cast_time_instant
		desc = wc_mana_base_value_desc
		format = "WC_MAX_MANA_VALUE_FORMAT"
	}
	multiply = wc_order_fire_magic_cast_time_value
	multiply = wc_order_magic_cast_time_value
	multiply = wc_magic_cast_time_value
	round = yes
}
wc_spell_fire_shield_cooldown_value = {
	min = 0
	value = {
		add = wc_spell_cooldown_medium
		desc = wc_mana_base_value_desc
		format = "WC_MAX_MANA_VALUE_FORMAT"
	}
	multiply = wc_order_fire_magic_cooldown_value
	multiply = wc_order_magic_cooldown_value
	multiply = wc_magic_cooldown_value
	round = yes
}
wc_spell_fire_shield_duration_days_value = {
	min = 10
	value = {
		add = 200
		desc = wc_mana_base_value_desc
		format = "WC_MAX_MANA_VALUE_FORMAT"
	}
	multiply = wc_order_magic_duration_value
	multiply = wc_magic_duration_value
	round = yes
}
## FIRE SHIELD ##

## FROSTFIRE BOLT ##
wc_spell_frostfire_bolt_base_mana_value = wc_spell_mana_cost_medium
wc_spell_frostfire_bolt_cost_mana_value = {
	value = {
		add = {
			value = wc_spell_frostfire_bolt_base_mana_value
			desc = wc_mana_base_value_desc
			format = "WC_MAX_MANA_VALUE_FORMAT"
		}
	}

	multiply = wc_order_fire_magic_mana_cost_value
	multiply = wc_order_frost_magic_mana_cost_value
	multiply = wc_order_magic_mana_cost_value
	multiply = wc_magic_mana_cost_value
	round = yes
}
wc_spell_frostfire_bolt_cast_time_value = {
	min = 0
	value = {
		add = wc_spell_cast_time_short
		desc = wc_mana_base_value_desc
		format = "WC_MAX_MANA_VALUE_FORMAT"
	}
	multiply = wc_order_fire_magic_cast_time_value
	multiply = wc_order_magic_cast_time_value
	multiply = wc_magic_cast_time_value
	round = yes
}
wc_spell_frostfire_bolt_cooldown_value = {
	min = 0
	value = {
		add = wc_spell_cooldown_short
		desc = wc_mana_base_value_desc
		format = "WC_MAX_MANA_VALUE_FORMAT"
	}
	multiply = wc_order_frost_magic_cooldown_value
	multiply = wc_order_fire_magic_cooldown_value
	multiply = wc_order_magic_cooldown_value
	multiply = wc_magic_cooldown_value
	round = yes
}
wc_spell_frostfire_bolt_duration_days_value = {
	min = 10
	value = {
		add = 150
		desc = wc_mana_base_value_desc
		format = "WC_MAX_MANA_VALUE_FORMAT"
	}
	multiply = wc_order_frost_magic_duration_value
	multiply = wc_order_magic_duration_value
	multiply = wc_magic_duration_value
	round = yes
}
## FROSTFIRE BOLT ##

## FROSTBOLT ##
wc_spell_frostbolt_base_mana_value = wc_spell_mana_cost_low
wc_spell_frostbolt_cost_mana_value = {
	value = {
		add = {
			value = wc_spell_frostbolt_base_mana_value
			desc = wc_mana_base_value_desc
			format = "WC_MAX_MANA_VALUE_FORMAT"
		}
	}

	multiply = wc_order_frost_magic_mana_cost_value
	multiply = wc_order_magic_mana_cost_value
	multiply = wc_magic_mana_cost_value
	round = yes
}
wc_spell_frostbolt_cast_time_value = {
	min = 0
	value = {
		add = wc_spell_cast_time_medium
		desc = wc_mana_base_value_desc
		format = "WC_MAX_MANA_VALUE_FORMAT"
	}
	if = {
		limit = {
			has_character_flag = icy_veins
		}
		multiply = {
			value = 1
			subtract = {
				add = 0.5
				format = "WC_MAX_MANA_VALUE_FORMAT_PER"
				desc = icy_veins_value_desc
			}
		}
	}
	multiply = wc_order_magic_cast_time_value
	multiply = wc_magic_cast_time_value
	round = yes
}
wc_spell_frostbolt_cooldown_value = {
	min = 0
	value = {
		add = wc_spell_cooldown_very_short
		desc = wc_mana_base_value_desc
		format = "WC_MAX_MANA_VALUE_FORMAT"
	}
	multiply = wc_order_frost_magic_cooldown_value
	multiply = wc_order_magic_cooldown_value
	multiply = wc_magic_cooldown_value
	round = yes
}
wc_spell_frostbolt_duration_days_value = {
	min = 10
	value = {
		add = 90
		desc = wc_mana_base_value_desc
		format = "WC_MAX_MANA_VALUE_FORMAT"
	}
	multiply = wc_order_frost_magic_duration_value
	multiply = wc_order_magic_duration_value
	multiply = wc_magic_duration_value
	round = yes
}
## FROSTBOLT ##

## FROST NOVA ##
wc_spell_frost_nova_base_mana_value = wc_spell_mana_cost_low
wc_spell_frost_nova_cost_mana_value = {
	value = {
		add = {
			value = wc_spell_frost_nova_base_mana_value
			desc = wc_mana_base_value_desc
			format = "WC_MAX_MANA_VALUE_FORMAT"
		}
	}

	multiply = wc_order_frost_magic_mana_cost_value
	multiply = wc_order_magic_mana_cost_value
	multiply = wc_magic_mana_cost_value
	round = yes
}
wc_spell_frost_nova_cast_time_value = {
	min = 0
	value = {
		add = wc_spell_cast_time_instant
		desc = wc_mana_base_value_desc
		format = "WC_MAX_MANA_VALUE_FORMAT"
	}
	multiply = wc_order_magic_cast_time_value
	multiply = wc_magic_cast_time_value
	round = yes
}
wc_spell_frost_nova_cooldown_value = {
	min = 0
	value = {
		add = wc_spell_cooldown_long
		desc = wc_mana_base_value_desc
		format = "WC_MAX_MANA_VALUE_FORMAT"
	}
	multiply = wc_order_frost_magic_cooldown_value
	multiply = wc_order_magic_cooldown_value
	multiply = wc_magic_cooldown_value
	round = yes
}
wc_spell_frost_nova_duration_days_value = {
	min = 10
	value = {
		add = 220
		desc = wc_mana_base_value_desc
		format = "WC_MAX_MANA_VALUE_FORMAT"
	}
	multiply = wc_order_frost_magic_duration_value
	multiply = wc_order_magic_duration_value
	multiply = wc_magic_duration_value
	round = yes
}
## FROST NOVA ##

## FROST ARMOR ##
wc_spell_frost_armor_base_mana_value = wc_spell_mana_cost_low_2
wc_spell_frost_armor_cost_mana_value = {
	value = {
		add = {
			value = wc_spell_frost_armor_base_mana_value
			desc = wc_mana_base_value_desc
			format = "WC_MAX_MANA_VALUE_FORMAT"
		}
	}

	multiply = wc_order_frost_magic_mana_cost_value
	multiply = wc_order_magic_mana_cost_value
	multiply = wc_magic_mana_cost_value
	round = yes
}
wc_spell_frost_armor_cast_time_value = {
	min = 0
	value = {
		add = wc_spell_cast_time_instant
		desc = wc_mana_base_value_desc
		format = "WC_MAX_MANA_VALUE_FORMAT"
	}
	multiply = wc_order_magic_cast_time_value
	multiply = wc_magic_cast_time_value
	round = yes
}
wc_spell_frost_armor_cooldown_value = {
	min = 0
	value = {
		add = wc_spell_cooldown_short
		desc = wc_mana_base_value_desc
		format = "WC_MAX_MANA_VALUE_FORMAT"
	}
	multiply = wc_order_frost_magic_cooldown_value
	multiply = wc_order_magic_cooldown_value
	multiply = wc_magic_cooldown_value
	round = yes
}
wc_spell_frost_armor_duration_days_value = {
	min = 10
	value = {
		add = 200
		desc = wc_mana_base_value_desc
		format = "WC_MAX_MANA_VALUE_FORMAT"
	}
	multiply = wc_order_frost_magic_duration_value
	multiply = wc_order_magic_duration_value
	multiply = wc_magic_duration_value
	round = yes
}
## FROST ARMOR ##

## BLIZZARD ##
wc_spell_blizzard_base_mana_value = wc_spell_mana_cost_medium_2
wc_spell_blizzard_cost_mana_value = {
	value = {
		add = {
			value = wc_spell_blizzard_base_mana_value
			desc = wc_mana_base_value_desc
			format = "WC_MAX_MANA_VALUE_FORMAT"
		}
	}

	multiply = wc_order_frost_magic_mana_cost_value
	multiply = wc_order_magic_mana_cost_value
	multiply = wc_magic_mana_cost_value
	round = yes
}
wc_spell_blizzard_cast_time_value = {
	min = 0
	value = {
		add = wc_spell_cast_time_long
		desc = wc_mana_base_value_desc
		format = "WC_MAX_MANA_VALUE_FORMAT"
	}
	multiply = wc_order_magic_cast_time_value
	multiply = wc_magic_cast_time_value
	round = yes
}
wc_spell_blizzard_cooldown_value = {
	min = 0
	value = {
		add = wc_spell_cooldown_medium
		desc = wc_mana_base_value_desc
		format = "WC_MAX_MANA_VALUE_FORMAT"
	}
	multiply = wc_order_frost_magic_cooldown_value
	multiply = wc_order_magic_cooldown_value
	multiply = wc_magic_cooldown_value
	round = yes
}
wc_spell_blizzard_duration_days_value = {
	min = 10
	value = {
		add = 180
		desc = wc_mana_base_value_desc
		format = "WC_MAX_MANA_VALUE_FORMAT"
	}
	multiply = wc_order_frost_magic_duration_value
	multiply = wc_order_magic_duration_value
	multiply = wc_magic_duration_value
	round = yes
}
## BLIZZARD ##
############################################################################################## LIGHT MAGIC #######################################################
################################################ GENERAL VALUES ################################################
wc_light_magic_mana_cost_value = { # Use for changing Mana cost for ALL LIGHT spells (multiply this value)
	value = 1
}
wc_light_magic_cooldown_value = { # Use for changing Cooldown for ALL LIGHT  fire spells (multiply this value)
	value = 1
	if = {
		limit = {
			has_character_modifier = wc_blessed_bastion_modifier
		}
		add = {
			value = -0.3
			desc = wc_blessed_bastion_modifier
			format = "WC_MAX_MANA_VALUE_FORMAT_PER"
		}
	}
	if = {
		limit = {
			has_character_modifier = wc_retribution_aura_modifier
		}
		add = {
			value = -0.25
			desc = wc_retribution_aura_modifier
			format = "WC_MAX_MANA_VALUE_FORMAT_PER"
		}
	}
}
wc_light_magic_cast_time_value = { # Use for changing Cast time for ALL LIGHT spells (multiply this value)
	value = 1
}
wc_light_magic_duration_value = { # Use for changing Duration for ALL LIGHT  spells (multiply this value)
	value = 1
}
### DISPEL ###
wc_spell_dispel_cost_mana_value = {
	value = {
		add = {
			value = wc_spell_mana_cost_medium_2
			desc = wc_mana_base_value_desc
			format = "WC_MAX_MANA_VALUE_FORMAT"
		}
	}

	multiply = wc_light_magic_mana_cost_value
	multiply = wc_nonelemental_magic_mana_cost_value
	multiply = wc_magic_mana_cost_value

	round = yes
}
wc_spell_dispel_cooldown_value = {
	min = 0

	value = {
		add = wc_spell_cooldown_very_long
		desc = wc_mana_base_value_desc
		format = "WC_MAX_MANA_VALUE_FORMAT"
	}

	multiply = wc_light_magic_cooldown_value
	multiply = wc_nonelemental_magic_cooldown_value
	multiply = wc_magic_cooldown_value

	round = yes
}
wc_spell_dispel_cast_time_value = {
	min = 0
	value = {
		add = 0
		desc = wc_mana_base_value_desc
		format = "WC_MAX_MANA_VALUE_FORMAT"
	}

	multiply = wc_light_magic_cast_time_value
	multiply = wc_nonelemental_magic_cast_time_value
	multiply = wc_magic_cast_time_value

	round = yes
}
### DISPEL ###
### Flash of Light ### 
wc_spell_flash_of_light_duration_days_value = 0
wc_spell_flash_of_light_cost_mana_value = {
	value = {
		add = {
			value = wc_spell_dispel_type_mana_cost
			desc = wc_mana_base_value_desc
			format = "WC_MAX_MANA_VALUE_FORMAT"
		}
	}

	if = {
		limit = {
			has_variable = current_spell_rank
		}
		if = {
			limit = {
				var:current_spell_rank ?= 2
			}
			add = {
				value = {
					add = 12
					multiply = wc_spell_rank_2_mana_cost_mult
				}
				format = "WC_MAX_MANA_VALUE_FORMAT"
				desc = wc_mana_rank_2_value_desc
			}
		}
		else_if = {
			limit = {
				var:current_spell_rank ?= 3
			}
			add = {
				value = {
					add = 18
					multiply = wc_spell_rank_3_mana_cost_mult
				}
				format = "WC_MAX_MANA_VALUE_FORMAT"
				desc = wc_mana_rank_3_value_desc
			}
		}

	}

	multiply = wc_light_magic_mana_cost_value
	multiply = wc_nonelemental_magic_mana_cost_value
	multiply = wc_magic_mana_cost_value

	round = yes
}
wc_spell_flash_of_light_cooldown_value = {
	min = 0

	if = {
		limit = {
			OR = {
				AND = {
					OR = {
						var:current_spell_rank ?= 0
						var:current_spell_rank ?= 1
					}
					has_variable = current_spell_rank
				}
				NOT = { has_variable = current_spell_rank }
			}
		}
		add = {
			value = {
				add = wc_spell_cooldown_dispel_rank_1
			}
			format = "WC_MAX_MANA_VALUE_FORMAT"
			desc = wc_mana_base_value_desc
		}
	}
	if = {
		limit = {
			has_variable = current_spell_rank
		}
		if = {
			limit = {
				var:current_spell_rank ?= 2
			}
			add = {
				value = wc_spell_cooldown_dispel_rank_2
				format = "WC_MAX_MANA_VALUE_FORMAT"
				desc = wc_mana_rank_2_value_desc
			}
		}
		else_if = {
			limit = {
				var:current_spell_rank ?= 3
			}
			add = {
				value = wc_spell_cooldown_dispel_rank_3
				format = "WC_MAX_MANA_VALUE_FORMAT"
				desc = wc_mana_rank_3_value_desc
			}
		}

	}
	multiply = wc_light_magic_cooldown_value
	multiply = wc_nonelemental_magic_cooldown_value
	multiply = wc_magic_cooldown_value

	round = yes
}
wc_spell_flash_of_light_cast_time_value = {
	min = 0
	value = {
		add = wc_spell_cast_time_long
		desc = wc_mana_base_value_desc
		format = "WC_MAX_MANA_VALUE_FORMAT"
	}

	multiply = wc_light_magic_cast_time_value
	multiply = wc_nonelemental_magic_cast_time_value
	multiply = wc_magic_cast_time_value

	round = yes
}
### Flash of Light ### 
### Lightwell & Holy Fire ###
wc_spell_lightwell_cost_mana_value = {
	value = {
		add = {
			value = wc_spell_mana_cost_low
			desc = wc_mana_base_value_desc
			format = "WC_MAX_MANA_VALUE_FORMAT"
		}
	}

	multiply = wc_light_magic_mana_cost_value
	multiply = wc_nonelemental_magic_mana_cost_value
	multiply = wc_magic_mana_cost_value

	round = yes
}
wc_spell_lightwell_cooldown_value = {
	min = 0
	add = {
		value = {
			add = wc_spell_cooldown_long
		}
		format = "WC_MAX_MANA_VALUE_FORMAT"
		desc = wc_mana_base_value_desc
	}

	multiply = wc_light_magic_cooldown_value
	multiply = wc_nonelemental_magic_cooldown_value
	multiply = wc_magic_cooldown_value

	round = yes
}
wc_spell_lightwell_cast_time_value = {
	min = 0
	value = {
		add = wc_spell_cast_time_long
		desc = wc_mana_base_value_desc
		format = "WC_MAX_MANA_VALUE_FORMAT"
	}

	multiply = wc_light_magic_cast_time_value
	multiply = wc_nonelemental_magic_cast_time_value
	multiply = wc_magic_cast_time_value

	round = yes
}
wc_spell_lightwell_duration_days_value = {
	min = 5
	value = {
		add = 275
		desc = wc_mana_base_value_desc
		format = "WC_MAX_MANA_VALUE_FORMAT"
	}

	multiply = wc_light_magic_duration_value
	multiply = wc_nonelemental_magic_duration_value
	multiply = wc_magic_duration_value

	round = yes
}
wc_spell_holy_fire_cost_mana_value = {
	value = wc_spell_lightwell_cost_mana_value
} 
wc_spell_holy_fire_cooldown_value = {
	value = wc_spell_lightwell_cooldown_value
}
wc_spell_holy_fire_cast_time_value = {
	value = wc_spell_lightwell_cast_time_value
}
wc_spell_holy_fire_duration_days_value = {
	value = wc_spell_lightwell_duration_days_value
}
### Lightwell & Holy Fire ###
### Bless ###
wc_spell_bless_cost_mana_value = {
	value = {
		add = {
			value = wc_spell_mana_cost_low
			desc = wc_mana_base_value_desc
			format = "WC_MAX_MANA_VALUE_FORMAT"
		}
	}

	if = {
		limit = {
			has_variable = current_spell_rank
		}
		if = {
			limit = {
				var:current_spell_rank ?= 2
			}
			add = {
				value = {
					add = wc_spell_mana_cost_low
					multiply = wc_spell_rank_2_mana_cost_mult
				}
				format = "WC_MAX_MANA_VALUE_FORMAT"
				desc = wc_mana_rank_2_value_desc
			}
		}
		else_if = {
			limit = {
				var:current_spell_rank ?= 3
			}
			add = {
				value = {
					add = wc_spell_mana_cost_low
					multiply = wc_spell_rank_3_mana_cost_mult
				}
				format = "WC_MAX_MANA_VALUE_FORMAT"
				desc = wc_mana_rank_3_value_desc
			}
		}
	}

	multiply = wc_light_magic_mana_cost_value
	multiply = wc_nonelemental_magic_mana_cost_value
	multiply = wc_magic_mana_cost_value

	round = yes
}
wc_spell_bless_cooldown_value = {
	min = 0

	if = {
		limit = {
			OR = {
				AND = {
					OR = {
						var:current_spell_rank ?= 0
						var:current_spell_rank ?= 1
					}
					has_variable = current_spell_rank
				}
				NOT = { has_variable = current_spell_rank }
			}
		}
		add = {
			value = {
				add = wc_spell_cooldown_medium
			}
			format = "WC_MAX_MANA_VALUE_FORMAT"
			desc = wc_mana_base_value_desc
		}
	}
	if = {
		limit = {
			has_variable = current_spell_rank
		}
		if = {
			limit = {
				var:current_spell_rank ?= 2
			}
			add = {
				value = wc_spell_cooldown_medium
				add = 45
				format = "WC_MAX_MANA_VALUE_FORMAT"
				desc = wc_mana_rank_2_value_desc
			}
		}
		else_if = {
			limit = {
				var:current_spell_rank ?= 3
			}
			add = {
				value = wc_spell_cooldown_medium
				format = "WC_MAX_MANA_VALUE_FORMAT"
				desc = wc_mana_rank_3_value_desc
			}
		}

	}
	multiply = wc_light_magic_cooldown_value
	multiply = wc_nonelemental_magic_cooldown_value
	multiply = wc_magic_cooldown_value

	round = yes
}
wc_spell_bless_cast_time_value = {
	min = 0
	value = {
		add = wc_spell_cast_time_medium
		desc = wc_mana_base_value_desc
		format = "WC_MAX_MANA_VALUE_FORMAT"
	}

	multiply = wc_light_magic_cast_time_value
	multiply = wc_nonelemental_magic_cast_time_value
	multiply = wc_magic_cast_time_value

	round = yes
}
wc_spell_bless_duration_days_value = {
	min = 5
	value = {
		add = 365
		desc = wc_mana_base_value_desc
		format = "WC_MAX_MANA_VALUE_FORMAT"
	}

	if = {
		limit = {
			has_variable = current_spell_rank
		}
		if = {
			limit = {
				var:current_spell_rank ?= 2
			}
			add = {
				value = 365
				format = "WC_MAX_MANA_VALUE_FORMAT"
				desc = wc_mana_rank_2_value_desc
			}
		}
		else_if = {
			limit = {
				var:current_spell_rank ?= 3
			}
			add = {
				value = 730
				format = "WC_MAX_MANA_VALUE_FORMAT"
				desc = wc_mana_rank_3_value_desc
			}
		}
	}
	

	multiply = wc_light_magic_duration_value
	multiply = wc_nonelemental_magic_duration_value
	multiply = wc_magic_duration_value

	round = yes
}
### Bless ###
### Consecration ###
wc_spell_consecration_cost_mana_value = {
	value = {
		add = {
			value = wc_spell_mana_cost_high
			desc = wc_mana_base_value_desc
			format = "WC_MAX_MANA_VALUE_FORMAT"
		}
	}

	multiply = wc_light_magic_mana_cost_value
	multiply = wc_nonelemental_magic_mana_cost_value
	multiply = wc_magic_mana_cost_value

	round = yes
}
wc_spell_consecration_cooldown_value = {
	min = 0

	value = {
		add = wc_spell_cooldown_long
		desc = wc_mana_base_value_desc
		format = "WC_MAX_MANA_VALUE_FORMAT"
	}

	multiply = wc_light_magic_cooldown_value
	multiply = wc_nonelemental_magic_cooldown_value
	multiply = wc_magic_cooldown_value

	round = yes
}
wc_spell_consecration_cast_time_value = {
	min = 0
	value = {
		add = wc_spell_cast_time_short
		desc = wc_mana_base_value_desc
		format = "WC_MAX_MANA_VALUE_FORMAT"
	}

	multiply = wc_light_magic_cast_time_value
	multiply = wc_nonelemental_magic_cast_time_value
	multiply = wc_magic_cast_time_value

	round = yes
}
wc_spell_consecration_duration_days_value = {
	min = 5
	value = {
		add = 270
		desc = wc_mana_base_value_desc
		format = "WC_MAX_MANA_VALUE_FORMAT"
	}

	multiply = wc_light_magic_duration_value
	multiply = wc_nonelemental_magic_duration_value
	multiply = wc_magic_duration_value

	round = yes
}
wc_consecration_spell_duration = {
	value = 0
	add = scope:consecration_duration
}
### Consecration ###
### Rebuke ###
wc_spell_rebuke_duration_days_value = 0
wc_spell_rebuke_cost_mana_value = {
	value = {
		add = {
			value = wc_spell_mana_cost_low_2
			desc = wc_mana_base_value_desc
			format = "WC_MAX_MANA_VALUE_FORMAT"
		}
	}

	if = {
		limit = {
			has_variable = current_spell_rank
		}
		if = {
			limit = {
				var:current_spell_rank ?= 2
			}
			add = {
				value = {
					add = 15
					multiply = wc_spell_rank_2_mana_cost_mult
				}
				format = "WC_MAX_MANA_VALUE_FORMAT"
				desc = wc_mana_rank_2_value_desc
			}
		}
		else_if = {
			limit = {
				var:current_spell_rank ?= 3
			}
			add = {
				value = {
					add = 18
					multiply = wc_spell_rank_3_mana_cost_mult
				}
				format = "WC_MAX_MANA_VALUE_FORMAT"
				desc = wc_mana_rank_3_value_desc
			}
		}

	}

	multiply = wc_light_magic_mana_cost_value
	multiply = wc_nonelemental_magic_mana_cost_value
	multiply = wc_magic_mana_cost_value

	round = yes
}
wc_spell_rebuke_cooldown_value = {
	min = 0

	if = {
		limit = {
			OR = {
				AND = {
					OR = {
						var:current_spell_rank ?= 0
						var:current_spell_rank ?= 1
					}
					has_variable = current_spell_rank
				}
				NOT = { has_variable = current_spell_rank }
			}
		}
		add = {
			value = {
				add = wc_spell_cooldown_medium
			}
			format = "WC_MAX_MANA_VALUE_FORMAT"
			desc = wc_mana_base_value_desc
		}
	}
	if = {
		limit = {
			has_variable = current_spell_rank
		}
		if = {
			limit = {
				var:current_spell_rank ?= 2
			}
			add = {
				value = wc_spell_cooldown_medium
				add = 45
				format = "WC_MAX_MANA_VALUE_FORMAT"
				desc = wc_mana_rank_2_value_desc
			}
		}
		else_if = {
			limit = {
				var:current_spell_rank ?= 3
			}
			add = {
				value = wc_spell_cooldown_long
				format = "WC_MAX_MANA_VALUE_FORMAT"
				desc = wc_mana_rank_3_value_desc
			}
		}

	}
	multiply = wc_light_magic_cooldown_value
	multiply = wc_nonelemental_magic_cooldown_value
	multiply = wc_magic_cooldown_value

	round = yes
}
wc_spell_rebuke_cast_time_value = {
	min = 0
	value = {
		add = 0
		desc = wc_mana_base_value_desc
		format = "WC_MAX_MANA_VALUE_FORMAT"
	}

	multiply = wc_light_magic_cast_time_value
	multiply = wc_nonelemental_magic_cast_time_value
	multiply = wc_magic_cast_time_value

	round = yes
}
### Rebuke ###
### Avenging Wrath ###
wc_spell_avenging_wrath_duration_days_value = 0
wc_spell_avenging_wrath_cost_mana_value = {
	value = {
		add = {
			value = wc_spell_mana_cost_high
			desc = wc_mana_base_value_desc
			format = "WC_MAX_MANA_VALUE_FORMAT"
		}
	}

	multiply = wc_light_magic_mana_cost_value
	multiply = wc_nonelemental_magic_mana_cost_value
	multiply = wc_magic_mana_cost_value

	round = yes
}
wc_spell_avenging_wrath_cooldown_value = {
	min = 0

	value = {
		add = wc_spell_cooldown_very_long
		desc = wc_mana_base_value_desc
		format = "WC_MAX_MANA_VALUE_FORMAT"
	}

	multiply = wc_light_magic_cooldown_value
	multiply = wc_nonelemental_magic_cooldown_value
	multiply = wc_magic_cooldown_value

	round = yes
}
wc_spell_avenging_wrath_cast_time_value = {
	min = 0
	value = {
		add = 0
		desc = wc_mana_base_value_desc
		format = "WC_MAX_MANA_VALUE_FORMAT"
	}

	multiply = wc_light_magic_cast_time_value
	multiply = wc_nonelemental_magic_cast_time_value
	multiply = wc_magic_cast_time_value

	round = yes
}
### Avenging Wrath ###
### Judgement ###
wc_spell_judgement_cost_mana_value = {
	value = {
		add = {
			value = wc_spell_mana_cost_medium_2
			desc = wc_mana_base_value_desc
			format = "WC_MAX_MANA_VALUE_FORMAT"
		}
	}

	multiply = wc_light_magic_mana_cost_value
	multiply = wc_nonelemental_magic_mana_cost_value
	multiply = wc_magic_mana_cost_value

	round = yes
}
wc_spell_judgement_cooldown_value = {
	min = 0

	value = {
		add = wc_spell_cooldown_very_long
		desc = wc_mana_base_value_desc
		format = "WC_MAX_MANA_VALUE_FORMAT"
	}

	multiply = wc_light_magic_cooldown_value
	multiply = wc_nonelemental_magic_cooldown_value
	multiply = wc_magic_cooldown_value

	round = yes
}
wc_spell_judgement_cast_time_value = {
	min = 0
	value = {
		add = wc_spell_cast_time_very_short
		desc = wc_mana_base_value_desc
		format = "WC_MAX_MANA_VALUE_FORMAT"
	}

	multiply = wc_light_magic_cast_time_value
	multiply = wc_nonelemental_magic_cast_time_value
	multiply = wc_magic_cast_time_value

	round = yes
}
### Judgement ###
### Divine Shield ###
wc_spell_divine_shield_cost_mana_value = {
	value = {
		add = {
			value = wc_spell_mana_cost_medium
			desc = wc_mana_base_value_desc
			format = "WC_MAX_MANA_VALUE_FORMAT"
		}
	}

	multiply = wc_light_magic_mana_cost_value
	multiply = wc_nonelemental_magic_mana_cost_value
	multiply = wc_magic_mana_cost_value

	round = yes
}
wc_spell_divine_shield_cooldown_value = {
	min = 0

	value = {
		add = wc_spell_cooldown_short
		desc = wc_mana_base_value_desc
		format = "WC_MAX_MANA_VALUE_FORMAT"
	}

	multiply = wc_light_magic_cooldown_value
	multiply = wc_nonelemental_magic_cooldown_value
	multiply = wc_magic_cooldown_value

	round = yes
}
wc_spell_divine_shield_cast_time_value = {
	min = 0
	value = {
		add = wc_spell_cast_time_very_short
		desc = wc_mana_base_value_desc
		format = "WC_MAX_MANA_VALUE_FORMAT"
	}

	multiply = wc_light_magic_cast_time_value
	multiply = wc_nonelemental_magic_cast_time_value
	multiply = wc_magic_cast_time_value

	round = yes
}
wc_spell_divine_shield_duration_days_value = {
	min = 5
	value = {
		add = 365
		desc = wc_mana_base_value_desc
		format = "WC_MAX_MANA_VALUE_FORMAT"
	}

	multiply = wc_light_magic_duration_value
	multiply = wc_nonelemental_magic_duration_value
	multiply = wc_magic_duration_value

	round = yes
}
### Divine Shield ###
### Exorcism ###
wc_spell_exorcism_cost_mana_value = {
	value = {
		add = {
			value = wc_spell_mana_cost_medium_2
			desc = wc_mana_base_value_desc
			format = "WC_MAX_MANA_VALUE_FORMAT"
		}
	}
	if = {
		limit = {
			var:current_spell_rank ?= 2
		}
		multiply = {
			value = wc_spell_rank_2_mana_cost_mult
			format = "WC_MAX_MANA_VALUE_FORMAT"
			desc = wc_mana_rank_2_value_desc
		}
	}

	multiply = wc_light_magic_mana_cost_value
	multiply = wc_nonelemental_magic_mana_cost_value
	multiply = wc_magic_mana_cost_value

	round = yes
}
wc_spell_exorcism_cooldown_value = {
	min = 0

	value = {
		add = wc_spell_cooldown_medium
		desc = wc_mana_base_value_desc
		format = "WC_MAX_MANA_VALUE_FORMAT"
	}

	multiply = wc_light_magic_cooldown_value
	multiply = wc_nonelemental_magic_cooldown_value
	multiply = wc_magic_cooldown_value

	round = yes
}
wc_spell_exorcism_cast_time_value = {
	min = 0
	value = {
		add = 0
		desc = wc_mana_base_value_desc
		format = "WC_MAX_MANA_VALUE_FORMAT"
	}

	multiply = wc_light_magic_cast_time_value
	multiply = wc_nonelemental_magic_cast_time_value
	multiply = wc_magic_cast_time_value

	round = yes
}
wc_spell_exorcism_duration_days_value = {
	min = 5
	value = {
		add = 365
		desc = wc_mana_base_value_desc
		format = "WC_MAX_MANA_VALUE_FORMAT"
	}

	multiply = wc_light_magic_duration_value
	multiply = wc_nonelemental_magic_duration_value
	multiply = wc_magic_duration_value

	round = yes
}
### Exorcism ###
### Expulsion ###
wc_spell_expulsion_duration_days_value = 0
wc_spell_expulsion_cost_mana_value = {
	value = { 
		add = {
			value = wc_spell_dispel_type_mana_cost
			desc = wc_mana_base_value_desc
			format = "WC_MAX_MANA_VALUE_FORMAT"
		}
	}
	multiply = wc_light_magic_mana_cost_value
	multiply = wc_nonelemental_magic_mana_cost_value
	multiply = wc_magic_mana_cost_value

	round = yes
}
wc_spell_expulsion_cooldown_value = {
	min = 0

	value = {
		add = wc_spell_cooldown_very_long
		desc = wc_mana_base_value_desc
		format = "WC_MAX_MANA_VALUE_FORMAT"
	}

	multiply = wc_light_magic_cooldown_value
	multiply = wc_nonelemental_magic_cooldown_value
	multiply = wc_magic_cooldown_value

	round = yes
}
wc_spell_expulsion_cast_time_value = {
	min = 0
	value = {
		add = 0
		desc = wc_mana_base_value_desc
		format = "WC_MAX_MANA_VALUE_FORMAT"
	}

	multiply = wc_light_magic_cast_time_value
	multiply = wc_nonelemental_magic_cast_time_value
	multiply = wc_magic_cast_time_value

	round = yes
}
### Expulsion ###
### Salvation ###
wc_spell_salvation_cost_mana_value = {
	value = {
		add = {
			value = {
				add = wc_max_mana_value
				multiply = 0.9
			}
		}
		desc = wc_mana_base_value_desc
		format = "WC_MAX_MANA_VALUE_FORMAT"
	}
	round = yes
}
wc_spell_salvation_cast_time_value = {
	value = {
		add = wc_spell_cast_time_ritual
		add = 115
		desc = wc_mana_base_value_desc
		format = "WC_MAX_MANA_VALUE_FORMAT"
	}
	min = 0
	multiply = wc_light_magic_cast_time_value
	multiply = wc_nonelemental_magic_cast_time_value
	multiply = wc_magic_cast_time_value
	round = yes
}
wc_spell_salvation_cooldown_value = {
	value = {
		add = wc_spell_cooldown_ritual_long
		desc = wc_mana_base_value_desc
		format = "WC_MAX_MANA_VALUE_FORMAT"
	}
	multiply = wc_light_magic_cooldown_value
	multiply = wc_nonelemental_magic_cooldown_value
	multiply = wc_magic_cooldown_value
	round = yes
}
### Salvation ###
### Divine Storm ###
wc_spell_divine_storm_cost_mana_value = {
	value = {
		add = {
			value = {
				add = wc_max_mana_value
				multiply = 0.5
			}
		}
		desc = wc_mana_base_value_desc
		format = "WC_MAX_MANA_VALUE_FORMAT"
	}
	max = 150
	round = yes
}
wc_spell_divine_storm_cast_time_value = {
	value = {
		add = wc_spell_cast_time_ritual
		desc = wc_mana_base_value_desc
		format = "WC_MAX_MANA_VALUE_FORMAT"
	}
	min = 0
	multiply = wc_light_magic_cast_time_value
	multiply = wc_nonelemental_magic_cast_time_value
	multiply = wc_magic_cast_time_value
	round = yes
}
wc_spell_divine_storm_cooldown_value = {
	value = {
		add = wc_spell_cooldown_ritual_medium
		desc = wc_mana_base_value_desc
		format = "WC_MAX_MANA_VALUE_FORMAT"
	}
	multiply = wc_light_magic_cooldown_value
	multiply = wc_nonelemental_magic_cooldown_value
	multiply = wc_magic_cooldown_value
	round = yes
}
wc_spell_divine_storm_duration_days_value = {
	min = 5
	value = {
		add = 365
		desc = wc_mana_base_value_desc
		format = "WC_MAX_MANA_VALUE_FORMAT"
	}

	multiply = wc_light_magic_duration_value
	multiply = wc_nonelemental_magic_duration_value
	multiply = wc_magic_duration_value

	round = yes
}
### Divine Storm ###
### Blessed Bastion ###
wc_spell_blessed_bastion_cost_mana_value = {
	value = {
		add = {
			value = {
				add = wc_max_mana_value
				multiply = 0.5
			}
		}
		desc = wc_mana_base_value_desc
		format = "WC_MAX_MANA_VALUE_FORMAT"
	}
	max = 150
	round = yes
}
wc_spell_blessed_bastion_cast_time_value = {
	value = {
		add = 0
		desc = wc_mana_base_value_desc
		format = "WC_MAX_MANA_VALUE_FORMAT"
	}
	min = 0
	multiply = wc_light_magic_cast_time_value
	multiply = wc_nonelemental_magic_cast_time_value
	multiply = wc_magic_cast_time_value
	round = yes
}
wc_spell_blessed_bastion_cooldown_value = {
	value = {
		add = wc_spell_cooldown_ritual
		desc = wc_mana_base_value_desc
		format = "WC_MAX_MANA_VALUE_FORMAT"
	}
	multiply = wc_light_magic_cooldown_value
	multiply = wc_nonelemental_magic_cooldown_value
	multiply = wc_magic_cooldown_value
	round = yes
}
wc_spell_blessed_bastion_duration_days_value = {
	min = 5
	value = {
		add = 730
		desc = wc_mana_base_value_desc
		format = "WC_MAX_MANA_VALUE_FORMAT"
	}

	multiply = wc_light_magic_duration_value
	multiply = wc_nonelemental_magic_duration_value
	multiply = wc_magic_duration_value

	round = yes
}
### Blessed Bastion ###

<<<<<<< HEAD
############################################################################################## SHADOW MAGIC #######################################################
################################################ GENERAL VALUES ################################################
wc_shadow_magic_mana_cost_value = { # Use for changing Mana cost for ALL shadow spells (multiply this value)
	value = 1
}
wc_shadow_magic_cooldown_value = { # Use for changing Cooldown for ALL shadow spells (multiply this value)
	value = 1

	if = {
		limit = { 
			has_character_modifier = wc_voidborne_modifier
		}
		subtract = {
			add = 0.25
			desc = wc_voidborne_modifier
			format = "WC_MAX_MANA_VALUE_FORMAT_PER"
		}
	}
}
wc_shadow_magic_cast_time_value = { # Use for changing Cast time for ALL shadow spells (multiply this value)
	value = 1

	if = {
		limit = { 
			has_character_modifier = wc_voidborne_modifier
		}
		multiply = {
			value = 1
			subtract = {
				add = 0.25
				desc = wc_voidborne_modifier
				format = "WC_MAX_MANA_VALUE_FORMAT_PER"
			}
		}
	}
}
wc_shadow_magic_duration_value = { # Use for changing Duration for ALL shadow spells (multiply this value)
	value = 1

	if = {
		limit = { 
			has_character_modifier = wc_voidborne_modifier
		}
		add = {
			value = 0.25
			desc = wc_voidborne_modifier
			format = "WC_MAX_MANA_VALUE_FORMAT_PER"
		}
	}
}
################################################ GENERAL VALUES ################################################
### VOID TOUCH ###
wc_spell_void_touch_duration_days_value = 0
wc_spell_void_touch_cost_mana_value = {
=======
############################################################################################## DEATH MAGIC #######################################################
################################################ GENERAL VALUES ################################################
wc_death_magic_mana_cost_value = { # Use for changing Mana cost for ALL DEATH spells (multiply this value)
	value = 1
}
wc_death_magic_cooldown_value = { # Use for changing Cooldown for ALL DEATH  fire spells (multiply this value)
	value = 1
}
wc_death_magic_cast_time_value = { # Use for changing Cast time for ALL DEATH spells (multiply this value)
	value = 1
}
wc_death_magic_duration_value = { # Use for changing Duration for ALL DEATH  spells (multiply this value)
	value = 1
}

################################################ SPELL VALUES ################################################
### Raise Dead ###
wc_spell_raise_dead_undead_base_mana_cost_value = 0
wc_spell_raise_dead_abomination_base_mana_cost_value = wc_spell_mana_cost_high
wc_spell_raise_dead_banshee_base_mana_cost_value = wc_spell_mana_cost_high
wc_spell_raise_dead_ghoul_base_mana_cost_value = wc_spell_mana_cost_low_2
wc_spell_raise_dead_vampire_base_mana_cost_value = wc_spell_mana_cost_medium
# These are just for the tooltip
wc_spell_raise_dead_undead_mana_cost_value = {
	value = wc_spell_raise_dead_cost_mana_value
	add = {
		value = wc_spell_raise_dead_undead_base_mana_cost_value
		desc = trait_being_undead
		format = "WC_MAX_MANA_VALUE_FORMAT"
	}
}
wc_spell_raise_dead_abomination_mana_cost_value = {
	value = wc_spell_raise_dead_cost_mana_value
	add = {
		value = wc_spell_raise_dead_abomination_base_mana_cost_value
		desc = trait_creature_abomination
		format = "WC_MAX_MANA_VALUE_FORMAT"
	}
}
wc_spell_raise_dead_banshee_mana_cost_value = {
	value = wc_spell_raise_dead_cost_mana_value
	add = {
		value = wc_spell_raise_dead_banshee_base_mana_cost_value
		desc = trait_creature_banshee
		format = "WC_MAX_MANA_VALUE_FORMAT"
	}
}
wc_spell_raise_dead_ghoul_mana_cost_value = {
	value = wc_spell_raise_dead_cost_mana_value
	add = {
		value = wc_spell_raise_dead_ghoul_base_mana_cost_value
		desc = trait_creature_ghoul
		format = "WC_MAX_MANA_VALUE_FORMAT"
	}
}
wc_spell_raise_dead_vampire_mana_cost_value = {
	value = wc_spell_raise_dead_cost_mana_value
	add = {
		value = wc_spell_raise_dead_vampire_base_mana_cost_value
		desc = trait_creature_vampire
		format = "WC_MAX_MANA_VALUE_FORMAT"
	}
}
wc_spell_raise_dead_cost_mana_value = {
	value = {
		add = {
			value = wc_spell_mana_cost_high
			desc = wc_mana_base_value_desc
			format = "WC_MAX_MANA_VALUE_FORMAT"
		}
	}

	if = {
		limit = {
			exists = var:raise_dead_type
		}
		switch = {
			trigger = var:raise_dead_type

			flag:undead = { add = wc_spell_raise_dead_undead_base_mana_cost_value }
			flag:abomination = { add = wc_spell_raise_dead_abomination_base_mana_cost_value }
			flag:banshee = { add = wc_spell_raise_dead_banshee_base_mana_cost_value }
			flag:ghoul = { add = wc_spell_raise_dead_ghoul_base_mana_cost_value }
			flag:vampire = { add = wc_spell_raise_dead_vampire_base_mana_cost_value }
		}
	}
	else_if = {
		limit = {
			exists = var:current_raise_dead_type
		}
		switch = {
			trigger = var:current_raise_dead_type

			flag:undead = { add = wc_spell_raise_dead_undead_base_mana_cost_value }
			flag:abomination = { add = wc_spell_raise_dead_abomination_base_mana_cost_value }
			flag:banshee = { add = wc_spell_raise_dead_banshee_base_mana_cost_value }
			flag:ghoul = { add = wc_spell_raise_dead_ghoul_base_mana_cost_value }
			flag:vampire = { add = wc_spell_raise_dead_vampire_base_mana_cost_value }
		}
	}

	multiply = wc_death_magic_mana_cost_value
	multiply = wc_nonelemental_magic_mana_cost_value
	multiply = wc_magic_mana_cost_value

	round = yes
}
wc_spell_raise_dead_cast_time_value = {
	value = {
		add = wc_spell_cast_time_short
		desc = wc_mana_base_value_desc
		format = "WC_MAX_MANA_VALUE_FORMAT"
	}
	min = 0
	multiply = wc_death_magic_cast_time_value
	multiply = wc_nonelemental_magic_cast_time_value
	multiply = wc_magic_cast_time_value
	round = yes
}
wc_spell_raise_dead_cooldown_value = {
	value = {
		add = wc_spell_cooldown_long
		desc = wc_mana_base_value_desc
		format = "WC_MAX_MANA_VALUE_FORMAT"
	}
	multiply = wc_death_magic_cooldown_value
	multiply = wc_nonelemental_magic_cooldown_value
	multiply = wc_magic_cooldown_value
	round = yes
}
wc_spell_raise_dead_duration_days_value = 0
### Raise Dead ###

### Death Coil ###
wc_spell_death_coil_cost_mana_value = {
	value = {
		add = {
			value = wc_spell_mana_cost_medium
			desc = wc_mana_base_value_desc
			format = "WC_MAX_MANA_VALUE_FORMAT"
		}
	}

	multiply = wc_death_magic_mana_cost_value
	multiply = wc_nonelemental_magic_mana_cost_value
	multiply = wc_magic_mana_cost_value

	round = yes
}
wc_spell_death_coil_cast_time_value = {
	value = {
		add = wc_spell_cast_time_medium
		desc = wc_mana_base_value_desc
		format = "WC_MAX_MANA_VALUE_FORMAT"
	}
	min = 0
	multiply = wc_death_magic_cast_time_value
	multiply = wc_nonelemental_magic_cast_time_value
	multiply = wc_magic_cast_time_value
	round = yes
}
wc_spell_death_coil_cooldown_value = {
	value = {
		add = wc_spell_cooldown_short
		desc = wc_mana_base_value_desc
		format = "WC_MAX_MANA_VALUE_FORMAT"
	}
	multiply = wc_death_magic_cooldown_value
	multiply = wc_nonelemental_magic_cooldown_value
	multiply = wc_magic_cooldown_value
	round = yes
}
wc_spell_death_coil_duration_days_value = {
	min = 5
	value = {
		add = 180
		desc = wc_mana_base_value_desc
		format = "WC_MAX_MANA_VALUE_FORMAT"
	}

	multiply = wc_death_magic_duration_value
	multiply = wc_nonelemental_magic_duration_value
	multiply = wc_magic_duration_value

	round = yes
}
### Death Coil ###

### Death Grip ###
wc_spell_death_grip_cost_mana_value = {
>>>>>>> 0b0bab23
	value = {
		add = {
			value = wc_spell_mana_cost_low
			desc = wc_mana_base_value_desc
			format = "WC_MAX_MANA_VALUE_FORMAT"
		}
	}

<<<<<<< HEAD
	multiply = wc_shadow_magic_mana_cost_value
=======
	multiply = wc_death_magic_mana_cost_value
>>>>>>> 0b0bab23
	multiply = wc_nonelemental_magic_mana_cost_value
	multiply = wc_magic_mana_cost_value

	round = yes
}
<<<<<<< HEAD
wc_spell_void_touch_cast_time_value = {
	min = 0
	value = {
		add = wc_spell_cast_time_short
=======
wc_spell_death_grip_cast_time_value = {
	value = {
		add = wc_spell_cast_time_instant
		desc = wc_mana_base_value_desc
		format = "WC_MAX_MANA_VALUE_FORMAT"
	}
	min = 0
	multiply = wc_death_magic_cast_time_value
	multiply = wc_nonelemental_magic_cast_time_value
	multiply = wc_magic_cast_time_value
	round = yes
}
wc_spell_death_grip_cooldown_value = {
	value = {
		add = wc_spell_cooldown_medium
		desc = wc_mana_base_value_desc
		format = "WC_MAX_MANA_VALUE_FORMAT"
	}
	multiply = wc_death_magic_cooldown_value
	multiply = wc_nonelemental_magic_cooldown_value
	multiply = wc_magic_cooldown_value
	round = yes
}
wc_spell_death_grip_duration_days_value = {
	min = 5
	value = {
		add = 60
>>>>>>> 0b0bab23
		desc = wc_mana_base_value_desc
		format = "WC_MAX_MANA_VALUE_FORMAT"
	}

<<<<<<< HEAD
	multiply = wc_shadow_magic_cast_time_value
	multiply = wc_magic_cast_time_value
	round = yes
}
wc_spell_void_touch_cooldown_value = {
	min = 0
	value = {
		add = wc_spell_cooldown_medium
=======
	multiply = wc_death_magic_duration_value
	multiply = wc_nonelemental_magic_duration_value
	multiply = wc_magic_duration_value

	round = yes
}
### Death Grip ###

### Give Disease ###
wc_spell_give_disease_cost_mana_value = {
	value = {
		add = {
			value = wc_spell_mana_cost_high
			desc = wc_mana_base_value_desc
			format = "WC_MAX_MANA_VALUE_FORMAT"
		}
	}

	multiply = wc_death_magic_mana_cost_value
	multiply = wc_nonelemental_magic_mana_cost_value
	multiply = wc_magic_mana_cost_value

	round = yes
}
wc_spell_give_disease_cast_time_value = {
	value = {
		add = wc_spell_cast_time_very_short
		desc = wc_mana_base_value_desc
		format = "WC_MAX_MANA_VALUE_FORMAT"
	}
	min = 0
	multiply = wc_death_magic_cast_time_value
	multiply = wc_nonelemental_magic_cast_time_value
	multiply = wc_magic_cast_time_value
	round = yes
}
wc_spell_give_disease_cooldown_value = {
	value = {
		add = wc_spell_cooldown_long
		desc = wc_mana_base_value_desc
		format = "WC_MAX_MANA_VALUE_FORMAT"
	}
	multiply = wc_death_magic_cooldown_value
	multiply = wc_nonelemental_magic_cooldown_value
	multiply = wc_magic_cooldown_value
	round = yes
}
wc_spell_give_disease_duration_days_value = 0
### Give Disease ###

### Death and Decay ###
wc_spell_death_and_decay_cost_mana_value = {
	value = {
		add = {
			value = wc_spell_mana_cost_medium_2
			desc = wc_mana_base_value_desc
			format = "WC_MAX_MANA_VALUE_FORMAT"
		}
	}

	multiply = wc_death_magic_mana_cost_value
	multiply = wc_nonelemental_magic_mana_cost_value
	multiply = wc_magic_mana_cost_value

	round = yes
}
wc_spell_death_and_decay_cast_time_value = {
	value = {
		add = wc_spell_cast_time_medium
		desc = wc_mana_base_value_desc
		format = "WC_MAX_MANA_VALUE_FORMAT"
	}
	min = 0
	multiply = wc_death_magic_cast_time_value
	multiply = wc_nonelemental_magic_cast_time_value
	multiply = wc_magic_cast_time_value
	round = yes
}
wc_spell_death_and_decay_cooldown_value = {
	value = {
		add = wc_spell_cooldown_very_long
		desc = wc_mana_base_value_desc
		format = "WC_MAX_MANA_VALUE_FORMAT"
	}
	multiply = wc_death_magic_cooldown_value
	multiply = wc_nonelemental_magic_cooldown_value
	multiply = wc_magic_cooldown_value
	round = yes
}
wc_spell_death_and_decay_duration_days_value = {
	min = 5
	value = {
		add = 75
>>>>>>> 0b0bab23
		desc = wc_mana_base_value_desc
		format = "WC_MAX_MANA_VALUE_FORMAT"
	}

<<<<<<< HEAD
	multiply = wc_shadow_magic_cooldown_value
	multiply = wc_magic_cooldown_value
	round = yes
}
### VOID TOUCH ###
### SUMMON VOID LEADER ###
wc_spell_summon_void_leader_duration_days_value = {
	min = 5
	value = {
		add = 720
=======
	multiply = wc_death_magic_duration_value
	multiply = wc_nonelemental_magic_duration_value
	multiply = wc_magic_duration_value

	round = yes
}
### Death and Decay ###

### Cripple ###
wc_spell_cripple_cost_mana_value = {
	value = {
		add = {
			value = wc_spell_mana_cost_low_2
			desc = wc_mana_base_value_desc
			format = "WC_MAX_MANA_VALUE_FORMAT"
		}
	}

	multiply = wc_death_magic_mana_cost_value
	multiply = wc_nonelemental_magic_mana_cost_value
	multiply = wc_magic_mana_cost_value

	round = yes
}
wc_spell_cripple_cast_time_value = {
	value = {
		add = wc_spell_cast_time_medium
		desc = wc_mana_base_value_desc
		format = "WC_MAX_MANA_VALUE_FORMAT"
	}
	min = 0
	multiply = wc_death_magic_cast_time_value
	multiply = wc_nonelemental_magic_cast_time_value
	multiply = wc_magic_cast_time_value
	round = yes
}
wc_spell_cripple_cooldown_value = {
	value = {
		add = wc_spell_cooldown_short
		desc = wc_mana_base_value_desc
		format = "WC_MAX_MANA_VALUE_FORMAT"
	}
	multiply = wc_death_magic_cooldown_value
	multiply = wc_nonelemental_magic_cooldown_value
	multiply = wc_magic_cooldown_value
	round = yes
}
wc_spell_cripple_duration_days_value = {
	min = 5
	value = {
		add = 30
>>>>>>> 0b0bab23
		desc = wc_mana_base_value_desc
		format = "WC_MAX_MANA_VALUE_FORMAT"
	}

<<<<<<< HEAD
	multiply = wc_shadow_magic_duration_value
=======
	multiply = wc_death_magic_duration_value
>>>>>>> 0b0bab23
	multiply = wc_nonelemental_magic_duration_value
	multiply = wc_magic_duration_value

	round = yes
}
<<<<<<< HEAD
wc_spell_summon_void_leader_cost_mana_value = {
=======
### Cripple ###

### Improved Body ###
wc_spell_improved_body_cost_mana_value = {
>>>>>>> 0b0bab23
	value = {
		add = {
			value = wc_spell_mana_cost_high_2
			desc = wc_mana_base_value_desc
			format = "WC_MAX_MANA_VALUE_FORMAT"
		}
	}

<<<<<<< HEAD
	multiply = wc_shadow_magic_mana_cost_value
=======
	multiply = wc_death_magic_mana_cost_value
>>>>>>> 0b0bab23
	multiply = wc_nonelemental_magic_mana_cost_value
	multiply = wc_magic_mana_cost_value

	round = yes
}
<<<<<<< HEAD
wc_spell_summon_void_leader_cast_time_value = {
	min = 0
	value = {
		add = wc_spell_cast_time_medium
		desc = wc_mana_base_value_desc
		format = "WC_MAX_MANA_VALUE_FORMAT"
	}

	multiply = wc_shadow_magic_cast_time_value
	multiply = wc_magic_cast_time_value
	round = yes
}
wc_spell_summon_void_leader_cooldown_value = {
	min = 0
	value = {
		add = wc_spell_cooldown_long
		desc = wc_mana_base_value_desc
		format = "WC_MAX_MANA_VALUE_FORMAT"
	}

	multiply = wc_shadow_magic_cooldown_value
	multiply = wc_magic_cooldown_value
	round = yes
}
### SUMMON VOID LEADER ###
### VOIDBORNE ###
wc_spell_voidborne_duration_days_value = 0
wc_spell_voidborne_cost_mana_value = {
	value = {
		add = {
			value = 40
=======
wc_spell_improved_body_cast_time_value = {
	value = {
		add = wc_spell_cast_time_long
		desc = wc_mana_base_value_desc
		format = "WC_MAX_MANA_VALUE_FORMAT"
	}
	min = 0
	multiply = wc_death_magic_cast_time_value
	multiply = wc_nonelemental_magic_cast_time_value
	multiply = wc_magic_cast_time_value
	round = yes
}
wc_spell_improved_body_cooldown_value = {
	value = {
		add = wc_spell_cooldown_medium
		desc = wc_mana_base_value_desc
		format = "WC_MAX_MANA_VALUE_FORMAT"
	}
	multiply = wc_death_magic_cooldown_value
	multiply = wc_nonelemental_magic_cooldown_value
	multiply = wc_magic_cooldown_value
	round = yes
}
wc_spell_improved_body_duration_days_value = 0
### Improved Body ###

### Coagulation ###
wc_spell_coagulation_cost_mana_value = {
	value = {
		add = {
			value = wc_spell_mana_cost_low_2
			desc = wc_mana_base_value_desc
			format = "WC_MAX_MANA_VALUE_FORMAT"
		}
	}

	if = {
		limit = {
			has_variable = current_spell_rank
		}
		if = {
			limit = {
				var:current_spell_rank ?= 2
			}
			multiply = {
				value = wc_spell_rank_2_mana_cost_mult
				format = "WC_MAX_MANA_VALUE_FORMAT"
				desc = wc_mana_rank_2_value_desc
			}
		}
		else_if = {
			limit = {
				var:current_spell_rank ?= 3
			}
			multiply = {
				value = wc_spell_rank_3_mana_cost_mult
				format = "WC_MAX_MANA_VALUE_FORMAT"
				desc = wc_mana_rank_3_value_desc
			}
		}

	}

	multiply = wc_death_magic_mana_cost_value
	multiply = wc_nonelemental_magic_mana_cost_value
	multiply = wc_magic_mana_cost_value

	round = yes
}
wc_spell_coagulation_cast_time_value = {
	value = {
		add = wc_spell_cast_time_long
		desc = wc_mana_base_value_desc
		format = "WC_MAX_MANA_VALUE_FORMAT"
	}
	min = 0
	multiply = wc_death_magic_cast_time_value
	multiply = wc_nonelemental_magic_cast_time_value
	multiply = wc_magic_cast_time_value
	round = yes
}
wc_spell_coagulation_cooldown_value = {
	min = 0
	if = {
		limit = {
			OR = {
				AND = {
					OR = {
						var:current_spell_rank ?= 0
						var:current_spell_rank ?= 1
					}
					has_variable = current_spell_rank
				}
				NOT = { has_variable = current_spell_rank }
			}
		}
		add = {
			value = {
				add = wc_spell_cooldown_dispel_rank_1
			}
			format = "WC_MAX_MANA_VALUE_FORMAT"
			desc = wc_mana_base_value_desc
		}
	}
	if = {
		limit = {
			has_variable = current_spell_rank
		}
		if = {
			limit = {
				var:current_spell_rank ?= 2
			}
			add = {
				value = wc_spell_cooldown_dispel_rank_2
				format = "WC_MAX_MANA_VALUE_FORMAT"
				desc = wc_mana_rank_2_value_desc
			}
		}
		else_if = {
			limit = {
				var:current_spell_rank ?= 3
			}
			add = {
				value = wc_spell_cooldown_dispel_rank_3
				format = "WC_MAX_MANA_VALUE_FORMAT"
				desc = wc_mana_rank_3_value_desc
			}
		}

	}

	multiply = wc_death_magic_cooldown_value
	multiply = wc_nonelemental_magic_cooldown_value
	multiply = wc_magic_cooldown_value
	round = yes
}
wc_spell_coagulation_duration_days_value = 0
### Coagulation ###

### Blood Boil ###
wc_spell_blood_boil_cost_mana_value = {
	value = {
		add = {
			value = wc_spell_mana_cost_medium
			desc = wc_mana_base_value_desc
			format = "WC_MAX_MANA_VALUE_FORMAT"
		}
	}

	multiply = wc_death_magic_mana_cost_value
	multiply = wc_nonelemental_magic_mana_cost_value
	multiply = wc_magic_mana_cost_value

	round = yes
}
wc_spell_blood_boil_cast_time_value = {
	value = {
		add = wc_spell_cast_time_short
		desc = wc_mana_base_value_desc
		format = "WC_MAX_MANA_VALUE_FORMAT"
	}
	min = 0
	multiply = wc_death_magic_cast_time_value
	multiply = wc_nonelemental_magic_cast_time_value
	multiply = wc_magic_cast_time_value
	round = yes
}
wc_spell_blood_boil_cooldown_value = {
	value = {
		add = wc_spell_cooldown_medium
		desc = wc_mana_base_value_desc
		format = "WC_MAX_MANA_VALUE_FORMAT"
	}
	multiply = wc_death_magic_cooldown_value
	multiply = wc_nonelemental_magic_cooldown_value
	multiply = wc_magic_cooldown_value
	round = yes
}
wc_spell_blood_boil_duration_days_value = 0
### Blood Boil ###

### Strangulate ###
wc_spell_strangulate_cost_mana_value = {
	value = {
		add = {
			value = wc_spell_mana_cost_low_2
>>>>>>> 0b0bab23
			desc = wc_mana_base_value_desc
			format = "WC_MAX_MANA_VALUE_FORMAT"
		}
	}

<<<<<<< HEAD
	multiply = wc_shadow_magic_mana_cost_value
=======
	multiply = wc_death_magic_mana_cost_value
>>>>>>> 0b0bab23
	multiply = wc_nonelemental_magic_mana_cost_value
	multiply = wc_magic_mana_cost_value

	round = yes
}
<<<<<<< HEAD
wc_spell_voidborne_cast_time_value = {
	value = 0
}
wc_spell_voidborne_cooldown_value = {
	min = 0
	value = {
		add = 530
		desc = wc_mana_base_value_desc
		format = "WC_MAX_MANA_VALUE_FORMAT"
	}

	multiply = wc_shadow_magic_cooldown_value
	multiply = wc_magic_cooldown_value
	round = yes
}
wc_spell_voidborne_scaling_value = {
	add = 1
	if = { # Tooltip
		limit = {
			var:current_spell_name = flag:voidborne
            exists = var:spellbook_open
			exists = scope:this_recipient.prowess
		}
		multiply = scope:this_recipient.prowess
	}
	else_if = {
		limit = {
			exists = var:voidborne_prowess
		}
		multiply = var:voidborne_prowess
	}
	divide = 2.5
}

### VOIDBORNE ###
=======
wc_spell_strangulate_cast_time_value = {
	value = {
		add = wc_spell_cast_time_instant
		desc = wc_mana_base_value_desc
		format = "WC_MAX_MANA_VALUE_FORMAT"
	}
	min = 0
	multiply = wc_death_magic_cast_time_value
	multiply = wc_nonelemental_magic_cast_time_value
	multiply = wc_magic_cast_time_value
	round = yes
}
wc_spell_strangulate_cooldown_value = {
	value = {
		add = wc_spell_cooldown_very_long
		desc = wc_mana_base_value_desc
		format = "WC_MAX_MANA_VALUE_FORMAT"
	}
	multiply = wc_death_magic_cooldown_value
	multiply = wc_nonelemental_magic_cooldown_value
	multiply = wc_magic_cooldown_value
	round = yes
}
wc_spell_strangulate_duration_days_value = {
	min = 5
	value = {
		add = 180
		desc = wc_mana_base_value_desc
		format = "WC_MAX_MANA_VALUE_FORMAT"
	}

	multiply = wc_death_magic_duration_value
	multiply = wc_nonelemental_magic_duration_value
	multiply = wc_magic_duration_value

	round = yes
}
### Strangulate ###

### Supreme Raise Dead ###
wc_spell_supreme_raise_dead_cost_mana_value = {
	value = {
		add = {
			value = {
				add = wc_max_mana_value
				multiply = 0.5
			}
		}
		desc = wc_mana_base_value_desc
		format = "WC_MAX_MANA_VALUE_FORMAT"
	}
	min = 100
	max = 250
	round = yes
}
wc_spell_supreme_raise_dead_cast_time_value = {
	value = {
		add = wc_spell_cast_time_ritual
		desc = wc_mana_base_value_desc
		format = "WC_MAX_MANA_VALUE_FORMAT"
	}
	min = 0
	multiply = wc_death_magic_cast_time_value
	multiply = wc_nonelemental_magic_cast_time_value
	multiply = wc_magic_cast_time_value
	round = yes
}
wc_spell_supreme_raise_dead_cooldown_value = {
	value = {
		add = wc_spell_cooldown_ritual
		desc = wc_mana_base_value_desc
		format = "WC_MAX_MANA_VALUE_FORMAT"
	}
	multiply = wc_death_magic_cooldown_value
	multiply = wc_nonelemental_magic_cooldown_value
	multiply = wc_magic_cooldown_value
	round = yes
}
wc_spell_supreme_raise_dead_duration_days_value = 0
### Supreme Raise Dead ###

### Army of the Dead ###
wc_spell_army_of_the_dead_cost_mana_value = {
	value = {
		add = {
			value = {
				add = wc_max_mana_value
				multiply = 0.5
			}
		}
		desc = wc_mana_base_value_desc
		format = "WC_MAX_MANA_VALUE_FORMAT"
	}
	max = 150
	round = yes
}
wc_spell_army_of_the_dead_cast_time_value = {
	value = {
		add = wc_spell_cast_time_ritual
		desc = wc_mana_base_value_desc
		format = "WC_MAX_MANA_VALUE_FORMAT"
	}
	min = 0
	multiply = wc_death_magic_cast_time_value
	multiply = wc_nonelemental_magic_cast_time_value
	multiply = wc_magic_cast_time_value
	round = yes
}
wc_spell_army_of_the_dead_cooldown_value = {
	value = {
		add = wc_spell_cooldown_ritual
		desc = wc_mana_base_value_desc
		format = "WC_MAX_MANA_VALUE_FORMAT"
	}
	multiply = wc_death_magic_cooldown_value
	multiply = wc_nonelemental_magic_cooldown_value
	multiply = wc_magic_cooldown_value
	round = yes
}
wc_spell_army_of_the_dead_duration_days_value = 0
wc_spell_army_of_the_dead_strenght_value = {
	value = 500
	if = {
		limit = {
			exists = scope:first_recipient
		}
		multiply = {
			value = scope:first_recipient.development_level
			divide = 50
			add = 1
		}
	}
	multiply = {
		value = death_magic_lifestyle_perks
		divide = 100
		add = 1
	}
}
### Supreme Raise Dead ###

### Epidemic ###
wc_spell_epidemic_cost_mana_value = {
	value = {
		add = {
			value = {
				add = wc_max_mana_value
				multiply = 0.5
			}
		}
		desc = wc_mana_base_value_desc
		format = "WC_MAX_MANA_VALUE_FORMAT"
	}
	max = 150
	round = yes
}
wc_spell_epidemic_cast_time_value = {
	value = {
		add = wc_spell_cast_time_ritual
		desc = wc_mana_base_value_desc
		format = "WC_MAX_MANA_VALUE_FORMAT"
	}
	min = 0
	multiply = wc_death_magic_cast_time_value
	multiply = wc_nonelemental_magic_cast_time_value
	multiply = wc_magic_cast_time_value
	round = yes
}
wc_spell_epidemic_cooldown_value = {
	value = {
		add = wc_spell_cooldown_ritual
		desc = wc_mana_base_value_desc
		format = "WC_MAX_MANA_VALUE_FORMAT"
	}
	multiply = wc_death_magic_cooldown_value
	multiply = wc_nonelemental_magic_cooldown_value
	multiply = wc_magic_cooldown_value
	round = yes
}
wc_spell_epidemic_duration_days_value = 0
### Epidemic ###

### Crimson Binding ###
wc_spell_crimson_binding_cost_mana_value = {
	value = {
		add = {
			value = {
				add = wc_max_mana_value
				multiply = 0.5
			}
		}
		desc = wc_mana_base_value_desc
		format = "WC_MAX_MANA_VALUE_FORMAT"
	}
	max = 150
	round = yes
}
wc_spell_crimson_binding_cast_time_value = {
	value = {
		add = wc_spell_cast_time_ritual
		desc = wc_mana_base_value_desc
		format = "WC_MAX_MANA_VALUE_FORMAT"
	}
	min = 0
	multiply = wc_death_magic_cast_time_value
	multiply = wc_nonelemental_magic_cast_time_value
	multiply = wc_magic_cast_time_value
	round = yes
}
wc_spell_crimson_binding_cooldown_value = {
	value = {
		add = wc_spell_cooldown_ritual
		desc = wc_mana_base_value_desc
		format = "WC_MAX_MANA_VALUE_FORMAT"
	}
	multiply = wc_death_magic_cooldown_value
	multiply = wc_nonelemental_magic_cooldown_value
	multiply = wc_magic_cooldown_value
	round = yes
}
wc_spell_crimson_binding_duration_days_value = {
	min = 5
	value = {
		add = 365
		desc = wc_mana_base_value_desc
		format = "WC_MAX_MANA_VALUE_FORMAT"
	}
	multiply = wc_death_magic_duration_value
	multiply = wc_nonelemental_magic_duration_value
	multiply = wc_magic_duration_value
	round = yes
}
### Crimson Binding ###
>>>>>>> 0b0bab23
<|MERGE_RESOLUTION|>--- conflicted
+++ resolved
@@ -3421,62 +3421,6 @@
 }
 ### Blessed Bastion ###
 
-<<<<<<< HEAD
-############################################################################################## SHADOW MAGIC #######################################################
-################################################ GENERAL VALUES ################################################
-wc_shadow_magic_mana_cost_value = { # Use for changing Mana cost for ALL shadow spells (multiply this value)
-	value = 1
-}
-wc_shadow_magic_cooldown_value = { # Use for changing Cooldown for ALL shadow spells (multiply this value)
-	value = 1
-
-	if = {
-		limit = { 
-			has_character_modifier = wc_voidborne_modifier
-		}
-		subtract = {
-			add = 0.25
-			desc = wc_voidborne_modifier
-			format = "WC_MAX_MANA_VALUE_FORMAT_PER"
-		}
-	}
-}
-wc_shadow_magic_cast_time_value = { # Use for changing Cast time for ALL shadow spells (multiply this value)
-	value = 1
-
-	if = {
-		limit = { 
-			has_character_modifier = wc_voidborne_modifier
-		}
-		multiply = {
-			value = 1
-			subtract = {
-				add = 0.25
-				desc = wc_voidborne_modifier
-				format = "WC_MAX_MANA_VALUE_FORMAT_PER"
-			}
-		}
-	}
-}
-wc_shadow_magic_duration_value = { # Use for changing Duration for ALL shadow spells (multiply this value)
-	value = 1
-
-	if = {
-		limit = { 
-			has_character_modifier = wc_voidborne_modifier
-		}
-		add = {
-			value = 0.25
-			desc = wc_voidborne_modifier
-			format = "WC_MAX_MANA_VALUE_FORMAT_PER"
-		}
-	}
-}
-################################################ GENERAL VALUES ################################################
-### VOID TOUCH ###
-wc_spell_void_touch_duration_days_value = 0
-wc_spell_void_touch_cost_mana_value = {
-=======
 ############################################################################################## DEATH MAGIC #######################################################
 ################################################ GENERAL VALUES ################################################
 wc_death_magic_mana_cost_value = { # Use for changing Mana cost for ALL DEATH spells (multiply this value)
@@ -3667,7 +3611,6 @@
 
 ### Death Grip ###
 wc_spell_death_grip_cost_mana_value = {
->>>>>>> 0b0bab23
 	value = {
 		add = {
 			value = wc_spell_mana_cost_low
@@ -3676,22 +3619,12 @@
 		}
 	}
 
-<<<<<<< HEAD
-	multiply = wc_shadow_magic_mana_cost_value
-=======
 	multiply = wc_death_magic_mana_cost_value
->>>>>>> 0b0bab23
 	multiply = wc_nonelemental_magic_mana_cost_value
 	multiply = wc_magic_mana_cost_value
 
 	round = yes
 }
-<<<<<<< HEAD
-wc_spell_void_touch_cast_time_value = {
-	min = 0
-	value = {
-		add = wc_spell_cast_time_short
-=======
 wc_spell_death_grip_cast_time_value = {
 	value = {
 		add = wc_spell_cast_time_instant
@@ -3719,21 +3652,10 @@
 	min = 5
 	value = {
 		add = 60
->>>>>>> 0b0bab23
-		desc = wc_mana_base_value_desc
-		format = "WC_MAX_MANA_VALUE_FORMAT"
-	}
-
-<<<<<<< HEAD
-	multiply = wc_shadow_magic_cast_time_value
-	multiply = wc_magic_cast_time_value
-	round = yes
-}
-wc_spell_void_touch_cooldown_value = {
-	min = 0
-	value = {
-		add = wc_spell_cooldown_medium
-=======
+		desc = wc_mana_base_value_desc
+		format = "WC_MAX_MANA_VALUE_FORMAT"
+	}
+
 	multiply = wc_death_magic_duration_value
 	multiply = wc_nonelemental_magic_duration_value
 	multiply = wc_magic_duration_value
@@ -3827,23 +3749,10 @@
 	min = 5
 	value = {
 		add = 75
->>>>>>> 0b0bab23
-		desc = wc_mana_base_value_desc
-		format = "WC_MAX_MANA_VALUE_FORMAT"
-	}
-
-<<<<<<< HEAD
-	multiply = wc_shadow_magic_cooldown_value
-	multiply = wc_magic_cooldown_value
-	round = yes
-}
-### VOID TOUCH ###
-### SUMMON VOID LEADER ###
-wc_spell_summon_void_leader_duration_days_value = {
-	min = 5
-	value = {
-		add = 720
-=======
+		desc = wc_mana_base_value_desc
+		format = "WC_MAX_MANA_VALUE_FORMAT"
+	}
+
 	multiply = wc_death_magic_duration_value
 	multiply = wc_nonelemental_magic_duration_value
 	multiply = wc_magic_duration_value
@@ -3895,29 +3804,20 @@
 	min = 5
 	value = {
 		add = 30
->>>>>>> 0b0bab23
-		desc = wc_mana_base_value_desc
-		format = "WC_MAX_MANA_VALUE_FORMAT"
-	}
-
-<<<<<<< HEAD
-	multiply = wc_shadow_magic_duration_value
-=======
+		desc = wc_mana_base_value_desc
+		format = "WC_MAX_MANA_VALUE_FORMAT"
+	}
+
 	multiply = wc_death_magic_duration_value
->>>>>>> 0b0bab23
 	multiply = wc_nonelemental_magic_duration_value
 	multiply = wc_magic_duration_value
 
 	round = yes
 }
-<<<<<<< HEAD
-wc_spell_summon_void_leader_cost_mana_value = {
-=======
 ### Cripple ###
 
 ### Improved Body ###
 wc_spell_improved_body_cost_mana_value = {
->>>>>>> 0b0bab23
 	value = {
 		add = {
 			value = wc_spell_mana_cost_high_2
@@ -3926,49 +3826,12 @@
 		}
 	}
 
-<<<<<<< HEAD
-	multiply = wc_shadow_magic_mana_cost_value
-=======
 	multiply = wc_death_magic_mana_cost_value
->>>>>>> 0b0bab23
 	multiply = wc_nonelemental_magic_mana_cost_value
 	multiply = wc_magic_mana_cost_value
 
 	round = yes
 }
-<<<<<<< HEAD
-wc_spell_summon_void_leader_cast_time_value = {
-	min = 0
-	value = {
-		add = wc_spell_cast_time_medium
-		desc = wc_mana_base_value_desc
-		format = "WC_MAX_MANA_VALUE_FORMAT"
-	}
-
-	multiply = wc_shadow_magic_cast_time_value
-	multiply = wc_magic_cast_time_value
-	round = yes
-}
-wc_spell_summon_void_leader_cooldown_value = {
-	min = 0
-	value = {
-		add = wc_spell_cooldown_long
-		desc = wc_mana_base_value_desc
-		format = "WC_MAX_MANA_VALUE_FORMAT"
-	}
-
-	multiply = wc_shadow_magic_cooldown_value
-	multiply = wc_magic_cooldown_value
-	round = yes
-}
-### SUMMON VOID LEADER ###
-### VOIDBORNE ###
-wc_spell_voidborne_duration_days_value = 0
-wc_spell_voidborne_cost_mana_value = {
-	value = {
-		add = {
-			value = 40
-=======
 wc_spell_improved_body_cast_time_value = {
 	value = {
 		add = wc_spell_cast_time_long
@@ -4155,59 +4018,17 @@
 	value = {
 		add = {
 			value = wc_spell_mana_cost_low_2
->>>>>>> 0b0bab23
-			desc = wc_mana_base_value_desc
-			format = "WC_MAX_MANA_VALUE_FORMAT"
-		}
-	}
-
-<<<<<<< HEAD
-	multiply = wc_shadow_magic_mana_cost_value
-=======
+			desc = wc_mana_base_value_desc
+			format = "WC_MAX_MANA_VALUE_FORMAT"
+		}
+	}
+
 	multiply = wc_death_magic_mana_cost_value
->>>>>>> 0b0bab23
 	multiply = wc_nonelemental_magic_mana_cost_value
 	multiply = wc_magic_mana_cost_value
 
 	round = yes
 }
-<<<<<<< HEAD
-wc_spell_voidborne_cast_time_value = {
-	value = 0
-}
-wc_spell_voidborne_cooldown_value = {
-	min = 0
-	value = {
-		add = 530
-		desc = wc_mana_base_value_desc
-		format = "WC_MAX_MANA_VALUE_FORMAT"
-	}
-
-	multiply = wc_shadow_magic_cooldown_value
-	multiply = wc_magic_cooldown_value
-	round = yes
-}
-wc_spell_voidborne_scaling_value = {
-	add = 1
-	if = { # Tooltip
-		limit = {
-			var:current_spell_name = flag:voidborne
-            exists = var:spellbook_open
-			exists = scope:this_recipient.prowess
-		}
-		multiply = scope:this_recipient.prowess
-	}
-	else_if = {
-		limit = {
-			exists = var:voidborne_prowess
-		}
-		multiply = var:voidborne_prowess
-	}
-	divide = 2.5
-}
-
-### VOIDBORNE ###
-=======
 wc_spell_strangulate_cast_time_value = {
 	value = {
 		add = wc_spell_cast_time_instant
@@ -4440,4 +4261,204 @@
 	round = yes
 }
 ### Crimson Binding ###
->>>>>>> 0b0bab23
+
+############################################################################################## SHADOW MAGIC #######################################################
+################################################ GENERAL VALUES ################################################
+wc_shadow_magic_mana_cost_value = { # Use for changing Mana cost for ALL shadow spells (multiply this value)
+	value = 1
+}
+wc_shadow_magic_cooldown_value = { # Use for changing Cooldown for ALL shadow spells (multiply this value)
+	value = 1
+
+	if = {
+		limit = { 
+			has_character_modifier = wc_voidborne_modifier
+		}
+		subtract = {
+			add = 0.25
+			desc = wc_voidborne_modifier
+			format = "WC_MAX_MANA_VALUE_FORMAT_PER"
+		}
+	}
+}
+wc_shadow_magic_cast_time_value = { # Use for changing Cast time for ALL shadow spells (multiply this value)
+	value = 1
+
+	if = {
+		limit = { 
+			has_character_modifier = wc_voidborne_modifier
+		}
+		multiply = {
+			value = 1
+			subtract = {
+				add = 0.25
+				desc = wc_voidborne_modifier
+				format = "WC_MAX_MANA_VALUE_FORMAT_PER"
+			}
+		}
+	}
+}
+wc_shadow_magic_duration_value = { # Use for changing Duration for ALL shadow spells (multiply this value)
+	value = 1
+
+	if = {
+		limit = { 
+			has_character_modifier = wc_voidborne_modifier
+		}
+		add = {
+			value = 0.25
+			desc = wc_voidborne_modifier
+			format = "WC_MAX_MANA_VALUE_FORMAT_PER"
+		}
+	}
+}
+################################################ GENERAL VALUES ################################################
+### VOID TOUCH ###
+wc_spell_void_touch_duration_days_value = 0
+wc_spell_void_touch_cost_mana_value = {
+	value = {
+		add = {
+			value = wc_spell_mana_cost_low
+			desc = wc_mana_base_value_desc
+			format = "WC_MAX_MANA_VALUE_FORMAT"
+		}
+	}
+
+	multiply = wc_shadow_magic_mana_cost_value
+	multiply = wc_nonelemental_magic_mana_cost_value
+	multiply = wc_magic_mana_cost_value
+
+	round = yes
+}
+wc_spell_void_touch_cast_time_value = {
+	min = 0
+	value = {
+		add = wc_spell_cast_time_short
+		desc = wc_mana_base_value_desc
+		format = "WC_MAX_MANA_VALUE_FORMAT"
+	}
+
+	multiply = wc_shadow_magic_cast_time_value
+	multiply = wc_magic_cast_time_value
+	round = yes
+}
+wc_spell_void_touch_cooldown_value = {
+	min = 0
+	value = {
+		add = wc_spell_cooldown_medium
+		desc = wc_mana_base_value_desc
+		format = "WC_MAX_MANA_VALUE_FORMAT"
+	}
+
+	multiply = wc_shadow_magic_cooldown_value
+	multiply = wc_magic_cooldown_value
+	round = yes
+}
+### VOID TOUCH ###
+### SUMMON VOID LEADER ###
+wc_spell_summon_void_leader_duration_days_value = {
+	min = 5
+	value = {
+		add = 720
+		desc = wc_mana_base_value_desc
+		format = "WC_MAX_MANA_VALUE_FORMAT"
+	}
+
+	multiply = wc_shadow_magic_duration_value
+	multiply = wc_nonelemental_magic_duration_value
+	multiply = wc_magic_duration_value
+
+	round = yes
+}
+wc_spell_summon_void_leader_cost_mana_value = {
+	value = {
+		add = {
+			value = wc_spell_mana_cost_high_2
+			desc = wc_mana_base_value_desc
+			format = "WC_MAX_MANA_VALUE_FORMAT"
+		}
+	}
+
+	multiply = wc_shadow_magic_mana_cost_value
+	multiply = wc_nonelemental_magic_mana_cost_value
+	multiply = wc_magic_mana_cost_value
+
+	round = yes
+}
+wc_spell_summon_void_leader_cast_time_value = {
+	min = 0
+	value = {
+		add = wc_spell_cast_time_medium
+		desc = wc_mana_base_value_desc
+		format = "WC_MAX_MANA_VALUE_FORMAT"
+	}
+
+	multiply = wc_shadow_magic_cast_time_value
+	multiply = wc_magic_cast_time_value
+	round = yes
+}
+wc_spell_summon_void_leader_cooldown_value = {
+	min = 0
+	value = {
+		add = wc_spell_cooldown_long
+		desc = wc_mana_base_value_desc
+		format = "WC_MAX_MANA_VALUE_FORMAT"
+	}
+
+	multiply = wc_shadow_magic_cooldown_value
+	multiply = wc_magic_cooldown_value
+	round = yes
+}
+### SUMMON VOID LEADER ###
+### VOIDBORNE ###
+wc_spell_voidborne_duration_days_value = 0
+wc_spell_voidborne_cost_mana_value = {
+	value = {
+		add = {
+			value = 40
+			desc = wc_mana_base_value_desc
+			format = "WC_MAX_MANA_VALUE_FORMAT"
+		}
+	}
+
+	multiply = wc_shadow_magic_mana_cost_value
+	multiply = wc_nonelemental_magic_mana_cost_value
+	multiply = wc_magic_mana_cost_value
+
+	round = yes
+}
+wc_spell_voidborne_cast_time_value = {
+	value = 0
+}
+wc_spell_voidborne_cooldown_value = {
+	min = 0
+	value = {
+		add = 530
+		desc = wc_mana_base_value_desc
+		format = "WC_MAX_MANA_VALUE_FORMAT"
+	}
+
+	multiply = wc_shadow_magic_cooldown_value
+	multiply = wc_magic_cooldown_value
+	round = yes
+}
+wc_spell_voidborne_scaling_value = {
+	add = 1
+	if = { # Tooltip
+		limit = {
+			var:current_spell_name = flag:voidborne
+            exists = var:spellbook_open
+			exists = scope:this_recipient.prowess
+		}
+		multiply = scope:this_recipient.prowess
+	}
+	else_if = {
+		limit = {
+			exists = var:voidborne_prowess
+		}
+		multiply = var:voidborne_prowess
+	}
+	divide = 2.5
+}
+
+### VOIDBORNE ###