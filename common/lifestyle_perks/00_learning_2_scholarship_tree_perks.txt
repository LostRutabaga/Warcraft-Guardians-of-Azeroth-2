﻿
### LEARNING - SCHOLARSHIP PERKS


# Pedagogy
pedagogy_perk = {
	lifestyle = learning_lifestyle
	tree = scholarship
	position = { 0 0 }
	icon = node_learning
	
	auto_selection_weight = {
		value = 11
		if = {
			limit = {
				has_education_learning_trigger = yes
			}
			add = 1989
		}
		if = {
			limit = {
				has_focus = learning_scholarship_focus
			}
			multiply = 5
		}
		if = {
			limit = {
				
				# Warcraft
				NOT = { can_spend_perks_in_nonelemental_TYPE_lifestyle_tree_TREE_trigger = { TYPE = learning TREE = 2 } }

			}
			multiply = 0
		}
	}
	
	effect = {
		# Warcraft
<<<<<<< HEAD
		trigger_event = { on_action = on_vanilla_lifestyle_perk_gained }
		
=======
		trigger_event = { on_action = on_perk_gained }
>>>>>>> b98bde84
		custom_description_no_bullet = {
			text = pedagogy_perk_effect
		}
	}
}


# Open Minded
open_minded_perk = {
	lifestyle = learning_lifestyle
	tree = scholarship
	position = { 0 1 }
	icon = node_learning
	
	parent = pedagogy_perk
	
	character_modifier = {
		different_culture_opinion = 15
	}
	
	government_character_modifier = {
		flag = government_is_landless_adventurer
		invert_check = yes
		minority_opinion = 15
		cultural_head_acceptance_gain_mult = 0.2
	}
	
	government_character_modifier = {
		flag = government_is_landless_adventurer
		learn_language_scheme_phase_duration_add = -120
	}
	
	effect = {
		# Warcraft
		trigger_event = { on_action = on_vanilla_lifestyle_perk_gained }
		custom_description_no_bullet = {
			text = open_minded_perk_effect
		}
	}
}


# Apostate
apostate_perk = {
	lifestyle = learning_lifestyle
	tree = scholarship
	position = { 0 2 }
	icon = node_learning
	
	parent = open_minded_perk
	
	name = {
		first_valid = {
			triggered_desc = {
				trigger = { is_landless_adventurer = yes }
				desc = apostate_perk_adventurer_name
			}
			desc = apostate_perk_name
		}
	}
	
	character_modifier = {
		different_faith_opinion = 15
		faith_conversion_piety_cost_mult = -0.75
	}
	
	effect = {
		# Warcraft
<<<<<<< HEAD
		trigger_event = { on_action = on_vanilla_lifestyle_perk_gained }
=======
		trigger_event = { on_action = on_perk_gained }
		if = {
			limit = {
				government_has_flag = government_is_landless_adventurer
			}	
			custom_tooltip = {
				text = adventurer_apostate_perk_effect
			}
		}
>>>>>>> b98bde84
	}
}


# Scientific
scientific_perk = {
	lifestyle = learning_lifestyle
	tree = scholarship
	position = { 2 0 }
	icon = node_learning
	
	name = {
		first_valid = {
			triggered_desc = {
				trigger = { is_landless_adventurer = yes }
				desc = scientific_perk_adventurer_name
			}
			desc = scientific_perk_name
		}
	}
	
	auto_selection_weight = {
		value = 11
		if = {
			limit = {
				has_education_learning_trigger = yes
			}
			add = 1989
		}
		if = {
			limit = {
				has_focus = learning_scholarship_focus
			}
			multiply = 5
		}
		if = {
			limit = {
				
				# Warcraft
				NOT = { can_spend_perks_in_nonelemental_TYPE_lifestyle_tree_TREE_trigger = { TYPE = learning TREE = 2 } }

			}
			multiply = 0
		}
	}
	
	government_character_modifier = {
		flag = government_is_landless_adventurer
		invert_check = yes
		cultural_head_fascination_mult = 0.20
	}
	government_character_modifier = {
		flag = government_is_landless_adventurer
		counter_efficiency = 0.25
		siege_phase_time = -0.15
	}
	
	effect = {
		# Warcraft
<<<<<<< HEAD
		trigger_event = { on_action = on_vanilla_lifestyle_perk_gained }
=======
		trigger_event = { on_action = on_perk_gained }
		if = {
			limit = {
				government_has_flag = government_is_landless_adventurer
			}
			custom_tooltip = {
				text = adventurer_scientific_perk_effect
			}
		}
>>>>>>> b98bde84
	}
}


# Planned Cultivation
planned_cultivation_perk = {
	lifestyle = learning_lifestyle
	tree = scholarship
	position = { 2 1 }
	icon = node_learning
	
	parent = scientific_perk
	
	name = {
		first_valid = {
			triggered_desc = {
				trigger = { is_landless_adventurer = yes }
				desc = planned_cultivation_perk_adventurer_name
			}
			desc = planned_cultivation_perk_name
		}
	}
	
	government_character_modifier = {
		flag = government_is_landless_adventurer
		trait_track_travel_xp_gain_mult = 1
		men_at_arms_recruitment_cost = -0.25
	}
	
	effect = {
		# Warcraft
<<<<<<< HEAD
		trigger_event = { on_action = on_vanilla_lifestyle_perk_gained }
		
		custom_description_no_bullet = {
			text = planned_cultivation_perk_effect
=======
		trigger_event = { on_action = on_perk_gained }
		if = {
			limit = {
				NOT = { government_has_flag = government_is_landless_adventurer }
			}
			custom_description_no_bullet = {
				text = planned_cultivation_perk_effect
			}
		}
		if = {
			limit = {
				government_has_flag = government_is_landless_adventurer
			}
			custom_tooltip = {
				text = adventurer_planned_cultivation_perk_effect
			}
>>>>>>> b98bde84
		}
	}
}


# Scholarly Circles
scholarly_circles_perk = {
	lifestyle = learning_lifestyle
	tree = scholarship
	position = { 2 2 }
	icon = node_learning
	
	parent = planned_cultivation_perk
	
	name = {
		first_valid = {
			triggered_desc = {
				trigger = { is_landless_adventurer = yes }
				desc = scholarly_circles_perk_adventurer_name
			}
			desc = scholarly_circles_perk_name
		}
	}
	
<<<<<<< HEAD
	effect = {
		# Warcraft
		trigger_event = { on_action = on_vanilla_lifestyle_perk_gained }
=======
	character_modifier = {
		learning_per_piety_level = 1
	}
	government_character_modifier = {
		flag = government_is_landless_adventurer
		enemy_terrain_advantage = -0.5
		knight_effectiveness_per_learning = 0.005
		learning_per_piety_level = -1
>>>>>>> b98bde84
	}
}


# Learn on the Job
learn_on_the_job_perk = {
	lifestyle = learning_lifestyle
	tree = scholarship
	position = { 1 3 }
	icon = node_learning
	
	parent = apostate_perk
	parent = scholarly_circles_perk
	
	name = {
		first_valid = {
			triggered_desc = {
				trigger = { is_landless_adventurer = yes }
				desc = learn_on_the_job_perk_adventurer_name
			}
			desc = learn_on_the_job_perk_name
		}
	}
	
	government_character_modifier = {
		flag = government_is_landless_adventurer
		trait_track_danger_xp_gain_mult = 2
	}
	
	effect = {
		# Warcraft
<<<<<<< HEAD
		trigger_event = { on_action = on_vanilla_lifestyle_perk_gained }
		
		custom_description_no_bullet = {
			text = learn_on_the_job_perk_effect
=======
		trigger_event = { on_action = on_perk_gained }
		if = {
			limit = {
				NOT = { government_has_flag = government_is_landless_adventurer }
			}
			custom_description_no_bullet = {
				text = learn_on_the_job_perk_effect
			}
		}
		if = {
			limit = {
				government_has_flag = government_is_landless_adventurer
			}	
			custom_tooltip = {
				text = adventurer_learn_on_the_job_perk_effect
			}
>>>>>>> b98bde84
		}
	}
}


# Sanctioned Loopholes
sanctioned_loopholes_perk = {
	lifestyle = learning_lifestyle
	tree = scholarship
	position = { 1 4 }
	icon = node_learning
	
	parent = learn_on_the_job_perk
	
	name = {
		first_valid = {
			triggered_desc = {
				trigger = { is_landless_adventurer = yes }
				desc = sanctioned_loopholes_perk_adventurer_name
			}
			desc = sanctioned_loopholes_perk_name
		}
	}
	
	government_character_modifier = {
		flag = government_is_landless_adventurer
		artifact_decay_reduction_mult = -0.75
	}
	
	effect = {
		# Warcraft
<<<<<<< HEAD
		trigger_event = { on_action = on_vanilla_lifestyle_perk_gained }
		
		custom_description_no_bullet = {
			text = sanctioned_loopholes_perk_effect
=======
		trigger_event = { on_action = on_perk_gained }
		if = {
			limit = {
				NOT = { government_has_flag = government_is_landless_adventurer }
			}
			custom_description_no_bullet = {
				text = sanctioned_loopholes_perk_effect
			}
		}
		if = {
			limit = {
				government_has_flag = government_is_landless_adventurer
			}	
			custom_tooltip = {
				text = adventurer_sanctioned_loopholes_perk_effect
			}
>>>>>>> b98bde84
		}
	}
}


# Scholar
scholar_perk = {
	lifestyle = learning_lifestyle
	tree = scholarship
	position = { 1 5 }
	icon = trait_scholar
	
	parent = sanctioned_loopholes_perk
	
	trait = scholar
	effect = {
		# Warcraft
<<<<<<< HEAD
		trigger_event = { on_action = on_vanilla_lifestyle_perk_gained }
		
=======
		trigger_event = { on_action = on_perk_gained }
>>>>>>> b98bde84
		add_trait_force_tooltip = scholar
	}
}<|MERGE_RESOLUTION|>--- conflicted
+++ resolved
@@ -36,12 +36,8 @@
 	
 	effect = {
 		# Warcraft
-<<<<<<< HEAD
 		trigger_event = { on_action = on_vanilla_lifestyle_perk_gained }
 		
-=======
-		trigger_event = { on_action = on_perk_gained }
->>>>>>> b98bde84
 		custom_description_no_bullet = {
 			text = pedagogy_perk_effect
 		}
@@ -110,10 +106,7 @@
 	
 	effect = {
 		# Warcraft
-<<<<<<< HEAD
-		trigger_event = { on_action = on_vanilla_lifestyle_perk_gained }
-=======
-		trigger_event = { on_action = on_perk_gained }
+		trigger_event = { on_action = on_vanilla_lifestyle_perk_gained }
 		if = {
 			limit = {
 				government_has_flag = government_is_landless_adventurer
@@ -122,7 +115,6 @@
 				text = adventurer_apostate_perk_effect
 			}
 		}
->>>>>>> b98bde84
 	}
 }
 
@@ -182,10 +174,7 @@
 	
 	effect = {
 		# Warcraft
-<<<<<<< HEAD
-		trigger_event = { on_action = on_vanilla_lifestyle_perk_gained }
-=======
-		trigger_event = { on_action = on_perk_gained }
+		trigger_event = { on_action = on_vanilla_lifestyle_perk_gained }
 		if = {
 			limit = {
 				government_has_flag = government_is_landless_adventurer
@@ -194,7 +183,6 @@
 				text = adventurer_scientific_perk_effect
 			}
 		}
->>>>>>> b98bde84
 	}
 }
 
@@ -226,13 +214,7 @@
 	
 	effect = {
 		# Warcraft
-<<<<<<< HEAD
-		trigger_event = { on_action = on_vanilla_lifestyle_perk_gained }
-		
-		custom_description_no_bullet = {
-			text = planned_cultivation_perk_effect
-=======
-		trigger_event = { on_action = on_perk_gained }
+		trigger_event = { on_action = on_vanilla_lifestyle_perk_gained }
 		if = {
 			limit = {
 				NOT = { government_has_flag = government_is_landless_adventurer }
@@ -248,7 +230,6 @@
 			custom_tooltip = {
 				text = adventurer_planned_cultivation_perk_effect
 			}
->>>>>>> b98bde84
 		}
 	}
 }
@@ -273,20 +254,19 @@
 		}
 	}
 	
-<<<<<<< HEAD
-	effect = {
-		# Warcraft
-		trigger_event = { on_action = on_vanilla_lifestyle_perk_gained }
-=======
 	character_modifier = {
 		learning_per_piety_level = 1
+	}
+	
+	effect = {
+		# Warcraft
+		trigger_event = { on_action = on_vanilla_lifestyle_perk_gained }
 	}
 	government_character_modifier = {
 		flag = government_is_landless_adventurer
 		enemy_terrain_advantage = -0.5
 		knight_effectiveness_per_learning = 0.005
 		learning_per_piety_level = -1
->>>>>>> b98bde84
 	}
 }
 
@@ -318,13 +298,7 @@
 	
 	effect = {
 		# Warcraft
-<<<<<<< HEAD
-		trigger_event = { on_action = on_vanilla_lifestyle_perk_gained }
-		
-		custom_description_no_bullet = {
-			text = learn_on_the_job_perk_effect
-=======
-		trigger_event = { on_action = on_perk_gained }
+		trigger_event = { on_action = on_vanilla_lifestyle_perk_gained }
 		if = {
 			limit = {
 				NOT = { government_has_flag = government_is_landless_adventurer }
@@ -340,7 +314,6 @@
 			custom_tooltip = {
 				text = adventurer_learn_on_the_job_perk_effect
 			}
->>>>>>> b98bde84
 		}
 	}
 }
@@ -372,13 +345,7 @@
 	
 	effect = {
 		# Warcraft
-<<<<<<< HEAD
-		trigger_event = { on_action = on_vanilla_lifestyle_perk_gained }
-		
-		custom_description_no_bullet = {
-			text = sanctioned_loopholes_perk_effect
-=======
-		trigger_event = { on_action = on_perk_gained }
+		trigger_event = { on_action = on_vanilla_lifestyle_perk_gained }
 		if = {
 			limit = {
 				NOT = { government_has_flag = government_is_landless_adventurer }
@@ -394,7 +361,6 @@
 			custom_tooltip = {
 				text = adventurer_sanctioned_loopholes_perk_effect
 			}
->>>>>>> b98bde84
 		}
 	}
 }
@@ -412,12 +378,8 @@
 	trait = scholar
 	effect = {
 		# Warcraft
-<<<<<<< HEAD
 		trigger_event = { on_action = on_vanilla_lifestyle_perk_gained }
 		
-=======
-		trigger_event = { on_action = on_perk_gained }
->>>>>>> b98bde84
 		add_trait_force_tooltip = scholar
 	}
 }