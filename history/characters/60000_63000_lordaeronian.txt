--- conflicted
+++ resolved
@@ -4138,38 +4138,6 @@
 	}
 }
 
-<<<<<<< HEAD
-# Thanks to our patron, Papa Urbano X
-# dynasty=none
-60600={
-	name=Urbano
-	culture=lordaeronian religion=holy_light
-	martial=5 diplomacy=6 stewardship=3 intrigue=2 learning=6
-	trait=education_learning_3
-	trait=shrewd trait=patient trait=humble trait=ambitious trait=cynical
-	546.6.11={ birth=yes trait=creature_human employer=60244 }
-	546.6.11={
-		effect={add_patron_trait_character_effect=yes}
-	}
-	562.6.11={
-		effect={ set_variable = { name = wc_light_magic_lifestyle_additional_perks_variable value = wc_perks_needed_for_level_3_magic_trait_value } }
-		trait=user_of_light_magic_3
-	}
-	601.1.1={
-		# secret_religion = death_god
-		effect = {
-			add_character_flag = { flag = wc_light_magic_lifestyle_perks_were_reset_flag }
-			set_variable = { name = wc_death_magic_lifestyle_additional_perks_variable value = wc_perks_needed_for_level_3_magic_trait_value }
-			#join_society_cult_of_the_damned_effect = yes
-		}
-		trait=user_of_death_magic_3
-		remove_trait=user_of_light_magic_3
-	}
-	611.2.28={ death=yes }
-}
-
-=======
->>>>>>> bcf02354
 #dynasty=0
 #Falric
 60605={
