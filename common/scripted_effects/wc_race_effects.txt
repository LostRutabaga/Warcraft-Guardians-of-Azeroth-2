﻿# Racial effects are the most CPU heavy
# If you face performance problems, these are racial effects to blame and refactor in the first place

trigger_race_giving_no_gene_effect = {
	trigger_event = WCRAC.10
}
trigger_on_game_start_effect = {
	trigger_event = WCRAC.30
	if = {
		limit = { has_variable = give_me_important_lore_character }
		really_make_important_lore_character_effect = yes
	}
}

try_to_set_race_effect = {

	# Add new races always at the end
	if = {
		limit = {
			OR = {
				AND = {
					exists = father
					father = { has_race_trait_trigger = yes }
				}
				AND = {
					exists = mother
					mother = { has_race_trait_trigger = yes }
				}
			}
		}
		random_list = {
			50 = {
				trigger = {
					exists = father
					father = { has_race_trait_trigger = yes }
				}
				copy_race_effect = { CHARACTER = father }
			}
			50 = {
				trigger = {
					exists = mother
					mother = { has_race_trait_trigger = yes }
				}
				copy_race_effect = { CHARACTER = mother }
			}
		}
	}
	else_if = {
		limit = { is_race_no_gene_trigger = { RACE = creature_human } }
		set_race_effect = { RACE = creature_human }
	}
	else_if = {
		limit = { is_race_no_gene_trigger = { RACE = creature_orc } }
		set_race_effect = { RACE = creature_orc }
	}
	else_if = {
		limit = { is_race_no_gene_trigger = { RACE = creature_ogre } }
		set_race_effect = { RACE = creature_ogre }
		### Commented for now
		# if = {
			# limit =  { graphical_culture = twoheadedogregfx }
			# add_trait = twoheaded
		# }
		# else = {
			# random = {
				# chance = 5
				# add_trait = twoheaded
				# set_graphical_culture = twoheadedogre
			# }
		# }
	}
	else_if = {
		limit = { is_race_no_gene_trigger = { RACE = creature_troll } }
		set_race_effect = { RACE = creature_troll }
	}
	else_if = {
		limit = { is_race_no_gene_trigger = { RACE = creature_murloc } }
		set_race_effect = { RACE = creature_murloc }
	}
	else_if = {
		limit = { is_race_no_gene_trigger = { RACE = creature_gnoll } }
		set_race_effect = { RACE = creature_gnoll }
	}
	else_if = {
		limit = { is_race_no_gene_trigger = { RACE = creature_kobold } }
		set_race_effect = { RACE = creature_kobold }
	}
	else_if = {
		limit = { is_race_no_gene_trigger = { RACE = creature_dwarf } }
		set_race_effect = { RACE = creature_dwarf }
	}
	else_if = {
		limit = { is_race_no_gene_trigger = { RACE = creature_gnome } }
		set_race_effect = { RACE = creature_gnome }
	}
	else_if = {
		limit = { is_race_no_gene_trigger = { RACE = creature_high_elf } }
		set_race_effect = { RACE = creature_high_elf }
	}
	else_if = {
		limit = { is_race_no_gene_trigger = { RACE = creature_naga } }
		set_race_effect = { RACE = creature_naga }
		#add_trait_void_creature_effect = yes
	}
	
	# Commented for now
	# else_if = {
		# limit = {
			# OR = {
				# is_race_no_gene_trigger = { RACE = creature_red_dragon }
				# is_race_no_gene_trigger = { RACE = creature_blue_dragon }
				# is_race_no_gene_trigger = { RACE = creature_green_dragon }
				# is_race_no_gene_trigger = { RACE = creature_black_dragon }
				# is_race_no_gene_trigger = { RACE = creature_bronze_dragon }
				# is_race_no_gene_trigger = { RACE = creature_infinite_dragon }
			# }
		# }
		# character_event = { id = WCDRA.150 }
	# }
	# All dragons get one racial trait
	else_if = {
		limit = { is_race_no_gene_trigger = { RACE = creature_red_dragon } }
		set_race_effect = { RACE = creature_red_dragon }
	}
	else_if = {
		limit = { is_race_no_gene_trigger = { RACE = creature_blue_dragon } }
		set_race_effect = { RACE = creature_blue_dragon }
	}
	else_if = {
		limit = { is_race_no_gene_trigger = { RACE = creature_green_dragon } }
		set_race_effect = { RACE = creature_green_dragon }
	}
	else_if = {
		limit = { is_race_no_gene_trigger = { RACE = creature_black_dragon } }
		set_race_effect = { RACE = creature_black_dragon }
	}
	else_if = {
		limit = { is_race_no_gene_trigger = { RACE = creature_bronze_dragon } }
		set_race_effect = { RACE = creature_bronze_dragon }
	}
	else_if = {
		limit = { is_race_no_gene_trigger = { RACE = creature_infinite_dragon } }
		set_race_effect = { RACE = creature_infinite_dragon }
	}
	
	else_if = {
		limit = { is_race_no_gene_trigger = { RACE = creature_goblin } }
		set_race_effect = { RACE = creature_goblin }
	}
	else_if = {
		limit = { is_race_no_gene_trigger = { RACE = creature_pygmy } }
		set_race_effect = { RACE = creature_pygmy }
	}
	else_if = {
		limit = { is_race_no_gene_trigger = { RACE = creature_hozen } }
		set_race_effect = { RACE = creature_hozen }
	}
	else_if = {
		limit = { is_race_no_gene_trigger = { RACE = creature_draenei } }
		set_race_effect = { RACE = creature_draenei }
	}
	else_if = {
		limit = { is_race_no_gene_trigger = { RACE = creature_arakkoa_corrupted } }
		set_race_effect = { RACE = creature_arakkoa_corrupted }
	}
	else_if = {
		limit = { is_race_no_gene_trigger = { RACE = creature_abomination } }
		set_race_effect = { RACE = creature_abomination }
		#add_trait_undead_effect = yes
	}
	else_if = {
		limit = { is_race_no_gene_trigger = { RACE = creature_lich } }
		set_race_effect = { RACE = creature_lich }
		#add_trait_undead_effect = yes
	}
	else_if = {
		limit = { is_race_no_gene_trigger = { RACE = creature_wickerman } }
		set_race_effect = { RACE = creature_wickerman }
		#add_trait_undead_effect = yes
	}
	else_if = {
		limit = { is_race_no_gene_trigger = { RACE = creature_wicker_behemoth } }
		set_race_effect = { RACE = creature_wicker_behemoth }
		#add_trait_undead_effect = yes
	}
	else_if = {
		limit = { is_race_no_gene_trigger = { RACE = creature_wicker_golem } }
		set_race_effect = { RACE = creature_wicker_golem }
		#add_trait_undead_effect = yes
	}
	else_if = {
		limit = { is_race_no_gene_trigger = { RACE = creature_annihilan } }
		set_race_effect = { RACE = creature_annihilan }
		# add_trait_demon_effect = yes
		# if = {
			# limit = { culture = shivarra }
			# culture = annihilan 
		# }
	}
	else_if = {
		limit = { is_race_no_gene_trigger = { RACE = creature_nathrezim } }
		set_race_effect = { RACE = creature_nathrezim }
		# add_trait_demon_effect = yes
		# if = {
			# limit = { culture = sayaadi }
			# culture = nathrezim
		# }
	}
	else_if = {
		limit = { is_race_no_gene_trigger = { RACE = creature_eredruin } }
		set_race_effect = { RACE = creature_eredruin }
		#add_trait_demon_effect = yes
	}
	else_if = {
		limit = { is_race_no_gene_trigger = { RACE = creature_satyr } }
		set_race_effect = { RACE = creature_satyr }
		#add_trait_demon_effect = yes
	}
	else_if = {
		limit = { is_race_no_gene_trigger = { RACE = creature_sayaadi } }
		set_race_effect = { RACE = creature_sayaadi }
		set_sexuality = bisexual
		# add_trait_demon_effect = yes
		# if = {
			# limit = { culture = nathrezim }
			# culture = sayaadi 
		# }
	}
	else_if = {
		limit = { is_race_no_gene_trigger = { RACE = creature_shivarra } }
		set_race_effect = { RACE = creature_shivarra }
		# add_trait_demon_effect = yes
		# if = {
			# limit = { culture = annihilan }
			# culture = shivarra 
		# }
	}
	else_if = {
		limit = { is_race_no_gene_trigger = { RACE = creature_observer } }
		set_race_effect = { RACE = creature_observer }
		#add_trait_demon_effect = yes
	}
	# else_if = {
		# limit = { potential_race_air_elemental_trigger = yes }
		# set_race_effect = { RACE = creature_air_elemental }
	# }
	# else_if = {
		# limit = { potential_race_earth_elemental_trigger = yes }
		# set_race_effect = { RACE = creature_earth_elemental }
	# }
	# else_if = {
		# limit = { potential_race_fire_elemental_trigger = yes }
		# set_race_effect = { RACE = creature_fire_elemental }
	# }
	else_if = {
		limit = { is_race_no_gene_trigger = { RACE = creature_flamewaker } }
		set_race_effect = { RACE = creature_flamewaker }
	}
	# else_if = {
		# limit = { potential_race_water_elemental_trigger = yes }
		# set_race_effect = { RACE = creature_water_elemental }
	# }
	else_if = {
		limit = { is_race_no_gene_trigger = { RACE = creature_vrykul } }
		set_race_effect = { RACE = creature_vrykul }
	}
	else_if = {
		limit = { is_race_no_gene_trigger = { RACE = creature_tuskarr } }
		set_race_effect = { RACE = creature_tuskarr }
	}
	else_if = {
		limit = { is_race_no_gene_trigger = { RACE = creature_magnataur } }
		set_race_effect = { RACE = creature_magnataur }
	}
	else_if = {
		limit = { is_race_no_gene_trigger = { RACE = creature_furbolg } }
		set_race_effect = { RACE = creature_furbolg }
	}
	else_if = {
		limit = { is_race_no_gene_trigger = { RACE = creature_gorloc } }
		set_race_effect = { RACE = creature_gorloc }
	}
	else_if = {
		limit = { is_race_no_gene_trigger = { RACE = creature_watcher } }
		set_race_effect = { RACE = creature_watcher }
	}
	else_if = {
		limit = { is_race_no_gene_trigger = { RACE = creature_wolvar } }
		set_race_effect = { RACE = creature_wolvar }
	}
	else_if = {
		limit = { is_race_no_gene_trigger = { RACE = creature_taunka } }
		set_race_effect = { RACE = creature_taunka }
	}
	else_if = {
		limit = { is_race_no_gene_trigger = { RACE = creature_kvaldir } }
		set_race_effect = { RACE = creature_kvaldir }
		#add_trait_undead_effect = yes
	}
	else_if = {
		limit = { is_race_no_gene_trigger = { RACE = creature_nerubian } }
		set_race_effect = { RACE = creature_nerubian }
	}
	else_if = {
		limit = { is_race_no_gene_trigger = { RACE = creature_harpy } }
		set_race_effect = { RACE = creature_harpy }
	}
	else_if = {
		limit = { is_race_no_gene_trigger = { RACE = creature_mechagnome } }
		set_race_effect = { RACE = creature_mechagnome }
	}
	else_if = {
		limit = { is_race_no_gene_trigger = { RACE = creature_giant } }
		set_race_effect = { RACE = creature_giant }
	}
	else_if = {
		limit = { is_race_no_gene_trigger = { RACE = creature_nraqi } }
		random_list = {
			75 = { set_race_effect = { RACE = creature_nraqi } }
			25 = { set_race_effect = { RACE = creature_cthraxxi } }
		}
		#add_trait_void_creature_effect = yes
	}
	else_if = {
		limit = { is_race_no_gene_trigger = { RACE = creature_cthraxxi } }
		set_race_effect = { RACE = creature_cthraxxi }
		#add_trait_void_creature_effect = yes
	}
	else_if = {
		limit = { is_race_no_gene_trigger = { RACE = creature_night_elf } }
		set_race_effect = { RACE = creature_night_elf }
	}
	else_if = {
		limit = { is_race_no_gene_trigger = { RACE = creature_tauren } }
		set_race_effect = { RACE = creature_tauren }
	}
	else_if = {
		limit = { is_race_no_gene_trigger = { RACE = creature_centaur } }
		set_race_effect = { RACE = creature_centaur }
	}
	else_if = {
		limit = { is_race_no_gene_trigger = { RACE = creature_quilboar } }
		set_race_effect = { RACE = creature_quilboar }
	}
	else_if = {
		limit = { is_race_no_gene_trigger = { RACE = creature_tolvir } }
		set_race_effect = { RACE = creature_tolvir }
	}
	else_if = {
		limit = { is_race_no_gene_trigger = { RACE = creature_qiraji } }
		set_race_effect = { RACE = creature_qiraji }
		#add_trait_void_creature_effect = yes
	}
	else_if = {
		limit = { is_race_no_gene_trigger = { RACE = creature_dryad } }
		set_race_effect = { RACE = creature_dryad }
	}
	else_if = {
		limit = { is_race_no_gene_trigger = { RACE = creature_frostnymph } }
		set_race_effect = { RACE = creature_frostnymph }
	}
	else_if = {
		limit = { is_race_no_gene_trigger = { RACE = creature_highborne } }
		set_race_effect = { RACE = creature_highborne }
	}
	else_if = {
		limit = { is_race_no_gene_trigger = { RACE = creature_vulpera } }
		set_race_effect = { RACE = creature_vulpera }
	}
	else_if = {
		limit = { is_race_no_gene_trigger = { RACE = creature_sethrak } }
		set_race_effect = { RACE = creature_sethrak }
	}
	else_if = {
		limit = { is_race_no_gene_trigger = { RACE = creature_protector } }
		set_race_effect = { RACE = creature_protector }
	}
	else_if = {
		limit = { is_race_no_gene_trigger = { RACE = creature_ancient_war } }
		set_race_effect = { RACE = creature_ancient_war }
		#culture = protector
	}
	else_if = {
		limit = { is_race_no_gene_trigger = { RACE = creature_ancient_lore } }
		set_race_effect = { RACE = creature_ancient_lore }
		#culture = protector
	}
	else_if = {
		limit = { is_race_no_gene_trigger = { RACE = creature_ancient_wind } }
		set_race_effect = { RACE = creature_ancient_wind }
		#culture = protector
	}
	else_if = {
		limit = { is_race_no_gene_trigger = { RACE = creature_pandaren } }
		set_race_effect = { RACE = creature_pandaren }
	}
	else_if = {
		limit = { is_race_no_gene_trigger = { RACE = creature_jinyu } }
		set_race_effect = { RACE = creature_jinyu }
	}
	else_if = {
		limit = { is_race_no_gene_trigger = { RACE = creature_ankoan } }
		set_race_effect = { RACE = creature_ankoan }
	}
	else_if = {
		limit = { is_race_no_gene_trigger = { RACE = creature_mogu } }
		set_race_effect = { RACE = creature_mogu }
	}
	else_if = {
		limit = { is_race_no_gene_trigger = { RACE = creature_saurok } }
		set_race_effect = { RACE = creature_saurok }
	}
	else_if = {
		limit = { is_race_no_gene_trigger = { RACE = creature_grummle } }
		set_race_effect = { RACE = creature_grummle }
	}
	else_if = {
		limit = { is_race_no_gene_trigger = { RACE = creature_mantid } }
		set_race_effect = { RACE = creature_mantid }
		#add_trait_void_creature_effect = yes
	}
	else_if = {
		limit = { is_race_no_gene_trigger = { RACE = creature_yaungol } }
		set_race_effect = { RACE = creature_yaungol }
	}
	else_if = {
		limit = { is_race_no_gene_trigger = { RACE = creature_nightborne } }
		set_race_effect = { RACE = creature_nightborne }
	}
	else_if = {
			limit = { is_race_no_gene_trigger = { RACE = creature_faldorei } }
			set_race_effect = { RACE = creature_faldorei }
	}
	else_if = {
		limit = { is_race_no_gene_trigger = { RACE = creature_highmountain_tauren } }
		set_race_effect = { RACE = creature_highmountain_tauren }
	}
	else_if = {
		limit = { is_race_no_gene_trigger = { RACE = creature_drogbar } }
		set_race_effect = { RACE = creature_drogbar }
	}
	else_if = {
		limit = { is_race_no_gene_trigger = { RACE = creature_trogg } }
		set_race_effect = { RACE = creature_trogg }
	}
	else_if = {
<<<<<<< HEAD
		limit = { is_race_no_gene_trigger = { RACE = creature_tortollan } }
		set_race_effect = { RACE = creature_tortollan }
=======
		limit = { is_race_no_gene_trigger = { RACE = creature_sea_giant } }
		set_race_effect = { RACE = creature_sea_giant }
	}
	else_if = {
		limit = { is_race_no_gene_trigger = { RACE = creature_makrura } }
		set_race_effect = { RACE = creature_makrura }
	}
	else_if = {
		limit = { is_race_no_gene_trigger = { RACE = creature_gilblin } }
		set_race_effect = { RACE = creature_gilblin }
>>>>>>> 6b935752
	}
	else = {
		debug_log = "(IMPORTANT) Couldn't get race trait."
		debug_log_scopes = yes
		
		# To avoid recursion
		# death = { death_reason = death_vanished }
	}
}

remove_racial_traits_effect = {
<<<<<<< HEAD
	# Add new races always at the end
	if = { limit = { has_trait = creature_human 				} remove_trait = creature_human 				}
	if = { limit = { has_trait = creature_orc 					} remove_trait = creature_orc 				}
	if = { limit = { has_trait = creature_ogre 					} remove_trait = creature_ogre 				}
	if = { limit = { has_trait = creature_troll 				} remove_trait = creature_troll 				}
	if = { limit = { has_trait = creature_murloc 				} remove_trait = creature_murloc 				}
	if = { limit = { has_trait = creature_gnoll 				} remove_trait = creature_gnoll 				}
	if = { limit = { has_trait = creature_kobold 				} remove_trait = creature_kobold 				}
	if = { limit = { has_trait = creature_dwarf 				} remove_trait = creature_dwarf 				}
	if = { limit = { has_trait = creature_gnome 				} remove_trait = creature_gnome 				}

	# High elves
	if = { limit = { has_trait = creature_high_elf 				} remove_trait = creature_high_elf 			}

	if = { limit = { has_trait = creature_naga 					} remove_trait = creature_naga 				}

	# Red dragons
	if = { limit = { has_trait = creature_red_dragon 			} remove_trait = creature_red_dragon 			}

	# Blue dragons
	if = { limit = { has_trait = creature_blue_dragon 			} remove_trait = creature_blue_dragon 		}

	# Green dragons
	if = { limit = { has_trait = creature_green_dragon 			} remove_trait = creature_green_dragon 		}

	# Black dragons
	if = { limit = { has_trait = creature_black_dragon 			} remove_trait = creature_black_dragon 		}

	if = { limit = { has_trait = creature_goblin 				} remove_trait = creature_goblin 				}
	if = { limit = { has_trait = creature_pygmy 				} remove_trait = creature_pygmy 				}
	if = { limit = { has_trait = creature_hozen 				} remove_trait = creature_hozen 				}
	if = { limit = { has_trait = creature_draenei 				} remove_trait = creature_draenei 			}
	if = { limit = { has_trait = creature_arakkoa_corrupted 	} remove_trait = creature_arakkoa_corrupted 	}

	# Forms of undead
	if = { limit = { has_trait = creature_abomination 			} remove_trait = creature_abomination 		}
	if = { limit = { has_trait = creature_lich 					} remove_trait = creature_lich 				}
	if = { limit = { has_trait = creature_wickerman 			} remove_trait = creature_wickerman 		}
	if = { limit = { has_trait = creature_wicker_behemoth 		} remove_trait = creature_wicker_behemoth 		}
	if = { limit = { has_trait = creature_wicker_golem 			} remove_trait = creature_wicker_golem 				}

	# Demons
	if = { limit = { has_trait = creature_annihilan 			} remove_trait = creature_annihilan 			}
	if = { limit = { has_trait = creature_nathrezim				} remove_trait = creature_nathrezim			}
	if = { limit = { has_trait = creature_eredruin				} remove_trait = creature_eredruin			}
	if = { limit = { has_trait = creature_satyr					} remove_trait = creature_satyr				}
	if = { limit = { has_trait = creature_sayaadi				} remove_trait = creature_sayaadi				}
	if = { limit = { has_trait = creature_shivarra				} remove_trait = creature_shivarra			}
	if = { limit = { has_trait = creature_observer				} remove_trait = creature_observer			}

	# Elementals
	# if = { limit = { has_trait = creature_air_elemental			} remove_trait = creature_air_elemental		}
	# if = { limit = { has_trait = creature_earth_elemental		} remove_trait = creature_earth_elemental   	}
	# if = { limit = { has_trait = creature_fire_elemental		} remove_trait = creature_fire_elemental		}
	if = { limit = { has_trait = creature_flamewaker			} remove_trait = creature_flamewaker			}
	# if = { limit = { has_trait = creature_water_elemental		} remove_trait = creature_water_elemental   	}

	if = { limit = { has_trait = creature_vrykul				} remove_trait = creature_vrykul				}
	if = { limit = { has_trait = creature_tuskarr				} remove_trait = creature_tuskarr				}
	if = { limit = { has_trait = creature_magnataur				} remove_trait = creature_magnataur			}
	if = { limit = { has_trait = creature_furbolg				} remove_trait = creature_furbolg				}
	if = { limit = { has_trait = creature_gorloc				} remove_trait = creature_gorloc				}
	if = { limit = { has_trait = creature_watcher				} remove_trait = creature_watcher				}
	if = { limit = { has_trait = creature_wolvar				} remove_trait = creature_wolvar				}
	if = { limit = { has_trait = creature_taunka				} remove_trait = creature_taunka				}
	if = { limit = { has_trait = creature_kvaldir				} remove_trait = creature_kvaldir				}
	if = { limit = { has_trait = creature_nerubian				} remove_trait = creature_nerubian			}
	if = { limit = { has_trait = creature_harpy					} remove_trait = creature_harpy				}
	if = { limit = { has_trait = creature_mechagnome			} remove_trait = creature_mechagnome			}

	# Bronze dragons
	if = { limit = { has_trait = creature_bronze_dragon			} remove_trait = creature_bronze_dragon		}

	if = { limit = { has_trait = creature_giant				} remove_trait = creature_giant			}

	if = { limit = { has_trait = creature_nraqi					} remove_trait = creature_nraqi				}
	if = { limit = { has_trait = creature_cthraxxi				} remove_trait = creature_cthraxxi			}

	if = { limit = { has_trait = creature_night_elf				} remove_trait = creature_night_elf			}
	if = { limit = { has_trait = creature_tauren				} remove_trait = creature_tauren				}
	if = { limit = { has_trait = creature_centaur				} remove_trait = creature_centaur				}
	if = { limit = { has_trait = creature_quilboar				} remove_trait = creature_quilboar			}
	if = { limit = { has_trait = creature_tolvir				} remove_trait = creature_tolvir				}
	if = { limit = { has_trait = creature_qiraji				} remove_trait = creature_qiraji				}
	if = { limit = { has_trait = creature_dryad					} remove_trait = creature_dryad			}
	if = { limit = { has_trait = creature_frostnymph			} remove_trait = creature_frostnymph			}
	if = { limit = { has_trait = creature_highborne				} remove_trait = creature_highborne			}
	
	# Infinite dragons
	if = { limit = { has_trait = creature_infinite_dragon		} remove_trait = creature_infinite_dragon		}
	
	if = { limit = { has_trait = creature_vulpera						} remove_trait = creature_vulpera						}
	if = { limit = { has_trait = creature_sethrak						} remove_trait = creature_sethrak						}
	
	# Ancients
	if = { limit = { has_trait = creature_protector 					} remove_trait = creature_protector 					}
	if = { limit = { has_trait = creature_ancient_war				} remove_trait = creature_ancient_war				}
	if = { limit = { has_trait = creature_ancient_lore				} remove_trait = creature_ancient_lore			}
	if = { limit = { has_trait = creature_ancient_wind				} remove_trait = creature_ancient_wind			}
	
	# Pandaria
	if = { limit = { has_trait = creature_pandaren				} remove_trait = creature_pandaren			}
	if = { limit = { has_trait = creature_jinyu				} remove_trait = creature_jinyu			}
	if = { limit = { has_trait = creature_ankoan				} remove_trait = creature_ankoan			}	
	if = { limit = { has_trait = creature_mogu				} remove_trait = creature_mogu			}
	if = { limit = { has_trait = creature_saurok				} remove_trait = creature_saurok			}
	if = { limit = { has_trait = creature_grummle				} remove_trait = creature_grummle			}
	if = { limit = { has_trait = creature_mantid				} remove_trait = creature_mantid			}
	if = { limit = { has_trait = creature_yaungol				} remove_trait = creature_yaungol			}

	if = { limit = { has_trait = creature_nightborne				} remove_trait = creature_nightborne			}
	
	if = { limit = { has_trait = creature_highmountain_tauren		} remove_trait = creature_highmountain_tauren			}

	if = { limit = { has_trait = creature_drogbar				} remove_trait = creature_drogbar				}
	
	if = { limit = { has_trait = creature_trogg				} remove_trait = creature_trogg				}
	if = { limit = { has_trait = creature_tortollan			} remove_trait = creature_tortollan			}

	# # Race-related traits
	# if = { limit = { has_trait = twoheaded 									} remove_trait = twoheaded									}
	# if = { limit = { has_trait = tentacle_arm_mutation 			} remove_trait = tentacle_arm_mutation			}
	# if = { limit = { has_trait = chela_hand_mutation 				} remove_trait = chela_hand_mutation				}
	# if = { limit = { has_trait = chitinous_growths_mutation 	} remove_trait = chitinous_growths_mutation	}
	# if = { limit = { has_trait = spikes_mutation 						} remove_trait = spikes_mutation						}
	# if = { limit = { has_trait = scales_mutation 						} remove_trait = scales_mutation						}
	# if = { limit = { has_trait = eyes_mutation 							} remove_trait = eyes_mutation							}
=======
	if = {
		limit = { any_character_trait = { has_trait_flag = race_trait } }
		random_character_trait = {
			limit = { has_trait_flag = race_trait }
			prev = { remove_trait = prev }
		}
	}
>>>>>>> 6b935752
}
set_race_effect = {
	remove_racial_traits_effect = yes
	add_trait = $RACE$
	
	if = {
		limit = { has_trait = creature_vrykul }
		if = {
			limit = {
				age > 300 #Leave this one be
				exists = location
				location = { geographical_region = world_northrend_howling_fjord }
			}
			add_character_modifier = hibernated_modifier
		}
	}
	else_if = {
		limit = {
			OR = {
				is_being_gene_trigger = { BEING = being_undead }
				has_trait_with_flag = undead_class
				AND = {
					culture = { has_cultural_pillar = heritage_undead } 
					age >= 16
				}
			}
		}
		become_undead_no_notification_event_effect = yes
	}
	else_if = {
		limit = {
			OR = {
				is_being_gene_trigger = { BEING = being_demon }
				has_trait_with_flag = demon_class
			}
		}
		become_demon_effect = yes
	}
	else_if = {
		limit = {
			OR = {
				is_being_gene_trigger = { BEING = being_void }
				has_trait = creature_naga
				has_trait = creature_nraqi
				has_trait = creature_cthraxxi
				has_trait = creature_qiraji
				has_trait = creature_mantid
			}
		}
		become_being_void_effect = yes
	}
	else_if = {
		limit = {
			OR = {
				is_being_gene_trigger = { BEING = being_life }
				has_trait_with_flag = plant_class
				has_trait = creature_dryad
				has_trait = creature_frostnymph
			}
		}
		become_being_life_effect = yes
	}
	else_if = {
		limit = {
			OR = {
				is_being_gene_trigger = { BEING = being_order }
				has_trait_with_flag = titanforged_class
			}
		}
		become_being_order_effect = yes
	}
	else_if = {
		limit = {
			is_being_gene_trigger = { BEING = being_light }
		}
		become_being_light_effect = yes
	}
	
	if = {
		limit = {
			has_trait = dire
			dire_possible_trigger = no
		}
		remove_trait = dire
	}
	if = {
		limit = {
			has_trait = scaly
			scaly_possible_trigger = no
		}
		remove_trait = scaly
	}
}
copy_race_effect = {
	# Add new races always at the end
	$CHARACTER$ = {
		random_character_trait = {
			limit = { has_trait_flag = race_trait }
			save_temporary_scope_as = this_trait
		}
	}
	if = {
		limit = { exists = scope:this_trait }
		set_race_effect = { RACE = scope:this_trait }
	}
}

<<<<<<< HEAD
	else_if = { limit = { $CHARACTER$ = { has_trait = creature_tortollan				} } set_race_effect = { RACE = creature_tortollan		} }

=======
#Called once in while to set reproduction rules for special races
set_special_racial_reproduction = {
	if = {
		limit = {
			has_trait_with_flag = titanforged_class
		}
		add_trait = infertile # Titans are infertile and need to use Titan Forge
	}
>>>>>>> 6b935752
}<|MERGE_RESOLUTION|>--- conflicted
+++ resolved
@@ -444,21 +444,20 @@
 		set_race_effect = { RACE = creature_trogg }
 	}
 	else_if = {
-<<<<<<< HEAD
+		limit = { is_race_no_gene_trigger = { RACE = creature_sea_giant } }
+		set_race_effect = { RACE = creature_sea_giant }
+	}
+	else_if = {
+		limit = { is_race_no_gene_trigger = { RACE = creature_makrura } }
+		set_race_effect = { RACE = creature_makrura }
+	}
+	else_if = {
+		limit = { is_race_no_gene_trigger = { RACE = creature_gilblin } }
+		set_race_effect = { RACE = creature_gilblin }
+	}
+	else_if = {
 		limit = { is_race_no_gene_trigger = { RACE = creature_tortollan } }
 		set_race_effect = { RACE = creature_tortollan }
-=======
-		limit = { is_race_no_gene_trigger = { RACE = creature_sea_giant } }
-		set_race_effect = { RACE = creature_sea_giant }
-	}
-	else_if = {
-		limit = { is_race_no_gene_trigger = { RACE = creature_makrura } }
-		set_race_effect = { RACE = creature_makrura }
-	}
-	else_if = {
-		limit = { is_race_no_gene_trigger = { RACE = creature_gilblin } }
-		set_race_effect = { RACE = creature_gilblin }
->>>>>>> 6b935752
 	}
 	else = {
 		debug_log = "(IMPORTANT) Couldn't get race trait."
@@ -470,135 +469,6 @@
 }
 
 remove_racial_traits_effect = {
-<<<<<<< HEAD
-	# Add new races always at the end
-	if = { limit = { has_trait = creature_human 				} remove_trait = creature_human 				}
-	if = { limit = { has_trait = creature_orc 					} remove_trait = creature_orc 				}
-	if = { limit = { has_trait = creature_ogre 					} remove_trait = creature_ogre 				}
-	if = { limit = { has_trait = creature_troll 				} remove_trait = creature_troll 				}
-	if = { limit = { has_trait = creature_murloc 				} remove_trait = creature_murloc 				}
-	if = { limit = { has_trait = creature_gnoll 				} remove_trait = creature_gnoll 				}
-	if = { limit = { has_trait = creature_kobold 				} remove_trait = creature_kobold 				}
-	if = { limit = { has_trait = creature_dwarf 				} remove_trait = creature_dwarf 				}
-	if = { limit = { has_trait = creature_gnome 				} remove_trait = creature_gnome 				}
-
-	# High elves
-	if = { limit = { has_trait = creature_high_elf 				} remove_trait = creature_high_elf 			}
-
-	if = { limit = { has_trait = creature_naga 					} remove_trait = creature_naga 				}
-
-	# Red dragons
-	if = { limit = { has_trait = creature_red_dragon 			} remove_trait = creature_red_dragon 			}
-
-	# Blue dragons
-	if = { limit = { has_trait = creature_blue_dragon 			} remove_trait = creature_blue_dragon 		}
-
-	# Green dragons
-	if = { limit = { has_trait = creature_green_dragon 			} remove_trait = creature_green_dragon 		}
-
-	# Black dragons
-	if = { limit = { has_trait = creature_black_dragon 			} remove_trait = creature_black_dragon 		}
-
-	if = { limit = { has_trait = creature_goblin 				} remove_trait = creature_goblin 				}
-	if = { limit = { has_trait = creature_pygmy 				} remove_trait = creature_pygmy 				}
-	if = { limit = { has_trait = creature_hozen 				} remove_trait = creature_hozen 				}
-	if = { limit = { has_trait = creature_draenei 				} remove_trait = creature_draenei 			}
-	if = { limit = { has_trait = creature_arakkoa_corrupted 	} remove_trait = creature_arakkoa_corrupted 	}
-
-	# Forms of undead
-	if = { limit = { has_trait = creature_abomination 			} remove_trait = creature_abomination 		}
-	if = { limit = { has_trait = creature_lich 					} remove_trait = creature_lich 				}
-	if = { limit = { has_trait = creature_wickerman 			} remove_trait = creature_wickerman 		}
-	if = { limit = { has_trait = creature_wicker_behemoth 		} remove_trait = creature_wicker_behemoth 		}
-	if = { limit = { has_trait = creature_wicker_golem 			} remove_trait = creature_wicker_golem 				}
-
-	# Demons
-	if = { limit = { has_trait = creature_annihilan 			} remove_trait = creature_annihilan 			}
-	if = { limit = { has_trait = creature_nathrezim				} remove_trait = creature_nathrezim			}
-	if = { limit = { has_trait = creature_eredruin				} remove_trait = creature_eredruin			}
-	if = { limit = { has_trait = creature_satyr					} remove_trait = creature_satyr				}
-	if = { limit = { has_trait = creature_sayaadi				} remove_trait = creature_sayaadi				}
-	if = { limit = { has_trait = creature_shivarra				} remove_trait = creature_shivarra			}
-	if = { limit = { has_trait = creature_observer				} remove_trait = creature_observer			}
-
-	# Elementals
-	# if = { limit = { has_trait = creature_air_elemental			} remove_trait = creature_air_elemental		}
-	# if = { limit = { has_trait = creature_earth_elemental		} remove_trait = creature_earth_elemental   	}
-	# if = { limit = { has_trait = creature_fire_elemental		} remove_trait = creature_fire_elemental		}
-	if = { limit = { has_trait = creature_flamewaker			} remove_trait = creature_flamewaker			}
-	# if = { limit = { has_trait = creature_water_elemental		} remove_trait = creature_water_elemental   	}
-
-	if = { limit = { has_trait = creature_vrykul				} remove_trait = creature_vrykul				}
-	if = { limit = { has_trait = creature_tuskarr				} remove_trait = creature_tuskarr				}
-	if = { limit = { has_trait = creature_magnataur				} remove_trait = creature_magnataur			}
-	if = { limit = { has_trait = creature_furbolg				} remove_trait = creature_furbolg				}
-	if = { limit = { has_trait = creature_gorloc				} remove_trait = creature_gorloc				}
-	if = { limit = { has_trait = creature_watcher				} remove_trait = creature_watcher				}
-	if = { limit = { has_trait = creature_wolvar				} remove_trait = creature_wolvar				}
-	if = { limit = { has_trait = creature_taunka				} remove_trait = creature_taunka				}
-	if = { limit = { has_trait = creature_kvaldir				} remove_trait = creature_kvaldir				}
-	if = { limit = { has_trait = creature_nerubian				} remove_trait = creature_nerubian			}
-	if = { limit = { has_trait = creature_harpy					} remove_trait = creature_harpy				}
-	if = { limit = { has_trait = creature_mechagnome			} remove_trait = creature_mechagnome			}
-
-	# Bronze dragons
-	if = { limit = { has_trait = creature_bronze_dragon			} remove_trait = creature_bronze_dragon		}
-
-	if = { limit = { has_trait = creature_giant				} remove_trait = creature_giant			}
-
-	if = { limit = { has_trait = creature_nraqi					} remove_trait = creature_nraqi				}
-	if = { limit = { has_trait = creature_cthraxxi				} remove_trait = creature_cthraxxi			}
-
-	if = { limit = { has_trait = creature_night_elf				} remove_trait = creature_night_elf			}
-	if = { limit = { has_trait = creature_tauren				} remove_trait = creature_tauren				}
-	if = { limit = { has_trait = creature_centaur				} remove_trait = creature_centaur				}
-	if = { limit = { has_trait = creature_quilboar				} remove_trait = creature_quilboar			}
-	if = { limit = { has_trait = creature_tolvir				} remove_trait = creature_tolvir				}
-	if = { limit = { has_trait = creature_qiraji				} remove_trait = creature_qiraji				}
-	if = { limit = { has_trait = creature_dryad					} remove_trait = creature_dryad			}
-	if = { limit = { has_trait = creature_frostnymph			} remove_trait = creature_frostnymph			}
-	if = { limit = { has_trait = creature_highborne				} remove_trait = creature_highborne			}
-	
-	# Infinite dragons
-	if = { limit = { has_trait = creature_infinite_dragon		} remove_trait = creature_infinite_dragon		}
-	
-	if = { limit = { has_trait = creature_vulpera						} remove_trait = creature_vulpera						}
-	if = { limit = { has_trait = creature_sethrak						} remove_trait = creature_sethrak						}
-	
-	# Ancients
-	if = { limit = { has_trait = creature_protector 					} remove_trait = creature_protector 					}
-	if = { limit = { has_trait = creature_ancient_war				} remove_trait = creature_ancient_war				}
-	if = { limit = { has_trait = creature_ancient_lore				} remove_trait = creature_ancient_lore			}
-	if = { limit = { has_trait = creature_ancient_wind				} remove_trait = creature_ancient_wind			}
-	
-	# Pandaria
-	if = { limit = { has_trait = creature_pandaren				} remove_trait = creature_pandaren			}
-	if = { limit = { has_trait = creature_jinyu				} remove_trait = creature_jinyu			}
-	if = { limit = { has_trait = creature_ankoan				} remove_trait = creature_ankoan			}	
-	if = { limit = { has_trait = creature_mogu				} remove_trait = creature_mogu			}
-	if = { limit = { has_trait = creature_saurok				} remove_trait = creature_saurok			}
-	if = { limit = { has_trait = creature_grummle				} remove_trait = creature_grummle			}
-	if = { limit = { has_trait = creature_mantid				} remove_trait = creature_mantid			}
-	if = { limit = { has_trait = creature_yaungol				} remove_trait = creature_yaungol			}
-
-	if = { limit = { has_trait = creature_nightborne				} remove_trait = creature_nightborne			}
-	
-	if = { limit = { has_trait = creature_highmountain_tauren		} remove_trait = creature_highmountain_tauren			}
-
-	if = { limit = { has_trait = creature_drogbar				} remove_trait = creature_drogbar				}
-	
-	if = { limit = { has_trait = creature_trogg				} remove_trait = creature_trogg				}
-	if = { limit = { has_trait = creature_tortollan			} remove_trait = creature_tortollan			}
-
-	# # Race-related traits
-	# if = { limit = { has_trait = twoheaded 									} remove_trait = twoheaded									}
-	# if = { limit = { has_trait = tentacle_arm_mutation 			} remove_trait = tentacle_arm_mutation			}
-	# if = { limit = { has_trait = chela_hand_mutation 				} remove_trait = chela_hand_mutation				}
-	# if = { limit = { has_trait = chitinous_growths_mutation 	} remove_trait = chitinous_growths_mutation	}
-	# if = { limit = { has_trait = spikes_mutation 						} remove_trait = spikes_mutation						}
-	# if = { limit = { has_trait = scales_mutation 						} remove_trait = scales_mutation						}
-	# if = { limit = { has_trait = eyes_mutation 							} remove_trait = eyes_mutation							}
-=======
 	if = {
 		limit = { any_character_trait = { has_trait_flag = race_trait } }
 		random_character_trait = {
@@ -606,7 +476,6 @@
 			prev = { remove_trait = prev }
 		}
 	}
->>>>>>> 6b935752
 }
 set_race_effect = {
 	remove_racial_traits_effect = yes
@@ -714,10 +583,6 @@
 	}
 }
 
-<<<<<<< HEAD
-	else_if = { limit = { $CHARACTER$ = { has_trait = creature_tortollan				} } set_race_effect = { RACE = creature_tortollan		} }
-
-=======
 #Called once in while to set reproduction rules for special races
 set_special_racial_reproduction = {
 	if = {
@@ -726,5 +591,4 @@
 		}
 		add_trait = infertile # Titans are infertile and need to use Titan Forge
 	}
->>>>>>> 6b935752
 }